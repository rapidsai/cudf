# Copyright (c) 2020, NVIDIA CORPORATION.
import collections
import pickle
import warnings

import pandas as pd
from nvtx import annotate

import cudf
from cudf._lib import groupby as libgroupby
from cudf._lib.table import Table
<<<<<<< HEAD
from cudf._typing import DataFrameOrSeries
from cudf.core.abc import Serializable
from cudf.utils.dtypes import is_scalar
=======
from cudf.core.abc import Serializable
from cudf.utils.dtypes import is_list_like
>>>>>>> 7473d641
from cudf.utils.utils import GetAttrGetItemMixin, cached_property


# Note that all valid aggregation methods (e.g. GroupBy.min) are bound to the
# class after its definition (see below).
class GroupBy(Serializable):

    _MAX_GROUPS_BEFORE_WARN = 100

    def __init__(
        self, obj, by=None, level=None, sort=False, as_index=True, dropna=True
    ):
        """
        Group a DataFrame or Series by a set of columns.

        Parameters
        ----------
        by : optional
            Specifies the grouping columns. Can be any of the following:
            - A Python function called on each value of the object's index
            - A dict or Series that maps index labels to group names
            - A cudf.Index object
            - A str indicating a column name
            - An array of the same length as the object
            - A Grouper object
            - A list of the above
        level : int, level_name or list, optional
            For objects with a MultiIndex, `level` can be used to specify
            grouping by one or more levels of the MultiIndex.
        sort : bool, default False
            Sort the result by group keys. Differ from Pandas, cudf defaults
            to False for better performance.
        as_index : bool, optional
            If as_index=True (default), the group names appear
            as the keys of the resulting DataFrame.
            If as_index=False, the groups are returned as ordinary
            columns of the resulting DataFrame, *if they are named columns*.
        dropna : bool, optional
            If True (default), do not include the "null" group.
        """
        self.obj = obj
        self._as_index = as_index
        self._sort = sort
        self._dropna = dropna

        if isinstance(by, _Grouping):
            self.grouping = by
        else:
            self.grouping = _Grouping(obj, by, level)

    def __iter__(self):
        group_names, offsets, _, grouped_values = self._grouped()
        if isinstance(group_names, cudf.Index):
            group_names = group_names.to_pandas()
        for i, name in enumerate(group_names):
            yield name, grouped_values[offsets[i] : offsets[i + 1]]

    @cached_property
    def groups(self):
        """
        Returns a dictionary mapping group keys to row labels.
        """
        group_names, offsets, _, grouped_values = self._grouped()
        grouped_index = grouped_values.index

        if len(group_names) > self._MAX_GROUPS_BEFORE_WARN:
            warnings.warn(
                f"GroupBy.groups() performance scales poorly with "
                f"number of groups. Got {len(group_names)} groups."
            )

        return dict(
            zip(group_names.to_pandas(), grouped_index._split(offsets[1:-1]))
        )

    def size(self):
        """
        Return the size of each group.
        """
        return (
            cudf.Series(
                cudf.core.column.column_empty(
                    len(self.obj), "int8", masked=False
                )
            )
            .groupby(self.grouping, sort=self._sort)
            .agg("size")
        )

    def cumcount(self):
        """
        Return the cumulative count of keys in each group.
        """
        return (
            cudf.Series(
                cudf.core.column.column_empty(
                    len(self.obj), "int8", masked=False
                )
            )
            .groupby(self.grouping, sort=self._sort)
            .agg("cumcount")
            .reset_index(drop=True)
        )

    @cached_property
    def _groupby(self):
        return libgroupby.GroupBy(self.grouping.keys, dropna=self._dropna)

    @annotate("GROUPBY_AGG", domain="cudf_python")
    def agg(self, func):
        """
        Apply aggregation(s) to the groups.

        Parameters
        ----------
        func : str, callable, list or dict

        Returns
        -------
        A Series or DataFrame containing the combined results of the
        aggregation.

        Examples
        --------
        >>> import cudf
        >>> a = cudf.DataFrame(
            {'a': [1, 1, 2], 'b': [1, 2, 3], 'c': [2, 2, 1]})
        >>> a.groupby('a').agg('sum')
           b
        a
        2  3
        1  3

        Specifying a list of aggregations to perform on each column.

        >>> a.groupby('a').agg(['sum', 'min'])
            b       c
          sum min sum min
        a
        2   3   3   1   1
        1   3   1   4   2

        Using a dict to specify aggregations to perform per column.

        >>> a.groupby('a').agg({'a': 'max', 'b': ['min', 'mean']})
            a   b
          max min mean
        a
        2   2   3  3.0
        1   1   1  1.5

        Using lambdas/callables to specify aggregations taking parameters.

        >>> f1 = lambda x: x.quantile(0.5); f1.__name__ = "q0.5"
        >>> f2 = lambda x: x.quantile(0.75); f2.__name__ = "q0.75"
        >>> a.groupby('a').agg([f1, f2])
             b          c
          q0.5 q0.75 q0.5 q0.75
        a
        1  1.5  1.75  2.0   2.0
        2  3.0  3.00  1.0   1.0
        """
        normalized_aggs = self._normalize_aggs(func)

        # Note: When there are no key columns, the below produces
        # a Float64Index, while Pandas returns an Int64Index
        # (GH: 6945)
        result = self._groupby.aggregate(self.obj, normalized_aggs)

        result = cudf.DataFrame._from_table(result)

        if self._sort:
            result = result.sort_index()

        if not _is_multi_agg(func):
            if result.columns.nlevels == 1:
                # make sure it's a flat index:
                result.columns = result.columns.get_level_values(0)

            if result.columns.nlevels > 1:
                try:
                    # drop the last level
                    result.columns = result.columns.droplevel(-1)
                except IndexError:
                    # Pandas raises an IndexError if we are left
                    # with an all-nan MultiIndex when dropping
                    # the last level
                    if result.shape[1] == 1:
                        result.columns = [None]
                    else:
                        raise

        # set index names to be group key names
        if len(result):
            result.index.names = self.grouping.names

        # copy categorical information from keys to the result index:
        result.index._copy_type_metadata(self.grouping.keys)
        result._index = cudf.core.index.Index._from_table(result._index)

        if not self._as_index:
            for col_name in reversed(self.grouping._named_columns):
                result.insert(
                    0,
                    col_name,
                    result.index.get_level_values(col_name)._values,
                )
            result.index = cudf.core.index.RangeIndex(len(result))

        return result

    aggregate = agg

    def nth(self, n):
        """
        Return the nth row from each group.
        """
        result = self.agg(lambda x: x.nth(n)).sort_index()
        sizes = self.size().sort_index()

        return result[sizes > n]

    def serialize(self):
        header = {}
        frames = []

        header["kwargs"] = {
            "sort": self._sort,
            "dropna": self._dropna,
            "as_index": self._as_index,
        }

        obj_header, obj_frames = self.obj.serialize()
        header["obj"] = obj_header
        header["obj_type"] = pickle.dumps(type(self.obj))
        header["num_obj_frames"] = len(obj_frames)
        frames.extend(obj_frames)

        grouping_header, grouping_frames = self.grouping.serialize()
        header["grouping"] = grouping_header
        header["num_grouping_frames"] = len(grouping_frames)
        frames.extend(grouping_frames)

        return header, frames

    @classmethod
    def deserialize(cls, header, frames):
        kwargs = header["kwargs"]

        obj_type = pickle.loads(header["obj_type"])
        obj = obj_type.deserialize(
            header["obj"], frames[: header["num_obj_frames"]]
        )
        grouping = _Grouping.deserialize(
            header["grouping"], frames[header["num_obj_frames"] :]
        )
        return cls(obj, grouping, **kwargs)

    def _grouped(self):
        grouped_keys, grouped_values, offsets = self._groupby.groups(self.obj)

        grouped_keys = cudf.Index._from_table(grouped_keys)
        grouped_values = self.obj.__class__._from_table(grouped_values)
        grouped_values._copy_type_metadata(self.obj)
        group_names = grouped_keys.unique()
        return (group_names, offsets, grouped_keys, grouped_values)

    def _normalize_aggs(self, aggs):
        """
        Normalize aggs to a dict mapping column names
        to a list of aggregations.
        """
        if not isinstance(aggs, collections.abc.Mapping):
            # Make col_name->aggs mapping from aggs.
            # Do not include named key columns

            # Can't do set arithmetic here as sets are
            # not ordered
            if isinstance(self, SeriesGroupBy):
                columns = [self.obj.name]
            else:
                columns = [
                    col_name
                    for col_name in self.obj._data
                    if col_name not in self.grouping._named_columns
                ]
            out = dict.fromkeys(columns, aggs)
        else:
            out = aggs.copy()

        # Convert all values to list-like:
        for col, agg in out.items():
            if not pd.api.types.is_list_like(agg):
                out[col] = [agg]
            else:
                out[col] = list(agg)

        return out

    def pipe(self, func, *args, **kwargs):
        """
        Apply a function `func` with arguments to this GroupBy
        object and return the function’s result.

        Parameters
        ----------
        func : function
            Function to apply to this GroupBy object or,
            alternatively, a ``(callable, data_keyword)`` tuple where
            ``data_keyword`` is a string indicating the keyword of
            ``callable`` that expects the GroupBy object.
        args : iterable, optional
            Positional arguments passed into ``func``.
        kwargs : mapping, optional
            A dictionary of keyword arguments passed into ``func``.

        Returns
        -------
        object : the return type of ``func``.

        See also
        --------
        cudf.core.series.Series.pipe
            Apply a function with arguments to a series.

        cudf.core.dataframe.DataFrame.pipe
            Apply a function with arguments to a dataframe.

        apply
            Apply function to each group instead of to the full GroupBy object.

        Examples
        --------
        >>> import cudf
        >>> df = cudf.DataFrame({'A': ['a', 'b', 'a', 'b'], 'B': [1, 2, 3, 4]})
        >>> df
        A  B
        0  a  1
        1  b  2
        2  a  3
        3  b  4

        To get the difference between each groups maximum and minimum value
        in one pass, you can do

        >>> df.groupby('A').pipe(lambda x: x.max() - x.min())
        B
        A
        a  2
        b  2
        """
        return cudf.core.common.pipe(self, func, *args, **kwargs)

    def apply(self, function):
        """Apply a python transformation function over the grouped chunk.

        Parameters
        ----------
        func : function
          The python transformation function that will be applied
          on the grouped chunk.

        Examples
        --------
        .. code-block:: python

          from cudf import DataFrame
          df = DataFrame()
          df['key'] = [0, 0, 1, 1, 2, 2, 2]
          df['val'] = [0, 1, 2, 3, 4, 5, 6]
          groups = df.groupby(['key'])

          # Define a function to apply to each row in a group
          def mult(df):
            df['out'] = df['key'] * df['val']
            return df

          result = groups.apply(mult)
          print(result)

        Output:

        .. code-block:: python

             key  val  out
          0    0    0    0
          1    0    1    0
          2    1    2    2
          3    1    3    3
          4    2    4    8
          5    2    5   10
          6    2    6   12
        """
        if not callable(function):
            raise TypeError(f"type {type(function)} is not callable")
        _, offsets, _, grouped_values = self._grouped()

        ngroups = len(offsets) - 1
        if ngroups > self._MAX_GROUPS_BEFORE_WARN:
            warnings.warn(
                f"GroupBy.apply() performance scales poorly with "
                f"number of groups. Got {ngroups} groups."
            )

        chunks = [
            grouped_values[s:e] for s, e in zip(offsets[:-1], offsets[1:])
        ]
        chunk_results = [function(chk) for chk in chunks]

        if not len(chunk_results):
            return self.obj.__class__()

        if cudf.utils.dtypes.is_scalar(chunk_results[0]):
            result = cudf.Series(
                chunk_results, index=self.grouping.keys[offsets[:-1]]
            )
            result.index.names = self.grouping.names
        elif isinstance(chunk_results[0], cudf.Series):
            result = cudf.concat(chunk_results, axis=1).T
            result.index.names = self.grouping.names
        else:
            result = cudf.concat(chunk_results)

        if self._sort:
            result = result.sort_index()
        return result

    def apply_grouped(self, function, **kwargs):
        """Apply a transformation function over the grouped chunk.

        This uses numba's CUDA JIT compiler to convert the Python
        transformation function into a CUDA kernel, thus will have a
        compilation overhead during the first run.

        Parameters
        ----------
        func : function
          The transformation function that will be executed on the CUDA GPU.
        incols: list
          A list of names of input columns.
        outcols: list
          A dictionary of output column names and their dtype.
        kwargs : dict
          name-value of extra arguments. These values are passed directly into
          the function.

        Examples
        --------
        .. code-block:: python

            from cudf import DataFrame
            from numba import cuda
            import numpy as np

            df = DataFrame()
            df['key'] = [0, 0, 1, 1, 2, 2, 2]
            df['val'] = [0, 1, 2, 3, 4, 5, 6]
            groups = df.groupby(['key'])

            # Define a function to apply to each group
            def mult_add(key, val, out1, out2):
                for i in range(cuda.threadIdx.x, len(key), cuda.blockDim.x):
                    out1[i] = key[i] * val[i]
                    out2[i] = key[i] + val[i]

            result = groups.apply_grouped(mult_add,
                                          incols=['key', 'val'],
                                          outcols={'out1': np.int32,
                                                   'out2': np.int32},
                                          # threads per block
                                          tpb=8)

            print(result)

        Output:

        .. code-block:: python

               key  val out1 out2
            0    0    0    0    0
            1    0    1    0    1
            2    1    2    2    3
            3    1    3    3    4
            4    2    4    8    6
            5    2    5   10    7
            6    2    6   12    8



        .. code-block:: python

            import cudf
            import numpy as np
            from numba import cuda
            import pandas as pd
            from random import randint


            # Create a random 15 row dataframe with one categorical
            # feature and one random integer valued feature
            df = cudf.DataFrame(
                    {
                        "cat": [1] * 5 + [2] * 5 + [3] * 5,
                        "val": [randint(0, 100) for _ in range(15)],
                    }
                 )

            # Group the dataframe by its categorical feature
            groups = df.groupby("cat")

            # Define a kernel which takes the moving average of a
            # sliding window
            def rolling_avg(val, avg):
                win_size = 3
                for i in range(cuda.threadIdx.x, len(val), cuda.blockDim.x):
                    if i < win_size - 1:
                        # If there is not enough data to fill the window,
                        # take the average to be NaN
                        avg[i] = np.nan
                    else:
                        total = 0
                        for j in range(i - win_size + 1, i + 1):
                            total += val[j]
                        avg[i] = total / win_size

            # Compute moving averages on all groups
            results = groups.apply_grouped(rolling_avg,
                                           incols=['val'],
                                           outcols=dict(avg=np.float64))
            print("Results:", results)

            # Note this gives the same result as its pandas equivalent
            pdf = df.to_pandas()
            pd_results = pdf.groupby('cat')['val'].rolling(3).mean()


        Output:

        .. code-block:: python

            Results:
                 cat  val                 avg
            0    1   16
            1    1   45
            2    1   62                41.0
            3    1   45  50.666666666666664
            4    1   26  44.333333333333336
            5    2    5
            6    2   51
            7    2   77  44.333333333333336
            8    2    1                43.0
            9    2   46  41.333333333333336
            [5 more rows]

        This is functionally equivalent to `pandas.DataFrame.Rolling
        <https://pandas.pydata.org/pandas-docs/stable/reference/api/pandas.DataFrame.rolling.html>`_

        """
        if not callable(function):
            raise TypeError(f"type {type(function)} is not callable")

        _, offsets, _, grouped_values = self._grouped()
        kwargs.update({"chunks": offsets})
        return grouped_values.apply_chunks(function, **kwargs)

    def rolling(self, *args, **kwargs):
        """
        Returns a `RollingGroupby` object that enables rolling window
        calculations on the groups.

        See also
        --------
        cudf.core.window.Rolling
        """
        return cudf.core.window.rolling.RollingGroupby(self, *args, **kwargs)

    def count(self, dropna=True):
        """Compute the number of values in each column.

        Parameters
        ----------
        dropna : bool
            If ``True``, don't include null values in the count.
        """

        def func(x):
            return getattr(x, "count")(dropna=dropna)

        return self.agg(func)

    def sum(self):
        """Compute the column-wise sum of the values in each group."""
        return self.agg("sum")

    def prod(self):
        """Compute the column-wise product of the values in each group."""
        return self.agg("prod")

    def idxmin(self):
        """Get the column-wise index of the minimum value in each group."""
        return self.agg("idxmin")

    def idxmax(self):
        """Get the column-wise index of the maximum value in each group."""
        return self.agg("idxmax")

    def min(self):
        """Get the column-wise minimum value in each group."""
        return self.agg("min")

    def max(self):
        """Get the column-wise maximum value in each group."""
        return self.agg("max")

    def mean(self):
        """Compute the column-wise mean of the values in each group."""
        return self.agg("mean")

    def median(self):
        """Get the column-wise median of the values in each group."""
        return self.agg("median")

    def var(self, ddof=1):
        """Compute the column-wise variance of the values in each group.

        Parameters
        ----------
        ddof : int
            The delta degrees of freedom. N - ddof is the divisor used to
            normalize the variance.
        """

        def func(x):
            return getattr(x, "var")(ddof=ddof)

        return self.agg(func)

    def std(self, ddof=1):
        """Compute the column-wise std of the values in each group.

        Parameters
        ----------
        ddof : int
            The delta degrees of freedom. N - ddof is the divisor used to
            normalize the standard deviation.
        """

        def func(x):
            return getattr(x, "std")(ddof=ddof)

        return self.agg(func)

    def quantile(self, q=0.5, interpolation="linear"):
        """Compute the column-wise quantiles of the values in each group.

        Parameters
        ----------
        q : float or array-like
            The quantiles to compute.
        interpolation : {"linear", "lower", "higher", "midpoint", "nearest"}
            The interpolation method to use when the desired quantile lies
            between two data points. Defaults to "linear".
       """

        def func(x):
            return getattr(x, "quantile")(q=q, interpolation=interpolation)

        return self.agg(func)

    def nunique(self):
        """Compute the number of unique values in each column in each group."""
        return self.agg("nunique")

    def collect(self):
        """Get a list of all the values for each column in each group."""
        return self.agg("collect")

    def unique(self):
        """Get a list of the unique values for each column in each group."""
        return self.agg("unique")

    def cumsum(self):
        """Compute the column-wise cumulative sum of the values in
        each group."""
        return self.agg("cumsum")

    def cummin(self):
        """Get the column-wise cumulative minimum value in each group."""
        return self.agg("cummin")

    def cummax(self):
        """Get the column-wise cumulative maximum value in each group."""
        return self.agg("cummax")

<<<<<<< HEAD
    def _scan_fill(self, method: str, limit: int) -> DataFrameOrSeries:
        """Internal implementation for `ffill` and `bfill`
        """
        value_columns = self.grouping.values(include_keys=True)
        result = self._groupby.replace_nulls(
            Table(value_columns._data), method
        )
        result = self.obj.__class__._from_table(result)
        return result._copy_type_metadata(value_columns, include_index=True)

    def pad(self, limit=None):
        """Forward fill NA values.

        Parameters
        ----------
        limit : int, default None
            Unsupported
        """

        if limit is not None:
            raise NotImplementedError("Does not support limit param yet.")

        return self._scan_fill("ffill", limit)

    ffill = pad

    def backfill(self, limit=None):
        """Backward fill NA values.

        Parameters
        ----------
        limit : int, default None
            Unsupported
        """
        if limit is not None:
            raise NotImplementedError("Does not support limit param yet.")

        return self._scan_fill("bfill", limit)

    bfill = backfill

    def fillna(
        self,
        value=None,
        method=None,
        axis=0,
        inplace=False,
        limit=None,
        downcast=None,
    ):
        """Fill NA values using the specified method.

        Parameters
        ----------
        value : scalar, dict, Series or DataFrame
            Value to use to fill the holes. Cannot be specified with method.
        method : {'backfill', 'bfill', 'pad', 'ffill', None}, default None
            Method to use for filling holes in reindexed Series

            - pad/ffill: propagate last valid observation forward to next valid
            - backfill/bfill: use next valid observation to fill gap
        axis : {0 or 'index', 1 or 'columns'}
            Unsupoprted
        inplace : bool, default False
            If `True`, fill inplace. Note: this will modify other views on this
            object.
        limit : int, default None
            Unsupported
        downcast : dict, default None
            Unsupported

        Returns
        -------
        DataFrame
        """
        if inplace:
            raise NotImplementedError("Does not support inplace yet.")
        if limit is not None:
            raise NotImplementedError("Does not support limit param yet.")
        if downcast is not None:
            raise NotImplementedError("Does not support downcast yet.")
        if not axis == 0:
            raise NotImplementedError("Only support axis == 0.")

        if value is None and method is None:
            raise ValueError("Must specify a fill 'value' or 'method'.")
        if value is not None and method is not None:
            raise ValueError("Cannot specify both 'value' and 'method'.")

        if method:
            if method not in {"pad", "ffill", "backfill", "bfill"}:
                raise ValueError(
                    "Method can only be of 'pad', 'ffill',"
                    "'backfill', 'bfill'."
                )
            return getattr(self, method, limit)()
        else:
            if is_scalar(value):
                # Verify scalar type match all groupby value columns type
                # fill with column.fillna
                pass
            else:
                if isinstance(value, (cudf.Series, pd.Series)):
                    # Verify series type the same as groupby value column
                    pass
                elif isinstance(value, (dict, cudf.DataFrame, pd.DataFrame)):
                    # Verify column number and name matches
                    # Verify value.column data type match with each groupby
                    #   value column
                    pass
=======
    def shift(self, periods=1, freq=None, axis=0, fill_value=None):
        """
        Shift each group by ``periods`` positions.

        Parameters
        ----------
        periods : int, default 1
            Number of periods to shift.
        freq : str, unsupported
        axis : 0, axis to shift
            Shift direction. Only row-wise shift is supported
        fill_value : scalar or list of scalars, optional
            The scalar value to use for newly introduced missing values. Can be
            specified with `None`, a single value or multiple values:

            - `None` (default): sets all indeterminable values to null.
            - Single value: fill all shifted columns with this value. Should
              match the data type of all columns.
            - List of values: fill shifted columns with corresponding value in
              the list. The length of the list should match the number of
              columns shifted. Each value should match the data type of the
              column to fill.

        Returns
        -------
        Series or DataFrame
            Object shifted within each group.

        Notes
        -----
        Parameter ``freq`` is unsupported.
        """

        if freq is not None:
            raise NotImplementedError("Parameter freq is unsupported.")

        if not axis == 0:
            raise NotImplementedError("Only axis=0 is supported.")

        value_column_names = [
            x for x in self.obj._column_names if x not in self.grouping.names
        ]
        num_columns_to_shift = len(value_column_names)
        if is_list_like(fill_value):
            if not len(fill_value) == num_columns_to_shift:
                raise ValueError(
                    "Mismatched number of columns and values to fill."
                )
        else:
            fill_value = [fill_value] * num_columns_to_shift

        value_columns = self.obj._data.select_by_label(value_column_names)
        result = self._groupby.shift(Table(value_columns), periods, fill_value)
        return self.obj.__class__._from_table(result)
>>>>>>> 7473d641


class DataFrameGroupBy(GroupBy, GetAttrGetItemMixin):
    _PROTECTED_KEYS = frozenset(("obj",))

    def __init__(
        self, obj, by=None, level=None, sort=False, as_index=True, dropna=True
    ):
        """
        Group DataFrame using a mapper or by a Series of columns.

        A groupby operation involves some combination of splitting the object,
        applying a function, and combining the results. This can be used to
        group large amounts of data and compute operations on these groups.

        Parameters
        ----------
        by : mapping, function, label, or list of labels
            Used to determine the groups for the groupby. If by is a
            function, it’s called on each value of the object’s index.
            If a dict or Series is passed, the Series or dict VALUES will
            be used to determine the groups (the Series’ values are first
            aligned; see .align() method). If a cupy array is passed, the
            values are used as-is determine the groups. A label or list
            of labels may be passed to group by the columns in self.
            Notice that a tuple is interpreted as a (single) key.
        level : int, level name, or sequence of such, default None
            If the axis is a MultiIndex (hierarchical), group by a particular
            level or levels.
        as_index : bool, default True
            For aggregated output, return object with group labels as
            the index. Only relevant for DataFrame input.
            as_index=False is effectively “SQL-style” grouped output.
        sort : bool, default False
            Sort result by group key. Differ from Pandas, cudf defaults to
            ``False`` for better performance. Note this does not influence
            the order of observations within each group. Groupby preserves
            the order of rows within each group.
        dropna : bool, optional
            If True (default), do not include the "null" group.

        Returns
        -------
            DataFrameGroupBy
                Returns a groupby object that contains information
                about the groups.

        Examples
        --------
        >>> import cudf
        >>> import pandas as pd
        >>> df = cudf.DataFrame({'Animal': ['Falcon', 'Falcon',
        ...                               'Parrot', 'Parrot'],
        ...                    'Max Speed': [380., 370., 24., 26.]})
        >>> df
        Animal  Max Speed
        0  Falcon      380.0
        1  Falcon      370.0
        2  Parrot       24.0
        3  Parrot       26.0
        >>> df.groupby(['Animal']).mean()
                Max Speed
        Animal
        Falcon      375.0
        Parrot       25.0

        >>> arrays = [['Falcon', 'Falcon', 'Parrot', 'Parrot'],
        ... ['Captive', 'Wild', 'Captive', 'Wild']]
        >>> index = pd.MultiIndex.from_arrays(arrays, names=('Animal', 'Type'))
        >>> df = cudf.DataFrame({'Max Speed': [390., 350., 30., 20.]},
                index=index)
        >>> df
                        Max Speed
        Animal Type
        Falcon Captive      390.0
            Wild         350.0
        Parrot Captive       30.0
            Wild          20.0
        >>> df.groupby(level=0).mean()
                Max Speed
        Animal
        Falcon      370.0
        Parrot       25.0
        >>> df.groupby(level="Type").mean()
                Max Speed
        Type
        Wild         185.0
        Captive      210.0

        """
        super().__init__(
            obj=obj,
            by=by,
            level=level,
            sort=sort,
            as_index=as_index,
            dropna=dropna,
        )

    def __getitem__(self, key):
        return self.obj[key].groupby(
            self.grouping, dropna=self._dropna, sort=self._sort
        )

    def nunique(self):
        """
        Return the number of unique values per group
        """
        return self.agg("nunique")


class SeriesGroupBy(GroupBy):
    def __init__(
        self, obj, by=None, level=None, sort=False, as_index=True, dropna=True
    ):
        """
        Group Series using a mapper or by a Series of columns.

        A groupby operation involves some combination of splitting the object,
        applying a function, and combining the results. This can be used to
        group large amounts of data and compute operations on these groups.

        Parameters
        ----------
        by : mapping, function, label, or list of labels
            Used to determine the groups for the groupby. If by is a
            function, it’s called on each value of the object’s index.
            If a dict or Series is passed, the Series or dict VALUES will
            be used to determine the groups (the Series’ values are first
            aligned; see .align() method). If an cupy array is passed, the
            values are used as-is determine the groups. A label or list
            of labels may be passed to group by the columns in self.
            Notice that a tuple is interpreted as a (single) key.
        level : int, level name, or sequence of such, default None
            If the axis is a MultiIndex (hierarchical), group by a particular
            level or levels.
        as_index : bool, default True
            For aggregated output, return object with group labels as
            the index. Only relevant for DataFrame input.
            as_index=False is effectively “SQL-style” grouped output.
        sort : bool, default False
            Sort result by group key. Differ from Pandas, cudf defaults to
            ``False`` for better performance. Note this does not influence
            the order of observations within each group. Groupby preserves
            the order of rows within each group.

        Returns
        -------
            SeriesGroupBy
                Returns a groupby object that contains information
                about the groups.

        Examples
        --------
        >>> ser = cudf.Series([390., 350., 30., 20.],
        ...                 index=['Falcon', 'Falcon', 'Parrot', 'Parrot'],
        ...                 name="Max Speed")
        >>> ser
        Falcon    390.0
        Falcon    350.0
        Parrot     30.0
        Parrot     20.0
        Name: Max Speed, dtype: float64
        >>> ser.groupby(level=0).mean()
        Falcon    370.0
        Parrot     25.0
        Name: Max Speed, dtype: float64
        >>> ser.groupby(ser > 100).mean()
        Max Speed
        False     25.0
        True     370.0
        Name: Max Speed, dtype: float64

        """
        super().__init__(
            obj=obj,
            by=by,
            level=level,
            sort=sort,
            as_index=as_index,
            dropna=dropna,
        )

    def agg(self, func):
        result = super().agg(func)

        # downcast the result to a Series:
        if len(result._data):
            if result.shape[1] == 1 and not pd.api.types.is_list_like(func):
                return result.iloc[:, 0]

        # drop the first level if we have a multiindex
        if (
            isinstance(result.columns, pd.MultiIndex)
            and result.columns.nlevels > 1
        ):
            result.columns = result.columns.droplevel(0)

        return result


class Grouper(object):
    def __init__(self, key=None, level=None):
        if key is not None and level is not None:
            raise ValueError("Grouper cannot specify both key and level")
        if key is None and level is None:
            raise ValueError("Grouper must specify either key or level")
        self.key = key
        self.level = level


class _Grouping(Serializable):
    def __init__(self, obj, by=None, level=None):
        self._obj = obj
        self._key_columns = []
        self.names = []

        # Need to keep track of named key columns
        # to support `as_index=False` correctly
        self._named_columns = []
        self._handle_by_or_level(by, level)

        if len(obj) and not len(self._key_columns):
            raise ValueError("No group keys passed")

    def _handle_by_or_level(self, by=None, level=None):
        if level is not None:
            if by is not None:
                raise ValueError("Cannot specify both by and level")
            level_list = level if isinstance(level, list) else [level]
            for level in level_list:
                self._handle_level(level)
        else:
            by_list = by if isinstance(by, list) else [by]

            for by in by_list:
                if callable(by):
                    self._handle_callable(by)
                elif isinstance(by, cudf.Series):
                    self._handle_series(by)
                elif isinstance(by, cudf.Index):
                    self._handle_index(by)
                elif isinstance(by, collections.abc.Mapping):
                    self._handle_mapping(by)
                elif isinstance(by, Grouper):
                    self._handle_grouper(by)
                else:
                    try:
                        self._handle_label(by)
                    except (KeyError, TypeError):
                        self._handle_misc(by)

    @property
    def keys(self):
        nkeys = len(self._key_columns)

        if nkeys == 0:
            return cudf.core.index.as_index([], name=None)
        elif nkeys > 1:
            return cudf.MultiIndex(
                source_data=cudf.DataFrame(
                    dict(zip(range(nkeys), self._key_columns))
                ),
                names=self.names,
            )
        else:
            return cudf.core.index.as_index(
                self._key_columns[0], name=self.names[0]
            )

    def values(self, include_keys=False):
        """Returns value columns as a frame. If include_keys=True, index
        of the frame is the keys, otherwise default.
        """
        value_column_names = [
            x for x in self._obj._column_names if x not in self.names
        ]
        value_columns = self._obj._data.select_by_label(value_column_names)
        index = self.keys if include_keys else None
        return self._obj._from_data(value_columns, index=index)

    def _handle_callable(self, by):
        by = by(self._obj.index)
        self.__init__(self._obj, by)

    def _handle_series(self, by):
        by = by._align_to_index(self._obj.index, how="right")
        self._key_columns.append(by._column)
        self.names.append(by.name)

    def _handle_index(self, by):
        self._key_columns.extend(by._data.columns)
        self.names.extend(by._data.names)

    def _handle_mapping(self, by):
        by = cudf.Series(by.values(), index=by.keys())
        self._handle_series(by)

    def _handle_label(self, by):
        self._key_columns.append(self._obj._data[by])
        self.names.append(by)
        self._named_columns.append(by)

    def _handle_grouper(self, by):
        if by.key:
            self._handle_label(by.key)
        else:
            self._handle_level(by.level)

    def _handle_level(self, by):
        level_values = self._obj.index.get_level_values(by)
        self._key_columns.append(level_values._values)
        self.names.append(level_values.name)

    def _handle_misc(self, by):
        by = cudf.core.column.as_column(by)
        if len(by) != len(self._obj):
            raise ValueError("Grouper and object must have same length")
        self._key_columns.append(by)
        self.names.append(None)

    def serialize(self):
        header = {}
        frames = []
        header["names"] = pickle.dumps(self.names)
        header["_named_columns"] = pickle.dumps(self._named_columns)
        column_header, column_frames = cudf.core.column.serialize_columns(
            self._key_columns
        )
        header["columns"] = column_header
        frames.extend(column_frames)
        return header, frames

    @classmethod
    def deserialize(cls, header, frames):
        names = pickle.loads(header["names"])
        _named_columns = pickle.loads(header["_named_columns"])
        key_columns = cudf.core.column.deserialize_columns(
            header["columns"], frames
        )
        out = _Grouping.__new__(_Grouping)
        out.names = names
        out._named_columns = _named_columns
        out._key_columns = key_columns
        return out


def _is_multi_agg(aggs):
    """
    Returns True if more than one aggregation is performed
    on any of the columns as specified in `aggs`.
    """
    if isinstance(aggs, collections.abc.Mapping):
        return any(pd.api.types.is_list_like(agg) for agg in aggs.values())
    if pd.api.types.is_list_like(aggs):
        return True
    return False<|MERGE_RESOLUTION|>--- conflicted
+++ resolved
@@ -9,14 +9,9 @@
 import cudf
 from cudf._lib import groupby as libgroupby
 from cudf._lib.table import Table
-<<<<<<< HEAD
 from cudf._typing import DataFrameOrSeries
 from cudf.core.abc import Serializable
-from cudf.utils.dtypes import is_scalar
-=======
-from cudf.core.abc import Serializable
-from cudf.utils.dtypes import is_list_like
->>>>>>> 7473d641
+from cudf.utils.dtypes import is_list_like, is_scalar
 from cudf.utils.utils import GetAttrGetItemMixin, cached_property
 
 
@@ -711,7 +706,6 @@
         """Get the column-wise cumulative maximum value in each group."""
         return self.agg("cummax")
 
-<<<<<<< HEAD
     def _scan_fill(self, method: str, limit: int) -> DataFrameOrSeries:
         """Internal implementation for `ffill` and `bfill`
         """
@@ -822,7 +816,7 @@
                     # Verify value.column data type match with each groupby
                     #   value column
                     pass
-=======
+
     def shift(self, periods=1, freq=None, axis=0, fill_value=None):
         """
         Shift each group by ``periods`` positions.
@@ -877,7 +871,6 @@
         value_columns = self.obj._data.select_by_label(value_column_names)
         result = self._groupby.shift(Table(value_columns), periods, fill_value)
         return self.obj.__class__._from_table(result)
->>>>>>> 7473d641
 
 
 class DataFrameGroupBy(GroupBy, GetAttrGetItemMixin):
