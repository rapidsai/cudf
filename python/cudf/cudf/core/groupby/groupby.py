# Copyright (c) 2020-2024, NVIDIA CORPORATION.
from __future__ import annotations

import copy
import itertools
import textwrap
import types
import warnings
from collections import abc
from functools import cached_property, singledispatch
from typing import TYPE_CHECKING, Any, Literal

import cupy as cp
import numpy as np
import pandas as pd

import pylibcudf as plc

import cudf
import cudf.core._internals
from cudf import _lib as libcudf
<<<<<<< HEAD
from cudf._lib.sort import segmented_sort_by_key
=======
from cudf._lib import groupby as libgroupby
>>>>>>> b9760ac1
from cudf._lib.types import size_type_dtype
from cudf.api.extensions import no_default
from cudf.api.types import (
    _is_categorical_dtype,
    is_list_like,
    is_numeric_dtype,
    is_string_dtype,
)
from cudf.core._compat import PANDAS_LT_300
<<<<<<< HEAD
from cudf.core._internals import aggregation
=======
from cudf.core._internals import sorting
>>>>>>> b9760ac1
from cudf.core.abc import Serializable
from cudf.core.buffer import acquire_spill_lock
from cudf.core.column.column import ColumnBase, as_column
from cudf.core.column_accessor import ColumnAccessor
from cudf.core.copy_types import GatherMap
from cudf.core.dtypes import (
    CategoricalDtype,
    DecimalDtype,
    IntervalDtype,
    ListDtype,
    StructDtype,
)
from cudf.core.join._join_helpers import _match_join_keys
from cudf.core.mixins import Reducible, Scannable
from cudf.core.multiindex import MultiIndex
from cudf.core.udf.groupby_utils import _can_be_jitted, jit_groupby_apply
from cudf.utils.performance_tracking import _performance_tracking
from cudf.utils.utils import GetAttrGetItemMixin

if TYPE_CHECKING:
    from collections.abc import Generator, Iterable

    from cudf._typing import (
        AggType,
        DataFrameOrSeries,
        MultiColumnAggType,
        ScalarLike,
    )

# The sets below define the possible aggregations that can be performed on
# different dtypes. These strings must be elements of the AggregationKind enum.
# The libcudf infrastructure exists for "COLLECT" support on
# categoricals, but the dtype support in python does not.
_CATEGORICAL_AGGS = {"COUNT", "NUNIQUE", "SIZE", "UNIQUE"}
_STRING_AGGS = {
    "COLLECT",
    "COUNT",
    "MAX",
    "MIN",
    "NTH",
    "NUNIQUE",
    "SIZE",
    "UNIQUE",
}
_LIST_AGGS = {"COLLECT"}
_STRUCT_AGGS = {"COLLECT", "CORRELATION", "COVARIANCE"}
_INTERVAL_AGGS = {"COLLECT"}
_DECIMAL_AGGS = {
    "ARGMIN",
    "ARGMAX",
    "COLLECT",
    "COUNT",
    "MAX",
    "MIN",
    "NTH",
    "NUNIQUE",
    "SUM",
}


@singledispatch
def get_valid_aggregation(dtype):
    if is_string_dtype(dtype):
        return _STRING_AGGS
    return "ALL"


@get_valid_aggregation.register
def _(dtype: ListDtype):
    return _LIST_AGGS


@get_valid_aggregation.register
def _(dtype: CategoricalDtype):
    return _CATEGORICAL_AGGS


@get_valid_aggregation.register
def _(dtype: ListDtype):
    return _LIST_AGGS


@get_valid_aggregation.register
def _(dtype: StructDtype):
    return _STRUCT_AGGS


@get_valid_aggregation.register
def _(dtype: IntervalDtype):
    return _INTERVAL_AGGS


@get_valid_aggregation.register
def _(dtype: DecimalDtype):
    return _DECIMAL_AGGS


def _is_all_scan_aggregate(all_aggs: list[list[str]]) -> bool:
    """
    Returns true if all are scan aggregations.

    Raises
    ------
    NotImplementedError
        If both reduction aggregations and scan aggregations are present.
    """
    groupby_scans = {
        "cumcount",
        "cumsum",
        "cummin",
        "cummax",
        "cumprod",
        "rank",
    }

    def get_name(agg):
        return agg.__name__ if callable(agg) else agg

    all_scan = all(
        get_name(agg_name) in groupby_scans
        for aggs in all_aggs
        for agg_name in aggs
    )
    any_scan = any(
        get_name(agg_name) in groupby_scans
        for aggs in all_aggs
        for agg_name in aggs
    )

    if not all_scan and any_scan:
        raise NotImplementedError(
            "Cannot perform both aggregation and scan in one operation"
        )
    return all_scan and any_scan


def _deprecate_collect():
    warnings.warn(
        "Groupby.collect is deprecated and "
        "will be removed in a future version. "
        "Use `.agg(list)` instead.",
        FutureWarning,
    )


# The three functions below return the quantiles [25%, 50%, 75%]
# respectively, which are called in the describe() method to output
# the summary stats of a GroupBy object
def _quantile_25(x):
    return x.quantile(0.25)


def _quantile_50(x):
    return x.quantile(0.50)


def _quantile_75(x):
    return x.quantile(0.75)


def _is_row_of(chunk, obj):
    return (
        isinstance(chunk, cudf.Series)
        and isinstance(obj, cudf.DataFrame)
        and len(chunk.index) == len(obj._column_names)
        and (chunk.index.to_pandas() == pd.Index(obj._column_names)).all()
    )


NamedAgg = pd.NamedAgg


NamedAgg.__doc__ = """
Helper for column specific aggregation with control over output column names.

Subclass of typing.NamedTuple.

Parameters
----------
column : Hashable
    Column label in the DataFrame to apply aggfunc.
aggfunc : function or str
    Function to apply to the provided column.

Examples
--------
>>> df = cudf.DataFrame({"key": [1, 1, 2], "a": [-1, 0, 1], 1: [10, 11, 12]})
>>> agg_a = cudf.NamedAgg(column="a", aggfunc="min")
>>> agg_1 = cudf.NamedAgg(column=1, aggfunc=lambda x: x.mean())
>>> df.groupby("key").agg(result_a=agg_a, result_1=agg_1)
        result_a  result_1
key
1          -1      10.5
2           1      12.0
"""


groupby_doc_template = textwrap.dedent(
    """Group using a mapper or by a Series of columns.

A groupby operation involves some combination of splitting the object,
applying a function, and combining the results. This can be used to
group large amounts of data and compute operations on these groups.

Parameters
----------
by : mapping, function, label, or list of labels
    Used to determine the groups for the groupby. If by is a
    function, it's called on each value of the object's index.
    If a dict or Series is passed, the Series or dict VALUES will
    be used to determine the groups (the Series' values are first
    aligned; see .align() method). If an cupy array is passed, the
    values are used as-is determine the groups. A label or list
    of labels may be passed to group by the columns in self.
    Notice that a tuple is interpreted as a (single) key.
level : int, level name, or sequence of such, default None
    If the axis is a MultiIndex (hierarchical), group by a particular
    level or levels.
as_index : bool, default True
    For aggregated output, return object with group labels as
    the index. Only relevant for DataFrame input.
    as_index=False is effectively "SQL-style" grouped output.
sort : bool, default False
    Sort result by group key. Differ from Pandas, cudf defaults to
    ``False`` for better performance. Note this does not influence
    the order of observations within each group. Groupby preserves
    the order of rows within each group.
group_keys : bool, optional
    When calling apply and the ``by`` argument produces a like-indexed
    result, add group keys to index to identify pieces. By default group
    keys are not included when the result's index (and column) labels match
    the inputs, and are included otherwise. This argument has no effect if
    the result produced is not like-indexed with respect to the input.
{ret}
Examples
--------
**Series**

>>> ser = cudf.Series([390., 350., 30., 20.],
...                 index=['Falcon', 'Falcon', 'Parrot', 'Parrot'],
...                 name="Max Speed")
>>> ser
Falcon    390.0
Falcon    350.0
Parrot     30.0
Parrot     20.0
Name: Max Speed, dtype: float64
>>> ser.groupby(level=0, sort=True).mean()
Falcon    370.0
Parrot     25.0
Name: Max Speed, dtype: float64
>>> ser.groupby(ser > 100, sort=True).mean()
Max Speed
False     25.0
True     370.0
Name: Max Speed, dtype: float64

**DataFrame**

>>> import cudf
>>> import pandas as pd
>>> df = cudf.DataFrame({{
...     'Animal': ['Falcon', 'Falcon', 'Parrot', 'Parrot'],
...     'Max Speed': [380., 370., 24., 26.],
... }})
>>> df
   Animal  Max Speed
0  Falcon      380.0
1  Falcon      370.0
2  Parrot       24.0
3  Parrot       26.0
>>> df.groupby(['Animal'], sort=True).mean()
        Max Speed
Animal
Falcon      375.0
Parrot       25.0

>>> arrays = [['Falcon', 'Falcon', 'Parrot', 'Parrot'],
...           ['Captive', 'Wild', 'Captive', 'Wild']]
>>> index = pd.MultiIndex.from_arrays(arrays, names=('Animal', 'Type'))
>>> df = cudf.DataFrame({{'Max Speed': [390., 350., 30., 20.]}},
...     index=index)
>>> df
                Max Speed
Animal Type
Falcon Captive      390.0
        Wild         350.0
Parrot Captive       30.0
        Wild          20.0
>>> df.groupby(level=0, sort=True).mean()
        Max Speed
Animal
Falcon      370.0
Parrot       25.0
>>> df.groupby(level="Type", sort=True).mean()
        Max Speed
Type
Captive      210.0
Wild         185.0

>>> df = cudf.DataFrame({{'A': 'a a b'.split(),
...                      'B': [1,2,3],
...                      'C': [4,6,5]}})
>>> g1 = df.groupby('A', group_keys=False, sort=True)
>>> g2 = df.groupby('A', group_keys=True, sort=True)

Notice that ``g1`` have ``g2`` have two groups, ``a`` and ``b``, and only
differ in their ``group_keys`` argument. Calling `apply` in various ways,
we can get different grouping results:

>>> g1[['B', 'C']].apply(lambda x: x / x.sum())
          B    C
0  0.333333  0.4
1  0.666667  0.6
2  1.000000  1.0

In the above, the groups are not part of the index. We can have them included
by using ``g2`` where ``group_keys=True``:

>>> g2[['B', 'C']].apply(lambda x: x / x.sum())
            B    C
A
a 0  0.333333  0.4
  1  0.666667  0.6
b 2  1.000000  1.0
"""
)


class GroupBy(Serializable, Reducible, Scannable):
    obj: "cudf.core.indexed_frame.IndexedFrame"

    _VALID_REDUCTIONS = {
        "sum",
        "prod",
        "idxmin",
        "idxmax",
        "min",
        "max",
        "mean",
        "median",
        "nunique",
        "first",
        "last",
        "var",
        "std",
    }

    _VALID_SCANS = {
        "cumsum",
        "cummin",
        "cummax",
    }

    # Necessary because the function names don't directly map to the docs.
    _SCAN_DOCSTRINGS = {
        "cumsum": {"op_name": "Cumulative sum"},
        "cummin": {"op_name": "Cumulative min"},
        "cummax": {"op_name": "Cumulative max"},
    }

    _MAX_GROUPS_BEFORE_WARN = 100

    def __init__(
        self,
        obj,
        by=None,
        level=None,
        sort=False,
        as_index=True,
        dropna=True,
        group_keys=True,
    ):
        """
        Group a DataFrame or Series by a set of columns.

        Parameters
        ----------
        by : optional
            Specifies the grouping columns. Can be any of the following:
            - A Python function called on each value of the object's index
            - A dict or Series that maps index labels to group names
            - A cudf.Index object
            - A str indicating a column name
            - An array of the same length as the object
            - A Grouper object
            - A list of the above
        level : int, level_name or list, optional
            For objects with a MultiIndex, `level` can be used to specify
            grouping by one or more levels of the MultiIndex.
        sort : bool, default False
            Sort the result by group keys. Differ from Pandas, cudf defaults
            to False for better performance.
        as_index : bool, optional
            If as_index=True (default), the group names appear
            as the keys of the resulting DataFrame.
            If as_index=False, the groups are returned as ordinary
            columns of the resulting DataFrame, *if they are named columns*.
        dropna : bool, optional
            If True (default), do not include the "null" group.
        """
        self.obj = obj
        self._as_index = as_index
        self._by = by.copy(deep=True) if isinstance(by, _Grouping) else by
        self._level = level
        self._sort = sort
        self._dropna = dropna
        self._group_keys = group_keys

        if isinstance(self._by, _Grouping):
            self._by._obj = self.obj
            self.grouping = self._by
        else:
            self.grouping = _Grouping(obj, self._by, level)

    def __iter__(self):
        group_names, offsets, _, grouped_values = self._grouped()
        if isinstance(group_names, cudf.BaseIndex):
            group_names = group_names.to_pandas()
        for i, name in enumerate(group_names):
            yield (
                (name,)
                if isinstance(self._by, list) and len(self._by) == 1
                else name,
                grouped_values[offsets[i] : offsets[i + 1]],
            )

    def __len__(self) -> int:
        return self.ngroups

    @property
    def ngroups(self) -> int:
        _, offsets, _, _ = self._grouped()
        return len(offsets) - 1

    @property
    def ndim(self) -> int:
        return self.obj.ndim

    @property
    def dtypes(self):
        """
        Return the dtypes in this group.

        .. deprecated:: 24.04
           Use `.dtypes` on base object instead.

        Returns
        -------
        pandas.DataFrame
            The data type of each column of the group.

        Examples
        --------
        >>> import cudf
        >>> df = cudf.DataFrame({'a': [1, 2, 3, 3], 'b': ['x', 'y', 'z', 'a'],
        ...                      'c':[10, 11, 12, 12]})
        >>> df.groupby("a").dtypes
               a       b      c
        a
        1  int64  object  int64
        2  int64  object  int64
        3  int64  object  int64
        """
        warnings.warn(
            f"{type(self).__name__}.dtypes is deprecated and will be "
            "removed in a future version. Check the dtypes on the "
            "base object instead",
            FutureWarning,
        )
        index = self.grouping.keys.unique().sort_values().to_pandas()
        return pd.DataFrame(
            {name: [dtype] * len(index) for name, dtype in self.obj._dtypes},
            index=index,
        )

    @cached_property
    def groups(self):
        """
        Returns a dictionary mapping group keys to row labels.
        """
        group_names, offsets, _, grouped_values = self._grouped()
        grouped_index = grouped_values.index

        if len(group_names) > self._MAX_GROUPS_BEFORE_WARN:
            warnings.warn(
                f"GroupBy.groups() performance scales poorly with "
                f"number of groups. Got {len(group_names)} groups."
            )

        return dict(
            zip(group_names.to_pandas(), grouped_index._split(offsets[1:-1]))
        )

    @cached_property
    def indices(self) -> dict[ScalarLike, cp.ndarray]:
        """
        Dict {group name -> group indices}.

        Examples
        --------
        >>> import cudf
        >>> data = [[10, 20, 30], [10, 30, 40], [40, 50, 30]]
        >>> df = cudf.DataFrame(data, columns=["a", "b", "c"])
        >>> df
            a   b   c
        0  10  20  30
        1  10  30  40
        2  40  50  30
        >>> df.groupby(by=["a"]).indices
        {10: array([0, 1]), 40: array([2])}
        """
        offsets, group_keys, (indices,) = self._groups(
            [
                cudf.core.column.as_column(
                    range(len(self.obj)), dtype=size_type_dtype
                )
            ]
        )

        group_keys = cudf.core._internals.stream_compaction.drop_duplicates(
            group_keys
        )
        if len(group_keys) > 1:
            index = cudf.MultiIndex.from_arrays(group_keys)
        else:
            index = cudf.Index._from_column(group_keys[0])
        return dict(
            zip(index.to_pandas(), cp.split(indices.values, offsets[1:-1]))
        )

    @_performance_tracking
    def get_group(self, name, obj=None):
        """
        Construct DataFrame from group with provided name.

        Parameters
        ----------
        name : object
            The name of the group to get as a DataFrame.
        obj : DataFrame, default None
            The DataFrame to take the DataFrame out of.  If
            it is None, the object groupby was called on will
            be used.

        Returns
        -------
        group : same type as obj

        Examples
        --------
        >>> import cudf
        >>> df = cudf.DataFrame({"X": ["A", "B", "A", "B"], "Y": [1, 4, 3, 2]})
        >>> df
           X  Y
        0  A  1
        1  B  4
        2  A  3
        3  B  2
        >>> df.groupby("X").get_group("A")
           X  Y
        0  A  1
        2  A  3
        """
        if obj is None:
            obj = self.obj
        else:
            warnings.warn(
                "obj is deprecated and will be removed in a future version. "
                "Use ``df.iloc[gb.indices.get(name)]`` "
                "instead of ``gb.get_group(name, obj=df)``.",
                FutureWarning,
            )
        if is_list_like(self._by):
            if isinstance(name, tuple) and len(name) == 1:
                name = name[0]
            else:
                raise KeyError(name)
        return obj.iloc[self.indices[name]]

    @_performance_tracking
    def size(self):
        """
        Return the size of each group.
        """
        col = cudf.core.column.column_empty(len(self.obj), "int8")
        result = (
            cudf.Series._from_column(col, name=getattr(self.obj, "name", None))
            .groupby(self.grouping, sort=self._sort, dropna=self._dropna)
            .agg("size")
        )
        if not self._as_index:
            result = result.rename("size").reset_index()
        return result

    @_performance_tracking
    def cumcount(self, ascending: bool = True):
        """
        Return the cumulative count of keys in each group.

        Parameters
        ----------
        ascending : bool, default True
            If False, number in reverse, from length of group - 1 to 0.
            Currently not supported
        """
        if ascending is not True:
            raise NotImplementedError(
                "ascending is currently not implemented."
            )
        return (
            cudf.Series._from_column(
                cudf.core.column.column_empty(
                    len(self.obj),
                    "int8",
                ),
                index=self.obj.index,
            )
            .groupby(self.grouping, sort=self._sort)
            .agg("cumcount")
        )

    @_performance_tracking
    def rank(
        self,
        method="average",
        ascending=True,
        na_option="keep",
        pct=False,
        axis=0,
    ):
        """
        Return the rank of values within each group.
        """
        if not axis == 0:
            raise NotImplementedError("Only axis=0 is supported.")

        if na_option not in {"keep", "top", "bottom"}:
            raise ValueError(
                f"na_option must be one of 'keep', 'top', or 'bottom', "
                f"but got {na_option}"
            )

        # TODO: in pandas compatibility mode, we should convert any
        # NaNs to nulls in any float value columns, as Pandas
        # treats NaNs the way we treat nulls.
        if cudf.get_option("mode.pandas_compatible"):
            if any(
                col.dtype.kind == "f" for col in self.grouping.values._columns
            ):
                raise NotImplementedError(
                    "NaNs are not supported in groupby.rank."
                )

        def rank(x):
            return getattr(x, "rank")(
                method=method,
                ascending=ascending,
                na_option=na_option,
                pct=pct,
            )

        result = self.agg(rank)

        if cudf.get_option("mode.pandas_compatible"):
            # pandas always returns floats:
            return result.astype("float64")

        return result

    @cached_property
    def _groupby(self) -> types.SimpleNamespace:
        with acquire_spill_lock() as spill_lock:
            plc_groupby = plc.groupby.GroupBy(
                plc.Table(
                    [
                        col.to_pylibcudf(mode="read")
                        for col in self.grouping.keys._columns
                    ]
                ),
                plc.types.NullPolicy.EXCLUDE
                if self._dropna
                else plc.types.NullPolicy.INCLUDE,
            )
            # Do we need this because we just check _spill_locks in test_spillable_df_groupby?
            return types.SimpleNamespace(
                plc_groupby=plc_groupby, _spill_locks=spill_lock
            )

    def _groups(
        self, values: Iterable[ColumnBase]
    ) -> tuple[list[int], list[ColumnBase], list[ColumnBase]]:
        plc_columns = [col.to_pylibcudf(mode="read") for col in values]
        if not plc_columns:
            plc_table = None
        else:
            plc_table = plc.Table(plc_columns)
        offsets, grouped_keys, grouped_values = (
            self._groupby.plc_groupby.get_groups(plc_table)
        )

        return (
            offsets,
            [ColumnBase.from_pylibcudf(col) for col in grouped_keys.columns()],
            (
                [
                    ColumnBase.from_pylibcudf(col)
                    for col in grouped_values.columns()
                ]
                if grouped_values is not None
                else []
            ),
        )

    def _aggregate(
        self, values: tuple[ColumnBase, ...], aggregations
    ) -> tuple[
        list[list[ColumnBase]],
        list[ColumnBase],
        list[list[tuple[str, str]]],
    ]:
        included_aggregations = []
        column_included = []
        requests = []
        result_columns: list[list[ColumnBase]] = []
        for i, (col, aggs) in enumerate(zip(values, aggregations)):
            valid_aggregations = get_valid_aggregation(col.dtype)
            included_aggregations_i = []
            col_aggregations = []
            for agg in aggs:
                str_agg = str(agg)
                if (
                    is_string_dtype(col)
                    and agg not in _STRING_AGGS
                    and (
                        str_agg in {"cumsum", "cummin", "cummax"}
                        or not (
                            any(
                                a in str_agg
                                for a in {
                                    "count",
                                    "max",
                                    "min",
                                    "first",
                                    "last",
                                    "nunique",
                                    "unique",
                                    "nth",
                                }
                            )
                            or (agg is list)
                        )
                    )
                ):
                    raise TypeError(
                        f"function is not supported for this dtype: {agg}"
                    )
                elif (
                    _is_categorical_dtype(col)
                    and agg not in _CATEGORICAL_AGGS
                    and (
                        str_agg in {"cumsum", "cummin", "cummax"}
                        or not (
                            any(
                                a in str_agg
                                for a in {"count", "max", "min", "unique"}
                            )
                        )
                    )
                ):
                    raise TypeError(
                        f"{col.dtype} type does not support {agg} operations"
                    )

                agg_obj = aggregation.make_aggregation(agg)
                if (
                    valid_aggregations == "ALL"
                    or agg_obj.kind in valid_aggregations
                ):
                    included_aggregations_i.append((agg, agg_obj.kind))
                    col_aggregations.append(agg_obj.c_obj)
            included_aggregations.append(included_aggregations_i)
            result_columns.append([])
            if col_aggregations:
                requests.append(
                    plc.groupby.GroupByRequest(
                        col.to_pylibcudf(mode="read"), col_aggregations
                    )
                )
                column_included.append(i)

        if not requests and any(len(v) > 0 for v in aggregations):
            raise pd.errors.DataError(
                "All requested aggregations are unsupported."
            )

        keys, results = (
            self._groupby.plc_groupby.scan(requests)
            if _is_all_scan_aggregate(aggregations)
            else self._groupby.plc_groupby.aggregate(requests)
        )

        for i, result in zip(column_included, results):
            result_columns[i] = [
                ColumnBase.from_pylibcudf(col) for col in result.columns()
            ]

        return (
            result_columns,
            [ColumnBase.from_pylibcudf(key) for key in keys.columns()],
            included_aggregations,
        )

    def _shift(
        self, values: tuple[ColumnBase, ...], periods: int, fill_values: list
    ) -> Generator[ColumnBase]:
        _, shifts = self._groupby.plc_groupby.shift(
            plc.table.Table([col.to_pylibcudf(mode="read") for col in values]),
            [periods] * len(values),
            [
                cudf.Scalar(val, dtype=col.dtype).device_value.c_value
                for val, col in zip(fill_values, values)
            ],
        )
        return (ColumnBase.from_pylibcudf(col) for col in shifts.columns())

    def _replace_nulls(
        self, values: tuple[ColumnBase, ...], method: str
    ) -> Generator[ColumnBase]:
        _, replaced = self._groupby.plc_groupby.replace_nulls(
            plc.Table([col.to_pylibcudf(mode="read") for col in values]),
            [
                plc.replace.ReplacePolicy.PRECEDING
                if method == "ffill"
                else plc.replace.ReplacePolicy.FOLLOWING
            ]
            * len(values),
        )

        return (ColumnBase.from_pylibcudf(col) for col in replaced.columns())

    @_performance_tracking
    def agg(self, func=None, *args, engine=None, engine_kwargs=None, **kwargs):
        """
        Apply aggregation(s) to the groups.

        Parameters
        ----------
        func : str, callable, list or dict
            Argument specifying the aggregation(s) to perform on the
            groups. `func` can be any of the following:

              - string: the name of a supported aggregation
              - callable: a function that accepts a Series/DataFrame and
                performs a supported operation on it.
              - list: a list of strings/callables specifying the
                aggregations to perform on every column.
              - dict: a mapping of column names to string/callable
                specifying the aggregations to perform on those
                columns.

        See :ref:`the user guide <basics.groupby>` for supported
        aggregations.

        Returns
        -------
        A Series or DataFrame containing the combined results of the
        aggregation(s).

        Examples
        --------
        >>> import cudf
        >>> a = cudf.DataFrame({
        ...     'a': [1, 1, 2],
        ...     'b': [1, 2, 3],
        ...     'c': [2, 2, 1]
        ... })
        >>> a.groupby('a', sort=True).agg('sum')
           b  c
        a
        1  3  4
        2  3  1

        Specifying a list of aggregations to perform on each column.

        >>> import cudf
        >>> a = cudf.DataFrame({
        ...     'a': [1, 1, 2],
        ...     'b': [1, 2, 3],
        ...     'c': [2, 2, 1]
        ... })
        >>> a.groupby('a', sort=True).agg(['sum', 'min'])
            b       c
          sum min sum min
        a
        1   3   1   4   2
        2   3   3   1   1

        Using a dict to specify aggregations to perform per column.

        >>> import cudf
        >>> a = cudf.DataFrame({
        ...     'a': [1, 1, 2],
        ...     'b': [1, 2, 3],
        ...     'c': [2, 2, 1]
        ... })
        >>> a.groupby('a', sort=True).agg({'a': 'max', 'b': ['min', 'mean']})
            a   b
          max min mean
        a
        1   1   1  1.5
        2   2   3  3.0

        Using lambdas/callables to specify aggregations taking parameters.

        >>> import cudf
        >>> a = cudf.DataFrame({
        ...     'a': [1, 1, 2],
        ...     'b': [1, 2, 3],
        ...     'c': [2, 2, 1]
        ... })
        >>> f1 = lambda x: x.quantile(0.5); f1.__name__ = "q0.5"
        >>> f2 = lambda x: x.quantile(0.75); f2.__name__ = "q0.75"
        >>> a.groupby('a').agg([f1, f2])
             b          c
          q0.5 q0.75 q0.5 q0.75
        a
        1  1.5  1.75  2.0   2.0
        2  3.0  3.00  1.0   1.0
        """
        if engine is not None:
            raise NotImplementedError(
                "engine is non-functional and added for compatibility with pandas"
            )
        if engine_kwargs is not None:
            raise NotImplementedError(
                "engine_kwargs is non-functional added for compatibility with pandas"
            )
        if args:
            raise NotImplementedError(
                "Passing args to func is currently not supported."
            )

        column_names, columns, normalized_aggs = self._normalize_aggs(
            func, **kwargs
        )
        orig_dtypes = tuple(c.dtype for c in columns)

        # Note: When there are no key columns, the below produces
        # an Index with float64 dtype, while Pandas returns
        # an Index with int64 dtype.
        # (GH: 6945)
        (
            result_columns,
            grouped_key_cols,
            included_aggregations,
        ) = self._aggregate(columns, normalized_aggs)

        result_index = self.grouping.keys._from_columns_like_self(
            grouped_key_cols,
        )

        multilevel = _is_multi_agg(func)
        data = {}
        for col_name, aggs, cols, orig_dtype in zip(
            column_names,
            included_aggregations,
            result_columns,
            orig_dtypes,
        ):
            for agg_tuple, col in zip(aggs, cols):
                agg, agg_kind = agg_tuple
                agg_name = agg.__name__ if callable(agg) else agg
                if multilevel:
                    key = (col_name, agg_name)
                else:
                    key = col_name
                if (
                    agg in {list, "collect"}
                    and orig_dtype != col.dtype.element_type
                ):
                    # Structs lose their labels which we reconstruct here
                    col = col._with_type_metadata(cudf.ListDtype(orig_dtype))

                if agg_kind in {"COUNT", "SIZE", "ARGMIN", "ARGMAX"}:
                    data[key] = col.astype("int64")
                elif (
                    self.obj.empty
                    and (
                        isinstance(agg_name, str)
                        and agg_name in Reducible._SUPPORTED_REDUCTIONS
                    )
                    and len(col) == 0
                    and not isinstance(
                        col,
                        (
                            cudf.core.column.ListColumn,
                            cudf.core.column.StructColumn,
                            cudf.core.column.DecimalBaseColumn,
                        ),
                    )
                ):
                    data[key] = col.astype(orig_dtype)
                else:
                    data[key] = col
        data = ColumnAccessor(data, multiindex=multilevel)
        if not multilevel:
            data = data.rename_levels({np.nan: None}, level=0)
        result = cudf.DataFrame._from_data(data, index=result_index)

        if self._sort:
            result = result.sort_index()
        else:
            if cudf.get_option(
                "mode.pandas_compatible"
            ) and not _is_all_scan_aggregate(normalized_aggs):
                # Even with `sort=False`, pandas guarantees that
                # groupby preserves the order of rows within each group.
                left_cols = list(self.grouping.keys.drop_duplicates()._columns)
                right_cols = list(result_index._columns)
                join_keys = [
                    _match_join_keys(lcol, rcol, "inner")
                    for lcol, rcol in zip(left_cols, right_cols)
                ]
                # TODO: In future, see if we can centralize
                # logic else where that has similar patterns.
                join_keys = map(list, zip(*join_keys))
                # By construction, left and right keys are related by
                # a permutation, so we can use an inner join.
                with acquire_spill_lock():
                    plc_tables = [
                        plc.Table(
                            [col.to_pylibcudf(mode="read") for col in cols]
                        )
                        for cols in join_keys
                    ]
                    left_plc, right_plc = plc.join.inner_join(
                        plc_tables[0],
                        plc_tables[1],
                        plc.types.NullEquality.EQUAL,
                    )
                    left_order = libcudf.column.Column.from_pylibcudf(left_plc)
                    right_order = libcudf.column.Column.from_pylibcudf(
                        right_plc
                    )
                # left order is some permutation of the ordering we
                # want, and right order is a matching gather map for
                # the result table. Get the correct order by sorting
                # the right gather map.
                (right_order,) = sorting.sort_by_key(
                    [right_order],
                    [left_order],
                    [True],
                    ["first"],
                    stable=False,
                )
                result = result._gather(
                    GatherMap.from_column_unchecked(
                        right_order, len(result), nullify=False
                    )
                )

        if not self._as_index:
            result = result.reset_index()
        if _is_all_scan_aggregate(normalized_aggs):
            # Scan aggregations return rows in original index order
            return self._mimic_pandas_order(result)

        return result

    def _reduce_numeric_only(self, op: str):
        raise NotImplementedError(
            f"numeric_only is not implemented for {type(self)}"
        )

    def _reduce(
        self,
        op: str,
        numeric_only: bool = False,
        min_count: int = 0,
        *args,
        **kwargs,
    ):
        """Compute {op} of group values.

        Parameters
        ----------
        numeric_only : bool, default None
            Include only float, int, boolean columns. If None, will attempt to
            use everything, then use only numeric data.
        min_count : int, default 0
            The required number of valid values to perform the operation. If
            fewer than ``min_count`` non-NA values are present the result will
            be NA.

        Returns
        -------
        Series or DataFrame
            Computed {op} of values within each group.

        .. pandas-compat::
            :meth:`pandas.core.groupby.DataFrameGroupBy.{op}`,
             :meth:`pandas.core.groupby.SeriesGroupBy.{op}`

            The numeric_only, min_count
        """
        if min_count != 0:
            raise NotImplementedError(
                "min_count parameter is not implemented yet"
            )
        if numeric_only:
            return self._reduce_numeric_only(op)
        return self.agg(op)

    def _scan(self, op: str, *args, **kwargs):
        """{op_name} for each group."""
        return self.agg(op)

    aggregate = agg

    def _head_tail(self, n, *, take_head: bool, preserve_order: bool):
        """Return the head or tail of each group

        Parameters
        ----------
        n
           Number of entries to include (if negative, number of
           entries to exclude)
        take_head
           Do we want the head or the tail of the group
        preserve_order
            If True, return the n rows from each group in original
            dataframe order (this mimics pandas behavior though is
            more expensive).

        Returns
        -------
        New DataFrame or Series

        Notes
        -----
        Unlike pandas, this returns an object in group order, not
        original order, unless ``preserve_order`` is ``True``.
        """
        # A more memory-efficient implementation would merge the take
        # into the grouping, but that probably requires a new
        # aggregation scheme in libcudf. This is probably "fast
        # enough" for most reasonable input sizes.
        _, offsets, _, group_values = self._grouped()
        group_offsets = np.asarray(offsets, dtype=size_type_dtype)
        size_per_group = np.diff(group_offsets)
        # "Out of bounds" n for the group size either means no entries
        # (negative) or all the entries (positive)
        if n < 0:
            size_per_group = np.maximum(
                size_per_group + n, 0, out=size_per_group
            )
        else:
            size_per_group = np.minimum(size_per_group, n, out=size_per_group)
        if take_head:
            group_offsets = group_offsets[:-1]
        else:
            group_offsets = group_offsets[1:] - size_per_group
        to_take = np.arange(size_per_group.sum(), dtype=size_type_dtype)
        fixup = np.empty_like(size_per_group)
        fixup[0] = 0
        np.cumsum(size_per_group[:-1], out=fixup[1:])
        to_take += np.repeat(group_offsets - fixup, size_per_group)
        to_take = as_column(to_take)
        result = group_values.iloc[to_take]
        if preserve_order:
            # Can't use _mimic_pandas_order because we need to
            # subsample the gather map from the full input ordering,
            # rather than permuting the gather map of the output.
            _, _, (ordering,) = self._groups(
                [as_column(range(0, len(self.obj)))]
            )
            # Invert permutation from original order to groups on the
            # subset of entries we want.
            gather_map = ordering.take(to_take).argsort()
            return result.take(gather_map)
        else:
            return result

    @_performance_tracking
    def head(self, n: int = 5, *, preserve_order: bool = True):
        """Return first n rows of each group

        Parameters
        ----------
        n
            If positive: number of entries to include from start of group
            If negative: number of entries to exclude from end of group

        preserve_order
            If True (default), return the n rows from each group in
            original dataframe order (this mimics pandas behavior
            though is more expensive). If you don't need rows in
            original dataframe order you will see a performance
            improvement by setting ``preserve_order=False``. In both
            cases, the original index is preserved, so ``.loc``-based
            indexing will work identically.

        Returns
        -------
        Series or DataFrame
            Subset of the original grouped object as determined by n

        See Also
        --------
        .tail

        Examples
        --------
        >>> df = cudf.DataFrame(
        ...     {
        ...         "a": [1, 0, 1, 2, 2, 1, 3, 2, 3, 3, 3],
        ...         "b": [0, 1, 2, 3, 4, 5, 6, 7, 8, 9, 10],
        ...     }
        ... )
        >>> df.groupby("a").head(1)
           a  b
        0  1  0
        1  0  1
        3  2  3
        6  3  6
        >>> df.groupby("a").head(-2)
           a  b
        0  1  0
        3  2  3
        6  3  6
        8  3  8
        """
        return self._head_tail(
            n, take_head=True, preserve_order=preserve_order
        )

    @_performance_tracking
    def tail(self, n: int = 5, *, preserve_order: bool = True):
        """Return last n rows of each group

        Parameters
        ----------
        n
            If positive: number of entries to include from end of group
            If negative: number of entries to exclude from start of group

        preserve_order
            If True (default), return the n rows from each group in
            original dataframe order (this mimics pandas behavior
            though is more expensive). If you don't need rows in
            original dataframe order you will see a performance
            improvement by setting ``preserve_order=False``. In both
            cases, the original index is preserved, so ``.loc``-based
            indexing will work identically.

        Returns
        -------
        Series or DataFrame
            Subset of the original grouped object as determined by n


        See Also
        --------
        .head

        Examples
        --------
        >>> df = cudf.DataFrame(
        ...     {
        ...         "a": [1, 0, 1, 2, 2, 1, 3, 2, 3, 3, 3],
        ...         "b": [0, 1, 2, 3, 4, 5, 6, 7, 8, 9, 10],
        ...     }
        ... )
        >>> df.groupby("a").tail(1)
            a   b
        1   0   1
        5   1   5
        7   2   7
        10  3  10
        >>> df.groupby("a").tail(-2)
            a   b
        5   1   5
        7   2   7
        9   3   9
        10  3  10
        """
        return self._head_tail(
            n, take_head=False, preserve_order=preserve_order
        )

    @_performance_tracking
    def nth(self, n, dropna: Literal["any", "all", None] = None):
        """
        Return the nth row from each group.
        """
        if dropna is not None:
            raise NotImplementedError("dropna is not currently supported.")
        self.obj["__groupbynth_order__"] = range(0, len(self.obj))  # type: ignore[index]
        # We perform another groupby here to have the grouping columns
        # be a part of dataframe columns.
        result = self.obj.groupby(self.grouping.keys).agg(lambda x: x.nth(n))
        sizes = self.size().reindex(result.index)

        result = result[sizes > n]

        result.index = self.obj.index.take(
            result._data["__groupbynth_order__"]
        )
        del result._data["__groupbynth_order__"]
        del self.obj._data["__groupbynth_order__"]
        return result

    @_performance_tracking
    def ngroup(self, ascending=True):
        """
        Number each group from 0 to the number of groups - 1.

        This is the enumerative complement of cumcount. Note that the
        numbers given to the groups match the order in which the groups
        would be seen when iterating over the groupby object, not the
        order they are first observed.

        Parameters
        ----------
        ascending : bool, default True
            If False, number in reverse, from number of group - 1 to 0.

        Returns
        -------
        Series
            Unique numbers for each group.

        See Also
        --------
        .cumcount : Number the rows in each group.

        Examples
        --------
        >>> df = cudf.DataFrame({"A": list("aaabba")})
        >>> df
           A
        0  a
        1  a
        2  a
        3  b
        4  b
        5  a
        >>> df.groupby('A').ngroup()
        0    0
        1    0
        2    0
        3    1
        4    1
        5    0
        dtype: int64
        >>> df.groupby('A').ngroup(ascending=False)
        0    1
        1    1
        2    1
        3    0
        4    0
        5    1
        dtype: int64
        >>> df.groupby(["A", [1,1,2,3,2,1]]).ngroup()
        0    0
        1    0
        2    1
        3    3
        4    2
        5    0
        dtype: int64
        """
        index = self.grouping.keys.unique().sort_values()
        num_groups = len(index)
        has_null_group = any(col.has_nulls() for col in index._columns)
        if ascending:
            # Count ascending from 0 to num_groups - 1
            groups = range(num_groups)
        elif has_null_group:
            # Count descending from num_groups - 1 to 0, but subtract one more
            # for the null group making it num_groups - 2 to -1.
            groups = range(num_groups - 2, -2, -1)
        else:
            # Count descending from num_groups - 1 to 0
            groups = range(num_groups - 1, -1, -1)

        group_ids = cudf.Series._from_column(as_column(groups))

        if has_null_group:
            group_ids.iloc[-1] = cudf.NA

        group_ids.index = index
        return self._broadcast(group_ids)

    def sample(
        self,
        n: int | None = None,
        frac: float | None = None,
        replace: bool = False,
        weights: abc.Sequence | "cudf.Series" | None = None,
        random_state: np.random.RandomState | int | None = None,
    ):
        """Return a random sample of items in each group.

        Parameters
        ----------
        n
            Number of items to return for each group, if sampling
            without replacement must be at most the size of the
            smallest group. Cannot be used with frac. Default is
            ``n=1`` if frac is None.
        frac
            Fraction of items to return. Cannot be used with n.
        replace
            Should sampling occur with or without replacement?
        weights
            Sampling probability for each element. Must be the same
            length as the grouped frame. Not currently supported.
        random_state
            Seed for random number generation.

        Returns
        -------
        New dataframe or series with samples of appropriate size drawn
        from each group.

        """
        if weights is not None:
            # To implement this case again needs different algorithms
            # in both cases.
            #
            # Without replacement, use the weighted reservoir sampling
            # approach of Efraimidas and Spirakis (2006)
            # https://doi.org/10.1016/j.ipl.2005.11.003, essentially,
            # do a segmented argsort sorting on weight-scaled
            # logarithmic deviates. See
            # https://timvieira.github.io/blog/post/
            # 2019/09/16/algorithms-for-sampling-without-replacement/
            #
            # With replacement is trickier, one might be able to use
            # the alias method, otherwise we're back to bucketed
            # rejection sampling.
            raise NotImplementedError("Sampling with weights is not supported")
        if frac is not None and n is not None:
            raise ValueError("Cannot supply both of frac and n")
        elif n is None and frac is None:
            n = 1
        elif frac is not None and not (0 <= frac <= 1):
            raise ValueError(
                "Sampling with fraction must provide fraction in "
                f"[0, 1], got {frac=}"
            )
        # TODO: handle random states properly.
        if random_state is not None and not isinstance(random_state, int):
            raise NotImplementedError(
                "Only integer seeds are supported for random_state "
                "in this case"
            )
        # Get the groups
        # TODO: convince Cython to convert the std::vector offsets
        # into a numpy array directly, rather than a list.
        # TODO: this uses the sort-based groupby, could one use hash-based?
        _, offsets, _, group_values = self._grouped()
        group_offsets = np.asarray(offsets, dtype=size_type_dtype)
        size_per_group = np.diff(group_offsets)
        if n is not None:
            samples_per_group = np.broadcast_to(
                size_type_dtype.type(n), size_per_group.shape
            )
            if not replace and (minsize := size_per_group.min()) < n:
                raise ValueError(
                    f"Cannot sample {n=} without replacement, "
                    f"smallest group is {minsize}"
                )
        else:
            # Pandas uses round-to-nearest, ties to even to
            # pick sample sizes for the fractional case (unlike IEEE
            # which is round-to-nearest, ties to sgn(x) * inf).
            samples_per_group = np.round(
                size_per_group * frac, decimals=0
            ).astype(size_type_dtype)
        if replace:
            # We would prefer to use cupy here, but their rng.integers
            # interface doesn't take array-based low and high
            # arguments.
            low = 0
            high = np.repeat(size_per_group, samples_per_group)
            rng = np.random.default_rng(seed=random_state)
            indices = rng.integers(low, high, dtype=size_type_dtype)
            indices += np.repeat(group_offsets[:-1], samples_per_group)
        else:
            # Approach: do a segmented argsort of the index array and take
            # the first samples_per_group entries from sorted array.
            # We will shuffle the group indices and then pick them out
            # from the grouped dataframe index.
            nrows = len(group_values)
            indices = cp.arange(nrows, dtype=size_type_dtype)
            if len(size_per_group) < 500:
                # Empirically shuffling with cupy is faster at this scale
                rs = cp.random.get_random_state()
                rs.seed(seed=random_state)
                for off, size in zip(group_offsets, size_per_group):
                    rs.shuffle(indices[off : off + size])
            else:
                keys = cp.random.default_rng(seed=random_state).random(
                    size=nrows
                )
                with acquire_spill_lock():
                    plc_table = plc.sorting.stable_segmented_sort_by_key(
                        plc.Table(
                            [as_column(indices).to_pylibcudf(mode="read")]
                        ),
                        plc.Table([as_column(keys).to_pylibcudf(mode="read")]),
                        as_column(group_offsets).to_pylibcudf(mode="read"),
                        [plc.types.Order.ASCENDING],
                        [plc.types.NullOrder.AFTER],
                    )
                    indices = ColumnBase.from_pylibcudf(plc_table.columns()[0])
                indices = cp.asarray(indices.data_array_view(mode="read"))
            # Which indices are we going to want?
            want = np.arange(samples_per_group.sum(), dtype=size_type_dtype)
            scan = np.empty_like(samples_per_group)
            scan[0] = 0
            np.cumsum(samples_per_group[:-1], out=scan[1:])
            want += np.repeat(group_offsets[:-1] - scan, samples_per_group)
            indices = indices[want]
        return group_values.iloc[indices]

    def serialize(self):
        header = {}
        frames = []

        header["kwargs"] = {
            "sort": self._sort,
            "dropna": self._dropna,
            "as_index": self._as_index,
        }

        obj_header, obj_frames = self.obj.serialize()
        header["obj"] = obj_header
        header["obj_type_name"] = type(self.obj).__name__
        header["num_obj_frames"] = len(obj_frames)
        frames.extend(obj_frames)

        grouping_header, grouping_frames = self.grouping.serialize()
        header["grouping"] = grouping_header
        header["num_grouping_frames"] = len(grouping_frames)
        frames.extend(grouping_frames)

        return header, frames

    @classmethod
    def deserialize(cls, header, frames):
        kwargs = header["kwargs"]

        obj_type = Serializable._name_type_map[header["obj_type_name"]]
        obj = obj_type.deserialize(
            header["obj"], frames[: header["num_obj_frames"]]
        )
        grouping = _Grouping.deserialize(
            header["grouping"], frames[header["num_obj_frames"] :]
        )
        return cls(obj, grouping, **kwargs)

    def _grouped(self, *, include_groups: bool = True):
        offsets, grouped_key_cols, grouped_value_cols = self._groups(
            itertools.chain(self.obj.index._columns, self.obj._columns)
        )
        grouped_keys = cudf.core.index._index_from_data(
            dict(enumerate(grouped_key_cols))
        )
        if isinstance(self.grouping.keys, cudf.MultiIndex):
            grouped_keys.names = self.grouping.keys.names
            to_drop = self.grouping.keys.names
        else:
            grouped_keys.name = self.grouping.keys.name
            to_drop = (self.grouping.keys.name,)
        grouped_values = self.obj._from_columns_like_self(
            grouped_value_cols,
            column_names=self.obj._column_names,
            index_names=self.obj._index_names,
        )
        if not include_groups:
            for col_name in to_drop:
                del grouped_values[col_name]
        group_names = grouped_keys.unique().sort_values()
        return (group_names, offsets, grouped_keys, grouped_values)

    def _normalize_aggs(
        self, aggs: MultiColumnAggType, **kwargs
    ) -> tuple[Iterable[Any], tuple[ColumnBase, ...], list[list[AggType]]]:
        """
        Normalize aggs to a list of list of aggregations, where `out[i]`
        is a list of aggregations for column `self.obj[i]`. We support four
        different form of `aggs` input here:
        - A single agg, such as "sum". This agg is applied to all value
        columns.
        - A list of aggs, such as ["sum", "mean"]. All aggs are applied to all
        value columns.
        - A mapping of column name to aggs, such as
        {"a": ["sum"], "b": ["mean"]}, the aggs are applied to specified
        column.
        - Pairs of column name and agg tuples passed as kwargs
        eg. col1=("a", "sum"), col2=("b", "prod"). The output column names are
        the keys. The aggs are applied to the corresponding column in the tuple.
        Each agg can be string or lambda functions.
        """

        aggs_per_column: Iterable[AggType | Iterable[AggType]]
        # TODO: Remove isinstance condition when the legacy dask_cudf API is removed.
        # See https://github.com/rapidsai/cudf/pull/16528#discussion_r1715482302 for information.
        if aggs or isinstance(aggs, dict):
            if isinstance(aggs, dict):
                column_names, aggs_per_column = aggs.keys(), aggs.values()
                columns = tuple(self.obj._data[col] for col in column_names)
            else:
                values = self.grouping.values
                column_names = values._column_names
                columns = values._columns
                aggs_per_column = (aggs,) * len(columns)
        elif not aggs and kwargs:
            column_names = kwargs.keys()

            def _raise_invalid_type(x):
                raise TypeError(
                    f"Invalid keyword argument {x} of type {type(x)} was passed to agg"
                )

            columns, aggs_per_column = zip(
                *(
                    (self.obj._data[x[0]], x[1])
                    if isinstance(x, tuple)
                    else _raise_invalid_type(x)
                    for x in kwargs.values()
                )
            )
        else:
            raise TypeError("Must provide at least one aggregation function.")

        # is_list_like performs type narrowing but type-checkers don't
        # know it. One could add a TypeGuard annotation to
        # is_list_like (see PEP647), but that is less useful than it
        # seems because unlike the builtin narrowings it only performs
        # narrowing in the positive case.
        normalized_aggs = [
            list(agg) if is_list_like(agg) else [agg]  # type: ignore
            for agg in aggs_per_column
        ]
        return column_names, columns, normalized_aggs

    @_performance_tracking
    def pipe(self, func, *args, **kwargs):
        """
        Apply a function `func` with arguments to this GroupBy
        object and return the function's result.

        Parameters
        ----------
        func : function
            Function to apply to this GroupBy object or,
            alternatively, a ``(callable, data_keyword)`` tuple where
            ``data_keyword`` is a string indicating the keyword of
            ``callable`` that expects the GroupBy object.
        args : iterable, optional
            Positional arguments passed into ``func``.
        kwargs : mapping, optional
            A dictionary of keyword arguments passed into ``func``.

        Returns
        -------
        object : the return type of ``func``.

        See Also
        --------
        cudf.Series.pipe
            Apply a function with arguments to a series.

        cudf.DataFrame.pipe
            Apply a function with arguments to a dataframe.

        apply
            Apply function to each group instead of to the full GroupBy object.

        Examples
        --------
        >>> import cudf
        >>> df = cudf.DataFrame({'A': ['a', 'b', 'a', 'b'], 'B': [1, 2, 3, 4]})
        >>> df
           A  B
        0  a  1
        1  b  2
        2  a  3
        3  b  4

        To get the difference between each groups maximum and minimum value
        in one pass, you can do

        >>> df.groupby('A', sort=True).pipe(lambda x: x.max() - x.min())
           B
        A
        a  2
        b  2
        """
        return cudf.core.common.pipe(self, func, *args, **kwargs)

    @_performance_tracking
    def _jit_groupby_apply(
        self, function, group_names, offsets, group_keys, grouped_values, *args
    ):
        chunk_results = jit_groupby_apply(
            offsets, grouped_values, function, *args
        )
        return self._post_process_chunk_results(
            chunk_results, group_names, group_keys, grouped_values
        )

    @_performance_tracking
    def _iterative_groupby_apply(
        self, function, group_names, offsets, group_keys, grouped_values, *args
    ):
        ngroups = len(offsets) - 1
        if ngroups > self._MAX_GROUPS_BEFORE_WARN:
            warnings.warn(
                f"GroupBy.apply() performance scales poorly with "
                f"number of groups. Got {ngroups} groups. Some functions "
                "may perform better by passing engine='jit'",
                RuntimeWarning,
            )

        chunks = [grouped_values[s:e] for s, e in itertools.pairwise(offsets)]
        chunk_results = [function(chk, *args) for chk in chunks]
        return self._post_process_chunk_results(
            chunk_results, group_names, group_keys, grouped_values
        )

    def _post_process_chunk_results(
        self, chunk_results, group_names, group_keys, grouped_values
    ):
        if not len(chunk_results):
            return self.obj.head(0)
        if isinstance(chunk_results, ColumnBase) or cudf.api.types.is_scalar(
            chunk_results[0]
        ):
            data = ColumnAccessor(
                {None: as_column(chunk_results)}, verify=False
            )
            ty = cudf.Series if self._as_index else cudf.DataFrame
            result = ty._from_data(data, index=group_names)
            result.index.names = self.grouping.names
            return result

        elif isinstance(chunk_results[0], cudf.Series) and isinstance(
            self.obj, cudf.DataFrame
        ):
            # When the UDF is like df.sum(), the result for each
            # group is a row-like "Series" where the index labels
            # are the same as the original calling DataFrame
            if _is_row_of(chunk_results[0], self.obj):
                with warnings.catch_warnings():
                    warnings.simplefilter("ignore", FutureWarning)
                    result = cudf.concat(chunk_results, axis=1).T
                result.index = group_names
                result.index.names = self.grouping.names
            # When the UDF is like df.x + df.y, the result for each
            # group is the same length as the original group
            elif (total_rows := sum(len(chk) for chk in chunk_results)) in {
                len(self.obj),
                len(group_names),
            }:
                with warnings.catch_warnings():
                    warnings.simplefilter("ignore", FutureWarning)
                    result = cudf.concat(chunk_results)
                if total_rows == len(group_names):
                    result.index = group_names
                    # TODO: Is there a better way to determine what
                    # the column name should be, especially if we applied
                    # a nameless UDF.
                    result = result.to_frame(
                        name=grouped_values._column_names[0]
                    )
                else:
                    index_data = group_keys._data.copy(deep=True)
                    index_data[None] = grouped_values.index._column
                    result.index = cudf.MultiIndex._from_data(index_data)
            elif len(chunk_results) == len(group_names):
                result = cudf.concat(chunk_results, axis=1).T
                result.index = group_names
                result.index.names = self.grouping.names
            else:
                raise TypeError(
                    "Error handling Groupby apply output with input of "
                    f"type {type(self.obj)} and output of "
                    f"type {type(chunk_results[0])}"
                )
        else:
            with warnings.catch_warnings():
                warnings.simplefilter("ignore", FutureWarning)
                result = cudf.concat(chunk_results)
            if self._group_keys:
                index_data = group_keys._data.copy(deep=True)
                index_data[None] = grouped_values.index._column
                result.index = cudf.MultiIndex._from_data(index_data)
        return result

    @_performance_tracking
    def apply(
        self, func, *args, engine="auto", include_groups: bool = True, **kwargs
    ):
        """Apply a python transformation function over the grouped chunk.

        Parameters
        ----------
        func : callable
          The python transformation function that will be applied
          on the grouped chunk.
        args : tuple
            Optional positional arguments to pass to the function.
        engine: 'auto', 'cudf', or 'jit', default 'auto'
          Selects the GroupBy.apply implementation. Use `jit` to
          select the numba JIT pipeline. Only certain operations are allowed
          within the function when using this option: min, max, sum, mean, var,
          std, idxmax, and idxmin and any arithmetic formula involving them are
          allowed. Binary operations are not yet supported, so syntax like
          `df['x'] * 2` is not yet allowed.
          For more information, see the `cuDF guide to user defined functions
          <https://docs.rapids.ai/api/cudf/stable/user_guide/guide-to-udfs.html>`__.
          Use `cudf` to select the iterative groupby apply algorithm which aims
          to provide maximum flexibility at the expense of performance.
          The default value `auto` will attempt to use the numba JIT pipeline
          where possible and will fall back to the iterative algorithm if
          necessary.
        include_groups : bool, default True
            When True, will attempt to apply ``func`` to the groupings in
            the case that they are columns of the DataFrame. In the future,
            this will default to ``False``.
        kwargs : dict
            Optional keyword arguments to pass to the function.
            Currently not supported

        Examples
        --------
        .. code-block:: python

          from cudf import DataFrame
          df = DataFrame()
          df['key'] = [0, 0, 1, 1, 2, 2, 2]
          df['val'] = [0, 1, 2, 3, 4, 5, 6]
          groups = df.groupby(['key'])

          # Define a function to apply to each row in a group
          def mult(df):
            df['out'] = df['key'] * df['val']
            return df

          result = groups.apply(mult)
          print(result)

        Output:

        .. code-block:: python

             key  val  out
          0    0    0    0
          1    0    1    0
          2    1    2    2
          3    1    3    3
          4    2    4    8
          5    2    5   10
          6    2    6   12

        .. pandas-compat::
            :meth:`pandas.core.groupby.DataFrameGroupBy.apply`,
             :meth:`pandas.core.groupby.SeriesGroupBy.apply`

            cuDF's ``groupby.apply`` is limited compared to pandas.
            In some situations, Pandas returns the grouped keys as part of
            the index while cudf does not due to redundancy. For example:

            .. code-block::

                >>> import pandas as pd
                >>> df = pd.DataFrame({
                ...     'a': [1, 1, 2, 2],
                ...     'b': [1, 2, 1, 2],
                ...     'c': [1, 2, 3, 4],
                ... })
                >>> gdf = cudf.from_pandas(df)
                >>> df.groupby('a')[["b", "c"]].apply(lambda x: x.iloc[[0]])
                     b  c
                a
                1 0  1  1
                2 2  1  3
                >>> gdf.groupby('a')[["b", "c"]].apply(lambda x: x.iloc[[0]])
                   b  c
                0  1  1
                2  1  3

        ``engine='jit'`` may be used to accelerate certain functions,
        initially those that contain reductions and arithmetic operations
        between results of those reductions:

        >>> import cudf
        >>> df = cudf.DataFrame({'a':[1,1,2,2,3,3], 'b':[1,2,3,4,5,6]})
        >>> df.groupby('a').apply(
        ...   lambda group: group['b'].max() - group['b'].min(),
        ...   engine='jit'
        ... )
        a
        1    1
        2    1
        3    1
        dtype: int64

        """
        if kwargs:
            raise NotImplementedError(
                "Passing kwargs to func is currently not supported."
            )
        if self.obj.empty:
            if func in {"count", "size", "idxmin", "idxmax"}:
                res = cudf.Series([], dtype="int64")
            else:
                res = self.obj.copy(deep=True)
            res.index = self.grouping.keys
            if func in {"sum", "product"}:
                # For `sum` & `product`, boolean types
                # will need to result in `int64` type.
                for name, col in res._column_labels_and_values:
                    if col.dtype.kind == "b":
                        res._data[name] = col.astype("int")
            return res

        if not callable(func):
            raise TypeError(f"type {type(func)} is not callable")
        group_names, offsets, group_keys, grouped_values = self._grouped(
            include_groups=include_groups
        )

        if engine == "auto":
            if _can_be_jitted(grouped_values, func, args):
                engine = "jit"
            else:
                engine = "cudf"
        if engine == "jit":
            result = self._jit_groupby_apply(
                func,
                group_names,
                offsets,
                group_keys,
                grouped_values,
                *args,
            )
        elif engine == "cudf":
            result = self._iterative_groupby_apply(
                func,
                group_names,
                offsets,
                group_keys,
                grouped_values,
                *args,
            )
        else:
            raise ValueError(f"Unsupported engine '{engine}'")

        if self._sort:
            result = result.sort_index()
        if self._as_index is False:
            result = result.reset_index()
        return result

    @_performance_tracking
    def apply_grouped(self, function, **kwargs):
        """Apply a transformation function over the grouped chunk.

        This uses numba's CUDA JIT compiler to convert the Python
        transformation function into a CUDA kernel, thus will have a
        compilation overhead during the first run.

        Parameters
        ----------
        func : function
          The transformation function that will be executed on the CUDA GPU.
        incols: list
          A list of names of input columns.
        outcols: list
          A dictionary of output column names and their dtype.
        kwargs : dict
          name-value of extra arguments. These values are passed directly into
          the function.

        Examples
        --------
        .. code-block:: python

            from cudf import DataFrame
            from numba import cuda
            import numpy as np

            df = DataFrame()
            df['key'] = [0, 0, 1, 1, 2, 2, 2]
            df['val'] = [0, 1, 2, 3, 4, 5, 6]
            groups = df.groupby(['key'])

            # Define a function to apply to each group
            def mult_add(key, val, out1, out2):
                for i in range(cuda.threadIdx.x, len(key), cuda.blockDim.x):
                    out1[i] = key[i] * val[i]
                    out2[i] = key[i] + val[i]

            result = groups.apply_grouped(mult_add,
                                          incols=['key', 'val'],
                                          outcols={'out1': np.int32,
                                                   'out2': np.int32},
                                          # threads per block
                                          tpb=8)

            print(result)

        Output:

        .. code-block:: python

               key  val out1 out2
            0    0    0    0    0
            1    0    1    0    1
            2    1    2    2    3
            3    1    3    3    4
            4    2    4    8    6
            5    2    5   10    7
            6    2    6   12    8



        .. code-block:: python

            import cudf
            import numpy as np
            from numba import cuda
            import pandas as pd
            from random import randint


            # Create a random 15 row dataframe with one categorical
            # feature and one random integer valued feature
            df = cudf.DataFrame(
                    {
                        "cat": [1] * 5 + [2] * 5 + [3] * 5,
                        "val": [randint(0, 100) for _ in range(15)],
                    }
                 )

            # Group the dataframe by its categorical feature
            groups = df.groupby("cat")

            # Define a kernel which takes the moving average of a
            # sliding window
            def rolling_avg(val, avg):
                win_size = 3
                for i in range(cuda.threadIdx.x, len(val), cuda.blockDim.x):
                    if i < win_size - 1:
                        # If there is not enough data to fill the window,
                        # take the average to be NaN
                        avg[i] = np.nan
                    else:
                        total = 0
                        for j in range(i - win_size + 1, i + 1):
                            total += val[j]
                        avg[i] = total / win_size

            # Compute moving averages on all groups
            results = groups.apply_grouped(rolling_avg,
                                           incols=['val'],
                                           outcols=dict(avg=np.float64))
            print("Results:", results)

            # Note this gives the same result as its pandas equivalent
            pdf = df.to_pandas()
            pd_results = pdf.groupby('cat')['val'].rolling(3).mean()


        Output:

        .. code-block:: python

            Results:
               cat  val                 avg
            0    1   16
            1    1   45
            2    1   62                41.0
            3    1   45  50.666666666666664
            4    1   26  44.333333333333336
            5    2    5
            6    2   51
            7    2   77  44.333333333333336
            8    2    1                43.0
            9    2   46  41.333333333333336
            [5 more rows]

        This is functionally equivalent to `pandas.DataFrame.Rolling
        <https://pandas.pydata.org/pandas-docs/stable/reference/api/pandas.DataFrame.rolling.html>`_

        """
        if not callable(function):
            raise TypeError(f"type {type(function)} is not callable")

        _, offsets, _, grouped_values = self._grouped()
        kwargs.update({"chunks": offsets})
        return grouped_values.apply_chunks(function, **kwargs)

    @_performance_tracking
    def _broadcast(self, values: cudf.Series) -> cudf.Series:
        """
        Broadcast the results of an aggregation to the group

        Parameters
        ----------
        values: Series
            A Series representing the results of an aggregation.  The
            index of the Series must be the (unique) values
            representing the group keys.

        Returns
        -------
        A Series of the same size and with the same index as
        ``self.obj``.
        """
        if not values.index.equals(self.grouping.keys):
            values = values._align_to_index(
                self.grouping.keys, how="right", allow_non_unique=True
            )
            values.index = self.obj.index
        return values

    @_performance_tracking
    def transform(
        self, func, *args, engine=None, engine_kwargs=None, **kwargs
    ):
        """Apply an aggregation, then broadcast the result to the group size.

        Parameters
        ----------
        func: str or callable
            Aggregation to apply to each group. Note that the set of
            operations currently supported by `transform` is identical
            to that supported by the `agg` method.

        Returns
        -------
        A Series or DataFrame of the same size as the input, with the
        result of the aggregation per group broadcasted to the group
        size.

        Examples
        --------
        .. code-block:: python

          import cudf
          df = cudf.DataFrame({'a': [2, 1, 1, 2, 2], 'b': [1, 2, 3, 4, 5]})
          df.groupby('a').transform('max')
             b
          0  5
          1  3
          2  3
          3  5
          4  5

        See Also
        --------
        agg
        """
        if engine is not None:
            raise NotImplementedError(
                "engine is non-functional and added for compatibility with pandas"
            )
        if engine_kwargs is not None:
            raise NotImplementedError(
                "engine_kwargs is non-functional added for compatibility with pandas"
            )
        if args:
            raise NotImplementedError(
                "Passing args to func is currently not supported."
            )
        if kwargs:
            raise NotImplementedError(
                "Passing kwargs to func is currently not supported."
            )

        if not (isinstance(func, str) or callable(func)):
            raise TypeError(
                "Aggregation must be a named aggregation or a callable"
            )
        try:
            result = self.agg(func)
        except TypeError as e:
            raise NotImplementedError(
                "Currently, `transform()` supports only aggregations."
            ) from e
        # If the aggregation is a scan, don't broadcast
        if _is_all_scan_aggregate([[func]]):
            if len(result) != len(self.obj):
                raise AssertionError(
                    "Unexpected result length for scan transform"
                )
            return result
        return self._broadcast(result)

    def rolling(self, *args, **kwargs):
        """
        Returns a `RollingGroupby` object that enables rolling window
        calculations on the groups.

        See Also
        --------
        cudf.core.window.Rolling
        """
        return cudf.core.window.rolling.RollingGroupby(self, *args, **kwargs)

    @_performance_tracking
    def count(self, dropna=True):
        """Compute the number of values in each column.

        Parameters
        ----------
        dropna : bool
            If ``True``, don't include null values in the count.
        """

        def func(x):
            return getattr(x, "count")(dropna=dropna)

        return self.agg(func)

    @_performance_tracking
    def describe(self, percentiles=None, include=None, exclude=None):
        """
        Generate descriptive statistics that summarizes the central tendency,
        dispersion and shape of a dataset's distribution, excluding NaN values.

        Analyzes numeric DataFrames only

        Parameters
        ----------
        percentiles : list-like of numbers, optional
            The percentiles to include in the output.
            Currently not supported.

        include: 'all', list-like of dtypes or None (default), optional
            list of data types to include in the result.
            Ignored for Series.

        exclude: list-like of dtypes or None (default), optional,
            list of data types to omit from the result.
            Ignored for Series.

        Returns
        -------
        Series or DataFrame
            Summary statistics of the Dataframe provided.

        Examples
        --------
        >>> import cudf
        >>> gdf = cudf.DataFrame({
        ...     "Speed": [380.0, 370.0, 24.0, 26.0],
        ...      "Score": [50, 30, 90, 80],
        ... })
        >>> gdf
           Speed  Score
        0  380.0     50
        1  370.0     30
        2   24.0     90
        3   26.0     80
        >>> gdf.groupby('Score').describe()
             Speed
             count   mean   std    min    25%    50%    75%     max
        Score
        30        1  370.0  <NA>  370.0  370.0  370.0  370.0  370.0
        50        1  380.0  <NA>  380.0  380.0  380.0  380.0  380.0
        80        1   26.0  <NA>   26.0   26.0   26.0   26.0   26.0
        90        1   24.0  <NA>   24.0   24.0   24.0   24.0   24.0

        """
        if percentiles is not None:
            raise NotImplementedError("percentiles is currently not supported")
        if exclude is not None:
            raise NotImplementedError("exclude is currently not supported")
        if include is not None:
            raise NotImplementedError("include is currently not supported")

        res = self.agg(
            [
                "count",
                "mean",
                "std",
                "min",
                _quantile_25,
                _quantile_50,
                _quantile_75,
                "max",
            ]
        )
        res.rename(
            columns={
                "_quantile_25": "25%",
                "_quantile_50": "50%",
                "_quantile_75": "75%",
            },
            level=1,
            inplace=True,
        )
        return res

    @_performance_tracking
    def cov(self, min_periods=0, ddof=1, numeric_only: bool = False):
        """
        Compute the pairwise covariance among the columns of a DataFrame,
        excluding NA/null values.

        The returned DataFrame is the covariance matrix of the columns of
        the DataFrame.

        Both NA and null values are automatically excluded from the
        calculation. See the note below about bias from missing values.

        A threshold can be set for the minimum number of observations
        for each value created. Comparisons with observations below this
        threshold will be returned as `NA`.

        This method is generally used for the analysis of time series data to
        understand the relationship between different measures across time.

        Parameters
        ----------
        min_periods: int, optional
            Minimum number of observations required per pair of columns
            to have a valid result.

        ddof: int, optional
            Delta degrees of freedom, default is 1.

        Returns
        -------
        DataFrame
            Covariance matrix.

        Notes
        -----
        Returns the covariance matrix of the DataFrame's time series.
        The covariance is normalized by N-ddof.

        For DataFrames that have Series that are missing data
        (assuming that data is missing at random) the returned covariance
        matrix will be an unbiased estimate of the variance and covariance
        between the member Series.

        However, for many applications this estimate may not be acceptable
        because the estimate covariance matrix is not guaranteed to be
        positive semi-definite. This could lead to estimate correlations
        having absolute values which are greater than one, and/or a
        non-invertible covariance matrix. See
        `Estimation of covariance matrices
        <https://en.wikipedia.org/wiki/Estimation_of_covariance_matrices>`
        for more details.

        Examples
        --------
        >>> import cudf
        >>> gdf = cudf.DataFrame({
        ...     "id": ["a", "a", "a", "b", "b", "b", "c", "c", "c"],
        ...     "val1": [5, 4, 6, 4, 8, 7, 4, 5, 2],
        ...     "val2": [4, 5, 6, 1, 2, 9, 8, 5, 1],
        ...     "val3": [4, 5, 6, 1, 2, 9, 8, 5, 1],
        ... })
        >>> gdf
          id  val1  val2  val3
        0  a     5     4     4
        1  a     4     5     5
        2  a     6     6     6
        3  b     4     1     1
        4  b     8     2     2
        5  b     7     9     9
        6  c     4     8     8
        7  c     5     5     5
        8  c     2     1     1
        >>> gdf.groupby("id").cov()
                    val1       val2       val3
        id
        a  val1  1.000000   0.500000   0.500000
           val2  0.500000   1.000000   1.000000
           val3  0.500000   1.000000   1.000000
        b  val1  4.333333   3.500000   3.500000
           val2  3.500000  19.000000  19.000000
           val3  3.500000  19.000000  19.000000
        c  val1  2.333333   3.833333   3.833333
           val2  3.833333  12.333333  12.333333
           val3  3.833333  12.333333  12.333333
        """
        if numeric_only is not False:
            raise NotImplementedError(
                "numeric_only is currently not supported."
            )

        return self._cov_or_corr(
            lambda x: x.cov(min_periods, ddof), "Covariance"
        )

    def _cov_or_corr(self, func, method_name):
        """
        Internal function that is called by either corr() or cov()
        for sort groupby correlation and covariance computations,
        respectively.
        """
        # create expanded dataframe consisting all combinations of the
        # struct columns-pairs to be used in the correlation or covariance
        # i.e. (('col1', 'col1'), ('col1', 'col2'), ('col2', 'col2'))
        column_names = self.grouping.values._column_names
        num_cols = len(column_names)

        column_pair_structs = {}
        for x, y in itertools.combinations_with_replacement(column_names, 2):
            # The number of output columns is the number of input columns
            # squared. We directly call the struct column factory here to
            # reduce overhead and avoid copying data. Since libcudf groupby
            # maintains a cache of aggregation requests, reusing the same
            # column also makes use of previously cached column means and
            # reduces kernel costs.

            # checks if input column names are string, raise a warning if
            # not so and cast them to strings
            if not (isinstance(x, str) and isinstance(y, str)):
                warnings.warn(
                    "DataFrame contains non-string column name(s). "
                    "Struct columns require field names to be strings. "
                    "Non-string column names will be cast to strings "
                    "in the result's field names."
                )
                x, y = str(x), str(y)

            column_pair_structs[(x, y)] = cudf.core.column.StructColumn(
                data=None,
                dtype=StructDtype(
                    fields={x: self.obj._data[x].dtype, y: self.obj._data[y]}
                ),
                children=(self.obj._data[x], self.obj._data[y]),
                size=len(self.obj),
                offset=0,
            )

        column_pair_groupby = cudf.DataFrame._from_data(
            column_pair_structs
        ).groupby(by=self.grouping.keys)

        try:
            gb_cov_corr = column_pair_groupby.agg(func)
        except RuntimeError as e:
            if "Unsupported groupby reduction type-agg combination" in str(e):
                raise TypeError(
                    f"{method_name} accepts only numerical column-pairs"
                )
            raise

        # ensure that column-pair labels are arranged in ascending order
        cols_list = [
            (y, x) if i > j else (x, y)
            for j, y in enumerate(column_names)
            for i, x in enumerate(column_names)
        ]
        cols_split = [
            cols_list[i : i + num_cols]
            for i in range(0, len(cols_list), num_cols)
        ]

        # interleave: combines the correlation or covariance results for each
        # column-pair into a single column

        @acquire_spill_lock()
        def interleave_columns(source_columns):
            return libcudf.column.Column.from_pylibcudf(
                plc.reshape.interleave_columns(
                    plc.Table(
                        [c.to_pylibcudf(mode="read") for c in source_columns]
                    )
                )
            )

        res = cudf.DataFrame._from_data(
            {
                x: interleave_columns([gb_cov_corr._data[y] for y in ys])
                for ys, x in zip(cols_split, column_names)
            }
        )

        # create a multiindex for the groupby covariance or correlation
        # dataframe, to match pandas behavior
        unsorted_idx = gb_cov_corr.index.repeat(num_cols)
        idx_sort_order = unsorted_idx._get_sorted_inds()
        sorted_idx = unsorted_idx._gather(idx_sort_order)
        if len(gb_cov_corr):
            # TO-DO: Should the operation below be done on the CPU instead?
            sorted_idx._data[None] = as_column(
                np.tile(column_names, len(gb_cov_corr.index))
            )
        res.index = MultiIndex._from_data(sorted_idx._data)

        return res

    @_performance_tracking
    def var(
        self,
        ddof=1,
        engine=None,
        engine_kwargs=None,
        numeric_only: bool = False,
    ):
        """Compute the column-wise variance of the values in each group.

        Parameters
        ----------
        ddof : int
            The delta degrees of freedom. N - ddof is the divisor used to
            normalize the variance.
        """
        if engine is not None:
            raise NotImplementedError(
                "engine is non-functional and added for compatibility with pandas"
            )
        if engine_kwargs is not None:
            raise NotImplementedError(
                "engine_kwargs is non-functional added for compatibility with pandas"
            )
        if numeric_only is not False:
            raise NotImplementedError(
                "numeric_only is currently not supported."
            )

        def func(x):
            return getattr(x, "var")(ddof=ddof)

        return self.agg(func)

    @_performance_tracking
    def nunique(self, dropna: bool = True):
        """
        Return number of unique elements in the group.

        Parameters
        ----------
        dropna : bool, default True
            Don't include NaN in the counts.
        """

        def func(x):
            return getattr(x, "nunique")(dropna=dropna)

        return self.agg(func)

    @_performance_tracking
    def std(
        self,
        ddof=1,
        engine=None,
        engine_kwargs=None,
        numeric_only: bool = False,
    ):
        """Compute the column-wise std of the values in each group.

        Parameters
        ----------
        ddof : int
            The delta degrees of freedom. N - ddof is the divisor used to
            normalize the standard deviation.
        """
        if engine is not None:
            raise NotImplementedError(
                "engine is non-functional and added for compatibility with pandas"
            )
        if engine_kwargs is not None:
            raise NotImplementedError(
                "engine_kwargs is non-functional added for compatibility with pandas"
            )
        if numeric_only is not False:
            raise NotImplementedError(
                "numeric_only is currently not supported."
            )

        def func(x):
            return getattr(x, "std")(ddof=ddof)

        return self.agg(func)

    @_performance_tracking
    def quantile(
        self, q=0.5, interpolation="linear", numeric_only: bool = False
    ):
        """Compute the column-wise quantiles of the values in each group.

        Parameters
        ----------
        q : float or array-like
            The quantiles to compute.
        interpolation : {"linear", "lower", "higher", "midpoint", "nearest"}
            The interpolation method to use when the desired quantile lies
            between two data points. Defaults to "linear".
        numeric_only : bool, default False
            Include only `float`, `int` or `boolean` data.
            Currently not supported
        """
        if numeric_only is not False:
            raise NotImplementedError(
                "numeric_only is not currently supported."
            )

        def func(x):
            return getattr(x, "quantile")(q=q, interpolation=interpolation)

        return self.agg(func)

    @_performance_tracking
    def collect(self):
        """Get a list of all the values for each column in each group."""
        _deprecate_collect()
        return self.agg(list)

    @_performance_tracking
    def unique(self):
        """Get a list of the unique values for each column in each group."""
        return self.agg("unique")

    @_performance_tracking
    def diff(self, periods=1, axis=0):
        """Get the difference between the values in each group.

        Parameters
        ----------
        periods : int, default 1
            Periods to shift for calculating difference,
            accepts negative values.
        axis : {0 or 'index', 1 or 'columns'}, default 0
            Take difference over rows (0) or columns (1).
            Only row-wise (0) shift is supported.

        Returns
        -------
        Series or DataFrame
            First differences of the Series or DataFrame.
        """

        if not axis == 0:
            raise NotImplementedError("Only axis=0 is supported.")

        values = self.obj.__class__._from_data(
            self.grouping.values._data, self.obj.index
        )
        return values - self.shift(periods=periods)

    def _scan_fill(self, method: str, limit: int) -> DataFrameOrSeries:
        """Internal implementation for `ffill` and `bfill`"""
        values = self.grouping.values
        result = self.obj._from_data(
            dict(
                zip(
                    values._column_names,
                    self._replace_nulls(values._columns, method),
                )
            )
        )
        result = self._mimic_pandas_order(result)
        return result._copy_type_metadata(values)

    def ffill(self, limit=None):
        """Forward fill NA values.

        Parameters
        ----------
        limit : int, default None
            Unsupported
        """

        if limit is not None:
            raise NotImplementedError("Does not support limit param yet.")

        return self._scan_fill("ffill", limit)

    def bfill(self, limit=None):
        """Backward fill NA values.

        Parameters
        ----------
        limit : int, default None
            Unsupported
        """
        if limit is not None:
            raise NotImplementedError("Does not support limit param yet.")

        return self._scan_fill("bfill", limit)

    @_performance_tracking
    def fillna(
        self,
        value=None,
        method=None,
        axis=0,
        inplace=False,
        limit=None,
        downcast=None,
    ):
        """Fill NA values using the specified method.

        Parameters
        ----------
        value : scalar, dict
            Value to use to fill the holes. Cannot be specified with method.
        method : { 'bfill', 'ffill', None}, default None
            Method to use for filling holes in reindexed Series

            - ffill: propagate last valid observation forward to next valid
            - bfill: use next valid observation to fill gap
        axis : {0 or 'index', 1 or 'columns'}
            Unsupported
        inplace : bool, default False
            If `True`, fill inplace. Note: this will modify other views on this
            object.
        limit : int, default None
            Unsupported
        downcast : dict, default None
            Unsupported

        Returns
        -------
        DataFrame or Series
        """
        warnings.warn(
            "groupby fillna is deprecated and "
            "will be removed in a future version. Use groupby ffill "
            "or groupby bfill for forward or backward filling instead.",
            FutureWarning,
        )
        if inplace:
            raise NotImplementedError("Does not support inplace yet.")
        if limit is not None:
            raise NotImplementedError("Does not support limit param yet.")
        if downcast is not None:
            raise NotImplementedError("Does not support downcast yet.")
        if not axis == 0:
            raise NotImplementedError("Only support axis == 0.")

        if value is None and method is None:
            raise ValueError("Must specify a fill 'value' or 'method'.")
        if value is not None and method is not None:
            raise ValueError("Cannot specify both 'value' and 'method'.")

        if method is not None:
            if method not in {"ffill", "bfill"}:
                raise ValueError("Method can only be of 'ffill', 'bfill'.")
            return getattr(self, method, limit)()

        values = self.obj.__class__._from_data(
            self.grouping.values._data, self.obj.index
        )
        return values.fillna(
            value=value, inplace=inplace, axis=axis, limit=limit
        )

    @_performance_tracking
    def shift(
        self,
        periods: int = 1,
        freq=None,
        axis=0,
        fill_value=None,
        suffix: str | None = None,
    ):
        """
        Shift each group by ``periods`` positions.

        Parameters
        ----------
        periods : int, default 1
            Number of periods to shift.
        freq : str, unsupported
        axis : 0, axis to shift
            Shift direction. Only row-wise shift is supported
        fill_value : scalar or list of scalars, optional
            The scalar value to use for newly introduced missing values. Can be
            specified with `None`, a single value or multiple values:

            - `None` (default): sets all indeterminable values to null.
            - Single value: fill all shifted columns with this value. Should
              match the data type of all columns.
            - List of values: fill shifted columns with corresponding value in
              the list. The length of the list should match the number of
              columns shifted. Each value should match the data type of the
              column to fill.
        suffix : str, optional
            A string to add to each shifted column if there are multiple periods.
            Ignored otherwise.
            Currently not supported.

        Returns
        -------
        Series or DataFrame
            Object shifted within each group.

        .. pandas-compat::
            :meth:`pandas.core.groupby.DataFrameGroupBy.shift`,
             :meth:`pandas.core.groupby.SeriesGroupBy.shift`

            Parameter ``freq`` is unsupported.
        """

        if freq is not None:
            raise NotImplementedError("Parameter freq is unsupported.")

        if axis != 0:
            raise NotImplementedError("Only axis=0 is supported.")

        if suffix is not None:
            raise NotImplementedError("shift is not currently supported.")

        values = self.grouping.values
        if is_list_like(fill_value):
            if len(fill_value) != values._num_columns:
                raise ValueError(
                    "Mismatched number of columns and values to fill."
                )
        else:
            fill_value = [fill_value] * values._num_columns

        result = self.obj.__class__._from_data(
            dict(
                zip(
                    values._column_names,
                    self._shift(values._columns, periods, fill_value),
                )
            )
        )
        result = self._mimic_pandas_order(result)
        return result._copy_type_metadata(values)

    @_performance_tracking
    def pct_change(
        self,
        periods=1,
        fill_method=no_default,
        axis=0,
        limit=no_default,
        freq=None,
    ):
        """
        Calculates the percent change between sequential elements
        in the group.

        Parameters
        ----------
        periods : int, default 1
            Periods to shift for forming percent change.
        fill_method : str, default 'ffill'
            How to handle NAs before computing percent changes.

            .. deprecated:: 24.04
                All options of `fill_method` are deprecated
                except `fill_method=None`.
        limit : int, optional
            The number of consecutive NAs to fill before stopping.
            Not yet implemented.

            .. deprecated:: 24.04
                `limit` is deprecated.
        freq : str, optional
            Increment to use from time series API.
            Not yet implemented.

        Returns
        -------
        Series or DataFrame
            Percentage changes within each group
        """
        if not axis == 0:
            raise NotImplementedError("Only axis=0 is supported.")
        if limit is not no_default:
            raise NotImplementedError("limit parameter not supported yet.")
        if freq is not None:
            raise NotImplementedError("freq parameter not supported yet.")
        elif fill_method not in {no_default, None, "ffill", "bfill"}:
            raise ValueError(
                "fill_method must be one of 'ffill', or" "'bfill'."
            )

        if fill_method not in (no_default, None) or limit is not no_default:
            # Do not remove until pandas 3.0 support is added.
            assert (
                PANDAS_LT_300
            ), "Need to drop after pandas-3.0 support is added."
            warnings.warn(
                "The 'fill_method' keyword being not None and the 'limit' "
                f"keywords in {type(self).__name__}.pct_change are "
                "deprecated and will be removed in a future version. "
                "Either fill in any non-leading NA values prior "
                "to calling pct_change or specify 'fill_method=None' "
                "to not fill NA values.",
                FutureWarning,
            )

        if fill_method in (no_default, None):
            fill_method = "ffill"
        if limit is no_default:
            limit = None

        with warnings.catch_warnings():
            warnings.simplefilter("ignore")
            filled = self.fillna(method=fill_method, limit=limit)

        fill_grp = filled.groupby(self.grouping)
        shifted = fill_grp.shift(periods=periods, freq=freq)
        return (filled / shifted) - 1

    def _mimic_pandas_order(
        self, result: DataFrameOrSeries
    ) -> DataFrameOrSeries:
        """Given a groupby result from libcudf, reconstruct the row orders
        matching that of pandas. This also adds appropriate indices.
        """
        # TODO: copy metadata after this method is a common pattern, should
        # merge in this method.

        # This function is used to reorder the results of scan-based
        # groupbys which have the same output size as input size.
        # However, if the grouping key has NAs and dropna=True, the
        # result coming back from libcudf has null_count few rows than
        # the input, so we must produce an ordering from the full
        # input range.
        _, _, (ordering,) = self._groups([as_column(range(0, len(self.obj)))])
        if self._dropna and any(
            c.has_nulls(include_nan=True) > 0
            for c in self.grouping._key_columns
        ):
            # Scan aggregations with null/nan keys put nulls in the
            # corresponding output rows in pandas, to do that here
            # expand the result by reindexing.
            ri = cudf.RangeIndex(0, len(self.obj))
            result.index = cudf.Index._from_column(ordering)
            # This reorders and expands
            result = result.reindex(ri)
        else:
            # Just reorder according to the groupings
            result = result.take(ordering.argsort())
        # Now produce the actual index we first thought of
        result.index = self.obj.index
        return result

    def ohlc(self):
        """
        Compute open, high, low and close values of a group, excluding missing values.

        Currently not implemented.
        """
        raise NotImplementedError("ohlc is currently not implemented")

    @property
    def plot(self):
        """
        Make plots of a grouped Series or DataFrame.

        Currently not implemented.
        """
        raise NotImplementedError("plot is currently not implemented")

    def resample(self, rule, *args, include_groups: bool = True, **kwargs):
        """
        Provide resampling when using a TimeGrouper.

        Currently not implemented.
        """
        raise NotImplementedError("resample is currently not implemented")

    def take(self, indices):
        """
        Return the elements in the given *positional* indices in each group.

        Currently not implemented.
        """
        raise NotImplementedError("take is currently not implemented")

    def filter(self, func, dropna: bool = True, *args, **kwargs):
        """
        Filter elements from groups that don't satisfy a criterion.

        Currently not implemented.
        """
        raise NotImplementedError("filter is currently not implemented")

    def expanding(self, *args, **kwargs):
        """
        Return an expanding grouper, providing expanding
        functionality per group.

        Currently not implemented.
        """
        raise NotImplementedError("expanding is currently not implemented")

    def ewm(self, *args, **kwargs):
        """
        Return an ewm grouper, providing ewm functionality per group.

        Currently not implemented.
        """
        raise NotImplementedError("expanding is currently not implemented")

    def any(self, skipna: bool = True):
        """
        Return True if any value in the group is truthful, else False.

        Currently not implemented.
        """
        raise NotImplementedError("any is currently not implemented")

    def all(self, skipna: bool = True):
        """
        Return True if all values in the group are truthful, else False.

        Currently not implemented.
        """
        raise NotImplementedError("all is currently not implemented")


class DataFrameGroupBy(GroupBy, GetAttrGetItemMixin):
    obj: "cudf.core.dataframe.DataFrame"

    _PROTECTED_KEYS = frozenset(("obj",))

    def _reduce_numeric_only(self, op: str):
        columns = list(
            name
            for name, dtype in self.obj._dtypes
            if (is_numeric_dtype(dtype) and name not in self.grouping.names)
        )
        return self[columns].agg(op)

    def __getitem__(self, key):
        return self.obj[key].groupby(
            by=self.grouping.keys,
            dropna=self._dropna,
            sort=self._sort,
            group_keys=self._group_keys,
            as_index=self._as_index,
        )

    def value_counts(
        self,
        subset=None,
        normalize: bool = False,
        sort: bool = True,
        ascending: bool = False,
        dropna: bool = True,
    ) -> DataFrameOrSeries:
        """
        Return a Series or DataFrame containing counts of unique rows.

        Parameters
        ----------
        subset : list-like, optional
            Columns to use when counting unique combinations.
        normalize : bool, default False
            Return proportions rather than frequencies.
        sort : bool, default True
            Sort by frequencies.
        ascending : bool, default False
            Sort in ascending order.
        dropna : bool, default True
            Don't include counts of rows that contain NA values.

        Returns
        -------
        Series or DataFrame
            Series if the groupby as_index is True, otherwise DataFrame.

        See Also
        --------
        Series.value_counts: Equivalent method on Series.
        DataFrame.value_counts: Equivalent method on DataFrame.
        SeriesGroupBy.value_counts: Equivalent method on SeriesGroupBy.

        Notes
        -----
        - If the groupby as_index is True then the returned Series will have a
          MultiIndex with one level per input column.
        - If the groupby as_index is False then the returned DataFrame will
          have an additional column with the value_counts. The column is
          labelled 'count' or 'proportion', depending on the ``normalize``
          parameter.

        By default, rows that contain any NA values are omitted from
        the result.

        By default, the result will be in descending order so that the
        first element of each group is the most frequently-occurring row.

        Examples
        --------
        >>> import cudf
        >>> df = cudf.DataFrame({
        ...    'gender': ['male', 'male', 'female', 'male', 'female', 'male'],
        ...    'education': ['low', 'medium', 'high', 'low', 'high', 'low'],
        ...    'country': ['US', 'FR', 'US', 'FR', 'FR', 'FR']
        ... })

        >>> df
                gender  education   country
        0       male    low         US
        1       male    medium      FR
        2       female  high        US
        3       male    low         FR
        4       female  high        FR
        5       male    low         FR

        >>> df.groupby('gender').value_counts()
        gender  education  country
        female  high       FR         1
                           US         1
        male    low        FR         2
                           US         1
                medium     FR         1
        Name: count, dtype: int64

        >>> df.groupby('gender').value_counts(ascending=True)
        gender  education  country
        female  high       FR         1
                           US         1
        male    low        US         1
                medium     FR         1
                low        FR         2
        Name: count, dtype: int64

        >>> df.groupby('gender').value_counts(normalize=True)
        gender  education  country
        female  high       FR         0.50
                           US         0.50
        male    low        FR         0.50
                           US         0.25
                medium     FR         0.25
        Name: proportion, dtype: float64

        >>> df.groupby('gender', as_index=False).value_counts()
           gender education country  count
        0  female      high      FR      1
        1  female      high      US      1
        2    male       low      FR      2
        3    male       low      US      1
        4    male    medium      FR      1

        >>> df.groupby('gender', as_index=False).value_counts(normalize=True)
           gender education country  proportion
        0  female      high      FR        0.50
        1  female      high      US        0.50
        2    male       low      FR        0.50
        3    male       low      US        0.25
        4    male    medium      FR        0.25
        """

        df = cudf.DataFrame.copy(self.obj)
        groupings = self.grouping.names
        name = "proportion" if normalize else "count"

        if subset is None:
            subset = [i for i in df._column_names if i not in groupings]
        # Check subset exists in dataframe
        elif set(subset) - set(df._column_names):
            raise ValueError(
                f"Keys {set(subset) - set(df._column_names)} in subset "
                f"do not exist in the DataFrame."
            )
        # Catch case where groupby and subset share an element
        elif set(subset) & set(groupings):
            raise ValueError(
                f"Keys {set(subset) & set(groupings)} in subset "
                "cannot be in the groupby column keys."
            )

        df["__placeholder"] = 1
        result = (
            df.groupby(groupings + list(subset), dropna=dropna)[
                "__placeholder"
            ]
            .count()
            .sort_index()
            .astype(np.int64)
        )

        if normalize:
            levels = list(range(len(groupings), result.index.nlevels))
            result /= result.groupby(
                result.index.droplevel(levels),
            ).transform("sum")

        if sort:
            result = result.sort_values(ascending=ascending).sort_index(
                level=range(len(groupings)), sort_remaining=False
            )

        if not self._as_index:
            if name in df._column_names:
                raise ValueError(
                    f"Column label '{name}' is duplicate of result column"
                )
            result.name = name
            result = result.to_frame().reset_index()
        else:
            result.name = name

        return result

    @_performance_tracking
    def corr(
        self, method="pearson", min_periods=1, numeric_only: bool = False
    ):
        """
        Compute pairwise correlation of columns, excluding NA/null values.

        Parameters
        ----------
        method: {"pearson", "kendall", "spearman"} or callable,
            default "pearson". Currently only the pearson correlation
            coefficient is supported.

        min_periods: int, optional
            Minimum number of observations required per pair of columns
            to have a valid result.

        Returns
        -------
        DataFrame
            Correlation matrix.

        Examples
        --------
        >>> import cudf
        >>> gdf = cudf.DataFrame({
        ...             "id": ["a", "a", "a", "b", "b", "b", "c", "c", "c"],
        ...             "val1": [5, 4, 6, 4, 8, 7, 4, 5, 2],
        ...             "val2": [4, 5, 6, 1, 2, 9, 8, 5, 1],
        ...             "val3": [4, 5, 6, 1, 2, 9, 8, 5, 1]})
        >>> gdf
           id  val1  val2  val3
        0  a     5     4     4
        1  a     4     5     5
        2  a     6     6     6
        3  b     4     1     1
        4  b     8     2     2
        5  b     7     9     9
        6  c     4     8     8
        7  c     5     5     5
        8  c     2     1     1
        >>> gdf.groupby("id").corr(method="pearson")
                    val1      val2      val3
        id
        a   val1  1.000000  0.500000  0.500000
            val2  0.500000  1.000000  1.000000
            val3  0.500000  1.000000  1.000000
        b   val1  1.000000  0.385727  0.385727
            val2  0.385727  1.000000  1.000000
            val3  0.385727  1.000000  1.000000
        c   val1  1.000000  0.714575  0.714575
            val2  0.714575  1.000000  1.000000
            val3  0.714575  1.000000  1.000000
        """

        if method != "pearson":
            raise NotImplementedError(
                "Only pearson correlation is currently supported"
            )
        if numeric_only is not False:
            raise NotImplementedError(
                "numeric_only is currently not supported."
            )

        return self._cov_or_corr(
            lambda x: x.corr(method, min_periods), "Correlation"
        )

    def hist(
        self,
        column=None,
        by=None,
        grid: bool = True,
        xlabelsize: int | None = None,
        xrot: float | None = None,
        ylabelsize: int | None = None,
        yrot: float | None = None,
        ax=None,
        sharex: bool = False,
        sharey: bool = False,
        figsize: tuple[float, float] | None = None,
        layout: tuple[int, int] | None = None,
        bins: int | abc.Sequence[int] = 10,
        backend: str | None = None,
        legend: bool = False,
        **kwargs,
    ):
        raise NotImplementedError("hist is not currently implemented")

    def boxplot(
        self,
        subplots: bool = True,
        column=None,
        fontsize: int | None = None,
        rot: int = 0,
        grid: bool = True,
        ax=None,
        figsize: tuple[float, float] | None = None,
        layout=None,
        sharex: bool = False,
        sharey: bool = True,
        backend=None,
        **kwargs,
    ):
        raise NotImplementedError("boxplot is not currently implemented")


DataFrameGroupBy.__doc__ = groupby_doc_template.format(ret="")


class SeriesGroupBy(GroupBy):
    obj: "cudf.core.series.Series"

    def agg(self, func, *args, engine=None, engine_kwargs=None, **kwargs):
        result = super().agg(
            func, *args, engine=engine, engine_kwargs=engine_kwargs, **kwargs
        )

        # downcast the result to a Series:
        if len(result._data):
            if result.shape[1] == 1 and not is_list_like(func):
                return result.iloc[:, 0]

        # drop the first level if we have a multiindex
        if result._data.nlevels > 1:
            result.columns = result._data.to_pandas_index().droplevel(0)

        return result

    aggregate = agg

    def apply(self, func, *args, **kwargs):
        result = super().apply(func, *args, **kwargs)

        # apply Series name to result
        result.name = self.obj.name

        return result

    @property
    def dtype(self) -> pd.Series:
        raise NotImplementedError("dtype is currently not implemented.")

    def hist(
        self,
        by=None,
        ax=None,
        grid: bool = True,
        xlabelsize: int | None = None,
        xrot: float | None = None,
        ylabelsize: int | None = None,
        yrot: float | None = None,
        figsize: tuple[float, float] | None = None,
        bins: int | abc.Sequence[int] = 10,
        backend: str | None = None,
        legend: bool = False,
        **kwargs,
    ):
        raise NotImplementedError("hist is currently not implemented.")

    @property
    def is_monotonic_increasing(self) -> cudf.Series:
        """
        Return whether each group's values are monotonically increasing.

        Currently not implemented
        """
        raise NotImplementedError(
            "is_monotonic_increasing is currently not implemented."
        )

    @property
    def is_monotonic_decreasing(self) -> cudf.Series:
        """
        Return whether each group's values are monotonically decreasing.

        Currently not implemented
        """
        raise NotImplementedError(
            "is_monotonic_decreasing is currently not implemented."
        )

    def nlargest(
        self, n: int = 5, keep: Literal["first", "last", "all"] = "first"
    ) -> cudf.Series:
        """
        Return the largest n elements.

        Currently not implemented
        """
        raise NotImplementedError("nlargest is currently not implemented.")

    def nsmallest(
        self, n: int = 5, keep: Literal["first", "last", "all"] = "first"
    ) -> cudf.Series:
        """
        Return the smallest n elements.

        Currently not implemented
        """
        raise NotImplementedError("nsmallest is currently not implemented.")

    def value_counts(
        self,
        normalize: bool = False,
        sort: bool = True,
        ascending: bool = False,
        bins=None,
        dropna: bool = True,
    ) -> cudf.Series | cudf.DataFrame:
        raise NotImplementedError("value_counts is currently not implemented.")

    def corr(
        self,
        other: cudf.Series,
        method: str = "pearson",
        min_periods: int | None = None,
    ) -> cudf.Series:
        raise NotImplementedError("corr is currently not implemented.")


SeriesGroupBy.__doc__ = groupby_doc_template.format(ret="")


# TODO: should we define this as a dataclass instead?
class Grouper:
    def __init__(
        self, key=None, level=None, freq=None, closed=None, label=None
    ):
        if key is not None and level is not None:
            raise ValueError("Grouper cannot specify both key and level")
        if (key, level) == (None, None) and not freq:
            raise ValueError("Grouper must specify either key or level")
        self.key = key
        self.level = level
        self.freq = freq
        self.closed = closed
        self.label = label


class _Grouping(Serializable):
    def __init__(self, obj, by=None, level=None):
        self._obj = obj
        self._key_columns = []
        self.names = []

        # Need to keep track of named key columns
        # to support `as_index=False` correctly
        self._named_columns = []
        self._handle_by_or_level(by, level)

        if len(obj) and not len(self._key_columns):
            raise ValueError("No group keys passed")

    def _handle_by_or_level(self, by=None, level=None):
        if level is not None:
            if by is not None:
                raise ValueError("Cannot specify both by and level")
            level_list = level if isinstance(level, list) else [level]
            for level in level_list:
                self._handle_level(level)
        else:
            by_list = by if isinstance(by, list) else [by]

            for by in by_list:
                if callable(by):
                    self._handle_callable(by)
                elif isinstance(by, cudf.Series):
                    self._handle_series(by)
                elif isinstance(by, cudf.BaseIndex):
                    self._handle_index(by)
                elif isinstance(by, abc.Mapping):
                    self._handle_mapping(by)
                elif isinstance(by, Grouper):
                    self._handle_grouper(by)
                elif isinstance(by, pd.Series):
                    self._handle_series(cudf.Series.from_pandas(by))
                elif isinstance(by, pd.Index):
                    self._handle_index(cudf.Index.from_pandas(by))
                else:
                    try:
                        self._handle_label(by)
                    except (KeyError, TypeError):
                        self._handle_misc(by)

    @property
    def keys(self):
        """Return grouping key columns as index"""
        nkeys = len(self._key_columns)

        if nkeys == 0:
            return cudf.Index([], name=None)
        elif nkeys > 1:
            return cudf.MultiIndex._from_data(
                dict(zip(range(nkeys), self._key_columns))
            )._set_names(self.names)
        else:
            return cudf.Index._from_column(
                self._key_columns[0], name=self.names[0]
            )

    @property
    def values(self) -> cudf.core.frame.Frame:
        """Return value columns as a frame.

        Note that in aggregation, value columns can be arbitrarily
        specified. While this method returns all non-key columns from `obj` as
        a frame.

        This is mainly used in transform-like operations.
        """
        # If the key columns are in `obj`, filter them out
        value_column_names = [
            x for x in self._obj._column_names if x not in self._named_columns
        ]
        value_columns = self._obj._data.select_by_label(value_column_names)
        return self._obj.__class__._from_data(value_columns)

    def _handle_callable(self, by):
        by = by(self._obj.index)
        self.__init__(self._obj, by)

    def _handle_series(self, by):
        by = by._align_to_index(self._obj.index, how="right")
        self._key_columns.append(by._column)
        self.names.append(by.name)

    def _handle_index(self, by):
        self._key_columns.extend(by._columns)
        self.names.extend(by._column_names)

    def _handle_mapping(self, by):
        by = cudf.Series(by.values(), index=by.keys())
        self._handle_series(by)

    def _handle_label(self, by):
        try:
            self._key_columns.append(self._obj._data[by])
        except KeyError as e:
            # `by` can be index name(label) too.
            if by in self._obj.index.names:
                self._key_columns.append(self._obj.index._data[by])
            else:
                raise e
        self.names.append(by)
        self._named_columns.append(by)

    def _handle_grouper(self, by):
        if by.freq:
            self._handle_frequency_grouper(by)
        elif by.key:
            self._handle_label(by.key)
        else:
            self._handle_level(by.level)

    def _handle_frequency_grouper(self, by):
        raise NotImplementedError()

    def _handle_level(self, by):
        level_values = self._obj.index.get_level_values(by)
        self._key_columns.append(level_values._values)
        self.names.append(level_values.name)

    def _handle_misc(self, by):
        by = cudf.core.column.as_column(by)
        if len(by) != len(self._obj):
            raise ValueError("Grouper and object must have same length")
        self._key_columns.append(by)
        self.names.append(None)

    def serialize(self):
        header = {}
        frames = []
        header["names"] = self.names
        header["_named_columns"] = self._named_columns
        column_header, column_frames = cudf.core.column.serialize_columns(
            self._key_columns
        )
        header["columns"] = column_header
        frames.extend(column_frames)
        return header, frames

    @classmethod
    def deserialize(cls, header, frames):
        names = header["names"]
        _named_columns = header["_named_columns"]
        key_columns = cudf.core.column.deserialize_columns(
            header["columns"], frames
        )
        out = _Grouping.__new__(_Grouping)
        out.names = names
        out._named_columns = _named_columns
        out._key_columns = key_columns
        return out

    def copy(self, deep=True):
        out = _Grouping.__new__(_Grouping)
        out.names = copy.deepcopy(self.names)
        out._named_columns = copy.deepcopy(self._named_columns)
        out._key_columns = [col.copy(deep=deep) for col in self._key_columns]
        return out


def _is_multi_agg(aggs):
    """
    Returns True if more than one aggregation is performed
    on any of the columns as specified in `aggs`.
    """
    if isinstance(aggs, abc.Mapping):
        return any(is_list_like(agg) for agg in aggs.values())
    if is_list_like(aggs):
        return True
    return False<|MERGE_RESOLUTION|>--- conflicted
+++ resolved
@@ -19,11 +19,6 @@
 import cudf
 import cudf.core._internals
 from cudf import _lib as libcudf
-<<<<<<< HEAD
-from cudf._lib.sort import segmented_sort_by_key
-=======
-from cudf._lib import groupby as libgroupby
->>>>>>> b9760ac1
 from cudf._lib.types import size_type_dtype
 from cudf.api.extensions import no_default
 from cudf.api.types import (
@@ -33,11 +28,7 @@
     is_string_dtype,
 )
 from cudf.core._compat import PANDAS_LT_300
-<<<<<<< HEAD
-from cudf.core._internals import aggregation
-=======
-from cudf.core._internals import sorting
->>>>>>> b9760ac1
+from cudf.core._internals import aggregation, sorting
 from cudf.core.abc import Serializable
 from cudf.core.buffer import acquire_spill_lock
 from cudf.core.column.column import ColumnBase, as_column
