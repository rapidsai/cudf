--- conflicted
+++ resolved
@@ -19,11 +19,6 @@
 import cudf
 from cudf import _lib as libcudf
 from cudf._lib import groupby as libgroupby
-<<<<<<< HEAD
-from cudf._lib.reshape import interleave_columns
-=======
-from cudf._lib.null_mask import bitmask_or
->>>>>>> 165d756f
 from cudf._lib.sort import segmented_sort_by_key
 from cudf._lib.types import size_type_dtype
 from cudf.api.extensions import no_default
