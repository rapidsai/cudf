--- conflicted
+++ resolved
@@ -2316,19 +2316,15 @@
                 FutureWarning,
             )
 
-<<<<<<< HEAD
         if fill_method is no_default:
             fill_method = "ffill"
         if limit is no_default:
             limit = None
 
-        filled = self.fillna(method=fill_method, limit=limit)
-=======
         with warnings.catch_warnings():
             warnings.simplefilter("ignore")
             filled = self.fillna(method=fill_method, limit=limit)
 
->>>>>>> 2461315e
         fill_grp = filled.groupby(self.grouping)
         shifted = fill_grp.shift(periods=periods, freq=freq)
         return (filled / shifted) - 1
