# Copyright (c) 2023-2025, NVIDIA CORPORATION.

from __future__ import annotations

from dataclasses import dataclass
from typing import TYPE_CHECKING, Any, Literal, TypeAlias

import numpy as np

import pylibcudf as plc

from cudf.api.types import (
    _is_scalar_or_zero_d_array,
<<<<<<< HEAD
    is_bool_dtype,
=======
>>>>>>> 67dae5d2
    is_integer,
)
from cudf.core.column.column import as_column
from cudf.core.copy_types import BooleanMask, GatherMap
from cudf.core.dtypes import CategoricalDtype, IntervalDtype
from cudf.core.index import Index
from cudf.core.multiindex import MultiIndex
from cudf.core.series import Series

if TYPE_CHECKING:
    from collections.abc import Callable

    from cudf.core.column.column import ColumnBase
    from cudf.core.column_accessor import ColumnAccessor
    from cudf.core.dataframe import DataFrame


class EmptyIndexer:
    """An indexer that will produce an empty result."""

    pass


@dataclass
class MapIndexer:
    """An indexer for a gather map."""

    key: GatherMap


@dataclass
class MaskIndexer:
    """An indexer for a boolean mask."""

    key: BooleanMask


@dataclass
class SliceIndexer:
    """An indexer for a slice."""

    key: slice


@dataclass
class ScalarIndexer:
    """An indexer for a scalar value."""

    key: GatherMap


IndexingSpec: TypeAlias = (
    EmptyIndexer | MapIndexer | MaskIndexer | ScalarIndexer | SliceIndexer
)


# Helpers for code-sharing between loc and iloc paths
def expand_key(
    key: Any, frame: DataFrame | Series, method_type: Literal["iloc", "loc"]
) -> tuple[Any, ...]:
    """Slice-expand key to match dimension of the frame being indexed.

    Parameters
    ----------
    key
        Key to expand
    frame
        DataFrame or Series to expand to the dimension of.

    Returns
    -------
    tuple
        New key of length equal to the dimension of the frame.

    Raises
    ------
    IndexError
        If the provided key is a tuple and has more entries than the frame dimension.

    Notes
    -----
    If any individual entry in the key is a callable, it is called
    with the provided frame as argument and is required to be converted
    into a supported indexing type.
    """
    dim = len(frame.shape)
<<<<<<< HEAD
    # import pdb;pdb.set_trace()
    if isinstance(key, bool) and not (
        is_bool_dtype(frame.index.dtype)
        or frame.index.dtype.name == "boolean"
        or isinstance(frame.index, MultiIndex)
        and is_bool_dtype(frame.index.get_level_values(0).dtype)
=======
    if (
        isinstance(key, bool)
        or (
            isinstance(key, Series)
            and key.dtype.kind == "b"
            and method_type == "loc"
            and len(key) != len(frame)
        )
        or (
            isinstance(key, Series)
            and key.dtype.kind == "b"
            and method_type == "iloc"
        )
    ) and not (
        frame.index.dtype.kind == "b"
        or isinstance(frame.index, MultiIndex)
        and frame.index.get_level_values(0).dtype.kind == "b"
>>>>>>> 67dae5d2
    ):
        raise KeyError(
            f"{key}: boolean label can not be used without a boolean index"
        )

    if isinstance(key, slice) and (
        isinstance(key.start, bool) or isinstance(key.stop, bool)
    ):
        raise TypeError(f"{key}: boolean values can not be used in a slice")

    if isinstance(key, tuple):
        # Key potentially indexes rows and columns, slice-expand to
        # shape of frame
        indexers = key + (slice(None),) * (dim - len(key))
        if len(indexers) > dim:
            raise IndexError(
                f"Too many indexers: got {len(indexers)} expected {dim}"
            )
    else:
        # Key indexes rows, slice-expand to shape of frame
        indexers = (key, *(slice(None),) * (dim - 1))
    return tuple(k(frame) if callable(k) else k for k in indexers)


def destructure_dataframe_indexer(
    key: Any,
    frame: DataFrame,
    destructure: Callable[[Any, DataFrame], tuple[Any, Any]],
    is_scalar: Callable[[Any, ColumnAccessor], bool],
    get_ca: str,
):
    """
    Pick apart an indexing key for a DataFrame into constituent pieces.

    Parameters
    ----------
    key
        The key to unpick.
    frame
        The DataFrame being indexed.
    destructure
        Callable to split the key into a two-tuple of row keys and
        column keys.
    is_scalar
        Callable to report if the column indexer produces a single
        column.
    get_ca
        Method name to obtain the column accessor from the frame.

    Returns
    -------
    rows
        Indexing expression for the rows
    tuple
        Two-tuple indicating if the column indexer produces a scalar and
        a subsetted ColumnAccessor.

    Raises
    ------
    TypeError
        If the column indexer is invalid.
    """
    rows, cols = destructure(key, frame)

    from cudf.core.series import Series

    if cols is Ellipsis:
        cols = slice(None)
    elif isinstance(cols, (Index, Series)):
        cols = cols.to_pandas()
    try:
        ca = getattr(frame._data, get_ca)(cols)
    except TypeError as e:
        raise TypeError(
            "Column indices must be names, slices, "
            "list-like of names, or boolean mask"
        ) from e
    scalar = is_scalar(cols, ca)
    if scalar:
        assert len(ca) == 1, (
            "Scalar column indexer should not produce more than one column"
        )
    return rows, (scalar, ca)


def destructure_iloc_key(
    key: Any, frame: Series | DataFrame
) -> tuple[Any, ...]:
    """
    Destructure a potentially tuple-typed key into row and column indexers.

    Tuple arguments to iloc indexing are treated specially. They are
    picked apart into indexers for the row and column. If the number
    of entries is less than the number of modes of the frame, missing
    entries are slice-expanded.

    If the user-provided key is not a tuple, it is treated as if it
    were a singleton tuple, and then slice-expanded.

    Once this destructuring has occurred, any entries that are
    callables are then called with the indexed frame. This should
    return a valid indexing object for the rows (respectively
    columns), namely one of:

    - A boolean mask of the same length as the frame in the given
      dimension
    - A scalar integer that indexes the frame
    - An array-like of integers that index the frame
    - A slice that indexes the frame

    Integer and slice-based indexing follows usual Python conventions.

    Parameters
    ----------
    key
        The key to destructure
    frame
        DataFrame or Series to provide context

    Returns
    -------
    tuple
        Indexers with length equal to the dimension of the frame

    Raises
    ------
    IndexError
        If there are too many indexers, or any individual indexer is a tuple.
    """
    indexers = expand_key(key, frame, "iloc")
    if any(isinstance(k, tuple) for k in indexers):
        raise IndexError(
            "Too many indexers: can't have nested tuples in iloc indexing"
        )
    return indexers


def destructure_dataframe_iloc_indexer(
    key: Any, frame: DataFrame
) -> tuple[Any, tuple[bool, ColumnAccessor]]:
    """Destructure an index key for DataFrame iloc getitem.

    Parameters
    ----------
    key
        Key to destructure
    frame
        DataFrame to provide context context

    Returns
    -------
    tuple
        2-tuple of a key for the rows and tuple of
        (column_index_is_scalar, ColumnAccessor) for the columns

    Raises
    ------
    TypeError
        If the column indexer is invalid
    IndexError
        If the provided key does not destructure correctly
    NotImplementedError
        If the requested column indexer repeats columns
    """
    return destructure_dataframe_indexer(
        key,
        frame,
        destructure_iloc_key,
        lambda col, _ca: is_integer(col),
        "select_by_index",
    )


def destructure_series_iloc_indexer(key: Any, frame: Series) -> Any:
    """Destructure an index key for Series iloc getitem.

    Parameters
    ----------
    key
        Key to destructure
    frame
        Series for unpacking context

    Returns
    -------
    Single key that will index the rows
    """
    (rows,) = destructure_iloc_key(key, frame)
    return rows


def parse_row_iloc_indexer(key: Any, n: int) -> IndexingSpec:
    """
    Normalize and produce structured information about a row indexer.

    Given a row indexer that has already been destructured by
    :func:`destructure_iloc_key`, inspect further and produce structured
    information for indexing operations to act upon.

    Parameters
    ----------
    key
        Suitably destructured key for row indexing
    n
        Length of frame to index

    Returns
    -------
    IndexingSpec
        Structured data for indexing. A tag + parsed data.

    Raises
    ------
    IndexError
        If a valid type of indexer is provided, but it is out of
        bounds
    TypeError
        If the indexing key is otherwise invalid.
    """
    if key is Ellipsis:
        return SliceIndexer(slice(None))
    elif isinstance(key, slice):
        return SliceIndexer(key)
    elif _is_scalar_or_zero_d_array(key):
        return ScalarIndexer(GatherMap(key, n, nullify=False))
    else:
        key = as_column(key)
        if isinstance(key.dtype, CategoricalDtype):
            key = key.astype(key.codes.dtype)
        if key.dtype.kind == "b":
            return MaskIndexer(BooleanMask(key, n))
        elif len(key) == 0:
            return EmptyIndexer()
        elif key.dtype.kind in "iu":
            return MapIndexer(GatherMap(key, n, nullify=False))
        else:
            raise TypeError(
                "Cannot index by location "
                f"with non-integer key of type {type(key)}"
            )


def destructure_loc_key(
    key: Any, frame: Series | DataFrame
) -> tuple[Any, ...]:
    """
    Destructure a potentially tuple-typed key into row and column indexers

    Tuple arguments to loc indexing are treated specially. They are
    picked apart into indexers for the row and column. If the number
    of entries is less than the number of modes of the frame, missing
    entries are slice-expanded.

    If the user-provided key is not a tuple, it is treated as if it
    were a singleton tuple, and then slice-expanded.

    Once this destructuring has occurred, any entries that are
    callables are then called with the indexed frame. This should
    return a valid indexing object for the rows (respectively
    columns), namely one of:

    - A boolean mask of the same length as the frame in the given
      dimension
    - A scalar label looked up in the index
    - A scalar integer that indexes the frame
    - An array-like of labels looked up in the index
    - A slice of the index
    - For multiindices, a tuple of per level indexers

    Slice-based indexing is on the closed interval [start, end], rather
    than the semi-open interval [start, end)

    Parameters
    ----------
    key
        The key to destructure
    frame
        DataFrame or Series to provide context

    Returns
    -------
    tuple of indexers with length equal to the dimension of the frame

    Raises
    ------
    IndexError
        If there are too many indexers.
    """
    return expand_key(key, frame, "loc")


def destructure_dataframe_loc_indexer(
    key: Any, frame: DataFrame
) -> tuple[Any, tuple[bool, ColumnAccessor]]:
    """Destructure an index key for DataFrame loc getitem.

    Parameters
    ----------
    key
        Key to destructure
    frame
        DataFrame to provide context context

    Returns
    -------
    tuple
        2-tuple of a key for the rows and tuple of
        (column_index_is_scalar, ColumnAccessor) for the columns

    Raises
    ------
    TypeError
        If the column indexer is invalid
    IndexError
        If the provided key does not destructure correctly
    NotImplementedError
        If the requested column indexer repeats columns
    """

    def is_scalar(name: Any, ca: ColumnAccessor) -> bool:
        try:
            return name in ca
        except TypeError:
            return False

    return destructure_dataframe_indexer(
        key, frame, destructure_loc_key, is_scalar, "select_by_label"
    )


def destructure_series_loc_indexer(key: Any, frame: Series) -> Any:
    """Destructure an index key for Series loc getitem.

    Parameters
    ----------
    key
        Key to destructure
    frame
        Series for unpacking context

    Returns
    -------
    Single key that will index the rows
    """
    (rows,) = destructure_loc_key(key, frame)
    return rows


def ordered_find(needles: ColumnBase, haystack: ColumnBase) -> GatherMap:
    """Find locations of needles in a haystack preserving order

    Parameters
    ----------
    needles
        Labels to look for
    haystack
        Haystack to search in

    Returns
    -------
    NumericalColumn
        Integer gather map of locations needles were found in haystack

    Raises
    ------
    KeyError
        If not all needles were found in the haystack.
        If needles cannot be converted to the dtype of haystack.

    Notes
    -----
    This sorts the gather map so that the result comes back in the
    order the needles were specified (and are found in the haystack).
    """
    # Pre-process to match dtypes
    needle_kind = needles.dtype.kind
    haystack_kind = haystack.dtype.kind
    if haystack_kind == "O" and not isinstance(haystack.dtype, IntervalDtype):
        try:
            needles = needles.astype(haystack.dtype)
        except ValueError:
            # Pandas raise KeyError here
            raise KeyError("Dtype mismatch in label lookup")
    elif needle_kind == haystack_kind or {
        haystack_kind,
        needle_kind,
    }.issubset({"i", "u", "f"}):
        needles = needles.astype(haystack.dtype)
    elif needles.dtype != haystack.dtype:
        # Pandas raise KeyError here
        raise KeyError("Dtype mismatch in label lookup")
    # Can't always do an inner join because then we can't check if we
    # had missing keys (can't check the length because the entries in
    # the needle might appear multiple times in the haystack).

    left_rows, right_rows = plc.join.left_join(
        plc.Table([needles.to_pylibcudf(mode="read")]),
        plc.Table([haystack.to_pylibcudf(mode="read")]),
        plc.types.NullEquality.EQUAL,
    )
    right_order = plc.copying.gather(
        plc.Table(
            [
                plc.filling.sequence(
                    len(haystack), plc.Scalar.from_py(0), plc.Scalar.from_py(1)
                )
            ]
        ),
        right_rows,
        plc.copying.OutOfBoundsPolicy.NULLIFY,
    ).columns()[0]
    if right_order.null_count() > 0:
        raise KeyError("Not all keys in index")
    left_order = plc.copying.gather(
        plc.Table(
            [
                plc.filling.sequence(
                    len(needles), plc.Scalar.from_py(0), plc.Scalar.from_py(1)
                )
            ]
        ),
        left_rows,
        plc.copying.OutOfBoundsPolicy.DONT_CHECK,
    ).columns()[0]

    right_rows = plc.sorting.stable_sort_by_key(
        plc.Table([right_rows]),
        plc.Table([left_order, right_order]),
        [plc.types.Order.ASCENDING] * 2,
        [plc.types.NullOrder.AFTER] * 2,
    ).columns()[0]
    return GatherMap.from_column_unchecked(
        type(haystack).from_pylibcudf(right_rows),  # type: ignore[arg-type]
        len(haystack),
        nullify=False,
    )


def find_label_range_or_mask(
    key: slice, index: Index
) -> EmptyIndexer | SliceIndexer:
    """
    Convert a slice of labels into a slice of positions

    Parameters
    ----------
    key
        Slice to convert
    index
        Index to look up in

    Returns
    -------
    IndexingSpec
        Structured data for indexing (but never a :class:`ScalarIndexer`)

    Raises
    ------
    KeyError
        If the index is unsorted and not a DatetimeIndex
    """
    parsed_key = index.find_label_range(key)
    if len(range(len(index))[parsed_key]) == 0:
        return EmptyIndexer()
    else:
        return SliceIndexer(parsed_key)


def parse_single_row_loc_key(
    key: Any,
    index: Index,
) -> IndexingSpec:
    """
    Turn a single label-based row indexer into structured information.

    This converts label-based lookups into structured positional
    lookups.

    Valid values for the key are
    - a slice (endpoints are looked up)
    - a scalar label
    - a boolean mask of the same length as the index
    - a column of labels to look up (may be empty)

    Parameters
    ----------
    key
        Key for label-based row indexing
    index
        Index to act as haystack for labels

    Returns
    -------
    IndexingSpec
        Structured information for indexing

    Raises
    ------
    KeyError
        If any label is not found
    ValueError
        If labels cannot be coerced to index dtype
    """
    n = len(index)
    if isinstance(key, slice):
        return find_label_range_or_mask(key, index)
    else:
        is_scalar = _is_scalar_or_zero_d_array(key)
        if is_scalar and isinstance(key, np.ndarray):
            key = as_column(key.item())
        else:
            key = as_column(key)
        if (
            isinstance(key.dtype, CategoricalDtype)
            and index.dtype != key.dtype
        ):
            # TODO: is this right?
            key = key._get_decategorized_column()
        if len(key) == 0:
            return EmptyIndexer()
        else:
            # TODO: promote to Index objects, so this can handle
            # categoricals correctly?
            if key.dtype.kind == "b":
                if is_scalar and index.dtype.kind != "b":
                    raise KeyError(
                        "boolean label cannot be used without a boolean index"
                    )
                else:
                    return MaskIndexer(BooleanMask(key, n))
            elif index.dtype.kind == "M":
                # Try to turn strings into datetimes
                key = as_column(key, dtype=index.dtype)
            haystack = index._column
            gather_map = ordered_find(key, haystack)
            if is_scalar and len(gather_map.column) == 1:
                return ScalarIndexer(gather_map)
            else:
                return MapIndexer(gather_map)


def parse_row_loc_indexer(key: Any, index: Index) -> IndexingSpec:
    """
    Normalize to return structured information for a label-based row indexer.

    Given a label-based row indexer that has already been destructured by
    :func:`destructure_loc_key`, inspect further and produce structured
    information for indexing operations to act upon.

    Parameters
    ----------
    key
        Suitably destructured key for row indexing
    index
        Index to provide context

    Returns
    -------
    IndexingSpec
        Structured data for indexing. A tag + parsed data.

    Raises
    ------
    KeyError
        If a valid type of indexer is provided, but not all keys are
        found
    TypeError
        If the indexing key is otherwise invalid.
    """
    if isinstance(index, MultiIndex):
        raise NotImplementedError(
            "This code path is not designed for MultiIndex"
        )
    # TODO: multiindices need to be treated separately
    if key is Ellipsis:
        # Ellipsis is handled here because multiindex level-based
        # indices don't handle ellipsis in pandas.
        return SliceIndexer(slice(None))
    else:
        return parse_single_row_loc_key(key, index)<|MERGE_RESOLUTION|>--- conflicted
+++ resolved
@@ -11,10 +11,6 @@
 
 from cudf.api.types import (
     _is_scalar_or_zero_d_array,
-<<<<<<< HEAD
-    is_bool_dtype,
-=======
->>>>>>> 67dae5d2
     is_integer,
 )
 from cudf.core.column.column import as_column
@@ -101,14 +97,6 @@
     into a supported indexing type.
     """
     dim = len(frame.shape)
-<<<<<<< HEAD
-    # import pdb;pdb.set_trace()
-    if isinstance(key, bool) and not (
-        is_bool_dtype(frame.index.dtype)
-        or frame.index.dtype.name == "boolean"
-        or isinstance(frame.index, MultiIndex)
-        and is_bool_dtype(frame.index.get_level_values(0).dtype)
-=======
     if (
         isinstance(key, bool)
         or (
@@ -126,7 +114,6 @@
         frame.index.dtype.kind == "b"
         or isinstance(frame.index, MultiIndex)
         and frame.index.get_level_values(0).dtype.kind == "b"
->>>>>>> 67dae5d2
     ):
         raise KeyError(
             f"{key}: boolean label can not be used without a boolean index"
