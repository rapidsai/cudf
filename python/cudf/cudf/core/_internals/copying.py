--- conflicted
+++ resolved
@@ -67,13 +67,8 @@
 
     plc_tbl = plc.copying.scatter(
         plc.Table([col.to_pylibcudf(mode="read") for col in sources])  # type: ignore[union-attr]
-<<<<<<< HEAD
         if isinstance(sources[0], column.ColumnBase)
-        else [slr.device_value.c_value for slr in sources],  # type: ignore[union-attr]
-=======
-        if isinstance(sources[0], cudf._lib.column.Column)
         else [slr.device_value for slr in sources],  # type: ignore[union-attr]
->>>>>>> 9f3cb658
         scatter_map.to_pylibcudf(mode="read"),
         plc.Table([col.to_pylibcudf(mode="read") for col in target_columns]),
     )
