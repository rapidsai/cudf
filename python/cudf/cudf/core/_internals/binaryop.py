# Copyright (c) 2020-2025, NVIDIA CORPORATION.
from __future__ import annotations

from typing import TYPE_CHECKING

import pylibcudf as plc

from cudf.core.buffer import acquire_spill_lock
from cudf.core.column import ColumnBase
from cudf.utils.dtypes import dtype_to_pylibcudf_type

if TYPE_CHECKING:
    from cudf._typing import Dtype
    from cudf.core.scalar import Scalar


@acquire_spill_lock()
def binaryop(
    lhs: ColumnBase | Scalar, rhs: ColumnBase | Scalar, op: str, dtype: Dtype
) -> ColumnBase:
    """
    Dispatches a binary op call to the appropriate libcudf function:
    """
    # TODO: Shouldn't have to keep special-casing. We need to define a separate
    # pipeline for libcudf binops that don't map to Python binops.
    if op not in {"INT_POW", "NULL_EQUALS", "NULL_NOT_EQUALS"}:
        op = op[2:-2]
    # Map pandas operation names to pylibcudf operation names.
    _op_map = {
        "TRUEDIV": "TRUE_DIV",
        "FLOORDIV": "FLOOR_DIV",
        "MOD": "PYMOD",
        "EQ": "EQUAL",
        "NE": "NOT_EQUAL",
        "LT": "LESS",
        "GT": "GREATER",
        "LE": "LESS_EQUAL",
        "GE": "GREATER_EQUAL",
        "AND": "BITWISE_AND",
        "OR": "BITWISE_OR",
        "XOR": "BITWISE_XOR",
        "L_AND": "LOGICAL_AND",
        "L_OR": "LOGICAL_OR",
    }
    op = op.upper()
    op = _op_map.get(op, op)

    return ColumnBase.from_pylibcudf(
        plc.binaryop.binary_operation(
            lhs.to_pylibcudf(mode="read")
<<<<<<< HEAD
            if isinstance(lhs, ColumnBase)
            else lhs.device_value.c_value,
            rhs.to_pylibcudf(mode="read")
            if isinstance(rhs, ColumnBase)
            else rhs.device_value.c_value,
=======
            if isinstance(lhs, Column)
            else lhs.device_value,
            rhs.to_pylibcudf(mode="read")
            if isinstance(rhs, Column)
            else rhs.device_value,
>>>>>>> 9f3cb658
            plc.binaryop.BinaryOperator[op],
            dtype_to_pylibcudf_type(dtype),
        )
    )<|MERGE_RESOLUTION|>--- conflicted
+++ resolved
@@ -48,19 +48,11 @@
     return ColumnBase.from_pylibcudf(
         plc.binaryop.binary_operation(
             lhs.to_pylibcudf(mode="read")
-<<<<<<< HEAD
             if isinstance(lhs, ColumnBase)
-            else lhs.device_value.c_value,
+            else lhs.device_value,
             rhs.to_pylibcudf(mode="read")
             if isinstance(rhs, ColumnBase)
-            else rhs.device_value.c_value,
-=======
-            if isinstance(lhs, Column)
-            else lhs.device_value,
-            rhs.to_pylibcudf(mode="read")
-            if isinstance(rhs, Column)
             else rhs.device_value,
->>>>>>> 9f3cb658
             plc.binaryop.BinaryOperator[op],
             dtype_to_pylibcudf_type(dtype),
         )
