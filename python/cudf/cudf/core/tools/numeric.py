--- conflicted
+++ resolved
@@ -7,10 +7,7 @@
 
 import cudf
 from cudf import _lib as libcudf
-<<<<<<< HEAD
-=======
 from cudf._lib import strings as libstrings
->>>>>>> a2bd07a3
 from cudf.core.column import as_column
 from cudf.utils.dtypes import (
     _is_non_decimal_numeric_dtype,
@@ -18,10 +15,6 @@
     is_categorical_dtype,
     is_datetime_dtype,
     is_list_dtype,
-<<<<<<< HEAD
-=======
-    is_numerical_dtype,
->>>>>>> a2bd07a3
     is_string_dtype,
     is_struct_dtype,
     is_timedelta_dtype,
