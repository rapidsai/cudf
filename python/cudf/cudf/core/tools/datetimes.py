# Copyright (c) 2019-2021, NVIDIA CORPORATION.

import warnings
from typing import Sequence, Union

import numpy as np
from pandas.core.tools.datetimes import _unit_map

import cudf
<<<<<<< HEAD
from cudf import _lib as libcudf
from cudf._lib.strings.char_types import is_integer as cpp_is_integer
=======
from cudf._lib.strings.convert.convert_integers import (
    is_integer as cpp_is_integer,
)
>>>>>>> bf2e96c7
from cudf.core import column
from cudf.core.index import as_index
from cudf.utils.dtypes import is_scalar

_unit_dtype_map = {
    "ns": "datetime64[ns]",
    "us": "datetime64[us]",
    "ms": "datetime64[ms]",
    "m": "datetime64[s]",
    "h": "datetime64[s]",
    "s": "datetime64[s]",
    "D": "datetime64[s]",
}


def to_datetime(
    arg,
    errors="raise",
    dayfirst=False,
    yearfirst=False,
    utc=None,
    format=None,
    exact=True,
    unit="ns",
    infer_datetime_format=False,
    origin="unix",
    cache=True,
):
    """
    Convert argument to datetime.

    Parameters
    ----------
    arg : int, float, str, datetime, list, tuple, 1-d array,
        Series DataFrame/dict-like
        The object to convert to a datetime.
    errors : {'ignore', 'raise', 'coerce', 'warn'}, default 'raise'
        - If 'raise', then invalid parsing will raise an exception.
        - If 'coerce', then invalid parsing will be set as NaT.
        - If 'warn' : prints last exceptions as warnings and
            return the input.
        - If 'ignore', then invalid parsing will return the input.
    dayfirst : bool, default False
        Specify a date parse order if `arg` is str or its list-likes.
        If True, parses dates with the day first, eg 10/11/12 is parsed as
        2012-11-10.
        Warning: dayfirst=True is not strict, but will prefer to parse
        with day first (this is a known bug, based on dateutil behavior).
    format : str, default None
        The strftime to parse time, eg "%d/%m/%Y", note that "%f" will parse
        all the way up to nanoseconds.
        See strftime documentation for more information on choices:
        https://docs.python.org/3/library/datetime.html#strftime-and-strptime-behavior.
    unit : str, default 'ns'
        The unit of the arg (D,s,ms,us,ns) denote the unit, which is an
        integer or float number. This will be based off the
        origin(unix epoch start).
        Example, with unit='ms' and origin='unix' (the default), this
        would calculate the number of milliseconds to the unix epoch start.
    infer_datetime_format : bool, default False
        If True and no `format` is given, attempt to infer the format of the
        datetime strings, and if it can be inferred, switch to a faster
        method of parsing them. In some cases this can increase the parsing
        speed by ~5-10x.

    Returns
    -------
    datetime
        If parsing succeeded.
        Return type depends on input:
        - list-like: DatetimeIndex
        - Series: Series of datetime64 dtype
        - scalar: Timestamp

    Examples
    --------
    Assembling a datetime from multiple columns of a DataFrame. The keys can be
    common abbreviations like ['year', 'month', 'day', 'minute', 'second',
    'ms', 'us', 'ns']) or plurals of the same

    >>> import cudf
    >>> df = cudf.DataFrame({'year': [2015, 2016],
    ...                    'month': [2, 3],
    ...                    'day': [4, 5]})
    >>> cudf.to_datetime(df)
    0   2015-02-04
    1   2016-03-05
    dtype: datetime64[ns]
    >>> cudf.to_datetime(1490195805, unit='s')
    numpy.datetime64('2017-03-22T15:16:45.000000000')
    >>> cudf.to_datetime(1490195805433502912, unit='ns')
    numpy.datetime64('1780-11-20T01:02:30.494253056')
    """
    if arg is None:
        return None

    if exact is False:
        raise NotImplementedError("exact support is not yet implemented")

    if origin != "unix":
        raise NotImplementedError("origin support is not yet implemented")

    if yearfirst:
        raise NotImplementedError("yearfirst support is not yet implemented")

    try:
        if isinstance(arg, cudf.DataFrame):
            # we require at least Ymd
            required = ["year", "month", "day"]
            req = list(set(required) - set(arg._data.names))
            if len(req):
                req = ",".join(req)
                raise ValueError(
                    f"to assemble mappings requires at least that "
                    f"[year, month, day] be specified: [{req}] "
                    f"is missing"
                )

            # replace passed column name with values in _unit_map
            unit = {k: get_units(k) for k in arg._data.names}
            unit_rev = {v: k for k, v in unit.items()}

            # keys we don't recognize
            excess = set(unit_rev.keys()) - set(_unit_map.values())
            if len(excess):
                excess = ",".join(excess)
                raise ValueError(
                    f"extra keys have been passed to the "
                    f"datetime assemblage: [{excess}]"
                )

            new_series = (
                arg[unit_rev["year"]].astype("str")
                + "-"
                + arg[unit_rev["month"]].astype("str").str.zfill(2)
                + "-"
                + arg[unit_rev["day"]].astype("str").str.zfill(2)
            )
            format = "%Y-%m-%d"
            col = new_series._column.as_datetime_column(
                "datetime64[s]", format=format
            )

            for u in ["h", "m", "s", "ms", "us", "ns"]:
                value = unit_rev.get(u)
                if value is not None and value in arg:
                    arg_col = arg._data[value]
                    if arg_col.dtype.kind in ("f"):
                        col = new_series._column.as_datetime_column(
                            "datetime64[ns]", format=format
                        )
                        break
                    elif arg_col.dtype.kind in ("O"):
                        if not cpp_is_integer(arg_col).all():
                            col = new_series._column.as_datetime_column(
                                "datetime64[ns]", format=format
                            )
                            break

            times_column = None
            for u in ["h", "m", "s", "ms", "us", "ns"]:
                value = unit_rev.get(u)
                if value is not None and value in arg:
                    current_col = arg._data[value]
                    # If the arg[value] is of int or
                    # float dtype we don't want to type-cast
                    if current_col.dtype.kind in ("O"):
                        try:
                            current_col = current_col.astype(dtype="int64")
                        except ValueError:
                            current_col = current_col.astype(dtype="float64")

                    factor = cudf.Scalar(
                        column.datetime._numpy_to_pandas_conversion[u]
                        / (
                            column.datetime._numpy_to_pandas_conversion["s"]
                            if np.datetime_data(col.dtype)[0] == "s"
                            else 1
                        )
                    )

                    if times_column is None:
                        times_column = current_col * factor
                    else:
                        times_column = times_column + (current_col * factor)
            if times_column is not None:
                col = (col.astype(dtype="int64") + times_column).astype(
                    dtype=col.dtype
                )
            return cudf.Series(col, index=arg.index)
        elif isinstance(arg, cudf.Index):
            col = arg._values
            col = _process_col(
                col=col,
                unit=unit,
                dayfirst=dayfirst,
                infer_datetime_format=infer_datetime_format,
                format=format,
            )
            return as_index(col, name=arg.name)
        elif isinstance(arg, cudf.Series):
            col = arg._column
            col = _process_col(
                col=col,
                unit=unit,
                dayfirst=dayfirst,
                infer_datetime_format=infer_datetime_format,
                format=format,
            )
            return cudf.Series(col, index=arg.index, name=arg.name)
        else:
            col = column.as_column(arg)
            col = _process_col(
                col=col,
                unit=unit,
                dayfirst=dayfirst,
                infer_datetime_format=infer_datetime_format,
                format=format,
            )

            if is_scalar(arg):
                return col[0]
            else:
                return as_index(col)
    except Exception as e:
        if errors == "raise":
            raise e
        elif errors == "warn":
            import traceback

            tb = traceback.format_exc()
            warnings.warn(tb)
        elif errors == "ignore":
            pass
        elif errors == "coerce":
            return np.datetime64("nat", "ns" if unit is None else unit)
        return arg


def _process_col(col, unit, dayfirst, infer_datetime_format, format):
    if col.dtype.kind == "M":
        return col
    elif col.dtype.kind == "m":
        raise TypeError(
            f"dtype {col.dtype} cannot be converted to {_unit_dtype_map[unit]}"
        )

    if col.dtype.kind in ("f"):
        if unit not in (None, "ns"):
            factor = cudf.Scalar(
                column.datetime._numpy_to_pandas_conversion[unit]
            )
            col = col * factor

        if format is not None:
            # Converting to int because,
            # pandas actually creates a datetime column
            # out of float values and then creates an
            # int column out of it to parse against `format`.
            # Instead we directly cast to int and perform
            # parsing against `format`.
            col = (
                col.astype("int")
                .astype("str")
                .as_datetime_column(
                    dtype="datetime64[us]"
                    if "%f" in format
                    else "datetime64[s]",
                    format=format,
                )
            )
        else:
            col = col.as_datetime_column(dtype="datetime64[ns]")

    if col.dtype.kind in ("i"):
        if unit in ("D", "h", "m"):
            factor = cudf.Scalar(
                column.datetime._numpy_to_pandas_conversion[unit]
                / column.datetime._numpy_to_pandas_conversion["s"]
            )
            col = col * factor

        if format is not None:
            col = col.astype("str").as_datetime_column(
                dtype=_unit_dtype_map[unit], format=format
            )
        else:
            col = col.as_datetime_column(dtype=_unit_dtype_map[unit])

    elif col.dtype.kind in ("O"):
        if unit not in (None, "ns"):
            try:
                col = col.astype(dtype="int64")
            except ValueError:
                col = col.astype(dtype="float64")
            return _process_col(
                col=col,
                unit=unit,
                dayfirst=dayfirst,
                infer_datetime_format=infer_datetime_format,
                format=format,
            )
        else:
            if infer_datetime_format and format is None:
                format = column.datetime.infer_format(
                    element=col[0], dayfirst=dayfirst,
                )
            elif format is None:
                format = column.datetime.infer_format(element=col[0])
            col = col.as_datetime_column(
                dtype=_unit_dtype_map[unit], format=format,
            )
    return col


def get_units(value):
    if value in _unit_map:
        return _unit_map[value]

    # m is case significant
    if value.lower() in _unit_map:
        return _unit_map[value.lower()]

    return value


class DateOffset:

    _UNITS_TO_CODES = {
        "nanoseconds": "ns",
        "microseconds": "us",
        "milliseconds": "ms",
        "seconds": "s",
        "minutes": "m",
        "hours": "h",
        "days": "D",
        "weeks": "W",
        "months": "M",
        "years": "Y",
    }

    _CODES_TO_UNITS = {v: k for k, v in _UNITS_TO_CODES.items()}

    def __init__(self, n=1, normalize=False, **kwds):
        """
        An object used for binary ops where calendrical arithmetic
        is desired rather than absolute time arithmetic. Used to
        add or subtract a whole number of periods, such as several
        months or years, to a series or index of datetime dtype.
        Works similarly to pd.DateOffset, and currently supports a
        subset of its functionality. The arguments that aren't yet
        supported are:
            - years
            - weeks
            - days
            - hours
            - minutes
            - seconds
            - microseconds
            - milliseconds
            - nanoseconds
        In addition, cuDF does not yet support DateOffset arguments
        that 'replace' units in the datetime data being operated on
        such as
            - year
            - month
            - week
            - day
            - hour
            - minute
            - second
            - microsecond
            - millisecond
            - nanosecond
        Finally, cuDF does not yet support rounding via a `normalize`
        keyword argument.

        Parameters
        ----------
        n : int, default 1
            The number of time periods the offset represents.
        **kwds
            Temporal parameter that add to or replace the offset value.
            Parameters that **add** to the offset (like Timedelta):
            - months

        See Also
        --------
        pandas.DateOffset : The equivalent Pandas object that this
        object replicates

        Examples
        --------
        >>> from cudf import DateOffset
        >>> ts = cudf.Series([
            "2000-01-01 00:00:00.012345678",
            "2000-01-31 00:00:00.012345678",
            "2000-02-29 00:00:00.012345678",
        ], dtype='datetime64[ns])
        >>> ts + DateOffset(months=3)
        0   2000-04-01 00:00:00.012345678
        1   2000-04-30 00:00:00.012345678
        2   2000-05-29 00:00:00.012345678
        dtype: datetime64[ns]
        >>> ts - DateOffset(months=12)
        0   1999-01-01 00:00:00.012345678
        1   1999-01-31 00:00:00.012345678
        2   1999-02-28 00:00:00.012345678
        dtype: datetime64[ns]
        """
        if normalize:
            raise NotImplementedError(
                "normalize not yet supported for DateOffset"
            )

        all_possible_units = {
            "years",
            "months",
            "weeks",
            "days",
            "hours",
            "minutes",
            "seconds",
            "microseconds",
            "nanoseconds",
            "year",
            "month",
            "week",
            "day",
            "hour",
            "minute",
            "second",
            "microsecond",
            "millisecond",
            "nanosecond",
        }

        supported_units = {
            "years",
            "months",
            "weeks",
            "days",
            "hours",
            "minutes",
            "seconds",
            "milliseconds",
            "microseconds",
            "nanoseconds",
        }

        unsupported_units = all_possible_units - supported_units

        invalid_kwds = set(kwds) - supported_units - unsupported_units
        if invalid_kwds:
            raise TypeError(
                f"Keyword arguments '{','.join(list(invalid_kwds))}'"
                " are not recognized"
            )

        unsupported_kwds = set(kwds) & unsupported_units
        if unsupported_kwds:
            raise NotImplementedError(
                f"Keyword arguments '{','.join(list(unsupported_kwds))}'"
                " are not yet supported."
            )

        if any(val != int(val) for val in kwds.values()):
            raise ValueError("Non-integer periods not supported")

        self._kwds = kwds
        kwds = self._combine_months_and_years(**kwds)
        kwds = self._combine_kwargs_to_seconds(**kwds)

        scalars = {}
        for k, v in kwds.items():
            if k in all_possible_units:
                # Months must be int16
                if k == "months":
                    # TODO: throw for oob int16 vals
                    dtype = "int16"
                else:
                    unit = self._UNITS_TO_CODES[k]
                    dtype = np.dtype(f"timedelta64[{unit}]")
                scalars[k] = cudf.Scalar(v, dtype=dtype)

        self._scalars = scalars

    @property
    def kwds(self):
        return self._kwds

    def _combine_months_and_years(self, **kwargs):
        # TODO: if months is zero, don't do a binop
        kwargs["months"] = kwargs.pop("years", 0) * 12 + kwargs.pop(
            "months", 0
        )
        return kwargs

    def _combine_kwargs_to_seconds(self, **kwargs):
        """
        Combine days, weeks, hours and minutes to a single
        scalar representing the total seconds
        """
        seconds = 0
        seconds += kwargs.pop("weeks", 0) * 604800
        seconds += kwargs.pop("days", 0) * 86400
        seconds += kwargs.pop("hours", 0) * 3600
        seconds += kwargs.pop("minutes", 0) * 60
        seconds += kwargs.pop("seconds", 0)

        if seconds > np.iinfo("int64").max:
            raise OverflowError(
                "Total days + weeks + hours + minutes + seconds can not exceed"
                f" {np.iinfo('int64').max} seconds"
            )

        if seconds != 0:
            kwargs["seconds"] = seconds
        return kwargs

    def _datetime_binop(self, datetime_col, op, reflect=False):
        if reflect and op == "sub":
            raise TypeError(
                f"Can not subtract a {type(datetime_col).__name__}"
                f" from a {type(self).__name__}"
            )
        if op not in {"add", "sub"}:
            raise TypeError(
                f"{op} not supported between {type(self).__name__}"
                f" and {type(datetime_col).__name__}"
            )
        if not self._is_no_op:
            if "months" in self._scalars:
                rhs = self._generate_months_column(len(datetime_col), op)
                datetime_col = libcudf.datetime.add_months(datetime_col, rhs)

            for unit, value in self._scalars.items():
                if unit != "months":
                    value = -value if op == "sub" else value
                    datetime_col += cudf.core.column.as_column(
                        value, length=len(datetime_col)
                    )

        return datetime_col

    def _generate_months_column(self, size, op):
        months = self._scalars["months"]
        months = -months if op == "sub" else months
        # TODO: pass a scalar instead of constructing a column
        # https://github.com/rapidsai/cudf/issues/6990
        col = cudf.core.column.as_column(months, length=size)
        return col

    @property
    def _is_no_op(self):
        # some logic could be implemented here for more complex cases
        # such as +1 year, -12 months
        return all([i == 0 for i in self._kwds.values()])

<<<<<<< HEAD
    def __neg__(self):
        new_scalars = {k: -v for k, v in self._kwds.items()}
        return DateOffset(**new_scalars)

    def __repr__(self):
        includes = []
        for unit in sorted(self._UNITS_TO_CODES):
            val = self._kwds.get(unit, None)
            if val is not None:
                includes.append(f"{unit}={val}")
        unit_data = ", ".join(includes)
        repr_str = f"<{self.__class__.__name__}: {unit_data}>"

        return repr_str

    @classmethod
    def _from_freqstr(cls, freqstr):
        """
        Parse a string and return a DateOffset object
        expects strings of the form 3D, 25W, 10ms, 42ns, etc.
        """
        numeric_part = ""
        freq_part = ""

        for x in freqstr:
            if x.isdigit():
                numeric_part += x
            else:
                freq_part += x

        if (
            freq_part not in cls._CODES_TO_UNITS
            or not numeric_part + freq_part == freqstr
        ):
            raise ValueError(f"Cannot interpret frequency str: {freqstr}")

        return cls(**{cls._CODES_TO_UNITS[freq_part]: int(numeric_part)})
=======
    def __setattr__(self, name, value):
        if not isinstance(value, _DateOffsetScalars):
            raise AttributeError("DateOffset objects are immutable.")
        else:
            object.__setattr__(self, name, value)


def _isin_datetimelike(
    lhs: Union[column.TimeDeltaColumn, column.DatetimeColumn], values: Sequence
) -> column.ColumnBase:
    """
    Check whether values are contained in the
    DateTimeColumn or TimeDeltaColumn.

    Parameters
    ----------
    lhs : TimeDeltaColumn or DatetimeColumn
        Column to check whether the `values` exist in.
    values : set or list-like
        The sequence of values to test. Passing in a single string will
        raise a TypeError. Instead, turn a single string into a list
        of one element.

    Returns
    -------
    result: Column
        Column of booleans indicating if each element is in values.
    """
    rhs = None
    try:
        rhs = cudf.core.column.as_column(values)

        if rhs.dtype.kind in {"f", "i", "u"}:
            return cudf.core.column.full(len(lhs), False, dtype="bool")
        rhs = rhs.astype(lhs.dtype)
        res = lhs._isin_earlystop(rhs)
        if res is not None:
            return res
    except ValueError:
        # pandas functionally returns all False when cleansing via
        # typecasting fails
        return cudf.core.column.full(len(lhs), False, dtype="bool")

    res = lhs._obtain_isin_result(rhs)
    return res
>>>>>>> bf2e96c7
<|MERGE_RESOLUTION|>--- conflicted
+++ resolved
@@ -7,17 +7,14 @@
 from pandas.core.tools.datetimes import _unit_map
 
 import cudf
-<<<<<<< HEAD
-from cudf import _lib as libcudf
-from cudf._lib.strings.char_types import is_integer as cpp_is_integer
-=======
+
 from cudf._lib.strings.convert.convert_integers import (
     is_integer as cpp_is_integer,
 )
->>>>>>> bf2e96c7
 from cudf.core import column
 from cudf.core.index import as_index
 from cudf.utils.dtypes import is_scalar
+import cudf._lib as libcudf
 
 _unit_dtype_map = {
     "ns": "datetime64[ns]",
@@ -574,7 +571,6 @@
         # such as +1 year, -12 months
         return all([i == 0 for i in self._kwds.values()])
 
-<<<<<<< HEAD
     def __neg__(self):
         new_scalars = {k: -v for k, v in self._kwds.items()}
         return DateOffset(**new_scalars)
@@ -612,12 +608,6 @@
             raise ValueError(f"Cannot interpret frequency str: {freqstr}")
 
         return cls(**{cls._CODES_TO_UNITS[freq_part]: int(numeric_part)})
-=======
-    def __setattr__(self, name, value):
-        if not isinstance(value, _DateOffsetScalars):
-            raise AttributeError("DateOffset objects are immutable.")
-        else:
-            object.__setattr__(self, name, value)
 
 
 def _isin_datetimelike(
@@ -657,5 +647,4 @@
         return cudf.core.column.full(len(lhs), False, dtype="bool")
 
     res = lhs._obtain_isin_result(rhs)
-    return res
->>>>>>> bf2e96c7
+    return res