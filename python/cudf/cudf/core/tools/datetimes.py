--- conflicted
+++ resolved
@@ -670,7 +670,6 @@
     return res
 
 
-<<<<<<< HEAD
 def date_range(
     start=None,
     end=None,
@@ -952,7 +951,8 @@
         + kwds.get("microseconds", 0) * 1e3
         + kwds.get("nanoseconds", 0)
     )
-=======
+
+
 def _to_iso_calendar(arg):
     formats = ["%G", "%V", "%u"]
     if not isinstance(arg, (cudf.Index, cudf.core.series.DatetimeProperties)):
@@ -970,5 +970,4 @@
         index = arg.series.index
 
     data = dict(zip(["year", "week", "day"], iso_params))
-    return cudf.DataFrame(data, index=index, dtype=np.int32)
->>>>>>> 88eefe57
+    return cudf.DataFrame(data, index=index, dtype=np.int32)