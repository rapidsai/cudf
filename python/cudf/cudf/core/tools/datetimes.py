# Copyright (c) 2019-2025, NVIDIA CORPORATION.
from __future__ import annotations

import math
import re
import warnings
from typing import TYPE_CHECKING, Literal

import numpy as np
import pandas as pd
import pandas.tseries.offsets as pd_offset
import pyarrow as pa
from typing_extensions import Self

import pylibcudf as plc

from cudf.api.types import is_integer, is_scalar
from cudf.core.buffer import acquire_spill_lock
from cudf.core.column.column import ColumnBase, as_column
from cudf.core.dataframe import DataFrame
from cudf.core.index import BaseIndex, DatetimeIndex, Index, ensure_index
from cudf.core.scalar import pa_scalar_to_plc_scalar
from cudf.core.series import Series
from cudf.utils.dtypes import CUDF_STRING_DTYPE
from cudf.utils.temporal import infer_format, unit_to_nanoseconds_conversion

if TYPE_CHECKING:
    from cudf.core.column.datetime import DatetimeColumn


# https://github.com/pandas-dev/pandas/blob/2.2.x/pandas/core/tools/datetimes.py#L1112
_unit_map = {
    "year": "year",
    "years": "year",
    "month": "month",
    "months": "month",
    "day": "day",
    "days": "day",
    "hour": "h",
    "hours": "h",
    "minute": "m",
    "minutes": "m",
    "second": "s",
    "seconds": "s",
    "ms": "ms",
    "millisecond": "ms",
    "milliseconds": "ms",
    "us": "us",
    "microsecond": "us",
    "microseconds": "us",
    "ns": "ns",
    "nanosecond": "ns",
    "nanoseconds": "ns",
}

_unit_dtype_map = {
    "ns": "datetime64[ns]",
    "us": "datetime64[us]",
    "ms": "datetime64[ms]",
    "m": "datetime64[s]",
    "h": "datetime64[s]",
    "s": "datetime64[s]",
    "D": "datetime64[s]",
}


def to_datetime(
    arg,
    errors: Literal["raise", "coerce", "warn", "ignore"] = "raise",
    dayfirst: bool = False,
    yearfirst: bool = False,
    utc: bool = False,
    format: str | None = None,
    exact: bool = True,
    unit: str = "ns",
    infer_datetime_format: bool = True,
    origin="unix",
    cache: bool = True,
):
    """
    Convert argument to datetime.

    Parameters
    ----------
    arg : int, float, str, datetime, list, tuple, 1-d array,
        Series DataFrame/dict-like
        The object to convert to a datetime.
    errors : {'ignore', 'raise', 'coerce', 'warn'}, default 'raise'
        - If 'raise', then invalid parsing will raise an exception.
        - If 'coerce', then invalid parsing will be set as NaT.
        - If 'warn' : prints last exceptions as warnings and
            return the input.
        - If 'ignore', then invalid parsing will return the input.
    dayfirst : bool, default False
        Specify a date parse order if `arg` is str or its list-likes.
        If True, parses dates with the day first, eg 10/11/12 is parsed as
        2012-11-10.
        Warning: dayfirst=True is not strict, but will prefer to parse
        with day first (this is a known bug, based on dateutil behavior).
    utc : bool, default False
        Whether the result should be have a UTC timezone.
    format : str, default None
        The strftime to parse time, eg "%d/%m/%Y", note that "%f" will parse
        all the way up to nanoseconds.
        See strftime documentation for more information on choices:
        https://docs.python.org/3/library/datetime.html#strftime-and-strptime-behavior.
    unit : str, default 'ns'
        The unit of the arg (D,s,ms,us,ns) denote the unit, which is an
        integer or float number. This will be based off the
        origin(unix epoch start).
        Example, with unit='ms' and origin='unix' (the default), this
        would calculate the number of milliseconds to the unix epoch start.
    infer_datetime_format : bool, default True
        If True and no `format` is given, attempt to infer the format of the
        datetime strings, and if it can be inferred, switch to a faster
        method of parsing them. In some cases this can increase the parsing
        speed by ~5-10x.

    Returns
    -------
    datetime
        If parsing succeeded.
        Return type depends on input:
        - list-like: DatetimeIndex
        - Series: Series of datetime64 dtype
        - scalar: Timestamp

    Examples
    --------
    Assembling a datetime from multiple columns of a DataFrame. The keys can be
    common abbreviations like ['year', 'month', 'day', 'minute', 'second',
    'ms', 'us', 'ns']) or plurals of the same

    >>> import cudf
    >>> df = cudf.DataFrame({'year': [2015, 2016],
    ...                    'month': [2, 3],
    ...                    'day': [4, 5]})
    >>> cudf.to_datetime(df)
    0   2015-02-04
    1   2016-03-05
    dtype: datetime64[ns]
    >>> cudf.to_datetime(1490195805, unit='s')
    numpy.datetime64('2017-03-22T15:16:45.000000000')
    >>> cudf.to_datetime(1490195805433502912, unit='ns')
    numpy.datetime64('1780-11-20T01:02:30.494253056')
    """
    if errors not in {"ignore", "raise", "coerce", "warn"}:
        raise ValueError(
            f"errors parameter has to be either one of: "
            f"{['ignore', 'raise', 'coerce', 'warn']}, found: "
            f"{errors}"
        )
    elif errors in {"ignore", "coerce"} and not is_scalar(arg):
        raise NotImplementedError(
            f"{errors=} is not implemented when arg is not scalar-like"
        )

    if errors == "ignore":
        warnings.warn(
            "errors='ignore' is deprecated and will raise in a "
            "future version. Use to_datetime without passing `errors` "
            "and catch exceptions explicitly instead",
            FutureWarning,
        )

    if infer_datetime_format in {None, False}:
        warnings.warn(
            "`infer_datetime_format` is deprecated and will "
            "be removed in a future version of cudf.",
            FutureWarning,
        )

    if arg is None:
        return None

    if exact is False:
        raise NotImplementedError("exact support is not yet implemented")

    if origin != "unix":
        raise NotImplementedError("origin support is not yet implemented")

    if yearfirst:
        raise NotImplementedError("yearfirst support is not yet implemented")

    if format is not None:
        if "%Z" in format or "%z" in format:
            raise NotImplementedError(
                "cuDF does not yet support timezone-aware datetimes"
            )
        elif "%f" in format:
            format = format.replace("%f", "%9f")

    try:
        if isinstance(arg, DataFrame):
            # we require at least Ymd
            required = ["year", "month", "day"]
            req = list(set(required) - set(arg._column_names))
            if len(req):
                err_req = ",".join(req)
                raise ValueError(
                    f"to assemble mappings requires at least that "
                    f"[year, month, day] be specified: [{err_req}] "
                    f"is missing"
                )

            # replace passed column name with values in _unit_map
            got_units = {k: get_units(k) for k in arg._column_names}
            unit_rev = {v: k for k, v in got_units.items()}

            # keys we don't recognize
            excess = set(unit_rev.keys()) - set(_unit_map.values())
            if len(excess):
                err_excess = ",".join(excess)
                raise ValueError(
                    f"extra keys have been passed to the "
                    f"datetime assemblage: [{err_excess}]"
                )

            new_series = (
                arg[unit_rev["year"]].astype(CUDF_STRING_DTYPE)
                + "-"
                + arg[unit_rev["month"]].astype(CUDF_STRING_DTYPE).str.zfill(2)
                + "-"
                + arg[unit_rev["day"]].astype(CUDF_STRING_DTYPE).str.zfill(2)
            )
            format = "%Y-%m-%d"
            for u in ["h", "m", "s", "ms", "us", "ns"]:
                value = unit_rev.get(u)
                if value is not None and value in arg:
                    arg_col = arg._data[value]
                    if arg_col.dtype.kind == "f":
                        col = new_series._column.strptime(
                            np.dtype("datetime64[ns]"), format=format
                        )
                        break
                    elif arg_col.dtype.kind == "O":
                        if not arg_col.is_integer().all():
                            col = new_series._column.strptime(
                                np.dtype("datetime64[ns]"), format=format
                            )
                            break
            else:
                col = new_series._column.strptime(
                    np.dtype("datetime64[s]"), format=format
                )

            times_column = None
            factor_denominator = (
                unit_to_nanoseconds_conversion["s"]
                if np.datetime_data(col.dtype)[0] == "s"
                else 1
            )
            for u in ["h", "m", "s", "ms", "us", "ns"]:
                value = unit_rev.get(u)
                if value is not None and value in arg:
                    current_col = arg._data[value]
                    # If the arg[value] is of int or
                    # float dtype we don't want to type-cast
                    if current_col.dtype.kind in ("O"):
                        try:
                            current_col = current_col.astype(
                                np.dtype(np.int64)
                            )
                        except ValueError:
                            current_col = current_col.astype(
                                np.dtype(np.float64)
                            )

                    factor = (
                        unit_to_nanoseconds_conversion[u] / factor_denominator
                    )

                    if times_column is None:
                        times_column = current_col * factor
                    else:
                        times_column = times_column + (current_col * factor)
            if times_column is not None:
                col = (col.astype(np.dtype(np.int64)) + times_column).astype(
                    dtype=col.dtype
                )
            col = _process_col(
                col=col,
                unit=unit,
                dayfirst=dayfirst,
                infer_datetime_format=infer_datetime_format,
                format=format,
                utc=utc,
            )
            return Series._from_column(col, index=arg.index)
        else:
            col = _process_col(
                col=as_column(arg),
                unit=unit,
                dayfirst=dayfirst,
                infer_datetime_format=infer_datetime_format,
                format=format,
                utc=utc,
            )
<<<<<<< HEAD
            if isinstance(arg, (cudf.Index, pd.Index)):
                return cudf.DatetimeIndex._from_column(col, name=arg.name)
            elif isinstance(arg, (cudf.Series, pd.Series)):
                return cudf.Series._from_column(
=======
            if isinstance(arg, (BaseIndex, pd.Index)):
                return DatetimeIndex._from_column(col, name=arg.name)
            elif isinstance(arg, (Series, pd.Series)):
                return Series._from_column(
>>>>>>> 16dcb0f6
                    col, name=arg.name, index=ensure_index(arg.index)
                )
            elif is_scalar(arg):
                return col.element_indexing(0)
            else:
                return Index._from_column(col)
    except Exception as e:
        if errors == "raise":
            raise e
        elif errors == "warn":
            import traceback

            tb = traceback.format_exc()
            warnings.warn(tb)
        elif errors == "ignore":
            pass
        elif errors == "coerce":
            return np.datetime64("nat", "ns" if unit is None else unit)
        return arg


def _process_col(
    col,
    unit: str,
    dayfirst: bool,
    infer_datetime_format: bool,
    format: str | None,
    utc: bool,
):
    if col.dtype.kind == "f":
        if unit not in (None, "ns"):
            col = col * unit_to_nanoseconds_conversion[unit]

        if format is not None:
            # Converting to int because,
            # pandas actually creates a datetime column
            # out of float values and then creates an
            # int column out of it to parse against `format`.
            # Instead we directly cast to int and perform
            # parsing against `format`.
            col = (
                col.astype(np.dtype(np.int64))
                .astype(CUDF_STRING_DTYPE)
                .strptime(
                    dtype=np.dtype("datetime64[us]")
                    if "%f" in format
                    else np.dtype("datetime64[s]"),
                    format=format,
                )
            )
        else:
            col = col.astype(dtype=np.dtype("datetime64[ns]"))

    elif col.dtype.kind in "iu":
        if unit in ("D", "h", "m"):
            factor = (
                unit_to_nanoseconds_conversion[unit]
                / unit_to_nanoseconds_conversion["s"]
            )
            col = col * factor

        if format is not None:
            col = col.astype(CUDF_STRING_DTYPE).strptime(
                dtype=np.dtype(_unit_dtype_map[unit]), format=format
            )
        else:
            col = col.astype(dtype=np.dtype(_unit_dtype_map[unit]))

    elif col.dtype.kind == "O":
        if unit not in (None, "ns") or col.null_count == len(col):
            try:
                col = col.astype(np.dtype(np.int64))
            except ValueError:
                col = col.astype(np.dtype(np.float64))
            return _process_col(
                col=col,
                unit=unit,
                dayfirst=dayfirst,
                infer_datetime_format=infer_datetime_format,
                format=format,
                utc=utc,
            )
        else:
            if format is None:
                if not infer_datetime_format and dayfirst:
                    raise NotImplementedError(
                        f"{dayfirst=} not implemented "
                        f"when {format=} and {infer_datetime_format=}."
                    )
                format = infer_format(
                    element=col.element_indexing(0),
                    dayfirst=dayfirst,
                )
            col = col.strptime(
                dtype=np.dtype(_unit_dtype_map[unit]),
                format=format,
            )
    elif col.dtype.kind != "M":
        raise TypeError(
            f"dtype {col.dtype} cannot be converted to {_unit_dtype_map[unit]}"
        )
    if utc and not isinstance(col.dtype, pd.DatetimeTZDtype):
        return col.tz_localize("UTC")
    return col


def get_units(value):
    if value in _unit_map:
        return _unit_map[value]

    # m is case significant
    if value.lower() in _unit_map:
        return _unit_map[value.lower()]

    return value


class DateOffset:
    """
    An object used for binary ops where calendrical arithmetic
    is desired rather than absolute time arithmetic. Used to
    add or subtract a whole number of periods, such as several
    months or years, to a series or index of datetime dtype.
    Works similarly to pd.DateOffset, but stores the offset
    on the device (GPU).

    Parameters
    ----------
    n : int, default 1
        The number of time periods the offset represents.
    **kwds
        Temporal parameter that add to or replace the offset value.
        Parameters that **add** to the offset (like Timedelta):
        - months

    See Also
    --------
    pandas.DateOffset : The equivalent Pandas object that this
    object replicates

    Examples
    --------
    >>> from cudf import DateOffset
    >>> ts = cudf.Series([
    ...     "2000-01-01 00:00:00.012345678",
    ...     "2000-01-31 00:00:00.012345678",
    ...     "2000-02-29 00:00:00.012345678",
    ... ], dtype='datetime64[ns]')
    >>> ts + DateOffset(months=3)
    0   2000-04-01 00:00:00.012345678
    1   2000-04-30 00:00:00.012345678
    2   2000-05-29 00:00:00.012345678
    dtype: datetime64[ns]
    >>> ts - DateOffset(months=12)
    0   1999-01-01 00:00:00.012345678
    1   1999-01-31 00:00:00.012345678
    2   1999-02-28 00:00:00.012345678
    dtype: datetime64[ns]

    Notes
    -----
    Note that cuDF does not yet support DateOffset arguments
    that 'replace' units in the datetime data being operated on
    such as
        - year
        - month
        - week
        - day
        - hour
        - minute
        - second
        - microsecond
        - millisecond
        - nanosecond

    cuDF does not yet support rounding via a `normalize`
    keyword argument.
    """

    _UNITS_TO_CODES = {
        "nanoseconds": "ns",
        "microseconds": "us",
        "milliseconds": "ms",
        "seconds": "s",
        "minutes": "m",
        "hours": "h",
        "days": "D",
        "weeks": "W",
        "months": "M",
        "years": "Y",
    }

    _CODES_TO_UNITS = {
        "N": "nanoseconds",
        "ns": "nanoseconds",
        "U": "microseconds",
        "us": "microseconds",
        "ms": "milliseconds",
        "L": "milliseconds",
        "s": "seconds",
        "S": "seconds",
        "m": "minutes",
        "min": "minutes",
        "T": "minutes",
        "h": "hours",
        "H": "hours",
        "D": "days",
        "W": "weeks",
        "M": "months",
        "Y": "years",
    }

    _TICK_OR_WEEK_TO_UNITS = {
        pd_offset.Week: "weeks",
        pd_offset.Day: "days",
        pd_offset.Hour: "hours",
        pd_offset.Minute: "minutes",
        pd_offset.Second: "seconds",
        pd_offset.Milli: "milliseconds",
        pd_offset.Micro: "microseconds",
        pd_offset.Nano: "nanoseconds",
    }

    _FREQSTR_REGEX = re.compile("([-+]?[0-9]*)([a-zA-Z]+)")

    def __init__(self, n=1, normalize=False, **kwds):
        if normalize:
            raise NotImplementedError(
                "normalize not yet supported for DateOffset"
            )

        all_possible_units = {
            "years",
            "months",
            "weeks",
            "days",
            "hours",
            "minutes",
            "seconds",
            "milliseconds",
            "microseconds",
            "nanoseconds",
            "year",
            "month",
            "week",
            "day",
            "hour",
            "minute",
            "second",
            "microsecond",
            "millisecond",
            "nanosecond",
        }

        supported_units = {
            "years",
            "months",
            "weeks",
            "days",
            "hours",
            "minutes",
            "seconds",
            "milliseconds",
            "microseconds",
            "nanoseconds",
        }

        unsupported_units = all_possible_units - supported_units

        invalid_kwds = set(kwds) - supported_units - unsupported_units
        if invalid_kwds:
            raise TypeError(
                f"Keyword arguments '{','.join(list(invalid_kwds))}'"
                " are not recognized"
            )

        unsupported_kwds = set(kwds) & unsupported_units
        if unsupported_kwds:
            raise NotImplementedError(
                f"Keyword arguments '{','.join(list(unsupported_kwds))}'"
                " are not yet supported."
            )

        if any(not is_integer(val) for val in kwds.values()):
            raise ValueError("Non-integer periods not supported")

        self._kwds = kwds
        kwds = self._combine_months_and_years(**kwds)
        kwds = self._combine_kwargs_to_seconds(**kwds)

        scalars = {}
        for k, v in kwds.items():
            if k in all_possible_units:
                # Months must be int16 or int32
                if k == "months":
                    # TODO: throw for out-of-bounds int32 values
                    scalars[k] = np.int32(v)
                else:
                    unit = self._UNITS_TO_CODES[k]
                    scalars[k] = np.timedelta64(v, unit)

        self._scalars = scalars

    @property
    def kwds(self):
        return self._kwds

    def _combine_months_and_years(self, **kwargs):
        # TODO: if months is zero, don't do a binop
        kwargs["months"] = kwargs.pop("years", 0) * 12 + kwargs.pop(
            "months", 0
        )
        return kwargs

    def _combine_kwargs_to_seconds(self, **kwargs):
        """
        Combine days, weeks, hours and minutes to a single
        scalar representing the total seconds
        """
        seconds = 0
        seconds += kwargs.pop("weeks", 0) * 604800
        seconds += kwargs.pop("days", 0) * 86400
        seconds += kwargs.pop("hours", 0) * 3600
        seconds += kwargs.pop("minutes", 0) * 60
        seconds += kwargs.pop("seconds", 0)

        if seconds > np.iinfo("int64").max:
            raise NotImplementedError(
                "Total days + weeks + hours + minutes + seconds can not exceed"
                f" {np.iinfo('int64').max} seconds"
            )

        if seconds != 0:
            kwargs["seconds"] = seconds
        return kwargs

    def _datetime_binop(
        self, datetime_col, op, reflect=False
    ) -> DatetimeColumn:
        if reflect and op == "__sub__":
            raise TypeError(
                f"Can not subtract a {type(datetime_col).__name__}"
                f" from a {type(self).__name__}"
            )
        if op not in {"__add__", "__sub__"}:
            raise TypeError(
                f"{op} not supported between {type(self).__name__}"
                f" and {type(datetime_col).__name__}"
            )
        if not self._is_no_op:
            for unit, value in self._scalars.items():
                value = -value if op == "__sub__" else value
                if unit == "months":
                    with acquire_spill_lock():
                        datetime_col = type(datetime_col).from_pylibcudf(
                            plc.datetime.add_calendrical_months(
                                datetime_col.to_pylibcudf(mode="read"),
                                pa_scalar_to_plc_scalar(pa.scalar(value)),
                            )
                        )
                else:
                    datetime_col += as_column(value, length=len(datetime_col))

        return datetime_col

    @property
    def _is_no_op(self) -> bool:
        # some logic could be implemented here for more complex cases
        # such as +1 year, -12 months
        return all(i == 0 for i in self._kwds.values())

    def __neg__(self):
        new_scalars = {k: -v for k, v in self._kwds.items()}
        return DateOffset(**new_scalars)

    def __repr__(self):
        includes = []
        for unit in sorted(self._UNITS_TO_CODES):
            val = self._kwds.get(unit, None)
            if val is not None:
                includes.append(f"{unit}={val}")
        unit_data = ", ".join(includes)
        repr_str = f"<{self.__class__.__name__}: {unit_data}>"

        return repr_str

    @classmethod
    def _from_freqstr(cls, freqstr: str) -> Self:
        """
        Parse a string and return a DateOffset object
        expects strings of the form 3D, 25W, 10ms, 42ns, etc.
        """
        match = cls._FREQSTR_REGEX.match(freqstr)

        if match is None:
            raise ValueError(f"Invalid frequency string: {freqstr}")

        numeric_part = match.group(1)
        if numeric_part == "":
            numeric_part = "1"
        freq_part = match.group(2)

        if freq_part not in cls._CODES_TO_UNITS:
            raise ValueError(f"Cannot interpret frequency str: {freqstr}")

        return cls(**{cls._CODES_TO_UNITS[freq_part]: int(numeric_part)})

    @classmethod
    def _from_pandas_ticks_or_weeks(
        cls,
        tick: pd.tseries.offsets.Tick | pd.tseries.offsets.Week,
    ) -> Self:
        return cls(**{cls._TICK_OR_WEEK_TO_UNITS[type(tick)]: tick.n})

    def _maybe_as_fast_pandas_offset(self):
        if (
            len(self.kwds) == 1
            and _has_fixed_frequency(self)
            and not _has_non_fixed_frequency(self)
        ):
            # Pandas computation between `n*offsets.Minute()` is faster than
            # `n*DateOffset`. If only single offset unit is in use, we return
            # the base offset for faster binary ops.
            return pd.tseries.frequencies.to_offset(pd.Timedelta(**self.kwds))
        return pd.DateOffset(**self.kwds, n=1)


def date_range(
    start=None,
    end=None,
    periods=None,
    freq=None,
    tz=None,
    normalize: bool = False,
    name=None,
    inclusive: Literal["left", "right", "both", "neither"] = "both",
    *,
    unit: str | None = None,
):
    """Return a fixed frequency DatetimeIndex.

    Returns the range of equally spaced time points (where the difference
    between any two adjacent points is specified by the given frequency)
    such that they all satisfy `start` <[=] x <[=] `end`, where the first one
    and the last one are, resp., the first and last time points in that range
    that are valid for `freq`.

    Parameters
    ----------
    start : str or datetime-like, optional
        Left bound for generating dates.

    end : str or datetime-like, optional
        Right bound for generating dates.

    periods : int, optional
        Number of periods to generate.

    freq : str or DateOffset
        Frequencies to generate the datetime series. Mixed fixed-frequency and
        non-fixed frequency offset is unsupported. See notes for detail.
        Supported offset alias: ``D``, ``h``, ``H``, ``T``, ``min``, ``S``,
        ``U``, ``us``, ``N``, ``ns``.

    tz : str or tzinfo, optional
        Not Supported

    normalize : bool, default False
        Not Supported

    name : str, default None
        Name of the resulting DatetimeIndex

    inclusive : {"left", "right", "both", "neither"}, default "both"
        Whether to set each bound as closed or open.
        Currently only "both" is supported

    unit : str, default None
        Specify the desired resolution of the result. Currently
        not supported.

    Returns
    -------
    DatetimeIndex

    Notes
    -----
    Of the four parameters `start`, `end`, `periods`, and `freq`, exactly three
    must be specified. If `freq` is omitted, the resulting DatetimeIndex will
    have periods linearly spaced elements between start and end (inclusive on both
    sides).

    cudf supports `freq` specified with either fixed-frequency offset
    (such as weeks, days, hours, minutes...) or non-fixed frequency offset
    (such as years and months). Specifying `freq` with a mixed fixed and
    non-fixed frequency is currently unsupported. For example:

    >>> cudf.date_range(
    ...     start='2021-08-23 08:00:00',
    ...     freq=cudf.DateOffset(months=2, days=5),
    ...     periods=5)
    ...
    NotImplementedError: Mixing fixed and non-fixed frequency offset is
    unsupported.

    Examples
    --------
    >>> cudf.date_range(
    ...     start='2021-08-23 08:00:00',
    ...     freq=cudf.DateOffset(years=1, months=2),
    ...     periods=5)
    DatetimeIndex(['2021-08-23 08:00:00', '2022-10-23 08:00:00',
                '2023-12-23 08:00:00', '2025-02-23 08:00:00',
                '2026-04-23 08:00:00'],
                dtype='datetime64[ns]')
    """
    if inclusive != "both":
        raise NotImplementedError(f"{inclusive=} is currently unsupported.")
    if unit is not None:
        raise NotImplementedError(f"{unit=} is currently unsupported.")
    if normalize is not False:
        raise NotImplementedError(f"{normalize=} is currently unsupported.")

    if freq is None and any(arg is None for arg in (start, end, periods)):
        freq = "D"

    if (start, end, periods, freq).count(None) > 1:
        raise ValueError(
            "Of the four parameters: start, end, periods, and freq, exactly "
            "three must be specified"
        )

    if periods is not None and not is_integer(periods):
        warnings.warn(
            "Non-integer 'periods' in cudf.date_range, and cudf.interval_range"
            " are deprecated and will raise in a future version.",
            FutureWarning,
        )

    dtype = np.dtype("datetime64[ns]")
    unit, _ = np.datetime_data(dtype)

    if freq is None:
        # `start`, `end`, `periods` is specified, we treat the timestamps as
        # integers and divide the number range evenly with `periods` elements.
        start = dtype.type(start, unit).astype(np.dtype(np.int64))
        end = dtype.type(end, unit).astype(np.dtype(np.int64))
        arr = np.linspace(start=start, stop=end, num=periods).astype(dtype)
        result = as_column(arr)
        return DatetimeIndex._from_column(result, name=name).tz_localize(tz)

    # The code logic below assumes `freq` is defined. It is first normalized
    # into `DateOffset` for further computation with timestamps.

    if isinstance(freq, DateOffset):
        offset = freq
    elif isinstance(freq, str):
        offset = pd.tseries.frequencies.to_offset(freq)
        if not isinstance(
            offset, (pd.tseries.offsets.Tick, pd.tseries.offsets.Week)
        ):
            raise ValueError(
                f"Unrecognized frequency string {freq}. cuDF does "
                "not yet support month, quarter, year-anchored frequency."
            )
        offset = DateOffset._from_pandas_ticks_or_weeks(offset)
    else:
        raise TypeError("`freq` must be a `str` or cudf.DateOffset object.")

    if _has_fixed_frequency(offset) and _has_non_fixed_frequency(offset):
        raise NotImplementedError(
            "Mixing fixed and non-fixed frequency offset is unsupported."
        )

    # Depending on different combinations of `start`, `end`, `offset`,
    # `periods`, the following logic makes sure before computing the sequence,
    # `start`, `periods`, `offset` is defined

    _periods_not_specified = False

    if start is None:
        end = dtype.type(end, unit)
        start = (
            pd.Timestamp(end)
            - (periods - 1) * offset._maybe_as_fast_pandas_offset()
        ).to_numpy()
    elif end is None:
        start = dtype.type(start, unit)
    elif periods is None:
        # When `periods` is unspecified, its upper bound estimated by
        # dividing the number of nanoseconds between two timestamps with
        # the lower bound of `freq` in nanoseconds. While the final result
        # may contain extra elements that exceeds `end`, they are trimmed
        # as a post processing step. [1]
        _periods_not_specified = True
        start = dtype.type(start, unit)
        end = dtype.type(end, unit)
        _is_increment_sequence = end >= start

        periods = math.floor(
            int(end - start) / _offset_to_nanoseconds_lower_bound(offset)
        )

        if periods < 0:
            # Mismatched sign between (end-start) and offset, return empty
            # column
            periods = 0
        else:
            # If end == start, periods == 0 and we return exactly 1 timestamp (start).
            # Otherwise, since inclusive="both", we ensure the end point is included.
            periods += 1

    # We compute `end_estim` (the estimated upper bound of the date
    # range) below, but don't always use it.  We do this to ensure
    # that the appropriate OverflowError is raised by Pandas in case
    # of overflow.
    # FIXME: when `end_estim` is out of bound, but the actual `end` is not,
    # we shouldn't raise but compute the sequence as is. The trailing overflow
    # part should get trimmed at the end.
    with warnings.catch_warnings():
        # Need to ignore userwarnings where nonzero nanoseconds
        # are dropped in conversion during the binops
        warnings.simplefilter("ignore", UserWarning)
        end_estim = (
            pd.Timestamp(start)
            + periods * offset._maybe_as_fast_pandas_offset()
        ).to_datetime64()

    if "months" in offset.kwds or "years" in offset.kwds:
        # If `offset` is non-fixed frequency, resort to libcudf.
        months = offset.kwds.get("years", 0) * 12 + offset.kwds.get(
            "months", 0
        )
        with acquire_spill_lock():
            res = ColumnBase.from_pylibcudf(
                plc.filling.calendrical_month_sequence(
                    periods,
                    pa_scalar_to_plc_scalar(pa.scalar(start)),
                    months,
                )
            )
        if _periods_not_specified:
            # As mentioned in [1], this is a post processing step to trim extra
            # elements when `periods` is an estimated value. Only offset
            # specified with non fixed frequencies requires trimming.
            res = res.apply_boolean_mask(
                (res <= end) if _is_increment_sequence else (res <= start)
            )
    else:
        # If `offset` is fixed frequency, we generate a range of
        # treating `start`, `stop` and `step` as ints:
        stop = end_estim.astype(np.dtype(np.int64))
        start = start.astype(np.dtype(np.int64))
        step = _offset_to_nanoseconds_lower_bound(offset)
        arr = range(int(start), int(stop), step)
        res = as_column(arr).astype(dtype)

    return DatetimeIndex._from_column(res, name=name, freq=freq).tz_localize(
        tz
    )


def _has_fixed_frequency(freq: DateOffset) -> bool:
    """Utility to determine if `freq` contains fixed frequency offset"""
    fixed_frequencies = {
        "weeks",
        "days",
        "hours",
        "minutes",
        "seconds",
        "milliseconds",
        "microseconds",
        "nanoseconds",
    }

    return len(freq.kwds.keys() & fixed_frequencies) > 0


def _has_non_fixed_frequency(freq: DateOffset) -> bool:
    """Utility to determine if `freq` contains non-fixed frequency offset"""
    non_fixed_frequencies = {"years", "months"}
    return len(freq.kwds.keys() & non_fixed_frequencies) > 0


def _offset_to_nanoseconds_lower_bound(offset: DateOffset) -> int:
    """Given a DateOffset, which can consist of either fixed frequency or
    non-fixed frequency offset, convert to the smallest possible fixed
    frequency offset based in nanoseconds.

    Specifically, the smallest fixed frequency conversion for {months=1}
    is 28 * nano_seconds_per_day, because 1 month contains at least 28 days.
    Similarly, the smallest fixed frequency conversion for {year=1} is
    365 * nano_seconds_per_day.

    This utility is used to compute the upper bound of the count of timestamps
    given a range of datetime and an offset.
    """
    nanoseconds_per_day = 24 * 60 * 60 * 10**9
    kwds = offset.kwds
    return (
        kwds.get("years", 0) * (365 * nanoseconds_per_day)
        + kwds.get("months", 0) * (28 * nanoseconds_per_day)
        + kwds.get("weeks", 0) * (7 * nanoseconds_per_day)
        + kwds.get("days", 0) * nanoseconds_per_day
        + kwds.get("hours", 0) * 3600 * 10**9
        + kwds.get("minutes", 0) * 60 * 10**9
        + kwds.get("seconds", 0) * 10**9
        + kwds.get("milliseconds", 0) * 10**6
        + kwds.get("microseconds", 0) * 10**3
        + kwds.get("nanoseconds", 0)
    )<|MERGE_RESOLUTION|>--- conflicted
+++ resolved
@@ -18,7 +18,7 @@
 from cudf.core.buffer import acquire_spill_lock
 from cudf.core.column.column import ColumnBase, as_column
 from cudf.core.dataframe import DataFrame
-from cudf.core.index import BaseIndex, DatetimeIndex, Index, ensure_index
+from cudf.core.index import DatetimeIndex, Index, ensure_index
 from cudf.core.scalar import pa_scalar_to_plc_scalar
 from cudf.core.series import Series
 from cudf.utils.dtypes import CUDF_STRING_DTYPE
@@ -296,17 +296,10 @@
                 format=format,
                 utc=utc,
             )
-<<<<<<< HEAD
-            if isinstance(arg, (cudf.Index, pd.Index)):
-                return cudf.DatetimeIndex._from_column(col, name=arg.name)
-            elif isinstance(arg, (cudf.Series, pd.Series)):
-                return cudf.Series._from_column(
-=======
-            if isinstance(arg, (BaseIndex, pd.Index)):
+            if isinstance(arg, (Index, pd.Index)):
                 return DatetimeIndex._from_column(col, name=arg.name)
             elif isinstance(arg, (Series, pd.Series)):
                 return Series._from_column(
->>>>>>> 16dcb0f6
                     col, name=arg.name, index=ensure_index(arg.index)
                 )
             elif is_scalar(arg):
