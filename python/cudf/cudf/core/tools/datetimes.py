--- conflicted
+++ resolved
@@ -369,15 +369,9 @@
     elif col.dtype.kind == "O":
         if unit not in (None, "ns") or col.null_count == len(col):
             try:
-<<<<<<< HEAD
-                col = col.astype(dtype=np.dtype(np.int64))
-            except ValueError:
-                col = col.astype(dtype=np.dtype(np.float64))
-=======
                 col = col.astype(np.dtype(np.int64))
             except ValueError:
                 col = col.astype(np.dtype(np.float64))
->>>>>>> cc5626b2
             return _process_col(
                 col=col,
                 unit=unit,
