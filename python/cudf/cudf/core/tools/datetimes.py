# Copyright (c) 2019-2021, NVIDIA CORPORATION.

import warnings
from typing import Sequence, Union

import numpy as np
from pandas.core.tools.datetimes import _unit_map

import cudf
<<<<<<< HEAD
from cudf import _lib as libcudf
=======

>>>>>>> c7a66203
from cudf._lib.strings.convert.convert_integers import (
    is_integer as cpp_is_integer,
)
from cudf.core import column
from cudf.core.index import as_index
from cudf.utils.dtypes import is_scalar
import cudf._lib as libcudf

_unit_dtype_map = {
    "ns": "datetime64[ns]",
    "us": "datetime64[us]",
    "ms": "datetime64[ms]",
    "m": "datetime64[s]",
    "h": "datetime64[s]",
    "s": "datetime64[s]",
    "D": "datetime64[s]",
}


def to_datetime(
    arg,
    errors="raise",
    dayfirst=False,
    yearfirst=False,
    utc=None,
    format=None,
    exact=True,
    unit="ns",
    infer_datetime_format=False,
    origin="unix",
    cache=True,
):
    """
    Convert argument to datetime.

    Parameters
    ----------
    arg : int, float, str, datetime, list, tuple, 1-d array,
        Series DataFrame/dict-like
        The object to convert to a datetime.
    errors : {'ignore', 'raise', 'coerce', 'warn'}, default 'raise'
        - If 'raise', then invalid parsing will raise an exception.
        - If 'coerce', then invalid parsing will be set as NaT.
        - If 'warn' : prints last exceptions as warnings and
            return the input.
        - If 'ignore', then invalid parsing will return the input.
    dayfirst : bool, default False
        Specify a date parse order if `arg` is str or its list-likes.
        If True, parses dates with the day first, eg 10/11/12 is parsed as
        2012-11-10.
        Warning: dayfirst=True is not strict, but will prefer to parse
        with day first (this is a known bug, based on dateutil behavior).
    format : str, default None
        The strftime to parse time, eg "%d/%m/%Y", note that "%f" will parse
        all the way up to nanoseconds.
        See strftime documentation for more information on choices:
        https://docs.python.org/3/library/datetime.html#strftime-and-strptime-behavior.
    unit : str, default 'ns'
        The unit of the arg (D,s,ms,us,ns) denote the unit, which is an
        integer or float number. This will be based off the
        origin(unix epoch start).
        Example, with unit='ms' and origin='unix' (the default), this
        would calculate the number of milliseconds to the unix epoch start.
    infer_datetime_format : bool, default False
        If True and no `format` is given, attempt to infer the format of the
        datetime strings, and if it can be inferred, switch to a faster
        method of parsing them. In some cases this can increase the parsing
        speed by ~5-10x.

    Returns
    -------
    datetime
        If parsing succeeded.
        Return type depends on input:
        - list-like: DatetimeIndex
        - Series: Series of datetime64 dtype
        - scalar: Timestamp

    Examples
    --------
    Assembling a datetime from multiple columns of a DataFrame. The keys can be
    common abbreviations like ['year', 'month', 'day', 'minute', 'second',
    'ms', 'us', 'ns']) or plurals of the same

    >>> import cudf
    >>> df = cudf.DataFrame({'year': [2015, 2016],
    ...                    'month': [2, 3],
    ...                    'day': [4, 5]})
    >>> cudf.to_datetime(df)
    0   2015-02-04
    1   2016-03-05
    dtype: datetime64[ns]
    >>> cudf.to_datetime(1490195805, unit='s')
    numpy.datetime64('2017-03-22T15:16:45.000000000')
    >>> cudf.to_datetime(1490195805433502912, unit='ns')
    numpy.datetime64('1780-11-20T01:02:30.494253056')
    """
    if arg is None:
        return None

    if exact is False:
        raise NotImplementedError("exact support is not yet implemented")

    if origin != "unix":
        raise NotImplementedError("origin support is not yet implemented")

    if yearfirst:
        raise NotImplementedError("yearfirst support is not yet implemented")

    try:
        if isinstance(arg, cudf.DataFrame):
            # we require at least Ymd
            required = ["year", "month", "day"]
            req = list(set(required) - set(arg._data.names))
            if len(req):
                req = ",".join(req)
                raise ValueError(
                    f"to assemble mappings requires at least that "
                    f"[year, month, day] be specified: [{req}] "
                    f"is missing"
                )

            # replace passed column name with values in _unit_map
            unit = {k: get_units(k) for k in arg._data.names}
            unit_rev = {v: k for k, v in unit.items()}

            # keys we don't recognize
            excess = set(unit_rev.keys()) - set(_unit_map.values())
            if len(excess):
                excess = ",".join(excess)
                raise ValueError(
                    f"extra keys have been passed to the "
                    f"datetime assemblage: [{excess}]"
                )

            new_series = (
                arg[unit_rev["year"]].astype("str")
                + "-"
                + arg[unit_rev["month"]].astype("str").str.zfill(2)
                + "-"
                + arg[unit_rev["day"]].astype("str").str.zfill(2)
            )
            format = "%Y-%m-%d"
            col = new_series._column.as_datetime_column(
                "datetime64[s]", format=format
            )

            for u in ["h", "m", "s", "ms", "us", "ns"]:
                value = unit_rev.get(u)
                if value is not None and value in arg:
                    arg_col = arg._data[value]
                    if arg_col.dtype.kind in ("f"):
                        col = new_series._column.as_datetime_column(
                            "datetime64[ns]", format=format
                        )
                        break
                    elif arg_col.dtype.kind in ("O"):
                        if not cpp_is_integer(arg_col).all():
                            col = new_series._column.as_datetime_column(
                                "datetime64[ns]", format=format
                            )
                            break

            times_column = None
            for u in ["h", "m", "s", "ms", "us", "ns"]:
                value = unit_rev.get(u)
                if value is not None and value in arg:
                    current_col = arg._data[value]
                    # If the arg[value] is of int or
                    # float dtype we don't want to type-cast
                    if current_col.dtype.kind in ("O"):
                        try:
                            current_col = current_col.astype(dtype="int64")
                        except ValueError:
                            current_col = current_col.astype(dtype="float64")

                    factor = cudf.Scalar(
                        column.datetime._numpy_to_pandas_conversion[u]
                        / (
                            column.datetime._numpy_to_pandas_conversion["s"]
                            if np.datetime_data(col.dtype)[0] == "s"
                            else 1
                        )
                    )

                    if times_column is None:
                        times_column = current_col * factor
                    else:
                        times_column = times_column + (current_col * factor)
            if times_column is not None:
                col = (col.astype(dtype="int64") + times_column).astype(
                    dtype=col.dtype
                )
            return cudf.Series(col, index=arg.index)
        elif isinstance(arg, cudf.Index):
            col = arg._values
            col = _process_col(
                col=col,
                unit=unit,
                dayfirst=dayfirst,
                infer_datetime_format=infer_datetime_format,
                format=format,
            )
            return as_index(col, name=arg.name)
        elif isinstance(arg, cudf.Series):
            col = arg._column
            col = _process_col(
                col=col,
                unit=unit,
                dayfirst=dayfirst,
                infer_datetime_format=infer_datetime_format,
                format=format,
            )
            return cudf.Series(col, index=arg.index, name=arg.name)
        else:
            col = column.as_column(arg)
            col = _process_col(
                col=col,
                unit=unit,
                dayfirst=dayfirst,
                infer_datetime_format=infer_datetime_format,
                format=format,
            )

            if is_scalar(arg):
                return col[0]
            else:
                return as_index(col)
    except Exception as e:
        if errors == "raise":
            raise e
        elif errors == "warn":
            import traceback

            tb = traceback.format_exc()
            warnings.warn(tb)
        elif errors == "ignore":
            pass
        elif errors == "coerce":
            return np.datetime64("nat", "ns" if unit is None else unit)
        return arg


def _process_col(col, unit, dayfirst, infer_datetime_format, format):
    if col.dtype.kind == "M":
        return col
    elif col.dtype.kind == "m":
        raise TypeError(
            f"dtype {col.dtype} cannot be converted to {_unit_dtype_map[unit]}"
        )

    if col.dtype.kind in ("f"):
        if unit not in (None, "ns"):
            factor = cudf.Scalar(
                column.datetime._numpy_to_pandas_conversion[unit]
            )
            col = col * factor

        if format is not None:
            # Converting to int because,
            # pandas actually creates a datetime column
            # out of float values and then creates an
            # int column out of it to parse against `format`.
            # Instead we directly cast to int and perform
            # parsing against `format`.
            col = (
                col.astype("int")
                .astype("str")
                .as_datetime_column(
                    dtype="datetime64[us]"
                    if "%f" in format
                    else "datetime64[s]",
                    format=format,
                )
            )
        else:
            col = col.as_datetime_column(dtype="datetime64[ns]")

    if col.dtype.kind in ("i"):
        if unit in ("D", "h", "m"):
            factor = cudf.Scalar(
                column.datetime._numpy_to_pandas_conversion[unit]
                / column.datetime._numpy_to_pandas_conversion["s"]
            )
            col = col * factor

        if format is not None:
            col = col.astype("str").as_datetime_column(
                dtype=_unit_dtype_map[unit], format=format
            )
        else:
            col = col.as_datetime_column(dtype=_unit_dtype_map[unit])

    elif col.dtype.kind in ("O"):
        if unit not in (None, "ns"):
            try:
                col = col.astype(dtype="int64")
            except ValueError:
                col = col.astype(dtype="float64")
            return _process_col(
                col=col,
                unit=unit,
                dayfirst=dayfirst,
                infer_datetime_format=infer_datetime_format,
                format=format,
            )
        else:
            if infer_datetime_format and format is None:
                format = column.datetime.infer_format(
                    element=col[0], dayfirst=dayfirst,
                )
            elif format is None:
                format = column.datetime.infer_format(element=col[0])
            col = col.as_datetime_column(
                dtype=_unit_dtype_map[unit], format=format,
            )
    return col


def get_units(value):
    if value in _unit_map:
        return _unit_map[value]

    # m is case significant
    if value.lower() in _unit_map:
        return _unit_map[value.lower()]

    return value


<<<<<<< HEAD
class _DateOffsetScalars(dict):
    pass


class DateOffset:

    _UNITS_TO_CODES = {
        "nanoseconds": "ns",
        "microseconds": "us",
        "milliseconds": "ms",
        "seconds": "s",
        "minutes": "m",
        "hours": "h",
        "days": "D",
        "weeks": "W",
        "months": "M",
        "years": "Y",
    }

    _CODES_TO_UNITS = {v: k for k, v in _UNITS_TO_CODES.items()}

=======
class DateOffset:

    _UNITS_TO_CODES = {
        "nanoseconds": "ns",
        "microseconds": "us",
        "milliseconds": "ms",
        "seconds": "s",
        "minutes": "m",
        "hours": "h",
        "days": "D",
        "weeks": "W",
        "months": "M",
        "years": "Y",
    }

    _CODES_TO_UNITS = {v: k for k, v in _UNITS_TO_CODES.items()}

>>>>>>> c7a66203
    def __init__(self, n=1, normalize=False, **kwds):
        """
        An object used for binary ops where calendrical arithmetic
        is desired rather than absolute time arithmetic. Used to
        add or subtract a whole number of periods, such as several
        months or years, to a series or index of datetime dtype.
        Works similarly to pd.DateOffset, but stores the offset
        on the device (GPU).

        Parameters
        ----------
        n : int, default 1
            The number of time periods the offset represents.
        **kwds
            Temporal parameter that add to or replace the offset value.
            Parameters that **add** to the offset (like Timedelta):
            - months

        See Also
        --------
        pandas.DateOffset : The equivalent Pandas object that this
        object replicates

        Examples
        --------
        >>> from cudf import DateOffset
        >>> ts = cudf.Series([
            "2000-01-01 00:00:00.012345678",
            "2000-01-31 00:00:00.012345678",
            "2000-02-29 00:00:00.012345678",
        ], dtype='datetime64[ns])
        >>> ts + DateOffset(months=3)
        0   2000-04-01 00:00:00.012345678
        1   2000-04-30 00:00:00.012345678
        2   2000-05-29 00:00:00.012345678
        dtype: datetime64[ns]
        >>> ts - DateOffset(months=12)
        0   1999-01-01 00:00:00.012345678
        1   1999-01-31 00:00:00.012345678
        2   1999-02-28 00:00:00.012345678
        dtype: datetime64[ns]


        Notes
        -----
        Note that cuDF does not yet support DateOffset arguments
        that 'replace' units in the datetime data being operated on
        such as
            - year
            - month
            - week
            - day
            - hour
            - minute
            - second
            - microsecond
            - millisecond
            - nanosecond

        cuDF does not yet support rounding via a `normalize`
        keyword argument.
        """
        if normalize:
            raise NotImplementedError(
                "normalize not yet supported for DateOffset"
            )

        all_possible_units = {
            "years",
            "months",
            "weeks",
            "days",
            "hours",
            "minutes",
            "seconds",
            "milliseconds",
            "microseconds",
            "nanoseconds",
            "year",
            "month",
            "week",
            "day",
            "hour",
            "minute",
            "second",
            "microsecond",
            "millisecond",
            "nanosecond",
<<<<<<< HEAD
        }

        supported_units = {
            "years",
            "months",
            "weeks",
            "days",
            "hours",
            "minutes",
            "seconds",
            "milliseconds",
            "microseconds",
            "nanoseconds",
        }

=======
        }

        supported_units = {
            "years",
            "months",
            "weeks",
            "days",
            "hours",
            "minutes",
            "seconds",
            "milliseconds",
            "microseconds",
            "nanoseconds",
        }

>>>>>>> c7a66203
        unsupported_units = all_possible_units - supported_units

        invalid_kwds = set(kwds) - supported_units - unsupported_units
        if invalid_kwds:
            raise TypeError(
                f"Keyword arguments '{','.join(list(invalid_kwds))}'"
                " are not recognized"
            )

        unsupported_kwds = set(kwds) & unsupported_units
        if unsupported_kwds:
            raise NotImplementedError(
                f"Keyword arguments '{','.join(list(unsupported_kwds))}'"
                " are not yet supported."
            )

        if any(val != int(val) for val in kwds.values()):
            raise ValueError("Non-integer periods not supported")

<<<<<<< HEAD
        self.kwds = kwds
=======
        self._kwds = kwds
>>>>>>> c7a66203
        kwds = self._combine_months_and_years(**kwds)
        kwds = self._combine_kwargs_to_seconds(**kwds)

        scalars = {}
        for k, v in kwds.items():
            if k in all_possible_units:
                # Months must be int16
                if k == "months":
                    # TODO: throw for oob int16 vals
                    dtype = "int16"
                else:
                    unit = self._UNITS_TO_CODES[k]
                    dtype = np.dtype(f"timedelta64[{unit}]")
                scalars[k] = cudf.Scalar(v, dtype=dtype)

<<<<<<< HEAD
        self._scalars = _DateOffsetScalars(scalars)

    def _combine_months_and_years(self, **kwargs):
        # TODO: if months is zero, don't do a binop
        kwargs["months"] = kwargs.pop("years", 0) * 12 + kwargs.pop(
            "months", 0
        )
        return kwargs

=======
        self._scalars = scalars

    @property
    def kwds(self):
        return self._kwds

    def _combine_months_and_years(self, **kwargs):
        # TODO: if months is zero, don't do a binop
        kwargs["months"] = kwargs.pop("years", 0) * 12 + kwargs.pop(
            "months", 0
        )
        return kwargs

>>>>>>> c7a66203
    def _combine_kwargs_to_seconds(self, **kwargs):
        """
        Combine days, weeks, hours and minutes to a single
        scalar representing the total seconds
        """
        seconds = 0
        seconds += kwargs.pop("weeks", 0) * 604800
        seconds += kwargs.pop("days", 0) * 86400
        seconds += kwargs.pop("hours", 0) * 3600
        seconds += kwargs.pop("minutes", 0) * 60
        seconds += kwargs.pop("seconds", 0)

        if seconds > np.iinfo("int64").max:
            raise OverflowError(
                "Total days + weeks + hours + minutes + seconds can not exceed"
                f" {np.iinfo('int64').max} seconds"
<<<<<<< HEAD
            )

        if seconds != 0:
            kwargs["seconds"] = seconds
        return kwargs

    def _datetime_binop(self, datetime_col, op, reflect=False):
        if reflect and op == "sub":
            raise TypeError(
                f"Can not subtract a {type(datetime_col).__name__}"
                f" from a {type(self).__name__}"
            )
        if op not in {"add", "sub"}:
            raise TypeError(
                f"{op} not supported between {type(self).__name__}"
                f" and {type(datetime_col).__name__}"
            )
        if not self._is_no_op:
            if "months" in self._scalars:
                rhs = self._generate_months_column(len(datetime_col), op)
                datetime_col = libcudf.datetime.add_months(datetime_col, rhs)

            for unit, value in self._scalars.items():
                if unit != "months":
                    value = -value if op == "sub" else value
                    datetime_col += cudf.core.column.as_column(
                        value, length=len(datetime_col)
                    )

=======
            )

        if seconds != 0:
            kwargs["seconds"] = seconds
        return kwargs

    def _datetime_binop(self, datetime_col, op, reflect=False):
        if reflect and op == "sub":
            raise TypeError(
                f"Can not subtract a {type(datetime_col).__name__}"
                f" from a {type(self).__name__}"
            )
        if op not in {"add", "sub"}:
            raise TypeError(
                f"{op} not supported between {type(self).__name__}"
                f" and {type(datetime_col).__name__}"
            )
        if not self._is_no_op:
            if "months" in self._scalars:
                rhs = self._generate_months_column(len(datetime_col), op)
                datetime_col = libcudf.datetime.add_months(datetime_col, rhs)

            for unit, value in self._scalars.items():
                if unit != "months":
                    value = -value if op == "sub" else value
                    datetime_col += cudf.core.column.as_column(
                        value, length=len(datetime_col)
                    )

>>>>>>> c7a66203
        return datetime_col

    def _generate_months_column(self, size, op):
        months = self._scalars["months"]
        months = -months if op == "sub" else months
        # TODO: pass a scalar instead of constructing a column
        # https://github.com/rapidsai/cudf/issues/6990
        col = cudf.core.column.as_column(months, length=size)
        return col

    @property
    def _is_no_op(self):
        # some logic could be implemented here for more complex cases
        # such as +1 year, -12 months
        return all([i == 0 for i in self._kwds.values()])

    def __neg__(self):
<<<<<<< HEAD
        new_scalars = {k: -v for k, v in self.kwds.items()}
=======
        new_scalars = {k: -v for k, v in self._kwds.items()}
>>>>>>> c7a66203
        return DateOffset(**new_scalars)

    def __repr__(self):
        includes = []
        for unit in sorted(self._UNITS_TO_CODES):
<<<<<<< HEAD
            val = self.kwds.get(unit, None)
=======
            val = self._kwds.get(unit, None)
>>>>>>> c7a66203
            if val is not None:
                includes.append(f"{unit}={val}")
        unit_data = ", ".join(includes)
        repr_str = f"<{self.__class__.__name__}: {unit_data}>"

        return repr_str

    @classmethod
    def _from_freqstr(cls, freqstr):
<<<<<<< HEAD
=======
        """
        Parse a string and return a DateOffset object
        expects strings of the form 3D, 25W, 10ms, 42ns, etc.
        """
>>>>>>> c7a66203
        numeric_part = ""
        freq_part = ""

        for x in freqstr:
            if x.isdigit():
                numeric_part += x
            else:
                freq_part += x

        if (
            freq_part not in cls._CODES_TO_UNITS
            or not numeric_part + freq_part == freqstr
        ):
            raise ValueError(f"Cannot interpret frequency str: {freqstr}")

        return cls(**{cls._CODES_TO_UNITS[freq_part]: int(numeric_part)})


def _isin_datetimelike(
    lhs: Union[column.TimeDeltaColumn, column.DatetimeColumn], values: Sequence
) -> column.ColumnBase:
    """
    Check whether values are contained in the
    DateTimeColumn or TimeDeltaColumn.

    Parameters
    ----------
    lhs : TimeDeltaColumn or DatetimeColumn
        Column to check whether the `values` exist in.
    values : set or list-like
        The sequence of values to test. Passing in a single string will
        raise a TypeError. Instead, turn a single string into a list
        of one element.

    Returns
    -------
    result: Column
        Column of booleans indicating if each element is in values.
    """
    rhs = None
    try:
        rhs = cudf.core.column.as_column(values)

        if rhs.dtype.kind in {"f", "i", "u"}:
            return cudf.core.column.full(len(lhs), False, dtype="bool")
        rhs = rhs.astype(lhs.dtype)
        res = lhs._isin_earlystop(rhs)
        if res is not None:
            return res
    except ValueError:
        # pandas functionally returns all False when cleansing via
        # typecasting fails
        return cudf.core.column.full(len(lhs), False, dtype="bool")

    res = lhs._obtain_isin_result(rhs)
    return res<|MERGE_RESOLUTION|>--- conflicted
+++ resolved
@@ -7,18 +7,13 @@
 from pandas.core.tools.datetimes import _unit_map
 
 import cudf
-<<<<<<< HEAD
 from cudf import _lib as libcudf
-=======
-
->>>>>>> c7a66203
 from cudf._lib.strings.convert.convert_integers import (
     is_integer as cpp_is_integer,
 )
 from cudf.core import column
 from cudf.core.index import as_index
 from cudf.utils.dtypes import is_scalar
-import cudf._lib as libcudf
 
 _unit_dtype_map = {
     "ns": "datetime64[ns]",
@@ -342,11 +337,6 @@
     return value
 
 
-<<<<<<< HEAD
-class _DateOffsetScalars(dict):
-    pass
-
-
 class DateOffset:
 
     _UNITS_TO_CODES = {
@@ -364,25 +354,6 @@
 
     _CODES_TO_UNITS = {v: k for k, v in _UNITS_TO_CODES.items()}
 
-=======
-class DateOffset:
-
-    _UNITS_TO_CODES = {
-        "nanoseconds": "ns",
-        "microseconds": "us",
-        "milliseconds": "ms",
-        "seconds": "s",
-        "minutes": "m",
-        "hours": "h",
-        "days": "D",
-        "weeks": "W",
-        "months": "M",
-        "years": "Y",
-    }
-
-    _CODES_TO_UNITS = {v: k for k, v in _UNITS_TO_CODES.items()}
-
->>>>>>> c7a66203
     def __init__(self, n=1, normalize=False, **kwds):
         """
         An object used for binary ops where calendrical arithmetic
@@ -471,7 +442,6 @@
             "microsecond",
             "millisecond",
             "nanosecond",
-<<<<<<< HEAD
         }
 
         supported_units = {
@@ -487,23 +457,6 @@
             "nanoseconds",
         }
 
-=======
-        }
-
-        supported_units = {
-            "years",
-            "months",
-            "weeks",
-            "days",
-            "hours",
-            "minutes",
-            "seconds",
-            "milliseconds",
-            "microseconds",
-            "nanoseconds",
-        }
-
->>>>>>> c7a66203
         unsupported_units = all_possible_units - supported_units
 
         invalid_kwds = set(kwds) - supported_units - unsupported_units
@@ -523,11 +476,7 @@
         if any(val != int(val) for val in kwds.values()):
             raise ValueError("Non-integer periods not supported")
 
-<<<<<<< HEAD
-        self.kwds = kwds
-=======
         self._kwds = kwds
->>>>>>> c7a66203
         kwds = self._combine_months_and_years(**kwds)
         kwds = self._combine_kwargs_to_seconds(**kwds)
 
@@ -543,8 +492,11 @@
                     dtype = np.dtype(f"timedelta64[{unit}]")
                 scalars[k] = cudf.Scalar(v, dtype=dtype)
 
-<<<<<<< HEAD
-        self._scalars = _DateOffsetScalars(scalars)
+        self._scalars = scalars
+
+    @property
+    def kwds(self):
+        return self._kwds
 
     def _combine_months_and_years(self, **kwargs):
         # TODO: if months is zero, don't do a binop
@@ -553,21 +505,6 @@
         )
         return kwargs
 
-=======
-        self._scalars = scalars
-
-    @property
-    def kwds(self):
-        return self._kwds
-
-    def _combine_months_and_years(self, **kwargs):
-        # TODO: if months is zero, don't do a binop
-        kwargs["months"] = kwargs.pop("years", 0) * 12 + kwargs.pop(
-            "months", 0
-        )
-        return kwargs
-
->>>>>>> c7a66203
     def _combine_kwargs_to_seconds(self, **kwargs):
         """
         Combine days, weeks, hours and minutes to a single
@@ -584,7 +521,6 @@
             raise OverflowError(
                 "Total days + weeks + hours + minutes + seconds can not exceed"
                 f" {np.iinfo('int64').max} seconds"
-<<<<<<< HEAD
             )
 
         if seconds != 0:
@@ -614,37 +550,6 @@
                         value, length=len(datetime_col)
                     )
 
-=======
-            )
-
-        if seconds != 0:
-            kwargs["seconds"] = seconds
-        return kwargs
-
-    def _datetime_binop(self, datetime_col, op, reflect=False):
-        if reflect and op == "sub":
-            raise TypeError(
-                f"Can not subtract a {type(datetime_col).__name__}"
-                f" from a {type(self).__name__}"
-            )
-        if op not in {"add", "sub"}:
-            raise TypeError(
-                f"{op} not supported between {type(self).__name__}"
-                f" and {type(datetime_col).__name__}"
-            )
-        if not self._is_no_op:
-            if "months" in self._scalars:
-                rhs = self._generate_months_column(len(datetime_col), op)
-                datetime_col = libcudf.datetime.add_months(datetime_col, rhs)
-
-            for unit, value in self._scalars.items():
-                if unit != "months":
-                    value = -value if op == "sub" else value
-                    datetime_col += cudf.core.column.as_column(
-                        value, length=len(datetime_col)
-                    )
-
->>>>>>> c7a66203
         return datetime_col
 
     def _generate_months_column(self, size, op):
@@ -662,21 +567,13 @@
         return all([i == 0 for i in self._kwds.values()])
 
     def __neg__(self):
-<<<<<<< HEAD
-        new_scalars = {k: -v for k, v in self.kwds.items()}
-=======
         new_scalars = {k: -v for k, v in self._kwds.items()}
->>>>>>> c7a66203
         return DateOffset(**new_scalars)
 
     def __repr__(self):
         includes = []
         for unit in sorted(self._UNITS_TO_CODES):
-<<<<<<< HEAD
-            val = self.kwds.get(unit, None)
-=======
             val = self._kwds.get(unit, None)
->>>>>>> c7a66203
             if val is not None:
                 includes.append(f"{unit}={val}")
         unit_data = ", ".join(includes)
@@ -686,13 +583,10 @@
 
     @classmethod
     def _from_freqstr(cls, freqstr):
-<<<<<<< HEAD
-=======
         """
         Parse a string and return a DateOffset object
         expects strings of the form 3D, 25W, 10ms, 42ns, etc.
         """
->>>>>>> c7a66203
         numeric_part = ""
         freq_part = ""
 
