--- conflicted
+++ resolved
@@ -589,20 +589,11 @@
             if k in all_possible_units:
                 # Months must be int16 or int32
                 if k == "months":
-<<<<<<< HEAD
                     # TODO: throw for out-of-bounds int32 values
                     scalars[k] = np.int32(v)
                 else:
                     unit = self._UNITS_TO_CODES[k]
                     scalars[k] = np.timedelta64(v, unit)
-=======
-                    # TODO: throw for out-of-bounds int16 values
-                    dtype = np.dtype(np.int16)
-                else:
-                    unit = self._UNITS_TO_CODES[k]
-                    dtype = np.dtype(f"timedelta64[{unit}]")
-                scalars[k] = cudf.Scalar(v, dtype=dtype)
->>>>>>> a477a6b6
 
         self._scalars = scalars
 
