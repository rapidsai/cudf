# Copyright (c) 2020, NVIDIA CORPORATION.
import copy
import functools
import warnings
from collections import OrderedDict, abc as abc

import cupy
import numpy as np
import pandas as pd
import pyarrow as pa
from pandas.api.types import is_dict_like, is_dtype_equal

import cudf
from cudf import _lib as libcudf
from cudf._lib.nvtx import annotate
from cudf.core.column import as_column, build_categorical_column
from cudf.utils import utils
from cudf.utils.dtypes import (
    is_categorical_dtype,
    is_column_like,
    is_numerical_dtype,
    is_scalar,
    min_scalar_type,
    min_signed_type,
)


class Frame(libcudf.table.Table):
    """
    Frame: A collection of Column objects with an optional index.

    Parameters
    ----------
    data : OrderedColumnDict
        An OrderedColumnDict mapping column names to Columns
    index : Table
        A Frame representing the (optional) index columns.
    """

    @classmethod
    def _from_table(cls, table):
        return cls(table._data, index=table._index)

    def _mimic_inplace(self, result, inplace=False):
        if inplace:
            for col in self._data:
                if col in result._data:
                    self._data[col]._mimic_inplace(
                        result._data[col], inplace=True
                    )
            self._data = result._data
            self._index = result._index
        else:
            return result

    @property
    def size(self):
        """
        Return the number of elements in the underlying data.

        Returns
        -------
        size : Size of the DataFrame / Index / Series / MultiIndex

        Examples
        --------
        Size of an empty dataframe is 0.

        >>> import cudf
        >>> df = cudf.DataFrame()
        >>> df
        Empty DataFrame
        Columns: []
        Index: []
        >>> df.size
        0
        >>> df = cudf.DataFrame(index=[1, 2, 3])
        >>> df
        Empty DataFrame
        Columns: []
        Index: [1, 2, 3]
        >>> df.size
        0

        DataFrame with values

        >>> df = cudf.DataFrame({'a': [10, 11, 12],
        ...         'b': ['hello', 'rapids', 'ai']})
        >>> df
            a       b
        0  10   hello
        1  11  rapids
        2  12      ai
        >>> df.size
        6
        >>> df.index
        RangeIndex(start=0, stop=3)
        >>> df.index.size
        3

        Size of an Index

        >>> index = cudf.Index([])
        >>> index
        Float64Index([], dtype='float64')
        >>> index.size
        0
        >>> index = cudf.Index([1, 2, 3, 10])
        >>> index
        Int64Index([1, 2, 3, 10], dtype='int64')
        >>> index.size
        4

        Size of a MultiIndex

        >>> midx = cudf.MultiIndex(
        ...                 levels=[["a", "b", "c", None], ["1", None, "5"]],
        ...                 codes=[[0, 0, 1, 2, 3], [0, 2, 1, 1, 0]],
        ...                 names=["x", "y"],
        ...             )
        >>> midx
        MultiIndex(levels=[0       a
        1       b
        2       c
        3    None
        dtype: object, 0       1
        1    None
        2       5
        dtype: object],
        codes=   x  y
        0  0  0
        1  0  2
        2  1  1
        3  2  1
        4  3  0)
        >>> midx.size
        5
        """
        return self._num_columns * self._num_rows

    @property
    def empty(self):
        """
        Indicator whether DataFrame or Series is empty.

        True if DataFrame/Series is entirely empty (no items),
        meaning any of the axes are of length 0.

        Returns
        -------
        out : bool
            If DataFrame/Series is empty, return True, if not return False.

        Notes
        -----
        If DataFrame/Series contains only `null` values, it is still not
        considered empty. See the example below.

        Examples
        --------
        >>> import cudf
        >>> df = cudf.DataFrame({'A' : []})
        >>> df
        Empty DataFrame
        Columns: [A]
        Index: []
        >>> df.empty
        True

        If we only have `null` values in our DataFrame, it is
        not considered empty! We will need to drop
        the `null`'s to make the DataFrame empty:

        >>> df = cudf.DataFrame({'A' : [None, None]})
        >>> df
              A
        0  null
        1  null
        >>> df.empty
        False
        >>> df.dropna().empty
        True

        Non-empty and empty Series example:

        >>> s = cudf.Series([1, 2, None])
        >>> s
        0       1
        1       2
        2    null
        dtype: int64
        >>> s.empty
        False
        >>> s = cudf.Series([])
        >>> s
        Series([], dtype: float64)
        >>> s.empty
        True
        """
        return self.size == 0

    def __len__(self):
        return self._num_rows

    def copy(self, deep=True):
        return Frame(self._data.copy(deep=deep))

    @classmethod
    @annotate("CONCAT", color="orange", domain="cudf_python")
    def _concat(cls, objs, axis=0, ignore_index=False, sort=False):

        # shallow-copy the input DFs in case the same DF instance
        # is concatenated with itself

        # flag to indicate at least one empty input frame also has an index
        empty_has_index = False
        # length of output frame's RangeIndex if all input frames are empty,
        # and at least one has an index
        result_index_length = 0
        # the number of empty input frames
        num_empty_input_frames = 0

        for i, obj in enumerate(objs):
            objs[i] = obj.copy(deep=False)
            if ignore_index:
                # If ignore_index is true, determine if
                # all or some objs are empty(and have index).
                # 1. If all objects are empty(and have index), we
                # should set the index separately using RangeIndex.
                # 2. If some objects are empty(and have index), we
                # create empty columns later while populating `columns`
                # variable. Detailed explanation of second case before
                # allocation of `columns` variable below.
                if obj.empty:
                    num_empty_input_frames += 1
                    result_index_length += len(obj)
                    empty_has_index = empty_has_index or len(obj) > 0

        from cudf.core.column.column import (
            build_categorical_column,
            column_empty,
        )
        from cudf.core.index import as_index

        # Create a dictionary of the common, non-null columns
        def get_non_null_cols_and_dtypes(col_idxs, list_of_columns):
            # A mapping of {idx: np.dtype}
            dtypes = dict()
            # A mapping of {idx: [...columns]}, where `[...columns]`
            # is a list of columns with at least one valid value for each
            # column name across all input frames
            non_null_columns = dict()
            for idx in col_idxs:
                for cols in list_of_columns:
                    # Skip columns not in this frame
                    if idx >= len(cols) or cols[idx] is None:
                        continue
                    # Store the first dtype we find for a column, even if it's
                    # all-null. This ensures we always have at least one dtype
                    # for each name. This dtype will be overwritten later if a
                    # non-null Column with the same name is found.
                    if idx not in dtypes:
                        dtypes[idx] = cols[idx].dtype
                    if cols[idx].valid_count > 0:
                        if idx not in non_null_columns:
                            non_null_columns[idx] = [cols[idx]]
                        else:
                            non_null_columns[idx].append(cols[idx])
            return non_null_columns, dtypes

        def find_common_dtypes_and_categories(non_null_columns, dtypes):
            # A mapping of {idx: categories}, where `categories` is a
            # column of all the unique categorical values from each
            # categorical column across all input frames
            categories = dict()
            for idx, cols in non_null_columns.items():
                # default to the first non-null dtype
                dtypes[idx] = cols[0].dtype
                # If all the non-null dtypes are int/float, find a common dtype
                if all(is_numerical_dtype(col.dtype) for col in cols):
                    dtypes[idx] = np.find_common_type(
                        [col.dtype for col in cols], []
                    )
                # If all categorical dtypes, combine the categories
                elif all(
                    isinstance(col, cudf.core.column.CategoricalColumn)
                    for col in cols
                ):
                    # Combine and de-dupe the categories
                    categories[idx] = (
                        cudf.concat([col.cat().categories for col in cols])
                        .to_series()
                        .drop_duplicates(ignore_index=True)
                        ._column
                    )
                    # Set the column dtype to the codes' dtype. The categories
                    # will be re-assigned at the end
                    dtypes[idx] = min_scalar_type(len(categories[idx]))
                # Otherwise raise an error if columns have different dtypes
                elif not all(
                    is_dtype_equal(c.dtype, dtypes[idx]) for c in cols
                ):
                    raise ValueError("All columns must be the same type")
            return categories

        def cast_cols_to_common_dtypes(
            col_idxs, list_of_columns, dtypes, categories
        ):
            # Cast all columns to a common dtype, assign combined categories,
            # and back-fill missing columns with all-null columns
            for idx in col_idxs:
                dtype = dtypes[idx]
                for cols in list_of_columns:
                    # If column not in this df, fill with an all-null column
                    if idx >= len(cols) or cols[idx] is None:
                        n = len(next(x for x in cols if x is not None))
                        cols[idx] = column_empty(
                            row_count=n, dtype=dtype, masked=True
                        )
                    else:
                        # If column is categorical, rebase the codes with the
                        # combined categories, and cast the new codes to the
                        # min-scalar-sized dtype
                        if idx in categories:
                            cols[idx] = (
                                cols[idx]
                                .cat()
                                ._set_categories(
                                    cols[idx].cat().categories,
                                    categories[idx],
                                    is_unique=True,
                                )
                                .codes
                            )
                        cols[idx] = cols[idx].astype(dtype)

        def reassign_categories(categories, cols, col_idxs):
            for name, idx in zip(cols, col_idxs):
                if idx in categories:
                    cols[name] = build_categorical_column(
                        categories=categories[idx],
                        codes=as_column(
                            cols[name].base_data, dtype=cols[name].dtype
                        ),
                        mask=cols[name].base_mask,
                        offset=cols[name].offset,
                        size=cols[name].size,
                    )

        # Get a list of the unique table column names
        names = [name for f in objs for name in f._column_names]
        names = OrderedDict.fromkeys(names).keys()

        try:
            if sort:
                names = list(sorted(names))
            else:
                names = list(names)
        except TypeError:
            names = list(names)

        # Combine the index and table columns for each Frame into a list of
        # [...index_cols, ...table_cols].
        #
        # If any of the input frames have a non-empty index, include these
        # columns in the list of columns to concatenate, even if the input
        # frames are empty and `ignore_index=True`.

        columns = [
            (
                []
                if (ignore_index and not empty_has_index)
                else list(f._index._data.columns)
            )
            + [f._data[name] if name in f._data else None for name in names]
            for i, f in enumerate(objs)
        ]

        # Get a list of the combined index and table column indices
        indices = list(range(functools.reduce(max, map(len, columns))))
        # The position of the first table colum in each
        # combined index + table columns list
        first_data_column_position = len(indices) - len(names)

        # Get the non-null columns and their dtypes
        non_null_cols, dtypes = get_non_null_cols_and_dtypes(indices, columns)

        # Infer common dtypes between numeric columns
        # and combine CategoricalColumn categories
        categories = find_common_dtypes_and_categories(non_null_cols, dtypes)

        # Cast all columns to a common dtype, assign combined categories,
        # and back-fill missing columns with all-null columns
        cast_cols_to_common_dtypes(indices, columns, dtypes, categories)

        # Construct input tables with the index and data columns in the same
        # order. This strips the given index/column names and replaces the
        # names with their integer positions in the `cols` list
        tables = []
        for cols in columns:
            table_index = None
            if 1 == first_data_column_position:
                table_index = as_index(cols[0])
            elif first_data_column_position > 1:
                table_index = libcudf.table.Table(
                    data=dict(
                        zip(
                            indices[:first_data_column_position],
                            cols[:first_data_column_position],
                        )
                    )
                )
            tables.append(
                libcudf.table.Table(
                    data=dict(
                        zip(
                            indices[first_data_column_position:],
                            cols[first_data_column_position:],
                        )
                    ),
                    index=table_index,
                )
            )

        # Concatenate the Tables
        out = cls._from_table(
            libcudf.concat.concat_tables(tables, ignore_index=ignore_index)
        )

        # If ignore_index is True, all input frames are empty, and at
        # least one input frame has an index, assign a new RangeIndex
        # to the result frame.
        if empty_has_index and num_empty_input_frames == len(objs):
            out._index = cudf.RangeIndex(result_index_length)

        # Reassign the categories for any categorical table cols
        reassign_categories(
            categories, out._data, indices[first_data_column_position:]
        )

        # Reassign the categories for any categorical index cols
        reassign_categories(
            categories, out._index._data, indices[:first_data_column_position]
        )
        if not isinstance(
            out._index, cudf.MultiIndex
        ) and is_categorical_dtype(out._index._values.dtype):
            out = out.set_index(as_index(out.index._values))

        # Reassign index and column names
        if isinstance(objs[0].columns, pd.MultiIndex):
            out.columns = objs[0].columns
        else:
            out.columns = names

        out._index.name = objs[0]._index.name
        out._index.names = objs[0]._index.names

        return out

    def equals(self, other, **kwargs):
        """
        Test whether two objects contain the same elements.
        This function allows two Series or DataFrames to be compared against
        each other to see if they have the same shape and elements. NaNs in
        the same location are considered equal. The column headers do not
        need to have the same type.

        Parameters
        ----------
        other : Series or DataFrame
            The other Series or DataFrame to be compared with the first.

        Returns
        -------
        bool
            True if all elements are the same in both objects, False
            otherwise.

        Examples
        --------
        >>> import cudf

        Comparing Series with `equals`:

        >>> s = cudf.Series([1, 2, 3])
        >>> other = cudf.Series([1, 2, 3])
        >>> s.equals(other)
        True
        >>> different = cudf.Series([1.5, 2, 3])
        >>> s.equals(different)
        False

        Comparing DataFrames with `equals`:

        >>> df = cudf.DataFrame({1: [10], 2: [20]})
        >>> df
            1   2
        0  10  20
        >>> exactly_equal = cudf.DataFrame({1: [10], 2: [20]})
        >>> exactly_equal
            1   2
        0  10  20
        >>> df.equals(exactly_equal)
        True

        For two DataFrames to compare equal, the types of column
        values must be equal, but the types of column labels
        need not:

        >>> different_column_type = cudf.DataFrame({1.0: [10], 2.0: [20]})
        >>> different_column_type
           1.0  2.0
        0   10   20
        >>> df.equals(different_column_type)
        True
        """
        if self is other:
            return True

        check_types = kwargs.get("check_types", True)

        if check_types:
            if type(self) is not type(other):
                return False

        if other is None or len(self) != len(other):
            return False

        # check data:
        for self_col, other_col in zip(
            self._data.values(), other._data.values()
        ):
            if not self_col.equals(other_col, check_dtypes=check_types):
                return False

        # check index:
        if self._index is None:
            return other._index is None
        else:
            return self._index.equals(other._index)

    def _get_columns_by_label(self, labels, downcast=False):
        """
        Returns columns of the Frame specified by `labels`

        If downcast is True, try and downcast from a DataFrame to a Series
        """
        new_data = self._data.select_by_label(labels)
        if downcast:
            if is_scalar(labels):
                nlevels = 1
            elif isinstance(labels, tuple):
                nlevels = len(labels)
            if self._data.multiindex is False or nlevels == self._data.nlevels:
                return self._constructor_sliced(
                    new_data, name=labels, index=self.index
                )
        return self._constructor(
            new_data, columns=new_data.to_pandas_index(), index=self.index
        )

    def _get_columns_by_index(self, indices):
        """
        Returns columns of the Frame specified by `labels`

        """
        data = self._data.select_by_index(indices)
        return self._constructor(
            data, columns=data.to_pandas_index(), index=self.index
        )

    def _gather(self, gather_map, keep_index=True):
        if not pd.api.types.is_integer_dtype(gather_map.dtype):
            gather_map = gather_map.astype("int32")
        result = self.__class__._from_table(
            libcudf.copying.gather(
                self, as_column(gather_map), keep_index=keep_index
            )
        )
        result._copy_categories(self)
        if keep_index and self._index is not None:
            result._index.names = self._index.names
        return result

    def _hash(self, initial_hash_values=None):
        return libcudf.hash.hash(self, initial_hash_values)

    def _hash_partition(
        self, columns_to_hash, num_partitions, keep_index=True
    ):
        output, offsets = libcudf.hash.hash_partition(
            self, columns_to_hash, num_partitions, keep_index
        )
        output = self.__class__._from_table(output)
        output._copy_categories(self, include_index=keep_index)
        return output, offsets

    def _as_column(self):
        """
        _as_column : Converts a single columned Frame to Column
        """
        assert (
            self._num_columns == 1
            and self._index is None
            and self._column_names[0] is None
        ), """There should be only one data column,
            no index and None as the name to use this method"""

        return self._data[None].copy(deep=False)

    def _scatter(self, key, value):
        result = self._from_table(libcudf.copying.scatter(value, key, self))

        result._copy_categories(self)
        return result

    def _empty_like(self, keep_index=True):
        result = self._from_table(
            libcudf.copying.table_empty_like(self, keep_index)
        )

        result._copy_categories(self, include_index=keep_index)
        return result

    def _slice(self, arg):
        """
       _slice : slice the frame as per the arg

       Parameters
       ----------
       arg : should always be of type slice and doesn't handle step

       """
        from cudf.core.index import RangeIndex

        num_rows = len(self)
        if num_rows == 0:
            return self
        start, stop, stride = arg.indices(num_rows)

        # This is just to handle RangeIndex type, stop
        # it from materializing unnecessarily
        keep_index = True
        if self.index is not None and isinstance(self.index, RangeIndex):
            if self._num_columns == 0:
                result = self._empty_like(keep_index)
                result._index = self.index[start:stop]
                return result
            keep_index = False

        if start < 0:
            start = start + num_rows
        if stop < 0:
            stop = stop + num_rows

        if start > stop and (stride is None or stride == 1):
            return self._empty_like(keep_index)
        else:
            start = len(self) if start > num_rows else start
            stop = len(self) if stop > num_rows else stop

            if stride is not None and stride != 1:
                return self._gather(
                    cudf.core.column.arange(
                        start, stop=stop, step=stride, dtype=np.int32
                    )
                )
            else:
                result = self._from_table(
                    libcudf.copying.table_slice(
                        self, [start, stop], keep_index
                    )[0]
                )

                result._copy_categories(self, include_index=keep_index)
                # Adding index of type RangeIndex back to
                # result
                if keep_index is False and self.index is not None:
                    result.index = self.index[start:stop]
                result.columns = self.columns
                return result

    def clip(self, lower=None, upper=None, inplace=False, axis=1):
        """
        Trim values at input threshold(s).

        Assigns values outside boundary to boundary values.
        Thresholds can be singular values or array like,
        and in the latter case the clipping is performed
        element-wise in the specified axis. Currently only
        `axis=1` is supported.

        Parameters
        ----------
        lower : scalar or array_like, default None
            Minimum threshold value. All values below this
            threshold will be set to it. If it is None,
            there will be no clipping based on lower.
            In case of Series/Index, lower is expected to be
            a scalar or an array of size 1.
        upper : scalar or array_like, default None
            Maximum threshold value. All values below this
            threshold will be set to it. If it is None,
            there will be no clipping based on upper.
            In case of Series, upper is expected to be
            a scalar or an array of size 1.
        inplace : bool, default False

        Returns
        -------
        Clipped DataFrame/Series/Index/MultiIndex

        Examples
        --------
        >>> import cudf
        >>> df = cudf.DataFrame({"a":[1, 2, 3, 4], "b":['a', 'b', 'c', 'd']})
        >>> df.clip(lower=[2, 'b'], upper=[3, 'c'])
           a  b
        0  2  b
        1  2  b
        2  3  c
        3  3  c

        >>> df.clip(lower=None, upper=[3, 'c'])
           a  b
        0  1  a
        1  2  b
        2  3  c
        3  3  c

        >>> df.clip(lower=[2, 'b'], upper=None)
           a  b
        0  2  b
        1  2  b
        2  3  c
        3  4  d

        >>> df.clip(lower=2, upper=3, inplace=True)
        >>> df
           a  b
        0  2  2
        1  2  3
        2  3  3
        3  3  3

        >>> import cudf
        >>> sr = cudf.Series([1, 2, 3, 4])
        >>> sr.clip(lower=2, upper=3)
        0    2
        1    2
        2    3
        3    3
        dtype: int64

        >>> sr.clip(lower=None, upper=3)
        0    1
        1    2
        2    3
        3    3
        dtype: int64

        >>> sr.clip(lower=2, upper=None, inplace=True)
        >>> sr
        0    2
        1    2
        2    3
        3    4
        dtype: int64
        """

        if axis != 1:
            raise NotImplementedError("`axis is not yet supported in clip`")

        if lower is None and upper is None:
            return None if inplace is True else self.copy(deep=True)

        if is_scalar(lower):
            lower = np.full(self._num_columns, lower)
        if is_scalar(upper):
            upper = np.full(self._num_columns, upper)

        if len(lower) != len(upper):
            raise ValueError("Length of lower and upper should be equal")

        if len(lower) != self._num_columns:
            raise ValueError(
                """Length of lower/upper should be
                equal to number of columns in
                DataFrame/Series/Index/MultiIndex"""
            )

        output = self.copy(deep=False)
        if output.ndim == 1:
            # In case of series and Index,
            # swap lower and upper if lower > upper
            if (
                lower[0] is not None
                and upper[0] is not None
                and (lower[0] > upper[0])
            ):
                lower[0], upper[0] = upper[0], lower[0]

        for i, name in enumerate(self._data):
            output._data[name] = self._data[name].clip(lower[i], upper[i])

        output._copy_categories(self, include_index=False)

        return self._mimic_inplace(output, inplace=inplace)

    def _normalize_scalars(self, other):
        """
        Try to normalizes scalar values as per self dtype
        """
        if (
            other is not None
            and (isinstance(other, float) and not np.isnan(other))
        ) and (self.dtype.type(other) != other):
            raise TypeError(
                "Cannot safely cast non-equivalent {} to {}".format(
                    type(other).__name__, self.dtype.name
                )
            )

        return (
            self.dtype.type(other)
            if (
                other is not None
                and (isinstance(other, float) and not np.isnan(other))
            )
            else other
        )

    def _normalize_columns_and_scalars_type(self, other):
        """
        Try to normalize the other's dtypes as per self.

        Parameters
        ----------

        self : Can be a DataFrame or Series or Index
        other : Can be a DataFrame, Series, Index, Array
            like object or a scalar value

            if self is DataFrame, other can be only a
            scalar or array like with size of number of columns
            in DataFrame or a DataFrame with same dimension

            if self is Series, other can be only a scalar or
            a series like with same length as self

        Returns:
        --------
        A dataframe/series/list/scalar form of normalized other
        """
        if isinstance(self, cudf.DataFrame) and isinstance(
            other, cudf.DataFrame
        ):
            return [
                other[self_col].astype(self._data[self_col].dtype)._column
                for self_col in self._data.names
            ]

        elif isinstance(self, (cudf.Series, cudf.Index)) and not is_scalar(
            other
        ):
            other = as_column(other)
            return other.astype(self.dtype)

        else:
            # Handles scalar or list/array like scalars
            if isinstance(self, (cudf.Series, cudf.Index)) and is_scalar(
                other
            ):
                return self._normalize_scalars(other)

            elif isinstance(self, cudf.DataFrame):
                out = []
                if is_scalar(other):
                    other = [other for i in range(len(self._data.names))]
                out = [
                    self[in_col_name]._normalize_scalars(sclr)
                    for in_col_name, sclr in zip(self._data.names, other)
                ]

                return out
            else:
                raise ValueError(
                    "Inappropriate input {} and other {} combination".format(
                        type(self), type(other)
                    )
                )

    def where(self, cond, other=None, inplace=False):
        """
        Replace values where the condition is False.

        Parameters
        ----------
        cond : bool Series/DataFrame, array-like
            Where cond is True, keep the original value.
            Where False, replace with corresponding value from other.
            Callables are not supported.
        other: scalar, list of scalars, Series/DataFrame
            Entries where cond is False are replaced with
            corresponding value from other. Callables are not
            supported. Default is None.

            DataFrame expects only Scalar or array like with scalars or
            dataframe with same dimension as self.

            Series expects only scalar or series like with same length
        inplace : bool, default False
            Whether to perform the operation in place on the data.

        Returns
        -------
        Same type as caller

        Examples
        --------
        >>> import cudf
        >>> df = cudf.DataFrame({"A":[1, 4, 5], "B":[3, 5, 8]})
        >>> df.where(df % 2 == 0, [-1, -1])
           A  B
        0 -1 -1
        1  4 -1
        2 -1  8

        >>> ser = cudf.Series([4, 3, 2, 1, 0])
        >>> ser.where(ser > 2, 10)
        0     4
        1     3
        2    10
        3    10
        4    10
        dtype: int64
        >>> ser.where(ser > 2)
        0       4
        1       3
        2    null
        3    null
        4    null
        dtype: int64
        """

        if isinstance(self, cudf.DataFrame):
            if hasattr(cond, "__cuda_array_interface__"):
                cond = self.from_gpu_matrix(
                    cond, columns=self._data.names, index=self.index
                )
            elif not isinstance(cond, cudf.DataFrame):
                cond = self.from_pandas(pd.DataFrame(cond))

            common_cols = set(self._data.names).intersection(
                set(cond._data.names)
            )
            if len(common_cols) > 0:
                # If `self` and `cond` are having unequal index,
                # then re-index `cond`.
                if not self.index.equals(cond.index):
                    cond = cond.reindex(self.index)
            else:
                if cond.shape != self.shape:
                    raise ValueError(
                        """Array conditional must be same shape as self"""
                    )
                # Setting `self` column names to `cond`
                # as `cond` has no column names.
                cond.columns = self.columns

            other = self._normalize_columns_and_scalars_type(other)
            out_df = cudf.DataFrame(index=self.index)
            if len(self._columns) != len(other):
                raise ValueError(
                    """Replacement list length or number of dataframe columns
                    should be equal to Number of columns of dataframe"""
                )

            for column_name, other_column in zip(self._data.names, other):
                input_col = self._data[column_name]
                if column_name in cond._data:
                    if isinstance(
                        input_col, cudf.core.column.CategoricalColumn
                    ):
                        if np.isscalar(other_column):
                            try:
                                other_column = input_col._encode(other_column)
                            except ValueError:
                                # When other is not present in categories,
                                # fill with Null.
                                other_column = None
                        elif hasattr(other_column, "codes"):
                            other_column = other_column.codes
                        input_col = input_col.codes

                    result = libcudf.copying.copy_if_else(
                        input_col, other_column, cond._data[column_name]
                    )

                    if isinstance(
                        self._data[column_name],
                        cudf.core.column.CategoricalColumn,
                    ):
                        result = build_categorical_column(
                            categories=self._data[column_name].categories,
                            codes=as_column(
                                result.base_data, dtype=result.dtype
                            ),
                            mask=result.base_mask,
                            size=result.size,
                            offset=result.offset,
                            ordered=self._data[column_name].ordered,
                        )
                else:
                    from cudf._lib.null_mask import MaskState, create_null_mask

                    out_mask = create_null_mask(
                        len(input_col), state=MaskState.ALL_NULL
                    )
                    result = input_col.set_mask(out_mask)
                out_df[column_name] = self[column_name].__class__(result)

            return self._mimic_inplace(out_df, inplace=inplace)

        else:

            if isinstance(other, cudf.DataFrame):
                raise NotImplementedError(
                    "cannot align with a higher dimensional Frame"
                )

            other = self._normalize_columns_and_scalars_type(other)

            cond = as_column(cond)
            if len(cond) != len(self):
                raise ValueError(
                    """Array conditional must be same shape as self"""
                )
            input_col = self._data[self.name]
            if isinstance(input_col, cudf.core.column.CategoricalColumn):
                if np.isscalar(other):
                    try:
                        other = input_col._encode(other)
                    except ValueError:
                        # When other is not present in categories,
                        # fill with Null.
                        other = None
                elif hasattr(other, "codes"):
                    other = other.codes

                input_col = input_col.codes

            result = libcudf.copying.copy_if_else(input_col, other, cond)

            if is_categorical_dtype(self.dtype):
                result = build_categorical_column(
                    categories=self._data[self.name].categories,
                    codes=as_column(result.base_data, dtype=result.dtype),
                    mask=result.base_mask,
                    size=result.size,
                    offset=result.offset,
                    ordered=self._data[self.name].ordered,
                )

            if isinstance(self, cudf.Index):
                from cudf.core.index import as_index

                result = as_index(result, name=self.name)
            else:
                result = self._copy_construct(data=result)

            return self._mimic_inplace(result, inplace=inplace)

    def mask(self, cond, other=None, inplace=False):
        """
        Replace values where the condition is True.

        Parameters
        ----------
        cond : bool Series/DataFrame, array-like
            Where cond is False, keep the original value.
            Where True, replace with corresponding value from other.
            Callables are not supported.
        other: scalar, list of scalars, Series/DataFrame
            Entries where cond is True are replaced with
            corresponding value from other. Callables are not
            supported. Default is None.

            DataFrame expects only Scalar or array like with scalars or
            dataframe with same dimension as self.

            Series expects only scalar or series like with same length
        inplace : bool, default False
            Whether to perform the operation in place on the data.

        Returns
        -------
        Same type as caller

        Examples
        --------
        >>> import cudf
        >>> df = cudf.DataFrame({"A":[1, 4, 5], "B":[3, 5, 8]})
        >>> df.mask(df % 2 == 0, [-1, -1])
           A  B
        0  1  3
        1 -1  5
        2  5 -1

        >>> ser = cudf.Series([4, 3, 2, 1, 0])
        >>> ser.mask(ser > 2, 10)
        0    10
        1    10
        2     2
        3     1
        4     0
        dtype: int64
        >>> ser.mask(ser > 2)
        0    null
        1    null
        2       2
        3       1
        4       0
        dtype: int64
        """

        if not hasattr(cond, "__invert__"):
            # We Invert `cond` below and call `where`, so
            # making sure the object supports
            # `~`(inversion) operator or `__invert__` method
            cond = cupy.asarray(cond)

        return self.where(cond=~cond, other=other, inplace=inplace)

    def _partition(self, scatter_map, npartitions, keep_index=True):

        output_table, output_offsets = libcudf.partitioning.partition(
            self, scatter_map, npartitions, keep_index
        )
        partitioned = self.__class__._from_table(output_table)

        # due to the split limitation mentioned
        # here: https://github.com/rapidsai/cudf/issues/4607
        # we need to remove first & last elements in offsets.
        # TODO: Remove this after the above issue is fixed.
        output_offsets = output_offsets[1:-1]

        result = partitioned._split(output_offsets, keep_index=keep_index)

        for frame in result:
            frame._copy_categories(self, include_index=keep_index)

        if npartitions:
            for i in range(npartitions - len(result)):
                result.append(self._empty_like(keep_index))

        return result

    @annotate("SCATTER_BY_MAP", color="green", domain="cudf_python")
    def scatter_by_map(
        self, map_index, map_size=None, keep_index=True, **kwargs
    ):
        """Scatter to a list of dataframes.

        Uses map_index to determine the destination
        of each row of the original DataFrame.

        Parameters
        ----------
        map_index : Series, str or list-like
            Scatter assignment for each row
        map_size : int
            Length of output list. Must be >= uniques in map_index
        keep_index : bool
            Conserve original index values for each row

        Returns
        -------
        A list of cudf.DataFrame objects.
        """

        # map_index might be a column name or array,
        # make it a Column
        if isinstance(map_index, str):
            map_index = self._data[map_index]
        elif isinstance(map_index, cudf.Series):
            map_index = map_index._column
        else:
            map_index = as_column(map_index)

        # Convert float to integer
        if map_index.dtype == np.float:
            map_index = map_index.astype(np.int32)

        # Convert string or categorical to integer
        if isinstance(map_index, cudf.core.column.StringColumn):
            map_index = map_index.as_categorical_column(
                "category"
            ).as_numerical
            warnings.warn(
                "Using StringColumn for map_index in scatter_by_map. "
                "Use an integer array/column for better performance."
            )
        elif isinstance(map_index, cudf.core.column.CategoricalColumn):
            map_index = map_index.as_numerical
            warnings.warn(
                "Using CategoricalColumn for map_index in scatter_by_map. "
                "Use an integer array/column for better performance."
            )

        if kwargs.get("debug", False) == 1 and map_size is not None:
            count = map_index.distinct_count()
            if map_size < count:
                raise ValueError(
                    f"ERROR: map_size must be >= {count} (got {map_size})."
                )

        tables = self._partition(map_index, map_size, keep_index)

        return tables

    def dropna(
        self, axis=0, how="any", thresh=None, subset=None, inplace=False
    ):
        """
        Drops rows (or columns) containing nulls from a Column.

        Parameters
        ----------
        axis : {0, 1}, optional
            Whether to drop rows (axis=0, default) or columns (axis=1)
            containing nulls.
        how : {"any", "all"}, optional
            Specifies how to decide whether to drop a row (or column).
            any (default) drops rows (or columns) containing at least
            one null value. all drops only rows (or columns) containing
            *all* null values.
        thresh: int, optional
            If specified, then drops every row (or column) containing
            less than `thresh` non-null values
        subset : list, optional
            List of columns to consider when dropping rows (all columns
            are considered by default). Alternatively, when dropping
            columns, subset is a list of rows to consider.
        inplace : bool, default False
            If True, do operation inplace and return None.

        Returns
        -------
        Copy of the DataFrame with rows/columns containing nulls dropped.

        See also
        --------
        cudf.core.dataframe.DataFrame.isna
            Indicate null values.

        cudf.core.dataframe.DataFrame.notna
            Indicate non-null values.

        cudf.core.dataframe.DataFrame.fillna
            Replace null values.

        cudf.core.series.Series.dropna
            Drop null values.

        cudf.core.index.Index.dropna
            Drop null indices.

        Examples
        --------
        >>> import cudf
        >>> df = cudf.DataFrame({"name": ['Alfred', 'Batman', 'Catwoman'],
        ...                    "toy": ['Batmobile', None, 'Bullwhip'],
        ...                    "born": [np.datetime64("1940-04-25"),
        ...                             np.datetime64("NaT"),
        ...                             np.datetime64("NaT")]})
        >>> df
               name        toy       born
        0    Alfred  Batmobile 1940-04-25
        1    Batman       None       null
        2  Catwoman   Bullwhip       null

        Drop the rows where at least one element is null.

        >>> df.dropna()
             name        toy       born
        0  Alfred  Batmobile 1940-04-25

        Drop the columns where at least one element is null.

        >>> df.dropna(axis='columns')
               name
        0    Alfred
        1    Batman
        2  Catwoman

        Drop the rows where all elements are null.

        >>> df.dropna(how='all')
               name        toy       born
        0    Alfred  Batmobile 1940-04-25
        1    Batman       None       null
        2  Catwoman   Bullwhip       null

        Keep only the rows with at least 2 non-null values.

        >>> df.dropna(thresh=2)
               name        toy       born
        0    Alfred  Batmobile 1940-04-25
        2  Catwoman   Bullwhip       null

        Define in which columns to look for null values.

        >>> df.dropna(subset=['name', 'born'])
             name        toy       born
        0  Alfred  Batmobile 1940-04-25

        Keep the DataFrame with valid entries in the same variable.

        >>> df.dropna(inplace=True)
        >>> df
             name        toy       born
        0  Alfred  Batmobile 1940-04-25
        """
        if axis == 0:
            result = self._drop_na_rows(how=how, subset=subset, thresh=thresh)
        else:
            result = self._drop_na_columns(
                how=how, subset=subset, thresh=thresh
            )

        return self._mimic_inplace(result, inplace=inplace)

    def fillna(self, value, method=None, axis=None, inplace=False, limit=None):
        """Fill null values with ``value``.

        Parameters
        ----------
        value : scalar, Series-like or dict
            Value to use to fill nulls. If Series-like, null values
            are filled with values in corresponding indices.
            A dict can be used to provide different values to fill nulls
            in different columns.

        Returns
        -------
        result : DataFrame
            Copy with nulls filled.

        Examples
        --------
        >>> import cudf
        >>> df = cudf.DataFrame({'a': [1, 2, None], 'b': [3, None, 5]})
        >>> df
              a     b
        0     1     3
        1     2  null
        2  null     5
        >>> df.fillna(4)
           a  b
        0  1  3
        1  2  4
        2  4  5
        >>> df.fillna({'a': 3, 'b': 4})
           a  b
        0  1  3
        1  2  4
        2  3  5

        ``fillna`` on a Series object:

        >>> ser = cudf.Series(['a', 'b', None, 'c'])
        >>> ser
        0       a
        1       b
        2    None
        3       c
        dtype: object
        >>> ser.fillna('z')
        0    a
        1    b
        2    z
        3    c
        dtype: object

        ``fillna`` can also supports inplace operation:

        >>> ser.fillna('z', inplace=True)
        >>> ser
        0    a
        1    b
        2    z
        3    c
        dtype: object
        >>> df.fillna({'a': 3, 'b': 4}, inplace=True)
        >>> df
        a  b
        0  1  3
        1  2  4
        2  3  5
        """
        if method is not None:
            raise NotImplementedError("The method keyword is not supported")
        if limit is not None:
            raise NotImplementedError("The limit keyword is not supported")
        if axis:
            raise NotImplementedError("The axis keyword is not supported")

        if isinstance(value, cudf.Series):
            value = value.reindex(self._data.names)
        elif isinstance(value, cudf.DataFrame):
            if not self.index.equals(value.index):
                value = value.reindex(self.index)
            else:
                value = value
        elif not isinstance(value, abc.Mapping):
            value = {name: copy.deepcopy(value) for name in self._data.names}

        copy_data = self._data.copy(deep=True)

        for name, col in copy_data.items():
            if name in value and value[name] is not None:
                copy_data[name] = copy_data[name].fillna(value[name],)

        result = self._from_table(Frame(copy_data, self._index))

        return self._mimic_inplace(result, inplace=inplace)

    def _drop_na_rows(self, how="any", subset=None, thresh=None):
        """
        Drops null rows from `self`.

        how : {"any", "all"}, optional
            Specifies how to decide whether to drop a row.
            any (default) drops rows containing at least
            one null value. all drops only rows containing
            *all* null values.
        subset : list, optional
            List of columns to consider when dropping rows.
        thresh: int, optional
            If specified, then drops every row containing
            less than `thresh` non-null values.
        """
        if subset is None:
            subset = self._column_names
        elif (
            not np.iterable(subset)
            or isinstance(subset, str)
            or isinstance(subset, tuple)
            and subset in self._data.names
        ):
            subset = (subset,)
        diff = set(subset) - set(self._data)
        if len(diff) != 0:
            raise KeyError("columns {!r} do not exist".format(diff))
        subset_cols = [
            name for name, col in self._data.items() if name in subset
        ]
        if len(subset_cols) == 0:
            return self.copy(deep=True)
        result = self.__class__._from_table(
            libcudf.stream_compaction.drop_nulls(
                self, how=how, keys=subset, thresh=thresh
            )
        )
        result._copy_categories(self)
        return result

    def _drop_na_columns(self, how="any", subset=None, thresh=None):
        """
        Drop columns containing nulls
        """
        out_cols = []

        if subset is None:
            df = self
        else:
            df = self.take(subset)

        if thresh is None:
            if how == "all":
                thresh = 1
            else:
                thresh = len(df)

        for col in self._data.names:
            if (len(df[col]) - df[col].null_count) < thresh:
                continue
            out_cols.append(col)

        return self[out_cols]

    def _apply_boolean_mask(self, boolean_mask):
        """
        Applies boolean mask to each row of `self`,
        rows corresponding to `False` is dropped
        """
        boolean_mask = as_column(boolean_mask)
        if boolean_mask.has_nulls:
            raise ValueError(
                "cannot mask with boolean_mask containing null values"
            )
        result = self.__class__._from_table(
            libcudf.stream_compaction.apply_boolean_mask(
                self, as_column(boolean_mask)
            )
        )
        result._copy_categories(self)
        return result

    def _quantiles(
        self,
        q,
        interpolation="LINEAR",
        is_sorted=False,
        column_order=(),
        null_precedence=(),
    ):
        interpolation = libcudf.types.Interpolation[interpolation]

        is_sorted = libcudf.types.Sorted["YES" if is_sorted else "NO"]

        column_order = [libcudf.types.Order[key] for key in column_order]

        null_precedence = [
            libcudf.types.NullOrder[key] for key in null_precedence
        ]

        result = self.__class__._from_table(
            libcudf.quantiles.quantiles(
                self,
                q,
                interpolation,
                is_sorted,
                column_order,
                null_precedence,
            )
        )

        result._copy_categories(self)
        return result

    def rank(
        self,
        axis=0,
        method="average",
        numeric_only=None,
        na_option="keep",
        ascending=True,
        pct=False,
    ):
        """
        Compute numerical data ranks (1 through n) along axis.
        By default, equal values are assigned a rank that is the average of the
        ranks of those values.

        Parameters
        ----------
        axis : {0 or 'index', 1 or 'columns'}, default 0
            Index to direct ranking.
        method : {'average', 'min', 'max', 'first', 'dense'}, default 'average'
            How to rank the group of records that have the same value
            (i.e. ties):
            * average: average rank of the group
            * min: lowest rank in the group
            * max: highest rank in the group
            * first: ranks assigned in order they appear in the array
            * dense: like 'min', but rank always increases by 1 between groups.
        numeric_only : bool, optional
            For DataFrame objects, rank only numeric columns if set to True.
        na_option : {'keep', 'top', 'bottom'}, default 'keep'
            How to rank NaN values:
            * keep: assign NaN rank to NaN values
            * top: assign smallest rank to NaN values if ascending
            * bottom: assign highest rank to NaN values if ascending.
        ascending : bool, default True
            Whether or not the elements should be ranked in ascending order.
        pct : bool, default False
            Whether or not to display the returned rankings in percentile
            form.

        Returns
        -------
        same type as caller
            Return a Series or DataFrame with data ranks as values.
        """
        if method not in {"average", "min", "max", "first", "dense"}:
            raise KeyError(method)
        method_enum = libcudf.sort.RankMethod[method.upper()]
        if na_option not in {"keep", "top", "bottom"}:
            raise KeyError(na_option)

        # TODO code for selecting numeric columns
        source = self
        if numeric_only:
            warnings.warn("numeric_only=True is not implemented yet")

        out_rank_table = libcudf.sort.rank_columns(
            source, method_enum, na_option, ascending, pct
        )

        return self._from_table(out_rank_table).astype(np.float64)

    def repeat(self, repeats, axis=None):
        """Repeats elements consecutively.

        Returns a new object of caller type(DataFrame/Series/Index) where each
        element of the current object is repeated consecutively a given
        number of times.

        Parameters
        ----------
        repeats : int, or array of ints
            The number of repetitions for each element. This should
            be a non-negative integer. Repeating 0 times will return
            an empty object.

        Returns
        -------
        Series/DataFrame/Index
            A newly created object of same type as caller
            with repeated elements.

        Examples
        --------
        >>> import cudf
        >>> df = cudf.DataFrame({'a': [1, 2, 3], 'b': [10, 20, 30]})
        >>> df
           a   b
        0  1  10
        1  2  20
        2  3  30
        >>> df.repeat(3)
           a   b
        0  1  10
        0  1  10
        0  1  10
        1  2  20
        1  2  20
        1  2  20
        2  3  30
        2  3  30
        2  3  30

        Repeat on Series

        >>> s = cudf.Series([0, 2])
        >>> s
        0    0
        1    2
        dtype: int64
        >>> s.repeat([3, 4])
        0    0
        0    0
        0    0
        1    2
        1    2
        1    2
        1    2
        dtype: int64
        >>> s.repeat(2)
        0    0
        0    0
        1    2
        1    2
        dtype: int64

        Repeat on Index

        >>> index = cudf.Index([10, 22, 33, 55])
        >>> index
        Int64Index([10, 22, 33, 55], dtype='int64')
        >>> index.repeat(5)
        Int64Index([10, 10, 10, 10, 10, 22, 22, 22, 22, 22, 33,
                    33, 33, 33, 33, 55, 55, 55, 55, 55],
                dtype='int64')
        """
        if axis is not None:
            raise NotImplementedError(
                "Only axis=`None` supported at this time."
            )

        return self._repeat(repeats)

    def _repeat(self, count):
        if not is_scalar(count):
            count = as_column(count)

        result = self.__class__._from_table(
            libcudf.filling.repeat(self, count)
        )

        result._copy_categories(self)
        return result

    def _fill(self, fill_values, begin, end, inplace):
        col_and_fill = zip(self._columns, fill_values)

        if not inplace:
            data_columns = (c._fill(v, begin, end) for (c, v) in col_and_fill)
            data = zip(self._column_names, data_columns)
            return self.__class__._from_table(Frame(data, self._index))

        for (c, v) in col_and_fill:
            c.fill(v, begin, end, inplace=True)

        return self

    def shift(self, periods=1, freq=None, axis=0, fill_value=None):
        """Shift values by `periods` positions.
        """
        assert axis in (None, 0) and freq is None
        return self._shift(periods)

    def _shift(self, offset, fill_value=None):
        data_columns = (col.shift(offset, fill_value) for col in self._columns)
        data = zip(self._column_names, data_columns)
        return self.__class__._from_table(Frame(data, self._index))

    def __array__(self, dtype=None):
        raise TypeError(
            "Implicit conversion to a host NumPy array via __array__ is not "
            "allowed, To explicitly construct a GPU array, consider using "
            "cupy.asarray(...)\nTo explicitly construct a "
            "host array, consider using .to_array()"
        )

    def __arrow_array__(self, type=None):
        raise TypeError(
            "Implicit conversion to a host PyArrow Array via __arrow_array__ "
            "is not allowed, To explicitly construct a PyArrow Array, "
            "consider using .to_arrow()"
        )

    @annotate("SAMPLE", color="orange", domain="cudf_python")
    def sample(
        self,
        n=None,
        frac=None,
        replace=False,
        weights=None,
        random_state=None,
        axis=None,
        keep_index=True,
    ):
        """Return a random sample of items from an axis of object.

        You can use random_state for reproducibility.

        Parameters
        ----------
        n : int, optional
            Number of items from axis to return. Cannot be used with frac.
            Default = 1 if frac = None.
        frac : float, optional
            Fraction of axis items to return. Cannot be used with n.
        replace : bool, default False
            Allow or disallow sampling of the same row more than once.
            replace == True is not yet supported for axis = 1/"columns"
        weights : str or ndarray-like, optional
            Only supported for axis=1/"columns"
        random_state : int, numpy RandomState or None, default None
            Seed for the random number generator (if int), or None.
            If None, a random seed will be chosen.
            if RandomState, seed will be extracted from current state.
        axis : {0 or ‘index’, 1 or ‘columns’, None}, default None
            Axis to sample. Accepts axis number or name.
            Default is stat axis for given data type
            (0 for Series and DataFrames). Series and Index doesn't
            support axis=1.

        Returns
        -------
        Series or DataFrame or Index
            A new object of same type as caller containing n items
            randomly sampled from the caller object.

        Examples
        --------
        >>> import cudf as cudf
        >>> df = cudf.DataFrame({"a":{1, 2, 3, 4, 5}})
        >>> df.sample(3)
           a
        1  2
        3  4
        0  1

        >>> sr = cudf.Series([1, 2, 3, 4, 5])
        >>> sr.sample(10, replace=True)
        1    4
        3    1
        2    4
        0    5
        0    1
        4    5
        4    1
        0    2
        0    3
        3    2
        dtype: int64

        >>> df = cudf.DataFrame(
        ... {"a":[1, 2], "b":[2, 3], "c":[3, 4], "d":[4, 5]})
        >>> df.sample(2, axis=1)
           a  c
        0  1  3
        1  2  4
        """

        if frac is not None and frac > 1 and not replace:
            raise ValueError(
                "Replace has to be set to `True` "
                "when upsampling the population `frac` > 1."
            )
        elif frac is not None and n is not None:
            raise ValueError(
                "Please enter a value for `frac` OR `n`, not both"
            )

        if frac is None and n is None:
            n = 1
        elif frac is not None:
            if axis is None or axis == 0 or axis == "index":
                n = int(round(self.shape[0] * frac))
            else:
                n = int(round(self.shape[1] * frac))

        if axis is None or axis == 0 or axis == "index":
            if not replace and n > self.shape[0]:
                raise ValueError(
                    "Cannot take a larger sample than population "
                    "when 'replace=False'"
                )

            if weights is not None:
                raise NotImplementedError(
                    "weights is not yet supported for axis=0/index"
                )

            if random_state is None:
                seed = np.random.randint(
                    np.iinfo(np.int64).max, dtype=np.int64
                )
            elif isinstance(random_state, np.random.mtrand.RandomState):
                _, keys, pos, _, _ = random_state.get_state()
                seed = 0 if pos >= len(keys) else pos
            else:
                seed = np.int64(random_state)

            result = self._from_table(
                libcudf.copying.sample(
                    self,
                    n=n,
                    replace=replace,
                    seed=seed,
                    keep_index=keep_index,
                )
            )
            result._copy_categories(self)

            return result
        else:
            if len(self.shape) != 2:
                raise ValueError(
                    f"No axis named {axis} for "
                    f"object type {self.__class__}"
                )

            columns = np.asarray(self._data.names)
            if not replace and n > columns.size:
                raise ValueError(
                    "Cannot take a larger sample "
                    "than population when 'replace=False'"
                )

            if weights is not None:
                if is_column_like(weights):
                    weights = np.asarray(weights)
                else:
                    raise ValueError(
                        "Strings can only be passed to weights "
                        "when sampling from rows on a DataFrame"
                    )

                if columns.size != len(weights):
                    raise ValueError(
                        "Weights and axis to be sampled must be of same length"
                    )

                total_weight = weights.sum()
                if total_weight != 1:
                    if not isinstance(weights.dtype, float):
                        weights = weights.astype("float64")
                    weights = weights / total_weight

            np.random.seed(random_state)
            gather_map = np.random.choice(
                columns, size=n, replace=replace, p=weights
            )

            if isinstance(self, cudf.MultiIndex):
                # TODO: Need to update this once MultiIndex is refactored,
                # should be able to treat it similar to other Frame object
                result = cudf.Index(self._source_data[gather_map])
            else:
                result = self[gather_map]
                if not keep_index:
                    result.index = None

            return result

    @classmethod
    @annotate("FROM_ARROW", color="orange", domain="cudf_python")
    def from_arrow(cls, data):
        """Convert from PyArrow Table to Frame

        Parameters
        ----------
        data : PyArrow Table

        Raises
        ------
        TypeError for invalid input type.

        Examples
        --------
        >>> import cudf
        >>> import pyarrow as pa
        >>> data = pa.table({"a":[1, 2, 3], "b":[4, 5, 6]})
        >>> cudf.core.frame.Frame.from_arrow(data)
           a  b
        0  1  4
        1  2  5
        2  3  6
        """

        if not isinstance(data, (pa.Table)):
            raise TypeError(
                "To create a multicolumn cudf data, "
                "the data should be an arrow Table"
            )

        column_names = data.column_names
        pandas_dtypes = None
        np_dtypes = None
        if isinstance(data.schema.pandas_metadata, dict):
            metadata = data.schema.pandas_metadata
            pandas_dtypes = {
                col["field_name"]: col["pandas_type"]
                for col in metadata["columns"]
                if "field_name" in col
            }
            np_dtypes = {
                col["field_name"]: col["numpy_type"]
                for col in metadata["columns"]
                if "field_name" in col
            }

        # Currently we don't have support for
        # pyarrow.DictionaryArray -> cudf Categorical column,
        # so handling indices and dictionary as two different columns.
        # This needs be removed once we have hooked libcudf dictionary32
        # with categorical.
        dict_indices = {}
        dict_dictionaries = {}
        dict_ordered = {}
        for field in data.schema:
            if isinstance(field.type, pa.DictionaryType):
                dict_ordered[field.name] = field.type.ordered
                dict_indices[field.name] = pa.chunked_array(
                    [chunk.indices for chunk in data[field.name].chunks],
                    type=field.type.index_type,
                )
                dict_dictionaries[field.name] = pa.chunked_array(
                    [chunk.dictionary for chunk in data[field.name].chunks],
                    type=field.type.value_type,
                )

        # Handle dict arrays
        cudf_category_frame = libcudf.table.Table()
        if len(dict_indices):

            dict_indices_table = pa.table(dict_indices)
            data = data.drop(dict_indices_table.column_names)
            cudf_indices_frame = libcudf.interop.from_arrow(
                dict_indices_table, dict_indices_table.column_names
            )
            # as dictionary size can vary, it can't be a single table
            cudf_dictionaries_columns = {
                name: cudf.core.column.ColumnBase.from_arrow(
                    dict_dictionaries[name]
                )
                for name in dict_dictionaries.keys()
            }

            for name in cudf_indices_frame._data.names:
                codes = cudf_indices_frame._data[name]
                cudf_category_frame._data[name] = build_categorical_column(
                    cudf_dictionaries_columns[name],
                    codes,
                    mask=codes.base_mask,
                    size=codes.size,
                    ordered=dict_ordered[name],
                )

        # Handle non-dict arrays
        cudf_non_category_frame = (
            libcudf.table.Table()
            if data.num_columns == 0
            else libcudf.interop.from_arrow(data, data.column_names)
        )

        if (
            cudf_non_category_frame._num_columns > 0
            and cudf_category_frame._num_columns > 0
        ):
            result = cudf_non_category_frame
            for name in cudf_category_frame._data.names:
                result._data[name] = cudf_category_frame._data[name]
        elif cudf_non_category_frame._num_columns > 0:
            result = cudf_non_category_frame
        else:
            result = cudf_category_frame

        # In a scenarion where column is of type list/other non
        # pandas types, there will be no pandas metadata associated with
        # given arrow table as those types can only originate from
        # arrow.
        if pandas_dtypes:
            for name in result._data.names:
                if pandas_dtypes[name] == "categorical":
                    dtype = "category"
                else:
                    dtype = np_dtypes[name]

                result._data[name] = result._data[name].astype(dtype)

        result = libcudf.table.Table(
            result._data.select_by_label(column_names)
        )

        return cls._from_table(result)

    @annotate("TO_ARROW", color="orange", domain="cudf_python")
    def to_arrow(self):
        """
        Convert to arrow Table

        Examples
        --------
        >>> import cudf
        >>> df = cudf.DataFrame(
        ...     {"a":[1, 2, 3], "b":[4, 5, 6]}, index=[1, 2, 3])
        >>> df.to_arrow()
        pyarrow.Table
        a: int64
        b: int64
        index: int64
        """

        data = self.copy(deep=False)

        codes = {}
        # saving the name as they might get changed from int to str
        codes_keys = []
        categories = {}
        # saving the name as they might get changed from int to str
        names = self._data.names
        null_arrays_names = []

        for name in names:
            col = self._data[name]
            if isinstance(col, cudf.core.column.CategoricalColumn,):
                # arrow doesn't support unsigned codes
                signed_type = (
                    min_signed_type(col.categories.size)
                    if col.codes.size > 0
                    else np.int8
                )
                codes[str(name)] = col.codes.astype(signed_type)
                categories[str(name)] = col.categories
                codes_keys.append(name)
            elif isinstance(
                col, cudf.core.column.StringColumn
            ) and col.null_count == len(col):
                null_arrays_names.append(name)

        data = libcudf.table.Table(
            data._data.select_by_label(
                [
                    name
                    for name in names
                    if name not in codes_keys + null_arrays_names
                ]
            )
        )

        out_table = pa.table([])
        if data._num_columns > 0:
            out_table = libcudf.interop.to_arrow(
                data, data._data.names, keep_index=False
            )

        if len(codes) > 0:
            codes_table = libcudf.table.Table(codes)
            indices = libcudf.interop.to_arrow(
                codes_table, codes_table._data.names, keep_index=False
            )
            dictionaries = dict(
                (name, categories[name].to_arrow())
                for name in categories.keys()
            )
            for name in codes_keys:
                # as name can be interger in case of cudf
                actual_name = name
                name = str(name)
                dict_array = pa.DictionaryArray.from_arrays(
                    indices[name].chunk(0),
                    _get_dictionary_array(dictionaries[name]),
                    ordered=self._data[actual_name].ordered,
                )

                if out_table.num_columns == 0:
                    out_table = pa.table({name: dict_array})
                else:
                    try:
                        out_table = out_table.add_column(
                            names.index(actual_name), name, dict_array
                        )
                    except pa.lib.ArrowInvalid:
                        out_table = out_table.append_column(name, dict_array)

        if len(null_arrays_names):
            for name in null_arrays_names:
                null_array = pa.NullArray.from_buffers(
                    pa.null(), len(self), [pa.py_buffer((b""))]
                )
                if out_table.num_columns == 0:
                    out_table = pa.table({name: null_array})
                else:
                    out_table = out_table.add_column(
                        names.index(name), name, null_array
                    )

        return out_table

    def drop_duplicates(
        self,
        subset=None,
        keep="first",
        nulls_are_equal=True,
        ignore_index=False,
    ):
        """
        Drops rows in frame as per duplicate rows in `subset` columns from
        self.

        subset : list, optional
            List of columns to consider when dropping rows.
        keep : ["first", "last", False] first will keep first of duplicate,
            last will keep last of the duplicate and False drop all
            duplicate
        nulls_are_equal: null elements are considered equal to other null
            elements
        ignore_index: bool, default False
            If True, the resulting axis will be labeled 0, 1, …, n - 1.
        """
        if subset is None:
            subset = self._column_names
        elif (
            not np.iterable(subset)
            or isinstance(subset, str)
            or isinstance(subset, tuple)
            and subset in self._data.names
        ):
            subset = (subset,)
        diff = set(subset) - set(self._data)
        if len(diff) != 0:
            raise KeyError("columns {!r} do not exist".format(diff))
        subset_cols = [name for name in self._column_names if name in subset]
        if len(subset_cols) == 0:
            return self.copy(deep=True)

        result = self._from_table(
            libcudf.stream_compaction.drop_duplicates(
                self,
                keys=subset,
                keep=keep,
                nulls_are_equal=nulls_are_equal,
                ignore_index=ignore_index,
            )
        )

        result._copy_categories(self)
        return result

    def replace(self, to_replace, replacement):
        copy_data = self._data.copy()

        for name, col in copy_data.items():
            if not (to_replace is None and replacement is None):
                try:
                    (
                        col_all_nan,
                        col_replacement,
                        col_to_replace,
                    ) = _get_replacement_values(
                        to_replace=to_replace,
                        replacement=replacement,
                        col_name=name,
                        column=col,
                    )

                    copy_data[name] = col.find_and_replace(
                        col_to_replace, col_replacement, col_all_nan
                    )
                except KeyError:
                    # Do not change the copy_data[name]
                    pass

            result = self._from_table(Frame(copy_data, self._index))

        return result

    def _copy_categories(self, other, include_index=True):
        """
        Utility that copies category information from `other`
        to `self`.
        """
        for name, col, other_col in zip(
            self._data.keys(), self._data.values(), other._data.values()
        ):
            if isinstance(
                other_col, cudf.core.column.CategoricalColumn
            ) and not isinstance(col, cudf.core.column.CategoricalColumn):
                self._data[name] = build_categorical_column(
                    categories=other_col.categories,
                    codes=as_column(col.base_data, dtype=col.dtype),
                    mask=col.base_mask,
                    ordered=other_col.ordered,
                    size=col.size,
                    offset=col.offset,
                    null_count=col.null_count,
                )
        if include_index:
            # include_index will still behave as False
            # incase of self._index being a RangeIndex
            if (
                self._index is not None
                and not isinstance(self._index, cudf.core.index.RangeIndex)
                and isinstance(
                    other._index,
                    (cudf.core.index.CategoricalIndex, cudf.MultiIndex),
                )
            ):
                self._index._copy_categories(other._index, include_index=False)
                # When other._index is a CategoricalIndex, there is
                # possibility that corresposing self._index be GenericIndex
                # with codes. So to update even the class signature, we
                # have to reconstruct self._index:
                if isinstance(
                    other._index, cudf.core.index.CategoricalIndex
                ) and not isinstance(
                    self._index, cudf.core.index.CategoricalIndex
                ):
                    self._index = cudf.core.index.Index._from_table(
                        self._index
                    )
        return self

    def _unaryop(self, op):
        data_columns = (col.unary_operator(op) for col in self._columns)
        data = zip(self._column_names, data_columns)
        return self.__class__._from_table(Frame(data, self._index))

    def isnull(self):
        """Identify missing values.
        """
        data_columns = (col.isnull() for col in self._columns)
        data = zip(self._column_names, data_columns)
        return self.__class__._from_table(Frame(data, self._index))

    def isna(self):
        """Identify missing values. Alias for `isnull`
        """
        return self.isnull()

    def notnull(self):
        """Identify non-missing values.
        """
        data_columns = (col.notnull() for col in self._columns)
        data = zip(self._column_names, data_columns)
        return self.__class__._from_table(Frame(data, self._index))

    def notna(self):
        """Identify non-missing values. Alias for `notnull`.
        """
        return self.notnull()

    def interleave_columns(self):
        """
        Interleave Series columns of a table into a single column.

        Converts the column major table `cols` into a row major column.

        Parameters
        ----------
        cols : input Table containing columns to interleave.

        Examples
        --------
        >>> df = DataFrame([['A1', 'A2', 'A3'], ['B1', 'B2', 'B3']])
        >>> df
        0    [A1, A2, A3]
        1    [B1, B2, B3]
        >>> df.interleave_columns()
        0    A1
        1    B1
        2    A2
        3    B2
        4    A3
        5    B3

        Returns
        -------
        The interleaved columns as a single column
        """
        if ("category" == self.dtypes).any():
            raise ValueError(
                "interleave_columns does not support 'category' dtype."
            )

        result = self._constructor_sliced(
            libcudf.reshape.interleave_columns(self)
        )

        return result

    def tile(self, count):
        """
        Repeats the rows from `self` DataFrame `count` times to form a
        new DataFrame.

        Parameters
        ----------
        self : input Table containing columns to interleave.
        count : Number of times to tile "rows". Must be non-negative.

        Examples
        --------
        >>> df  = Dataframe([[8, 4, 7], [5, 2, 3]])
        >>> count = 2
        >>> df.tile(df, count)
           0  1  2
        0  8  4  7
        1  5  2  3
        0  8  4  7
        1  5  2  3

        Returns
        -------
        The table containing the tiled "rows".
        """
        result = self.__class__._from_table(libcudf.reshape.tile(self, count))
        result._copy_categories(self)
        return result

    def searchsorted(
        self, values, side="left", ascending=True, na_position="last"
    ):
        """Find indices where elements should be inserted to maintain order

        Parameters
        ----------
        value : Frame (Shape must be consistent with self)
            Values to be hypothetically inserted into Self
        side : str {‘left’, ‘right’} optional, default ‘left‘
            If ‘left’, the index of the first suitable location found is given
            If ‘right’, return the last such index
        ascending : bool optional, default True
            Sorted Frame is in ascending order (otherwise descending)
        na_position : str {‘last’, ‘first’} optional, default ‘last‘
            Position of null values in sorted order

        Returns
        -------
        1-D cupy array of insertion points

        Examples
        --------
        >>> s = cudf.Series([1, 2, 3])
        >>> s.searchsorted(4)
        3
        >>> s.searchsorted([0, 4])
        array([0, 3], dtype=int32)
        >>> s.searchsorted([1, 3], side='left')
        array([0, 2], dtype=int32)
        >>> s.searchsorted([1, 3], side='right')
        array([1, 3], dtype=int32)

        If the values are not monotonically sorted, wrong
        locations may be returned:

        >>> s = cudf.Series([2, 1, 3])
        >>> s.searchsorted(1)
        0   # wrong result, correct would be 1

        >>> df = cudf.DataFrame({'a': [1, 3, 5, 7], 'b': [10, 12, 14, 16]})
        >>> df
           a   b
        0  1  10
        1  3  12
        2  5  14
        3  7  16
        >>> values_df = cudf.DataFrame({'a': [0, 2, 5, 6],
        ... 'b': [10, 11, 13, 15]})
        >>> values_df
           a   b
        0  0  10
        1  2  17
        2  5  13
        3  6  15
        >>> df.searchsorted(values_df, ascending=False)
        array([4, 4, 4, 0], dtype=int32)
        """
        # Call libcudf++ search_sorted primitive
        from cudf.utils.dtypes import is_scalar

        scalar_flag = None
        if is_scalar(values):
            scalar_flag = True

        if not isinstance(values, Frame):
            values = as_column(values)
            if values.dtype != self.dtype:
                self = self.astype(values.dtype)
            values = values.as_frame()
        outcol = libcudf.search.search_sorted(
            self, values, side, ascending=ascending, na_position=na_position
        )

        # Retrun result as cupy array if the values is non-scalar
        # If values is scalar, result is expected to be scalar.
        result = cupy.asarray(outcol.data_array_view)
        if scalar_flag:
            return result[0].item()
        else:
            return result

    def _get_sorted_inds(self, ascending=True, na_position="last"):
        """
        Sort by the values.

        Parameters
        ----------
        ascending : bool or list of bool, default True
            If True, sort values in ascending order, otherwise descending.
        na_position : {‘first’ or ‘last’}, default ‘last’
            Argument ‘first’ puts NaNs at the beginning, ‘last’ puts NaNs
            at the end.
        Returns
        -------
        out_column_inds : cuDF Column of indices sorted based on input

        Difference from pandas:
        * Support axis='index' only.
        * Not supporting: inplace, kind
        * Ascending can be a list of bools to control per column
        """

        # This needs to be updated to handle list of bools for ascending
        if ascending is True:
            if na_position == "last":
                na_position = 0
            elif na_position == "first":
                na_position = 1
        elif ascending is False:
            if na_position == "last":
                na_position = 1
            elif na_position == "first":
                na_position = 0
        else:
            warnings.warn(
                "When using a sequence of booleans for `ascending`, "
                "`na_position` flag is not yet supported and defaults to "
                "treating nulls as greater than all numbers"
            )
            na_position = 0

        # If given a scalar need to construct a sequence of length # of columns
        if np.isscalar(ascending):
            ascending = [ascending] * self._num_columns

        return libcudf.sort.order_by(self, ascending, na_position)

    def sin(self):
        """
        Get Trigonometric sine, element-wise.

        Returns
        -------
        DataFrame/Series/Index
            Result of the trigonometric operation.

        Examples
        --------
        >>> import cudf
        >>> ser = cudf.Series([0.0, 0.32434, 0.5, 45, 90, 180, 360])
        >>> ser
        0      0.00000
        1      0.32434
        2      0.50000
        3     45.00000
        4     90.00000
        5    180.00000
        6    360.00000
        dtype: float64
        >>> ser.sin()
        0    0.000000
        1    0.318683
        2    0.479426
        3    0.850904
        4    0.893997
        5   -0.801153
        6    0.958916
        dtype: float64

        `sin` operation on DataFrame:

        >>> df = cudf.DataFrame({'first': [0.0, 5, 10, 15],
        ...                      'second': [100.0, 360, 720, 300]})
        >>> df
           first  second
        0    0.0   100.0
        1    5.0   360.0
        2   10.0   720.0
        3   15.0   300.0
        >>> df.sin()
              first    second
        0  0.000000 -0.506366
        1 -0.958924  0.958916
        2 -0.544021 -0.544072
        3  0.650288 -0.999756

        `sin` operation on Index:

        >>> index = cudf.Index([-0.4, 100, -180, 90])
        >>> index
        Float64Index([-0.4, 100.0, -180.0, 90.0], dtype='float64')
        >>> index.sin()
        Float64Index([-0.3894183423086505, -0.5063656411097588,
                    0.8011526357338306, 0.8939966636005579],
                    dtype='float64')
        """
        return self._unaryop("sin")

    def cos(self):
        """
        Get Trigonometric cosine, element-wise.

        Returns
        -------
        DataFrame/Series/Index
            Result of the trigonometric operation.

        Examples
        --------
        >>> import cudf
        >>> ser = cudf.Series([0.0, 0.32434, 0.5, 45, 90, 180, 360])
        >>> ser
        0      0.00000
        1      0.32434
        2      0.50000
        3     45.00000
        4     90.00000
        5    180.00000
        6    360.00000
        dtype: float64
        >>> ser.cos()
        0    1.000000
        1    0.947861
        2    0.877583
        3    0.525322
        4   -0.448074
        5   -0.598460
        6   -0.283691
        dtype: float64

        `cos` operation on DataFrame:

        >>> df = cudf.DataFrame({'first': [0.0, 5, 10, 15],
        ...                      'second': [100.0, 360, 720, 300]})
        >>> df
           first  second
        0    0.0   100.0
        1    5.0   360.0
        2   10.0   720.0
        3   15.0   300.0
        >>> df.cos()
              first    second
        0  1.000000  0.862319
        1  0.283662 -0.283691
        2 -0.839072 -0.839039
        3 -0.759688 -0.022097

        `cos` operation on Index:

        >>> index = cudf.Index([-0.4, 100, -180, 90])
        >>> index
        Float64Index([-0.4, 100.0, -180.0, 90.0], dtype='float64')
        >>> index.cos()
        Float64Index([ 0.9210609940028851,  0.8623188722876839,
                    -0.5984600690578581, -0.4480736161291701],
                    dtype='float64')
        """
        return self._unaryop("cos")

    def tan(self):
        """
        Get Trigonometric tangent, element-wise.

        Returns
        -------
        DataFrame/Series/Index
            Result of the trigonometric operation.

        Examples
        --------
        >>> import cudf
        >>> ser = cudf.Series([0.0, 0.32434, 0.5, 45, 90, 180, 360])
        >>> ser
        0      0.00000
        1      0.32434
        2      0.50000
        3     45.00000
        4     90.00000
        5    180.00000
        6    360.00000
        dtype: float64
        >>> ser.tan()
        0    0.000000
        1    0.336213
        2    0.546302
        3    1.619775
        4   -1.995200
        5    1.338690
        6   -3.380140
        dtype: float64

        `tan` operation on DataFrame:

        >>> df = cudf.DataFrame({'first': [0.0, 5, 10, 15],
        ...                      'second': [100.0, 360, 720, 300]})
        >>> df
           first  second
        0    0.0   100.0
        1    5.0   360.0
        2   10.0   720.0
        3   15.0   300.0
        >>> df.tan()
              first     second
        0  0.000000  -0.587214
        1 -3.380515  -3.380140
        2  0.648361   0.648446
        3 -0.855993  45.244742

        `tan` operation on Index:

        >>> index = cudf.Index([-0.4, 100, -180, 90])
        >>> index
        Float64Index([-0.4, 100.0, -180.0, 90.0], dtype='float64')
        >>> index.tan()
        Float64Index([-0.4227932187381618,  -0.587213915156929,
                    -1.3386902103511544, -1.995200412208242],
                    dtype='float64')
        """
        return self._unaryop("tan")

    def asin(self):
        """
        Get Trigonometric inverse sine, element-wise.

        The inverse of sine so that, if y = x.sin(), then x = y.asin()

        Returns
        -------
        DataFrame/Series/Index
            Result of the trigonometric operation.

        Examples
        --------
        >>> import cudf
        >>> ser = cudf.Series([-1, 0, 1, 0.32434, 0.5])
        >>> ser.asin()
        0   -1.570796
        1    0.000000
        2    1.570796
        3    0.330314
        4    0.523599
        dtype: float64

        `asin` operation on DataFrame:

        >>> df = cudf.DataFrame({'first': [-1, 0, 0.5],
        ...                      'second': [0.234, 0.3, 0.1]})
        >>> df
           first  second
        0   -1.0   0.234
        1    0.0   0.300
        2    0.5   0.100
        >>> df.asin()
              first    second
        0 -1.570796  0.236190
        1  0.000000  0.304693
        2  0.523599  0.100167

        `asin` operation on Index:

        >>> index = cudf.Index([-1, 0.4, 1, 0.3])
        >>> index
        Float64Index([-1.0, 0.4, 1.0, 0.3], dtype='float64')
        >>> index.asin()
        Float64Index([-1.5707963267948966, 0.41151684606748806,
                    1.5707963267948966, 0.3046926540153975],
                    dtype='float64')
        """
        return self._unaryop("asin")

    def acos(self):
        """
        Get Trigonometric inverse cosine, element-wise.

        The inverse of cos so that, if y = x.cos(), then x = y.acos()

        Returns
        -------
        DataFrame/Series/Index
            Result of the trigonometric operation.

        Examples
        --------
        >>> import cudf
        >>> ser = cudf.Series([-1, 0, 1, 0.32434, 0.5])
        >>> ser.acos()
        0    3.141593
        1    1.570796
        2    0.000000
        3    1.240482
        4    1.047198
        dtype: float64

        `acos` operation on DataFrame:

        >>> df = cudf.DataFrame({'first': [-1, 0, 0.5],
        ...                      'second': [0.234, 0.3, 0.1]})
        >>> df
           first  second
        0   -1.0   0.234
        1    0.0   0.300
        2    0.5   0.100
        >>> df.acos()
              first    second
        0  3.141593  1.334606
        1  1.570796  1.266104
        2  1.047198  1.470629

        `acos` operation on Index:

        >>> index = cudf.Index([-1, 0.4, 1, 0, 0.3])
        >>> index
        Float64Index([-1.0, 0.4, 1.0, 0.0, 0.3], dtype='float64')
        >>> index.acos()
        Float64Index([ 3.141592653589793, 1.1592794807274085, 0.0,
                    1.5707963267948966,  1.266103672779499],
                    dtype='float64')
        """
<<<<<<< HEAD
        #print(dir(self))
        
        data = self._unaryop("acos")
        newdata = data.to_pandas()
        data_columns = newdata.where(0 > newdata, np.nan)
        finaldata = zip(self._column_names, data_columns)
        return Frame(finaldata, self.index)
=======
        result = self.copy(deep=False)
        for col in result._data:
            min_float_dtype = cudf.utils.dtypes.get_min_float_dtype(
                result._data[col]
            )
            result._data[col] = result._data[col].astype(min_float_dtype)
        result = result._unaryop("acos")
        result = result.mask((result < 0) | (result > np.pi + 1))
        return result
>>>>>>> 0bbb1c6d

    def atan(self):
        """
        Get Trigonometric inverse tangent, element-wise.

        The inverse of tan so that, if y = x.tan(), then x = y.atan()

        Returns
        -------
        DataFrame/Series/Index
            Result of the trigonometric operation.

        Examples
        --------
        >>> import cudf
        >>> ser = cudf.Series([-1, 0, 1, 0.32434, 0.5, -10])
        >>> ser
        0    -1.00000
        1     0.00000
        2     1.00000
        3     0.32434
        4     0.50000
        5   -10.00000
        dtype: float64
        >>> ser.atan()
        0   -0.785398
        1    0.000000
        2    0.785398
        3    0.313635
        4    0.463648
        5   -1.471128
        dtype: float64

        `atan` operation on DataFrame:

        >>> df = cudf.DataFrame({'first': [-1, -10, 0.5],
        ...                      'second': [0.234, 0.3, 10]})
        >>> df
           first  second
        0   -1.0   0.234
        1  -10.0   0.300
        2    0.5  10.000
        >>> df.atan()
              first    second
        0 -0.785398  0.229864
        1 -1.471128  0.291457
        2  0.463648  1.471128

        `atan` operation on Index:

        >>> index = cudf.Index([-1, 0.4, 1, 0, 0.3])
        >>> index
        Float64Index([-1.0, 0.4, 1.0, 0.0, 0.3], dtype='float64')
        >>> index.atan()
        Float64Index([-0.7853981633974483,  0.3805063771123649,
                                    0.7853981633974483, 0.0,
                                    0.2914567944778671],
                    dtype='float64')
        """
        return self._unaryop("atan")

    def exp(self):
        """
        Get the exponential of all elements, element-wise.

        Exponential is the inverse of the log function,
        so that x.exp().log() = x

        Returns
        -------
        DataFrame/Series/Index
            Result of the element-wise exponential.

        Examples
        --------
        >>> import cudf
        >>> ser = cudf.Series([-1, 0, 1, 0.32434, 0.5, -10, 100])
        >>> ser
        0     -1.00000
        1      0.00000
        2      1.00000
        3      0.32434
        4      0.50000
        5    -10.00000
        6    100.00000
        dtype: float64
        >>> ser.exp()
        0    3.678794e-01
        1    1.000000e+00
        2    2.718282e+00
        3    1.383117e+00
        4    1.648721e+00
        5    4.539993e-05
        6    2.688117e+43
        dtype: float64

        `exp` operation on DataFrame:

        >>> df = cudf.DataFrame({'first': [-1, -10, 0.5],
        ...                      'second': [0.234, 0.3, 10]})
        >>> df
           first  second
        0   -1.0   0.234
        1  -10.0   0.300
        2    0.5  10.000
        >>> df.exp()
              first        second
        0  0.367879      1.263644
        1  0.000045      1.349859
        2  1.648721  22026.465795

        `exp` operation on Index:

        >>> index = cudf.Index([-1, 0.4, 1, 0, 0.3])
        >>> index
        Float64Index([-1.0, 0.4, 1.0, 0.0, 0.3], dtype='float64')
        >>> index.exp()
        Float64Index([0.36787944117144233,  1.4918246976412703,
                      2.718281828459045, 1.0,  1.3498588075760032],
                    dtype='float64')
        """
        return self._unaryop("exp")

    def log(self):
        """
        Get the natural logarithm of all elements, element-wise.

        Natural logarithm is the inverse of the exp function,
        so that x.log().exp() = x

        Returns
        -------
        DataFrame/Series/Index
            Result of the element-wise natural logarithm.

        Examples
        --------
        >>> import cudf
        >>> ser = cudf.Series([-1, 0, 1, 0.32434, 0.5, -10, 100])
        >>> ser
        0     -1.00000
        1      0.00000
        2      1.00000
        3      0.32434
        4      0.50000
        5    -10.00000
        6    100.00000
        dtype: float64
        >>> ser.log()
        0         NaN
        1        -inf
        2    0.000000
        3   -1.125963
        4   -0.693147
        5         NaN
        6    4.605170
        dtype: float64

        `log` operation on DataFrame:

        >>> df = cudf.DataFrame({'first': [-1, -10, 0.5],
        ...                      'second': [0.234, 0.3, 10]})
        >>> df
           first  second
        0   -1.0   0.234
        1  -10.0   0.300
        2    0.5  10.000
        >>> df.log()
              first    second
        0       NaN -1.452434
        1       NaN -1.203973
        2 -0.693147  2.302585

        `log` operation on Index:

        >>> index = cudf.Index([10, 11, 500.0])
        >>> index
        Float64Index([10.0, 11.0, 500.0], dtype='float64')
        >>> index.log()
        Float64Index([2.302585092994046, 2.3978952727983707,
                    6.214608098422191], dtype='float64')
        """
        return self._unaryop("log")

    def sqrt(self):
        """
        Get the non-negative square-root of all elements, element-wise.

        Returns
        -------
        DataFrame/Series/Index
            Result of the non-negative
            square-root of each element.

        Examples
        --------
        >>> import cudf
        >>> import cudf
        >>> ser = cudf.Series([10, 25, 81, 1.0, 100])
        >>> ser
        0     10.0
        1     25.0
        2     81.0
        3      1.0
        4    100.0
        dtype: float64
        >>> ser.sqrt()
        0     3.162278
        1     5.000000
        2     9.000000
        3     1.000000
        4    10.000000
        dtype: float64

        `sqrt` operation on DataFrame:

        >>> df = cudf.DataFrame({'first': [-10.0, 100, 625],
        ...                      'second': [1, 2, 0.4]})
        >>> df
           first  second
        0  -10.0     1.0
        1  100.0     2.0
        2  625.0     0.4
        >>> df.sqrt()
           first    second
        0    NaN  1.000000
        1   10.0  1.414214
        2   25.0  0.632456

        `sqrt` operation on Index:

        >>> index = cudf.Index([-10.0, 100, 625])
        >>> index
        Float64Index([-10.0, 100.0, 625.0], dtype='float64')
        >>> index.sqrt()
        Float64Index([nan, 10.0, 25.0], dtype='float64')
        """
        return self._unaryop("sqrt")

    @staticmethod
    def _validate_merge_cfg(
        lhs,
        rhs,
        left_on,
        right_on,
        on,
        how,
        left_index=False,
        right_index=False,
        lsuffix=None,
        rsuffix=None,
    ):
        """
        Error for various combinations of merge input parameters
        """
        len_left_on = len(left_on) if left_on is not None else 0
        len_right_on = len(right_on) if right_on is not None else 0

        # must actually support the requested merge type
        if how not in ["left", "inner", "outer", "leftanti", "leftsemi"]:
            raise NotImplementedError(
                "{!r} merge not supported yet".format(how)
            )

        # Passing 'on' with 'left_on' or 'right_on' is potentially ambiguous
        if on:
            if left_on or right_on:
                raise ValueError(
                    'Can only pass argument "on" OR "left_on" '
                    'and "right_on", not a combination of both.'
                )

        # Require same total number of columns to join on in both operands
        if not (len_left_on + left_index * len(lhs.index.names)) == (
            len_right_on + right_index * len(rhs.index.names)
        ):
            raise ValueError(
                "Merge operands must have same number of join key columns"
            )

        # If nothing specified, must have common cols to use implicitly
        same_named_columns = set(lhs._data.keys()) & set(rhs._data.keys())
        if not (left_index or right_index):
            if not (left_on or right_on):
                if len(same_named_columns) == 0:
                    raise ValueError("No common columns to perform merge on")

        for name in same_named_columns:
            if not (
                name in left_on
                and name in right_on
                and (left_on.index(name) == right_on.index(name))
            ):
                if not (lsuffix or rsuffix):
                    raise ValueError(
                        "there are overlapping columns but "
                        "lsuffix and rsuffix are not defined"
                    )

        if on:
            on_keys = [on] if not isinstance(on, list) else on
            for key in on_keys:
                if not (key in lhs._data.keys() and key in rhs._data.keys()):
                    raise KeyError("Key {} not in both operands".format(on))
        else:
            for key in left_on:
                if key not in lhs._data.keys():
                    raise KeyError('Key "{}" not in left operand'.format(key))
            for key in right_on:
                if key not in rhs._data.keys():
                    raise KeyError('Key "{}" not in right operand'.format(key))

    def _merge(
        self,
        right,
        on=None,
        left_on=None,
        right_on=None,
        left_index=False,
        right_index=False,
        how="inner",
        sort=False,
        lsuffix=None,
        rsuffix=None,
        method="hash",
        indicator=False,
        suffixes=("_x", "_y"),
    ):
        # Merge doesn't support right, so just swap
        if how == "right":
            return right._merge(
                self,
                on=on,
                left_on=right_on,
                right_on=left_on,
                left_index=right_index,
                right_index=left_index,
                how="left",
                sort=sort,
                lsuffix=rsuffix,
                rsuffix=lsuffix,
                method=method,
                indicator=indicator,
                suffixes=suffixes,
            )

        lhs = self
        rhs = right

        from cudf.core.join import Merge

        mergeop = Merge(
            lhs,
            rhs,
            on,
            left_on,
            right_on,
            left_index,
            right_index,
            how,
            sort,
            lsuffix,
            rsuffix,
            method,
            indicator,
            suffixes,
        )
        to_return = mergeop.perform_merge()

        # If sort=True, Pandas would sort on the key columns in the
        # same order as given in 'on'. If the indices are used as
        # keys, the index will be sorted. If one index is specified,
        # the key column on the other side will be used to sort.
        # If no index is specified, return a new RangeIndex
        if sort:
            to_sort = cudf.DataFrame()
            if left_index and right_index:
                by = list(to_return._index._data.columns)
                if left_on and right_on:
                    by.extend(to_return[mergeop.left_on]._data.columns)
            elif left_index:
                by = list(to_return[mergeop.right_on]._data.columns)
            elif right_index:
                by = list(to_return[mergeop.left_on]._data.columns)
            else:
                # left_on == right_on, or different names but same columns
                # in both cases we can sort by either
                by = [to_return._data[name] for name in mergeop.left_on]
            for i, col in enumerate(by):
                to_sort[i] = col
            inds = to_sort.argsort()
            if isinstance(to_return, cudf.Index):
                to_return = to_return.take(inds)
            else:
                to_return = to_return.take(
                    inds, keep_index=(left_index or right_index)
                )
            return to_return
        else:
            return to_return

    def _is_sorted(self, ascending=None, null_position=None):
        """
        Returns a boolean indicating whether the data of the Frame are sorted
        based on the parameters given. Does not account for the index.

        Parameters
        ----------
        self : Frame
            Frame whose columns are to be checked for sort order
        ascending : None or list-like of booleans
            None or list-like of boolean values indicating expected sort order
            of each column. If list-like, size of list-like must be
            len(columns). If None, all columns expected sort order is set to
            ascending. False (0) - ascending, True (1) - descending.
        null_position : None or list-like of booleans
            None or list-like of boolean values indicating desired order of
            nulls compared to other elements. If list-like, size of list-like
            must be len(columns). If None, null order is set to before. False
            (0) - before, True (1) - after.

        Returns
        -------
        returns : boolean
            Returns True, if sorted as expected by ``ascending`` and
            ``null_position``, False otherwise.
        """
        return libcudf.sort.is_sorted(
            self, ascending=ascending, null_position=null_position
        )

    def _split(self, splits, keep_index=True):
        result = libcudf.copying.table_split(
            self, splits, keep_index=keep_index
        )
        result = [self.__class__._from_table(tbl) for tbl in result]
        return result

    def _encode(self):
        keys, indices = libcudf.transform.table_encode(self)
        keys = self.__class__._from_table(keys)
        return keys, indices


def _get_replacement_values(to_replace, replacement, col_name, column):

    all_nan = False
    if (
        is_dict_like(to_replace)
        and not isinstance(to_replace, cudf.Series)
        and replacement is None
    ):
        replacement = list(to_replace.values())
        to_replace = list(to_replace.keys())
    elif not is_scalar(to_replace):
        if is_scalar(replacement):
            all_nan = replacement is None
            if all_nan:
                replacement = [replacement] * len(to_replace)
            # Do not broadcast numeric dtypes
            elif pd.api.types.is_numeric_dtype(column.dtype):
                if len(to_replace) > 0:
                    replacement = [replacement]
                else:
                    # If to_replace is empty, replacement has to be empty.
                    replacement = []
            else:
                replacement = utils.scalar_broadcast_to(
                    replacement,
                    (len(to_replace),),
                    np.dtype(type(replacement)),
                )
        else:
            # If both are non-scalar
            if len(to_replace) != len(replacement):
                raise ValueError(
                    "Replacement lists must be "
                    "of same length."
                    "Expected {}, got {}.".format(
                        len(to_replace), len(replacement)
                    )
                )
    else:
        if not is_scalar(replacement):
            raise TypeError(
                "Incompatible types '{}' and '{}' "
                "for *to_replace* and *replacement*.".format(
                    type(to_replace).__name__, type(replacement).__name__
                )
            )
        to_replace = [to_replace]
        replacement = [replacement]

    if is_dict_like(to_replace) and is_dict_like(replacement):
        replacement = replacement[col_name]
        to_replace = to_replace[col_name]

        if is_scalar(replacement):
            replacement = [replacement]
        if is_scalar(to_replace):
            to_replace = [to_replace]

    if isinstance(replacement, list):
        all_nan = replacement.count(None) == len(replacement)
    return all_nan, replacement, to_replace


# If the dictionary array is a string array and of length `0`
# it should be a null array
def _get_dictionary_array(array):
    if isinstance(array, pa.StringArray) and len(array) == 0:
        return pa.array([], type=pa.null())
    else:
        return array<|MERGE_RESOLUTION|>--- conflicted
+++ resolved
@@ -2775,15 +2775,6 @@
                     1.5707963267948966,  1.266103672779499],
                     dtype='float64')
         """
-<<<<<<< HEAD
-        #print(dir(self))
-        
-        data = self._unaryop("acos")
-        newdata = data.to_pandas()
-        data_columns = newdata.where(0 > newdata, np.nan)
-        finaldata = zip(self._column_names, data_columns)
-        return Frame(finaldata, self.index)
-=======
         result = self.copy(deep=False)
         for col in result._data:
             min_float_dtype = cudf.utils.dtypes.get_min_float_dtype(
@@ -2793,7 +2784,6 @@
         result = result._unaryop("acos")
         result = result.mask((result < 0) | (result > np.pi + 1))
         return result
->>>>>>> 0bbb1c6d
 
     def atan(self):
         """
