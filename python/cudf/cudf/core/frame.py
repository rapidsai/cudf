--- conflicted
+++ resolved
@@ -684,16 +684,13 @@
             matrix[:, i] = get_column_values_na(col)
         return matrix
 
-<<<<<<< HEAD
-    @annotate("FRAME_TO_CUPY", color="green", domain="cudf_python")
-=======
     # TODO: As of now, calling cupy.asarray is _much_ faster than calling
     # to_cupy. We should investigate the reasons why and whether we can provide
     # a more efficient method here by exploiting __cuda_array_interface__. In
     # particular, we need to benchmark how much of the overhead is coming from
     # (potentially unavoidable) local copies in to_cupy and how much comes from
     # inefficiencies in the implementation.
->>>>>>> 3fe168df
+    @annotate("FRAME_TO_CUPY", color="green", domain="cudf_python")
     def to_cupy(
         self,
         dtype: Union[Dtype, None] = None,
