--- conflicted
+++ resolved
@@ -169,19 +169,15 @@
         column_names: List[str],
         index_names: Optional[List[str]] = None,
     ):
-<<<<<<< HEAD
         """Construct a `Frame` from a list of columns with metadata from self.
 
         If `index_names` is set, the first `len(index_names)` columns are
         used to construct the index of the frame.
         """
-        col = self.__class__._from_columns(columns, column_names, index_names)
-        col._copy_type_metadata(self, include_index=bool(index_names))
-        return col
-=======
-        frame = self.__class__._from_columns(columns, column_names, index_names)
+        frame = self.__class__._from_columns(
+            columns, column_names, index_names
+        )
         return frame._copy_type_metadata(self, include_index=bool(index_names))
->>>>>>> 8921ad8a
 
     def _mimic_inplace(
         self: T, result: Frame, inplace: bool = False
