--- conflicted
+++ resolved
@@ -3259,18 +3259,10 @@
         return [self.__class__._from_data(*result) for result in results]
 
     def _encode(self):
-<<<<<<< HEAD
         data, index, indices = libcudf.transform.table_encode(self)
+        for name, col in data.items():
+            data[name] = col._with_type_metadata(self._data[name].dtype)
         keys = self.__class__._from_data(data, index)
-=======
-        keys, indices = libcudf.transform.table_encode(self)
-        keys = self.__class__._from_table(keys)
-        for col in keys._data:
-            keys._data[col] = keys._data[col]._with_type_metadata(
-                self._data[col].dtype
-            )
-
->>>>>>> b5c4052a
         return keys, indices
 
     def _reindex(
