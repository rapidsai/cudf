--- conflicted
+++ resolved
@@ -573,9 +573,6 @@
         else:
             return self._index.equals(other._index)
 
-<<<<<<< HEAD
-    def _get_columns_by_label(self, labels, downcast=False):
-=======
     def _explode(self, explode_column: Any, ignore_index: bool):
         """Helper function for `explode` in `Series` and `Dataframe`, explodes
         a specified nested column. Other columns' corresponding rows are
@@ -598,8 +595,7 @@
             res.index.names = self._index.names
         return res
 
-    def _get_columns_by_label(self, labels, downcast):
->>>>>>> c21bd0e5
+    def _get_columns_by_label(self, labels, downcast=False):
         """
         Returns columns of the Frame specified by `labels`
 
