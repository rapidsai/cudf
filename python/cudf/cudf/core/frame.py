# Copyright (c) 2020-2021, NVIDIA CORPORATION.

from __future__ import annotations

import copy
import pickle
import warnings
from collections import abc
from typing import (
    Any,
    Callable,
    Dict,
    List,
    MutableMapping,
    Optional,
    Tuple,
    TypeVar,
    Union,
    cast,
)

import cupy
import numpy as np
import pandas as pd
import pyarrow as pa
from nvtx import annotate

import cudf
from cudf import _lib as libcudf
from cudf._typing import ColumnLike, DataFrameOrSeries, Dtype
from cudf.api.types import (
    _is_non_decimal_numeric_dtype,
    is_decimal_dtype,
    is_dict_like,
    is_scalar,
    issubdtype,
)
from cudf.core.column import (
    ColumnBase,
    as_column,
    build_categorical_column,
    column_empty,
    deserialize_columns,
    serialize_columns,
)
from cudf.core.column_accessor import ColumnAccessor
from cudf.core.join import Merge, MergeSemi
from cudf.core.udf.pipeline import compile_or_get, supported_cols_from_frame
from cudf.core.window import Rolling
from cudf.utils import ioutils
from cudf.utils.docutils import copy_docstring
from cudf.utils.dtypes import find_common_type, is_column_like

T = TypeVar("T", bound="Frame")


class Frame:
    """A collection of Column objects with an optional index.

    Parameters
    ----------
    data : dict
        An dict mapping column names to Columns
    index : Table
        A Frame representing the (optional) index columns.
    """

    _data: "ColumnAccessor"
    # TODO: Once all dependence on Frame having an index is removed, this
    # attribute should be moved to IndexedFrame.
    _index: Optional[cudf.core.index.BaseIndex]
    _names: Optional[List]

    def __init__(self, data=None, index=None):
        if data is None:
            data = {}
        self._data = cudf.core.column_accessor.ColumnAccessor(data)
        self._index = index

    @property
    def _num_columns(self) -> int:
        return len(self._data)

    @property
    def _num_rows(self) -> int:
        if self._index is not None:
            return len(self._index)
        if len(self._data) == 0:
            return 0
        return len(self._data.columns[0])

    @property
    def _column_names(self) -> List[Any]:  # TODO: List[str]?
        return self._data.names

    @property
    def _index_names(self) -> List[Any]:  # TODO: List[str]?
        # TODO: Temporarily suppressing mypy warnings to avoid introducing bugs
        # by returning an empty list where one is not expected.
        return (
            None  # type: ignore
            if self._index is None
            else self._index._data.names
        )

    @property
    def _columns(self) -> List[Any]:  # TODO: List[Column]?
        return self._data.columns

    def serialize(self):
        header = {
            "type-serialized": pickle.dumps(type(self)),
            "column_names": pickle.dumps(tuple(self._data.names)),
        }
        header["columns"], frames = serialize_columns(self._columns)
        return header, frames

    @classmethod
    def deserialize(cls, header, frames):
        cls_deserialize = pickle.loads(header["type-serialized"])
        column_names = pickle.loads(header["column_names"])
        columns = deserialize_columns(header["columns"], frames)
        return cls_deserialize._from_data(dict(zip(column_names, columns)))

    @classmethod
    def _from_data(
        cls,
        data: MutableMapping,
        index: Optional[cudf.core.index.BaseIndex] = None,
    ):
        obj = cls.__new__(cls)
        Frame.__init__(obj, data, index)
        return obj

    @classmethod
    def _from_columns(
        cls,
        columns: List[ColumnBase],
        column_names: List[str],
        index_names: Optional[List[str]] = None,
    ):
        """Construct a `Frame` object from a list of columns.

        If `index_names` is set, the first `len(index_names)` columns are
        used to construct the index of the frame.
        """
        index = None
        n_index_columns = 0
        if index_names is not None:
            n_index_columns = len(index_names)
            index = cudf.core.index._index_from_columns(
                columns[:n_index_columns]
            )
            if isinstance(index, cudf.MultiIndex):
                index.names = index_names
            else:
                index.name = index_names[0]

        data = {
            name: columns[i + n_index_columns]
            for i, name in enumerate(column_names)
        }

        return cls._from_data(data, index)

    def _from_columns_like_self(
        self,
        columns: List[ColumnBase],
        column_names: List[str],
        index_names: Optional[List[str]] = None,
    ):
        col = self.__class__._from_columns(columns, column_names, index_names)
        col._copy_type_metadata(self, include_index=bool(index_names))
        return col

    def _mimic_inplace(
        self: T, result: Frame, inplace: bool = False
    ) -> Optional[Frame]:
        if inplace:
            for col in self._data:
                if col in result._data:
                    self._data[col]._mimic_inplace(
                        result._data[col], inplace=True
                    )
            self._data = result._data
            self._index = result._index
            return None
        else:
            return result

    @property
    def size(self):
        """
        Return the number of elements in the underlying data.

        Returns
        -------
        size : Size of the DataFrame / Index / Series / MultiIndex

        Examples
        --------
        Size of an empty dataframe is 0.

        >>> import cudf
        >>> df = cudf.DataFrame()
        >>> df
        Empty DataFrame
        Columns: []
        Index: []
        >>> df.size
        0
        >>> df = cudf.DataFrame(index=[1, 2, 3])
        >>> df
        Empty DataFrame
        Columns: []
        Index: [1, 2, 3]
        >>> df.size
        0

        DataFrame with values

        >>> df = cudf.DataFrame({'a': [10, 11, 12],
        ...         'b': ['hello', 'rapids', 'ai']})
        >>> df
            a       b
        0  10   hello
        1  11  rapids
        2  12      ai
        >>> df.size
        6
        >>> df.index
        RangeIndex(start=0, stop=3)
        >>> df.index.size
        3

        Size of an Index

        >>> index = cudf.Index([])
        >>> index
        Float64Index([], dtype='float64')
        >>> index.size
        0
        >>> index = cudf.Index([1, 2, 3, 10])
        >>> index
        Int64Index([1, 2, 3, 10], dtype='int64')
        >>> index.size
        4

        Size of a MultiIndex

        >>> midx = cudf.MultiIndex(
        ...                 levels=[["a", "b", "c", None], ["1", None, "5"]],
        ...                 codes=[[0, 0, 1, 2, 3], [0, 2, 1, 1, 0]],
        ...                 names=["x", "y"],
        ...             )
        >>> midx
        MultiIndex([( 'a',  '1'),
                    ( 'a',  '5'),
                    ( 'b', <NA>),
                    ( 'c', <NA>),
                    (<NA>,  '1')],
                   names=['x', 'y'])
        >>> midx.size
        5
        """
        return self._num_columns * self._num_rows

    @property
    def shape(self):
        """Returns a tuple representing the dimensionality of the DataFrame."""
        return self._num_rows, self._num_columns

    @property
    def empty(self):
        """
        Indicator whether DataFrame or Series is empty.

        True if DataFrame/Series is entirely empty (no items),
        meaning any of the axes are of length 0.

        Returns
        -------
        out : bool
            If DataFrame/Series is empty, return True, if not return False.

        Notes
        -----
        If DataFrame/Series contains only `null` values, it is still not
        considered empty. See the example below.

        Examples
        --------
        >>> import cudf
        >>> df = cudf.DataFrame({'A' : []})
        >>> df
        Empty DataFrame
        Columns: [A]
        Index: []
        >>> df.empty
        True

        If we only have `null` values in our DataFrame, it is
        not considered empty! We will need to drop
        the `null`'s to make the DataFrame empty:

        >>> df = cudf.DataFrame({'A' : [None, None]})
        >>> df
              A
        0  <NA>
        1  <NA>
        >>> df.empty
        False
        >>> df.dropna().empty
        True

        Non-empty and empty Series example:

        >>> s = cudf.Series([1, 2, None])
        >>> s
        0       1
        1       2
        2    <NA>
        dtype: int64
        >>> s.empty
        False
        >>> s = cudf.Series([])
        >>> s
        Series([], dtype: float64)
        >>> s.empty
        True
        """
        return self.size == 0

    def __len__(self):
        return self._num_rows

    def copy(self: T, deep: bool = True) -> T:
        """
        Make a copy of this object's indices and data.

        When ``deep=True`` (default), a new object will be created with a
        copy of the calling object's data and indices. Modifications to
        the data or indices of the copy will not be reflected in the
        original object (see notes below).
        When ``deep=False``, a new object will be created without copying
        the calling object's data or index (only references to the data
        and index are copied). Any changes to the data of the original
        will be reflected in the shallow copy (and vice versa).

        Parameters
        ----------
        deep : bool, default True
            Make a deep copy, including a copy of the data and the indices.
            With ``deep=False`` neither the indices nor the data are copied.

        Returns
        -------
        copy : Series or DataFrame
            Object type matches caller.

        Examples
        --------
        >>> s = cudf.Series([1, 2], index=["a", "b"])
        >>> s
        a    1
        b    2
        dtype: int64
        >>> s_copy = s.copy()
        >>> s_copy
        a    1
        b    2
        dtype: int64

        **Shallow copy versus default (deep) copy:**

        >>> s = cudf.Series([1, 2], index=["a", "b"])
        >>> deep = s.copy()
        >>> shallow = s.copy(deep=False)

        Shallow copy shares data and index with original.

        >>> s is shallow
        False
        >>> s._column is shallow._column and s.index is shallow.index
        True

        Deep copy has own copy of data and index.

        >>> s is deep
        False
        >>> s.values is deep.values or s.index is deep.index
        False

        Updates to the data shared by shallow copy and original is reflected
        in both; deep copy remains unchanged.

        >>> s['a'] = 3
        >>> shallow['b'] = 4
        >>> s
        a    3
        b    4
        dtype: int64
        >>> shallow
        a    3
        b    4
        dtype: int64
        >>> deep
        a    1
        b    2
        dtype: int64
        """
        new_frame = self.__class__.__new__(self.__class__)
        new_frame._data = self._data.copy(deep=deep)

        if self._index is not None:
            new_frame._index = self._index.copy(deep=deep)
        else:
            new_frame._index = None

        return new_frame

    def equals(self, other, **kwargs):
        """
        Test whether two objects contain the same elements.
        This function allows two Series or DataFrames to be compared against
        each other to see if they have the same shape and elements. NaNs in
        the same location are considered equal. The column headers do not
        need to have the same type.

        Parameters
        ----------
        other : Series or DataFrame
            The other Series or DataFrame to be compared with the first.

        Returns
        -------
        bool
            True if all elements are the same in both objects, False
            otherwise.

        Examples
        --------
        >>> import cudf

        Comparing Series with `equals`:

        >>> s = cudf.Series([1, 2, 3])
        >>> other = cudf.Series([1, 2, 3])
        >>> s.equals(other)
        True
        >>> different = cudf.Series([1.5, 2, 3])
        >>> s.equals(different)
        False

        Comparing DataFrames with `equals`:

        >>> df = cudf.DataFrame({1: [10], 2: [20]})
        >>> df
            1   2
        0  10  20
        >>> exactly_equal = cudf.DataFrame({1: [10], 2: [20]})
        >>> exactly_equal
            1   2
        0  10  20
        >>> df.equals(exactly_equal)
        True

        For two DataFrames to compare equal, the types of column
        values must be equal, but the types of column labels
        need not:

        >>> different_column_type = cudf.DataFrame({1.0: [10], 2.0: [20]})
        >>> different_column_type
           1.0  2.0
        0   10   20
        >>> df.equals(different_column_type)
        True
        """
        if self is other:
            return True

        check_types = kwargs.get("check_types", True)

        if check_types:
            if type(self) is not type(other):
                return False

        if other is None or len(self) != len(other):
            return False

        # check data:
        for self_col, other_col in zip(
            self._data.values(), other._data.values()
        ):
            if not self_col.equals(other_col, check_dtypes=check_types):
                return False

        # check index:
        if self._index is None:
            return other._index is None
        else:
            return self._index.equals(other._index)

    def _explode(self, explode_column: Any, ignore_index: bool):
        """Helper function for `explode` in `Series` and `Dataframe`, explodes
        a specified nested column. Other columns' corresponding rows are
        duplicated. If ignore_index is set, the original index is not exploded
        and will be replaced with a `RangeIndex`.
        """
        explode_column_num = self._column_names.index(explode_column)
        if not ignore_index and self._index is not None:
            explode_column_num += self._index.nlevels

        res = self.__class__._from_data(  # type: ignore
            *libcudf.lists.explode_outer(
                self, explode_column_num, ignore_index
            )
        )

        res._data.multiindex = self._data.multiindex
        res._data._level_names = self._data._level_names

        if not ignore_index and self._index is not None:
            res.index.names = self._index.names
        return res

    def _get_columns_by_label(self, labels, downcast=False):
        """
        Returns columns of the Frame specified by `labels`

        """
        return self._data.select_by_label(labels)

    def _get_columns_by_index(self, indices):
        """
        Returns columns of the Frame specified by `labels`

        """
        data = self._data.select_by_index(indices)
        return self.__class__(
            data, columns=data.to_pandas_index(), index=self.index
        )

<<<<<<< HEAD
    def _gather(
        self, gather_map, keep_index=True, nullify=False, check_bounds=True
    ):
        """Gather rows of frame specified by indices in `gather_map`.

        Skip bounds checking if check_bounds is False.
        Set rows to null for all out of bound indices if nullify is `True`.
        """
        # TODO: `keep_index` argument is to be removed.
        gather_map = cudf.core.column.as_column(gather_map)

        # TODO: For performance, the check and conversion of gather map should
        # be done by the caller. This check will be removed in future release.
        if not is_integer_dtype(gather_map.dtype):
            gather_map = gather_map.astype("int32")

        if not _gather_map_is_valid(
            gather_map, len(self), check_bounds, nullify
        ):
            raise IndexError("Gather map index is out of bounds.")

        return self._from_columns_like_self(
            libcudf.copying.gather(
                list(self._columns), gather_map, nullify=nullify,
            ),
            self._column_names,
        )

=======
>>>>>>> 8fd7dd26
    def _as_column(self):
        """
        _as_column : Converts a single columned Frame to Column
        """
        assert (
            self._num_columns == 1
            and self._index is None
            and self._column_names[0] is None
        ), """There should be only one data column,
            no index and None as the name to use this method"""

        return self._data[None].copy(deep=False)

    def _empty_like(self, keep_index=True):
        result = self.__class__._from_data(
            *libcudf.copying.table_empty_like(self, keep_index)
        )

        result._copy_type_metadata(self, include_index=keep_index)
        return result

    @property
    def values(self):
        """
        Return a CuPy representation of the DataFrame.

        Only the values in the DataFrame will be returned, the axes labels will
        be removed.

        Returns
        -------
        cupy.ndarray
            The values of the DataFrame.
        """
        return self.to_cupy()

    @property
    def values_host(self):
        """
        Return a NumPy representation of the data.

        Only the values in the DataFrame will be returned, the axes labels will
        be removed.

        Returns
        -------
        numpy.ndarray
            A host representation of the underlying data.
        """
        return self.to_numpy()

    def __array__(self, dtype=None):
        raise TypeError(
            "Implicit conversion to a host NumPy array via __array__ is not "
            "allowed, To explicitly construct a GPU matrix, consider using "
            ".to_cupy()\nTo explicitly construct a host matrix, consider "
            "using .to_numpy()."
        )

    def __arrow_array__(self, type=None):
        raise TypeError(
            "Implicit conversion to a host PyArrow object via __arrow_array__ "
            "is not allowed. Consider using .to_arrow()"
        )

    def _to_array(
        self,
        get_column_values: Callable,
        make_empty_matrix: Callable,
        dtype: Union[Dtype, None] = None,
        na_value=None,
    ) -> Union[cupy.ndarray, np.ndarray]:
        # Internal function to implement to_cupy and to_numpy, which are nearly
        # identical except for the attribute they access to generate values.

        def get_column_values_na(col):
            if na_value is not None:
                col = col.fillna(na_value)
            return get_column_values(col)

        # Early exit for an empty Frame.
        ncol = self._num_columns
        if ncol == 0:
            return make_empty_matrix(
                shape=(0, 0), dtype=np.dtype("float64"), order="F"
            )

        if dtype is None:
            dtype = find_common_type(
                [col.dtype for col in self._data.values()]
            )

        matrix = make_empty_matrix(
            shape=(len(self), ncol), dtype=dtype, order="F"
        )
        for i, col in enumerate(self._data.values()):
            # TODO: col.values may fail if there is nullable data or an
            # unsupported dtype. We may want to catch and provide a more
            # suitable error.
            matrix[:, i] = get_column_values_na(col)
        return matrix

    def to_cupy(
        self,
        dtype: Union[Dtype, None] = None,
        copy: bool = False,
        na_value=None,
    ) -> cupy.ndarray:
        """Convert the Frame to a CuPy array.

        Parameters
        ----------
        dtype : str or numpy.dtype, optional
            The dtype to pass to :meth:`numpy.asarray`.
        copy : bool, default False
            Whether to ensure that the returned value is not a view on
            another array. Note that ``copy=False`` does not *ensure* that
            ``to_cupy()`` is no-copy. Rather, ``copy=True`` ensure that
            a copy is made, even if not strictly necessary.
        na_value : Any, default None
            The value to use for missing values. The default value depends on
            dtype and the dtypes of the DataFrame columns.

        Returns
        -------
        cupy.ndarray
        """
        return self._to_array(
            (lambda col: col.values.copy())
            if copy
            else (lambda col: col.values),
            cupy.empty,
            dtype,
            na_value,
        )

    def to_numpy(
        self,
        dtype: Union[Dtype, None] = None,
        copy: bool = True,
        na_value=None,
    ) -> np.ndarray:
        """Convert the Frame to a NumPy array.

        Parameters
        ----------
        dtype : str or numpy.dtype, optional
            The dtype to pass to :meth:`numpy.asarray`.
        copy : bool, default True
            Whether to ensure that the returned value is not a view on
            another array. This parameter must be ``True`` since cuDF must copy
            device memory to host to provide a numpy array.
        na_value : Any, default None
            The value to use for missing values. The default value depends on
            dtype and the dtypes of the DataFrame columns.

        Returns
        -------
        numpy.ndarray
        """
        if not copy:
            raise ValueError(
                "copy=False is not supported because conversion to a numpy "
                "array always copies the data."
            )

        return self._to_array(
            (lambda col: col.values_host), np.empty, dtype, na_value
        )

    def clip(self, lower=None, upper=None, inplace=False, axis=1):
        """
        Trim values at input threshold(s).

        Assigns values outside boundary to boundary values.
        Thresholds can be singular values or array like,
        and in the latter case the clipping is performed
        element-wise in the specified axis. Currently only
        `axis=1` is supported.

        Parameters
        ----------
        lower : scalar or array_like, default None
            Minimum threshold value. All values below this
            threshold will be set to it. If it is None,
            there will be no clipping based on lower.
            In case of Series/Index, lower is expected to be
            a scalar or an array of size 1.
        upper : scalar or array_like, default None
            Maximum threshold value. All values below this
            threshold will be set to it. If it is None,
            there will be no clipping based on upper.
            In case of Series, upper is expected to be
            a scalar or an array of size 1.
        inplace : bool, default False

        Returns
        -------
        Clipped DataFrame/Series/Index/MultiIndex

        Examples
        --------
        >>> import cudf
        >>> df = cudf.DataFrame({"a":[1, 2, 3, 4], "b":['a', 'b', 'c', 'd']})
        >>> df.clip(lower=[2, 'b'], upper=[3, 'c'])
           a  b
        0  2  b
        1  2  b
        2  3  c
        3  3  c

        >>> df.clip(lower=None, upper=[3, 'c'])
           a  b
        0  1  a
        1  2  b
        2  3  c
        3  3  c

        >>> df.clip(lower=[2, 'b'], upper=None)
           a  b
        0  2  b
        1  2  b
        2  3  c
        3  4  d

        >>> df.clip(lower=2, upper=3, inplace=True)
        >>> df
           a  b
        0  2  2
        1  2  3
        2  3  3
        3  3  3

        >>> import cudf
        >>> sr = cudf.Series([1, 2, 3, 4])
        >>> sr.clip(lower=2, upper=3)
        0    2
        1    2
        2    3
        3    3
        dtype: int64

        >>> sr.clip(lower=None, upper=3)
        0    1
        1    2
        2    3
        3    3
        dtype: int64

        >>> sr.clip(lower=2, upper=None, inplace=True)
        >>> sr
        0    2
        1    2
        2    3
        3    4
        dtype: int64
        """

        if axis != 1:
            raise NotImplementedError("`axis is not yet supported in clip`")

        if lower is None and upper is None:
            return None if inplace is True else self.copy(deep=True)

        if is_scalar(lower):
            lower = np.full(self._num_columns, lower)
        if is_scalar(upper):
            upper = np.full(self._num_columns, upper)

        if len(lower) != len(upper):
            raise ValueError("Length of lower and upper should be equal")

        if len(lower) != self._num_columns:
            raise ValueError(
                """Length of lower/upper should be
                equal to number of columns in
                DataFrame/Series/Index/MultiIndex"""
            )

        output = self.copy(deep=False)
        if output.ndim == 1:
            # In case of series and Index,
            # swap lower and upper if lower > upper
            if (
                lower[0] is not None
                and upper[0] is not None
                and (lower[0] > upper[0])
            ):
                lower[0], upper[0] = upper[0], lower[0]

        for i, name in enumerate(self._data):
            output._data[name] = self._data[name].clip(lower[i], upper[i])

        output._copy_type_metadata(self, include_index=False)

        return self._mimic_inplace(output, inplace=inplace)

    def where(self, cond, other=None, inplace=False):
        """
        Replace values where the condition is False.

        Parameters
        ----------
        cond : bool Series/DataFrame, array-like
            Where cond is True, keep the original value.
            Where False, replace with corresponding value from other.
            Callables are not supported.
        other: scalar, list of scalars, Series/DataFrame
            Entries where cond is False are replaced with
            corresponding value from other. Callables are not
            supported. Default is None.

            DataFrame expects only Scalar or array like with scalars or
            dataframe with same dimension as self.

            Series expects only scalar or series like with same length
        inplace : bool, default False
            Whether to perform the operation in place on the data.

        Returns
        -------
        Same type as caller

        Examples
        --------
        >>> import cudf
        >>> df = cudf.DataFrame({"A":[1, 4, 5], "B":[3, 5, 8]})
        >>> df.where(df % 2 == 0, [-1, -1])
           A  B
        0 -1 -1
        1  4 -1
        2 -1  8

        >>> ser = cudf.Series([4, 3, 2, 1, 0])
        >>> ser.where(ser > 2, 10)
        0     4
        1     3
        2    10
        3    10
        4    10
        dtype: int64
        >>> ser.where(ser > 2)
        0       4
        1       3
        2    <NA>
        3    <NA>
        4    <NA>
        dtype: int64
        """
        import cudf.core._internals.where

        return cudf.core._internals.where.where(
            frame=self, cond=cond, other=other, inplace=inplace
        )

    def mask(self, cond, other=None, inplace=False):
        """
        Replace values where the condition is True.

        Parameters
        ----------
        cond : bool Series/DataFrame, array-like
            Where cond is False, keep the original value.
            Where True, replace with corresponding value from other.
            Callables are not supported.
        other: scalar, list of scalars, Series/DataFrame
            Entries where cond is True are replaced with
            corresponding value from other. Callables are not
            supported. Default is None.

            DataFrame expects only Scalar or array like with scalars or
            dataframe with same dimension as self.

            Series expects only scalar or series like with same length
        inplace : bool, default False
            Whether to perform the operation in place on the data.

        Returns
        -------
        Same type as caller

        Examples
        --------
        >>> import cudf
        >>> df = cudf.DataFrame({"A":[1, 4, 5], "B":[3, 5, 8]})
        >>> df.mask(df % 2 == 0, [-1, -1])
           A  B
        0  1  3
        1 -1  5
        2  5 -1

        >>> ser = cudf.Series([4, 3, 2, 1, 0])
        >>> ser.mask(ser > 2, 10)
        0    10
        1    10
        2     2
        3     1
        4     0
        dtype: int64
        >>> ser.mask(ser > 2)
        0    <NA>
        1    <NA>
        2       2
        3       1
        4       0
        dtype: int64
        """

        if not hasattr(cond, "__invert__"):
            # We Invert `cond` below and call `where`, so
            # making sure the object supports
            # `~`(inversion) operator or `__invert__` method
            cond = cupy.asarray(cond)

        return self.where(cond=~cond, other=other, inplace=inplace)

    def pipe(self, func, *args, **kwargs):
        """
        Apply ``func(self, *args, **kwargs)``.

        Parameters
        ----------
        func : function
            Function to apply to the Series/DataFrame/Index.
            ``args``, and ``kwargs`` are passed into ``func``.
            Alternatively a ``(callable, data_keyword)`` tuple where
            ``data_keyword`` is a string indicating the keyword of
            ``callable`` that expects the Series/DataFrame/Index.
        args : iterable, optional
            Positional arguments passed into ``func``.
        kwargs : mapping, optional
            A dictionary of keyword arguments passed into ``func``.

        Returns
        -------
        object : the return type of ``func``.

        Examples
        --------

        Use ``.pipe`` when chaining together functions that expect
        Series, DataFrames or GroupBy objects. Instead of writing

        >>> func(g(h(df), arg1=a), arg2=b, arg3=c)

        You can write

        >>> (df.pipe(h)
        ...    .pipe(g, arg1=a)
        ...    .pipe(func, arg2=b, arg3=c)
        ... )

        If you have a function that takes the data as (say) the second
        argument, pass a tuple indicating which keyword expects the
        data. For example, suppose ``f`` takes its data as ``arg2``:

        >>> (df.pipe(h)
        ...    .pipe(g, arg1=a)
        ...    .pipe((func, 'arg2'), arg1=a, arg3=c)
        ...  )
        """
        return cudf.core.common.pipe(self, func, *args, **kwargs)

    @annotate("SCATTER_BY_MAP", color="green", domain="cudf_python")
    def scatter_by_map(
        self, map_index, map_size=None, keep_index=True, **kwargs
    ):
        """Scatter to a list of dataframes.

        Uses map_index to determine the destination
        of each row of the original DataFrame.

        Parameters
        ----------
        map_index : Series, str or list-like
            Scatter assignment for each row
        map_size : int
            Length of output list. Must be >= uniques in map_index
        keep_index : bool
            Conserve original index values for each row

        Returns
        -------
        A list of cudf.DataFrame objects.
        """

        # map_index might be a column name or array,
        # make it a Column
        if isinstance(map_index, str):
            map_index = self._data[map_index]
        elif isinstance(map_index, cudf.Series):
            map_index = map_index._column
        else:
            map_index = as_column(map_index)

        # Convert float to integer
        if map_index.dtype.kind == "f":
            map_index = map_index.astype(np.int32)

        # Convert string or categorical to integer
        if isinstance(map_index, cudf.core.column.StringColumn):
            map_index = map_index.as_categorical_column(
                "category"
            ).as_numerical
            warnings.warn(
                "Using StringColumn for map_index in scatter_by_map. "
                "Use an integer array/column for better performance."
            )
        elif isinstance(map_index, cudf.core.column.CategoricalColumn):
            map_index = map_index.as_numerical
            warnings.warn(
                "Using CategoricalColumn for map_index in scatter_by_map. "
                "Use an integer array/column for better performance."
            )

        if kwargs.get("debug", False) == 1 and map_size is not None:
            count = map_index.distinct_count()
            if map_size < count:
                raise ValueError(
                    f"ERROR: map_size must be >= {count} (got {map_size})."
                )

        data, index, output_offsets = libcudf.partitioning.partition(
            self, map_index, map_size, keep_index
        )
        partitioned = self.__class__._from_data(data, index)

        # due to the split limitation mentioned
        # here: https://github.com/rapidsai/cudf/issues/4607
        # we need to remove first & last elements in offsets.
        # TODO: Remove this after the above issue is fixed.
        output_offsets = output_offsets[1:-1]

        result = partitioned._split(output_offsets, keep_index=keep_index)

        for frame in result:
            frame._copy_type_metadata(self, include_index=keep_index)

        if map_size:
            result += [
                self._empty_like(keep_index)
                for _ in range(map_size - len(result))
            ]

        return result

    def fillna(
        self, value=None, method=None, axis=None, inplace=False, limit=None
    ):
        """Fill null values with ``value`` or specified ``method``.

        Parameters
        ----------
        value : scalar, Series-like or dict
            Value to use to fill nulls. If Series-like, null values
            are filled with values in corresponding indices.
            A dict can be used to provide different values to fill nulls
            in different columns. Cannot be used with ``method``.

        method : {'ffill', 'bfill'}, default None
            Method to use for filling null values in the dataframe or series.
            `ffill` propagates the last non-null values forward to the next
            non-null value. `bfill` propagates backward with the next non-null
            value. Cannot be used with ``value``.

        Returns
        -------
        result : DataFrame
            Copy with nulls filled.

        Examples
        --------
        >>> import cudf
        >>> df = cudf.DataFrame({'a': [1, 2, None], 'b': [3, None, 5]})
        >>> df
              a     b
        0     1     3
        1     2  <NA>
        2  <NA>     5
        >>> df.fillna(4)
           a  b
        0  1  3
        1  2  4
        2  4  5
        >>> df.fillna({'a': 3, 'b': 4})
           a  b
        0  1  3
        1  2  4
        2  3  5

        ``fillna`` on a Series object:

        >>> ser = cudf.Series(['a', 'b', None, 'c'])
        >>> ser
        0       a
        1       b
        2    <NA>
        3       c
        dtype: object
        >>> ser.fillna('z')
        0    a
        1    b
        2    z
        3    c
        dtype: object

        ``fillna`` can also supports inplace operation:

        >>> ser.fillna('z', inplace=True)
        >>> ser
        0    a
        1    b
        2    z
        3    c
        dtype: object
        >>> df.fillna({'a': 3, 'b': 4}, inplace=True)
        >>> df
           a  b
        0  1  3
        1  2  4
        2  3  5

        ``fillna`` specified with fill ``method``

        >>> ser = cudf.Series([1, None, None, 2, 3, None, None])
        >>> ser.fillna(method='ffill')
        0    1
        1    1
        2    1
        3    2
        4    3
        5    3
        6    3
        dtype: int64
        >>> ser.fillna(method='bfill')
        0       1
        1       2
        2       2
        3       2
        4       3
        5    <NA>
        6    <NA>
        dtype: int64
        """
        if limit is not None:
            raise NotImplementedError("The limit keyword is not supported")
        if axis:
            raise NotImplementedError("The axis keyword is not supported")

        if value is not None and method is not None:
            raise ValueError("Cannot specify both 'value' and 'method'.")

        if method:
            if method not in {"ffill", "bfill", "pad", "backfill"}:
                raise NotImplementedError(
                    f"Fill method {method} is not supported"
                )
            if method == "pad":
                method = "ffill"
            elif method == "backfill":
                method = "bfill"

        if isinstance(value, cudf.Series):
            value = value.reindex(self._data.names)
        elif isinstance(value, cudf.DataFrame):
            if not self.index.equals(value.index):
                value = value.reindex(self.index)
            else:
                value = value
        elif not isinstance(value, abc.Mapping):
            value = {name: copy.deepcopy(value) for name in self._data.names}
        elif isinstance(value, abc.Mapping):
            value = {
                key: value.reindex(self.index)
                if isinstance(value, cudf.Series)
                else value
                for key, value in value.items()
            }

        copy_data = self._data.copy(deep=True)

        for name in copy_data.keys():
            should_fill = (
                name in value
                and not libcudf.scalar._is_null_host_scalar(value[name])
            ) or method is not None
            if should_fill:
                copy_data[name] = copy_data[name].fillna(value[name], method)
        result = self._from_data(copy_data, self._index)

        return self._mimic_inplace(result, inplace=inplace)

<<<<<<< HEAD
    def ffill(self):
        return self.fillna(method="ffill")

    def bfill(self):
        return self.fillna(method="bfill")

    def _drop_na_rows(
        self, how="any", subset=None, thresh=None, drop_nan=False
    ):
        """
        Drops null rows from `self`.

        how : {"any", "all"}, optional
            Specifies how to decide whether to drop a row.
            any (default) drops rows containing at least
            one null value. all drops only rows containing
            *all* null values.
        subset : list, optional
            List of columns to consider when dropping rows.
        thresh: int, optional
            If specified, then drops every row containing
            less than `thresh` non-null values.
        """
        if subset is None:
            subset = self._column_names
        elif (
            not np.iterable(subset)
            or isinstance(subset, str)
            or isinstance(subset, tuple)
            and subset in self._data.names
        ):
            subset = (subset,)
        diff = set(subset) - set(self._data)
        if len(diff) != 0:
            raise KeyError(f"columns {diff} do not exist")

        if len(subset) == 0:
            return self.copy(deep=True)

        frame = self.copy(deep=False)
        if drop_nan:
            for name, col in frame._data.items():
                if name in subset and isinstance(
                    col, cudf.core.column.NumericalColumn
                ):
                    frame._data[name] = col.nans_to_nulls()
                else:
                    frame._data[name] = col

        return self._from_columns_like_self(
            libcudf.stream_compaction.drop_nulls(
                list(self._index._data.columns + frame._columns),
                how=how,
                keys=self._positions_from_column_names(
                    subset, offset_by_index_columns=True
                ),
                thresh=thresh,
            ),
            self._column_names,
            self._index.names,
        )

=======
>>>>>>> 8fd7dd26
    def _drop_na_columns(self, how="any", subset=None, thresh=None):
        """
        Drop columns containing nulls
        """
        out_cols = []

        if subset is None:
            df = self
        else:
            df = self.take(subset)

        if thresh is None:
            if how == "all":
                thresh = 1
            else:
                thresh = len(df)

        for col in self._data.names:
            no_threshold_valid_count = (
                len(df[col]) - df[col].nans_to_nulls().null_count
            ) < thresh
            if no_threshold_valid_count:
                continue
            out_cols.append(col)

        return self[out_cols]

    def interpolate(
        self,
        method="linear",
        axis=0,
        limit=None,
        inplace=False,
        limit_direction=None,
        limit_area=None,
        downcast=None,
        **kwargs,
    ):
        """
        Interpolate data values between some points.

        Parameters
        ----------
        method : str, default 'linear'
            Interpolation technique to use. Currently,
            only 'linear` is supported.
            * 'linear': Ignore the index and treat the values as
            equally spaced. This is the only method supported on MultiIndexes.
            * 'index', 'values': linearly interpolate using the index as
            an x-axis. Unsorted indices can lead to erroneous results.
        axis : int, default 0
            Axis to interpolate along. Currently,
            only 'axis=0' is supported.
        inplace : bool, default False
            Update the data in place if possible.

        Returns
        -------
        Series or DataFrame
            Returns the same object type as the caller, interpolated at
            some or all ``NaN`` values

        """

        if method in {"pad", "ffill"} and limit_direction != "forward":
            raise ValueError(
                f"`limit_direction` must be 'forward' for method `{method}`"
            )
        if method in {"backfill", "bfill"} and limit_direction != "backward":
            raise ValueError(
                f"`limit_direction` must be 'backward' for method `{method}`"
            )

        data = self

        if not isinstance(data._index, cudf.RangeIndex):
            perm_sort = data._index.argsort()
            data = data._gather(perm_sort)

        interpolator = cudf.core.algorithms.get_column_interpolator(method)
        columns = {}
        for colname, col in data._data.items():
            if col.nullable:
                col = col.astype("float64").fillna(np.nan)

            # Interpolation methods may or may not need the index
            columns[colname] = interpolator(col, index=data._index)

        result = self._from_data(columns, index=data._index)

        return (
            result
            if isinstance(data._index, cudf.RangeIndex)
            else result._gather(perm_sort.argsort())
        )

    def _quantiles(
        self,
        q,
        interpolation="LINEAR",
        is_sorted=False,
        column_order=(),
        null_precedence=(),
    ):
        interpolation = libcudf.types.Interpolation[interpolation]

        is_sorted = libcudf.types.Sorted["YES" if is_sorted else "NO"]

        column_order = [libcudf.types.Order[key] for key in column_order]

        null_precedence = [
            libcudf.types.NullOrder[key] for key in null_precedence
        ]

        result = self.__class__._from_data(
            *libcudf.quantiles.quantiles(
                self,
                q,
                interpolation,
                is_sorted,
                column_order,
                null_precedence,
            )
        )

        result._copy_type_metadata(self)
        return result

    @annotate("APPLY", color="purple", domain="cudf_python")
    def _apply(self, func, *args):
        """
        Apply `func` across the rows of the frame.
        """
        kernel, retty = compile_or_get(self, func, args)

        # Mask and data column preallocated
        ans_col = cupy.empty(len(self), dtype=retty)
        ans_mask = cudf.core.column.column_empty(len(self), dtype="bool")
        launch_args = [(ans_col, ans_mask), len(self)]
        offsets = []

        # if compile_or_get succeeds, it is safe to create a kernel that only
        # consumes the columns that are of supported dtype
        for col in supported_cols_from_frame(self).values():
            data = col.data
            mask = col.mask
            if mask is None:
                launch_args.append(data)
            else:
                launch_args.append((data, mask))
            offsets.append(col.offset)
        launch_args += offsets
        launch_args += list(args)
        kernel.forall(len(self))(*launch_args)

        col = as_column(ans_col)
        col.set_base_mask(libcudf.transform.bools_to_mask(ans_mask))
        result = cudf.Series._from_data({None: col}, self._index)

        return result

    def rank(
        self,
        axis=0,
        method="average",
        numeric_only=None,
        na_option="keep",
        ascending=True,
        pct=False,
    ):
        """
        Compute numerical data ranks (1 through n) along axis.
        By default, equal values are assigned a rank that is the average of the
        ranks of those values.

        Parameters
        ----------
        axis : {0 or 'index'}, default 0
            Index to direct ranking.
        method : {'average', 'min', 'max', 'first', 'dense'}, default 'average'
            How to rank the group of records that have the same value
            (i.e. ties):
            * average: average rank of the group
            * min: lowest rank in the group
            * max: highest rank in the group
            * first: ranks assigned in order they appear in the array
            * dense: like 'min', but rank always increases by 1 between groups.
        numeric_only : bool, optional
            For DataFrame objects, rank only numeric columns if set to True.
        na_option : {'keep', 'top', 'bottom'}, default 'keep'
            How to rank NaN values:
            * keep: assign NaN rank to NaN values
            * top: assign smallest rank to NaN values if ascending
            * bottom: assign highest rank to NaN values if ascending.
        ascending : bool, default True
            Whether or not the elements should be ranked in ascending order.
        pct : bool, default False
            Whether or not to display the returned rankings in percentile
            form.

        Returns
        -------
        same type as caller
            Return a Series or DataFrame with data ranks as values.
        """
        if method not in {"average", "min", "max", "first", "dense"}:
            raise KeyError(method)

        method_enum = libcudf.sort.RankMethod[method.upper()]
        if na_option not in {"keep", "top", "bottom"}:
            raise ValueError(
                "na_option must be one of 'keep', 'top', or 'bottom'"
            )

        if axis not in (0, "index"):
            raise NotImplementedError(
                f"axis must be `0`/`index`, "
                f"axis={axis} is not yet supported in rank"
            )

        source = self
        if numeric_only:
            numeric_cols = (
                name
                for name in self._data.names
                if _is_non_decimal_numeric_dtype(self._data[name])
            )
            source = self._get_columns_by_label(numeric_cols)
            if source.empty:
                return source.astype("float64")

        data, index = libcudf.sort.rank_columns(
            source, method_enum, na_option, ascending, pct
        )

        return self._from_data(data, index).astype(np.float64)

    def repeat(self, repeats, axis=None):
        """Repeats elements consecutively.

        Returns a new object of caller type(DataFrame/Series/Index) where each
        element of the current object is repeated consecutively a given
        number of times.

        Parameters
        ----------
        repeats : int, or array of ints
            The number of repetitions for each element. This should
            be a non-negative integer. Repeating 0 times will return
            an empty object.

        Returns
        -------
        Series/DataFrame/Index
            A newly created object of same type as caller
            with repeated elements.

        Examples
        --------
        >>> import cudf
        >>> df = cudf.DataFrame({'a': [1, 2, 3], 'b': [10, 20, 30]})
        >>> df
           a   b
        0  1  10
        1  2  20
        2  3  30
        >>> df.repeat(3)
           a   b
        0  1  10
        0  1  10
        0  1  10
        1  2  20
        1  2  20
        1  2  20
        2  3  30
        2  3  30
        2  3  30

        Repeat on Series

        >>> s = cudf.Series([0, 2])
        >>> s
        0    0
        1    2
        dtype: int64
        >>> s.repeat([3, 4])
        0    0
        0    0
        0    0
        1    2
        1    2
        1    2
        1    2
        dtype: int64
        >>> s.repeat(2)
        0    0
        0    0
        1    2
        1    2
        dtype: int64

        Repeat on Index

        >>> index = cudf.Index([10, 22, 33, 55])
        >>> index
        Int64Index([10, 22, 33, 55], dtype='int64')
        >>> index.repeat(5)
        Int64Index([10, 10, 10, 10, 10, 22, 22, 22, 22, 22, 33,
                    33, 33, 33, 33, 55, 55, 55, 55, 55],
                dtype='int64')
        """
        if axis is not None:
            raise NotImplementedError(
                "Only axis=`None` supported at this time."
            )

        if not is_scalar(repeats):
            repeats = as_column(repeats)

        result = self.__class__._from_data(
            *libcudf.filling.repeat(self, repeats)
        )

        result._copy_type_metadata(self)
        return result

    def shift(self, periods=1, freq=None, axis=0, fill_value=None):
        """Shift values by `periods` positions."""
        axis = self._get_axis_from_axis_arg(axis)
        if axis != 0:
            raise ValueError("Only axis=0 is supported.")
        if freq is not None:
            raise ValueError("The freq argument is not yet supported.")

        data_columns = (
            col.shift(periods, fill_value) for col in self._columns
        )
        return self.__class__._from_data(
            zip(self._column_names, data_columns), self._index
        )

    @annotate("SAMPLE", color="orange", domain="cudf_python")
    def sample(
        self,
        n=None,
        frac=None,
        replace=False,
        weights=None,
        random_state=None,
        axis=None,
        keep_index=True,
    ):
        """Return a random sample of items from an axis of object.

        You can use random_state for reproducibility.

        Parameters
        ----------
        n : int, optional
            Number of items from axis to return. Cannot be used with frac.
            Default = 1 if frac = None.
        frac : float, optional
            Fraction of axis items to return. Cannot be used with n.
        replace : bool, default False
            Allow or disallow sampling of the same row more than once.
            replace == True is not yet supported for axis = 1/"columns"
        weights : str or ndarray-like, optional
            Only supported for axis=1/"columns"
        random_state : int, numpy RandomState or None, default None
            Seed for the random number generator (if int), or None.
            If None, a random seed will be chosen.
            if RandomState, seed will be extracted from current state.
        axis : {0 or ‘index’, 1 or ‘columns’, None}, default None
            Axis to sample. Accepts axis number or name.
            Default is stat axis for given data type
            (0 for Series and DataFrames). Series and Index doesn't
            support axis=1.

        Returns
        -------
        Series or DataFrame or Index
            A new object of same type as caller containing n items
            randomly sampled from the caller object.

        Examples
        --------
        >>> import cudf as cudf
        >>> df = cudf.DataFrame({"a":{1, 2, 3, 4, 5}})
        >>> df.sample(3)
           a
        1  2
        3  4
        0  1

        >>> sr = cudf.Series([1, 2, 3, 4, 5])
        >>> sr.sample(10, replace=True)
        1    4
        3    1
        2    4
        0    5
        0    1
        4    5
        4    1
        0    2
        0    3
        3    2
        dtype: int64

        >>> df = cudf.DataFrame(
        ... {"a":[1, 2], "b":[2, 3], "c":[3, 4], "d":[4, 5]})
        >>> df.sample(2, axis=1)
           a  c
        0  1  3
        1  2  4
        """

        if frac is not None and frac > 1 and not replace:
            raise ValueError(
                "Replace has to be set to `True` "
                "when upsampling the population `frac` > 1."
            )
        elif frac is not None and n is not None:
            raise ValueError(
                "Please enter a value for `frac` OR `n`, not both"
            )

        if frac is None and n is None:
            n = 1
        elif frac is not None:
            if axis is None or axis == 0 or axis == "index":
                n = int(round(self.shape[0] * frac))
            else:
                n = int(round(self.shape[1] * frac))

        if axis is None or axis == 0 or axis == "index":
            if n > 0 and self.shape[0] == 0:
                raise ValueError(
                    "Cannot take a sample larger than 0 when axis is empty"
                )

            if not replace and n > self.shape[0]:
                raise ValueError(
                    "Cannot take a larger sample than population "
                    "when 'replace=False'"
                )

            if weights is not None:
                raise NotImplementedError(
                    "weights is not yet supported for axis=0/index"
                )

            if random_state is None:
                seed = np.random.randint(
                    np.iinfo(np.int64).max, dtype=np.int64
                )
            elif isinstance(random_state, np.random.mtrand.RandomState):
                _, keys, pos, _, _ = random_state.get_state()
                seed = 0 if pos >= len(keys) else pos
            else:
                seed = np.int64(random_state)

            result = self.__class__._from_data(
                *libcudf.copying.sample(
                    self,
                    n=n,
                    replace=replace,
                    seed=seed,
                    keep_index=keep_index,
                )
            )
            result._copy_type_metadata(self)

            return result
        else:
            if len(self.shape) != 2:
                raise ValueError(
                    f"No axis named {axis} for "
                    f"object type {self.__class__}"
                )

            if replace:
                raise NotImplementedError(
                    "Sample is not supported for "
                    f"axis {axis} when 'replace=True'"
                )

            if n > 0 and self.shape[1] == 0:
                raise ValueError(
                    "Cannot take a sample larger than 0 when axis is empty"
                )

            columns = np.asarray(self._data.names)
            if not replace and n > columns.size:
                raise ValueError(
                    "Cannot take a larger sample "
                    "than population when 'replace=False'"
                )

            if weights is not None:
                if is_column_like(weights):
                    weights = np.asarray(weights)
                else:
                    raise ValueError(
                        "Strings can only be passed to weights "
                        "when sampling from rows on a DataFrame"
                    )

                if columns.size != len(weights):
                    raise ValueError(
                        "Weights and axis to be sampled must be of same length"
                    )

                total_weight = weights.sum()
                if total_weight != 1:
                    if not isinstance(weights.dtype, float):
                        weights = weights.astype("float64")
                    weights = weights / total_weight

            np.random.seed(random_state)
            gather_map = np.random.choice(
                columns, size=n, replace=replace, p=weights
            )

            if isinstance(self, cudf.MultiIndex):
                # TODO: Need to update this once MultiIndex is refactored,
                # should be able to treat it similar to other Frame object
                result = cudf.Index(self.to_frame(index=False)[gather_map])
            else:
                result = self[gather_map]
                if not keep_index:
                    result.index = None

            return result

    @classmethod
    @annotate("FROM_ARROW", color="orange", domain="cudf_python")
    def from_arrow(cls, data):
        """Convert from PyArrow Table to Frame

        Parameters
        ----------
        data : PyArrow Table

        Raises
        ------
        TypeError for invalid input type.

        Examples
        --------
        >>> import cudf
        >>> import pyarrow as pa
        >>> data = pa.table({"a":[1, 2, 3], "b":[4, 5, 6]})
        >>> cudf.core.frame.Frame.from_arrow(data)
           a  b
        0  1  4
        1  2  5
        2  3  6
        """

        if not isinstance(data, (pa.Table)):
            raise TypeError(
                "To create a multicolumn cudf data, "
                "the data should be an arrow Table"
            )

        column_names = data.column_names
        pandas_dtypes = None
        np_dtypes = None
        if isinstance(data.schema.pandas_metadata, dict):
            metadata = data.schema.pandas_metadata
            pandas_dtypes = {
                col["field_name"]: col["pandas_type"]
                for col in metadata["columns"]
                if "field_name" in col
            }
            np_dtypes = {
                col["field_name"]: col["numpy_type"]
                for col in metadata["columns"]
                if "field_name" in col
            }

        # Currently we don't have support for
        # pyarrow.DictionaryArray -> cudf Categorical column,
        # so handling indices and dictionary as two different columns.
        # This needs be removed once we have hooked libcudf dictionary32
        # with categorical.
        dict_indices = {}
        dict_dictionaries = {}
        dict_ordered = {}
        for field in data.schema:
            if isinstance(field.type, pa.DictionaryType):
                dict_ordered[field.name] = field.type.ordered
                dict_indices[field.name] = pa.chunked_array(
                    [chunk.indices for chunk in data[field.name].chunks],
                    type=field.type.index_type,
                )
                dict_dictionaries[field.name] = pa.chunked_array(
                    [chunk.dictionary for chunk in data[field.name].chunks],
                    type=field.type.value_type,
                )

        # Handle dict arrays
        cudf_category_frame = {}
        if len(dict_indices):

            dict_indices_table = pa.table(dict_indices)
            data = data.drop(dict_indices_table.column_names)
            cudf_indices_frame, _ = libcudf.interop.from_arrow(
                dict_indices_table, dict_indices_table.column_names
            )
            # as dictionary size can vary, it can't be a single table
            cudf_dictionaries_columns = {
                name: ColumnBase.from_arrow(dict_dictionaries[name])
                for name in dict_dictionaries.keys()
            }

            for name, codes in cudf_indices_frame.items():
                cudf_category_frame[name] = build_categorical_column(
                    cudf_dictionaries_columns[name],
                    codes,
                    mask=codes.base_mask,
                    size=codes.size,
                    ordered=dict_ordered[name],
                )

        # Handle non-dict arrays
        cudf_non_category_frame = (
            {}
            if data.num_columns == 0
            else libcudf.interop.from_arrow(data, data.column_names)[0]
        )

        result = {**cudf_non_category_frame, **cudf_category_frame}

        # There are some special cases that need to be handled
        # based on metadata.
        if pandas_dtypes:
            for name in result:
                dtype = None
                if (
                    len(result[name]) == 0
                    and pandas_dtypes[name] == "categorical"
                ):
                    # When pandas_dtype is a categorical column and the size
                    # of column is 0(i.e., empty) then we will have an
                    # int8 column in result._data[name] returned by libcudf,
                    # which needs to be type-casted to 'category' dtype.
                    dtype = "category"
                elif (
                    pandas_dtypes[name] == "empty"
                    and np_dtypes[name] == "object"
                ):
                    # When a string column has all null values, pandas_dtype is
                    # is specified as 'empty' and np_dtypes as 'object',
                    # hence handling this special case to type-cast the empty
                    # float column to str column.
                    dtype = np_dtypes[name]
                elif pandas_dtypes[
                    name
                ] == "object" and cudf.api.types.is_struct_dtype(
                    np_dtypes[name]
                ):
                    # Incase of struct column, libcudf is not aware of names of
                    # struct fields, hence renaming the struct fields is
                    # necessary by extracting the field names from arrow
                    # struct types.
                    result[name] = result[name]._rename_fields(
                        [field.name for field in data[name].type]
                    )

                if dtype is not None:
                    result[name] = result[name].astype(dtype)

        return cls._from_data({name: result[name] for name in column_names})

    @annotate("TO_ARROW", color="orange", domain="cudf_python")
    def to_arrow(self):
        """
        Convert to arrow Table

        Examples
        --------
        >>> import cudf
        >>> df = cudf.DataFrame(
        ...     {"a":[1, 2, 3], "b":[4, 5, 6]}, index=[1, 2, 3])
        >>> df.to_arrow()
        pyarrow.Table
        a: int64
        b: int64
        index: int64
        """
        return pa.Table.from_pydict(
            {name: col.to_arrow() for name, col in self._data.items()}
        )

<<<<<<< HEAD
    def drop_duplicates(
        self, keep="first", nulls_are_equal=True,
    ):
        """
        Drop duplicate rows in frame.

        keep : ["first", "last", False], default "first"
            "first" will keep the first duplicate entry, "last" will keep the
            last duplicate entry, and False will drop all duplicates.
        nulls_are_equal: bool, default True
            Null elements are considered equal to other null elements.
        """
        return self._from_columns_like_self(
            libcudf.stream_compaction.drop_duplicates(
                list(self._columns),
                keys=range(len(self._columns)),
                keep=keep,
                nulls_are_equal=nulls_are_equal,
            ),
            self._column_names,
        )

=======
>>>>>>> 8fd7dd26
    def _positions_from_column_names(self, column_names):
        """Map each column name into their positions in the frame.

        The order of indices returned corresponds to the column order in this
        Frame.
        """
        return [
            i
            for i, name in enumerate(self._column_names)
            if name in set(column_names)
        ]

    def replace(
        self,
        to_replace=None,
        value=None,
        inplace=False,
        limit=None,
        regex=False,
        method=None,
    ):
        """Replace values given in ``to_replace`` with ``value``.

        Parameters
        ----------
        to_replace : numeric, str or list-like
            Value(s) to replace.

            * numeric or str:
                - values equal to ``to_replace`` will be replaced
                  with ``value``
            * list of numeric or str:
                - If ``value`` is also list-like, ``to_replace`` and
                  ``value`` must be of same length.
            * dict:
                - Dicts can be used to specify different replacement values
                  for different existing values. For example, {'a': 'b',
                  'y': 'z'} replaces the value ‘a’ with ‘b’ and
                  ‘y’ with ‘z’.
                  To use a dict in this way the ``value`` parameter should
                  be ``None``.
        value : scalar, dict, list-like, str, default None
            Value to replace any values matching ``to_replace`` with.
        inplace : bool, default False
            If True, in place.

        See also
        --------
        Series.fillna

        Raises
        ------
        TypeError
            - If ``to_replace`` is not a scalar, array-like, dict, or None
            - If ``to_replace`` is a dict and value is not a list, dict,
              or Series
        ValueError
            - If a list is passed to ``to_replace`` and ``value`` but they
              are not the same length.

        Returns
        -------
        result : Series
            Series after replacement. The mask and index are preserved.

        Notes
        -----
        Parameters that are currently not supported are: `limit`, `regex`,
        `method`

        Examples
        --------
        **Series**

        Scalar ``to_replace`` and ``value``

        >>> import cudf
        >>> s = cudf.Series([0, 1, 2, 3, 4])
        >>> s
        0    0
        1    1
        2    2
        3    3
        4    4
        dtype: int64
        >>> s.replace(0, 5)
        0    5
        1    1
        2    2
        3    3
        4    4
        dtype: int64

        List-like ``to_replace``

        >>> s.replace([1, 2], 10)
        0     0
        1    10
        2    10
        3     3
        4     4
        dtype: int64

        dict-like ``to_replace``

        >>> s.replace({1:5, 3:50})
        0     0
        1     5
        2     2
        3    50
        4     4
        dtype: int64
        >>> s = cudf.Series(['b', 'a', 'a', 'b', 'a'])
        >>> s
        0     b
        1     a
        2     a
        3     b
        4     a
        dtype: object
        >>> s.replace({'a': None})
        0       b
        1    <NA>
        2    <NA>
        3       b
        4    <NA>
        dtype: object

        If there is a mimatch in types of the values in
        ``to_replace`` & ``value`` with the actual series, then
        cudf exhibits different behaviour with respect to pandas
        and the pairs are ignored silently:

        >>> s = cudf.Series(['b', 'a', 'a', 'b', 'a'])
        >>> s
        0    b
        1    a
        2    a
        3    b
        4    a
        dtype: object
        >>> s.replace('a', 1)
        0    b
        1    a
        2    a
        3    b
        4    a
        dtype: object
        >>> s.replace(['a', 'c'], [1, 2])
        0    b
        1    a
        2    a
        3    b
        4    a
        dtype: object

        **DataFrame**

        Scalar ``to_replace`` and ``value``

        >>> import cudf
        >>> df = cudf.DataFrame({'A': [0, 1, 2, 3, 4],
        ...                    'B': [5, 6, 7, 8, 9],
        ...                    'C': ['a', 'b', 'c', 'd', 'e']})
        >>> df
           A  B  C
        0  0  5  a
        1  1  6  b
        2  2  7  c
        3  3  8  d
        4  4  9  e
        >>> df.replace(0, 5)
           A  B  C
        0  5  5  a
        1  1  6  b
        2  2  7  c
        3  3  8  d
        4  4  9  e

        List-like ``to_replace``

        >>> df.replace([0, 1, 2, 3], 4)
           A  B  C
        0  4  5  a
        1  4  6  b
        2  4  7  c
        3  4  8  d
        4  4  9  e
        >>> df.replace([0, 1, 2, 3], [4, 3, 2, 1])
           A  B  C
        0  4  5  a
        1  3  6  b
        2  2  7  c
        3  1  8  d
        4  4  9  e

        dict-like ``to_replace``

        >>> df.replace({0: 10, 1: 100})
             A  B  C
        0   10  5  a
        1  100  6  b
        2    2  7  c
        3    3  8  d
        4    4  9  e
        >>> df.replace({'A': 0, 'B': 5}, 100)
             A    B  C
        0  100  100  a
        1    1    6  b
        2    2    7  c
        3    3    8  d
        4    4    9  e
        """
        if limit is not None:
            raise NotImplementedError("limit parameter is not implemented yet")

        if regex:
            raise NotImplementedError("regex parameter is not implemented yet")

        if method not in ("pad", None):
            raise NotImplementedError(
                "method parameter is not implemented yet"
            )

        if not (to_replace is None and value is None):
            copy_data = self._data.copy(deep=False)
            (
                all_na_per_column,
                to_replace_per_column,
                replacements_per_column,
            ) = _get_replacement_values_for_columns(
                to_replace=to_replace,
                value=value,
                columns_dtype_map={
                    col: copy_data._data[col].dtype for col in copy_data._data
                },
            )

            for name, col in copy_data.items():
                try:
                    copy_data[name] = col.find_and_replace(
                        to_replace_per_column[name],
                        replacements_per_column[name],
                        all_na_per_column[name],
                    )
                except (KeyError, OverflowError):
                    # We need to create a deep copy if:
                    # i. `find_and_replace` was not successful or any of
                    #    `to_replace_per_column`, `replacements_per_column`,
                    #    `all_na_per_column` don't contain the `name`
                    #    that exists in `copy_data`.
                    # ii. There is an OverflowError while trying to cast
                    #     `to_replace_per_column` to `replacements_per_column`.
                    copy_data[name] = col.copy(deep=True)
        else:
            copy_data = self._data.copy(deep=True)

        result = self._from_data(copy_data, self._index)

        return self._mimic_inplace(result, inplace=inplace)

    def _copy_type_metadata(
        self, other: Frame, include_index: bool = True
    ) -> Frame:
        """
        Copy type metadata from each column of `other` to the corresponding
        column of `self`.
        See `ColumnBase._with_type_metadata` for more information.
        """
        for name, col, other_col in zip(
            self._data.keys(), self._data.values(), other._data.values()
        ):
            self._data.set_by_label(
                name, col._with_type_metadata(other_col.dtype), validate=False
            )

        if include_index:
            if self._index is not None and other._index is not None:
                self._index._copy_type_metadata(other._index)  # type: ignore
                # When other._index is a CategoricalIndex, the current index
                # will be a NumericalIndex with an underlying CategoricalColumn
                # (the above _copy_type_metadata call will have converted the
                # column). Calling cudf.Index on that column generates the
                # appropriate index.
                if isinstance(
                    other._index, cudf.core.index.CategoricalIndex
                ) and not isinstance(
                    self._index, cudf.core.index.CategoricalIndex
                ):
                    self._index = cudf.Index(
                        cast(
                            cudf.core.index.NumericIndex, self._index
                        )._column,
                        name=self._index.name,
                    )

        return self

    def isnull(self):
        """
        Identify missing values.

        Return a boolean same-sized object indicating if
        the values are ``<NA>``. ``<NA>`` values gets mapped to
        ``True`` values. Everything else gets mapped to
        ``False`` values. ``<NA>`` values include:

        * Values where null mask is set.
        * ``NaN`` in float dtype.
        * ``NaT`` in datetime64 and timedelta64 types.

        Characters such as empty strings ``''`` or
        ``inf`` incase of float are not
        considered ``<NA>`` values.

        Returns
        -------
        DataFrame/Series/Index
            Mask of bool values for each element in
            the object that indicates whether an element is an NA value.

        Examples
        --------

        Show which entries in a DataFrame are NA.

        >>> import cudf
        >>> import numpy as np
        >>> import pandas as pd
        >>> df = cudf.DataFrame({'age': [5, 6, np.NaN],
        ...                    'born': [pd.NaT, pd.Timestamp('1939-05-27'),
        ...                             pd.Timestamp('1940-04-25')],
        ...                    'name': ['Alfred', 'Batman', ''],
        ...                    'toy': [None, 'Batmobile', 'Joker']})
        >>> df
            age                        born    name        toy
        0     5                        <NA>  Alfred       <NA>
        1     6  1939-05-27 00:00:00.000000  Batman  Batmobile
        2  <NA>  1940-04-25 00:00:00.000000              Joker
        >>> df.isnull()
             age   born   name    toy
        0  False   True  False   True
        1  False  False  False  False
        2   True  False  False  False

        Show which entries in a Series are NA.

        >>> ser = cudf.Series([5, 6, np.NaN, np.inf, -np.inf])
        >>> ser
        0     5.0
        1     6.0
        2    <NA>
        3     Inf
        4    -Inf
        dtype: float64
        >>> ser.isnull()
        0    False
        1    False
        2     True
        3    False
        4    False
        dtype: bool

        Show which entries in an Index are NA.

        >>> idx = cudf.Index([1, 2, None, np.NaN, 0.32, np.inf])
        >>> idx
        Float64Index([1.0, 2.0, <NA>, <NA>, 0.32, Inf], dtype='float64')
        >>> idx.isnull()
        GenericIndex([False, False, True, True, False, False], dtype='bool')
        """
        data_columns = (col.isnull() for col in self._columns)
        return self.__class__._from_data(
            zip(self._column_names, data_columns), self._index
        )

    # Alias for isnull
    isna = isnull

    def notnull(self):
        """
        Identify non-missing values.

        Return a boolean same-sized object indicating if
        the values are not ``<NA>``. Non-missing values get
        mapped to ``True``. ``<NA>`` values get mapped to
        ``False`` values. ``<NA>`` values include:

        * Values where null mask is set.
        * ``NaN`` in float dtype.
        * ``NaT`` in datetime64 and timedelta64 types.

        Characters such as empty strings ``''`` or
        ``inf`` incase of float are not
        considered ``<NA>`` values.

        Returns
        -------
        DataFrame/Series/Index
            Mask of bool values for each element in
            the object that indicates whether an element is not an NA value.

        Examples
        --------

        Show which entries in a DataFrame are NA.

        >>> import cudf
        >>> import numpy as np
        >>> import pandas as pd
        >>> df = cudf.DataFrame({'age': [5, 6, np.NaN],
        ...                    'born': [pd.NaT, pd.Timestamp('1939-05-27'),
        ...                             pd.Timestamp('1940-04-25')],
        ...                    'name': ['Alfred', 'Batman', ''],
        ...                    'toy': [None, 'Batmobile', 'Joker']})
        >>> df
            age                        born    name        toy
        0     5                        <NA>  Alfred       <NA>
        1     6  1939-05-27 00:00:00.000000  Batman  Batmobile
        2  <NA>  1940-04-25 00:00:00.000000              Joker
        >>> df.notnull()
             age   born  name    toy
        0   True  False  True  False
        1   True   True  True   True
        2  False   True  True   True

        Show which entries in a Series are NA.

        >>> ser = cudf.Series([5, 6, np.NaN, np.inf, -np.inf])
        >>> ser
        0     5.0
        1     6.0
        2    <NA>
        3     Inf
        4    -Inf
        dtype: float64
        >>> ser.notnull()
        0     True
        1     True
        2    False
        3     True
        4     True
        dtype: bool

        Show which entries in an Index are NA.

        >>> idx = cudf.Index([1, 2, None, np.NaN, 0.32, np.inf])
        >>> idx
        Float64Index([1.0, 2.0, <NA>, <NA>, 0.32, Inf], dtype='float64')
        >>> idx.notnull()
        GenericIndex([True, True, False, False, True, True], dtype='bool')
        """
        data_columns = (col.notnull() for col in self._columns)
        return self.__class__._from_data(
            zip(self._column_names, data_columns), self._index
        )

    # Alias for notnull
    notna = notnull

    def interleave_columns(self):
        """
        Interleave Series columns of a table into a single column.

        Converts the column major table `cols` into a row major column.

        Parameters
        ----------
        cols : input Table containing columns to interleave.

        Examples
        --------
        >>> df = DataFrame([['A1', 'A2', 'A3'], ['B1', 'B2', 'B3']])
        >>> df
        0    [A1, A2, A3]
        1    [B1, B2, B3]
        >>> df.interleave_columns()
        0    A1
        1    B1
        2    A2
        3    B2
        4    A3
        5    B3

        Returns
        -------
        The interleaved columns as a single column
        """
        if ("category" == self.dtypes).any():
            raise ValueError(
                "interleave_columns does not support 'category' dtype."
            )

        result = self._constructor_sliced(
            libcudf.reshape.interleave_columns(self)
        )

        return result

    def tile(self, count):
        """
        Repeats the rows from `self` DataFrame `count` times to form a
        new DataFrame.

        Parameters
        ----------
        self : input Table containing columns to interleave.
        count : Number of times to tile "rows". Must be non-negative.

        Examples
        --------
        >>> df  = Dataframe([[8, 4, 7], [5, 2, 3]])
        >>> count = 2
        >>> df.tile(df, count)
           0  1  2
        0  8  4  7
        1  5  2  3
        0  8  4  7
        1  5  2  3

        Returns
        -------
        The table containing the tiled "rows".
        """
        result = self.__class__._from_data(*libcudf.reshape.tile(self, count))
        result._copy_type_metadata(self)
        return result

    def searchsorted(
        self, values, side="left", ascending=True, na_position="last"
    ):
        """Find indices where elements should be inserted to maintain order

        Parameters
        ----------
        value : Frame (Shape must be consistent with self)
            Values to be hypothetically inserted into Self
        side : str {‘left’, ‘right’} optional, default ‘left‘
            If ‘left’, the index of the first suitable location found is given
            If ‘right’, return the last such index
        ascending : bool optional, default True
            Sorted Frame is in ascending order (otherwise descending)
        na_position : str {‘last’, ‘first’} optional, default ‘last‘
            Position of null values in sorted order

        Returns
        -------
        1-D cupy array of insertion points

        Examples
        --------
        >>> s = cudf.Series([1, 2, 3])
        >>> s.searchsorted(4)
        3
        >>> s.searchsorted([0, 4])
        array([0, 3], dtype=int32)
        >>> s.searchsorted([1, 3], side='left')
        array([0, 2], dtype=int32)
        >>> s.searchsorted([1, 3], side='right')
        array([1, 3], dtype=int32)

        If the values are not monotonically sorted, wrong
        locations may be returned:

        >>> s = cudf.Series([2, 1, 3])
        >>> s.searchsorted(1)
        0   # wrong result, correct would be 1

        >>> df = cudf.DataFrame({'a': [1, 3, 5, 7], 'b': [10, 12, 14, 16]})
        >>> df
           a   b
        0  1  10
        1  3  12
        2  5  14
        3  7  16
        >>> values_df = cudf.DataFrame({'a': [0, 2, 5, 6],
        ... 'b': [10, 11, 13, 15]})
        >>> values_df
           a   b
        0  0  10
        1  2  17
        2  5  13
        3  6  15
        >>> df.searchsorted(values_df, ascending=False)
        array([4, 4, 4, 0], dtype=int32)
        """
        # Call libcudf++ search_sorted primitive

        if na_position not in {"first", "last"}:
            raise ValueError(f"invalid na_position: {na_position}")

        scalar_flag = None
        if is_scalar(values):
            scalar_flag = True

        if not isinstance(values, Frame):
            values = as_column(values)
            if values.dtype != self.dtype:
                self = self.astype(values.dtype)
            values = values.as_frame()
        outcol = libcudf.search.search_sorted(
            self, values, side, ascending=ascending, na_position=na_position
        )

        # Retrun result as cupy array if the values is non-scalar
        # If values is scalar, result is expected to be scalar.
        result = cupy.asarray(outcol.data_array_view)
        if scalar_flag:
            return result[0].item()
        else:
            return result

    @annotate("ARGSORT", color="yellow", domain="cudf_python")
    def argsort(
        self,
        by=None,
        axis=0,
        kind="quicksort",
        order=None,
        ascending=True,
        na_position="last",
    ):
        """Return the integer indices that would sort the Series values.

        Parameters
        ----------
        by : str or list of str, default None
            Name or list of names to sort by. If None, sort by all columns.
        axis : {0 or "index"}
            Has no effect but is accepted for compatibility with numpy.
        kind : {'mergesort', 'quicksort', 'heapsort', 'stable'}, default 'quicksort'
            Choice of sorting algorithm. See :func:`numpy.sort` for more
            information. 'mergesort' and 'stable' are the only stable
            algorithms. Only quicksort is supported in cuDF.
        order : None
            Has no effect but is accepted for compatibility with numpy.
        ascending : bool or list of bool, default True
            If True, sort values in ascending order, otherwise descending.
        na_position : {‘first’ or ‘last’}, default ‘last’
            Argument ‘first’ puts NaNs at the beginning, ‘last’ puts NaNs
            at the end.

        Returns
        -------
        cupy.ndarray: The indices sorted based on input.

        Examples
        --------
        **Series**

        >>> import cudf
        >>> s = cudf.Series([3, 1, 2])
        >>> s
        0    3
        1    1
        2    2
        dtype: int64
        >>> s.argsort()
        0    1
        1    2
        2    0
        dtype: int32
        >>> s[s.argsort()]
        1    1
        2    2
        0    3
        dtype: int64

        **DataFrame**
        >>> import cudf
        >>> df = cudf.DataFrame({'foo': [3, 1, 2]})
        >>> df.argsort()
        array([1, 2, 0], dtype=int32)

        **Index**
        >>> import cudf
        >>> idx = cudf.Index([3, 1, 2])
        >>> idx.argsort()
        array([1, 2, 0], dtype=int32)
        """  # noqa: E501
        if na_position not in {"first", "last"}:
            raise ValueError(f"invalid na_position: {na_position}")
        if kind != "quicksort":
            if kind not in {"mergesort", "heapsort", "stable"}:
                raise AttributeError(
                    f"{kind} is not a valid sorting algorithm for "
                    f"'DataFrame' object"
                )
            warnings.warn(
                f"GPU-accelerated {kind} is currently not supported, "
                "defaulting to quicksort."
            )

        if isinstance(by, str):
            by = [by]
        return self._get_sorted_inds(
            by=by, ascending=ascending, na_position=na_position
        ).values

    def _get_sorted_inds(self, by=None, ascending=True, na_position="last"):
        # Get an int64 column consisting of the indices required to sort self
        # according to the columns specified in by.

        to_sort = (
            self
            if by is None
            else self._get_columns_by_label(list(by), downcast=False)
        )

        # If given a scalar need to construct a sequence of length # of columns
        if np.isscalar(ascending):
            ascending = [ascending] * to_sort._num_columns

        return libcudf.sort.order_by(to_sort, ascending, na_position)

    def sin(self):
        """
        Get Trigonometric sine, element-wise.

        Returns
        -------
        DataFrame/Series/Index
            Result of the trigonometric operation.

        Examples
        --------
        >>> import cudf
        >>> ser = cudf.Series([0.0, 0.32434, 0.5, 45, 90, 180, 360])
        >>> ser
        0      0.00000
        1      0.32434
        2      0.50000
        3     45.00000
        4     90.00000
        5    180.00000
        6    360.00000
        dtype: float64
        >>> ser.sin()
        0    0.000000
        1    0.318683
        2    0.479426
        3    0.850904
        4    0.893997
        5   -0.801153
        6    0.958916
        dtype: float64

        `sin` operation on DataFrame:

        >>> df = cudf.DataFrame({'first': [0.0, 5, 10, 15],
        ...                      'second': [100.0, 360, 720, 300]})
        >>> df
           first  second
        0    0.0   100.0
        1    5.0   360.0
        2   10.0   720.0
        3   15.0   300.0
        >>> df.sin()
              first    second
        0  0.000000 -0.506366
        1 -0.958924  0.958916
        2 -0.544021 -0.544072
        3  0.650288 -0.999756

        `sin` operation on Index:

        >>> index = cudf.Index([-0.4, 100, -180, 90])
        >>> index
        Float64Index([-0.4, 100.0, -180.0, 90.0], dtype='float64')
        >>> index.sin()
        Float64Index([-0.3894183423086505, -0.5063656411097588,
                    0.8011526357338306, 0.8939966636005579],
                    dtype='float64')
        """
        return self._unaryop("sin")

    def cos(self):
        """
        Get Trigonometric cosine, element-wise.

        Returns
        -------
        DataFrame/Series/Index
            Result of the trigonometric operation.

        Examples
        --------
        >>> import cudf
        >>> ser = cudf.Series([0.0, 0.32434, 0.5, 45, 90, 180, 360])
        >>> ser
        0      0.00000
        1      0.32434
        2      0.50000
        3     45.00000
        4     90.00000
        5    180.00000
        6    360.00000
        dtype: float64
        >>> ser.cos()
        0    1.000000
        1    0.947861
        2    0.877583
        3    0.525322
        4   -0.448074
        5   -0.598460
        6   -0.283691
        dtype: float64

        `cos` operation on DataFrame:

        >>> df = cudf.DataFrame({'first': [0.0, 5, 10, 15],
        ...                      'second': [100.0, 360, 720, 300]})
        >>> df
           first  second
        0    0.0   100.0
        1    5.0   360.0
        2   10.0   720.0
        3   15.0   300.0
        >>> df.cos()
              first    second
        0  1.000000  0.862319
        1  0.283662 -0.283691
        2 -0.839072 -0.839039
        3 -0.759688 -0.022097

        `cos` operation on Index:

        >>> index = cudf.Index([-0.4, 100, -180, 90])
        >>> index
        Float64Index([-0.4, 100.0, -180.0, 90.0], dtype='float64')
        >>> index.cos()
        Float64Index([ 0.9210609940028851,  0.8623188722876839,
                    -0.5984600690578581, -0.4480736161291701],
                    dtype='float64')
        """
        return self._unaryop("cos")

    def tan(self):
        """
        Get Trigonometric tangent, element-wise.

        Returns
        -------
        DataFrame/Series/Index
            Result of the trigonometric operation.

        Examples
        --------
        >>> import cudf
        >>> ser = cudf.Series([0.0, 0.32434, 0.5, 45, 90, 180, 360])
        >>> ser
        0      0.00000
        1      0.32434
        2      0.50000
        3     45.00000
        4     90.00000
        5    180.00000
        6    360.00000
        dtype: float64
        >>> ser.tan()
        0    0.000000
        1    0.336213
        2    0.546302
        3    1.619775
        4   -1.995200
        5    1.338690
        6   -3.380140
        dtype: float64

        `tan` operation on DataFrame:

        >>> df = cudf.DataFrame({'first': [0.0, 5, 10, 15],
        ...                      'second': [100.0, 360, 720, 300]})
        >>> df
           first  second
        0    0.0   100.0
        1    5.0   360.0
        2   10.0   720.0
        3   15.0   300.0
        >>> df.tan()
              first     second
        0  0.000000  -0.587214
        1 -3.380515  -3.380140
        2  0.648361   0.648446
        3 -0.855993  45.244742

        `tan` operation on Index:

        >>> index = cudf.Index([-0.4, 100, -180, 90])
        >>> index
        Float64Index([-0.4, 100.0, -180.0, 90.0], dtype='float64')
        >>> index.tan()
        Float64Index([-0.4227932187381618,  -0.587213915156929,
                    -1.3386902103511544, -1.995200412208242],
                    dtype='float64')
        """
        return self._unaryop("tan")

    def asin(self):
        """
        Get Trigonometric inverse sine, element-wise.

        The inverse of sine so that, if y = x.sin(), then x = y.asin()

        Returns
        -------
        DataFrame/Series/Index
            Result of the trigonometric operation.

        Examples
        --------
        >>> import cudf
        >>> ser = cudf.Series([-1, 0, 1, 0.32434, 0.5])
        >>> ser.asin()
        0   -1.570796
        1    0.000000
        2    1.570796
        3    0.330314
        4    0.523599
        dtype: float64

        `asin` operation on DataFrame:

        >>> df = cudf.DataFrame({'first': [-1, 0, 0.5],
        ...                      'second': [0.234, 0.3, 0.1]})
        >>> df
           first  second
        0   -1.0   0.234
        1    0.0   0.300
        2    0.5   0.100
        >>> df.asin()
              first    second
        0 -1.570796  0.236190
        1  0.000000  0.304693
        2  0.523599  0.100167

        `asin` operation on Index:

        >>> index = cudf.Index([-1, 0.4, 1, 0.3])
        >>> index
        Float64Index([-1.0, 0.4, 1.0, 0.3], dtype='float64')
        >>> index.asin()
        Float64Index([-1.5707963267948966, 0.41151684606748806,
                    1.5707963267948966, 0.3046926540153975],
                    dtype='float64')
        """
        return self._unaryop("asin")

    def acos(self):
        """
        Get Trigonometric inverse cosine, element-wise.

        The inverse of cos so that, if y = x.cos(), then x = y.acos()

        Returns
        -------
        DataFrame/Series/Index
            Result of the trigonometric operation.

        Examples
        --------
        >>> import cudf
        >>> ser = cudf.Series([-1, 0, 1, 0.32434, 0.5])
        >>> ser.acos()
        0    3.141593
        1    1.570796
        2    0.000000
        3    1.240482
        4    1.047198
        dtype: float64

        `acos` operation on DataFrame:

        >>> df = cudf.DataFrame({'first': [-1, 0, 0.5],
        ...                      'second': [0.234, 0.3, 0.1]})
        >>> df
           first  second
        0   -1.0   0.234
        1    0.0   0.300
        2    0.5   0.100
        >>> df.acos()
              first    second
        0  3.141593  1.334606
        1  1.570796  1.266104
        2  1.047198  1.470629

        `acos` operation on Index:

        >>> index = cudf.Index([-1, 0.4, 1, 0, 0.3])
        >>> index
        Float64Index([-1.0, 0.4, 1.0, 0.0, 0.3], dtype='float64')
        >>> index.acos()
        Float64Index([ 3.141592653589793, 1.1592794807274085, 0.0,
                    1.5707963267948966,  1.266103672779499],
                    dtype='float64')
        """
        result = self.copy(deep=False)
        for col in result._data:
            min_float_dtype = cudf.utils.dtypes.get_min_float_dtype(
                result._data[col]
            )
            result._data[col] = result._data[col].astype(min_float_dtype)
        result = result._unaryop("acos")
        result = result.mask((result < 0) | (result > np.pi + 1))
        return result

    def atan(self):
        """
        Get Trigonometric inverse tangent, element-wise.

        The inverse of tan so that, if y = x.tan(), then x = y.atan()

        Returns
        -------
        DataFrame/Series/Index
            Result of the trigonometric operation.

        Examples
        --------
        >>> import cudf
        >>> ser = cudf.Series([-1, 0, 1, 0.32434, 0.5, -10])
        >>> ser
        0    -1.00000
        1     0.00000
        2     1.00000
        3     0.32434
        4     0.50000
        5   -10.00000
        dtype: float64
        >>> ser.atan()
        0   -0.785398
        1    0.000000
        2    0.785398
        3    0.313635
        4    0.463648
        5   -1.471128
        dtype: float64

        `atan` operation on DataFrame:

        >>> df = cudf.DataFrame({'first': [-1, -10, 0.5],
        ...                      'second': [0.234, 0.3, 10]})
        >>> df
           first  second
        0   -1.0   0.234
        1  -10.0   0.300
        2    0.5  10.000
        >>> df.atan()
              first    second
        0 -0.785398  0.229864
        1 -1.471128  0.291457
        2  0.463648  1.471128

        `atan` operation on Index:

        >>> index = cudf.Index([-1, 0.4, 1, 0, 0.3])
        >>> index
        Float64Index([-1.0, 0.4, 1.0, 0.0, 0.3], dtype='float64')
        >>> index.atan()
        Float64Index([-0.7853981633974483,  0.3805063771123649,
                                    0.7853981633974483, 0.0,
                                    0.2914567944778671],
                    dtype='float64')
        """
        return self._unaryop("atan")

    def exp(self):
        """
        Get the exponential of all elements, element-wise.

        Exponential is the inverse of the log function,
        so that x.exp().log() = x

        Returns
        -------
        DataFrame/Series/Index
            Result of the element-wise exponential.

        Examples
        --------
        >>> import cudf
        >>> ser = cudf.Series([-1, 0, 1, 0.32434, 0.5, -10, 100])
        >>> ser
        0     -1.00000
        1      0.00000
        2      1.00000
        3      0.32434
        4      0.50000
        5    -10.00000
        6    100.00000
        dtype: float64
        >>> ser.exp()
        0    3.678794e-01
        1    1.000000e+00
        2    2.718282e+00
        3    1.383117e+00
        4    1.648721e+00
        5    4.539993e-05
        6    2.688117e+43
        dtype: float64

        `exp` operation on DataFrame:

        >>> df = cudf.DataFrame({'first': [-1, -10, 0.5],
        ...                      'second': [0.234, 0.3, 10]})
        >>> df
           first  second
        0   -1.0   0.234
        1  -10.0   0.300
        2    0.5  10.000
        >>> df.exp()
              first        second
        0  0.367879      1.263644
        1  0.000045      1.349859
        2  1.648721  22026.465795

        `exp` operation on Index:

        >>> index = cudf.Index([-1, 0.4, 1, 0, 0.3])
        >>> index
        Float64Index([-1.0, 0.4, 1.0, 0.0, 0.3], dtype='float64')
        >>> index.exp()
        Float64Index([0.36787944117144233,  1.4918246976412703,
                      2.718281828459045, 1.0,  1.3498588075760032],
                    dtype='float64')
        """
        return self._unaryop("exp")

    def log(self):
        """
        Get the natural logarithm of all elements, element-wise.

        Natural logarithm is the inverse of the exp function,
        so that x.log().exp() = x

        Returns
        -------
        DataFrame/Series/Index
            Result of the element-wise natural logarithm.

        Examples
        --------
        >>> import cudf
        >>> ser = cudf.Series([-1, 0, 1, 0.32434, 0.5, -10, 100])
        >>> ser
        0     -1.00000
        1      0.00000
        2      1.00000
        3      0.32434
        4      0.50000
        5    -10.00000
        6    100.00000
        dtype: float64
        >>> ser.log()
        0         NaN
        1        -inf
        2    0.000000
        3   -1.125963
        4   -0.693147
        5         NaN
        6    4.605170
        dtype: float64

        `log` operation on DataFrame:

        >>> df = cudf.DataFrame({'first': [-1, -10, 0.5],
        ...                      'second': [0.234, 0.3, 10]})
        >>> df
           first  second
        0   -1.0   0.234
        1  -10.0   0.300
        2    0.5  10.000
        >>> df.log()
              first    second
        0       NaN -1.452434
        1       NaN -1.203973
        2 -0.693147  2.302585

        `log` operation on Index:

        >>> index = cudf.Index([10, 11, 500.0])
        >>> index
        Float64Index([10.0, 11.0, 500.0], dtype='float64')
        >>> index.log()
        Float64Index([2.302585092994046, 2.3978952727983707,
                    6.214608098422191], dtype='float64')
        """
        return self._unaryop("log")

    def sqrt(self):
        """
        Get the non-negative square-root of all elements, element-wise.

        Returns
        -------
        DataFrame/Series/Index
            Result of the non-negative
            square-root of each element.

        Examples
        --------
        >>> import cudf
        >>> import cudf
        >>> ser = cudf.Series([10, 25, 81, 1.0, 100])
        >>> ser
        0     10.0
        1     25.0
        2     81.0
        3      1.0
        4    100.0
        dtype: float64
        >>> ser.sqrt()
        0     3.162278
        1     5.000000
        2     9.000000
        3     1.000000
        4    10.000000
        dtype: float64

        `sqrt` operation on DataFrame:

        >>> df = cudf.DataFrame({'first': [-10.0, 100, 625],
        ...                      'second': [1, 2, 0.4]})
        >>> df
           first  second
        0  -10.0     1.0
        1  100.0     2.0
        2  625.0     0.4
        >>> df.sqrt()
           first    second
        0    NaN  1.000000
        1   10.0  1.414214
        2   25.0  0.632456

        `sqrt` operation on Index:

        >>> index = cudf.Index([-10.0, 100, 625])
        >>> index
        Float64Index([-10.0, 100.0, 625.0], dtype='float64')
        >>> index.sqrt()
        Float64Index([nan, 10.0, 25.0], dtype='float64')
        """
        return self._unaryop("sqrt")

    def abs(self):
        """
        Return a Series/DataFrame with absolute numeric value of each element.

        This function only applies to elements that are all numeric.

        Returns
        -------
        DataFrame/Series
            Absolute value of each element.

        Examples
        --------
        Absolute numeric values in a Series

        >>> s = cudf.Series([-1.10, 2, -3.33, 4])
        >>> s.abs()
        0    1.10
        1    2.00
        2    3.33
        3    4.00
        dtype: float64
        """
        return self._unaryop("abs")

    # Rounding
    def ceil(self):
        """
        Rounds each value upward to the smallest integral value not less
        than the original.

        Returns
        -------
        DataFrame or Series
            Ceiling value of each element.

        Examples
        --------
        >>> import cudf
        >>> series = cudf.Series([1.1, 2.8, 3.5, 4.5])
        >>> series
        0    1.1
        1    2.8
        2    3.5
        3    4.5
        dtype: float64
        >>> series.ceil()
        0    2.0
        1    3.0
        2    4.0
        3    5.0
        dtype: float64
        """

        warnings.warn(
            "Series.ceil and DataFrame.ceil are deprecated and will be \
                removed in the future",
            DeprecationWarning,
        )

        return self._unaryop("ceil")

    def floor(self):
        """Rounds each value downward to the largest integral value not greater
        than the original.

        Returns
        -------
        DataFrame or Series
            Flooring value of each element.

        Examples
        --------
        >>> import cudf
        >>> series = cudf.Series([-1.9, 2, 0.2, 1.5, 0.0, 3.0])
        >>> series
        0   -1.9
        1    2.0
        2    0.2
        3    1.5
        4    0.0
        5    3.0
        dtype: float64
        >>> series.floor()
        0   -2.0
        1    2.0
        2    0.0
        3    1.0
        4    0.0
        5    3.0
        dtype: float64
        """

        warnings.warn(
            "Series.ceil and DataFrame.ceil are deprecated and will be \
                removed in the future",
            DeprecationWarning,
        )

        return self._unaryop("floor")

    def scale(self):
        """
        Scale values to [0, 1] in float64

        Returns
        -------
        DataFrame or Series
            Values scaled to [0, 1].

        Examples
        --------
        >>> import cudf
        >>> series = cudf.Series([10, 11, 12, 0.5, 1])
        >>> series
        0    10.0
        1    11.0
        2    12.0
        3     0.5
        4     1.0
        dtype: float64
        >>> series.scale()
        0    0.826087
        1    0.913043
        2    1.000000
        3    0.000000
        4    0.043478
        dtype: float64
        """
        vmin = self.min()
        vmax = self.max()
        scaled = (self - vmin) / (vmax - vmin)
        scaled._index = self._index.copy(deep=False)
        return scaled

    def _merge(
        self,
        right,
        on=None,
        left_on=None,
        right_on=None,
        left_index=False,
        right_index=False,
        how="inner",
        sort=False,
        indicator=False,
        suffixes=("_x", "_y"),
    ):
        lhs, rhs = self, right
        merge_cls = Merge
        if how == "right":
            # Merge doesn't support right, so just swap
            how = "left"
            lhs, rhs = right, self
            left_on, right_on = right_on, left_on
            left_index, right_index = right_index, left_index
            suffixes = (suffixes[1], suffixes[0])
        elif how in {"leftsemi", "leftanti"}:
            merge_cls = MergeSemi

        # TODO: the two isinstance checks below indicates that `_merge` should
        # not be defined in `Frame`, but in `IndexedFrame`.
        return merge_cls(
            lhs,
            rhs,
            on=on,
            left_on=left_on,
            right_on=right_on,
            left_index=left_index,
            right_index=right_index,
            lhs_is_index=isinstance(lhs, cudf.core._base_index.BaseIndex),
            rhs_is_index=isinstance(rhs, cudf.core._base_index.BaseIndex),
            how=how,
            sort=sort,
            indicator=indicator,
            suffixes=suffixes,
        ).perform_merge()

    def _is_sorted(self, ascending=None, null_position=None):
        """
        Returns a boolean indicating whether the data of the Frame are sorted
        based on the parameters given. Does not account for the index.

        Parameters
        ----------
        self : Frame
            Frame whose columns are to be checked for sort order
        ascending : None or list-like of booleans
            None or list-like of boolean values indicating expected sort order
            of each column. If list-like, size of list-like must be
            len(columns). If None, all columns expected sort order is set to
            ascending. False (0) - ascending, True (1) - descending.
        null_position : None or list-like of booleans
            None or list-like of boolean values indicating desired order of
            nulls compared to other elements. If list-like, size of list-like
            must be len(columns). If None, null order is set to before. False
            (0) - before, True (1) - after.

        Returns
        -------
        returns : boolean
            Returns True, if sorted as expected by ``ascending`` and
            ``null_position``, False otherwise.
        """
        return libcudf.sort.is_sorted(
            self, ascending=ascending, null_position=null_position
        )

    def _split(self, splits, keep_index=True):
        results = libcudf.copying.table_split(
            self, splits, keep_index=keep_index
        )
        return [self.__class__._from_data(*result) for result in results]

    def _encode(self):
        data, index, indices = libcudf.transform.table_encode(self)
        for name, col in data.items():
            data[name] = col._with_type_metadata(self._data[name].dtype)
        keys = self.__class__._from_data(data, index)
        return keys, indices

    def _unaryop(self, op):
        data_columns = (col.unary_operator(op) for col in self._columns)
        return self.__class__._from_data(
            zip(self._column_names, data_columns), self._index
        )

    def _binaryop(
        self,
        other: T,
        fn: str,
        fill_value: Any = None,
        reflect: bool = False,
        *args,
        **kwargs,
    ) -> Frame:
        """Perform a binary operation between two frames.

        Parameters
        ----------
        other : Frame
            The second operand.
        fn : str
            The operation to perform.
        fill_value : Any, default None
            The value to replace null values with. If ``None``, nulls are not
            filled before the operation.
        reflect : bool, default False
            If ``True``, swap the order of the operands. See
            https://docs.python.org/3/reference/datamodel.html#object.__ror__
            for more information on when this is necessary.

        Returns
        -------
        Frame
            A new instance containing the result of the operation.
        """
        raise NotImplementedError

    @classmethod
    def _colwise_binop(
        cls,
        operands: Dict[Optional[str], Tuple[ColumnBase, Any, bool, Any]],
        fn: str,
    ):
        """Implement binary ops between two frame-like objects.

        Binary operations for Frames can be reduced to a sequence of binary
        operations between column-like objects. Different types of frames need
        to preprocess different inputs, so subclasses should implement binary
        operations as a preprocessing step that calls this method.

        Parameters
        ----------
        operands : Dict[Optional[str], Tuple[ColumnBase, Any, bool, Any]]
            A mapping from column names to a tuple containing left and right
            operands as well as a boolean indicating whether or not to reflect
            an operation and fill value for nulls.
        fn : str
            The operation to perform.

        Returns
        -------
        Dict[ColumnBase]
            A dict of columns constructed from the result of performing the
            requested operation on the operands.
        """

        # Now actually perform the binop on the columns in left and right.
        output = {}
        for (
            col,
            (left_column, right_column, reflect, fill_value),
        ) in operands.items():

            # Handle object columns that are empty or
            # all nulls when performing binary operations
            if (
                left_column.dtype == "object"
                and left_column.null_count == len(left_column)
                and fill_value is None
            ):
                if fn in (
                    "add",
                    "sub",
                    "mul",
                    "mod",
                    "pow",
                    "truediv",
                    "floordiv",
                ):
                    output[col] = left_column
                elif fn in ("eq", "lt", "le", "gt", "ge"):
                    output[col] = left_column.notnull()
                elif fn == "ne":
                    output[col] = left_column.isnull()
                continue

            if right_column is cudf.NA:
                right_column = cudf.Scalar(
                    right_column, dtype=left_column.dtype
                )
            elif not isinstance(right_column, ColumnBase):
                right_column = left_column.normalize_binop_value(right_column)

            fn_apply = fn
            if fn == "truediv":
                # Decimals in libcudf don't support truediv, see
                # https://github.com/rapidsai/cudf/pull/7435 for explanation.
                if is_decimal_dtype(left_column.dtype):
                    fn_apply = "div"

                # Division with integer types results in a suitable float.
                truediv_type = {
                    np.int8: np.float32,
                    np.int16: np.float32,
                    np.int32: np.float32,
                    np.int64: np.float64,
                    np.uint8: np.float32,
                    np.uint16: np.float32,
                    np.uint32: np.float64,
                    np.uint64: np.float64,
                    np.bool_: np.float32,
                }.get(left_column.dtype.type)
                if truediv_type is not None:
                    left_column = left_column.astype(truediv_type)

            output_mask = None
            if fill_value is not None:
                if is_scalar(right_column):
                    if left_column.nullable:
                        left_column = left_column.fillna(fill_value)
                else:
                    # If both columns are nullable, pandas semantics dictate
                    # that nulls that are present in both left_column and
                    # right_column are not filled.
                    if left_column.nullable and right_column.nullable:
                        lmask = as_column(left_column.nullmask)
                        rmask = as_column(right_column.nullmask)
                        output_mask = (lmask | rmask).data
                        left_column = left_column.fillna(fill_value)
                        right_column = right_column.fillna(fill_value)
                    elif left_column.nullable:
                        left_column = left_column.fillna(fill_value)
                    elif right_column.nullable:
                        right_column = right_column.fillna(fill_value)

            # For bitwise operations we must verify whether the input column
            # types are valid, and if so, whether we need to coerce the output
            # columns to booleans.
            coerce_to_bool = False
            if fn_apply in {"and", "or", "xor"}:
                err_msg = (
                    f"Operation 'bitwise {fn_apply}' not supported between "
                    f"{left_column.dtype.type.__name__} and {{}}"
                )
                if right_column is None:
                    raise TypeError(err_msg.format(type(None)))

                try:
                    left_is_bool = issubdtype(left_column.dtype, np.bool_)
                    right_is_bool = issubdtype(right_column.dtype, np.bool_)
                except TypeError:
                    raise TypeError(err_msg.format(type(right_column)))

                coerce_to_bool = left_is_bool or right_is_bool

                if not (
                    (left_is_bool or issubdtype(left_column.dtype, np.integer))
                    and (
                        right_is_bool
                        or issubdtype(right_column.dtype, np.integer)
                    )
                ):
                    raise TypeError(
                        err_msg.format(right_column.dtype.type.__name__)
                    )

            outcol = (
                left_column.binary_operator(
                    fn_apply, right_column, reflect=reflect
                )
                if right_column is not None
                else column_empty(
                    left_column.size, left_column.dtype, masked=True
                )
            )

            if output_mask is not None:
                outcol = outcol.set_mask(output_mask)

            if coerce_to_bool:
                outcol = outcol.astype(np.bool_)

            output[col] = outcol

        return output

    def dot(self, other, reflect=False):
        """
        Get dot product of frame and other, (binary operator `dot`).

        Among flexible wrappers (`add`, `sub`, `mul`, `div`, `mod`, `pow`,
        `dot`) to arithmetic operators: `+`, `-`, `*`, `/`, `//`, `%`, `**`,
        `@`.

        Parameters
        ----------
        other : Sequence, Series, or DataFrame
            Any multiple element data structure, or list-like object.
        reflect : bool, default False
            If ``True``, swap the order of the operands. See
            https://docs.python.org/3/reference/datamodel.html#object.__ror__
            for more information on when this is necessary.

        Returns
        -------
        scalar, Series, or DataFrame
            The result of the operation.

        Examples
        --------
        >>> import cudf
        >>> df = cudf.DataFrame([[1, 2, 3, 4],
        ...                      [5, 6, 7, 8]])
        >>> df @ df.T
            0    1
        0  30   70
        1  70  174
        >>> s = cudf.Series([1, 1, 1, 1])
        >>> df @ s
        0    10
        1    26
        dtype: int64
        >>> [1, 2, 3, 4] @ s
        10
        """
        lhs = self.values
        if isinstance(other, Frame):
            rhs = other.values
        elif isinstance(other, cupy.ndarray):
            rhs = other
        elif isinstance(
            other, (abc.Sequence, np.ndarray, pd.DataFrame, pd.Series)
        ):
            rhs = cupy.asarray(other)
        else:
            return NotImplemented
        if reflect:
            lhs, rhs = rhs, lhs

        result = lhs.dot(rhs)
        if len(result.shape) == 1:
            return cudf.Series(result)
        if len(result.shape) == 2:
            return cudf.DataFrame(result)
        return result.item()

    # Binary arithmetic operations.
    def __add__(self, other):
        return self._binaryop(other, "add")

    def __radd__(self, other):
        return self._binaryop(other, "add", reflect=True)

    def __sub__(self, other):
        return self._binaryop(other, "sub")

    def __rsub__(self, other):
        return self._binaryop(other, "sub", reflect=True)

    def __matmul__(self, other):
        return self.dot(other)

    def __rmatmul__(self, other):
        return self.dot(other, reflect=True)

    def __mul__(self, other):
        return self._binaryop(other, "mul")

    def __rmul__(self, other):
        return self._binaryop(other, "mul", reflect=True)

    def __mod__(self, other):
        return self._binaryop(other, "mod")

    def __rmod__(self, other):
        return self._binaryop(other, "mod", reflect=True)

    def __pow__(self, other):
        return self._binaryop(other, "pow")

    def __rpow__(self, other):
        return self._binaryop(other, "pow", reflect=True)

    def __floordiv__(self, other):
        return self._binaryop(other, "floordiv")

    def __rfloordiv__(self, other):
        return self._binaryop(other, "floordiv", reflect=True)

    def __truediv__(self, other):
        return self._binaryop(other, "truediv")

    def __rtruediv__(self, other):
        return self._binaryop(other, "truediv", reflect=True)

    def __and__(self, other):
        return self._binaryop(other, "and")

    def __or__(self, other):
        return self._binaryop(other, "or")

    def __xor__(self, other):
        return self._binaryop(other, "xor")

    # Binary rich comparison operations.
    def __eq__(self, other):
        return self._binaryop(other, "eq")

    def __ne__(self, other):
        return self._binaryop(other, "ne")

    def __lt__(self, other):
        return self._binaryop(other, "lt")

    def __le__(self, other):
        return self._binaryop(other, "le")

    def __gt__(self, other):
        return self._binaryop(other, "gt")

    def __ge__(self, other):
        return self._binaryop(other, "ge")

    # Unary logical operators
    def __neg__(self):
        return -1 * self

    def __pos__(self):
        return self.copy(deep=True)

    def __abs__(self):
        return self._unaryop("abs")

    # Reductions
    @classmethod
    def _get_axis_from_axis_arg(cls, axis):
        try:
            return cls._SUPPORT_AXIS_LOOKUP[axis]
        except KeyError:
            raise ValueError(f"No axis named {axis} for object type {cls}")

    def _reduce(self, *args, **kwargs):
        raise NotImplementedError(
            f"Reductions are not supported for objects of type {type(self)}."
        )

    def min(
        self, axis=None, skipna=None, level=None, numeric_only=None, **kwargs,
    ):
        """
        Return the minimum of the values in the DataFrame.

        Parameters
        ----------
        axis: {index (0), columns(1)}
            Axis for the function to be applied on.
        skipna: bool, default True
            Exclude NA/null values when computing the result.
        level: int or level name, default None
            If the axis is a MultiIndex (hierarchical), count along a
            particular level, collapsing into a Series.
        numeric_only: bool, default None
            Include only float, int, boolean columns. If None, will attempt to
            use everything, then use only numeric data.

        Returns
        -------
        Series

        Notes
        -----
        Parameters currently not supported are `level`, `numeric_only`.

        Examples
        --------
        >>> import cudf
        >>> df = cudf.DataFrame({'a': [1, 2, 3, 4], 'b': [7, 8, 9, 10]})
        >>> df.min()
        a    1
        b    7
        dtype: int64
        """
        return self._reduce(
            "min",
            axis=axis,
            skipna=skipna,
            level=level,
            numeric_only=numeric_only,
            **kwargs,
        )

    def max(
        self, axis=None, skipna=None, level=None, numeric_only=None, **kwargs,
    ):
        """
        Return the maximum of the values in the DataFrame.

        Parameters
        ----------
        axis: {index (0), columns(1)}
            Axis for the function to be applied on.
        skipna: bool, default True
            Exclude NA/null values when computing the result.
        level: int or level name, default None
            If the axis is a MultiIndex (hierarchical), count along a
            particular level, collapsing into a Series.
        numeric_only: bool, default None
            Include only float, int, boolean columns. If None, will attempt to
            use everything, then use only numeric data.

        Returns
        -------
        Series

        Notes
        -----
        Parameters currently not supported are `level`, `numeric_only`.

        Examples
        --------
        >>> import cudf
        >>> df = cudf.DataFrame({'a': [1, 2, 3, 4], 'b': [7, 8, 9, 10]})
        >>> df.max()
        a     4
        b    10
        dtype: int64
        """
        return self._reduce(
            "max",
            axis=axis,
            skipna=skipna,
            level=level,
            numeric_only=numeric_only,
            **kwargs,
        )

    def sum(
        self,
        axis=None,
        skipna=None,
        dtype=None,
        level=None,
        numeric_only=None,
        min_count=0,
        **kwargs,
    ):
        """
        Return sum of the values in the DataFrame.

        Parameters
        ----------

        axis: {index (0), columns(1)}
            Axis for the function to be applied on.
        skipna: bool, default True
            Exclude NA/null values when computing the result.
        dtype: data type
            Data type to cast the result to.
        min_count: int, default 0
            The required number of valid values to perform the operation.
            If fewer than min_count non-NA values are present the result
            will be NA.

            The default being 0. This means the sum of an all-NA or empty
            Series is 0, and the product of an all-NA or empty Series is 1.

        Returns
        -------
        Series

        Notes
        -----
        Parameters currently not supported are `level`, `numeric_only`.

        Examples
        --------
        >>> import cudf
        >>> df = cudf.DataFrame({'a': [1, 2, 3, 4], 'b': [7, 8, 9, 10]})
        >>> df.sum()
        a    10
        b    34
        dtype: int64
        """
        return self._reduce(
            "sum",
            axis=axis,
            skipna=skipna,
            dtype=dtype,
            level=level,
            numeric_only=numeric_only,
            min_count=min_count,
            **kwargs,
        )

    def product(
        self,
        axis=None,
        skipna=None,
        dtype=None,
        level=None,
        numeric_only=None,
        min_count=0,
        **kwargs,
    ):
        """
        Return product of the values in the DataFrame.

        Parameters
        ----------

        axis: {index (0), columns(1)}
            Axis for the function to be applied on.
        skipna: bool, default True
            Exclude NA/null values when computing the result.
        dtype: data type
            Data type to cast the result to.
        min_count: int, default 0
            The required number of valid values to perform the operation.
            If fewer than min_count non-NA values are present the result
            will be NA.

            The default being 0. This means the sum of an all-NA or empty
            Series is 0, and the product of an all-NA or empty Series is 1.

        Returns
        -------
        Series

        Notes
        -----
        Parameters currently not supported are level`, `numeric_only`.

        Examples
        --------
        >>> import cudf
        >>> df = cudf.DataFrame({'a': [1, 2, 3, 4], 'b': [7, 8, 9, 10]})
        >>> df.product()
        a      24
        b    5040
        dtype: int64
        """
        axis = self._get_axis_from_axis_arg(axis)
        return self._reduce(
            # cuDF columns use "product" as the op name, but cupy uses "prod"
            # and we need cupy if axis == 1.
            "product" if axis == 0 else "prod",
            axis=axis,
            skipna=skipna,
            dtype=dtype,
            level=level,
            numeric_only=numeric_only,
            min_count=min_count,
            **kwargs,
        )

    # Alias for pandas compatibility.
    prod = product

    def mean(
        self, axis=None, skipna=None, level=None, numeric_only=None, **kwargs
    ):
        """
        Return the mean of the values for the requested axis.

        Parameters
        ----------
        axis : {0 or 'index', 1 or 'columns'}
            Axis for the function to be applied on.
        skipna : bool, default True
            Exclude NA/null values when computing the result.
        level : int or level name, default None
            If the axis is a MultiIndex (hierarchical), count along a
            particular level, collapsing into a Series.
        numeric_only : bool, default None
            Include only float, int, boolean columns. If None, will attempt to
            use everything, then use only numeric data. Not implemented for
            Series.
        **kwargs
            Additional keyword arguments to be passed to the function.

        Returns
        -------
        mean : Series or DataFrame (if level specified)

        Examples
        --------
        >>> import cudf
        >>> df = cudf.DataFrame({'a': [1, 2, 3, 4], 'b': [7, 8, 9, 10]})
        >>> df.mean()
        a    2.5
        b    8.5
        dtype: float64
        """
        return self._reduce(
            "mean",
            axis=axis,
            skipna=skipna,
            level=level,
            numeric_only=numeric_only,
            **kwargs,
        )

    def std(
        self,
        axis=None,
        skipna=None,
        level=None,
        ddof=1,
        numeric_only=None,
        **kwargs,
    ):
        """
        Return sample standard deviation of the DataFrame.

        Normalized by N-1 by default. This can be changed using
        the `ddof` argument

        Parameters
        ----------

        axis: {index (0), columns(1)}
            Axis for the function to be applied on.
        skipna: bool, default True
            Exclude NA/null values. If an entire row/column is NA, the result
            will be NA.
        ddof: int, default 1
            Delta Degrees of Freedom. The divisor used in calculations
            is N - ddof, where N represents the number of elements.

        Returns
        -------
        Series

        Notes
        -----
        Parameters currently not supported are `level` and
        `numeric_only`

        Examples
        --------
        >>> import cudf
        >>> df = cudf.DataFrame({'a': [1, 2, 3, 4], 'b': [7, 8, 9, 10]})
        >>> df.std()
        a    1.290994
        b    1.290994
        dtype: float64
        """

        return self._reduce(
            "std",
            axis=axis,
            skipna=skipna,
            level=level,
            ddof=ddof,
            numeric_only=numeric_only,
            **kwargs,
        )

    def var(
        self,
        axis=None,
        skipna=None,
        level=None,
        ddof=1,
        numeric_only=None,
        **kwargs,
    ):
        """
        Return unbiased variance of the DataFrame.

        Normalized by N-1 by default. This can be changed using the
        ddof argument

        Parameters
        ----------

        axis: {index (0), columns(1)}
            Axis for the function to be applied on.
        skipna: bool, default True
            Exclude NA/null values. If an entire row/column is NA, the result
            will be NA.
        ddof: int, default 1
            Delta Degrees of Freedom. The divisor used in calculations is
            N - ddof, where N represents the number of elements.

        Returns
        -------
        scalar

        Notes
        -----
        Parameters currently not supported are `level` and
        `numeric_only`

        Examples
        --------
        >>> import cudf
        >>> df = cudf.DataFrame({'a': [1, 2, 3, 4], 'b': [7, 8, 9, 10]})
        >>> df.var()
        a    1.666667
        b    1.666667
        dtype: float64
        """
        return self._reduce(
            "var",
            axis=axis,
            skipna=skipna,
            level=level,
            ddof=ddof,
            numeric_only=numeric_only,
            **kwargs,
        )

    def kurtosis(
        self, axis=None, skipna=None, level=None, numeric_only=None, **kwargs
    ):
        """
        Return Fisher's unbiased kurtosis of a sample.

        Kurtosis obtained using Fisher’s definition of
        kurtosis (kurtosis of normal == 0.0). Normalized by N-1.

        Parameters
        ----------

        axis: {index (0), columns(1)}
            Axis for the function to be applied on.
        skipna: bool, default True
            Exclude NA/null values when computing the result.

        Returns
        -------
        Series or scalar

        Notes
        -----
        Parameters currently not supported are `level` and `numeric_only`

        Examples
        --------
        **Series**

        >>> import cudf
        >>> series = cudf.Series([1, 2, 3, 4])
        >>> series.kurtosis()
        -1.1999999999999904

        **DataFrame**

        >>> import cudf
        >>> df = cudf.DataFrame({'a': [1, 2, 3, 4], 'b': [7, 8, 9, 10]})
        >>> df.kurt()
        a   -1.2
        b   -1.2
        dtype: float64
        """
        if axis not in (0, "index", None):
            raise NotImplementedError("Only axis=0 is currently supported.")

        return self._reduce(
            "kurtosis",
            axis=axis,
            skipna=skipna,
            level=level,
            numeric_only=numeric_only,
            **kwargs,
        )

    # Alias for kurtosis.
    @copy_docstring(kurtosis)
    def kurt(
        self, axis=None, skipna=None, level=None, numeric_only=None, **kwargs
    ):
        return self.kurtosis(
            axis=axis,
            skipna=skipna,
            level=level,
            numeric_only=numeric_only,
            **kwargs,
        )

    def skew(
        self, axis=None, skipna=None, level=None, numeric_only=None, **kwargs
    ):
        """
        Return unbiased Fisher-Pearson skew of a sample.

        Parameters
        ----------
        skipna: bool, default True
            Exclude NA/null values when computing the result.

        Returns
        -------
        Series

        Notes
        -----
        Parameters currently not supported are `axis`, `level` and
        `numeric_only`

        Examples
        --------
        **Series**

        >>> import cudf
        >>> series = cudf.Series([1, 2, 3, 4, 5, 6, 6])
        >>> series
        0    1
        1    2
        2    3
        3    4
        4    5
        5    6
        6    6
        dtype: int64

        **DataFrame**

        >>> import cudf
        >>> df = cudf.DataFrame({'a': [3, 2, 3, 4], 'b': [7, 8, 10, 10]})
        >>> df.skew()
        a    0.00000
        b   -0.37037
        dtype: float64
        """
        if axis not in (0, "index", None):
            raise NotImplementedError("Only axis=0 is currently supported.")

        return self._reduce(
            "skew",
            axis=axis,
            skipna=skipna,
            level=level,
            numeric_only=numeric_only,
            **kwargs,
        )

    def all(self, axis=0, skipna=True, level=None, **kwargs):
        """
        Return whether all elements are True in DataFrame.

        Parameters
        ----------

        skipna: bool, default True
            Exclude NA/null values. If the entire row/column is NA and
            skipna is True, then the result will be True, as for an
            empty row/column.
            If skipna is False, then NA are treated as True, because
            these are not equal to zero.

        Returns
        -------
        Series

        Notes
        -----
        Parameters currently not supported are `axis`, `bool_only`, `level`.

        Examples
        --------
        >>> import cudf
        >>> df = cudf.DataFrame({'a': [3, 2, 3, 4], 'b': [7, 0, 10, 10]})
        >>> df.all()
        a     True
        b    False
        dtype: bool
        """
        return self._reduce(
            "all", axis=axis, skipna=skipna, level=level, **kwargs,
        )

    def any(self, axis=0, skipna=True, level=None, **kwargs):
        """
        Return whether any elements is True in DataFrame.

        Parameters
        ----------

        skipna: bool, default True
            Exclude NA/null values. If the entire row/column is NA and
            skipna is True, then the result will be False, as for an
            empty row/column.
            If skipna is False, then NA are treated as True, because
            these are not equal to zero.

        Returns
        -------
        Series

        Notes
        -----
        Parameters currently not supported are `axis`, `bool_only`, `level`.

        Examples
        --------
        >>> import cudf
        >>> df = cudf.DataFrame({'a': [3, 2, 3, 4], 'b': [7, 0, 10, 10]})
        >>> df.any()
        a    True
        b    True
        dtype: bool
        """
        return self._reduce(
            "any", axis=axis, skipna=skipna, level=level, **kwargs,
        )

    def sum_of_squares(self, dtype=None):
        """Return the sum of squares of values.

        Parameters
        ----------
        dtype: data type
            Data type to cast the result to.

        Returns
        -------
        Series

        Examples
        --------
        >>> import cudf
        >>> df = cudf.DataFrame({'a': [3, 2, 3, 4], 'b': [7, 0, 10, 10]})
        >>> df.sum_of_squares()
        a     38
        b    249
        dtype: int64
        """
        return self._reduce("sum_of_squares", dtype=dtype)

    def median(
        self, axis=None, skipna=None, level=None, numeric_only=None, **kwargs
    ):
        """
        Return the median of the values for the requested axis.

        Parameters
        ----------

        skipna : bool, default True
            Exclude NA/null values when computing the result.

        Returns
        -------
        scalar

        Notes
        -----
        Parameters currently not supported are `level` and `numeric_only`.

        Examples
        --------
        >>> import cudf
        >>> ser = cudf.Series([10, 25, 3, 25, 24, 6])
        >>> ser
        0    10
        1    25
        2     3
        3    25
        4    24
        5     6
        dtype: int64
        >>> ser.median()
        17.0
        """
        return self._reduce(
            "median",
            axis=axis,
            skipna=skipna,
            level=level,
            numeric_only=numeric_only,
            **kwargs,
        )

    # Scans
    def _scan(self, op, axis=None, skipna=True, cast_to_int=False):
        skipna = True if skipna is None else skipna

        results = {}
        for name, col in self._data.items():
            if skipna:
                result_col = self._data[name].nans_to_nulls()
            else:
                result_col = self._data[name].copy()
                if result_col.has_nulls(include_nan=True):
                    # Workaround as find_first_value doesn't seem to work
                    # incase of bools.
                    first_index = int(
                        result_col.isnull().astype("int8").find_first_value(1)
                    )
                    result_col[first_index:] = None

            if (
                cast_to_int
                and not is_decimal_dtype(result_col.dtype)
                and (
                    np.issubdtype(result_col.dtype, np.integer)
                    or np.issubdtype(result_col.dtype, np.bool_)
                )
            ):
                # For reductions that accumulate a value (e.g. sum, not max)
                # pandas returns an int64 dtype for all int or bool dtypes.
                result_col = result_col.astype(np.int64)
            results[name] = result_col._apply_scan_op(op)
        # TODO: This will work for Index because it's passing self._index
        # (which is None), but eventually we may want to remove that parameter
        # for Index._from_data and simplify.
        return self._from_data(results, index=self._index)

    def cummin(self, axis=None, skipna=True, *args, **kwargs):
        """
        Return cumulative minimum of the Series or DataFrame.

        Parameters
        ----------

        axis: {index (0), columns(1)}
            Axis for the function to be applied on.
        skipna: bool, default True
            Exclude NA/null values. If an entire row/column is NA,
            the result will be NA.

        Returns
        -------
        Series or DataFrame

        Examples
        --------
        **Series**

        >>> import cudf
        >>> ser = cudf.Series([1, 5, 2, 4, 3])
        >>> ser.cummin()
        0    1
        1    1
        2    1
        3    1
        4    1

        **DataFrame**

        >>> import cudf
        >>> df = cudf.DataFrame({'a': [1, 2, 3, 4], 'b': [7, 8, 9, 10]})
        >>> df.cummin()
           a  b
        0  1  7
        1  1  7
        2  1  7
        3  1  7
        """
        return self._scan("min", axis=axis, skipna=skipna, *args, **kwargs)

    def cummax(self, axis=None, skipna=True, *args, **kwargs):
        """
        Return cumulative maximum of the Series or DataFrame.

        Parameters
        ----------

        axis: {index (0), columns(1)}
            Axis for the function to be applied on.
        skipna: bool, default True
            Exclude NA/null values. If an entire row/column is NA,
            the result will be NA.

        Returns
        -------
        Series or DataFrame

        Examples
        --------
        **Series**

        >>> import cudf
        >>> ser = cudf.Series([1, 5, 2, 4, 3])
        >>> ser.cummax()
        0    1
        1    5
        2    5
        3    5
        4    5

        **DataFrame**

        >>> import cudf
        >>> df = cudf.DataFrame({'a': [1, 2, 3, 4], 'b': [7, 8, 9, 10]})
        >>> df.cummax()
           a   b
        0  1   7
        1  2   8
        2  3   9
        3  4  10
        """
        return self._scan("max", axis=axis, skipna=skipna, *args, **kwargs)

    def cumsum(self, axis=None, skipna=True, *args, **kwargs):
        """
        Return cumulative sum of the Series or DataFrame.

        Parameters
        ----------

        axis: {index (0), columns(1)}
            Axis for the function to be applied on.
        skipna: bool, default True
            Exclude NA/null values. If an entire row/column is NA,
            the result will be NA.


        Returns
        -------
        Series or DataFrame

        Examples
        --------
        **Series**

        >>> import cudf
        >>> ser = cudf.Series([1, 5, 2, 4, 3])
        >>> ser.cumsum()
        0    1
        1    6
        2    8
        3    12
        4    15

        **DataFrame**

        >>> import cudf
        >>> df = cudf.DataFrame({'a': [1, 2, 3, 4], 'b': [7, 8, 9, 10]})
        >>> s.cumsum()
            a   b
        0   1   7
        1   3  15
        2   6  24
        3  10  34
        """
        return self._scan(
            "sum", axis=axis, skipna=skipna, cast_to_int=True, *args, **kwargs
        )

    def cumprod(self, axis=None, skipna=True, *args, **kwargs):
        """
        Return cumulative product of the Series or DataFrame.

        Parameters
        ----------

        axis: {index (0), columns(1)}
            Axis for the function to be applied on.
        skipna: bool, default True
            Exclude NA/null values. If an entire row/column is NA,
            the result will be NA.

        Returns
        -------
        Series or DataFrame

        Examples
        --------
        **Series**

        >>> import cudf
        >>> ser = cudf.Series([1, 5, 2, 4, 3])
        >>> ser.cumprod()
        0    1
        1    5
        2    10
        3    40
        4    120

        **DataFrame**

        >>> import cudf
        >>> df = cudf.DataFrame({'a': [1, 2, 3, 4], 'b': [7, 8, 9, 10]})
        >>> s.cumprod()
            a     b
        0   1     7
        1   2    56
        2   6   504
        3  24  5040
        """
        return self._scan(
            "prod", axis=axis, skipna=skipna, cast_to_int=True, *args, **kwargs
        )

    @ioutils.doc_to_json()
    def to_json(self, path_or_buf=None, *args, **kwargs):
        """{docstring}"""

        return cudf.io.json.to_json(
            self, path_or_buf=path_or_buf, *args, **kwargs
        )

    @ioutils.doc_to_hdf()
    def to_hdf(self, path_or_buf, key, *args, **kwargs):
        """{docstring}"""

        cudf.io.hdf.to_hdf(path_or_buf, key, self, *args, **kwargs)

    @ioutils.doc_to_dlpack()
    def to_dlpack(self):
        """{docstring}"""

        return cudf.io.dlpack.to_dlpack(self)

    def to_string(self):
        """
        Convert to string

        cuDF uses Pandas internals for efficient string formatting.
        Set formatting options using pandas string formatting options and
        cuDF objects will print identically to Pandas objects.

        cuDF supports `null/None` as a value in any column type, which
        is transparently supported during this output process.

        Examples
        --------
        >>> import cudf
        >>> df = cudf.DataFrame()
        >>> df['key'] = [0, 1, 2]
        >>> df['val'] = [float(i + 10) for i in range(3)]
        >>> df.to_string()
        '   key   val\\n0    0  10.0\\n1    1  11.0\\n2    2  12.0'
        """
        return self.__repr__()

    def __str__(self):
        return self.to_string()

    def __deepcopy__(self, memo):
        return self.copy(deep=True)

    def __copy__(self):
        return self.copy(deep=False)

    def head(self, n=5):
        """
        Return the first `n` rows.
        This function returns the first `n` rows for the object based
        on position. It is useful for quickly testing if your object
        has the right type of data in it.
        For negative values of `n`, this function returns all rows except
        the last `n` rows, equivalent to ``df[:-n]``.

        Parameters
        ----------
        n : int, default 5
            Number of rows to select.

        Returns
        -------
        DataFrame or Series
            The first `n` rows of the caller object.

        See Also
        --------
        Frame.tail: Returns the last `n` rows.

        Examples
        --------

        **Series**

        >>> ser = cudf.Series(['alligator', 'bee', 'falcon',
        ... 'lion', 'monkey', 'parrot', 'shark', 'whale', 'zebra'])
        >>> ser
        0    alligator
        1          bee
        2       falcon
        3         lion
        4       monkey
        5       parrot
        6        shark
        7        whale
        8        zebra
        dtype: object

        Viewing the first 5 lines

        >>> ser.head()
        0    alligator
        1          bee
        2       falcon
        3         lion
        4       monkey
        dtype: object

        Viewing the first `n` lines (three in this case)

        >>> ser.head(3)
        0    alligator
        1          bee
        2       falcon
        dtype: object

        For negative values of `n`

        >>> ser.head(-3)
        0    alligator
        1          bee
        2       falcon
        3         lion
        4       monkey
        5       parrot
        dtype: object

        **DataFrame**

        >>> df = cudf.DataFrame()
        >>> df['key'] = [0, 1, 2, 3, 4]
        >>> df['val'] = [float(i + 10) for i in range(5)]  # insert column
        >>> df.head(2)
           key   val
        0    0  10.0
        1    1  11.0
        """
        return self.iloc[:n]

    def tail(self, n=5):
        """
        Returns the last n rows as a new DataFrame or Series

        Examples
        --------

        **DataFrame**

        >>> import cudf
        >>> df = cudf.DataFrame()
        >>> df['key'] = [0, 1, 2, 3, 4]
        >>> df['val'] = [float(i + 10) for i in range(5)]  # insert column
        >>> df.tail(2)
           key   val
        3    3  13.0
        4    4  14.0

        **Series**

        >>> import cudf
        >>> ser = cudf.Series([4, 3, 2, 1, 0])
        >>> ser.tail(2)
        3    1
        4    0
        """
        if n == 0:
            return self.iloc[0:0]

        return self.iloc[-n:]

    @copy_docstring(Rolling)
    def rolling(
        self, window, min_periods=None, center=False, axis=0, win_type=None
    ):
        return Rolling(
            self,
            window,
            min_periods=min_periods,
            center=center,
            axis=axis,
            win_type=win_type,
        )

    def nans_to_nulls(self):
        """
        Convert nans (if any) to nulls

        Returns
        -------
        DataFrame or Series

        Examples
        --------

        **Series**

        >>> import cudf, numpy as np
        >>> series = cudf.Series([1, 2, np.nan, None, 10], nan_as_null=False)
        >>> series
        0     1.0
        1     2.0
        2     NaN
        3    <NA>
        4    10.0
        dtype: float64
        >>> series.nans_to_nulls()
        0     1.0
        1     2.0
        2    <NA>
        3    <NA>
        4    10.0
        dtype: float64

        **DataFrame**

        >>> df = cudf.DataFrame()
        >>> df['a'] = cudf.Series([1, None, np.nan], nan_as_null=False)
        >>> df['b'] = cudf.Series([None, 3.14, np.nan], nan_as_null=False)
        >>> df
              a     b
        0   1.0  <NA>
        1  <NA>  3.14
        2   NaN   NaN
        >>> df.nans_to_nulls()
              a     b
        0   1.0  <NA>
        1  <NA>  3.14
        2  <NA>  <NA>
        """
        return self._from_data(
            {
                name: col.copy().nans_to_nulls()
                for name, col in self._data.items()
            },
            self._index,
        )

    def __invert__(self):
        """Bitwise invert (~) for integral dtypes, logical NOT for bools."""
        return self._from_data(
            {
                name: _apply_inverse_column(col)
                for name, col in self._data.items()
            },
            self._index,
        )

    def add(self, other, axis, level=None, fill_value=None):
        """
        Get Addition of dataframe or series and other, element-wise (binary
        operator `add`).

        Equivalent to ``frame + other``, but with support to substitute a
        ``fill_value`` for missing data in one of the inputs.

        Parameters
        ----------

        other : scalar, sequence, Series, or DataFrame
            Any single or multiple element data structure, or list-like object.
        axis : int or string
            Only ``0`` is supported for series, ``1`` or ``columns`` supported
            for dataframe
        fill_value  : float or None, default None
            Fill existing missing (NaN) values, and any new element needed
            for successful DataFrame alignment, with this value before
            computation. If data in both corresponding DataFrame locations
            is missing the result will be missing.

        Returns
        -------
        DataFrame or Series
            Result of the arithmetic operation.

        Examples
        --------

        **DataFrame**

        >>> df = cudf.DataFrame({'angles': [0, 3, 4],
        ...                    'degrees': [360, 180, 360]},
        ...                   index=['circle', 'triangle', 'rectangle'])
        >>> df + 1
                   angles  degrees
        circle          1      361
        triangle        4      181
        rectangle       5      361
        >>> df.add(1)
                   angles  degrees
        circle          1      361
        triangle        4      181
        rectangle       5      361

        **Series**

        >>> a = cudf.Series([1, 1, 1, None], index=['a', 'b', 'c', 'd'])
        >>> b = cudf.Series([1, None, 1, None], index=['a', 'b', 'd', 'e'])
        >>> a.add(b)
        a       2
        b    <NA>
        c    <NA>
        d    <NA>
        e    <NA>
        dtype: int64
        >>> a.add(b, fill_value=0)
        a       2
        b       1
        c       1
        d       1
        e    <NA>
        dtype: int64
        """
        if level is not None:
            raise NotImplementedError("level parameter is not supported yet.")

        return self._binaryop(other, "add", fill_value)

    def radd(self, other, axis, level=None, fill_value=None):
        """
        Get Addition of dataframe or series and other, element-wise (binary
        operator `radd`).

        Equivalent to ``other + frame``, but with support to substitute a
        fill_value for missing data in one of the inputs. With reverse
        version, `add`.

        Parameters
        ----------

        other : scalar, sequence, Series, or DataFrame
            Any single or multiple element data structure, or list-like object.
        axis : int or string
            Only ``0`` is supported for series, ``1`` or ``columns`` supported
            for dataframe
        fill_value  : float or None, default None
            Fill existing missing (NaN) values, and any new element needed
            for successful DataFrame alignment, with this value before
            computation. If data in both corresponding DataFrame locations
            is missing the result will be missing.

        Returns
        -------
        DataFrame or Series
            Result of the arithmetic operation.

        Examples
        --------

        **DataFrame**

        >>> import cudf
        >>> df = cudf.DataFrame({'angles': [0, 3, 4],
        ...                    'degrees': [360, 180, 360]},
        ...                   index=['circle', 'triangle', 'rectangle'])
        >>> df + 1
                   angles  degrees
        circle          1      361
        triangle        4      181
        rectangle       5      361
        >>> df.radd(1)
                   angles  degrees
        circle          1      361
        triangle        4      181
        rectangle       5      361

        **Series**

        >>> a = cudf.Series([1, 2, 3, None], index=['a', 'b', 'c', 'd'])
        >>> a
        a       1
        b       2
        c       3
        d    <NA>
        dtype: int64
        >>> b = cudf.Series([1, None, 1, None], index=['a', 'b', 'd', 'e'])
        >>> b
        a       1
        b    <NA>
        d       1
        e    <NA>
        dtype: int64
        >>> a.add(b, fill_value=0)
        a       2
        b       2
        c       3
        d       1
        e    <NA>
        dtype: int64

        """

        if level is not None:
            raise NotImplementedError("level parameter is not supported yet.")

        return self._binaryop(other, "add", fill_value, reflect=True)

    def subtract(self, other, axis, level=None, fill_value=None):
        """
        Get Subtraction of dataframe or series and other, element-wise (binary
        operator `sub`).

        Equivalent to ``frame - other``, but with support to substitute a
        fill_value for missing data in one of the inputs. With reverse
        version, `rsub`.

        Parameters
        ----------

        other : scalar, sequence, Series, or DataFrame
            Any single or multiple element data structure, or list-like object.
        axis : int or string
            Only ``0`` is supported for series, ``1`` or ``columns`` supported
            for dataframe
        fill_value  : float or None, default None
            Fill existing missing (NaN) values, and any new element needed
            for successful DataFrame alignment, with this value before
            computation. If data in both corresponding DataFrame locations
            is missing the result will be missing.

        Returns
        -------
        DataFrame or Series
            Result of the arithmetic operation.

        Examples
        --------

        **DataFrame**

        >>> import cudf
        >>> df = cudf.DataFrame({'angles': [0, 3, 4],
        ...                    'degrees': [360, 180, 360]},
        ...                   index=['circle', 'triangle', 'rectangle'])
        >>> df.sub(1)
                   angles  degrees
        circle         -1      359
        triangle        2      179
        rectangle       3      359
        >>> df.sub([1, 2])
                   angles  degrees
        circle         -1      358
        triangle        2      178
        rectangle       3      358

        **Series**

        >>> a = cudf.Series([10, 20, None, 30, None], index=['a', 'b', 'c', 'd', 'e'])
        >>> a
        a      10
        b      20
        c    <NA>
        d      30
        e    <NA>
        dtype: int64
        >>> b = cudf.Series([1, None, 2, 30], index=['a', 'c', 'b', 'd'])
        >>> b
        a       1
        c    <NA>
        b       2
        d      30
        dtype: int64
        >>> a.subtract(b, fill_value=2)
        a       9
        b      18
        c    <NA>
        d       0
        e    <NA>
        dtype: int64

        """  # noqa: E501

        if level is not None:
            raise NotImplementedError("level parameter is not supported yet.")

        return self._binaryop(other, "sub", fill_value)

    sub = subtract

    def rsub(self, other, axis, level=None, fill_value=None):
        """
        Get Subtraction of dataframe or series and other, element-wise (binary
        operator `rsub`).

        Equivalent to ``other - frame``, but with support to substitute a
        fill_value for missing data in one of the inputs. With reverse
        version, `sub`.

        Parameters
        ----------

        other : scalar, sequence, Series, or DataFrame
            Any single or multiple element data structure, or list-like object.
        axis : int or string
            Only ``0`` is supported for series, ``1`` or ``columns`` supported
            for dataframe
        fill_value  : float or None, default None
            Fill existing missing (NaN) values, and any new element needed
            for successful DataFrame alignment, with this value before
            computation. If data in both corresponding DataFrame locations
            is missing the result will be missing.

        Returns
        -------
        DataFrame or Series
            Result of the arithmetic operation.

        Examples
        --------

        **DataFrame**

        >>> import cudf
        >>> df = cudf.DataFrame({'angles': [0, 3, 4],
        ...                    'degrees': [360, 180, 360]},
        ...                   index=['circle', 'triangle', 'rectangle'])
        >>> df
                   angles  degrees
        circle          0      360
        triangle        3      180
        rectangle       4      360
        >>> df.rsub(1)
                   angles  degrees
        circle          1     -359
        triangle       -2     -179
        rectangle      -3     -359
        >>> df.rsub([1, 2])
                   angles  degrees
        circle          1     -358
        triangle       -2     -178
        rectangle      -3     -358

        **Series**

        >>> import cudf
        >>> a = cudf.Series([1, 2, 3, None], index=['a', 'b', 'c', 'd'])
        >>> a
        a       1
        b       2
        c       3
        d    <NA>
        dtype: int64
        >>> b = cudf.Series([1, None, 2, None], index=['a', 'b', 'd', 'e'])
        >>> b
        a       1
        b    <NA>
        d       2
        e    <NA>
        dtype: int64
        >>> a.rsub(b, fill_value=10)
        a       0
        b       8
        c       7
        d      -8
        e    <NA>
        dtype: int64
        """
        if level is not None:
            raise NotImplementedError("level parameter is not supported yet.")

        return self._binaryop(other, "sub", fill_value, reflect=True)

    def multiply(self, other, axis, level=None, fill_value=None):
        """
        Get Multiplication of dataframe or series and other, element-wise
        (binary operator `mul`).

        Equivalent to ``frame * other``, but with support to substitute a
        fill_value for missing data in one of the inputs. With reverse
        version, `rmul`.

        Parameters
        ----------

        other : scalar, sequence, Series, or DataFrame
            Any single or multiple element data structure, or list-like object.
        axis : int or string
            Only ``0`` is supported for series, ``1`` or ``columns`` supported
            for dataframe
        fill_value  : float or None, default None
            Fill existing missing (NaN) values, and any new element needed
            for successful DataFrame alignment, with this value before
            computation. If data in both corresponding DataFrame locations
            is missing the result will be missing.

        Returns
        -------
        DataFrame or Series
            Result of the arithmetic operation.

        Examples
        --------

        **DataFrame**

        >>> import cudf
        >>> df = cudf.DataFrame({'angles': [0, 3, 4],
        ...                    'degrees': [360, 180, 360]},
        ...                   index=['circle', 'triangle', 'rectangle'])
        >>> other = cudf.DataFrame({'angles': [0, 3, 4]},
        ...                      index=['circle', 'triangle', 'rectangle'])
        >>> df * other
                   angles degrees
        circle          0    <NA>
        triangle        9    <NA>
        rectangle      16    <NA>
        >>> df.mul(other, fill_value=0)
                   angles  degrees
        circle          0        0
        triangle        9        0
        rectangle      16        0

        **Series**

        >>> import cudf
        >>> a = cudf.Series([1, 2, 3, None], index=['a', 'b', 'c', 'd'])
        >>> a
        a       1
        b       2
        c       3
        d    <NA>
        dtype: int64
        >>> b = cudf.Series([1, None, 2, None], index=['a', 'b', 'd', 'e'])
        >>> b
        a       1
        b    <NA>
        d       2
        e    <NA>
        dtype: int64
        >>> a.multiply(b, fill_value=0)
        a       1
        b       0
        c       0
        d       0
        e    <NA>
        dtype: int64

        """

        if level is not None:
            raise NotImplementedError("level parameter is not supported yet.")

        return self._binaryop(other, "mul", fill_value)

    mul = multiply

    def rmul(self, other, axis, level=None, fill_value=None):
        """
        Get Multiplication of dataframe or series and other, element-wise
        (binary operator `rmul`).

        Equivalent to ``other * frame``, but with support to substitute a
        fill_value for missing data in one of the inputs. With reverse
        version, `mul`.

        Parameters
        ----------

        other : scalar, sequence, Series, or DataFrame
            Any single or multiple element data structure, or list-like object.
        axis : int or string
            Only ``0`` is supported for series, ``1`` or ``columns`` supported
            for dataframe
        fill_value  : float or None, default None
            Fill existing missing (NaN) values, and any new element needed
            for successful DataFrame alignment, with this value before
            computation. If data in both corresponding DataFrame locations
            is missing the result will be missing.

        Returns
        -------
        DataFrame or Series
            Result of the arithmetic operation.

        Examples
        --------

        **DataFrame**

        >>> import cudf
        >>> df = cudf.DataFrame({'angles': [0, 3, 4],
        ...                    'degrees': [360, 180, 360]},
        ...                   index=['circle', 'triangle', 'rectangle'])
        >>> other = cudf.DataFrame({'angles': [0, 3, 4]},
        ...                      index=['circle', 'triangle', 'rectangle'])
        >>> other * df
                   angles degrees
        circle          0    <NA>
        triangle        9    <NA>
        rectangle      16    <NA>
        >>> df.rmul(other, fill_value=0)
                   angles  degrees
        circle          0        0
        triangle        9        0
        rectangle      16        0

        **Series**

        >>> import cudf
        >>> a = cudf.Series([10, 20, None, 30, 40], index=['a', 'b', 'c', 'd', 'e'])
        >>> a
        a      10
        b      20
        c    <NA>
        d      30
        e      40
        dtype: int64
        >>> b = cudf.Series([None, 1, 20, 5, 4], index=['a', 'b', 'd', 'e', 'f'])
        >>> b
        a    <NA>
        b       1
        d      20
        e       5
        f       4
        dtype: int64
        >>> a.rmul(b, fill_value=2)
        a      20
        b      20
        c    <NA>
        d     600
        e     200
        f       8
        dtype: int64
        """  # noqa E501

        if level is not None:
            raise NotImplementedError("level parameter is not supported yet.")

        return self._binaryop(other, "mul", fill_value, reflect=True)

    def mod(self, other, axis, level=None, fill_value=None):
        """
        Get Modulo division of dataframe or series and other, element-wise
        (binary operator `mod`).

        Equivalent to ``frame % other``, but with support to substitute a
        fill_value for missing data in one of the inputs. With reverse
        version, `rmod`.

        Parameters
        ----------

        other : scalar, sequence, Series, or DataFrame
            Any single or multiple element data structure, or list-like object.
        axis : int or string
            Only ``0`` is supported for series, ``1`` or ``columns`` supported
            for dataframe
        fill_value  : float or None, default None
            Fill existing missing (NaN) values, and any new element needed
            for successful DataFrame alignment, with this value before
            computation. If data in both corresponding DataFrame locations
            is missing the result will be missing.

        Returns
        -------
        DataFrame or Series
            Result of the arithmetic operation.

        Examples
        --------

        **DataFrame**

        >>> import cudf
        >>> df = cudf.DataFrame({'angles': [0, 3, 4],
        ...                    'degrees': [360, 180, 360]},
        ...                   index=['circle', 'triangle', 'rectangle'])
        >>> df % 100
                   angles  degrees
        circle          0       60
        triangle        3       80
        rectangle       4       60
        >>> df.mod(100)
                   angles  degrees
        circle          0       60
        triangle        3       80
        rectangle       4       60

        **Series**

        >>> import cudf
        >>> series = cudf.Series([10, 20, 30])
        >>> series
        0    10
        1    20
        2    30
        dtype: int64
        >>> series.mod(4)
        0    2
        1    0
        2    2
        dtype: int64


        """
        if level is not None:
            raise NotImplementedError("level parameter is not supported yet.")

        return self._binaryop(other, "mod", fill_value)

    def rmod(self, other, axis, level=None, fill_value=None):
        """
        Get Modulo division of dataframe or series and other, element-wise
        (binary operator `rmod`).

        Equivalent to ``other % frame``, but with support to substitute a
        fill_value for missing data in one of the inputs. With reverse
        version, `mod`.

        Parameters
        ----------

        other : scalar, sequence, Series, or DataFrame
            Any single or multiple element data structure, or list-like object.
        axis : int or string
            Only ``0`` is supported for series, ``1`` or ``columns`` supported
            for dataframe
        fill_value  : float or None, default None
            Fill existing missing (NaN) values, and any new element needed
            for successful DataFrame alignment, with this value before
            computation. If data in both corresponding DataFrame locations
            is missing the result will be missing.

        Returns
        -------
        DataFrame or Series
            Result of the arithmetic operation.

        Examples
        --------

        **DataFrame**

        >>> import cudf
        >>> df = cudf.DataFrame({'angles': [1, 3, 4],
        ...                    'degrees': [360, 180, 360]},
        ...                   index=['circle', 'triangle', 'rectangle'])
        >>> 100 % df
                   angles  degrees
        circle          0      100
        triangle        1      100
        rectangle       0      100
        >>> df.rmod(100)
                   angles  degrees
        circle          0      100
        triangle        1      100
        rectangle       0      100

        **Series**

        >>> import cudf
        >>> a = cudf.Series([10, 20, None, 30, 40], index=['a', 'b', 'c', 'd', 'e'])
        >>> a
        a      10
        b      20
        c    <NA>
        d      30
        e      40
        dtype: int64
        >>> b = cudf.Series([None, 1, 20, 5, 4], index=['a', 'b', 'd', 'e', 'f'])
        >>> b
        a    <NA>
        b       1
        d      20
        e       5
        f       4
        dtype: int64
        >>> a.rmod(b, fill_value=10)
        a       0
        b       1
        c    <NA>
        d      20
        e       5
        f       4
        dtype: int64
        """  # noqa E501

        if level is not None:
            raise NotImplementedError("level parameter is not supported yet.")

        return self._binaryop(other, "mod", fill_value, reflect=True)

    def pow(self, other, axis, level=None, fill_value=None):
        """
        Get Exponential power of dataframe series and other, element-wise
        (binary operator `pow`).

        Equivalent to ``frame ** other``, but with support to substitute a
        fill_value for missing data in one of the inputs. With reverse
        version, `rpow`.

        Parameters
        ----------

        other : scalar, sequence, Series, or DataFrame
            Any single or multiple element data structure, or list-like object.
        axis : int or string
            Only ``0`` is supported for series, ``1`` or ``columns`` supported
            for dataframe
        fill_value  : float or None, default None
            Fill existing missing (NaN) values, and any new element needed
            for successful DataFrame alignment, with this value before
            computation. If data in both corresponding DataFrame locations
            is missing the result will be missing.

        Returns
        -------
        DataFrame or Series
            Result of the arithmetic operation.

        Examples
        --------

        **DataFrame**

        >>> import cudf
        >>> df = cudf.DataFrame({'angles': [1, 3, 4],
        ...                    'degrees': [360, 180, 360]},
        ...                   index=['circle', 'triangle', 'rectangle'])
        >>> df ** 2
                   angles  degrees
        circle          0   129600
        triangle        9    32400
        rectangle      16   129600
        >>> df.pow(2)
                   angles  degrees
        circle          0   129600
        triangle        9    32400
        rectangle      16   129600

        **Series**

        >>> import cudf
        >>> a = cudf.Series([1, 2, 3, None], index=['a', 'b', 'c', 'd'])
        >>> a
        a       1
        b       2
        c       3
        d    <NA>
        dtype: int64
        >>> b = cudf.Series([10, None, 12, None], index=['a', 'b', 'd', 'e'])
        >>> b
        a      10
        b    <NA>
        d      12
        e    <NA>
        dtype: int64
        >>> a.pow(b, fill_value=0)
        a       1
        b       1
        c       1
        d       0
        e    <NA>
        dtype: int64
        """

        if level is not None:
            raise NotImplementedError("level parameter is not supported yet.")

        return self._binaryop(other, "pow", fill_value)

    def rpow(self, other, axis, level=None, fill_value=None):
        """
        Get Exponential power of dataframe or series and other, element-wise
        (binary operator `pow`).

        Equivalent to ``other ** frame``, but with support to substitute a
        fill_value for missing data in one of the inputs. With reverse
        version, `pow`.

        Parameters
        ----------

        other : scalar, sequence, Series, or DataFrame
            Any single or multiple element data structure, or list-like object.
        axis : int or string
            Only ``0`` is supported for series, ``1`` or ``columns`` supported
            for dataframe
        fill_value  : float or None, default None
            Fill existing missing (NaN) values, and any new element needed
            for successful DataFrame alignment, with this value before
            computation. If data in both corresponding DataFrame locations
            is missing the result will be missing.

        Returns
        -------
        DataFrame or Series
            Result of the arithmetic operation.

        Examples
        --------

        **DataFrame**

        >>> import cudf
        >>> df = cudf.DataFrame({'angles': [1, 3, 4],
        ...                    'degrees': [360, 180, 360]},
        ...                   index=['circle', 'triangle', 'rectangle'])
        >>> 1 ** df
                   angles  degrees
        circle          1        1
        triangle        1        1
        rectangle       1        1
        >>> df.rpow(1)
                   angles  degrees
        circle          1        1
        triangle        1        1
        rectangle       1        1

        **Series**

        >>> import cudf
        >>> a = cudf.Series([1, 2, 3, None], index=['a', 'b', 'c', 'd'])
        >>> a
        a       1
        b       2
        c       3
        d    <NA>
        dtype: int64
        >>> b = cudf.Series([10, None, 12, None], index=['a', 'b', 'd', 'e'])
        >>> b
        a      10
        b    <NA>
        d      12
        e    <NA>
        dtype: int64
        >>> a.rpow(b, fill_value=0)
        a      10
        b       0
        c       0
        d       1
        e    <NA>
        dtype: int64
        """

        if level is not None:
            raise NotImplementedError("level parameter is not supported yet.")

        return self._binaryop(other, "pow", fill_value, reflect=True)

    def floordiv(self, other, axis, level=None, fill_value=None):
        """
        Get Integer division of dataframe or series and other, element-wise
        (binary operator `floordiv`).

        Equivalent to ``frame // other``, but with support to substitute a
        fill_value for missing data in one of the inputs. With reverse
        version, `rfloordiv`.

        Parameters
        ----------

        other : scalar, sequence, Series, or DataFrame
            Any single or multiple element data structure, or list-like object.
        axis : int or string
            Only ``0`` is supported for series, ``1`` or ``columns`` supported
            for dataframe
        fill_value  : float or None, default None
            Fill existing missing (NaN) values, and any new element needed
            for successful DataFrame alignment, with this value before
            computation. If data in both corresponding DataFrame locations
            is missing the result will be missing.

        Returns
        -------
        DataFrame or Series
            Result of the arithmetic operation.

        Examples
        --------

        **DataFrame**

        >>> import cudf
        >>> df = cudf.DataFrame({'angles': [1, 3, 4],
        ...                    'degrees': [360, 180, 360]},
        ...                   index=['circle', 'triangle', 'rectangle'])
        >>> df.floordiv(2)
                   angles  degrees
        circle          0      180
        triangle        1       90
        rectangle       2      180
        >>> df // 2
                   angles  degrees
        circle          0      180
        triangle        1       90
        rectangle       2      180

        **Series**

        >>> import cudf
        >>> a = cudf.Series([1, 1, 1, None], index=['a', 'b', 'c', 'd'])
        >>> a
        a       1
        b       1
        c       1
        d    <NA>
        dtype: int64
        >>> b = cudf.Series([1, None, 1, None], index=['a', 'b', 'd', 'e'])
        >>> b
        a       1
        b    <NA>
        d       1
        e    <NA>
        dtype: int64
        >>> a.floordiv(b)
        a       1
        b    <NA>
        c    <NA>
        d    <NA>
        e    <NA>
        dtype: int64
        """

        if level is not None:
            raise NotImplementedError("level parameter is not supported yet.")

        return self._binaryop(other, "floordiv", fill_value)

    def rfloordiv(self, other, axis, level=None, fill_value=None):
        """
        Get Integer division of dataframe or series and other, element-wise
        (binary operator `rfloordiv`).

        Equivalent to ``other // dataframe``, but with support to substitute
        a fill_value for missing data in one of the inputs. With reverse
        version, `floordiv`.

        Parameters
        ----------

        other : scalar, sequence, Series, or DataFrame
            Any single or multiple element data structure, or list-like object.
        axis : int or string
            Only ``0`` is supported for series, ``1`` or ``columns`` supported
            for dataframe
        fill_value  : float or None, default None
            Fill existing missing (NaN) values, and any new element needed
            for successful DataFrame alignment, with this value before
            computation. If data in both corresponding DataFrame locations
            is missing the result will be missing.

        Returns
        -------
        DataFrame or Series
            Result of the arithmetic operation.

        Examples
        --------

        **DataFrame**

        >>> import cudf
        >>> df = cudf.DataFrame({'col1': [10, 11, 23],
        ... 'col2': [101, 122, 321]})
        >>> df
           col1  col2
        0    10   101
        1    11   122
        2    23   321
        >>> df.rfloordiv(df)
           col1  col2
        0     1     1
        1     1     1
        2     1     1
        >>> df.rfloordiv(200)
           col1  col2
        0    20     1
        1    18     1
        2     8     0
        >>> df.rfloordiv(100)
           col1  col2
        0    10     0
        1     9     0
        2     4     0

        **Series**

        >>> import cudf
        >>> s = cudf.Series([1, 2, 10, 17])
        >>> s
        0     1
        1     2
        2    10
        3    17
        dtype: int64
        >>> s.rfloordiv(100)
        0    100
        1     50
        2     10
        3      5
        dtype: int64
        >>> s = cudf.Series([10, 20, None])
        >>> s
        0      10
        1      20
        2    <NA>
        dtype: int64
        >>> s.rfloordiv(200)
        0      20
        1      10
        2    <NA>
        dtype: int64
        >>> s.rfloordiv(200, fill_value=2)
        0     20
        1     10
        2    100
        dtype: int64
        """

        if level is not None:
            raise NotImplementedError("level parameter is not supported yet.")

        return self._binaryop(other, "floordiv", fill_value, reflect=True)

    def truediv(self, other, axis, level=None, fill_value=None):
        """
        Get Floating division of dataframe or series and other, element-wise
        (binary operator `truediv`).

        Equivalent to ``frame / other``, but with support to substitute a
        fill_value for missing data in one of the inputs. With reverse
        version, `rtruediv`.

        Parameters
        ----------

        other : scalar, sequence, Series, or DataFrame
            Any single or multiple element data structure, or list-like object.
        axis : int or string
            Only ``0`` is supported for series, ``1`` or ``columns`` supported
            for dataframe
        fill_value  : float or None, default None
            Fill existing missing (NaN) values, and any new element needed
            for successful DataFrame alignment, with this value before
            computation. If data in both corresponding DataFrame locations
            is missing the result will be missing.

        Returns
        -------
        DataFrame or Series
            Result of the arithmetic operation.

        Examples
        --------

        **DataFrame**

        >>> import cudf
        >>> df = cudf.DataFrame({'angles': [0, 3, 4],
        ...                    'degrees': [360, 180, 360]},
        ...                   index=['circle', 'triangle', 'rectangle'])
        >>> df.truediv(10)
                   angles  degrees
        circle        0.0     36.0
        triangle      0.3     18.0
        rectangle     0.4     36.0
        >>> df.div(10)
                   angles  degrees
        circle        0.0     36.0
        triangle      0.3     18.0
        rectangle     0.4     36.0
        >>> df / 10
                   angles  degrees
        circle        0.0     36.0
        triangle      0.3     18.0
        rectangle     0.4     36.0

        **Series**

        >>> import cudf
        >>> a = cudf.Series([1, 10, 20, None], index=['a', 'b', 'c', 'd'])
        >>> a
        a       1
        b      10
        c      20
        d    <NA>
        dtype: int64
        >>> b = cudf.Series([1, None, 2, None], index=['a', 'b', 'd', 'e'])
        >>> b
        a       1
        b    <NA>
        d       2
        e    <NA>
        dtype: int64
        >>> a.truediv(b, fill_value=0)
        a     1.0
        b     Inf
        c     Inf
        d     0.0
        e    <NA>
        dtype: float64
        """

        if level is not None:
            raise NotImplementedError("level parameter is not supported yet.")

        return self._binaryop(other, "truediv", fill_value)

    # Alias for truediv
    div = truediv
    divide = truediv

    def rtruediv(self, other, axis, level=None, fill_value=None):
        """
        Get Floating division of dataframe or series and other, element-wise
        (binary operator `rtruediv`).

        Equivalent to ``other / frame``, but with support to substitute a
        fill_value for missing data in one of the inputs. With reverse
        version, `truediv`.

        Parameters
        ----------

        other : scalar, sequence, Series, or DataFrame
            Any single or multiple element data structure, or list-like object.
        axis : int or string
            Only ``0`` is supported for series, ``1`` or ``columns`` supported
            for dataframe
        fill_value  : float or None, default None
            Fill existing missing (NaN) values, and any new element needed
            for successful DataFrame alignment, with this value before
            computation. If data in both corresponding DataFrame locations
            is missing the result will be missing.

        Returns
        -------
        DataFrame or Series
            Result of the arithmetic operation.

        Examples
        --------

        **DataFrame**

        >>> import cudf
        >>> df = cudf.DataFrame({'angles': [0, 3, 4],
        ...                    'degrees': [360, 180, 360]},
        ...                   index=['circle', 'triangle', 'rectangle'])
        >>> df
                   angles  degrees
        circle          0      360
        triangle        3      180
        rectangle       4      360
        >>> df.rtruediv(10)
                     angles   degrees
        circle          inf  0.027778
        triangle   3.333333  0.055556
        rectangle  2.500000  0.027778
        >>> df.rdiv(10)
                     angles   degrees
        circle          inf  0.027778
        triangle   3.333333  0.055556
        rectangle  2.500000  0.027778
        >>> 10 / df
                     angles   degrees
        circle          inf  0.027778
        triangle   3.333333  0.055556
        rectangle  2.500000  0.027778

        **Series**

        >>> import cudf
        >>> a = cudf.Series([10, 20, None, 30], index=['a', 'b', 'c', 'd'])
        >>> a
        a      10
        b      20
        c    <NA>
        d      30
        dtype: int64
        >>> b = cudf.Series([1, None, 2, 3], index=['a', 'b', 'd', 'e'])
        >>> b
        a       1
        b    <NA>
        d       2
        e       3
        dtype: int64
        >>> a.rtruediv(b, fill_value=0)
        a            0.1
        b            0.0
        c           <NA>
        d    0.066666667
        e            Inf
        dtype: float64
        """

        if level is not None:
            raise NotImplementedError("level parameter is not supported yet.")

        return self._binaryop(other, "truediv", fill_value, reflect=True)

    # Alias for rtruediv
    rdiv = rtruediv

    def eq(self, other, axis="columns", level=None, fill_value=None):
        """Equal to, element-wise (binary operator eq).

        Parameters
        ----------
        other : Series or scalar value
        fill_value : None or value
            Value to fill nulls with before computation. If data in both
            corresponding Series locations is null the result will be null

        Returns
        -------
        Frame
            The result of the operation.

        Examples
        --------
        **DataFrame**

        >>> left = cudf.DataFrame({
        ...     'a': [1, 2, 3],
        ...     'b': [4, 5, 6],
        ...     'c': [7, 8, 9]}
        ... )
        >>> right = cudf.DataFrame({
        ...     'a': [1, 2, 3],
        ...     'b': [4, 5, 6],
        ...     'd': [10, 12, 12]}
        ... )
        >>> left.eq(right)
        a     b     c     d
        0  True  True  <NA>  <NA>
        1  True  True  <NA>  <NA>
        2  True  True  <NA>  <NA>
        >>> left.eq(right, fill_value=7)
        a     b      c      d
        0  True  True   True  False
        1  True  True  False  False
        2  True  True  False  False

        **Series**

        >>> a = cudf.Series([1, 2, 3, None, 10, 20],
        ...                 index=['a', 'c', 'd', 'e', 'f', 'g'])
        >>> a
        a       1
        c       2
        d       3
        e    <NA>
        f      10
        g      20
        dtype: int64
        >>> b = cudf.Series([-10, 23, -1, None, None],
        ...                 index=['a', 'b', 'c', 'd', 'e'])
        >>> b
        a     -10
        b      23
        c      -1
        d    <NA>
        e    <NA>
        dtype: int64
        >>> a.eq(b, fill_value=2)
        a    False
        b    False
        c    False
        d    False
        e     <NA>
        f    False
        g    False
        dtype: bool
        """
        return self._binaryop(
            other=other, fn="eq", fill_value=fill_value, can_reindex=True
        )

    def ne(self, other, axis="columns", level=None, fill_value=None):
        """Not equal to, element-wise (binary operator ne).

        Parameters
        ----------
        other : Series or scalar value
        fill_value : None or value
            Value to fill nulls with before computation. If data in both
            corresponding Series locations is null the result will be null

        Returns
        -------
        Frame
            The result of the operation.

        Examples
        --------
        **DataFrame**

        >>> left = cudf.DataFrame({
        ...     'a': [1, 2, 3],
        ...     'b': [4, 5, 6],
        ...     'c': [7, 8, 9]}
        ... )
        >>> right = cudf.DataFrame({
        ...     'a': [1, 2, 3],
        ...     'b': [4, 5, 6],
        ...     'd': [10, 12, 12]}
        ... )
        >>> left.ne(right)
        a      b     c     d
        0  False  False  <NA>  <NA>
        1  False  False  <NA>  <NA>
        2  False  False  <NA>  <NA>
        >>> left.ne(right, fill_value=7)
        a      b      c     d
        0  False  False  False  True
        1  False  False   True  True
        2  False  False   True  True

        **Series**

        >>> a = cudf.Series([1, 2, 3, None, 10, 20],
        ...                 index=['a', 'c', 'd', 'e', 'f', 'g'])
        >>> a
        a       1
        c       2
        d       3
        e    <NA>
        f      10
        g      20
        dtype: int64
        >>> b = cudf.Series([-10, 23, -1, None, None],
        ...                 index=['a', 'b', 'c', 'd', 'e'])
        >>> b
        a     -10
        b      23
        c      -1
        d    <NA>
        e    <NA>
        dtype: int64
        >>> a.ne(b, fill_value=2)
        a    True
        b    True
        c    True
        d    True
        e    <NA>
        f    True
        g    True
        dtype: bool
        """  # noqa: E501
        return self._binaryop(
            other=other, fn="ne", fill_value=fill_value, can_reindex=True
        )

    def lt(self, other, axis="columns", level=None, fill_value=None):
        """Less than, element-wise (binary operator lt).

        Parameters
        ----------
        other : Series or scalar value
        fill_value : None or value
            Value to fill nulls with before computation. If data in both
            corresponding Series locations is null the result will be null

        Returns
        -------
        Frame
            The result of the operation.

        Examples
        --------
        **DataFrame**

        >>> left = cudf.DataFrame({
        ...     'a': [1, 2, 3],
        ...     'b': [4, 5, 6],
        ...     'c': [7, 8, 9]}
        ... )
        >>> right = cudf.DataFrame({
        ...     'a': [1, 2, 3],
        ...     'b': [4, 5, 6],
        ...     'd': [10, 12, 12]}
        ... )
        >>> left.lt(right)
        a      b     c     d
        0  False  False  <NA>  <NA>
        1  False  False  <NA>  <NA>
        2  False  False  <NA>  <NA>
        >>> left.lt(right, fill_value=7)
        a      b      c     d
        0  False  False  False  True
        1  False  False  False  True
        2  False  False  False  True

        **Series**

        >>> a = cudf.Series([1, 2, 3, None, 10, 20],
        ...                 index=['a', 'c', 'd', 'e', 'f', 'g'])
        >>> a
        a       1
        c       2
        d       3
        e    <NA>
        f      10
        g      20
        dtype: int64
        >>> b = cudf.Series([-10, 23, -1, None, None],
        ...                 index=['a', 'b', 'c', 'd', 'e'])
        >>> b
        a     -10
        b      23
        c      -1
        d    <NA>
        e    <NA>
        dtype: int64
        >>> a.lt(b, fill_value=-10)
        a    False
        b     True
        c    False
        d    False
        e     <NA>
        f    False
        g    False
        dtype: bool
        """  # noqa: E501
        return self._binaryop(
            other=other, fn="lt", fill_value=fill_value, can_reindex=True
        )

    def le(self, other, axis="columns", level=None, fill_value=None):
        """Less than or equal, element-wise (binary operator le).

        Parameters
        ----------
        other : Series or scalar value
        fill_value : None or value
            Value to fill nulls with before computation. If data in both
            corresponding Series locations is null the result will be null

        Returns
        -------
        Frame
            The result of the operation.

        Examples
        --------
        **DataFrame**

        >>> left = cudf.DataFrame({
        ...     'a': [1, 2, 3],
        ...     'b': [4, 5, 6],
        ...     'c': [7, 8, 9]}
        ... )
        >>> right = cudf.DataFrame({
        ...     'a': [1, 2, 3],
        ...     'b': [4, 5, 6],
        ...     'd': [10, 12, 12]}
        ... )
        >>> left.le(right)
        a     b     c     d
        0  True  True  <NA>  <NA>
        1  True  True  <NA>  <NA>
        2  True  True  <NA>  <NA>
        >>> left.le(right, fill_value=7)
        a     b      c     d
        0  True  True   True  True
        1  True  True  False  True
        2  True  True  False  True

        **Series**

        >>> a = cudf.Series([1, 2, 3, None, 10, 20],
        ...                 index=['a', 'c', 'd', 'e', 'f', 'g'])
        >>> a
        a       1
        c       2
        d       3
        e    <NA>
        f      10
        g      20
        dtype: int64
        >>> b = cudf.Series([-10, 23, -1, None, None],
        ...                 index=['a', 'b', 'c', 'd', 'e'])
        >>> b
        a     -10
        b      23
        c      -1
        d    <NA>
        e    <NA>
        dtype: int64
        >>> a.le(b, fill_value=-10)
        a    False
        b     True
        c    False
        d    False
        e     <NA>
        f    False
        g    False
        dtype: bool
        """  # noqa: E501
        return self._binaryop(
            other=other, fn="le", fill_value=fill_value, can_reindex=True
        )

    def gt(self, other, axis="columns", level=None, fill_value=None):
        """Greater than, element-wise (binary operator gt).

        Parameters
        ----------
        other : Series or scalar value
        fill_value : None or value
            Value to fill nulls with before computation. If data in both
            corresponding Series locations is null the result will be null

        Returns
        -------
        Frame
            The result of the operation.

        Examples
        --------
        **DataFrame**

        >>> left = cudf.DataFrame({
        ...     'a': [1, 2, 3],
        ...     'b': [4, 5, 6],
        ...     'c': [7, 8, 9]}
        ... )
        >>> right = cudf.DataFrame({
        ...     'a': [1, 2, 3],
        ...     'b': [4, 5, 6],
        ...     'd': [10, 12, 12]}
        ... )
        >>> left.gt(right)
        a      b     c     d
        0  False  False  <NA>  <NA>
        1  False  False  <NA>  <NA>
        2  False  False  <NA>  <NA>
        >>> left.gt(right, fill_value=7)
        a      b      c      d
        0  False  False  False  False
        1  False  False   True  False
        2  False  False   True  False

        **Series**

        >>> a = cudf.Series([1, 2, 3, None, 10, 20],
        ...                 index=['a', 'c', 'd', 'e', 'f', 'g'])
        >>> a
        a       1
        c       2
        d       3
        e    <NA>
        f      10
        g      20
        dtype: int64
        >>> b = cudf.Series([-10, 23, -1, None, None],
        ...                 index=['a', 'b', 'c', 'd', 'e'])
        >>> b
        a     -10
        b      23
        c      -1
        d    <NA>
        e    <NA>
        dtype: int64
        >>> a.gt(b)
        a     True
        b    False
        c     True
        d    False
        e    False
        f    False
        g    False
        dtype: bool
        """  # noqa: E501
        return self._binaryop(
            other=other, fn="gt", fill_value=fill_value, can_reindex=True
        )

    def ge(self, other, axis="columns", level=None, fill_value=None):
        """Greater than or equal, element-wise (binary operator ge).

        Parameters
        ----------
        other : Series or scalar value
        fill_value : None or value
            Value to fill nulls with before computation. If data in both
            corresponding Series locations is null the result will be null

        Returns
        -------
        Frame
            The result of the operation.

        Examples
        --------
        **DataFrame**

        >>> left = cudf.DataFrame({
        ...     'a': [1, 2, 3],
        ...     'b': [4, 5, 6],
        ...     'c': [7, 8, 9]}
        ... )
        >>> right = cudf.DataFrame({
        ...     'a': [1, 2, 3],
        ...     'b': [4, 5, 6],
        ...     'd': [10, 12, 12]}
        ... )
        >>> left.ge(right)
        a     b     c     d
        0  True  True  <NA>  <NA>
        1  True  True  <NA>  <NA>
        2  True  True  <NA>  <NA>
        >>> left.ge(right, fill_value=7)
        a     b     c      d
        0  True  True  True  False
        1  True  True  True  False
        2  True  True  True  False

        **Series**

        >>> a = cudf.Series([1, 2, 3, None, 10, 20],
        ...                 index=['a', 'c', 'd', 'e', 'f', 'g'])
        >>> a
        a       1
        c       2
        d       3
        e    <NA>
        f      10
        g      20
        dtype: int64
        >>> b = cudf.Series([-10, 23, -1, None, None],
        ...                 index=['a', 'b', 'c', 'd', 'e'])
        >>> b
        a     -10
        b      23
        c      -1
        d    <NA>
        e    <NA>
        dtype: int64
        >>> a.ge(b)
        a     True
        b    False
        c     True
        d    False
        e    False
        f    False
        g    False
        dtype: bool
        """  # noqa: E501
        return self._binaryop(
            other=other, fn="ge", fill_value=fill_value, can_reindex=True
        )


def _get_replacement_values_for_columns(
    to_replace: Any, value: Any, columns_dtype_map: Dict[Any, Any]
) -> Tuple[Dict[Any, bool], Dict[Any, Any], Dict[Any, Any]]:
    """
    Returns a per column mapping for the values to be replaced, new
    values to be replaced with and if all the values are empty.

    Parameters
    ----------
    to_replace : numeric, str, list-like or dict
        Contains the values to be replaced.
    value : numeric, str, list-like, or dict
        Contains the values to replace `to_replace` with.
    columns_dtype_map : dict
        A column to dtype mapping representing dtype of columns.

    Returns
    -------
    all_na_columns : dict
        A dict mapping of all columns if they contain all na values
    to_replace_columns : dict
        A dict mapping of all columns and the existing values that
        have to be replaced.
    values_columns : dict
        A dict mapping of all columns and the corresponding values
        to be replaced with.
    """
    to_replace_columns: Dict[Any, Any] = {}
    values_columns: Dict[Any, Any] = {}
    all_na_columns: Dict[Any, Any] = {}

    if is_scalar(to_replace) and is_scalar(value):
        to_replace_columns = {col: [to_replace] for col in columns_dtype_map}
        values_columns = {col: [value] for col in columns_dtype_map}
    elif cudf.api.types.is_list_like(to_replace) or isinstance(
        to_replace, ColumnBase
    ):
        if is_scalar(value):
            to_replace_columns = {col: to_replace for col in columns_dtype_map}
            values_columns = {
                col: [value]
                if _is_non_decimal_numeric_dtype(columns_dtype_map[col])
                else cudf.utils.utils.scalar_broadcast_to(
                    value, (len(to_replace),), cudf.dtype(type(value)),
                )
                for col in columns_dtype_map
            }
        elif cudf.api.types.is_list_like(value):
            if len(to_replace) != len(value):
                raise ValueError(
                    f"Replacement lists must be "
                    f"of same length."
                    f" Expected {len(to_replace)}, got {len(value)}."
                )
            else:
                to_replace_columns = {
                    col: to_replace for col in columns_dtype_map
                }
                values_columns = {col: value for col in columns_dtype_map}
        elif cudf.utils.dtypes.is_column_like(value):
            to_replace_columns = {col: to_replace for col in columns_dtype_map}
            values_columns = {col: value for col in columns_dtype_map}
        else:
            raise TypeError(
                "value argument must be scalar, list-like or Series"
            )
    elif _is_series(to_replace):
        if value is None:
            to_replace_columns = {
                col: as_column(to_replace.index) for col in columns_dtype_map
            }
            values_columns = {col: to_replace for col in columns_dtype_map}
        elif is_dict_like(value):
            to_replace_columns = {
                col: to_replace[col]
                for col in columns_dtype_map
                if col in to_replace
            }
            values_columns = {
                col: value[col] for col in to_replace_columns if col in value
            }
        elif is_scalar(value) or _is_series(value):
            to_replace_columns = {
                col: to_replace[col]
                for col in columns_dtype_map
                if col in to_replace
            }
            values_columns = {
                col: [value] if is_scalar(value) else value[col]
                for col in to_replace_columns
                if col in value
            }
        else:
            raise ValueError(
                "Series.replace cannot use dict-like to_replace and non-None "
                "value"
            )
    elif is_dict_like(to_replace):
        if value is None:
            to_replace_columns = {
                col: list(to_replace.keys()) for col in columns_dtype_map
            }
            values_columns = {
                col: list(to_replace.values()) for col in columns_dtype_map
            }
        elif is_dict_like(value):
            to_replace_columns = {
                col: to_replace[col]
                for col in columns_dtype_map
                if col in to_replace
            }
            values_columns = {
                col: value[col] for col in columns_dtype_map if col in value
            }
        elif is_scalar(value) or _is_series(value):
            to_replace_columns = {
                col: to_replace[col]
                for col in columns_dtype_map
                if col in to_replace
            }
            values_columns = {
                col: [value] if is_scalar(value) else value
                for col in columns_dtype_map
                if col in to_replace
            }
        else:
            raise TypeError("value argument must be scalar, dict, or Series")
    else:
        raise TypeError(
            "Expecting 'to_replace' to be either a scalar, array-like, "
            "dict or None, got invalid type "
            f"'{type(to_replace).__name__}'"
        )

    to_replace_columns = {
        key: [value] if is_scalar(value) else value
        for key, value in to_replace_columns.items()
    }
    values_columns = {
        key: [value] if is_scalar(value) else value
        for key, value in values_columns.items()
    }

    for i in to_replace_columns:
        if i in values_columns:
            if isinstance(values_columns[i], list):
                all_na = values_columns[i].count(None) == len(
                    values_columns[i]
                )
            else:
                all_na = False
            all_na_columns[i] = all_na

    return all_na_columns, to_replace_columns, values_columns


def _is_series(obj):
    """
    Checks if the `obj` is of type `cudf.Series`
    instead of checking for isinstance(obj, cudf.Series)
    """
    return isinstance(obj, Frame) and obj.ndim == 1 and obj._index is not None


def _drop_rows_by_labels(
    obj: DataFrameOrSeries,
    labels: Union[ColumnLike, abc.Iterable, str],
    level: Union[int, str],
    errors: str,
) -> DataFrameOrSeries:
    """Remove rows specified by `labels`. If `errors=True`, an error is raised
    if some items in `labels` do not exist in `obj._index`.

    Will raise if level(int) is greater or equal to index nlevels
    """
    if isinstance(level, int) and level >= obj.index.nlevels:
        raise ValueError("Param level out of bounds.")

    if not isinstance(labels, cudf.core.single_column_frame.SingleColumnFrame):
        labels = as_column(labels)

    if isinstance(obj._index, cudf.MultiIndex):
        if level is None:
            level = 0

        levels_index = obj.index.get_level_values(level)
        if errors == "raise" and not labels.isin(levels_index).all():
            raise KeyError("One or more values not found in axis")

        if isinstance(level, int):
            ilevel = level
        else:
            ilevel = obj._index.names.index(level)

        # 1. Merge Index df and data df along column axis:
        # | id | ._index df | data column(s) |
        idx_nlv = obj._index.nlevels
        working_df = obj._index.to_frame(index=False)
        working_df.columns = [i for i in range(idx_nlv)]
        for i, col in enumerate(obj._data):
            working_df[idx_nlv + i] = obj._data[col]
        # 2. Set `level` as common index:
        # | level | ._index df w/o level | data column(s) |
        working_df = working_df.set_index(level)

        # 3. Use "leftanti" join to drop
        # TODO: use internal API with "leftanti" and specify left and right
        # join keys to bypass logic check
        to_join = cudf.DataFrame(index=cudf.Index(labels, name=level))
        join_res = working_df.join(to_join, how="leftanti")

        # 4. Reconstruct original layout, and rename
        join_res.insert(
            ilevel, name=join_res._index.name, value=join_res._index
        )
        join_res = join_res.reset_index(drop=True)

        midx = cudf.MultiIndex.from_frame(
            join_res.iloc[:, 0:idx_nlv], names=obj._index.names
        )

        if isinstance(obj, cudf.Series):
            return obj.__class__._from_data(
                join_res.iloc[:, idx_nlv:]._data, index=midx, name=obj.name
            )
        else:
            return obj.__class__._from_data(
                join_res.iloc[:, idx_nlv:]._data,
                index=midx,
                columns=obj.columns,
            )

    else:
        if errors == "raise" and not labels.isin(obj.index).all():
            raise KeyError("One or more values not found in axis")

        key_df = cudf.DataFrame(index=labels)
        if isinstance(obj, cudf.Series):
            res = obj.to_frame(name="tmp").join(key_df, how="leftanti")["tmp"]
            res.name = obj.name
            return res
        else:
            return obj.join(key_df, how="leftanti")


def _apply_inverse_column(col: ColumnBase) -> ColumnBase:
    """Bitwise invert (~) for integral dtypes, logical NOT for bools."""
    if np.issubdtype(col.dtype, np.integer):
        return col.unary_operator("invert")
    elif np.issubdtype(col.dtype, np.bool_):
        return col.unary_operator("not")
    else:
        raise TypeError(
            f"Operation `~` not supported on {col.dtype.type.__name__}"
        )<|MERGE_RESOLUTION|>--- conflicted
+++ resolved
@@ -541,37 +541,6 @@
             data, columns=data.to_pandas_index(), index=self.index
         )
 
-<<<<<<< HEAD
-    def _gather(
-        self, gather_map, keep_index=True, nullify=False, check_bounds=True
-    ):
-        """Gather rows of frame specified by indices in `gather_map`.
-
-        Skip bounds checking if check_bounds is False.
-        Set rows to null for all out of bound indices if nullify is `True`.
-        """
-        # TODO: `keep_index` argument is to be removed.
-        gather_map = cudf.core.column.as_column(gather_map)
-
-        # TODO: For performance, the check and conversion of gather map should
-        # be done by the caller. This check will be removed in future release.
-        if not is_integer_dtype(gather_map.dtype):
-            gather_map = gather_map.astype("int32")
-
-        if not _gather_map_is_valid(
-            gather_map, len(self), check_bounds, nullify
-        ):
-            raise IndexError("Gather map index is out of bounds.")
-
-        return self._from_columns_like_self(
-            libcudf.copying.gather(
-                list(self._columns), gather_map, nullify=nullify,
-            ),
-            self._column_names,
-        )
-
-=======
->>>>>>> 8fd7dd26
     def _as_column(self):
         """
         _as_column : Converts a single columned Frame to Column
@@ -1264,71 +1233,6 @@
 
         return self._mimic_inplace(result, inplace=inplace)
 
-<<<<<<< HEAD
-    def ffill(self):
-        return self.fillna(method="ffill")
-
-    def bfill(self):
-        return self.fillna(method="bfill")
-
-    def _drop_na_rows(
-        self, how="any", subset=None, thresh=None, drop_nan=False
-    ):
-        """
-        Drops null rows from `self`.
-
-        how : {"any", "all"}, optional
-            Specifies how to decide whether to drop a row.
-            any (default) drops rows containing at least
-            one null value. all drops only rows containing
-            *all* null values.
-        subset : list, optional
-            List of columns to consider when dropping rows.
-        thresh: int, optional
-            If specified, then drops every row containing
-            less than `thresh` non-null values.
-        """
-        if subset is None:
-            subset = self._column_names
-        elif (
-            not np.iterable(subset)
-            or isinstance(subset, str)
-            or isinstance(subset, tuple)
-            and subset in self._data.names
-        ):
-            subset = (subset,)
-        diff = set(subset) - set(self._data)
-        if len(diff) != 0:
-            raise KeyError(f"columns {diff} do not exist")
-
-        if len(subset) == 0:
-            return self.copy(deep=True)
-
-        frame = self.copy(deep=False)
-        if drop_nan:
-            for name, col in frame._data.items():
-                if name in subset and isinstance(
-                    col, cudf.core.column.NumericalColumn
-                ):
-                    frame._data[name] = col.nans_to_nulls()
-                else:
-                    frame._data[name] = col
-
-        return self._from_columns_like_self(
-            libcudf.stream_compaction.drop_nulls(
-                list(self._index._data.columns + frame._columns),
-                how=how,
-                keys=self._positions_from_column_names(
-                    subset, offset_by_index_columns=True
-                ),
-                thresh=thresh,
-            ),
-            self._column_names,
-            self._index.names,
-        )
-
-=======
->>>>>>> 8fd7dd26
     def _drop_na_columns(self, how="any", subset=None, thresh=None):
         """
         Drop columns containing nulls
@@ -2024,31 +1928,6 @@
             {name: col.to_arrow() for name, col in self._data.items()}
         )
 
-<<<<<<< HEAD
-    def drop_duplicates(
-        self, keep="first", nulls_are_equal=True,
-    ):
-        """
-        Drop duplicate rows in frame.
-
-        keep : ["first", "last", False], default "first"
-            "first" will keep the first duplicate entry, "last" will keep the
-            last duplicate entry, and False will drop all duplicates.
-        nulls_are_equal: bool, default True
-            Null elements are considered equal to other null elements.
-        """
-        return self._from_columns_like_self(
-            libcudf.stream_compaction.drop_duplicates(
-                list(self._columns),
-                keys=range(len(self._columns)),
-                keep=keep,
-                nulls_are_equal=nulls_are_equal,
-            ),
-            self._column_names,
-        )
-
-=======
->>>>>>> 8fd7dd26
     def _positions_from_column_names(self, column_names):
         """Map each column name into their positions in the frame.
 
