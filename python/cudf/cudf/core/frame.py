# Copyright (c) 2020-2021, NVIDIA CORPORATION.

from __future__ import annotations

import copy
import functools
import warnings
from collections import abc
from typing import Any, Dict, Mapping, Optional, Tuple, TypeVar, Union

import cupy
import numpy as np
import pandas as pd
import pyarrow as pa
from nvtx import annotate

import cudf
from cudf import _lib as libcudf
from cudf._typing import ColumnLike, DataFrameOrSeries
from cudf.api.types import is_dict_like, is_dtype_equal, issubdtype
from cudf.core.column import (
    ColumnBase,
    as_column,
    build_categorical_column,
    column_empty,
    concat_columns,
)
from cudf.core.column_accessor import ColumnAccessor
from cudf.core.join import merge
from cudf.utils.dtypes import (
    _is_non_decimal_numeric_dtype,
    _is_scalar_or_zero_d_array,
    find_common_type,
    is_categorical_dtype,
    is_column_like,
    is_decimal_dtype,
    is_integer_dtype,
    is_numerical_dtype,
    is_scalar,
    min_scalar_type,
)

T = TypeVar("T", bound="Frame")


class Frame(libcudf.table.Table):
    """
    Frame: A collection of Column objects with an optional index.

    Parameters
    ----------
    data : dict
        An dict mapping column names to Columns
    index : Table
        A Frame representing the (optional) index columns.
    """

    _data: "ColumnAccessor"

    @classmethod
    def __init_subclass__(cls):
        # All subclasses contain a set _accessors that is used to hold custom
        # accessors defined by user APIs (see cudf/api/extensions/accessor.py).
        cls._accessors = set()

    @classmethod
<<<<<<< HEAD
    def _from_table(cls, table: Frame):
        return cls(
            table._data,
            index=cudf.Index._from_table(table._index)
            if table._index is not None
            else table._index,
        )
=======
    def _from_data(
        cls, data: Mapping, index: Optional[cudf.core.index.BaseIndex] = None,
    ):
        obj = cls.__new__(cls)
        libcudf.table.Table.__init__(obj, data, index)
        return obj
>>>>>>> 29b5f9ac

    def _mimic_inplace(
        self: T, result: Frame, inplace: bool = False
    ) -> Optional[Frame]:
        if inplace:
            for col in self._data:
                if col in result._data:
                    self._data[col]._mimic_inplace(
                        result._data[col], inplace=True
                    )
            self._data = result._data
            self._index = result._index
            return None
        else:
            return result

    @property
    def size(self):
        """
        Return the number of elements in the underlying data.

        Returns
        -------
        size : Size of the DataFrame / Index / Series / MultiIndex

        Examples
        --------
        Size of an empty dataframe is 0.

        >>> import cudf
        >>> df = cudf.DataFrame()
        >>> df
        Empty DataFrame
        Columns: []
        Index: []
        >>> df.size
        0
        >>> df = cudf.DataFrame(index=[1, 2, 3])
        >>> df
        Empty DataFrame
        Columns: []
        Index: [1, 2, 3]
        >>> df.size
        0

        DataFrame with values

        >>> df = cudf.DataFrame({'a': [10, 11, 12],
        ...         'b': ['hello', 'rapids', 'ai']})
        >>> df
            a       b
        0  10   hello
        1  11  rapids
        2  12      ai
        >>> df.size
        6
        >>> df.index
        RangeIndex(start=0, stop=3)
        >>> df.index.size
        3

        Size of an Index

        >>> index = cudf.Index([])
        >>> index
        Float64Index([], dtype='float64')
        >>> index.size
        0
        >>> index = cudf.Index([1, 2, 3, 10])
        >>> index
        Int64Index([1, 2, 3, 10], dtype='int64')
        >>> index.size
        4

        Size of a MultiIndex

        >>> midx = cudf.MultiIndex(
        ...                 levels=[["a", "b", "c", None], ["1", None, "5"]],
        ...                 codes=[[0, 0, 1, 2, 3], [0, 2, 1, 1, 0]],
        ...                 names=["x", "y"],
        ...             )
        >>> midx
        MultiIndex([( 'a',  '1'),
                    ( 'a',  '5'),
                    ( 'b', <NA>),
                    ( 'c', <NA>),
                    (<NA>,  '1')],
                   names=['x', 'y'])
        >>> midx.size
        5
        """
        return self._num_columns * self._num_rows

    @property
    def _is_homogeneous(self):
        # make sure that the dataframe has columns
        if not self._data.columns:
            return True

        first_type = self._data.columns[0].dtype.name
        return all(x.dtype.name == first_type for x in self._data.columns)

    @property
    def empty(self):
        """
        Indicator whether DataFrame or Series is empty.

        True if DataFrame/Series is entirely empty (no items),
        meaning any of the axes are of length 0.

        Returns
        -------
        out : bool
            If DataFrame/Series is empty, return True, if not return False.

        Notes
        -----
        If DataFrame/Series contains only `null` values, it is still not
        considered empty. See the example below.

        Examples
        --------
        >>> import cudf
        >>> df = cudf.DataFrame({'A' : []})
        >>> df
        Empty DataFrame
        Columns: [A]
        Index: []
        >>> df.empty
        True

        If we only have `null` values in our DataFrame, it is
        not considered empty! We will need to drop
        the `null`'s to make the DataFrame empty:

        >>> df = cudf.DataFrame({'A' : [None, None]})
        >>> df
              A
        0  <NA>
        1  <NA>
        >>> df.empty
        False
        >>> df.dropna().empty
        True

        Non-empty and empty Series example:

        >>> s = cudf.Series([1, 2, None])
        >>> s
        0       1
        1       2
        2    <NA>
        dtype: int64
        >>> s.empty
        False
        >>> s = cudf.Series([])
        >>> s
        Series([], dtype: float64)
        >>> s.empty
        True
        """
        return self.size == 0

    def __len__(self):
        return self._num_rows

    def copy(self: T, deep: bool = True) -> T:
        """
        Make a copy of this object's indices and data.

        When ``deep=True`` (default), a new object will be created with a
        copy of the calling object's data and indices. Modifications to
        the data or indices of the copy will not be reflected in the
        original object (see notes below).
        When ``deep=False``, a new object will be created without copying
        the calling object's data or index (only references to the data
        and index are copied). Any changes to the data of the original
        will be reflected in the shallow copy (and vice versa).

        Parameters
        ----------
        deep : bool, default True
            Make a deep copy, including a copy of the data and the indices.
            With ``deep=False`` neither the indices nor the data are copied.

        Returns
        -------
        copy : Series or DataFrame
            Object type matches caller.

        Examples
        --------
        >>> s = cudf.Series([1, 2], index=["a", "b"])
        >>> s
        a    1
        b    2
        dtype: int64
        >>> s_copy = s.copy()
        >>> s_copy
        a    1
        b    2
        dtype: int64

        **Shallow copy versus default (deep) copy:**

        >>> s = cudf.Series([1, 2], index=["a", "b"])
        >>> deep = s.copy()
        >>> shallow = s.copy(deep=False)

        Shallow copy shares data and index with original.

        >>> s is shallow
        False
        >>> s._column is shallow._column and s.index is shallow.index
        True

        Deep copy has own copy of data and index.

        >>> s is deep
        False
        >>> s.values is deep.values or s.index is deep.index
        False

        Updates to the data shared by shallow copy and original is reflected
        in both; deep copy remains unchanged.

        >>> s['a'] = 3
        >>> shallow['b'] = 4
        >>> s
        a    3
        b    4
        dtype: int64
        >>> shallow
        a    3
        b    4
        dtype: int64
        >>> deep
        a    1
        b    2
        dtype: int64
        """
        new_frame = self.__class__.__new__(type(self))
        new_frame._data = self._data.copy(deep=deep)

        if self._index is not None:
            new_frame._index = self._index.copy(deep=deep)
        else:
            new_frame._index = None

        return new_frame

    @classmethod
    @annotate("CONCAT", color="orange", domain="cudf_python")
    def _concat(
        cls, objs, axis=0, join="outer", ignore_index=False, sort=False
    ):
        # flag to indicate at least one empty input frame also has an index
        empty_has_index = False
        # length of output frame's RangeIndex if all input frames are empty,
        # and at least one has an index
        result_index_length = 0
        # the number of empty input frames
        num_empty_input_frames = 0

        for i, obj in enumerate(objs):
            # shallow-copy the input DFs in case the same DF instance
            # is concatenated with itself
            objs[i] = obj.copy(deep=False)

            # If ignore_index is true, determine if
            # all or some objs are empty(and have index).
            # 1. If all objects are empty(and have index), we
            # should set the index separately using RangeIndex.
            # 2. If some objects are empty(and have index), we
            # create empty columns later while populating `columns`
            # variable. Detailed explanation of second case before
            # allocation of `columns` variable below.
            if ignore_index and obj.empty:
                num_empty_input_frames += 1
                result_index_length += len(obj)
                empty_has_index = empty_has_index or len(obj) > 0

        if join == "inner":
            sets_of_column_names = [set(obj._column_names) for obj in objs]

            intersecting_columns = functools.reduce(
                set.intersection, sets_of_column_names
            )
            union_of_columns = functools.reduce(
                set.union, sets_of_column_names
            )
            non_intersecting_columns = union_of_columns.symmetric_difference(
                intersecting_columns
            )

            # Get an ordered list of the intersecting columns to preserve input
            # order, which is promised by pandas for inner joins.
            ordered_intersecting_columns = [
                name
                for obj in objs
                for name in obj._column_names
                if name in intersecting_columns
            ]

            names = dict.fromkeys(ordered_intersecting_columns).keys()

            if axis == 0:
                if ignore_index and (
                    num_empty_input_frames > 0
                    or len(intersecting_columns) == 0
                ):
                    # When ignore_index is True and if there is
                    # at least 1 empty dataframe and no
                    # intersecting columns are present, an empty dataframe
                    # needs to be returned just with an Index.
                    empty_has_index = True
                    num_empty_input_frames = len(objs)
                    result_index_length = sum(len(obj) for obj in objs)

                # remove columns not present in all objs
                for obj in objs:
                    obj.drop(
                        columns=non_intersecting_columns,
                        inplace=True,
                        errors="ignore",
                    )
        elif join == "outer":
            # Get a list of the unique table column names
            names = [name for f in objs for name in f._column_names]
            names = dict.fromkeys(names).keys()

        else:
            raise ValueError(
                "Only can inner (intersect) or outer (union) when joining"
                "the other axis"
            )

        if sort:
            try:
                # Sorted always returns a list, but will fail to sort if names
                # include different types that are not comparable.
                names = sorted(names)
            except TypeError:
                names = list(names)
        else:
            names = list(names)

        # Combine the index and table columns for each Frame into a list of
        # [...index_cols, ...table_cols].
        #
        # If any of the input frames have a non-empty index, include these
        # columns in the list of columns to concatenate, even if the input
        # frames are empty and `ignore_index=True`.
        columns = [
            (
                []
                if (ignore_index and not empty_has_index)
                else list(f._index._data.columns)
            )
            + [f._data[name] if name in f._data else None for name in names]
            for f in objs
        ]

        # Get a list of the combined index and table column indices
        indices = list(range(functools.reduce(max, map(len, columns))))
        # The position of the first table colum in each
        # combined index + table columns list
        first_data_column_position = len(indices) - len(names)

        # Get the non-null columns and their dtypes
        non_null_cols, dtypes = _get_non_null_cols_and_dtypes(indices, columns)

        # Infer common dtypes between numeric columns
        # and combine CategoricalColumn categories
        categories = _find_common_dtypes_and_categories(non_null_cols, dtypes)

        # Cast all columns to a common dtype, assign combined categories,
        # and back-fill missing columns with all-null columns
        _cast_cols_to_common_dtypes(indices, columns, dtypes, categories)

        # Construct input tables with the index and data columns in the same
        # order. This strips the given index/column names and replaces the
        # names with their integer positions in the `cols` list
        tables = []
        for cols in columns:
            table_index = None
            if 1 == first_data_column_position:
                table_index = cudf.core.index.as_index(cols[0])
            elif first_data_column_position > 1:
                table_index = libcudf.table.Table(
                    data=dict(
                        zip(
                            indices[:first_data_column_position],
                            cols[:first_data_column_position],
                        )
                    )
                )
            tables.append(
                libcudf.table.Table(
                    data=dict(
                        zip(
                            indices[first_data_column_position:],
                            cols[first_data_column_position:],
                        )
                    ),
                    index=table_index,
                )
            )

        # Concatenate the Tables
        out = cls._from_data(
            *libcudf.concat.concat_tables(tables, ignore_index)
        )

        # If ignore_index is True, all input frames are empty, and at
        # least one input frame has an index, assign a new RangeIndex
        # to the result frame.
        if empty_has_index and num_empty_input_frames == len(objs):
            out._index = cudf.RangeIndex(result_index_length)
        # Reassign the categories for any categorical table cols
        _reassign_categories(
            categories, out._data, indices[first_data_column_position:]
        )

        # Reassign the categories for any categorical index cols
        if not isinstance(out._index, cudf.RangeIndex):
            _reassign_categories(
                categories,
                out._index._data,
                indices[:first_data_column_position],
            )
            if not isinstance(
                out._index, cudf.MultiIndex
            ) and is_categorical_dtype(out._index._values.dtype):
                out = out.set_index(
                    cudf.core.index.as_index(out.index._values)
                )

        # Reassign precision for any decimal cols
        for name, col in out._data.items():
            if isinstance(col, cudf.core.column.Decimal64Column):
                col = col._with_type_metadata(tables[0]._data[name].dtype)

        # Reassign index and column names
        if isinstance(objs[0].columns, pd.MultiIndex):
            out.columns = objs[0].columns
        else:
            out.columns = names
        if not ignore_index:
            out._index.name = objs[0]._index.name
            out._index.names = objs[0]._index.names

        return out

    def equals(self, other, **kwargs):
        """
        Test whether two objects contain the same elements.
        This function allows two Series or DataFrames to be compared against
        each other to see if they have the same shape and elements. NaNs in
        the same location are considered equal. The column headers do not
        need to have the same type.

        Parameters
        ----------
        other : Series or DataFrame
            The other Series or DataFrame to be compared with the first.

        Returns
        -------
        bool
            True if all elements are the same in both objects, False
            otherwise.

        Examples
        --------
        >>> import cudf

        Comparing Series with `equals`:

        >>> s = cudf.Series([1, 2, 3])
        >>> other = cudf.Series([1, 2, 3])
        >>> s.equals(other)
        True
        >>> different = cudf.Series([1.5, 2, 3])
        >>> s.equals(different)
        False

        Comparing DataFrames with `equals`:

        >>> df = cudf.DataFrame({1: [10], 2: [20]})
        >>> df
            1   2
        0  10  20
        >>> exactly_equal = cudf.DataFrame({1: [10], 2: [20]})
        >>> exactly_equal
            1   2
        0  10  20
        >>> df.equals(exactly_equal)
        True

        For two DataFrames to compare equal, the types of column
        values must be equal, but the types of column labels
        need not:

        >>> different_column_type = cudf.DataFrame({1.0: [10], 2.0: [20]})
        >>> different_column_type
           1.0  2.0
        0   10   20
        >>> df.equals(different_column_type)
        True
        """
        if self is other:
            return True

        check_types = kwargs.get("check_types", True)

        if check_types:
            if type(self) is not type(other):
                return False

        if other is None or len(self) != len(other):
            return False

        # check data:
        for self_col, other_col in zip(
            self._data.values(), other._data.values()
        ):
            if not self_col.equals(other_col, check_dtypes=check_types):
                return False

        # check index:
        if self._index is None:
            return other._index is None
        else:
            return self._index.equals(other._index)

    def _explode(self, explode_column: Any, ignore_index: bool):
        """Helper function for `explode` in `Series` and `Dataframe`, explodes
        a specified nested column. Other columns' corresponding rows are
        duplicated. If ignore_index is set, the original index is not exploded
        and will be replaced with a `RangeIndex`.
        """
        explode_column_num = self._column_names.index(explode_column)
        if not ignore_index and self._index is not None:
            explode_column_num += self._index.nlevels

        res = self.__class__._from_data(  # type: ignore
            *libcudf.lists.explode_outer(
                self, explode_column_num, ignore_index
            )
        )

        res._data.multiindex = self._data.multiindex
        res._data._level_names = self._data._level_names

        if not ignore_index and self._index is not None:
            res.index.names = self._index.names
        return res

    def _get_columns_by_label(self, labels, downcast=False):
        """
        Returns columns of the Frame specified by `labels`

        """
        return self._data.select_by_label(labels)

    def _get_columns_by_index(self, indices):
        """
        Returns columns of the Frame specified by `labels`

        """
        data = self._data.select_by_index(indices)
        return self.__class__(
            data, columns=data.to_pandas_index(), index=self.index
        )

    def _gather(self, gather_map, keep_index=True, nullify=False):
        if not is_integer_dtype(gather_map.dtype):
            gather_map = gather_map.astype("int32")
        result = self.__class__._from_data(
            *libcudf.copying.gather(
                self,
                as_column(gather_map),
                keep_index=keep_index,
                nullify=nullify,
            )
        )

        result._copy_type_metadata(self, include_index=keep_index)
        if keep_index and self._index is not None:
            result._index.names = self._index.names
        return result

    def _hash(self, initial_hash_values=None):
        return libcudf.hash.hash(self, initial_hash_values)

    def _hash_partition(
        self, columns_to_hash, num_partitions, keep_index=True
    ):
        output_data, output_index, offsets = libcudf.hash.hash_partition(
            self, columns_to_hash, num_partitions, keep_index
        )
        output = self.__class__._from_data(output_data, output_index)
        output._copy_type_metadata(self, include_index=keep_index)
        return output, offsets

    def _as_column(self):
        """
        _as_column : Converts a single columned Frame to Column
        """
        assert (
            self._num_columns == 1
            and self._index is None
            and self._column_names[0] is None
        ), """There should be only one data column,
            no index and None as the name to use this method"""

        return self._data[None].copy(deep=False)

    def _scatter(self, key, value):
        result = self.__class__._from_data(
            *libcudf.copying.scatter(value, key, self)
        )

        result._copy_type_metadata(self)
        return result

    def _empty_like(self, keep_index=True):
        result = self.__class__._from_data(
            *libcudf.copying.table_empty_like(self, keep_index)
        )

        result._copy_type_metadata(self, include_index=keep_index)
        return result

    def clip(self, lower=None, upper=None, inplace=False, axis=1):
        """
        Trim values at input threshold(s).

        Assigns values outside boundary to boundary values.
        Thresholds can be singular values or array like,
        and in the latter case the clipping is performed
        element-wise in the specified axis. Currently only
        `axis=1` is supported.

        Parameters
        ----------
        lower : scalar or array_like, default None
            Minimum threshold value. All values below this
            threshold will be set to it. If it is None,
            there will be no clipping based on lower.
            In case of Series/Index, lower is expected to be
            a scalar or an array of size 1.
        upper : scalar or array_like, default None
            Maximum threshold value. All values below this
            threshold will be set to it. If it is None,
            there will be no clipping based on upper.
            In case of Series, upper is expected to be
            a scalar or an array of size 1.
        inplace : bool, default False

        Returns
        -------
        Clipped DataFrame/Series/Index/MultiIndex

        Examples
        --------
        >>> import cudf
        >>> df = cudf.DataFrame({"a":[1, 2, 3, 4], "b":['a', 'b', 'c', 'd']})
        >>> df.clip(lower=[2, 'b'], upper=[3, 'c'])
           a  b
        0  2  b
        1  2  b
        2  3  c
        3  3  c

        >>> df.clip(lower=None, upper=[3, 'c'])
           a  b
        0  1  a
        1  2  b
        2  3  c
        3  3  c

        >>> df.clip(lower=[2, 'b'], upper=None)
           a  b
        0  2  b
        1  2  b
        2  3  c
        3  4  d

        >>> df.clip(lower=2, upper=3, inplace=True)
        >>> df
           a  b
        0  2  2
        1  2  3
        2  3  3
        3  3  3

        >>> import cudf
        >>> sr = cudf.Series([1, 2, 3, 4])
        >>> sr.clip(lower=2, upper=3)
        0    2
        1    2
        2    3
        3    3
        dtype: int64

        >>> sr.clip(lower=None, upper=3)
        0    1
        1    2
        2    3
        3    3
        dtype: int64

        >>> sr.clip(lower=2, upper=None, inplace=True)
        >>> sr
        0    2
        1    2
        2    3
        3    4
        dtype: int64
        """

        if axis != 1:
            raise NotImplementedError("`axis is not yet supported in clip`")

        if lower is None and upper is None:
            return None if inplace is True else self.copy(deep=True)

        if is_scalar(lower):
            lower = np.full(self._num_columns, lower)
        if is_scalar(upper):
            upper = np.full(self._num_columns, upper)

        if len(lower) != len(upper):
            raise ValueError("Length of lower and upper should be equal")

        if len(lower) != self._num_columns:
            raise ValueError(
                """Length of lower/upper should be
                equal to number of columns in
                DataFrame/Series/Index/MultiIndex"""
            )

        output = self.copy(deep=False)
        if output.ndim == 1:
            # In case of series and Index,
            # swap lower and upper if lower > upper
            if (
                lower[0] is not None
                and upper[0] is not None
                and (lower[0] > upper[0])
            ):
                lower[0], upper[0] = upper[0], lower[0]

        for i, name in enumerate(self._data):
            output._data[name] = self._data[name].clip(lower[i], upper[i])

        output._copy_type_metadata(self, include_index=False)

        return self._mimic_inplace(output, inplace=inplace)

    def where(self, cond, other=None, inplace=False):
        """
        Replace values where the condition is False.

        Parameters
        ----------
        cond : bool Series/DataFrame, array-like
            Where cond is True, keep the original value.
            Where False, replace with corresponding value from other.
            Callables are not supported.
        other: scalar, list of scalars, Series/DataFrame
            Entries where cond is False are replaced with
            corresponding value from other. Callables are not
            supported. Default is None.

            DataFrame expects only Scalar or array like with scalars or
            dataframe with same dimension as self.

            Series expects only scalar or series like with same length
        inplace : bool, default False
            Whether to perform the operation in place on the data.

        Returns
        -------
        Same type as caller

        Examples
        --------
        >>> import cudf
        >>> df = cudf.DataFrame({"A":[1, 4, 5], "B":[3, 5, 8]})
        >>> df.where(df % 2 == 0, [-1, -1])
           A  B
        0 -1 -1
        1  4 -1
        2 -1  8

        >>> ser = cudf.Series([4, 3, 2, 1, 0])
        >>> ser.where(ser > 2, 10)
        0     4
        1     3
        2    10
        3    10
        4    10
        dtype: int64
        >>> ser.where(ser > 2)
        0       4
        1       3
        2    <NA>
        3    <NA>
        4    <NA>
        dtype: int64
        """

        return cudf.core._internals.where(
            frame=self, cond=cond, other=other, inplace=inplace
        )

    def mask(self, cond, other=None, inplace=False):
        """
        Replace values where the condition is True.

        Parameters
        ----------
        cond : bool Series/DataFrame, array-like
            Where cond is False, keep the original value.
            Where True, replace with corresponding value from other.
            Callables are not supported.
        other: scalar, list of scalars, Series/DataFrame
            Entries where cond is True are replaced with
            corresponding value from other. Callables are not
            supported. Default is None.

            DataFrame expects only Scalar or array like with scalars or
            dataframe with same dimension as self.

            Series expects only scalar or series like with same length
        inplace : bool, default False
            Whether to perform the operation in place on the data.

        Returns
        -------
        Same type as caller

        Examples
        --------
        >>> import cudf
        >>> df = cudf.DataFrame({"A":[1, 4, 5], "B":[3, 5, 8]})
        >>> df.mask(df % 2 == 0, [-1, -1])
           A  B
        0  1  3
        1 -1  5
        2  5 -1

        >>> ser = cudf.Series([4, 3, 2, 1, 0])
        >>> ser.mask(ser > 2, 10)
        0    10
        1    10
        2     2
        3     1
        4     0
        dtype: int64
        >>> ser.mask(ser > 2)
        0    <NA>
        1    <NA>
        2       2
        3       1
        4       0
        dtype: int64
        """

        if not hasattr(cond, "__invert__"):
            # We Invert `cond` below and call `where`, so
            # making sure the object supports
            # `~`(inversion) operator or `__invert__` method
            cond = cupy.asarray(cond)

        return self.where(cond=~cond, other=other, inplace=inplace)

    def _partition(self, scatter_map, npartitions, keep_index=True):

        data, index, output_offsets = libcudf.partitioning.partition(
            self, scatter_map, npartitions, keep_index
        )
        partitioned = self.__class__._from_data(data, index)

        # due to the split limitation mentioned
        # here: https://github.com/rapidsai/cudf/issues/4607
        # we need to remove first & last elements in offsets.
        # TODO: Remove this after the above issue is fixed.
        output_offsets = output_offsets[1:-1]

        result = partitioned._split(output_offsets, keep_index=keep_index)

        for frame in result:
            frame._copy_type_metadata(self, include_index=keep_index)

        if npartitions:
            for _ in range(npartitions - len(result)):
                result.append(self._empty_like(keep_index))

        return result

    def pipe(self, func, *args, **kwargs):
        """
        Apply ``func(self, *args, **kwargs)``.

        Parameters
        ----------
        func : function
            Function to apply to the Series/DataFrame/Index.
            ``args``, and ``kwargs`` are passed into ``func``.
            Alternatively a ``(callable, data_keyword)`` tuple where
            ``data_keyword`` is a string indicating the keyword of
            ``callable`` that expects the Series/DataFrame/Index.
        args : iterable, optional
            Positional arguments passed into ``func``.
        kwargs : mapping, optional
            A dictionary of keyword arguments passed into ``func``.

        Returns
        -------
        object : the return type of ``func``.

        Examples
        --------

        Use ``.pipe`` when chaining together functions that expect
        Series, DataFrames or GroupBy objects. Instead of writing

        >>> func(g(h(df), arg1=a), arg2=b, arg3=c)

        You can write

        >>> (df.pipe(h)
        ...    .pipe(g, arg1=a)
        ...    .pipe(func, arg2=b, arg3=c)
        ... )

        If you have a function that takes the data as (say) the second
        argument, pass a tuple indicating which keyword expects the
        data. For example, suppose ``f`` takes its data as ``arg2``:

        >>> (df.pipe(h)
        ...    .pipe(g, arg1=a)
        ...    .pipe((func, 'arg2'), arg1=a, arg3=c)
        ...  )
        """
        return cudf.core.common.pipe(self, func, *args, **kwargs)

    @annotate("SCATTER_BY_MAP", color="green", domain="cudf_python")
    def scatter_by_map(
        self, map_index, map_size=None, keep_index=True, **kwargs
    ):
        """Scatter to a list of dataframes.

        Uses map_index to determine the destination
        of each row of the original DataFrame.

        Parameters
        ----------
        map_index : Series, str or list-like
            Scatter assignment for each row
        map_size : int
            Length of output list. Must be >= uniques in map_index
        keep_index : bool
            Conserve original index values for each row

        Returns
        -------
        A list of cudf.DataFrame objects.
        """

        # map_index might be a column name or array,
        # make it a Column
        if isinstance(map_index, str):
            map_index = self._data[map_index]
        elif isinstance(map_index, cudf.Series):
            map_index = map_index._column
        else:
            map_index = as_column(map_index)

        # Convert float to integer
        if map_index.dtype.kind == "f":
            map_index = map_index.astype(np.int32)

        # Convert string or categorical to integer
        if isinstance(map_index, cudf.core.column.StringColumn):
            map_index = map_index.as_categorical_column(
                "category"
            ).as_numerical
            warnings.warn(
                "Using StringColumn for map_index in scatter_by_map. "
                "Use an integer array/column for better performance."
            )
        elif isinstance(map_index, cudf.core.column.CategoricalColumn):
            map_index = map_index.as_numerical
            warnings.warn(
                "Using CategoricalColumn for map_index in scatter_by_map. "
                "Use an integer array/column for better performance."
            )

        if kwargs.get("debug", False) == 1 and map_size is not None:
            count = map_index.distinct_count()
            if map_size < count:
                raise ValueError(
                    f"ERROR: map_size must be >= {count} (got {map_size})."
                )

        tables = self._partition(map_index, map_size, keep_index)

        return tables

    def dropna(
        self, axis=0, how="any", thresh=None, subset=None, inplace=False
    ):
        """
        Drops rows (or columns) containing nulls from a Column.

        Parameters
        ----------
        axis : {0, 1}, optional
            Whether to drop rows (axis=0, default) or columns (axis=1)
            containing nulls.
        how : {"any", "all"}, optional
            Specifies how to decide whether to drop a row (or column).
            any (default) drops rows (or columns) containing at least
            one null value. all drops only rows (or columns) containing
            *all* null values.
        thresh: int, optional
            If specified, then drops every row (or column) containing
            less than `thresh` non-null values
        subset : list, optional
            List of columns to consider when dropping rows (all columns
            are considered by default). Alternatively, when dropping
            columns, subset is a list of rows to consider.
        inplace : bool, default False
            If True, do operation inplace and return None.

        Returns
        -------
        Copy of the DataFrame with rows/columns containing nulls dropped.

        See also
        --------
        cudf.core.dataframe.DataFrame.isna
            Indicate null values.

        cudf.core.dataframe.DataFrame.notna
            Indicate non-null values.

        cudf.core.dataframe.DataFrame.fillna
            Replace null values.

        cudf.core.series.Series.dropna
            Drop null values.

        cudf.core.index.Index.dropna
            Drop null indices.

        Examples
        --------
        >>> import cudf
        >>> df = cudf.DataFrame({"name": ['Alfred', 'Batman', 'Catwoman'],
        ...                    "toy": ['Batmobile', None, 'Bullwhip'],
        ...                    "born": [np.datetime64("1940-04-25"),
        ...                             np.datetime64("NaT"),
        ...                             np.datetime64("NaT")]})
        >>> df
               name        toy                 born
        0    Alfred  Batmobile  1940-04-25 00:00:00
        1    Batman       <NA>                 <NA>
        2  Catwoman   Bullwhip                 <NA>

        Drop the rows where at least one element is null.

        >>> df.dropna()
             name        toy       born
        0  Alfred  Batmobile 1940-04-25

        Drop the columns where at least one element is null.

        >>> df.dropna(axis='columns')
               name
        0    Alfred
        1    Batman
        2  Catwoman

        Drop the rows where all elements are null.

        >>> df.dropna(how='all')
               name        toy                 born
        0    Alfred  Batmobile  1940-04-25 00:00:00
        1    Batman       <NA>                 <NA>
        2  Catwoman   Bullwhip                 <NA>

        Keep only the rows with at least 2 non-null values.

        >>> df.dropna(thresh=2)
               name        toy                 born
        0    Alfred  Batmobile  1940-04-25 00:00:00
        2  Catwoman   Bullwhip                 <NA>

        Define in which columns to look for null values.

        >>> df.dropna(subset=['name', 'born'])
             name        toy       born
        0  Alfred  Batmobile 1940-04-25

        Keep the DataFrame with valid entries in the same variable.

        >>> df.dropna(inplace=True)
        >>> df
             name        toy       born
        0  Alfred  Batmobile 1940-04-25
        """
        if axis == 0:
            result = self._drop_na_rows(
                how=how, subset=subset, thresh=thresh, drop_nan=True
            )
        else:
            result = self._drop_na_columns(
                how=how, subset=subset, thresh=thresh
            )

        return self._mimic_inplace(result, inplace=inplace)

    def fillna(
        self, value=None, method=None, axis=None, inplace=False, limit=None
    ):
        """Fill null values with ``value`` or specified ``method``.

        Parameters
        ----------
        value : scalar, Series-like or dict
            Value to use to fill nulls. If Series-like, null values
            are filled with values in corresponding indices.
            A dict can be used to provide different values to fill nulls
            in different columns. Cannot be used with ``method``.

        method : {'ffill', 'bfill'}, default None
            Method to use for filling null values in the dataframe or series.
            `ffill` propagates the last non-null values forward to the next
            non-null value. `bfill` propagates backward with the next non-null
            value. Cannot be used with ``value``.

        Returns
        -------
        result : DataFrame
            Copy with nulls filled.

        Examples
        --------
        >>> import cudf
        >>> df = cudf.DataFrame({'a': [1, 2, None], 'b': [3, None, 5]})
        >>> df
              a     b
        0     1     3
        1     2  <NA>
        2  <NA>     5
        >>> df.fillna(4)
           a  b
        0  1  3
        1  2  4
        2  4  5
        >>> df.fillna({'a': 3, 'b': 4})
           a  b
        0  1  3
        1  2  4
        2  3  5

        ``fillna`` on a Series object:

        >>> ser = cudf.Series(['a', 'b', None, 'c'])
        >>> ser
        0       a
        1       b
        2    <NA>
        3       c
        dtype: object
        >>> ser.fillna('z')
        0    a
        1    b
        2    z
        3    c
        dtype: object

        ``fillna`` can also supports inplace operation:

        >>> ser.fillna('z', inplace=True)
        >>> ser
        0    a
        1    b
        2    z
        3    c
        dtype: object
        >>> df.fillna({'a': 3, 'b': 4}, inplace=True)
        >>> df
           a  b
        0  1  3
        1  2  4
        2  3  5

        ``fillna`` specified with fill ``method``

        >>> ser = cudf.Series([1, None, None, 2, 3, None, None])
        >>> ser.fillna(method='ffill')
        0    1
        1    1
        2    1
        3    2
        4    3
        5    3
        6    3
        dtype: int64
        >>> ser.fillna(method='bfill')
        0       1
        1       2
        2       2
        3       2
        4       3
        5    <NA>
        6    <NA>
        dtype: int64
        """
        if limit is not None:
            raise NotImplementedError("The limit keyword is not supported")
        if axis:
            raise NotImplementedError("The axis keyword is not supported")

        if value is not None and method is not None:
            raise ValueError("Cannot specify both 'value' and 'method'.")

        if method:
            if method not in {"ffill", "bfill", "pad", "backfill"}:
                raise NotImplementedError(
                    f"Fill method {method} is not supported"
                )
            if method == "pad":
                method = "ffill"
            elif method == "backfill":
                method = "bfill"

        if isinstance(value, cudf.Series):
            value = value.reindex(self._data.names)
        elif isinstance(value, cudf.DataFrame):
            if not self.index.equals(value.index):
                value = value.reindex(self.index)
            else:
                value = value
        elif not isinstance(value, abc.Mapping):
            value = {name: copy.deepcopy(value) for name in self._data.names}
        elif isinstance(value, abc.Mapping):
            value = {
                key: value.reindex(self.index)
                if isinstance(value, cudf.Series)
                else value
                for key, value in value.items()
            }

        copy_data = self._data.copy(deep=True)

        for name in copy_data.keys():
            should_fill = (
                name in value
                and not libcudf.scalar._is_null_host_scalar(value[name])
            ) or method is not None
            if should_fill:
                copy_data[name] = copy_data[name].fillna(value[name], method)
        result = self._from_data(copy_data, self._index)

        return self._mimic_inplace(result, inplace=inplace)

    def _drop_na_rows(
        self, how="any", subset=None, thresh=None, drop_nan=False
    ):
        """
        Drops null rows from `self`.

        how : {"any", "all"}, optional
            Specifies how to decide whether to drop a row.
            any (default) drops rows containing at least
            one null value. all drops only rows containing
            *all* null values.
        subset : list, optional
            List of columns to consider when dropping rows.
        thresh: int, optional
            If specified, then drops every row containing
            less than `thresh` non-null values.
        """
        if subset is None:
            subset = self._column_names
        elif (
            not np.iterable(subset)
            or isinstance(subset, str)
            or isinstance(subset, tuple)
            and subset in self._data.names
        ):
            subset = (subset,)
        diff = set(subset) - set(self._data)
        if len(diff) != 0:
            raise KeyError(f"columns {diff} do not exist")
        subset_cols = [
            name for name, col in self._data.items() if name in subset
        ]
        if len(subset_cols) == 0:
            return self.copy(deep=True)

        frame = self.copy(deep=False)
        if drop_nan:
            for name, col in frame._data.items():
                if name in subset and isinstance(
                    col, cudf.core.column.NumericalColumn
                ):
                    frame._data[name] = col.nans_to_nulls()
                else:
                    frame._data[name] = col

        result = self.__class__._from_data(
            *libcudf.stream_compaction.drop_nulls(
                frame, how=how, keys=subset, thresh=thresh
            )
        )
        result._copy_type_metadata(frame)
        if self._index is not None:
            result._index.name = self._index.name
            if isinstance(self._index, cudf.MultiIndex):
                result._index.names = self._index.names
        return result

    def _drop_na_columns(self, how="any", subset=None, thresh=None):
        """
        Drop columns containing nulls
        """
        out_cols = []

        if subset is None:
            df = self
        else:
            df = self.take(subset)

        if thresh is None:
            if how == "all":
                thresh = 1
            else:
                thresh = len(df)

        for col in self._data.names:
            no_threshold_valid_count = (
                len(df[col]) - df[col].nans_to_nulls().null_count
            ) < thresh
            if no_threshold_valid_count:
                continue
            out_cols.append(col)

        return self[out_cols]

    def _apply_boolean_mask(self, boolean_mask):
        """
        Applies boolean mask to each row of `self`,
        rows corresponding to `False` is dropped
        """
        boolean_mask = as_column(boolean_mask)
<<<<<<< HEAD
        result = self.__class__._from_table(
            libcudf.stream_compaction.apply_boolean_mask(
=======

        result = self.__class__._from_data(
            *libcudf.stream_compaction.apply_boolean_mask(
>>>>>>> 29b5f9ac
                self, as_column(boolean_mask)
            )
        )
        result._copy_type_metadata(self)
        return result

    def interpolate(
        self,
        method="linear",
        axis=0,
        limit=None,
        inplace=False,
        limit_direction=None,
        limit_area=None,
        downcast=None,
        **kwargs,
    ):
        """
        Interpolate data values between some points.

        Parameters
        ----------
        method : str, default 'linear'
            Interpolation technique to use. Currently,
            only 'linear` is supported.
            * 'linear': Ignore the index and treat the values as
            equally spaced. This is the only method supported on MultiIndexes.
            * 'index', 'values': linearly interpolate using the index as
            an x-axis. Unsorted indices can lead to erroneous results.
        axis : int, default 0
            Axis to interpolate along. Currently,
            only 'axis=0' is supprted.
        inplace : bool, default False
            Update the data in place if possible.

        Returns
        -------
        Series or DataFrame
            Returns the same object type as the caller, interpolated at
            some or all ``NaN`` values

        """

        if method in {"pad", "ffill"} and limit_direction != "forward":
            raise ValueError(
                f"`limit_direction` must be 'forward' for method `{method}`"
            )
        if method in {"backfill", "bfill"} and limit_direction != "backward":
            raise ValueError(
                f"`limit_direction` must be 'backward' for method `{method}`"
            )

        data = self
        columns = {}

        if not isinstance(data._index, cudf.RangeIndex):
            perm_sort = data._index.argsort()
            data = data._gather(perm_sort)

        interpolator = cudf.core.algorithms.get_column_interpolator(method)
        for colname, col in data._data.items():
            if col.nullable:
                col = col.astype("float64").fillna(np.nan)

            # Interpolation methods may or may not need the index
            result = interpolator(col, index=data._index)
            columns[colname] = result

        result = self.__class__(ColumnAccessor(columns), index=data._index)

        if not isinstance(data._index, cudf.RangeIndex):
            # that which was once sorted, now is not
            result = result._gather(perm_sort.argsort())

        return result

    def _quantiles(
        self,
        q,
        interpolation="LINEAR",
        is_sorted=False,
        column_order=(),
        null_precedence=(),
    ):
        interpolation = libcudf.types.Interpolation[interpolation]

        is_sorted = libcudf.types.Sorted["YES" if is_sorted else "NO"]

        column_order = [libcudf.types.Order[key] for key in column_order]

        null_precedence = [
            libcudf.types.NullOrder[key] for key in null_precedence
        ]

        result = self.__class__._from_data(
            *libcudf.quantiles.quantiles(
                self,
                q,
                interpolation,
                is_sorted,
                column_order,
                null_precedence,
            )
        )

        result._copy_type_metadata(self)
        return result

    @annotate("APPLY", color="purple", domain="cudf_python")
    def _apply(self, func):
        """
        Apply `func` across the rows of the frame.
        """
        output_dtype, ptx = cudf.core.udf.pipeline.compile_masked_udf(
            func, self.dtypes
        )
        result = cudf._lib.transform.masked_udf(self, ptx, output_dtype)
        return result

    def rank(
        self,
        axis=0,
        method="average",
        numeric_only=None,
        na_option="keep",
        ascending=True,
        pct=False,
    ):
        """
        Compute numerical data ranks (1 through n) along axis.
        By default, equal values are assigned a rank that is the average of the
        ranks of those values.

        Parameters
        ----------
        axis : {0 or 'index'}, default 0
            Index to direct ranking.
        method : {'average', 'min', 'max', 'first', 'dense'}, default 'average'
            How to rank the group of records that have the same value
            (i.e. ties):
            * average: average rank of the group
            * min: lowest rank in the group
            * max: highest rank in the group
            * first: ranks assigned in order they appear in the array
            * dense: like 'min', but rank always increases by 1 between groups.
        numeric_only : bool, optional
            For DataFrame objects, rank only numeric columns if set to True.
        na_option : {'keep', 'top', 'bottom'}, default 'keep'
            How to rank NaN values:
            * keep: assign NaN rank to NaN values
            * top: assign smallest rank to NaN values if ascending
            * bottom: assign highest rank to NaN values if ascending.
        ascending : bool, default True
            Whether or not the elements should be ranked in ascending order.
        pct : bool, default False
            Whether or not to display the returned rankings in percentile
            form.

        Returns
        -------
        same type as caller
            Return a Series or DataFrame with data ranks as values.
        """
        if method not in {"average", "min", "max", "first", "dense"}:
            raise KeyError(method)

        method_enum = libcudf.sort.RankMethod[method.upper()]
        if na_option not in {"keep", "top", "bottom"}:
            raise ValueError(
                "na_option must be one of 'keep', 'top', or 'bottom'"
            )

        if axis not in (0, "index"):
            raise NotImplementedError(
                f"axis must be `0`/`index`, "
                f"axis={axis} is not yet supported in rank"
            )

        source = self
        if numeric_only:
            numeric_cols = (
                name
                for name in self._data.names
                if _is_non_decimal_numeric_dtype(self._data[name])
            )
            source = self._get_columns_by_label(numeric_cols)
            if source.empty:
                return source.astype("float64")

        data, index = libcudf.sort.rank_columns(
            source, method_enum, na_option, ascending, pct
        )

        return self._from_data(data, index).astype(np.float64)

    def repeat(self, repeats, axis=None):
        """Repeats elements consecutively.

        Returns a new object of caller type(DataFrame/Series/Index) where each
        element of the current object is repeated consecutively a given
        number of times.

        Parameters
        ----------
        repeats : int, or array of ints
            The number of repetitions for each element. This should
            be a non-negative integer. Repeating 0 times will return
            an empty object.

        Returns
        -------
        Series/DataFrame/Index
            A newly created object of same type as caller
            with repeated elements.

        Examples
        --------
        >>> import cudf
        >>> df = cudf.DataFrame({'a': [1, 2, 3], 'b': [10, 20, 30]})
        >>> df
           a   b
        0  1  10
        1  2  20
        2  3  30
        >>> df.repeat(3)
           a   b
        0  1  10
        0  1  10
        0  1  10
        1  2  20
        1  2  20
        1  2  20
        2  3  30
        2  3  30
        2  3  30

        Repeat on Series

        >>> s = cudf.Series([0, 2])
        >>> s
        0    0
        1    2
        dtype: int64
        >>> s.repeat([3, 4])
        0    0
        0    0
        0    0
        1    2
        1    2
        1    2
        1    2
        dtype: int64
        >>> s.repeat(2)
        0    0
        0    0
        1    2
        1    2
        dtype: int64

        Repeat on Index

        >>> index = cudf.Index([10, 22, 33, 55])
        >>> index
        Int64Index([10, 22, 33, 55], dtype='int64')
        >>> index.repeat(5)
        Int64Index([10, 10, 10, 10, 10, 22, 22, 22, 22, 22, 33,
                    33, 33, 33, 33, 55, 55, 55, 55, 55],
                dtype='int64')
        """
        if axis is not None:
            raise NotImplementedError(
                "Only axis=`None` supported at this time."
            )

        return self._repeat(repeats)

    def _repeat(self, count):
        if not is_scalar(count):
            count = as_column(count)

        result = self.__class__._from_data(
            *libcudf.filling.repeat(self, count)
        )

        result._copy_type_metadata(self)
        return result

    def _reverse(self):
        return self.__class__._from_data(*libcudf.copying.reverse(self))

    def _fill(self, fill_values, begin, end, inplace):
        col_and_fill = zip(self._columns, fill_values)

        if not inplace:
            data_columns = (c._fill(v, begin, end) for (c, v) in col_and_fill)
            return self.__class__._from_data(
                zip(self._column_names, data_columns), self._index
            )

        for (c, v) in col_and_fill:
            c.fill(v, begin, end, inplace=True)

        return self

    def shift(self, periods=1, freq=None, axis=0, fill_value=None):
        """Shift values by `periods` positions.
        """
        assert axis in (None, 0) and freq is None
        return self._shift(periods)

    def _shift(self, offset, fill_value=None):
        data_columns = (col.shift(offset, fill_value) for col in self._columns)
        return self.__class__._from_data(
            zip(self._column_names, data_columns), self._index
        )

    def __array__(self, dtype=None):
        raise TypeError(
            "Implicit conversion to a host NumPy array via __array__ is not "
            "allowed, To explicitly construct a GPU array, consider using "
            "cupy.asarray(...)\nTo explicitly construct a "
            "host array, consider using .to_array()"
        )

    def __arrow_array__(self, type=None):
        raise TypeError(
            "Implicit conversion to a host PyArrow Array via __arrow_array__ "
            "is not allowed, To explicitly construct a PyArrow Array, "
            "consider using .to_arrow()"
        )

    def round(self, decimals=0, how="half_even"):
        """
        Round a DataFrame to a variable number of decimal places.

        Parameters
        ----------
        decimals : int, dict, Series
            Number of decimal places to round each column to. If an int is
            given, round each column to the same number of places.
            Otherwise dict and Series round to variable numbers of places.
            Column names should be in the keys if `decimals` is a
            dict-like, or in the index if `decimals` is a Series. Any
            columns not included in `decimals` will be left as is. Elements
            of `decimals` which are not columns of the input will be
            ignored.
        how : str, optional
            Type of rounding. Can be either "half_even" (default)
            of "half_up" rounding.

        Returns
        -------
        DataFrame
            A DataFrame with the affected columns rounded to the specified
            number of decimal places.

        Examples
        --------
        >>> df = cudf.DataFrame(
                [(.21, .32), (.01, .67), (.66, .03), (.21, .18)],
        ...     columns=['dogs', 'cats']
        ... )
        >>> df
            dogs  cats
        0  0.21  0.32
        1  0.01  0.67
        2  0.66  0.03
        3  0.21  0.18

        By providing an integer each column is rounded to the same number
        of decimal places

        >>> df.round(1)
            dogs  cats
        0   0.2   0.3
        1   0.0   0.7
        2   0.7   0.0
        3   0.2   0.2

        With a dict, the number of places for specific columns can be
        specified with the column names as key and the number of decimal
        places as value

        >>> df.round({'dogs': 1, 'cats': 0})
            dogs  cats
        0   0.2   0.0
        1   0.0   1.0
        2   0.7   0.0
        3   0.2   0.0

        Using a Series, the number of places for specific columns can be
        specified with the column names as index and the number of
        decimal places as value

        >>> decimals = cudf.Series([0, 1], index=['cats', 'dogs'])
        >>> df.round(decimals)
            dogs  cats
        0   0.2   0.0
        1   0.0   1.0
        2   0.7   0.0
        3   0.2   0.0
        """

        if isinstance(decimals, cudf.Series):
            decimals = decimals.to_pandas()

        if isinstance(decimals, (dict, pd.Series)):
            if (
                isinstance(decimals, pd.Series)
                and not decimals.index.is_unique
            ):
                raise ValueError("Index of decimals must be unique")

            cols = {
                name: col.round(decimals[name], how=how)
                if (
                    name in decimals.keys()
                    and _is_non_decimal_numeric_dtype(col.dtype)
                )
                else col.copy(deep=True)
                for name, col in self._data.items()
            }
        elif isinstance(decimals, int):
            cols = {
                name: col.round(decimals, how=how)
                if _is_non_decimal_numeric_dtype(col.dtype)
                else col.copy(deep=True)
                for name, col in self._data.items()
            }
        else:
            raise TypeError(
                "decimals must be an integer, a dict-like or a Series"
            )

        return self.__class__._from_data(
            data=cudf.core.column_accessor.ColumnAccessor(
                cols,
                multiindex=self._data.multiindex,
                level_names=self._data.level_names,
            ),
            index=self._index,
        )

    @annotate("SAMPLE", color="orange", domain="cudf_python")
    def sample(
        self,
        n=None,
        frac=None,
        replace=False,
        weights=None,
        random_state=None,
        axis=None,
        keep_index=True,
    ):
        """Return a random sample of items from an axis of object.

        You can use random_state for reproducibility.

        Parameters
        ----------
        n : int, optional
            Number of items from axis to return. Cannot be used with frac.
            Default = 1 if frac = None.
        frac : float, optional
            Fraction of axis items to return. Cannot be used with n.
        replace : bool, default False
            Allow or disallow sampling of the same row more than once.
            replace == True is not yet supported for axis = 1/"columns"
        weights : str or ndarray-like, optional
            Only supported for axis=1/"columns"
        random_state : int, numpy RandomState or None, default None
            Seed for the random number generator (if int), or None.
            If None, a random seed will be chosen.
            if RandomState, seed will be extracted from current state.
        axis : {0 or ‘index’, 1 or ‘columns’, None}, default None
            Axis to sample. Accepts axis number or name.
            Default is stat axis for given data type
            (0 for Series and DataFrames). Series and Index doesn't
            support axis=1.

        Returns
        -------
        Series or DataFrame or Index
            A new object of same type as caller containing n items
            randomly sampled from the caller object.

        Examples
        --------
        >>> import cudf as cudf
        >>> df = cudf.DataFrame({"a":{1, 2, 3, 4, 5}})
        >>> df.sample(3)
           a
        1  2
        3  4
        0  1

        >>> sr = cudf.Series([1, 2, 3, 4, 5])
        >>> sr.sample(10, replace=True)
        1    4
        3    1
        2    4
        0    5
        0    1
        4    5
        4    1
        0    2
        0    3
        3    2
        dtype: int64

        >>> df = cudf.DataFrame(
        ... {"a":[1, 2], "b":[2, 3], "c":[3, 4], "d":[4, 5]})
        >>> df.sample(2, axis=1)
           a  c
        0  1  3
        1  2  4
        """

        if frac is not None and frac > 1 and not replace:
            raise ValueError(
                "Replace has to be set to `True` "
                "when upsampling the population `frac` > 1."
            )
        elif frac is not None and n is not None:
            raise ValueError(
                "Please enter a value for `frac` OR `n`, not both"
            )

        if frac is None and n is None:
            n = 1
        elif frac is not None:
            if axis is None or axis == 0 or axis == "index":
                n = int(round(self.shape[0] * frac))
            else:
                n = int(round(self.shape[1] * frac))

        if axis is None or axis == 0 or axis == "index":
            if n > 0 and self.shape[0] == 0:
                raise ValueError(
                    "Cannot take a sample larger than 0 when axis is empty"
                )

            if not replace and n > self.shape[0]:
                raise ValueError(
                    "Cannot take a larger sample than population "
                    "when 'replace=False'"
                )

            if weights is not None:
                raise NotImplementedError(
                    "weights is not yet supported for axis=0/index"
                )

            if random_state is None:
                seed = np.random.randint(
                    np.iinfo(np.int64).max, dtype=np.int64
                )
            elif isinstance(random_state, np.random.mtrand.RandomState):
                _, keys, pos, _, _ = random_state.get_state()
                seed = 0 if pos >= len(keys) else pos
            else:
                seed = np.int64(random_state)

            result = self.__class__._from_data(
                *libcudf.copying.sample(
                    self,
                    n=n,
                    replace=replace,
                    seed=seed,
                    keep_index=keep_index,
                )
            )
            result._copy_type_metadata(self)

            return result
        else:
            if len(self.shape) != 2:
                raise ValueError(
                    f"No axis named {axis} for "
                    f"object type {self.__class__}"
                )

            if replace:
                raise NotImplementedError(
                    "Sample is not supported for "
                    f"axis {axis} when 'replace=True'"
                )

            if n > 0 and self.shape[1] == 0:
                raise ValueError(
                    "Cannot take a sample larger than 0 when axis is empty"
                )

            columns = np.asarray(self._data.names)
            if not replace and n > columns.size:
                raise ValueError(
                    "Cannot take a larger sample "
                    "than population when 'replace=False'"
                )

            if weights is not None:
                if is_column_like(weights):
                    weights = np.asarray(weights)
                else:
                    raise ValueError(
                        "Strings can only be passed to weights "
                        "when sampling from rows on a DataFrame"
                    )

                if columns.size != len(weights):
                    raise ValueError(
                        "Weights and axis to be sampled must be of same length"
                    )

                total_weight = weights.sum()
                if total_weight != 1:
                    if not isinstance(weights.dtype, float):
                        weights = weights.astype("float64")
                    weights = weights / total_weight

            np.random.seed(random_state)
            gather_map = np.random.choice(
                columns, size=n, replace=replace, p=weights
            )

            if isinstance(self, cudf.MultiIndex):
                # TODO: Need to update this once MultiIndex is refactored,
                # should be able to treat it similar to other Frame object
                result = cudf.Index(self._source_data[gather_map])
            else:
                result = self[gather_map]
                if not keep_index:
                    result.index = None

            return result

    @classmethod
    @annotate("FROM_ARROW", color="orange", domain="cudf_python")
    def from_arrow(cls, data):
        """Convert from PyArrow Table to Frame

        Parameters
        ----------
        data : PyArrow Table

        Raises
        ------
        TypeError for invalid input type.

        Examples
        --------
        >>> import cudf
        >>> import pyarrow as pa
        >>> data = pa.table({"a":[1, 2, 3], "b":[4, 5, 6]})
        >>> cudf.core.frame.Frame.from_arrow(data)
           a  b
        0  1  4
        1  2  5
        2  3  6
        """

        if not isinstance(data, (pa.Table)):
            raise TypeError(
                "To create a multicolumn cudf data, "
                "the data should be an arrow Table"
            )

        column_names = data.column_names
        pandas_dtypes = None
        np_dtypes = None
        if isinstance(data.schema.pandas_metadata, dict):
            metadata = data.schema.pandas_metadata
            pandas_dtypes = {
                col["field_name"]: col["pandas_type"]
                for col in metadata["columns"]
                if "field_name" in col
            }
            np_dtypes = {
                col["field_name"]: col["numpy_type"]
                for col in metadata["columns"]
                if "field_name" in col
            }

        # Currently we don't have support for
        # pyarrow.DictionaryArray -> cudf Categorical column,
        # so handling indices and dictionary as two different columns.
        # This needs be removed once we have hooked libcudf dictionary32
        # with categorical.
        dict_indices = {}
        dict_dictionaries = {}
        dict_ordered = {}
        for field in data.schema:
            if isinstance(field.type, pa.DictionaryType):
                dict_ordered[field.name] = field.type.ordered
                dict_indices[field.name] = pa.chunked_array(
                    [chunk.indices for chunk in data[field.name].chunks],
                    type=field.type.index_type,
                )
                dict_dictionaries[field.name] = pa.chunked_array(
                    [chunk.dictionary for chunk in data[field.name].chunks],
                    type=field.type.value_type,
                )

        # Handle dict arrays
        cudf_category_frame = {}
        if len(dict_indices):

            dict_indices_table = pa.table(dict_indices)
            data = data.drop(dict_indices_table.column_names)
            cudf_indices_frame, _ = libcudf.interop.from_arrow(
                dict_indices_table, dict_indices_table.column_names
            )
            # as dictionary size can vary, it can't be a single table
            cudf_dictionaries_columns = {
                name: ColumnBase.from_arrow(dict_dictionaries[name])
                for name in dict_dictionaries.keys()
            }

            for name, codes in cudf_indices_frame.items():
                cudf_category_frame[name] = build_categorical_column(
                    cudf_dictionaries_columns[name],
                    codes,
                    mask=codes.base_mask,
                    size=codes.size,
                    ordered=dict_ordered[name],
                )

        # Handle non-dict arrays
        cudf_non_category_frame = (
            {}
            if data.num_columns == 0
            else libcudf.interop.from_arrow(data, data.column_names)[0]
        )

        result = {**cudf_non_category_frame, **cudf_category_frame}

        # There are some special cases that need to be handled
        # based on metadata.
        if pandas_dtypes:
            for name in result:
                dtype = None
                if (
                    len(result[name]) == 0
                    and pandas_dtypes[name] == "categorical"
                ):
                    # When pandas_dtype is a categorical column and the size
                    # of column is 0(i.e., empty) then we will have an
                    # int8 column in result._data[name] returned by libcudf,
                    # which needs to be type-casted to 'category' dtype.
                    dtype = "category"
                elif (
                    pandas_dtypes[name] == "empty"
                    and np_dtypes[name] == "object"
                ):
                    # When a string column has all null values, pandas_dtype is
                    # is specified as 'empty' and np_dtypes as 'object',
                    # hence handling this special case to type-cast the empty
                    # float column to str column.
                    dtype = np_dtypes[name]
                elif pandas_dtypes[
                    name
                ] == "object" and cudf.utils.dtypes.is_struct_dtype(
                    np_dtypes[name]
                ):
                    # Incase of struct column, libcudf is not aware of names of
                    # struct fields, hence renaming the struct fields is
                    # necessary by extracting the field names from arrow
                    # struct types.
                    result[name] = result[name]._rename_fields(
                        [field.name for field in data[name].type]
                    )

                if dtype is not None:
                    result[name] = result[name].astype(dtype)

        return cls._from_data({name: result[name] for name in column_names})

    @annotate("TO_ARROW", color="orange", domain="cudf_python")
    def to_arrow(self):
        """
        Convert to arrow Table

        Examples
        --------
        >>> import cudf
        >>> df = cudf.DataFrame(
        ...     {"a":[1, 2, 3], "b":[4, 5, 6]}, index=[1, 2, 3])
        >>> df.to_arrow()
        pyarrow.Table
        a: int64
        b: int64
        index: int64
        """
        return pa.Table.from_pydict(
            {name: col.to_arrow() for name, col in self._data.items()}
        )

    def drop_duplicates(
        self,
        subset=None,
        keep="first",
        nulls_are_equal=True,
        ignore_index=False,
    ):
        """
        Drops rows in frame as per duplicate rows in `subset` columns from
        self.

        subset : list, optional
            List of columns to consider when dropping rows.
        keep : ["first", "last", False] first will keep first of duplicate,
            last will keep last of the duplicate and False drop all
            duplicate
        nulls_are_equal: null elements are considered equal to other null
            elements
        ignore_index: bool, default False
            If True, the resulting axis will be labeled 0, 1, …, n - 1.
        """
        if subset is None:
            subset = self._column_names
        elif (
            not np.iterable(subset)
            or isinstance(subset, str)
            or isinstance(subset, tuple)
            and subset in self._data.names
        ):
            subset = (subset,)
        diff = set(subset) - set(self._data)
        if len(diff) != 0:
            raise KeyError(f"columns {diff} do not exist")
        subset_cols = [name for name in self._column_names if name in subset]
        if len(subset_cols) == 0:
            return self.copy(deep=True)

        result = self.__class__._from_data(
            *libcudf.stream_compaction.drop_duplicates(
                self,
                keys=subset,
                keep=keep,
                nulls_are_equal=nulls_are_equal,
                ignore_index=ignore_index,
            )
        )

        result._copy_type_metadata(self)
        return result

    def replace(self, to_replace: Any, replacement: Any) -> Frame:
        if not (to_replace is None and replacement is None):
            copy_data = self._data.copy(deep=False)
            (
                all_na_per_column,
                to_replace_per_column,
                replacements_per_column,
            ) = _get_replacement_values_for_columns(
                to_replace=to_replace,
                value=replacement,
                columns_dtype_map={
                    col: copy_data._data[col].dtype for col in copy_data._data
                },
            )

            for name, col in copy_data.items():
                try:
                    copy_data[name] = col.find_and_replace(
                        to_replace_per_column[name],
                        replacements_per_column[name],
                        all_na_per_column[name],
                    )
                except (KeyError, OverflowError):
                    # We need to create a deep copy if :
                    # i. `find_and_replace` was not successful or any of
                    #    `to_replace_per_column`, `replacements_per_column`,
                    #    `all_na_per_column` don't contain the `name`
                    #    that exists in `copy_data`.
                    # ii. There is an OverflowError while trying to cast
                    #     `to_replace_per_column` to `replacements_per_column`.
                    copy_data[name] = col.copy(deep=True)
        else:
            copy_data = self._data.copy(deep=True)

        result = self._from_data(copy_data, self._index)

        return result

    def _copy_type_metadata(
        self, other: Frame, include_index: bool = True
    ) -> Frame:
        """
        Copy type metadata from each column of `other` to the corresponding
        column of `self`.
        See `ColumnBase._with_type_metadata` for more information.
        """
        for name, col, other_col in zip(
            self._data.keys(), self._data.values(), other._data.values()
        ):
            self._data.set_by_label(
                name, col._with_type_metadata(other_col.dtype), validate=False
            )

        if include_index:
            if self._index is not None and other._index is not None:
                self._index._copy_type_metadata(other._index)
                # When other._index is a CategoricalIndex, the current index
                # will be a NumericalIndex with an underlying CategoricalColumn
                # (the above _copy_type_metadata call will have converted the
                # column). Calling cudf.Index on that column generates the
                # appropriate index.
                if isinstance(
                    other._index, cudf.core.index.CategoricalIndex
                ) and not isinstance(
                    self._index, cudf.core.index.CategoricalIndex
                ):
                    self._index = cudf.Index(self._index._column)

        return self

    def _copy_interval_data(self, other, include_index=True):
        for name, col, other_col in zip(
            self._data.keys(), self._data.values(), other._data.values()
        ):
            if isinstance(other_col, cudf.core.column.IntervalColumn):
                self._data[name] = cudf.core.column.IntervalColumn(col)

    def _postprocess_columns(self, other, include_index=True):
        self._copy_categories(other, include_index=include_index)
        self._copy_struct_names(other, include_index=include_index)
        self._copy_interval_data(other, include_index=include_index)

    def isnull(self):
        """
        Identify missing values.

        Return a boolean same-sized object indicating if
        the values are ``<NA>``. ``<NA>`` values gets mapped to
        ``True`` values. Everything else gets mapped to
        ``False`` values. ``<NA>`` values include:

        * Values where null mask is set.
        * ``NaN`` in float dtype.
        * ``NaT`` in datetime64 and timedelta64 types.

        Characters such as empty strings ``''`` or
        ``inf`` incase of float are not
        considered ``<NA>`` values.

        Returns
        -------
        DataFrame/Series/Index
            Mask of bool values for each element in
            the object that indicates whether an element is an NA value.

        Examples
        --------

        Show which entries in a DataFrame are NA.

        >>> import cudf
        >>> import numpy as np
        >>> import pandas as pd
        >>> df = cudf.DataFrame({'age': [5, 6, np.NaN],
        ...                    'born': [pd.NaT, pd.Timestamp('1939-05-27'),
        ...                             pd.Timestamp('1940-04-25')],
        ...                    'name': ['Alfred', 'Batman', ''],
        ...                    'toy': [None, 'Batmobile', 'Joker']})
        >>> df
            age                        born    name        toy
        0     5                        <NA>  Alfred       <NA>
        1     6  1939-05-27 00:00:00.000000  Batman  Batmobile
        2  <NA>  1940-04-25 00:00:00.000000              Joker
        >>> df.isnull()
            age   born   name    toy
        0  False   True  False   True
        1  False  False  False  False
        2   True  False  False  False

        Show which entries in a Series are NA.

        >>> ser = cudf.Series([5, 6, np.NaN, np.inf, -np.inf])
        >>> ser
        0     5.0
        1     6.0
        2    <NA>
        3     Inf
        4    -Inf
        dtype: float64
        >>> ser.isnull()
        0    False
        1    False
        2     True
        3    False
        4    False
        dtype: bool

        Show which entries in an Index are NA.

        >>> idx = cudf.Index([1, 2, None, np.NaN, 0.32, np.inf])
        >>> idx
        Float64Index([1.0, 2.0, <NA>, <NA>, 0.32, Inf], dtype='float64')
        >>> idx.isnull()
        GenericIndex([False, False, True, True, False, False], dtype='bool')
        """
        data_columns = (col.isnull() for col in self._columns)
        return self.__class__._from_data(
            zip(self._column_names, data_columns), self._index
        )

    # Alias for isnull
    isna = isnull

    def notnull(self):
        """
        Identify non-missing values.

        Return a boolean same-sized object indicating if
        the values are not ``<NA>``. Non-missing values get
        mapped to ``True``. ``<NA>`` values get mapped to
        ``False`` values. ``<NA>`` values include:

        * Values where null mask is set.
        * ``NaN`` in float dtype.
        * ``NaT`` in datetime64 and timedelta64 types.

        Characters such as empty strings ``''`` or
        ``inf`` incase of float are not
        considered ``<NA>`` values.

        Returns
        -------
        DataFrame/Series/Index
            Mask of bool values for each element in
            the object that indicates whether an element is not an NA value.

        Examples
        --------

        Show which entries in a DataFrame are NA.

        >>> import cudf
        >>> import numpy as np
        >>> import pandas as pd
        >>> df = cudf.DataFrame({'age': [5, 6, np.NaN],
        ...                    'born': [pd.NaT, pd.Timestamp('1939-05-27'),
        ...                             pd.Timestamp('1940-04-25')],
        ...                    'name': ['Alfred', 'Batman', ''],
        ...                    'toy': [None, 'Batmobile', 'Joker']})
        >>> df
            age                        born    name        toy
        0     5                        <NA>  Alfred       <NA>
        1     6  1939-05-27 00:00:00.000000  Batman  Batmobile
        2  <NA>  1940-04-25 00:00:00.000000              Joker
        >>> df.notnull()
             age   born  name    toy
        0   True  False  True  False
        1   True   True  True   True
        2  False   True  True   True

        Show which entries in a Series are NA.

        >>> ser = cudf.Series([5, 6, np.NaN, np.inf, -np.inf])
        >>> ser
        0     5.0
        1     6.0
        2    <NA>
        3     Inf
        4    -Inf
        dtype: float64
        >>> ser.notnull()
        0     True
        1     True
        2    False
        3     True
        4     True
        dtype: bool

        Show which entries in an Index are NA.

        >>> idx = cudf.Index([1, 2, None, np.NaN, 0.32, np.inf])
        >>> idx
        Float64Index([1.0, 2.0, <NA>, <NA>, 0.32, Inf], dtype='float64')
        >>> idx.notnull()
        GenericIndex([True, True, False, False, True, True], dtype='bool')
        """
        data_columns = (col.notnull() for col in self._columns)
        return self.__class__._from_data(
            zip(self._column_names, data_columns), self._index
        )

    # Alias for notnull
    notna = notnull

    def interleave_columns(self):
        """
        Interleave Series columns of a table into a single column.

        Converts the column major table `cols` into a row major column.

        Parameters
        ----------
        cols : input Table containing columns to interleave.

        Examples
        --------
        >>> df = DataFrame([['A1', 'A2', 'A3'], ['B1', 'B2', 'B3']])
        >>> df
        0    [A1, A2, A3]
        1    [B1, B2, B3]
        >>> df.interleave_columns()
        0    A1
        1    B1
        2    A2
        3    B2
        4    A3
        5    B3

        Returns
        -------
        The interleaved columns as a single column
        """
        if ("category" == self.dtypes).any():
            raise ValueError(
                "interleave_columns does not support 'category' dtype."
            )

        result = self._constructor_sliced(
            libcudf.reshape.interleave_columns(self)
        )

        return result

    def tile(self, count):
        """
        Repeats the rows from `self` DataFrame `count` times to form a
        new DataFrame.

        Parameters
        ----------
        self : input Table containing columns to interleave.
        count : Number of times to tile "rows". Must be non-negative.

        Examples
        --------
        >>> df  = Dataframe([[8, 4, 7], [5, 2, 3]])
        >>> count = 2
        >>> df.tile(df, count)
           0  1  2
        0  8  4  7
        1  5  2  3
        0  8  4  7
        1  5  2  3

        Returns
        -------
        The table containing the tiled "rows".
        """
        result = self.__class__._from_data(*libcudf.reshape.tile(self, count))
        result._copy_type_metadata(self)
        return result

    def searchsorted(
        self, values, side="left", ascending=True, na_position="last"
    ):
        """Find indices where elements should be inserted to maintain order

        Parameters
        ----------
        value : Frame (Shape must be consistent with self)
            Values to be hypothetically inserted into Self
        side : str {‘left’, ‘right’} optional, default ‘left‘
            If ‘left’, the index of the first suitable location found is given
            If ‘right’, return the last such index
        ascending : bool optional, default True
            Sorted Frame is in ascending order (otherwise descending)
        na_position : str {‘last’, ‘first’} optional, default ‘last‘
            Position of null values in sorted order

        Returns
        -------
        1-D cupy array of insertion points

        Examples
        --------
        >>> s = cudf.Series([1, 2, 3])
        >>> s.searchsorted(4)
        3
        >>> s.searchsorted([0, 4])
        array([0, 3], dtype=int32)
        >>> s.searchsorted([1, 3], side='left')
        array([0, 2], dtype=int32)
        >>> s.searchsorted([1, 3], side='right')
        array([1, 3], dtype=int32)

        If the values are not monotonically sorted, wrong
        locations may be returned:

        >>> s = cudf.Series([2, 1, 3])
        >>> s.searchsorted(1)
        0   # wrong result, correct would be 1

        >>> df = cudf.DataFrame({'a': [1, 3, 5, 7], 'b': [10, 12, 14, 16]})
        >>> df
           a   b
        0  1  10
        1  3  12
        2  5  14
        3  7  16
        >>> values_df = cudf.DataFrame({'a': [0, 2, 5, 6],
        ... 'b': [10, 11, 13, 15]})
        >>> values_df
           a   b
        0  0  10
        1  2  17
        2  5  13
        3  6  15
        >>> df.searchsorted(values_df, ascending=False)
        array([4, 4, 4, 0], dtype=int32)
        """
        # Call libcudf++ search_sorted primitive

        scalar_flag = None
        if is_scalar(values):
            scalar_flag = True

        if not isinstance(values, Frame):
            values = as_column(values)
            if values.dtype != self.dtype:
                self = self.astype(values.dtype)
            values = values.as_frame()
        outcol = libcudf.search.search_sorted(
            self, values, side, ascending=ascending, na_position=na_position
        )

        # Retrun result as cupy array if the values is non-scalar
        # If values is scalar, result is expected to be scalar.
        result = cupy.asarray(outcol.data_array_view)
        if scalar_flag:
            return result[0].item()
        else:
            return result

    def _get_sorted_inds(self, by=None, ascending=True, na_position="last"):
        """
        Sort by the values.

        Parameters
        ----------
        by: list, optional
            Labels specifying columns to sort by. By default,
            sort by all columns of `self`
        ascending : bool or list of bool, default True
            If True, sort values in ascending order, otherwise descending.
        na_position : {‘first’ or ‘last’}, default ‘last’
            Argument ‘first’ puts NaNs at the beginning, ‘last’ puts NaNs
            at the end.
        Returns
        -------
        out_column_inds : cuDF Column of indices sorted based on input

        Difference from pandas:
        * Support axis='index' only.
        * Not supporting: inplace, kind
        * Ascending can be a list of bools to control per column
        """

        # This needs to be updated to handle list of bools for ascending
        if ascending is True:
            if na_position == "last":
                na_position = 0
            elif na_position == "first":
                na_position = 1
        elif ascending is False:
            if na_position == "last":
                na_position = 1
            elif na_position == "first":
                na_position = 0
        else:
            warnings.warn(
                "When using a sequence of booleans for `ascending`, "
                "`na_position` flag is not yet supported and defaults to "
                "treating nulls as greater than all numbers"
            )
            na_position = 0

        to_sort = (
            self
            if by is None
            else self._get_columns_by_label(by, downcast=False)
        )

        # If given a scalar need to construct a sequence of length # of columns
        if np.isscalar(ascending):
            ascending = [ascending] * to_sort._num_columns

        return libcudf.sort.order_by(to_sort, ascending, na_position)

    def sin(self):
        """
        Get Trigonometric sine, element-wise.

        Returns
        -------
        DataFrame/Series/Index
            Result of the trigonometric operation.

        Examples
        --------
        >>> import cudf
        >>> ser = cudf.Series([0.0, 0.32434, 0.5, 45, 90, 180, 360])
        >>> ser
        0      0.00000
        1      0.32434
        2      0.50000
        3     45.00000
        4     90.00000
        5    180.00000
        6    360.00000
        dtype: float64
        >>> ser.sin()
        0    0.000000
        1    0.318683
        2    0.479426
        3    0.850904
        4    0.893997
        5   -0.801153
        6    0.958916
        dtype: float64

        `sin` operation on DataFrame:

        >>> df = cudf.DataFrame({'first': [0.0, 5, 10, 15],
        ...                      'second': [100.0, 360, 720, 300]})
        >>> df
           first  second
        0    0.0   100.0
        1    5.0   360.0
        2   10.0   720.0
        3   15.0   300.0
        >>> df.sin()
              first    second
        0  0.000000 -0.506366
        1 -0.958924  0.958916
        2 -0.544021 -0.544072
        3  0.650288 -0.999756

        `sin` operation on Index:

        >>> index = cudf.Index([-0.4, 100, -180, 90])
        >>> index
        Float64Index([-0.4, 100.0, -180.0, 90.0], dtype='float64')
        >>> index.sin()
        Float64Index([-0.3894183423086505, -0.5063656411097588,
                    0.8011526357338306, 0.8939966636005579],
                    dtype='float64')
        """
        return self._unaryop("sin")

    def cos(self):
        """
        Get Trigonometric cosine, element-wise.

        Returns
        -------
        DataFrame/Series/Index
            Result of the trigonometric operation.

        Examples
        --------
        >>> import cudf
        >>> ser = cudf.Series([0.0, 0.32434, 0.5, 45, 90, 180, 360])
        >>> ser
        0      0.00000
        1      0.32434
        2      0.50000
        3     45.00000
        4     90.00000
        5    180.00000
        6    360.00000
        dtype: float64
        >>> ser.cos()
        0    1.000000
        1    0.947861
        2    0.877583
        3    0.525322
        4   -0.448074
        5   -0.598460
        6   -0.283691
        dtype: float64

        `cos` operation on DataFrame:

        >>> df = cudf.DataFrame({'first': [0.0, 5, 10, 15],
        ...                      'second': [100.0, 360, 720, 300]})
        >>> df
           first  second
        0    0.0   100.0
        1    5.0   360.0
        2   10.0   720.0
        3   15.0   300.0
        >>> df.cos()
              first    second
        0  1.000000  0.862319
        1  0.283662 -0.283691
        2 -0.839072 -0.839039
        3 -0.759688 -0.022097

        `cos` operation on Index:

        >>> index = cudf.Index([-0.4, 100, -180, 90])
        >>> index
        Float64Index([-0.4, 100.0, -180.0, 90.0], dtype='float64')
        >>> index.cos()
        Float64Index([ 0.9210609940028851,  0.8623188722876839,
                    -0.5984600690578581, -0.4480736161291701],
                    dtype='float64')
        """
        return self._unaryop("cos")

    def tan(self):
        """
        Get Trigonometric tangent, element-wise.

        Returns
        -------
        DataFrame/Series/Index
            Result of the trigonometric operation.

        Examples
        --------
        >>> import cudf
        >>> ser = cudf.Series([0.0, 0.32434, 0.5, 45, 90, 180, 360])
        >>> ser
        0      0.00000
        1      0.32434
        2      0.50000
        3     45.00000
        4     90.00000
        5    180.00000
        6    360.00000
        dtype: float64
        >>> ser.tan()
        0    0.000000
        1    0.336213
        2    0.546302
        3    1.619775
        4   -1.995200
        5    1.338690
        6   -3.380140
        dtype: float64

        `tan` operation on DataFrame:

        >>> df = cudf.DataFrame({'first': [0.0, 5, 10, 15],
        ...                      'second': [100.0, 360, 720, 300]})
        >>> df
           first  second
        0    0.0   100.0
        1    5.0   360.0
        2   10.0   720.0
        3   15.0   300.0
        >>> df.tan()
              first     second
        0  0.000000  -0.587214
        1 -3.380515  -3.380140
        2  0.648361   0.648446
        3 -0.855993  45.244742

        `tan` operation on Index:

        >>> index = cudf.Index([-0.4, 100, -180, 90])
        >>> index
        Float64Index([-0.4, 100.0, -180.0, 90.0], dtype='float64')
        >>> index.tan()
        Float64Index([-0.4227932187381618,  -0.587213915156929,
                    -1.3386902103511544, -1.995200412208242],
                    dtype='float64')
        """
        return self._unaryop("tan")

    def asin(self):
        """
        Get Trigonometric inverse sine, element-wise.

        The inverse of sine so that, if y = x.sin(), then x = y.asin()

        Returns
        -------
        DataFrame/Series/Index
            Result of the trigonometric operation.

        Examples
        --------
        >>> import cudf
        >>> ser = cudf.Series([-1, 0, 1, 0.32434, 0.5])
        >>> ser.asin()
        0   -1.570796
        1    0.000000
        2    1.570796
        3    0.330314
        4    0.523599
        dtype: float64

        `asin` operation on DataFrame:

        >>> df = cudf.DataFrame({'first': [-1, 0, 0.5],
        ...                      'second': [0.234, 0.3, 0.1]})
        >>> df
           first  second
        0   -1.0   0.234
        1    0.0   0.300
        2    0.5   0.100
        >>> df.asin()
              first    second
        0 -1.570796  0.236190
        1  0.000000  0.304693
        2  0.523599  0.100167

        `asin` operation on Index:

        >>> index = cudf.Index([-1, 0.4, 1, 0.3])
        >>> index
        Float64Index([-1.0, 0.4, 1.0, 0.3], dtype='float64')
        >>> index.asin()
        Float64Index([-1.5707963267948966, 0.41151684606748806,
                    1.5707963267948966, 0.3046926540153975],
                    dtype='float64')
        """
        return self._unaryop("asin")

    def acos(self):
        """
        Get Trigonometric inverse cosine, element-wise.

        The inverse of cos so that, if y = x.cos(), then x = y.acos()

        Returns
        -------
        DataFrame/Series/Index
            Result of the trigonometric operation.

        Examples
        --------
        >>> import cudf
        >>> ser = cudf.Series([-1, 0, 1, 0.32434, 0.5])
        >>> ser.acos()
        0    3.141593
        1    1.570796
        2    0.000000
        3    1.240482
        4    1.047198
        dtype: float64

        `acos` operation on DataFrame:

        >>> df = cudf.DataFrame({'first': [-1, 0, 0.5],
        ...                      'second': [0.234, 0.3, 0.1]})
        >>> df
           first  second
        0   -1.0   0.234
        1    0.0   0.300
        2    0.5   0.100
        >>> df.acos()
              first    second
        0  3.141593  1.334606
        1  1.570796  1.266104
        2  1.047198  1.470629

        `acos` operation on Index:

        >>> index = cudf.Index([-1, 0.4, 1, 0, 0.3])
        >>> index
        Float64Index([-1.0, 0.4, 1.0, 0.0, 0.3], dtype='float64')
        >>> index.acos()
        Float64Index([ 3.141592653589793, 1.1592794807274085, 0.0,
                    1.5707963267948966,  1.266103672779499],
                    dtype='float64')
        """
        result = self.copy(deep=False)
        for col in result._data:
            min_float_dtype = cudf.utils.dtypes.get_min_float_dtype(
                result._data[col]
            )
            result._data[col] = result._data[col].astype(min_float_dtype)
        result = result._unaryop("acos")
        result = result.mask((result < 0) | (result > np.pi + 1))
        return result

    def atan(self):
        """
        Get Trigonometric inverse tangent, element-wise.

        The inverse of tan so that, if y = x.tan(), then x = y.atan()

        Returns
        -------
        DataFrame/Series/Index
            Result of the trigonometric operation.

        Examples
        --------
        >>> import cudf
        >>> ser = cudf.Series([-1, 0, 1, 0.32434, 0.5, -10])
        >>> ser
        0    -1.00000
        1     0.00000
        2     1.00000
        3     0.32434
        4     0.50000
        5   -10.00000
        dtype: float64
        >>> ser.atan()
        0   -0.785398
        1    0.000000
        2    0.785398
        3    0.313635
        4    0.463648
        5   -1.471128
        dtype: float64

        `atan` operation on DataFrame:

        >>> df = cudf.DataFrame({'first': [-1, -10, 0.5],
        ...                      'second': [0.234, 0.3, 10]})
        >>> df
           first  second
        0   -1.0   0.234
        1  -10.0   0.300
        2    0.5  10.000
        >>> df.atan()
              first    second
        0 -0.785398  0.229864
        1 -1.471128  0.291457
        2  0.463648  1.471128

        `atan` operation on Index:

        >>> index = cudf.Index([-1, 0.4, 1, 0, 0.3])
        >>> index
        Float64Index([-1.0, 0.4, 1.0, 0.0, 0.3], dtype='float64')
        >>> index.atan()
        Float64Index([-0.7853981633974483,  0.3805063771123649,
                                    0.7853981633974483, 0.0,
                                    0.2914567944778671],
                    dtype='float64')
        """
        return self._unaryop("atan")

    def exp(self):
        """
        Get the exponential of all elements, element-wise.

        Exponential is the inverse of the log function,
        so that x.exp().log() = x

        Returns
        -------
        DataFrame/Series/Index
            Result of the element-wise exponential.

        Examples
        --------
        >>> import cudf
        >>> ser = cudf.Series([-1, 0, 1, 0.32434, 0.5, -10, 100])
        >>> ser
        0     -1.00000
        1      0.00000
        2      1.00000
        3      0.32434
        4      0.50000
        5    -10.00000
        6    100.00000
        dtype: float64
        >>> ser.exp()
        0    3.678794e-01
        1    1.000000e+00
        2    2.718282e+00
        3    1.383117e+00
        4    1.648721e+00
        5    4.539993e-05
        6    2.688117e+43
        dtype: float64

        `exp` operation on DataFrame:

        >>> df = cudf.DataFrame({'first': [-1, -10, 0.5],
        ...                      'second': [0.234, 0.3, 10]})
        >>> df
           first  second
        0   -1.0   0.234
        1  -10.0   0.300
        2    0.5  10.000
        >>> df.exp()
              first        second
        0  0.367879      1.263644
        1  0.000045      1.349859
        2  1.648721  22026.465795

        `exp` operation on Index:

        >>> index = cudf.Index([-1, 0.4, 1, 0, 0.3])
        >>> index
        Float64Index([-1.0, 0.4, 1.0, 0.0, 0.3], dtype='float64')
        >>> index.exp()
        Float64Index([0.36787944117144233,  1.4918246976412703,
                      2.718281828459045, 1.0,  1.3498588075760032],
                    dtype='float64')
        """
        return self._unaryop("exp")

    def log(self):
        """
        Get the natural logarithm of all elements, element-wise.

        Natural logarithm is the inverse of the exp function,
        so that x.log().exp() = x

        Returns
        -------
        DataFrame/Series/Index
            Result of the element-wise natural logarithm.

        Examples
        --------
        >>> import cudf
        >>> ser = cudf.Series([-1, 0, 1, 0.32434, 0.5, -10, 100])
        >>> ser
        0     -1.00000
        1      0.00000
        2      1.00000
        3      0.32434
        4      0.50000
        5    -10.00000
        6    100.00000
        dtype: float64
        >>> ser.log()
        0         NaN
        1        -inf
        2    0.000000
        3   -1.125963
        4   -0.693147
        5         NaN
        6    4.605170
        dtype: float64

        `log` operation on DataFrame:

        >>> df = cudf.DataFrame({'first': [-1, -10, 0.5],
        ...                      'second': [0.234, 0.3, 10]})
        >>> df
           first  second
        0   -1.0   0.234
        1  -10.0   0.300
        2    0.5  10.000
        >>> df.log()
              first    second
        0       NaN -1.452434
        1       NaN -1.203973
        2 -0.693147  2.302585

        `log` operation on Index:

        >>> index = cudf.Index([10, 11, 500.0])
        >>> index
        Float64Index([10.0, 11.0, 500.0], dtype='float64')
        >>> index.log()
        Float64Index([2.302585092994046, 2.3978952727983707,
                    6.214608098422191], dtype='float64')
        """
        return self._unaryop("log")

    def sqrt(self):
        """
        Get the non-negative square-root of all elements, element-wise.

        Returns
        -------
        DataFrame/Series/Index
            Result of the non-negative
            square-root of each element.

        Examples
        --------
        >>> import cudf
        >>> import cudf
        >>> ser = cudf.Series([10, 25, 81, 1.0, 100])
        >>> ser
        0     10.0
        1     25.0
        2     81.0
        3      1.0
        4    100.0
        dtype: float64
        >>> ser.sqrt()
        0     3.162278
        1     5.000000
        2     9.000000
        3     1.000000
        4    10.000000
        dtype: float64

        `sqrt` operation on DataFrame:

        >>> df = cudf.DataFrame({'first': [-10.0, 100, 625],
        ...                      'second': [1, 2, 0.4]})
        >>> df
           first  second
        0  -10.0     1.0
        1  100.0     2.0
        2  625.0     0.4
        >>> df.sqrt()
           first    second
        0    NaN  1.000000
        1   10.0  1.414214
        2   25.0  0.632456

        `sqrt` operation on Index:

        >>> index = cudf.Index([-10.0, 100, 625])
        >>> index
        Float64Index([-10.0, 100.0, 625.0], dtype='float64')
        >>> index.sqrt()
        Float64Index([nan, 10.0, 25.0], dtype='float64')
        """
        return self._unaryop("sqrt")

    def _merge(
        self,
        right,
        on=None,
        left_on=None,
        right_on=None,
        left_index=False,
        right_index=False,
        how="inner",
        sort=False,
        method="hash",
        indicator=False,
        suffixes=("_x", "_y"),
    ):
        lhs, rhs = self, right
        if how == "right":
            # Merge doesn't support right, so just swap
            how = "left"
            lhs, rhs = right, self
            left_on, right_on = right_on, left_on
            left_index, right_index = right_index, left_index
            suffixes = (suffixes[1], suffixes[0])

        return merge(
            lhs,
            rhs,
            on=on,
            left_on=left_on,
            right_on=right_on,
            left_index=left_index,
            right_index=right_index,
            how=how,
            sort=sort,
            method=method,
            indicator=indicator,
            suffixes=suffixes,
        )

    def _is_sorted(self, ascending=None, null_position=None):
        """
        Returns a boolean indicating whether the data of the Frame are sorted
        based on the parameters given. Does not account for the index.

        Parameters
        ----------
        self : Frame
            Frame whose columns are to be checked for sort order
        ascending : None or list-like of booleans
            None or list-like of boolean values indicating expected sort order
            of each column. If list-like, size of list-like must be
            len(columns). If None, all columns expected sort order is set to
            ascending. False (0) - ascending, True (1) - descending.
        null_position : None or list-like of booleans
            None or list-like of boolean values indicating desired order of
            nulls compared to other elements. If list-like, size of list-like
            must be len(columns). If None, null order is set to before. False
            (0) - before, True (1) - after.

        Returns
        -------
        returns : boolean
            Returns True, if sorted as expected by ``ascending`` and
            ``null_position``, False otherwise.
        """
        return libcudf.sort.is_sorted(
            self, ascending=ascending, null_position=null_position
        )

    def _split(self, splits, keep_index=True):
        results = libcudf.copying.table_split(
            self, splits, keep_index=keep_index
        )
        return [self.__class__._from_data(*result) for result in results]

    def _encode(self):
        data, index, indices = libcudf.transform.table_encode(self)
        for name, col in data.items():
            data[name] = col._with_type_metadata(self._data[name].dtype)
        keys = self.__class__._from_data(data, index)
        return keys, indices

    def _reindex(
        self, columns, dtypes=None, deep=False, index=None, inplace=False
    ):
        """
        Helper for `.reindex`

        Parameters
        ----------
        columns : array-like
            The list of columns to select from the Frame,
            if ``columns`` is a superset of ``Frame.columns`` new
            columns are created.
        dtypes : dict
            Mapping of dtypes for the empty columns being created.
        deep : boolean, optional, default False
            Whether to make deep copy or shallow copy of the columns.
        index : Index or array-like, default None
            The ``index`` to be used to reindex the Frame with.
        inplace : bool, default False
            Whether to perform the operation in place on the data.

        Returns
        -------
        DataFrame
        """
        if dtypes is None:
            dtypes = {}

        df = self
        if index is not None:
            index = cudf.core.index.as_index(index)

            if isinstance(index, cudf.core.MultiIndex):
                idx_dtype_match = (
                    df.index._source_data.dtypes == index._source_data.dtypes
                ).all()
            else:
                idx_dtype_match = df.index.dtype == index.dtype

            if not idx_dtype_match:
                columns = columns if columns is not None else list(df.columns)
                df = cudf.DataFrame()
            else:
                df = cudf.DataFrame(None, index).join(
                    df, how="left", sort=True
                )
                # double-argsort to map back from sorted to unsorted positions
                df = df.take(index.argsort(ascending=True).argsort())

        index = index if index is not None else df.index
        names = columns if columns is not None else list(df.columns)
        cols = {
            name: (
                df._data[name].copy(deep=deep)
                if name in df._data
                else column_empty(
                    dtype=dtypes.get(name, np.float64),
                    masked=True,
                    row_count=len(index),
                )
            )
            for name in names
        }

        result = self.__class__._from_data(
            data=cudf.core.column_accessor.ColumnAccessor(
                cols,
                multiindex=self._data.multiindex,
                level_names=self._data.level_names,
            ),
            index=index,
        )

        return self._mimic_inplace(result, inplace=inplace)

    def _unaryop(self, op):
        data_columns = (col.unary_operator(op) for col in self._columns)
        return self.__class__._from_data(
            zip(self._column_names, data_columns), self._index
        )

    def _binaryop(
        self,
        other: T,
        fn: str,
        fill_value: Any = None,
        reflect: bool = False,
        *args,
        **kwargs,
    ) -> Frame:
        raise NotImplementedError

    @classmethod
    def _colwise_binop(
        cls,
        operands: Dict[Optional[str], Tuple[ColumnBase, Any, bool, Any]],
        fn: str,
    ):
        """Implement binary ops between two frame-like objects.

        Binary operations for Frames can be reduced to a sequence of binary
        operations between column-like objects. Different types of frames need
        to preprocess different inputs, so subclasses should implement binary
        operations as a preprocessing step that calls this method.

        Parameters
        ----------
        operands : Dict[Optional[str], Tuple[ColumnBase, Any, bool, Any]]
            A mapping from column names to a tuple containing left and right
            operands as well as a boolean indicating whether or not to reflect
            an operation and fill value for nulls.
        fn : str
            The operation to perform.

        Returns
        -------
        Frame
            A subclass of Frame constructed from the result of performing the
            requested operation on the operands.
        """

        # Now actually perform the binop on the columns in left and right.
        output = {}
        for (
            col,
            (left_column, right_column, reflect, fill_value),
        ) in operands.items():

            # Handle object columns that are empty or
            # all nulls when performing binary operations
            if (
                left_column.dtype == "object"
                and left_column.null_count == len(left_column)
                and fill_value is None
            ):
                if fn in (
                    "add",
                    "sub",
                    "mul",
                    "mod",
                    "pow",
                    "truediv",
                    "floordiv",
                ):
                    output[col] = left_column
                elif fn in ("eq", "lt", "le", "gt", "ge"):
                    output[col] = left_column.notnull()
                elif fn == "ne":
                    output[col] = left_column.isnull()
                continue

            if right_column is cudf.NA:
                right_column = cudf.Scalar(
                    right_column, dtype=left_column.dtype
                )
            elif not isinstance(right_column, ColumnBase):
                right_column = left_column.normalize_binop_value(right_column)

            fn_apply = fn
            if fn == "truediv":
                # Decimals in libcudf don't support truediv, see
                # https://github.com/rapidsai/cudf/pull/7435 for explanation.
                if is_decimal_dtype(left_column.dtype):
                    fn_apply = "div"

                # Division with integer types results in a suitable float.
                truediv_type = {
                    np.int8: np.float32,
                    np.int16: np.float32,
                    np.int32: np.float32,
                    np.int64: np.float64,
                    np.uint8: np.float32,
                    np.uint16: np.float32,
                    np.uint32: np.float64,
                    np.uint64: np.float64,
                    np.bool_: np.float32,
                }.get(left_column.dtype.type)
                if truediv_type is not None:
                    left_column = left_column.astype(truediv_type)

            output_mask = None
            if fill_value is not None:
                if is_scalar(right_column):
                    if left_column.nullable:
                        left_column = left_column.fillna(fill_value)
                else:
                    # If both columns are nullable, pandas semantics dictate
                    # that nulls that are present in both left_column and
                    # right_column are not filled.
                    if left_column.nullable and right_column.nullable:
                        lmask = as_column(left_column.nullmask)
                        rmask = as_column(right_column.nullmask)
                        output_mask = (lmask | rmask).data
                        left_column = left_column.fillna(fill_value)
                        right_column = right_column.fillna(fill_value)
                    elif left_column.nullable:
                        left_column = left_column.fillna(fill_value)
                    elif right_column.nullable:
                        right_column = right_column.fillna(fill_value)

            # For bitwise operations we must verify whether the input column
            # types are valid, and if so, whether we need to coerce the output
            # columns to booleans.
            coerce_to_bool = False
            if fn_apply in {"and", "or", "xor"}:
                err_msg = (
                    f"Operation 'bitwise {fn_apply}' not supported between "
                    f"{left_column.dtype.type.__name__} and {{}}"
                )
                if right_column is None:
                    raise TypeError(err_msg.format(type(None)))

                try:
                    left_is_bool = issubdtype(left_column.dtype, np.bool_)
                    right_is_bool = issubdtype(right_column.dtype, np.bool_)
                except TypeError:
                    raise TypeError(err_msg.format(type(right_column)))

                coerce_to_bool = left_is_bool or right_is_bool

                if not (
                    (left_is_bool or issubdtype(left_column.dtype, np.integer))
                    and (
                        right_is_bool
                        or issubdtype(right_column.dtype, np.integer)
                    )
                ):
                    raise TypeError(
                        err_msg.format(right_column.dtype.type.__name__)
                    )

            outcol = (
                left_column.binary_operator(
                    fn_apply, right_column, reflect=reflect
                )
                if right_column is not None
                else column_empty(
                    left_column.size, left_column.dtype, masked=True
                )
            )

            if output_mask is not None:
                outcol = outcol.set_mask(output_mask)

            if coerce_to_bool:
                outcol = outcol.astype(np.bool_)

            output[col] = outcol

        return output

    # Binary arithmetic operations.
    def __add__(self, other):
        return self._binaryop(other, "add")

    def __radd__(self, other):
        return self._binaryop(other, "add", reflect=True)

    def __sub__(self, other):
        return self._binaryop(other, "sub")

    def __rsub__(self, other):
        return self._binaryop(other, "sub", reflect=True)

    def __mul__(self, other):
        return self._binaryop(other, "mul")

    def __rmul__(self, other):
        return self._binaryop(other, "mul", reflect=True)

    def __mod__(self, other):
        return self._binaryop(other, "mod")

    def __rmod__(self, other):
        return self._binaryop(other, "mod", reflect=True)

    def __pow__(self, other):
        return self._binaryop(other, "pow")

    def __rpow__(self, other):
        return self._binaryop(other, "pow", reflect=True)

    def __floordiv__(self, other):
        return self._binaryop(other, "floordiv")

    def __rfloordiv__(self, other):
        return self._binaryop(other, "floordiv", reflect=True)

    def __truediv__(self, other):
        return self._binaryop(other, "truediv")

    def __rtruediv__(self, other):
        return self._binaryop(other, "truediv", reflect=True)

    def __and__(self, other):
        return self._binaryop(other, "and")

    def __or__(self, other):
        return self._binaryop(other, "or")

    def __xor__(self, other):
        return self._binaryop(other, "xor")

    # Binary rich comparison operations.
    def __eq__(self, other):
        return self._binaryop(other, "eq")

    def __ne__(self, other):
        return self._binaryop(other, "ne")

    def __lt__(self, other):
        return self._binaryop(other, "lt")

    def __le__(self, other):
        return self._binaryop(other, "le")

    def __gt__(self, other):
        return self._binaryop(other, "gt")

    def __ge__(self, other):
        return self._binaryop(other, "ge")

    # Unary logical operators
    def __neg__(self):
        return -1 * self

    def __pos__(self):
        return self.copy(deep=True)

    def __abs__(self):
        return self._unaryop("abs")


class SingleColumnFrame(Frame):
    """A one-dimensional frame.

    Frames with only a single column share certain logic that is encoded in
    this class.
    """

    @classmethod
    def _from_data(
        cls,
        data: Mapping,
        index: Optional[cudf.core.index.BaseIndex] = None,
        name: Any = None,
    ):

        out = super()._from_data(data, index)
        if name is not None:
            out.name = name
        return out

    @property
    def name(self):
        """The name of this object."""
        return next(iter(self._data.names))

    @name.setter
    def name(self, value):
        self._data[value] = self._data.pop(self.name)

    @property
    def ndim(self):
        """Dimension of the data (always 1)."""
        return 1

    @property
    def shape(self):
        """Returns a tuple representing the dimensionality of the Index.
        """
        return (len(self),)

    def __iter__(self):
        cudf.utils.utils.raise_iteration_error(obj=self)

    def __len__(self):
        return len(self._column)

    def __bool__(self):
        raise TypeError(
            f"The truth value of a {type(self)} is ambiguous. Use "
            "a.empty, a.bool(), a.item(), a.any() or a.all()."
        )

    @property
    def _num_columns(self):
        return 1

    @property
    def _column(self):
        return self._data[self.name]

    @_column.setter
    def _column(self, value):
        self._data[self.name] = value

    @property
    def values(self):
        """
        Return a CuPy representation of the data.

        Returns
        -------
        out : cupy.ndarray
            A device representation of the underlying data.

        Examples
        --------
        >>> import cudf
        >>> ser = cudf.Series([1, -10, 100, 20])
        >>> ser.values
        array([  1, -10, 100,  20])
        >>> type(ser.values)
        <class 'cupy.core.core.ndarray'>
        >>> index = cudf.Index([1, -10, 100, 20])
        >>> index.values
        array([  1, -10, 100,  20])
        >>> type(index.values)
        <class 'cupy.core.core.ndarray'>
        """
        return self._column.values

    @property
    def values_host(self):
        """
        Return a NumPy representation of the data.

        Returns
        -------
        out : numpy.ndarray
            A host representation of the underlying data.

        Examples
        --------
        >>> import cudf
        >>> ser = cudf.Series([1, -10, 100, 20])
        >>> ser.values_host
        array([  1, -10, 100,  20])
        >>> type(ser.values_host)
        <class 'numpy.ndarray'>
        >>> index = cudf.Index([1, -10, 100, 20])
        >>> index.values_host
        array([  1, -10, 100,  20])
        >>> type(index.values_host)
        <class 'numpy.ndarray'>
        """
        return self._column.values_host

    def tolist(self):

        raise TypeError(
            "cuDF does not support conversion to host memory "
            "via the `tolist()` method. Consider using "
            "`.to_arrow().to_pylist()` to construct a Python list."
        )

    to_list = tolist

    def to_gpu_array(self, fillna=None):
        """Get a dense numba device array for the data.

        Parameters
        ----------
        fillna : str or None
            See *fillna* in ``.to_array``.

        Notes
        -----

        if ``fillna`` is ``None``, null values are skipped.  Therefore, the
        output size could be smaller.

        Returns
        -------
        numba.DeviceNDArray

        Examples
        --------
        >>> import cudf
        >>> s = cudf.Series([10, 20, 30, 40, 50])
        >>> s
        0    10
        1    20
        2    30
        3    40
        4    50
        dtype: int64
        >>> s.to_gpu_array()
        <numba.cuda.cudadrv.devicearray.DeviceNDArray object at 0x7f1840858890>
        """
        return self._column.to_gpu_array(fillna=fillna)

    @classmethod
    def from_arrow(cls, array):
        """Create from PyArrow Array/ChunkedArray.

        Parameters
        ----------
        array : PyArrow Array/ChunkedArray
            PyArrow Object which has to be converted.

        Raises
        ------
        TypeError for invalid input type.

        Returns
        -------
        SingleColumnFrame

        Examples
        --------
        >>> import cudf
        >>> import pyarrow as pa
        >>> cudf.Index.from_arrow(pa.array(["a", "b", None]))
        StringIndex(['a' 'b' None], dtype='object')
        >>> cudf.Series.from_arrow(pa.array(["a", "b", None]))
        0       a
        1       b
        2    <NA>
        dtype: object
        """
        return cls(ColumnBase.from_arrow(array))

    def to_arrow(self):
        """
        Convert to a PyArrow Array.

        Returns
        -------
        PyArrow Array

        Examples
        --------
        >>> import cudf
        >>> sr = cudf.Series(["a", "b", None])
        >>> sr.to_arrow()
        <pyarrow.lib.StringArray object at 0x7f796b0e7600>
        [
          "a",
          "b",
          null
        ]
        >>> ind = cudf.Index(["a", "b", None])
        >>> ind.to_arrow()
        <pyarrow.lib.StringArray object at 0x7f796b0e7750>
        [
          "a",
          "b",
          null
        ]
        """
        return self._column.to_arrow()

    @property
    def is_unique(self):
        """Return boolean if values in the object are unique.

        Returns
        -------
        bool
        """
        return self._column.is_unique

    @property
    def is_monotonic(self):
        """Return boolean if values in the object are monotonic_increasing.

        This property is an alias for :attr:`is_monotonic_increasing`.

        Returns
        -------
        bool
        """
        return self.is_monotonic_increasing

    @property
    def is_monotonic_increasing(self):
        """Return boolean if values in the object are monotonic_increasing.

        Returns
        -------
        bool
        """
        return self._column.is_monotonic_increasing

    @property
    def is_monotonic_decreasing(self):
        """Return boolean if values in the object are monotonic_decreasing.

        Returns
        -------
        bool
        """
        return self._column.is_monotonic_decreasing

    @property
    def __cuda_array_interface__(self):
        return self._column.__cuda_array_interface__

    def factorize(self, na_sentinel=-1):
        """Encode the input values as integer labels

        Parameters
        ----------
        na_sentinel : number
            Value to indicate missing category.

        Returns
        --------
        (labels, cats) : (cupy.ndarray, cupy.ndarray or Index)
            - *labels* contains the encoded values
            - *cats* contains the categories in order that the N-th
              item corresponds to the (N-1) code.

        Examples
        --------
        >>> import cudf
        >>> s = cudf.Series(['a', 'a', 'c'])
        >>> codes, uniques = s.factorize()
        >>> codes
        array([0, 0, 1], dtype=int8)
        >>> uniques
        StringIndex(['a' 'c'], dtype='object')
        """
        return cudf.core.algorithms.factorize(self, na_sentinel=na_sentinel)

    @property
    def _copy_construct_defaults(self):
        """A default dictionary of kwargs to be used for copy construction."""
        raise NotImplementedError

    def _copy_construct(self, **kwargs):
        """Shallow copy this object by replacing certain ctor args.
        """
        return self.__class__(**{**self._copy_construct_defaults, **kwargs})

    def _binaryop(
        self,
        other: T,
        fn: str,
        fill_value: Any = None,
        reflect: bool = False,
        *args,
        **kwargs,
    ) -> SingleColumnFrame:
        """Perform a binary operation between two single column frames.

        Parameters
        ----------
        other : SingleColumnFrame
            The second operand.
        fn : str
            The operation
        fill_value : Any, default None
            The value to replace null values with. If ``None``, nulls are not
            filled before the operation.
        reflect : bool, default False
            If ``True`` the operation is reflected (i.e whether to swap the
            left and right operands).
        lhs : SingleColumnFrame, default None
            The left hand operand. If ``None``, self is used. This parameter
            allows child classes to preprocess the inputs if necessary.

        Returns
        -------
        SingleColumnFrame
            A new instance containing the result of the operation.
        """

        # Get the appropriate name for output operations involving two objects
        # that are Series-like objects. The output shares the lhs's name unless
        # the rhs is a _differently_ named Series-like object.
        if (
            isinstance(other, (SingleColumnFrame, pd.Series, pd.Index))
            and self.name != other.name
        ):
            result_name = None
        else:
            result_name = self.name

        # This needs to be tested correctly
        if isinstance(other, SingleColumnFrame):
            other = other._column
        elif not _is_scalar_or_zero_d_array(other):
            # Non-scalar right operands are valid iff they convert to columns.
            try:
                other = as_column(other)
            except Exception:
                return NotImplemented

        operands: Dict[Optional[str], Tuple[ColumnBase, Any, bool, Any]] = {
            result_name: (self._column, other, reflect, fill_value)
        }

        return self._copy_construct(
            data=type(self)._colwise_binop(operands, fn)[result_name],
            name=result_name,
        )


def _get_replacement_values_for_columns(
    to_replace: Any, value: Any, columns_dtype_map: Dict[Any, Any]
) -> Tuple[Dict[Any, bool], Dict[Any, Any], Dict[Any, Any]]:
    """
    Returns a per column mapping for the values to be replaced, new
    values to be replaced with and if all the values are empty.

    Parameters
    ----------
    to_replace : numeric, str, list-like or dict
        Contains the values to be replaced.
    value : numeric, str, list-like, or dict
        Contains the values to replace `to_replace` with.
    columns_dtype_map : dict
        A column to dtype mapping representing dtype of columns.

    Returns
    -------
    all_na_columns : dict
        A dict mapping of all columns if they contain all na values
    to_replace_columns : dict
        A dict mapping of all columns and the existing values that
        have to be replaced.
    values_columns : dict
        A dict mapping of all columns and the corresponding values
        to be replaced with.
    """
    to_replace_columns: Dict[Any, Any] = {}
    values_columns: Dict[Any, Any] = {}
    all_na_columns: Dict[Any, Any] = {}

    if is_scalar(to_replace) and is_scalar(value):
        to_replace_columns = {col: [to_replace] for col in columns_dtype_map}
        values_columns = {col: [value] for col in columns_dtype_map}
    elif cudf.utils.dtypes.is_list_like(to_replace) or isinstance(
        to_replace, ColumnBase
    ):
        if is_scalar(value):
            to_replace_columns = {col: to_replace for col in columns_dtype_map}
            values_columns = {
                col: [value]
                if _is_non_decimal_numeric_dtype(columns_dtype_map[col])
                else cudf.utils.utils.scalar_broadcast_to(
                    value, (len(to_replace),), np.dtype(type(value)),
                )
                for col in columns_dtype_map
            }
        elif cudf.utils.dtypes.is_list_like(value):
            if len(to_replace) != len(value):
                raise ValueError(
                    f"Replacement lists must be "
                    f"of same length."
                    f" Expected {len(to_replace)}, got {len(value)}."
                )
            else:
                to_replace_columns = {
                    col: to_replace for col in columns_dtype_map
                }
                values_columns = {col: value for col in columns_dtype_map}
        elif cudf.utils.dtypes.is_column_like(value):
            to_replace_columns = {col: to_replace for col in columns_dtype_map}
            values_columns = {col: value for col in columns_dtype_map}
        else:
            raise TypeError(
                "value argument must be scalar, list-like or Series"
            )
    elif _is_series(to_replace):
        if value is None:
            to_replace_columns = {
                col: as_column(to_replace.index) for col in columns_dtype_map
            }
            values_columns = {col: to_replace for col in columns_dtype_map}
        elif is_dict_like(value):
            to_replace_columns = {
                col: to_replace[col]
                for col in columns_dtype_map
                if col in to_replace
            }
            values_columns = {
                col: value[col] for col in to_replace_columns if col in value
            }
        elif is_scalar(value) or _is_series(value):
            to_replace_columns = {
                col: to_replace[col]
                for col in columns_dtype_map
                if col in to_replace
            }
            values_columns = {
                col: [value] if is_scalar(value) else value[col]
                for col in to_replace_columns
                if col in value
            }
        else:
            raise ValueError(
                "Series.replace cannot use dict-like to_replace and non-None "
                "value"
            )
    elif is_dict_like(to_replace):
        if value is None:
            to_replace_columns = {
                col: list(to_replace.keys()) for col in columns_dtype_map
            }
            values_columns = {
                col: list(to_replace.values()) for col in columns_dtype_map
            }
        elif is_dict_like(value):
            to_replace_columns = {
                col: to_replace[col]
                for col in columns_dtype_map
                if col in to_replace
            }
            values_columns = {
                col: value[col] for col in columns_dtype_map if col in value
            }
        elif is_scalar(value) or _is_series(value):
            to_replace_columns = {
                col: to_replace[col]
                for col in columns_dtype_map
                if col in to_replace
            }
            values_columns = {
                col: [value] if is_scalar(value) else value
                for col in columns_dtype_map
                if col in to_replace
            }
        else:
            raise TypeError("value argument must be scalar, dict, or Series")
    else:
        raise TypeError(
            "Expecting 'to_replace' to be either a scalar, array-like, "
            "dict or None, got invalid type "
            f"'{type(to_replace).__name__}'"
        )

    to_replace_columns = {
        key: [value] if is_scalar(value) else value
        for key, value in to_replace_columns.items()
    }
    values_columns = {
        key: [value] if is_scalar(value) else value
        for key, value in values_columns.items()
    }

    for i in to_replace_columns:
        if i in values_columns:
            if isinstance(values_columns[i], list):
                all_na = values_columns[i].count(None) == len(
                    values_columns[i]
                )
            else:
                all_na = False
            all_na_columns[i] = all_na

    return all_na_columns, to_replace_columns, values_columns


# Create a dictionary of the common, non-null columns
def _get_non_null_cols_and_dtypes(col_idxs, list_of_columns):
    # A mapping of {idx: np.dtype}
    dtypes = dict()
    # A mapping of {idx: [...columns]}, where `[...columns]`
    # is a list of columns with at least one valid value for each
    # column name across all input frames
    non_null_columns = dict()
    for idx in col_idxs:
        for cols in list_of_columns:
            # Skip columns not in this frame
            if idx >= len(cols) or cols[idx] is None:
                continue
            # Store the first dtype we find for a column, even if it's
            # all-null. This ensures we always have at least one dtype
            # for each name. This dtype will be overwritten later if a
            # non-null Column with the same name is found.
            if idx not in dtypes:
                dtypes[idx] = cols[idx].dtype
            if cols[idx].valid_count > 0:
                if idx not in non_null_columns:
                    non_null_columns[idx] = [cols[idx]]
                else:
                    non_null_columns[idx].append(cols[idx])
    return non_null_columns, dtypes


def _find_common_dtypes_and_categories(non_null_columns, dtypes):
    # A mapping of {idx: categories}, where `categories` is a
    # column of all the unique categorical values from each
    # categorical column across all input frames
    categories = dict()
    for idx, cols in non_null_columns.items():
        # default to the first non-null dtype
        dtypes[idx] = cols[0].dtype
        # If all the non-null dtypes are int/float, find a common dtype
        if all(is_numerical_dtype(col.dtype) for col in cols):
            dtypes[idx] = find_common_type([col.dtype for col in cols])
        # If all categorical dtypes, combine the categories
        elif all(
            isinstance(col, cudf.core.column.CategoricalColumn) for col in cols
        ):
            # Combine and de-dupe the categories
            categories[idx] = (
                cudf.Series(concat_columns([col.categories for col in cols]))
                .drop_duplicates(ignore_index=True)
                ._column
            )
            # Set the column dtype to the codes' dtype. The categories
            # will be re-assigned at the end
            dtypes[idx] = min_scalar_type(len(categories[idx]))
        # Otherwise raise an error if columns have different dtypes
        elif not all(is_dtype_equal(c.dtype, dtypes[idx]) for c in cols):
            raise ValueError("All columns must be the same type")
    return categories


def _cast_cols_to_common_dtypes(col_idxs, list_of_columns, dtypes, categories):
    # Cast all columns to a common dtype, assign combined categories,
    # and back-fill missing columns with all-null columns
    for idx in col_idxs:
        dtype = dtypes[idx]
        for cols in list_of_columns:
            # If column not in this df, fill with an all-null column
            if idx >= len(cols) or cols[idx] is None:
                n = len(next(x for x in cols if x is not None))
                cols[idx] = column_empty(row_count=n, dtype=dtype, masked=True)
            else:
                # If column is categorical, rebase the codes with the
                # combined categories, and cast the new codes to the
                # min-scalar-sized dtype
                if idx in categories:
                    cols[idx] = (
                        cols[idx]
                        ._set_categories(categories[idx], is_unique=True,)
                        .codes
                    )
                cols[idx] = cols[idx].astype(dtype)


def _reassign_categories(categories, cols, col_idxs):
    for name, idx in zip(cols, col_idxs):
        if idx in categories:
            cols[name] = build_categorical_column(
                categories=categories[idx],
                codes=as_column(cols[name].base_data, dtype=cols[name].dtype),
                mask=cols[name].base_mask,
                offset=cols[name].offset,
                size=cols[name].size,
            )


def _is_series(obj):
    """
    Checks if the `obj` is of type `cudf.Series`
    instead of checking for isinstance(obj, cudf.Series)
    """
    return isinstance(obj, Frame) and obj.ndim == 1 and obj._index is not None


def _drop_rows_by_labels(
    obj: DataFrameOrSeries,
    labels: Union[ColumnLike, abc.Iterable, str],
    level: Union[int, str],
    errors: str,
) -> DataFrameOrSeries:
    """Remove rows specified by `labels`. If `errors=True`, an error is raised
    if some items in `labels` do not exist in `obj._index`.

    Will raise if level(int) is greater or equal to index nlevels
    """
    if isinstance(level, int) and level >= obj.index.nlevels:
        raise ValueError("Param level out of bounds.")

    if not isinstance(labels, SingleColumnFrame):
        labels = as_column(labels)

    if isinstance(obj._index, cudf.MultiIndex):
        if level is None:
            level = 0

        levels_index = obj.index.get_level_values(level)
        if errors == "raise" and not labels.isin(levels_index).all():
            raise KeyError("One or more values not found in axis")

        if isinstance(level, int):
            ilevel = level
        else:
            ilevel = obj._index.names.index(level)

        # 1. Merge Index df and data df along column axis:
        # | id | ._index df | data column(s) |
        idx_nlv = obj._index.nlevels
        working_df = obj._index._source_data
        working_df.columns = [i for i in range(idx_nlv)]
        for i, col in enumerate(obj._data):
            working_df[idx_nlv + i] = obj._data[col]
        # 2. Set `level` as common index:
        # | level | ._index df w/o level | data column(s) |
        working_df = working_df.set_index(level)

        # 3. Use "leftanti" join to drop
        # TODO: use internal API with "leftanti" and specify left and right
        # join keys to bypass logic check
        to_join = cudf.DataFrame(index=cudf.Index(labels, name=level))
        join_res = working_df.join(to_join, how="leftanti")

        # 4. Reconstruct original layout, and rename
        join_res.insert(
            ilevel, name=join_res._index.name, value=join_res._index
        )
        join_res = join_res.reset_index(drop=True)

        midx = cudf.MultiIndex.from_frame(
            join_res.iloc[:, 0:idx_nlv], names=obj._index.names
        )

        if isinstance(obj, cudf.Series):
            return obj.__class__._from_data(
                join_res.iloc[:, idx_nlv:]._data, index=midx, name=obj.name
            )
        else:
            return obj.__class__._from_data(
                join_res.iloc[:, idx_nlv:]._data,
                index=midx,
                columns=obj.columns,
            )

    else:
        if errors == "raise" and not labels.isin(obj.index).all():
            raise KeyError("One or more values not found in axis")

        key_df = cudf.DataFrame(index=labels)
        if isinstance(obj, cudf.Series):
            res = obj.to_frame(name="tmp").join(key_df, how="leftanti")["tmp"]
            res.name = obj.name
            return res
        else:
            return obj.join(key_df, how="leftanti")<|MERGE_RESOLUTION|>--- conflicted
+++ resolved
@@ -64,22 +64,12 @@
         cls._accessors = set()
 
     @classmethod
-<<<<<<< HEAD
-    def _from_table(cls, table: Frame):
-        return cls(
-            table._data,
-            index=cudf.Index._from_table(table._index)
-            if table._index is not None
-            else table._index,
-        )
-=======
     def _from_data(
         cls, data: Mapping, index: Optional[cudf.core.index.BaseIndex] = None,
     ):
         obj = cls.__new__(cls)
         libcudf.table.Table.__init__(obj, data, index)
         return obj
->>>>>>> 29b5f9ac
 
     def _mimic_inplace(
         self: T, result: Frame, inplace: bool = False
@@ -1444,14 +1434,9 @@
         rows corresponding to `False` is dropped
         """
         boolean_mask = as_column(boolean_mask)
-<<<<<<< HEAD
-        result = self.__class__._from_table(
-            libcudf.stream_compaction.apply_boolean_mask(
-=======
 
         result = self.__class__._from_data(
             *libcudf.stream_compaction.apply_boolean_mask(
->>>>>>> 29b5f9ac
                 self, as_column(boolean_mask)
             )
         )
