# Copyright (c) 2020-2021, NVIDIA CORPORATION.

from __future__ import annotations

import copy
import uuid
from cudf.utils.utils import OrderedColumnDict
import functools
import warnings
from collections import OrderedDict, abc as abc
<<<<<<< HEAD
from typing import TYPE_CHECKING, Any, Dict, Tuple, TypeVar, Union, overload
=======
from typing import TYPE_CHECKING, Any, Dict, Tuple, TypeVar, overload, Optional
>>>>>>> d963929c

import cupy
import numpy as np
import pandas as pd
import pyarrow as pa
from nvtx import annotate
from pandas.api.types import is_dict_like, is_dtype_equal
from typing_extensions import Literal

import cudf
from cudf import _lib as libcudf
from cudf._typing import ColumnLike, DataFrameOrSeries
from cudf.core.column import as_column, build_categorical_column, column_empty
from cudf.utils.dtypes import (
    is_categorical_dtype,
    is_column_like,
    is_numerical_dtype,
    is_scalar,
    min_scalar_type,
)

T = TypeVar("T", bound="Frame")

if TYPE_CHECKING:
    from cudf.core.column_accessor import ColumnAccessor


class Frame(libcudf.table.Table):
    """
    Frame: A collection of Column objects with an optional index.

    Parameters
    ----------
    data : OrderedColumnDict
        An OrderedColumnDict mapping column names to Columns
    index : Table
        A Frame representing the (optional) index columns.
    """

    _data: "ColumnAccessor"

    @classmethod
    def _from_table(cls, table: Frame):
        return cls(table._data, index=table._index)

    @overload
    def _mimic_inplace(self, result: Frame) -> Frame:
        ...

    @overload
    def _mimic_inplace(self, result: Frame, inplace: Literal[True]):
        ...

    @overload
    def _mimic_inplace(self, result: Frame, inplace: Literal[False]) -> Frame:
        ...

    def _mimic_inplace(self, result, inplace=False):
        if inplace:
            for col in self._data:
                if col in result._data:
                    self._data[col]._mimic_inplace(
                        result._data[col], inplace=True
                    )
            self._data = result._data
            self._index = result._index
        else:
            return result

    @property
    def size(self):
        """
        Return the number of elements in the underlying data.

        Returns
        -------
        size : Size of the DataFrame / Index / Series / MultiIndex

        Examples
        --------
        Size of an empty dataframe is 0.

        >>> import cudf
        >>> df = cudf.DataFrame()
        >>> df
        Empty DataFrame
        Columns: []
        Index: []
        >>> df.size
        0
        >>> df = cudf.DataFrame(index=[1, 2, 3])
        >>> df
        Empty DataFrame
        Columns: []
        Index: [1, 2, 3]
        >>> df.size
        0

        DataFrame with values

        >>> df = cudf.DataFrame({'a': [10, 11, 12],
        ...         'b': ['hello', 'rapids', 'ai']})
        >>> df
            a       b
        0  10   hello
        1  11  rapids
        2  12      ai
        >>> df.size
        6
        >>> df.index
        RangeIndex(start=0, stop=3)
        >>> df.index.size
        3

        Size of an Index

        >>> index = cudf.Index([])
        >>> index
        Float64Index([], dtype='float64')
        >>> index.size
        0
        >>> index = cudf.Index([1, 2, 3, 10])
        >>> index
        Int64Index([1, 2, 3, 10], dtype='int64')
        >>> index.size
        4

        Size of a MultiIndex

        >>> midx = cudf.MultiIndex(
        ...                 levels=[["a", "b", "c", None], ["1", None, "5"]],
        ...                 codes=[[0, 0, 1, 2, 3], [0, 2, 1, 1, 0]],
        ...                 names=["x", "y"],
        ...             )
        >>> midx
        MultiIndex([( 'a',  '1'),
                    ( 'a',  '5'),
                    ( 'b', <NA>),
                    ( 'c', <NA>),
                    (<NA>,  '1')],
                   names=['x', 'y'])
        >>> midx.size
        5
        """
        return self._num_columns * self._num_rows

    @property
    def empty(self):
        """
        Indicator whether DataFrame or Series is empty.

        True if DataFrame/Series is entirely empty (no items),
        meaning any of the axes are of length 0.

        Returns
        -------
        out : bool
            If DataFrame/Series is empty, return True, if not return False.

        Notes
        -----
        If DataFrame/Series contains only `null` values, it is still not
        considered empty. See the example below.

        Examples
        --------
        >>> import cudf
        >>> df = cudf.DataFrame({'A' : []})
        >>> df
        Empty DataFrame
        Columns: [A]
        Index: []
        >>> df.empty
        True

        If we only have `null` values in our DataFrame, it is
        not considered empty! We will need to drop
        the `null`'s to make the DataFrame empty:

        >>> df = cudf.DataFrame({'A' : [None, None]})
        >>> df
              A
        0  <NA>
        1  <NA>
        >>> df.empty
        False
        >>> df.dropna().empty
        True

        Non-empty and empty Series example:

        >>> s = cudf.Series([1, 2, None])
        >>> s
        0       1
        1       2
        2    <NA>
        dtype: int64
        >>> s.empty
        False
        >>> s = cudf.Series([])
        >>> s
        Series([], dtype: float64)
        >>> s.empty
        True
        """
        return self.size == 0

    def __len__(self):
        return self._num_rows

    def copy(self: T, deep: bool = True) -> T:
        """
        Make a copy of this object's indices and data.

        When ``deep=True`` (default), a new object will be created with a
        copy of the calling object's data and indices. Modifications to
        the data or indices of the copy will not be reflected in the
        original object (see notes below).
        When ``deep=False``, a new object will be created without copying
        the calling object's data or index (only references to the data
        and index are copied). Any changes to the data of the original
        will be reflected in the shallow copy (and vice versa).

        Parameters
        ----------
        deep : bool, default True
            Make a deep copy, including a copy of the data and the indices.
            With ``deep=False`` neither the indices nor the data are copied.

        Returns
        -------
        copy : Series or DataFrame
            Object type matches caller.

        Examples
        --------
        >>> s = cudf.Series([1, 2], index=["a", "b"])
        >>> s
        a    1
        b    2
        dtype: int64
        >>> s_copy = s.copy()
        >>> s_copy
        a    1
        b    2
        dtype: int64

        **Shallow copy versus default (deep) copy:**

        >>> s = cudf.Series([1, 2], index=["a", "b"])
        >>> deep = s.copy()
        >>> shallow = s.copy(deep=False)

        Shallow copy shares data and index with original.

        >>> s is shallow
        False
        >>> s._column is shallow._column and s.index is shallow.index
        True

        Deep copy has own copy of data and index.

        >>> s is deep
        False
        >>> s.values is deep.values or s.index is deep.index
        False

        Updates to the data shared by shallow copy and original is reflected
        in both; deep copy remains unchanged.

        >>> s['a'] = 3
        >>> shallow['b'] = 4
        >>> s
        a    3
        b    4
        dtype: int64
        >>> shallow
        a    3
        b    4
        dtype: int64
        >>> deep
        a    1
        b    2
        dtype: int64
        """
        new_frame = self.__class__.__new__(type(self))
        new_frame._data = self._data.copy(deep=deep)

        if self._index is not None:
            new_frame._index = self._index.copy(deep=deep)
        else:
            new_frame._index = None

        return new_frame

    @classmethod
    @annotate("CONCAT", color="orange", domain="cudf_python")
    def _concat(
        cls, objs, axis=0, join="outer", ignore_index=False, sort=False
    ):
        # shallow-copy the input DFs in case the same DF instance
        # is concatenated with itself

        # flag to indicate at least one empty input frame also has an index
        empty_has_index = False
        # length of output frame's RangeIndex if all input frames are empty,
        # and at least one has an index
        result_index_length = 0
        # the number of empty input frames
        num_empty_input_frames = 0

        for i, obj in enumerate(objs):
            objs[i] = obj.copy(deep=False)
            if ignore_index:
                # If ignore_index is true, determine if
                # all or some objs are empty(and have index).
                # 1. If all objects are empty(and have index), we
                # should set the index separately using RangeIndex.
                # 2. If some objects are empty(and have index), we
                # create empty columns later while populating `columns`
                # variable. Detailed explanation of second case before
                # allocation of `columns` variable below.
                if obj.empty:
                    num_empty_input_frames += 1
                    result_index_length += len(obj)
                    empty_has_index = empty_has_index or len(obj) > 0

        if join == "inner":
            all_columns_list = [obj._column_names for obj in objs]
            # get column names present in ALL objs
            intersecting_columns = functools.reduce(
                np.intersect1d, all_columns_list
            )
            # get column names not present in all objs
            union_of_columns = functools.reduce(
                pd.Index.union, [obj.columns for obj in objs]
            )
            non_intersecting_columns = union_of_columns.symmetric_difference(
                intersecting_columns
            )
            names = OrderedDict.fromkeys(intersecting_columns).keys()

            if axis == 0:
                if ignore_index and (
                    num_empty_input_frames > 0
                    or len(intersecting_columns) == 0
                ):
                    # When ignore_index is True and if there is
                    # at least 1 empty dataframe and no
                    # intersecting columns are present, an empty dataframe
                    # needs to be returned just with an Index.
                    empty_has_index = True
                    num_empty_input_frames = len(objs)
                    result_index_length = sum(len(obj) for obj in objs)

                objs = [obj.copy(deep=False) for obj in objs]
                # remove columns not present in all objs
                for obj in objs:
                    obj.drop(
                        columns=non_intersecting_columns,
                        inplace=True,
                        errors="ignore",
                    )
        elif join == "outer":
            # Get a list of the unique table column names
            names = [name for f in objs for name in f._column_names]
            names = OrderedDict.fromkeys(names).keys()

        else:
            raise ValueError(
                "Only can inner (intersect) or outer (union) when joining"
                "the other axis"
            )

        try:
            if sort:
                names = list(sorted(names))
            else:
                names = list(names)
        except TypeError:
            names = list(names)

        # Combine the index and table columns for each Frame into a list of
        # [...index_cols, ...table_cols].
        #
        # If any of the input frames have a non-empty index, include these
        # columns in the list of columns to concatenate, even if the input
        # frames are empty and `ignore_index=True`.
        columns = [
            (
                []
                if (ignore_index and not empty_has_index)
                else list(f._index._data.columns)
            )
            + [f._data[name] if name in f._data else None for name in names]
            for i, f in enumerate(objs)
        ]

        # Get a list of the combined index and table column indices
        indices = list(range(functools.reduce(max, map(len, columns))))
        # The position of the first table colum in each
        # combined index + table columns list
        first_data_column_position = len(indices) - len(names)

        # Get the non-null columns and their dtypes
        non_null_cols, dtypes = _get_non_null_cols_and_dtypes(indices, columns)

        # Infer common dtypes between numeric columns
        # and combine CategoricalColumn categories
        categories = _find_common_dtypes_and_categories(non_null_cols, dtypes)

        # Cast all columns to a common dtype, assign combined categories,
        # and back-fill missing columns with all-null columns
        _cast_cols_to_common_dtypes(indices, columns, dtypes, categories)

        # Construct input tables with the index and data columns in the same
        # order. This strips the given index/column names and replaces the
        # names with their integer positions in the `cols` list
        tables = []
        for cols in columns:
            table_index = None
            if 1 == first_data_column_position:
                table_index = cudf.core.index.as_index(cols[0])
            elif first_data_column_position > 1:
                table_index = libcudf.table.Table(
                    data=dict(
                        zip(
                            indices[:first_data_column_position],
                            cols[:first_data_column_position],
                        )
                    )
                )
            tables.append(
                libcudf.table.Table(
                    data=dict(
                        zip(
                            indices[first_data_column_position:],
                            cols[first_data_column_position:],
                        )
                    ),
                    index=table_index,
                )
            )

        # Concatenate the Tables
        out = cls._from_table(
            libcudf.concat.concat_tables(tables, ignore_index=ignore_index)
        )

        # If ignore_index is True, all input frames are empty, and at
        # least one input frame has an index, assign a new RangeIndex
        # to the result frame.
        if empty_has_index and num_empty_input_frames == len(objs):
            out._index = cudf.RangeIndex(result_index_length)
        # Reassign the categories for any categorical table cols
        _reassign_categories(
            categories, out._data, indices[first_data_column_position:]
        )

        # Reassign the categories for any categorical index cols
        if not isinstance(out._index, cudf.RangeIndex):
            _reassign_categories(
                categories,
                out._index._data,
                indices[:first_data_column_position],
            )
            if not isinstance(
                out._index, cudf.MultiIndex
            ) and is_categorical_dtype(out._index._values.dtype):
                out = out.set_index(
                    cudf.core.index.as_index(out.index._values)
                )

        # Reassign index and column names
        if isinstance(objs[0].columns, pd.MultiIndex):
            out.columns = objs[0].columns
        else:
            out.columns = names
        if not ignore_index:
            out._index.name = objs[0]._index.name
            out._index.names = objs[0]._index.names

        return out

    def equals(self, other, **kwargs):
        """
        Test whether two objects contain the same elements.
        This function allows two Series or DataFrames to be compared against
        each other to see if they have the same shape and elements. NaNs in
        the same location are considered equal. The column headers do not
        need to have the same type.

        Parameters
        ----------
        other : Series or DataFrame
            The other Series or DataFrame to be compared with the first.

        Returns
        -------
        bool
            True if all elements are the same in both objects, False
            otherwise.

        Examples
        --------
        >>> import cudf

        Comparing Series with `equals`:

        >>> s = cudf.Series([1, 2, 3])
        >>> other = cudf.Series([1, 2, 3])
        >>> s.equals(other)
        True
        >>> different = cudf.Series([1.5, 2, 3])
        >>> s.equals(different)
        False

        Comparing DataFrames with `equals`:

        >>> df = cudf.DataFrame({1: [10], 2: [20]})
        >>> df
            1   2
        0  10  20
        >>> exactly_equal = cudf.DataFrame({1: [10], 2: [20]})
        >>> exactly_equal
            1   2
        0  10  20
        >>> df.equals(exactly_equal)
        True

        For two DataFrames to compare equal, the types of column
        values must be equal, but the types of column labels
        need not:

        >>> different_column_type = cudf.DataFrame({1.0: [10], 2.0: [20]})
        >>> different_column_type
           1.0  2.0
        0   10   20
        >>> df.equals(different_column_type)
        True
        """
        if self is other:
            return True

        check_types = kwargs.get("check_types", True)

        if check_types:
            if type(self) is not type(other):
                return False

        if other is None or len(self) != len(other):
            return False

        # check data:
        for self_col, other_col in zip(
            self._data.values(), other._data.values()
        ):
            if not self_col.equals(other_col, check_dtypes=check_types):
                return False

        # check index:
        if self._index is None:
            return other._index is None
        else:
            return self._index.equals(other._index)

    def _explode(self, column: Any, index: Optional[cudf.Index]):
        if column not in self._column_names:
            raise KeyError(column)
        if index is not None:
            for col in index._data:
                self._data[str(uuid.uuid4())] = index._data[col]
        
        explode_num = self._column_names.index(column)
        res_tbl = libcudf.reshape.explode_outer(cudf._lib.table.Table(self._data), explode_num)

        if index is not None:
            data = res_tbl._data[:-index.nlevels]
            idx = cudf.Index._from_table(cudf._lib.table.Table(res_tbl._data[-index.nlevels:]))
            idx.names = index.names
        else:
            data = res_tbl
            idx = cudf.Index(range(self.size), name=None)
        
        res = self.__class__._from_data(data,index=idx)
        return res

    def _get_columns_by_label(self, labels, downcast):
        """
        Returns columns of the Frame specified by `labels`

        """
        return self._data.select_by_label(labels)

    def _get_columns_by_index(self, indices):
        """
        Returns columns of the Frame specified by `labels`

        """
        data = self._data.select_by_index(indices)
        return self._constructor(
            data, columns=data.to_pandas_index(), index=self.index
        )

    def _gather(self, gather_map, keep_index=True):
        if not pd.api.types.is_integer_dtype(gather_map.dtype):
            gather_map = gather_map.astype("int32")
        result = self.__class__._from_table(
            libcudf.copying.gather(
                self, as_column(gather_map), keep_index=keep_index
            )
        )
        result._copy_type_metadata(self)
        if keep_index and self._index is not None:
            result._index.names = self._index.names
        return result

    def _hash(self, initial_hash_values=None):
        return libcudf.hash.hash(self, initial_hash_values)

    def _hash_partition(
        self, columns_to_hash, num_partitions, keep_index=True
    ):
        output, offsets = libcudf.hash.hash_partition(
            self, columns_to_hash, num_partitions, keep_index
        )
        output = self.__class__._from_table(output)
        output._copy_type_metadata(self, include_index=keep_index)
        return output, offsets

    def _as_column(self):
        """
        _as_column : Converts a single columned Frame to Column
        """
        assert (
            self._num_columns == 1
            and self._index is None
            and self._column_names[0] is None
        ), """There should be only one data column,
            no index and None as the name to use this method"""

        return self._data[None].copy(deep=False)

    def _scatter(self, key, value):
        result = self._from_table(libcudf.copying.scatter(value, key, self))

        result._copy_type_metadata(self)
        return result

    def _empty_like(self, keep_index=True):
        result = self._from_table(
            libcudf.copying.table_empty_like(self, keep_index)
        )

        result._copy_type_metadata(self, include_index=keep_index)
        return result

    def clip(self, lower=None, upper=None, inplace=False, axis=1):
        """
        Trim values at input threshold(s).

        Assigns values outside boundary to boundary values.
        Thresholds can be singular values or array like,
        and in the latter case the clipping is performed
        element-wise in the specified axis. Currently only
        `axis=1` is supported.

        Parameters
        ----------
        lower : scalar or array_like, default None
            Minimum threshold value. All values below this
            threshold will be set to it. If it is None,
            there will be no clipping based on lower.
            In case of Series/Index, lower is expected to be
            a scalar or an array of size 1.
        upper : scalar or array_like, default None
            Maximum threshold value. All values below this
            threshold will be set to it. If it is None,
            there will be no clipping based on upper.
            In case of Series, upper is expected to be
            a scalar or an array of size 1.
        inplace : bool, default False

        Returns
        -------
        Clipped DataFrame/Series/Index/MultiIndex

        Examples
        --------
        >>> import cudf
        >>> df = cudf.DataFrame({"a":[1, 2, 3, 4], "b":['a', 'b', 'c', 'd']})
        >>> df.clip(lower=[2, 'b'], upper=[3, 'c'])
           a  b
        0  2  b
        1  2  b
        2  3  c
        3  3  c

        >>> df.clip(lower=None, upper=[3, 'c'])
           a  b
        0  1  a
        1  2  b
        2  3  c
        3  3  c

        >>> df.clip(lower=[2, 'b'], upper=None)
           a  b
        0  2  b
        1  2  b
        2  3  c
        3  4  d

        >>> df.clip(lower=2, upper=3, inplace=True)
        >>> df
           a  b
        0  2  2
        1  2  3
        2  3  3
        3  3  3

        >>> import cudf
        >>> sr = cudf.Series([1, 2, 3, 4])
        >>> sr.clip(lower=2, upper=3)
        0    2
        1    2
        2    3
        3    3
        dtype: int64

        >>> sr.clip(lower=None, upper=3)
        0    1
        1    2
        2    3
        3    3
        dtype: int64

        >>> sr.clip(lower=2, upper=None, inplace=True)
        >>> sr
        0    2
        1    2
        2    3
        3    4
        dtype: int64
        """

        if axis != 1:
            raise NotImplementedError("`axis is not yet supported in clip`")

        if lower is None and upper is None:
            return None if inplace is True else self.copy(deep=True)

        if is_scalar(lower):
            lower = np.full(self._num_columns, lower)
        if is_scalar(upper):
            upper = np.full(self._num_columns, upper)

        if len(lower) != len(upper):
            raise ValueError("Length of lower and upper should be equal")

        if len(lower) != self._num_columns:
            raise ValueError(
                """Length of lower/upper should be
                equal to number of columns in
                DataFrame/Series/Index/MultiIndex"""
            )

        output = self.copy(deep=False)
        if output.ndim == 1:
            # In case of series and Index,
            # swap lower and upper if lower > upper
            if (
                lower[0] is not None
                and upper[0] is not None
                and (lower[0] > upper[0])
            ):
                lower[0], upper[0] = upper[0], lower[0]

        for i, name in enumerate(self._data):
            output._data[name] = self._data[name].clip(lower[i], upper[i])

        output._copy_type_metadata(self, include_index=False)

        return self._mimic_inplace(output, inplace=inplace)

    def _normalize_scalars(self, other):
        """
        Try to normalizes scalar values as per self dtype
        """
        if (
            other is not None
            and (isinstance(other, float) and not np.isnan(other))
        ) and (self.dtype.type(other) != other):
            raise TypeError(
                f"Cannot safely cast non-equivalent "
                f"{type(other).__name__} to {self.dtype.name}"
            )

        return (
            self.dtype.type(other)
            if (
                other is not None
                and (isinstance(other, float) and not np.isnan(other))
            )
            else other
        )

    def _normalize_columns_and_scalars_type(self, other):
        """
        Try to normalize the other's dtypes as per self.

        Parameters
        ----------

        self : Can be a DataFrame or Series or Index
        other : Can be a DataFrame, Series, Index, Array
            like object or a scalar value

            if self is DataFrame, other can be only a
            scalar or array like with size of number of columns
            in DataFrame or a DataFrame with same dimension

            if self is Series, other can be only a scalar or
            a series like with same length as self

        Returns:
        --------
        A dataframe/series/list/scalar form of normalized other
        """
        if isinstance(self, cudf.DataFrame) and isinstance(
            other, cudf.DataFrame
        ):
            return [
                other[self_col].astype(self._data[self_col].dtype)._column
                for self_col in self._data.names
            ]

        elif isinstance(self, (cudf.Series, cudf.Index)) and not is_scalar(
            other
        ):
            other = as_column(other)
            return other.astype(self.dtype)

        else:
            # Handles scalar or list/array like scalars
            if isinstance(self, (cudf.Series, cudf.Index)) and is_scalar(
                other
            ):
                return self._normalize_scalars(other)

            elif isinstance(self, cudf.DataFrame):
                out = []
                if is_scalar(other):
                    other = [other for i in range(len(self._data.names))]
                out = [
                    self[in_col_name]._normalize_scalars(sclr)
                    for in_col_name, sclr in zip(self._data.names, other)
                ]

                return out
            else:
                raise ValueError(
                    f"Inappropriate input {type(self)} "
                    f"and other {type(other)} combination"
                )

    def where(self, cond, other=None, inplace=False):
        """
        Replace values where the condition is False.

        Parameters
        ----------
        cond : bool Series/DataFrame, array-like
            Where cond is True, keep the original value.
            Where False, replace with corresponding value from other.
            Callables are not supported.
        other: scalar, list of scalars, Series/DataFrame
            Entries where cond is False are replaced with
            corresponding value from other. Callables are not
            supported. Default is None.

            DataFrame expects only Scalar or array like with scalars or
            dataframe with same dimension as self.

            Series expects only scalar or series like with same length
        inplace : bool, default False
            Whether to perform the operation in place on the data.

        Returns
        -------
        Same type as caller

        Examples
        --------
        >>> import cudf
        >>> df = cudf.DataFrame({"A":[1, 4, 5], "B":[3, 5, 8]})
        >>> df.where(df % 2 == 0, [-1, -1])
           A  B
        0 -1 -1
        1  4 -1
        2 -1  8

        >>> ser = cudf.Series([4, 3, 2, 1, 0])
        >>> ser.where(ser > 2, 10)
        0     4
        1     3
        2    10
        3    10
        4    10
        dtype: int64
        >>> ser.where(ser > 2)
        0       4
        1       3
        2    <NA>
        3    <NA>
        4    <NA>
        dtype: int64
        """

        if isinstance(self, cudf.DataFrame):
            if hasattr(cond, "__cuda_array_interface__"):
                cond = cudf.DataFrame(
                    cond, columns=self._data.names, index=self.index
                )
            elif not isinstance(cond, cudf.DataFrame):
                cond = self.from_pandas(pd.DataFrame(cond))

            common_cols = set(self._data.names).intersection(
                set(cond._data.names)
            )
            if len(common_cols) > 0:
                # If `self` and `cond` are having unequal index,
                # then re-index `cond`.
                if not self.index.equals(cond.index):
                    cond = cond.reindex(self.index)
            else:
                if cond.shape != self.shape:
                    raise ValueError(
                        """Array conditional must be same shape as self"""
                    )
                # Setting `self` column names to `cond`
                # as `cond` has no column names.
                cond.columns = self.columns

            other = self._normalize_columns_and_scalars_type(other)
            out_df = cudf.DataFrame(index=self.index)
            if len(self._columns) != len(other):
                raise ValueError(
                    """Replacement list length or number of dataframe columns
                    should be equal to Number of columns of dataframe"""
                )

            for column_name, other_column in zip(self._data.names, other):
                input_col = self._data[column_name]
                if column_name in cond._data:
                    if isinstance(
                        input_col, cudf.core.column.CategoricalColumn
                    ):
                        if np.isscalar(other_column):
                            try:
                                other_column = input_col._encode(other_column)
                            except ValueError:
                                # When other is not present in categories,
                                # fill with Null.
                                other_column = None
                        elif hasattr(other_column, "codes"):
                            other_column = other_column.codes
                        input_col = input_col.codes

                    result = libcudf.copying.copy_if_else(
                        input_col, other_column, cond._data[column_name]
                    )

                    if isinstance(
                        self._data[column_name],
                        cudf.core.column.CategoricalColumn,
                    ):
                        result = build_categorical_column(
                            categories=self._data[column_name].categories,
                            codes=as_column(
                                result.base_data, dtype=result.dtype
                            ),
                            mask=result.base_mask,
                            size=result.size,
                            offset=result.offset,
                            ordered=self._data[column_name].ordered,
                        )
                else:
                    from cudf._lib.null_mask import MaskState, create_null_mask

                    out_mask = create_null_mask(
                        len(input_col), state=MaskState.ALL_NULL
                    )
                    result = input_col.set_mask(out_mask)
                out_df[column_name] = self[column_name].__class__(result)

            return self._mimic_inplace(out_df, inplace=inplace)

        else:

            if isinstance(other, cudf.DataFrame):
                raise NotImplementedError(
                    "cannot align with a higher dimensional Frame"
                )

            other = self._normalize_columns_and_scalars_type(other)

            cond = as_column(cond)
            if len(cond) != len(self):
                raise ValueError(
                    """Array conditional must be same shape as self"""
                )
            input_col = self._data[self.name]
            if isinstance(input_col, cudf.core.column.CategoricalColumn):
                if np.isscalar(other):
                    try:
                        other = input_col._encode(other)
                    except ValueError:
                        # When other is not present in categories,
                        # fill with Null.
                        other = None
                elif hasattr(other, "codes"):
                    other = other.codes

                input_col = input_col.codes

            result = libcudf.copying.copy_if_else(input_col, other, cond)

            if is_categorical_dtype(self.dtype):
                result = build_categorical_column(
                    categories=self._data[self.name].categories,
                    codes=as_column(result.base_data, dtype=result.dtype),
                    mask=result.base_mask,
                    size=result.size,
                    offset=result.offset,
                    ordered=self._data[self.name].ordered,
                )

            if isinstance(self, cudf.Index):
                from cudf.core.index import as_index

                result = as_index(result, name=self.name)
            else:
                result = self._copy_construct(data=result)

            return self._mimic_inplace(result, inplace=inplace)

    def mask(self, cond, other=None, inplace=False):
        """
        Replace values where the condition is True.

        Parameters
        ----------
        cond : bool Series/DataFrame, array-like
            Where cond is False, keep the original value.
            Where True, replace with corresponding value from other.
            Callables are not supported.
        other: scalar, list of scalars, Series/DataFrame
            Entries where cond is True are replaced with
            corresponding value from other. Callables are not
            supported. Default is None.

            DataFrame expects only Scalar or array like with scalars or
            dataframe with same dimension as self.

            Series expects only scalar or series like with same length
        inplace : bool, default False
            Whether to perform the operation in place on the data.

        Returns
        -------
        Same type as caller

        Examples
        --------
        >>> import cudf
        >>> df = cudf.DataFrame({"A":[1, 4, 5], "B":[3, 5, 8]})
        >>> df.mask(df % 2 == 0, [-1, -1])
           A  B
        0  1  3
        1 -1  5
        2  5 -1

        >>> ser = cudf.Series([4, 3, 2, 1, 0])
        >>> ser.mask(ser > 2, 10)
        0    10
        1    10
        2     2
        3     1
        4     0
        dtype: int64
        >>> ser.mask(ser > 2)
        0    <NA>
        1    <NA>
        2       2
        3       1
        4       0
        dtype: int64
        """

        if not hasattr(cond, "__invert__"):
            # We Invert `cond` below and call `where`, so
            # making sure the object supports
            # `~`(inversion) operator or `__invert__` method
            cond = cupy.asarray(cond)

        return self.where(cond=~cond, other=other, inplace=inplace)

    def _partition(self, scatter_map, npartitions, keep_index=True):

        output_table, output_offsets = libcudf.partitioning.partition(
            self, scatter_map, npartitions, keep_index
        )
        partitioned = self.__class__._from_table(output_table)

        # due to the split limitation mentioned
        # here: https://github.com/rapidsai/cudf/issues/4607
        # we need to remove first & last elements in offsets.
        # TODO: Remove this after the above issue is fixed.
        output_offsets = output_offsets[1:-1]

        result = partitioned._split(output_offsets, keep_index=keep_index)

        for frame in result:
            frame._copy_type_metadata(self, include_index=keep_index)

        if npartitions:
            for _ in range(npartitions - len(result)):
                result.append(self._empty_like(keep_index))

        return result

    def pipe(self, func, *args, **kwargs):
        """
        Apply ``func(self, *args, **kwargs)``.

        Parameters
        ----------
        func : function
            Function to apply to the Series/DataFrame/Index.
            ``args``, and ``kwargs`` are passed into ``func``.
            Alternatively a ``(callable, data_keyword)`` tuple where
            ``data_keyword`` is a string indicating the keyword of
            ``callable`` that expects the Series/DataFrame/Index.
        args : iterable, optional
            Positional arguments passed into ``func``.
        kwargs : mapping, optional
            A dictionary of keyword arguments passed into ``func``.

        Returns
        -------
        object : the return type of ``func``.

        Examples
        --------

        Use ``.pipe`` when chaining together functions that expect
        Series, DataFrames or GroupBy objects. Instead of writing

        >>> func(g(h(df), arg1=a), arg2=b, arg3=c)

        You can write

        >>> (df.pipe(h)
        ...    .pipe(g, arg1=a)
        ...    .pipe(func, arg2=b, arg3=c)
        ... )

        If you have a function that takes the data as (say) the second
        argument, pass a tuple indicating which keyword expects the
        data. For example, suppose ``f`` takes its data as ``arg2``:

        >>> (df.pipe(h)
        ...    .pipe(g, arg1=a)
        ...    .pipe((func, 'arg2'), arg1=a, arg3=c)
        ...  )
        """
        return cudf.core.common.pipe(self, func, *args, **kwargs)

    @annotate("SCATTER_BY_MAP", color="green", domain="cudf_python")
    def scatter_by_map(
        self, map_index, map_size=None, keep_index=True, **kwargs
    ):
        """Scatter to a list of dataframes.

        Uses map_index to determine the destination
        of each row of the original DataFrame.

        Parameters
        ----------
        map_index : Series, str or list-like
            Scatter assignment for each row
        map_size : int
            Length of output list. Must be >= uniques in map_index
        keep_index : bool
            Conserve original index values for each row

        Returns
        -------
        A list of cudf.DataFrame objects.
        """

        # map_index might be a column name or array,
        # make it a Column
        if isinstance(map_index, str):
            map_index = self._data[map_index]
        elif isinstance(map_index, cudf.Series):
            map_index = map_index._column
        else:
            map_index = as_column(map_index)

        # Convert float to integer
        if map_index.dtype.kind == "f":
            map_index = map_index.astype(np.int32)

        # Convert string or categorical to integer
        if isinstance(map_index, cudf.core.column.StringColumn):
            map_index = map_index.as_categorical_column(
                "category"
            ).as_numerical
            warnings.warn(
                "Using StringColumn for map_index in scatter_by_map. "
                "Use an integer array/column for better performance."
            )
        elif isinstance(map_index, cudf.core.column.CategoricalColumn):
            map_index = map_index.as_numerical
            warnings.warn(
                "Using CategoricalColumn for map_index in scatter_by_map. "
                "Use an integer array/column for better performance."
            )

        if kwargs.get("debug", False) == 1 and map_size is not None:
            count = map_index.distinct_count()
            if map_size < count:
                raise ValueError(
                    f"ERROR: map_size must be >= {count} (got {map_size})."
                )

        tables = self._partition(map_index, map_size, keep_index)

        return tables

    def dropna(
        self, axis=0, how="any", thresh=None, subset=None, inplace=False
    ):
        """
        Drops rows (or columns) containing nulls from a Column.

        Parameters
        ----------
        axis : {0, 1}, optional
            Whether to drop rows (axis=0, default) or columns (axis=1)
            containing nulls.
        how : {"any", "all"}, optional
            Specifies how to decide whether to drop a row (or column).
            any (default) drops rows (or columns) containing at least
            one null value. all drops only rows (or columns) containing
            *all* null values.
        thresh: int, optional
            If specified, then drops every row (or column) containing
            less than `thresh` non-null values
        subset : list, optional
            List of columns to consider when dropping rows (all columns
            are considered by default). Alternatively, when dropping
            columns, subset is a list of rows to consider.
        inplace : bool, default False
            If True, do operation inplace and return None.

        Returns
        -------
        Copy of the DataFrame with rows/columns containing nulls dropped.

        See also
        --------
        cudf.core.dataframe.DataFrame.isna
            Indicate null values.

        cudf.core.dataframe.DataFrame.notna
            Indicate non-null values.

        cudf.core.dataframe.DataFrame.fillna
            Replace null values.

        cudf.core.series.Series.dropna
            Drop null values.

        cudf.core.index.Index.dropna
            Drop null indices.

        Examples
        --------
        >>> import cudf
        >>> df = cudf.DataFrame({"name": ['Alfred', 'Batman', 'Catwoman'],
        ...                    "toy": ['Batmobile', None, 'Bullwhip'],
        ...                    "born": [np.datetime64("1940-04-25"),
        ...                             np.datetime64("NaT"),
        ...                             np.datetime64("NaT")]})
        >>> df
               name        toy                 born
        0    Alfred  Batmobile  1940-04-25 00:00:00
        1    Batman       <NA>                 <NA>
        2  Catwoman   Bullwhip                 <NA>

        Drop the rows where at least one element is null.

        >>> df.dropna()
             name        toy       born
        0  Alfred  Batmobile 1940-04-25

        Drop the columns where at least one element is null.

        >>> df.dropna(axis='columns')
               name
        0    Alfred
        1    Batman
        2  Catwoman

        Drop the rows where all elements are null.

        >>> df.dropna(how='all')
               name        toy                 born
        0    Alfred  Batmobile  1940-04-25 00:00:00
        1    Batman       <NA>                 <NA>
        2  Catwoman   Bullwhip                 <NA>

        Keep only the rows with at least 2 non-null values.

        >>> df.dropna(thresh=2)
               name        toy                 born
        0    Alfred  Batmobile  1940-04-25 00:00:00
        2  Catwoman   Bullwhip                 <NA>

        Define in which columns to look for null values.

        >>> df.dropna(subset=['name', 'born'])
             name        toy       born
        0  Alfred  Batmobile 1940-04-25

        Keep the DataFrame with valid entries in the same variable.

        >>> df.dropna(inplace=True)
        >>> df
             name        toy       born
        0  Alfred  Batmobile 1940-04-25
        """
        if axis == 0:
            result = self._drop_na_rows(
                how=how, subset=subset, thresh=thresh, drop_nan=True
            )
        else:
            result = self._drop_na_columns(
                how=how, subset=subset, thresh=thresh
            )

        return self._mimic_inplace(result, inplace=inplace)

    def fillna(
        self, value=None, method=None, axis=None, inplace=False, limit=None
    ):
        """Fill null values with ``value`` or specified ``method``.

        Parameters
        ----------
        value : scalar, Series-like or dict
            Value to use to fill nulls. If Series-like, null values
            are filled with values in corresponding indices.
            A dict can be used to provide different values to fill nulls
            in different columns. Cannot be used with ``method``.

        method : {'ffill', 'bfill'}, default None
            Method to use for filling null values in the dataframe or series.
            `ffill` propagates the last non-null values forward to the next
            non-null value. `bfill` propagates backward with the next non-null
            value. Cannot be used with ``value``.

        Returns
        -------
        result : DataFrame
            Copy with nulls filled.

        Examples
        --------
        >>> import cudf
        >>> df = cudf.DataFrame({'a': [1, 2, None], 'b': [3, None, 5]})
        >>> df
              a     b
        0     1     3
        1     2  <NA>
        2  <NA>     5
        >>> df.fillna(4)
           a  b
        0  1  3
        1  2  4
        2  4  5
        >>> df.fillna({'a': 3, 'b': 4})
           a  b
        0  1  3
        1  2  4
        2  3  5

        ``fillna`` on a Series object:

        >>> ser = cudf.Series(['a', 'b', None, 'c'])
        >>> ser
        0       a
        1       b
        2    <NA>
        3       c
        dtype: object
        >>> ser.fillna('z')
        0    a
        1    b
        2    z
        3    c
        dtype: object

        ``fillna`` can also supports inplace operation:

        >>> ser.fillna('z', inplace=True)
        >>> ser
        0    a
        1    b
        2    z
        3    c
        dtype: object
        >>> df.fillna({'a': 3, 'b': 4}, inplace=True)
        >>> df
           a  b
        0  1  3
        1  2  4
        2  3  5

        ``fillna`` specified with fill ``method``

        >>> ser = cudf.Series([1, None, None, 2, 3, None, None])
        >>> ser.fillna(method='ffill')
        0    1
        1    1
        2    1
        3    2
        4    3
        5    3
        6    3
        dtype: int64
        >>> ser.fillna(method='bfill')
        0       1
        1       2
        2       2
        3       2
        4       3
        5    <NA>
        6    <NA>
        dtype: int64
        """
        if limit is not None:
            raise NotImplementedError("The limit keyword is not supported")
        if axis:
            raise NotImplementedError("The axis keyword is not supported")

        if value is not None and method is not None:
            raise ValueError("Cannot specify both 'value' and 'method'.")

        if method and method not in {"ffill", "bfill"}:
            raise NotImplementedError(f"Fill method {method} is not supported")

        if isinstance(value, cudf.Series):
            value = value.reindex(self._data.names)
        elif isinstance(value, cudf.DataFrame):
            if not self.index.equals(value.index):
                value = value.reindex(self.index)
            else:
                value = value
        elif not isinstance(value, abc.Mapping):
            value = {name: copy.deepcopy(value) for name in self._data.names}
        elif isinstance(value, abc.Mapping):
            value = {
                key: value.reindex(self.index)
                if isinstance(value, cudf.Series)
                else value
                for key, value in value.items()
            }

        copy_data = self._data.copy(deep=True)

        for name in copy_data.keys():
            should_fill = (
                name in value
                and not libcudf.scalar._is_null_host_scalar(value[name])
            ) or method is not None
            if should_fill:
                copy_data[name] = copy_data[name].fillna(value[name], method)
        result = self._from_table(Frame(copy_data, self._index))

        return self._mimic_inplace(result, inplace=inplace)

    def _drop_na_rows(
        self, how="any", subset=None, thresh=None, drop_nan=False
    ):
        """
        Drops null rows from `self`.

        how : {"any", "all"}, optional
            Specifies how to decide whether to drop a row.
            any (default) drops rows containing at least
            one null value. all drops only rows containing
            *all* null values.
        subset : list, optional
            List of columns to consider when dropping rows.
        thresh: int, optional
            If specified, then drops every row containing
            less than `thresh` non-null values.
        """
        if subset is None:
            subset = self._column_names
        elif (
            not np.iterable(subset)
            or isinstance(subset, str)
            or isinstance(subset, tuple)
            and subset in self._data.names
        ):
            subset = (subset,)
        diff = set(subset) - set(self._data)
        if len(diff) != 0:
            raise KeyError(f"columns {diff} do not exist")
        subset_cols = [
            name for name, col in self._data.items() if name in subset
        ]
        if len(subset_cols) == 0:
            return self.copy(deep=True)

        frame = self.copy(deep=False)
        if drop_nan:
            for name, col in frame._data.items():
                if name in subset and isinstance(
                    col, cudf.core.column.NumericalColumn
                ):
                    frame._data[name] = col.nans_to_nulls()
                else:
                    frame._data[name] = col

        result = frame.__class__._from_table(
            libcudf.stream_compaction.drop_nulls(
                frame, how=how, keys=subset, thresh=thresh
            )
        )
        result._copy_type_metadata(frame)
        return result

    def _drop_na_columns(self, how="any", subset=None, thresh=None):
        """
        Drop columns containing nulls
        """
        out_cols = []

        if subset is None:
            df = self
        else:
            df = self.take(subset)

        if thresh is None:
            if how == "all":
                thresh = 1
            else:
                thresh = len(df)

        for col in self._data.names:
            no_threshold_valid_count = (
                len(df[col]) - df[col].nans_to_nulls().null_count
            ) < thresh
            if no_threshold_valid_count:
                continue
            out_cols.append(col)

        return self[out_cols]

    def _apply_boolean_mask(self, boolean_mask):
        """
        Applies boolean mask to each row of `self`,
        rows corresponding to `False` is dropped
        """
        boolean_mask = as_column(boolean_mask)

        result = self.__class__._from_table(
            libcudf.stream_compaction.apply_boolean_mask(
                self, as_column(boolean_mask)
            )
        )
        result._copy_type_metadata(self)
        return result

    def _quantiles(
        self,
        q,
        interpolation="LINEAR",
        is_sorted=False,
        column_order=(),
        null_precedence=(),
    ):
        interpolation = libcudf.types.Interpolation[interpolation]

        is_sorted = libcudf.types.Sorted["YES" if is_sorted else "NO"]

        column_order = [libcudf.types.Order[key] for key in column_order]

        null_precedence = [
            libcudf.types.NullOrder[key] for key in null_precedence
        ]

        result = self.__class__._from_table(
            libcudf.quantiles.quantiles(
                self,
                q,
                interpolation,
                is_sorted,
                column_order,
                null_precedence,
            )
        )

        result._copy_type_metadata(self)
        return result

    def rank(
        self,
        axis=0,
        method="average",
        numeric_only=None,
        na_option="keep",
        ascending=True,
        pct=False,
    ):
        """
        Compute numerical data ranks (1 through n) along axis.
        By default, equal values are assigned a rank that is the average of the
        ranks of those values.

        Parameters
        ----------
        axis : {0 or 'index', 1 or 'columns'}, default 0
            Index to direct ranking.
        method : {'average', 'min', 'max', 'first', 'dense'}, default 'average'
            How to rank the group of records that have the same value
            (i.e. ties):
            * average: average rank of the group
            * min: lowest rank in the group
            * max: highest rank in the group
            * first: ranks assigned in order they appear in the array
            * dense: like 'min', but rank always increases by 1 between groups.
        numeric_only : bool, optional
            For DataFrame objects, rank only numeric columns if set to True.
        na_option : {'keep', 'top', 'bottom'}, default 'keep'
            How to rank NaN values:
            * keep: assign NaN rank to NaN values
            * top: assign smallest rank to NaN values if ascending
            * bottom: assign highest rank to NaN values if ascending.
        ascending : bool, default True
            Whether or not the elements should be ranked in ascending order.
        pct : bool, default False
            Whether or not to display the returned rankings in percentile
            form.

        Returns
        -------
        same type as caller
            Return a Series or DataFrame with data ranks as values.
        """
        if method not in {"average", "min", "max", "first", "dense"}:
            raise KeyError(method)
        method_enum = libcudf.sort.RankMethod[method.upper()]
        if na_option not in {"keep", "top", "bottom"}:
            raise ValueError(
                "na_option must be one of 'keep', 'top', or 'bottom'"
            )

        source = self
        if numeric_only:
            numeric_cols = (
                name
                for name in self._data.names
                if is_numerical_dtype(self._data[name])
            )
            source = self._get_columns_by_label(numeric_cols)
            if source.empty:
                return source.astype("float64")

        out_rank_table = libcudf.sort.rank_columns(
            source, method_enum, na_option, ascending, pct
        )

        return self._from_table(out_rank_table).astype(np.float64)

    def repeat(self, repeats, axis=None):
        """Repeats elements consecutively.

        Returns a new object of caller type(DataFrame/Series/Index) where each
        element of the current object is repeated consecutively a given
        number of times.

        Parameters
        ----------
        repeats : int, or array of ints
            The number of repetitions for each element. This should
            be a non-negative integer. Repeating 0 times will return
            an empty object.

        Returns
        -------
        Series/DataFrame/Index
            A newly created object of same type as caller
            with repeated elements.

        Examples
        --------
        >>> import cudf
        >>> df = cudf.DataFrame({'a': [1, 2, 3], 'b': [10, 20, 30]})
        >>> df
           a   b
        0  1  10
        1  2  20
        2  3  30
        >>> df.repeat(3)
           a   b
        0  1  10
        0  1  10
        0  1  10
        1  2  20
        1  2  20
        1  2  20
        2  3  30
        2  3  30
        2  3  30

        Repeat on Series

        >>> s = cudf.Series([0, 2])
        >>> s
        0    0
        1    2
        dtype: int64
        >>> s.repeat([3, 4])
        0    0
        0    0
        0    0
        1    2
        1    2
        1    2
        1    2
        dtype: int64
        >>> s.repeat(2)
        0    0
        0    0
        1    2
        1    2
        dtype: int64

        Repeat on Index

        >>> index = cudf.Index([10, 22, 33, 55])
        >>> index
        Int64Index([10, 22, 33, 55], dtype='int64')
        >>> index.repeat(5)
        Int64Index([10, 10, 10, 10, 10, 22, 22, 22, 22, 22, 33,
                    33, 33, 33, 33, 55, 55, 55, 55, 55],
                dtype='int64')
        """
        if axis is not None:
            raise NotImplementedError(
                "Only axis=`None` supported at this time."
            )

        return self._repeat(repeats)

    def _repeat(self, count):
        if not is_scalar(count):
            count = as_column(count)

        result = self.__class__._from_table(
            libcudf.filling.repeat(self, count)
        )

        result._copy_type_metadata(self)
        return result

    def _fill(self, fill_values, begin, end, inplace):
        col_and_fill = zip(self._columns, fill_values)

        if not inplace:
            data_columns = (c._fill(v, begin, end) for (c, v) in col_and_fill)
            data = zip(self._column_names, data_columns)
            return self.__class__._from_table(Frame(data, self._index))

        for (c, v) in col_and_fill:
            c.fill(v, begin, end, inplace=True)

        return self

    def shift(self, periods=1, freq=None, axis=0, fill_value=None):
        """Shift values by `periods` positions.
        """
        assert axis in (None, 0) and freq is None
        return self._shift(periods)

    def _shift(self, offset, fill_value=None):
        data_columns = (col.shift(offset, fill_value) for col in self._columns)
        data = zip(self._column_names, data_columns)
        return self.__class__._from_table(Frame(data, self._index))

    def __array__(self, dtype=None):
        raise TypeError(
            "Implicit conversion to a host NumPy array via __array__ is not "
            "allowed, To explicitly construct a GPU array, consider using "
            "cupy.asarray(...)\nTo explicitly construct a "
            "host array, consider using .to_array()"
        )

    def __arrow_array__(self, type=None):
        raise TypeError(
            "Implicit conversion to a host PyArrow Array via __arrow_array__ "
            "is not allowed, To explicitly construct a PyArrow Array, "
            "consider using .to_arrow()"
        )

    def round(self, decimals=0):
        """
        Round a DataFrame to a variable number of decimal places.

        Parameters
        ----------
        decimals : int, dict, Series
            Number of decimal places to round each column to. If an int is
            given, round each column to the same number of places.
            Otherwise dict and Series round to variable numbers of places.
            Column names should be in the keys if `decimals` is a
            dict-like, or in the index if `decimals` is a Series. Any
            columns not included in `decimals` will be left as is. Elements
            of `decimals` which are not columns of the input will be
            ignored.

        Returns
        -------
        DataFrame
            A DataFrame with the affected columns rounded to the specified
            number of decimal places.

        Examples
        --------
        >>> df = cudf.DataFrame(
                [(.21, .32), (.01, .67), (.66, .03), (.21, .18)],
        ...     columns=['dogs', 'cats']
        ... )
        >>> df
            dogs  cats
        0  0.21  0.32
        1  0.01  0.67
        2  0.66  0.03
        3  0.21  0.18

        By providing an integer each column is rounded to the same number
        of decimal places

        >>> df.round(1)
            dogs  cats
        0   0.2   0.3
        1   0.0   0.7
        2   0.7   0.0
        3   0.2   0.2

        With a dict, the number of places for specific columns can be
        specified with the column names as key and the number of decimal
        places as value

        >>> df.round({'dogs': 1, 'cats': 0})
            dogs  cats
        0   0.2   0.0
        1   0.0   1.0
        2   0.7   0.0
        3   0.2   0.0

        Using a Series, the number of places for specific columns can be
        specified with the column names as index and the number of
        decimal places as value

        >>> decimals = cudf.Series([0, 1], index=['cats', 'dogs'])
        >>> df.round(decimals)
            dogs  cats
        0   0.2   0.0
        1   0.0   1.0
        2   0.7   0.0
        3   0.2   0.0
        """

        if isinstance(decimals, cudf.Series):
            decimals = decimals.to_pandas()

        if isinstance(decimals, (dict, pd.Series)):
            if (
                isinstance(decimals, pd.Series)
                and not decimals.index.is_unique
            ):
                raise ValueError("Index of decimals must be unique")

            cols = {
                name: col.round(decimals[name])
                if (
                    name in decimals.keys()
                    and pd.api.types.is_numeric_dtype(col.dtype)
                )
                else col.copy(deep=True)
                for name, col in self._data.items()
            }
        elif isinstance(decimals, int):
            cols = {
                name: col.round(decimals)
                if pd.api.types.is_numeric_dtype(col.dtype)
                else col.copy(deep=True)
                for name, col in self._data.items()
            }
        else:
            raise TypeError(
                "decimals must be an integer, a dict-like or a Series"
            )

        return self.__class__._from_table(
            Frame(
                data=cudf.core.column_accessor.ColumnAccessor(
                    cols,
                    multiindex=self._data.multiindex,
                    level_names=self._data.level_names,
                )
            ),
            index=self._index,
        )

    @annotate("SAMPLE", color="orange", domain="cudf_python")
    def sample(
        self,
        n=None,
        frac=None,
        replace=False,
        weights=None,
        random_state=None,
        axis=None,
        keep_index=True,
    ):
        """Return a random sample of items from an axis of object.

        You can use random_state for reproducibility.

        Parameters
        ----------
        n : int, optional
            Number of items from axis to return. Cannot be used with frac.
            Default = 1 if frac = None.
        frac : float, optional
            Fraction of axis items to return. Cannot be used with n.
        replace : bool, default False
            Allow or disallow sampling of the same row more than once.
            replace == True is not yet supported for axis = 1/"columns"
        weights : str or ndarray-like, optional
            Only supported for axis=1/"columns"
        random_state : int, numpy RandomState or None, default None
            Seed for the random number generator (if int), or None.
            If None, a random seed will be chosen.
            if RandomState, seed will be extracted from current state.
        axis : {0 or ‘index’, 1 or ‘columns’, None}, default None
            Axis to sample. Accepts axis number or name.
            Default is stat axis for given data type
            (0 for Series and DataFrames). Series and Index doesn't
            support axis=1.

        Returns
        -------
        Series or DataFrame or Index
            A new object of same type as caller containing n items
            randomly sampled from the caller object.

        Examples
        --------
        >>> import cudf as cudf
        >>> df = cudf.DataFrame({"a":{1, 2, 3, 4, 5}})
        >>> df.sample(3)
           a
        1  2
        3  4
        0  1

        >>> sr = cudf.Series([1, 2, 3, 4, 5])
        >>> sr.sample(10, replace=True)
        1    4
        3    1
        2    4
        0    5
        0    1
        4    5
        4    1
        0    2
        0    3
        3    2
        dtype: int64

        >>> df = cudf.DataFrame(
        ... {"a":[1, 2], "b":[2, 3], "c":[3, 4], "d":[4, 5]})
        >>> df.sample(2, axis=1)
           a  c
        0  1  3
        1  2  4
        """

        if frac is not None and frac > 1 and not replace:
            raise ValueError(
                "Replace has to be set to `True` "
                "when upsampling the population `frac` > 1."
            )
        elif frac is not None and n is not None:
            raise ValueError(
                "Please enter a value for `frac` OR `n`, not both"
            )

        if frac is None and n is None:
            n = 1
        elif frac is not None:
            if axis is None or axis == 0 or axis == "index":
                n = int(round(self.shape[0] * frac))
            else:
                n = int(round(self.shape[1] * frac))

        if axis is None or axis == 0 or axis == "index":
            if n > 0 and self.shape[0] == 0:
                raise ValueError(
                    "Cannot take a sample larger than 0 when axis is empty"
                )

            if not replace and n > self.shape[0]:
                raise ValueError(
                    "Cannot take a larger sample than population "
                    "when 'replace=False'"
                )

            if weights is not None:
                raise NotImplementedError(
                    "weights is not yet supported for axis=0/index"
                )

            if random_state is None:
                seed = np.random.randint(
                    np.iinfo(np.int64).max, dtype=np.int64
                )
            elif isinstance(random_state, np.random.mtrand.RandomState):
                _, keys, pos, _, _ = random_state.get_state()
                seed = 0 if pos >= len(keys) else pos
            else:
                seed = np.int64(random_state)

            result = self._from_table(
                libcudf.copying.sample(
                    self,
                    n=n,
                    replace=replace,
                    seed=seed,
                    keep_index=keep_index,
                )
            )
            result._copy_type_metadata(self)

            return result
        else:
            if len(self.shape) != 2:
                raise ValueError(
                    f"No axis named {axis} for "
                    f"object type {self.__class__}"
                )

            if replace:
                raise NotImplementedError(
                    "Sample is not supported for "
                    f"axis {axis} when 'replace=True'"
                )

            if n > 0 and self.shape[1] == 0:
                raise ValueError(
                    "Cannot take a sample larger than 0 when axis is empty"
                )

            columns = np.asarray(self._data.names)
            if not replace and n > columns.size:
                raise ValueError(
                    "Cannot take a larger sample "
                    "than population when 'replace=False'"
                )

            if weights is not None:
                if is_column_like(weights):
                    weights = np.asarray(weights)
                else:
                    raise ValueError(
                        "Strings can only be passed to weights "
                        "when sampling from rows on a DataFrame"
                    )

                if columns.size != len(weights):
                    raise ValueError(
                        "Weights and axis to be sampled must be of same length"
                    )

                total_weight = weights.sum()
                if total_weight != 1:
                    if not isinstance(weights.dtype, float):
                        weights = weights.astype("float64")
                    weights = weights / total_weight

            np.random.seed(random_state)
            gather_map = np.random.choice(
                columns, size=n, replace=replace, p=weights
            )

            if isinstance(self, cudf.MultiIndex):
                # TODO: Need to update this once MultiIndex is refactored,
                # should be able to treat it similar to other Frame object
                result = cudf.Index(self._source_data[gather_map])
            else:
                result = self[gather_map]
                if not keep_index:
                    result.index = None

            return result

    @classmethod
    @annotate("FROM_ARROW", color="orange", domain="cudf_python")
    def from_arrow(cls, data):
        """Convert from PyArrow Table to Frame

        Parameters
        ----------
        data : PyArrow Table

        Raises
        ------
        TypeError for invalid input type.

        Examples
        --------
        >>> import cudf
        >>> import pyarrow as pa
        >>> data = pa.table({"a":[1, 2, 3], "b":[4, 5, 6]})
        >>> cudf.core.frame.Frame.from_arrow(data)
           a  b
        0  1  4
        1  2  5
        2  3  6
        """

        if not isinstance(data, (pa.Table)):
            raise TypeError(
                "To create a multicolumn cudf data, "
                "the data should be an arrow Table"
            )

        column_names = data.column_names
        pandas_dtypes = None
        np_dtypes = None
        if isinstance(data.schema.pandas_metadata, dict):
            metadata = data.schema.pandas_metadata
            pandas_dtypes = {
                col["field_name"]: col["pandas_type"]
                for col in metadata["columns"]
                if "field_name" in col
            }
            np_dtypes = {
                col["field_name"]: col["numpy_type"]
                for col in metadata["columns"]
                if "field_name" in col
            }

        # Currently we don't have support for
        # pyarrow.DictionaryArray -> cudf Categorical column,
        # so handling indices and dictionary as two different columns.
        # This needs be removed once we have hooked libcudf dictionary32
        # with categorical.
        dict_indices = {}
        dict_dictionaries = {}
        dict_ordered = {}
        for field in data.schema:
            if isinstance(field.type, pa.DictionaryType):
                dict_ordered[field.name] = field.type.ordered
                dict_indices[field.name] = pa.chunked_array(
                    [chunk.indices for chunk in data[field.name].chunks],
                    type=field.type.index_type,
                )
                dict_dictionaries[field.name] = pa.chunked_array(
                    [chunk.dictionary for chunk in data[field.name].chunks],
                    type=field.type.value_type,
                )

        # Handle dict arrays
        cudf_category_frame = libcudf.table.Table()
        if len(dict_indices):

            dict_indices_table = pa.table(dict_indices)
            data = data.drop(dict_indices_table.column_names)
            cudf_indices_frame = libcudf.interop.from_arrow(
                dict_indices_table, dict_indices_table.column_names
            )
            # as dictionary size can vary, it can't be a single table
            cudf_dictionaries_columns = {
                name: cudf.core.column.ColumnBase.from_arrow(
                    dict_dictionaries[name]
                )
                for name in dict_dictionaries.keys()
            }

            for name in cudf_indices_frame._data.names:
                codes = cudf_indices_frame._data[name]
                cudf_category_frame._data[name] = build_categorical_column(
                    cudf_dictionaries_columns[name],
                    codes,
                    mask=codes.base_mask,
                    size=codes.size,
                    ordered=dict_ordered[name],
                )

        # Handle non-dict arrays
        cudf_non_category_frame = (
            libcudf.table.Table()
            if data.num_columns == 0
            else libcudf.interop.from_arrow(data, data.column_names)
        )

        if (
            cudf_non_category_frame._num_columns > 0
            and cudf_category_frame._num_columns > 0
        ):
            result = cudf_non_category_frame
            for name in cudf_category_frame._data.names:
                result._data[name] = cudf_category_frame._data[name]
        elif cudf_non_category_frame._num_columns > 0:
            result = cudf_non_category_frame
        else:
            result = cudf_category_frame

        # There are some special cases that need to be handled
        # based on metadata.
        if pandas_dtypes:
            for name in result._data.names:
                dtype = None
                if (
                    len(result._data[name]) == 0
                    and pandas_dtypes[name] == "categorical"
                ):
                    # When pandas_dtype is a categorical column and the size
                    # of column is 0(i.e., empty) then we will have an
                    # int8 column in result._data[name] returned by libcudf,
                    # which needs to be type-casted to 'category' dtype.
                    dtype = "category"
                elif (
                    pandas_dtypes[name] == "empty"
                    and np_dtypes[name] == "object"
                ):
                    # When a string column has all null values, pandas_dtype is
                    # is specified as 'empty' and np_dtypes as 'object',
                    # hence handling this special case to type-cast the empty
                    # float column to str column.
                    dtype = np_dtypes[name]
                elif pandas_dtypes[
                    name
                ] == "object" and cudf.utils.dtypes.is_struct_dtype(
                    np_dtypes[name]
                ):
                    # Incase of struct column, libcudf is not aware of names of
                    # struct fields, hence renaming the struct fields is
                    # necessary by extracting the field names from arrow
                    # struct types.
                    result._data[name] = result._data[name]._rename_fields(
                        [field.name for field in data[name].type]
                    )

                if dtype is not None:
                    result._data[name] = result._data[name].astype(dtype)

        result = libcudf.table.Table(
            result._data.select_by_label(column_names)
        )

        return cls._from_table(result)

    @annotate("TO_ARROW", color="orange", domain="cudf_python")
    def to_arrow(self):
        """
        Convert to arrow Table

        Examples
        --------
        >>> import cudf
        >>> df = cudf.DataFrame(
        ...     {"a":[1, 2, 3], "b":[4, 5, 6]}, index=[1, 2, 3])
        >>> df.to_arrow()
        pyarrow.Table
        a: int64
        b: int64
        index: int64
        """
        return pa.Table.from_pydict(
            {name: col.to_arrow() for name, col in self._data.items()}
        )

    def drop_duplicates(
        self,
        subset=None,
        keep="first",
        nulls_are_equal=True,
        ignore_index=False,
    ):
        """
        Drops rows in frame as per duplicate rows in `subset` columns from
        self.

        subset : list, optional
            List of columns to consider when dropping rows.
        keep : ["first", "last", False] first will keep first of duplicate,
            last will keep last of the duplicate and False drop all
            duplicate
        nulls_are_equal: null elements are considered equal to other null
            elements
        ignore_index: bool, default False
            If True, the resulting axis will be labeled 0, 1, …, n - 1.
        """
        if subset is None:
            subset = self._column_names
        elif (
            not np.iterable(subset)
            or isinstance(subset, str)
            or isinstance(subset, tuple)
            and subset in self._data.names
        ):
            subset = (subset,)
        diff = set(subset) - set(self._data)
        if len(diff) != 0:
            raise KeyError(f"columns {diff} do not exist")
        subset_cols = [name for name in self._column_names if name in subset]
        if len(subset_cols) == 0:
            return self.copy(deep=True)

        result = self._from_table(
            libcudf.stream_compaction.drop_duplicates(
                self,
                keys=subset,
                keep=keep,
                nulls_are_equal=nulls_are_equal,
                ignore_index=ignore_index,
            )
        )

        result._copy_type_metadata(self)
        return result

    def replace(self, to_replace: Any, replacement: Any) -> Frame:
        if not (to_replace is None and replacement is None):
            copy_data = self._data.copy(deep=False)
            (
                all_na_per_column,
                to_replace_per_column,
                replacements_per_column,
            ) = _get_replacement_values_for_columns(
                to_replace=to_replace,
                value=replacement,
                columns_dtype_map={
                    col: copy_data._data[col].dtype for col in copy_data._data
                },
            )

            for name, col in copy_data.items():
                try:
                    copy_data[name] = col.find_and_replace(
                        to_replace_per_column[name],
                        replacements_per_column[name],
                        all_na_per_column[name],
                    )
                except KeyError:
                    # We need to create a deep copy if `find_and_replace`
                    # was not successful or any of
                    # `to_replace_per_column`, `replacements_per_column`,
                    # `all_na_per_column` don't contain the `name`
                    # that exists in `copy_data`
                    copy_data[name] = col.copy(deep=True)
        else:
            copy_data = self._data.copy(deep=True)

        result = self._from_table(Frame(copy_data, self._index))

        return result

    def _copy_type_metadata(
        self, other: Frame, include_index: bool = True
    ) -> Frame:
        """
        Copy type metadata from each column of `other` to the corresponding
        column of `self`.
        See `ColumnBase._copy_type_metadata` for more information.
        """
        for name, col, other_col in zip(
            self._data.keys(), self._data.values(), other._data.values()
        ):
            self._data[name] = other_col._copy_type_metadata(col)

        if include_index:
            if self._index is not None and other._index is not None:
                self._index._copy_type_metadata(other._index)
                # When other._index is a CategoricalIndex, there is
                if isinstance(
                    other._index, cudf.core.index.CategoricalIndex
                ) and not isinstance(
                    self._index, cudf.core.index.CategoricalIndex
                ):
                    self._index = cudf.core.index.Index._from_table(
                        self._index
                    )

        return self

    def _copy_interval_data(self, other, include_index=True):
        for name, col, other_col in zip(
            self._data.keys(), self._data.values(), other._data.values()
        ):
            if isinstance(other_col, cudf.core.column.IntervalColumn):
                self._data[name] = cudf.core.column.IntervalColumn(col)

    def _postprocess_columns(self, other, include_index=True):
        self._copy_categories(other, include_index=include_index)
        self._copy_struct_names(other, include_index=include_index)
        self._copy_interval_data(other, include_index=include_index)

    def _unaryop(self, op):
        data_columns = (col.unary_operator(op) for col in self._columns)
        data = zip(self._column_names, data_columns)
        return self.__class__._from_table(Frame(data, self._index))

    def isnull(self):
        """
        Identify missing values.

        Return a boolean same-sized object indicating if
        the values are ``<NA>``. ``<NA>`` values gets mapped to
        ``True`` values. Everything else gets mapped to
        ``False`` values. ``<NA>`` values include:

        * Values where null mask is set.
        * ``NaN`` in float dtype.
        * ``NaT`` in datetime64 and timedelta64 types.

        Characters such as empty strings ``''`` or
        ``inf`` incase of float are not
        considered ``<NA>`` values.

        Returns
        -------
        DataFrame/Series/Index
            Mask of bool values for each element in
            the object that indicates whether an element is an NA value.

        Examples
        --------

        Show which entries in a DataFrame are NA.

        >>> import cudf
        >>> import numpy as np
        >>> import pandas as pd
        >>> df = cudf.DataFrame({'age': [5, 6, np.NaN],
        ...                    'born': [pd.NaT, pd.Timestamp('1939-05-27'),
        ...                             pd.Timestamp('1940-04-25')],
        ...                    'name': ['Alfred', 'Batman', ''],
        ...                    'toy': [None, 'Batmobile', 'Joker']})
        >>> df
            age                        born    name        toy
        0     5                        <NA>  Alfred       <NA>
        1     6  1939-05-27 00:00:00.000000  Batman  Batmobile
        2  <NA>  1940-04-25 00:00:00.000000              Joker
        >>> df.isnull()
            age   born   name    toy
        0  False   True  False   True
        1  False  False  False  False
        2   True  False  False  False

        Show which entries in a Series are NA.

        >>> ser = cudf.Series([5, 6, np.NaN, np.inf, -np.inf])
        >>> ser
        0     5.0
        1     6.0
        2    <NA>
        3     Inf
        4    -Inf
        dtype: float64
        >>> ser.isnull()
        0    False
        1    False
        2     True
        3    False
        4    False
        dtype: bool

        Show which entries in an Index are NA.

        >>> idx = cudf.Index([1, 2, None, np.NaN, 0.32, np.inf])
        >>> idx
        Float64Index([1.0, 2.0, <NA>, <NA>, 0.32, Inf], dtype='float64')
        >>> idx.isnull()
        GenericIndex([False, False, True, True, False, False], dtype='bool')
        """
        data_columns = (col.isnull() for col in self._columns)
        data = zip(self._column_names, data_columns)
        return self.__class__._from_table(Frame(data, self._index))

    # Alias for isnull
    isna = isnull

    def notnull(self):
        """
        Identify non-missing values.

        Return a boolean same-sized object indicating if
        the values are not ``<NA>``. Non-missing values get
        mapped to ``True``. ``<NA>`` values get mapped to
        ``False`` values. ``<NA>`` values include:

        * Values where null mask is set.
        * ``NaN`` in float dtype.
        * ``NaT`` in datetime64 and timedelta64 types.

        Characters such as empty strings ``''`` or
        ``inf`` incase of float are not
        considered ``<NA>`` values.

        Returns
        -------
        DataFrame/Series/Index
            Mask of bool values for each element in
            the object that indicates whether an element is not an NA value.

        Examples
        --------

        Show which entries in a DataFrame are NA.

        >>> import cudf
        >>> import numpy as np
        >>> import pandas as pd
        >>> df = cudf.DataFrame({'age': [5, 6, np.NaN],
        ...                    'born': [pd.NaT, pd.Timestamp('1939-05-27'),
        ...                             pd.Timestamp('1940-04-25')],
        ...                    'name': ['Alfred', 'Batman', ''],
        ...                    'toy': [None, 'Batmobile', 'Joker']})
        >>> df
            age                        born    name        toy
        0     5                        <NA>  Alfred       <NA>
        1     6  1939-05-27 00:00:00.000000  Batman  Batmobile
        2  <NA>  1940-04-25 00:00:00.000000              Joker
        >>> df.notnull()
             age   born  name    toy
        0   True  False  True  False
        1   True   True  True   True
        2  False   True  True   True

        Show which entries in a Series are NA.

        >>> ser = cudf.Series([5, 6, np.NaN, np.inf, -np.inf])
        >>> ser
        0     5.0
        1     6.0
        2    <NA>
        3     Inf
        4    -Inf
        dtype: float64
        >>> ser.notnull()
        0     True
        1     True
        2    False
        3     True
        4     True
        dtype: bool

        Show which entries in an Index are NA.

        >>> idx = cudf.Index([1, 2, None, np.NaN, 0.32, np.inf])
        >>> idx
        Float64Index([1.0, 2.0, <NA>, <NA>, 0.32, Inf], dtype='float64')
        >>> idx.notnull()
        GenericIndex([True, True, False, False, True, True], dtype='bool')
        """
        data_columns = (col.notnull() for col in self._columns)
        data = zip(self._column_names, data_columns)
        return self.__class__._from_table(Frame(data, self._index))

    # Alias for notnull
    notna = notnull

    def interleave_columns(self):
        """
        Interleave Series columns of a table into a single column.

        Converts the column major table `cols` into a row major column.

        Parameters
        ----------
        cols : input Table containing columns to interleave.

        Examples
        --------
        >>> df = DataFrame([['A1', 'A2', 'A3'], ['B1', 'B2', 'B3']])
        >>> df
        0    [A1, A2, A3]
        1    [B1, B2, B3]
        >>> df.interleave_columns()
        0    A1
        1    B1
        2    A2
        3    B2
        4    A3
        5    B3

        Returns
        -------
        The interleaved columns as a single column
        """
        if ("category" == self.dtypes).any():
            raise ValueError(
                "interleave_columns does not support 'category' dtype."
            )

        result = self._constructor_sliced(
            libcudf.reshape.interleave_columns(self)
        )

        return result

    def tile(self, count):
        """
        Repeats the rows from `self` DataFrame `count` times to form a
        new DataFrame.

        Parameters
        ----------
        self : input Table containing columns to interleave.
        count : Number of times to tile "rows". Must be non-negative.

        Examples
        --------
        >>> df  = Dataframe([[8, 4, 7], [5, 2, 3]])
        >>> count = 2
        >>> df.tile(df, count)
           0  1  2
        0  8  4  7
        1  5  2  3
        0  8  4  7
        1  5  2  3

        Returns
        -------
        The table containing the tiled "rows".
        """
        result = self.__class__._from_table(libcudf.reshape.tile(self, count))
        result._copy_type_metadata(self)
        return result

    def searchsorted(
        self, values, side="left", ascending=True, na_position="last"
    ):
        """Find indices where elements should be inserted to maintain order

        Parameters
        ----------
        value : Frame (Shape must be consistent with self)
            Values to be hypothetically inserted into Self
        side : str {‘left’, ‘right’} optional, default ‘left‘
            If ‘left’, the index of the first suitable location found is given
            If ‘right’, return the last such index
        ascending : bool optional, default True
            Sorted Frame is in ascending order (otherwise descending)
        na_position : str {‘last’, ‘first’} optional, default ‘last‘
            Position of null values in sorted order

        Returns
        -------
        1-D cupy array of insertion points

        Examples
        --------
        >>> s = cudf.Series([1, 2, 3])
        >>> s.searchsorted(4)
        3
        >>> s.searchsorted([0, 4])
        array([0, 3], dtype=int32)
        >>> s.searchsorted([1, 3], side='left')
        array([0, 2], dtype=int32)
        >>> s.searchsorted([1, 3], side='right')
        array([1, 3], dtype=int32)

        If the values are not monotonically sorted, wrong
        locations may be returned:

        >>> s = cudf.Series([2, 1, 3])
        >>> s.searchsorted(1)
        0   # wrong result, correct would be 1

        >>> df = cudf.DataFrame({'a': [1, 3, 5, 7], 'b': [10, 12, 14, 16]})
        >>> df
           a   b
        0  1  10
        1  3  12
        2  5  14
        3  7  16
        >>> values_df = cudf.DataFrame({'a': [0, 2, 5, 6],
        ... 'b': [10, 11, 13, 15]})
        >>> values_df
           a   b
        0  0  10
        1  2  17
        2  5  13
        3  6  15
        >>> df.searchsorted(values_df, ascending=False)
        array([4, 4, 4, 0], dtype=int32)
        """
        # Call libcudf++ search_sorted primitive
        from cudf.utils.dtypes import is_scalar

        scalar_flag = None
        if is_scalar(values):
            scalar_flag = True

        if not isinstance(values, Frame):
            values = as_column(values)
            if values.dtype != self.dtype:
                self = self.astype(values.dtype)
            values = values.as_frame()
        outcol = libcudf.search.search_sorted(
            self, values, side, ascending=ascending, na_position=na_position
        )

        # Retrun result as cupy array if the values is non-scalar
        # If values is scalar, result is expected to be scalar.
        result = cupy.asarray(outcol.data_array_view)
        if scalar_flag:
            return result[0].item()
        else:
            return result

    def _get_sorted_inds(self, ascending=True, na_position="last"):
        """
        Sort by the values.

        Parameters
        ----------
        ascending : bool or list of bool, default True
            If True, sort values in ascending order, otherwise descending.
        na_position : {‘first’ or ‘last’}, default ‘last’
            Argument ‘first’ puts NaNs at the beginning, ‘last’ puts NaNs
            at the end.
        Returns
        -------
        out_column_inds : cuDF Column of indices sorted based on input

        Difference from pandas:
        * Support axis='index' only.
        * Not supporting: inplace, kind
        * Ascending can be a list of bools to control per column
        """

        # This needs to be updated to handle list of bools for ascending
        if ascending is True:
            if na_position == "last":
                na_position = 0
            elif na_position == "first":
                na_position = 1
        elif ascending is False:
            if na_position == "last":
                na_position = 1
            elif na_position == "first":
                na_position = 0
        else:
            warnings.warn(
                "When using a sequence of booleans for `ascending`, "
                "`na_position` flag is not yet supported and defaults to "
                "treating nulls as greater than all numbers"
            )
            na_position = 0

        # If given a scalar need to construct a sequence of length # of columns
        if np.isscalar(ascending):
            ascending = [ascending] * self._num_columns

        return libcudf.sort.order_by(self, ascending, na_position)

    def sin(self):
        """
        Get Trigonometric sine, element-wise.

        Returns
        -------
        DataFrame/Series/Index
            Result of the trigonometric operation.

        Examples
        --------
        >>> import cudf
        >>> ser = cudf.Series([0.0, 0.32434, 0.5, 45, 90, 180, 360])
        >>> ser
        0      0.00000
        1      0.32434
        2      0.50000
        3     45.00000
        4     90.00000
        5    180.00000
        6    360.00000
        dtype: float64
        >>> ser.sin()
        0    0.000000
        1    0.318683
        2    0.479426
        3    0.850904
        4    0.893997
        5   -0.801153
        6    0.958916
        dtype: float64

        `sin` operation on DataFrame:

        >>> df = cudf.DataFrame({'first': [0.0, 5, 10, 15],
        ...                      'second': [100.0, 360, 720, 300]})
        >>> df
           first  second
        0    0.0   100.0
        1    5.0   360.0
        2   10.0   720.0
        3   15.0   300.0
        >>> df.sin()
              first    second
        0  0.000000 -0.506366
        1 -0.958924  0.958916
        2 -0.544021 -0.544072
        3  0.650288 -0.999756

        `sin` operation on Index:

        >>> index = cudf.Index([-0.4, 100, -180, 90])
        >>> index
        Float64Index([-0.4, 100.0, -180.0, 90.0], dtype='float64')
        >>> index.sin()
        Float64Index([-0.3894183423086505, -0.5063656411097588,
                    0.8011526357338306, 0.8939966636005579],
                    dtype='float64')
        """
        return self._unaryop("sin")

    def cos(self):
        """
        Get Trigonometric cosine, element-wise.

        Returns
        -------
        DataFrame/Series/Index
            Result of the trigonometric operation.

        Examples
        --------
        >>> import cudf
        >>> ser = cudf.Series([0.0, 0.32434, 0.5, 45, 90, 180, 360])
        >>> ser
        0      0.00000
        1      0.32434
        2      0.50000
        3     45.00000
        4     90.00000
        5    180.00000
        6    360.00000
        dtype: float64
        >>> ser.cos()
        0    1.000000
        1    0.947861
        2    0.877583
        3    0.525322
        4   -0.448074
        5   -0.598460
        6   -0.283691
        dtype: float64

        `cos` operation on DataFrame:

        >>> df = cudf.DataFrame({'first': [0.0, 5, 10, 15],
        ...                      'second': [100.0, 360, 720, 300]})
        >>> df
           first  second
        0    0.0   100.0
        1    5.0   360.0
        2   10.0   720.0
        3   15.0   300.0
        >>> df.cos()
              first    second
        0  1.000000  0.862319
        1  0.283662 -0.283691
        2 -0.839072 -0.839039
        3 -0.759688 -0.022097

        `cos` operation on Index:

        >>> index = cudf.Index([-0.4, 100, -180, 90])
        >>> index
        Float64Index([-0.4, 100.0, -180.0, 90.0], dtype='float64')
        >>> index.cos()
        Float64Index([ 0.9210609940028851,  0.8623188722876839,
                    -0.5984600690578581, -0.4480736161291701],
                    dtype='float64')
        """
        return self._unaryop("cos")

    def tan(self):
        """
        Get Trigonometric tangent, element-wise.

        Returns
        -------
        DataFrame/Series/Index
            Result of the trigonometric operation.

        Examples
        --------
        >>> import cudf
        >>> ser = cudf.Series([0.0, 0.32434, 0.5, 45, 90, 180, 360])
        >>> ser
        0      0.00000
        1      0.32434
        2      0.50000
        3     45.00000
        4     90.00000
        5    180.00000
        6    360.00000
        dtype: float64
        >>> ser.tan()
        0    0.000000
        1    0.336213
        2    0.546302
        3    1.619775
        4   -1.995200
        5    1.338690
        6   -3.380140
        dtype: float64

        `tan` operation on DataFrame:

        >>> df = cudf.DataFrame({'first': [0.0, 5, 10, 15],
        ...                      'second': [100.0, 360, 720, 300]})
        >>> df
           first  second
        0    0.0   100.0
        1    5.0   360.0
        2   10.0   720.0
        3   15.0   300.0
        >>> df.tan()
              first     second
        0  0.000000  -0.587214
        1 -3.380515  -3.380140
        2  0.648361   0.648446
        3 -0.855993  45.244742

        `tan` operation on Index:

        >>> index = cudf.Index([-0.4, 100, -180, 90])
        >>> index
        Float64Index([-0.4, 100.0, -180.0, 90.0], dtype='float64')
        >>> index.tan()
        Float64Index([-0.4227932187381618,  -0.587213915156929,
                    -1.3386902103511544, -1.995200412208242],
                    dtype='float64')
        """
        return self._unaryop("tan")

    def asin(self):
        """
        Get Trigonometric inverse sine, element-wise.

        The inverse of sine so that, if y = x.sin(), then x = y.asin()

        Returns
        -------
        DataFrame/Series/Index
            Result of the trigonometric operation.

        Examples
        --------
        >>> import cudf
        >>> ser = cudf.Series([-1, 0, 1, 0.32434, 0.5])
        >>> ser.asin()
        0   -1.570796
        1    0.000000
        2    1.570796
        3    0.330314
        4    0.523599
        dtype: float64

        `asin` operation on DataFrame:

        >>> df = cudf.DataFrame({'first': [-1, 0, 0.5],
        ...                      'second': [0.234, 0.3, 0.1]})
        >>> df
           first  second
        0   -1.0   0.234
        1    0.0   0.300
        2    0.5   0.100
        >>> df.asin()
              first    second
        0 -1.570796  0.236190
        1  0.000000  0.304693
        2  0.523599  0.100167

        `asin` operation on Index:

        >>> index = cudf.Index([-1, 0.4, 1, 0.3])
        >>> index
        Float64Index([-1.0, 0.4, 1.0, 0.3], dtype='float64')
        >>> index.asin()
        Float64Index([-1.5707963267948966, 0.41151684606748806,
                    1.5707963267948966, 0.3046926540153975],
                    dtype='float64')
        """
        return self._unaryop("asin")

    def acos(self):
        """
        Get Trigonometric inverse cosine, element-wise.

        The inverse of cos so that, if y = x.cos(), then x = y.acos()

        Returns
        -------
        DataFrame/Series/Index
            Result of the trigonometric operation.

        Examples
        --------
        >>> import cudf
        >>> ser = cudf.Series([-1, 0, 1, 0.32434, 0.5])
        >>> ser.acos()
        0    3.141593
        1    1.570796
        2    0.000000
        3    1.240482
        4    1.047198
        dtype: float64

        `acos` operation on DataFrame:

        >>> df = cudf.DataFrame({'first': [-1, 0, 0.5],
        ...                      'second': [0.234, 0.3, 0.1]})
        >>> df
           first  second
        0   -1.0   0.234
        1    0.0   0.300
        2    0.5   0.100
        >>> df.acos()
              first    second
        0  3.141593  1.334606
        1  1.570796  1.266104
        2  1.047198  1.470629

        `acos` operation on Index:

        >>> index = cudf.Index([-1, 0.4, 1, 0, 0.3])
        >>> index
        Float64Index([-1.0, 0.4, 1.0, 0.0, 0.3], dtype='float64')
        >>> index.acos()
        Float64Index([ 3.141592653589793, 1.1592794807274085, 0.0,
                    1.5707963267948966,  1.266103672779499],
                    dtype='float64')
        """
        result = self.copy(deep=False)
        for col in result._data:
            min_float_dtype = cudf.utils.dtypes.get_min_float_dtype(
                result._data[col]
            )
            result._data[col] = result._data[col].astype(min_float_dtype)
        result = result._unaryop("acos")
        result = result.mask((result < 0) | (result > np.pi + 1))
        return result

    def atan(self):
        """
        Get Trigonometric inverse tangent, element-wise.

        The inverse of tan so that, if y = x.tan(), then x = y.atan()

        Returns
        -------
        DataFrame/Series/Index
            Result of the trigonometric operation.

        Examples
        --------
        >>> import cudf
        >>> ser = cudf.Series([-1, 0, 1, 0.32434, 0.5, -10])
        >>> ser
        0    -1.00000
        1     0.00000
        2     1.00000
        3     0.32434
        4     0.50000
        5   -10.00000
        dtype: float64
        >>> ser.atan()
        0   -0.785398
        1    0.000000
        2    0.785398
        3    0.313635
        4    0.463648
        5   -1.471128
        dtype: float64

        `atan` operation on DataFrame:

        >>> df = cudf.DataFrame({'first': [-1, -10, 0.5],
        ...                      'second': [0.234, 0.3, 10]})
        >>> df
           first  second
        0   -1.0   0.234
        1  -10.0   0.300
        2    0.5  10.000
        >>> df.atan()
              first    second
        0 -0.785398  0.229864
        1 -1.471128  0.291457
        2  0.463648  1.471128

        `atan` operation on Index:

        >>> index = cudf.Index([-1, 0.4, 1, 0, 0.3])
        >>> index
        Float64Index([-1.0, 0.4, 1.0, 0.0, 0.3], dtype='float64')
        >>> index.atan()
        Float64Index([-0.7853981633974483,  0.3805063771123649,
                                    0.7853981633974483, 0.0,
                                    0.2914567944778671],
                    dtype='float64')
        """
        return self._unaryop("atan")

    def exp(self):
        """
        Get the exponential of all elements, element-wise.

        Exponential is the inverse of the log function,
        so that x.exp().log() = x

        Returns
        -------
        DataFrame/Series/Index
            Result of the element-wise exponential.

        Examples
        --------
        >>> import cudf
        >>> ser = cudf.Series([-1, 0, 1, 0.32434, 0.5, -10, 100])
        >>> ser
        0     -1.00000
        1      0.00000
        2      1.00000
        3      0.32434
        4      0.50000
        5    -10.00000
        6    100.00000
        dtype: float64
        >>> ser.exp()
        0    3.678794e-01
        1    1.000000e+00
        2    2.718282e+00
        3    1.383117e+00
        4    1.648721e+00
        5    4.539993e-05
        6    2.688117e+43
        dtype: float64

        `exp` operation on DataFrame:

        >>> df = cudf.DataFrame({'first': [-1, -10, 0.5],
        ...                      'second': [0.234, 0.3, 10]})
        >>> df
           first  second
        0   -1.0   0.234
        1  -10.0   0.300
        2    0.5  10.000
        >>> df.exp()
              first        second
        0  0.367879      1.263644
        1  0.000045      1.349859
        2  1.648721  22026.465795

        `exp` operation on Index:

        >>> index = cudf.Index([-1, 0.4, 1, 0, 0.3])
        >>> index
        Float64Index([-1.0, 0.4, 1.0, 0.0, 0.3], dtype='float64')
        >>> index.exp()
        Float64Index([0.36787944117144233,  1.4918246976412703,
                      2.718281828459045, 1.0,  1.3498588075760032],
                    dtype='float64')
        """
        return self._unaryop("exp")

    def log(self):
        """
        Get the natural logarithm of all elements, element-wise.

        Natural logarithm is the inverse of the exp function,
        so that x.log().exp() = x

        Returns
        -------
        DataFrame/Series/Index
            Result of the element-wise natural logarithm.

        Examples
        --------
        >>> import cudf
        >>> ser = cudf.Series([-1, 0, 1, 0.32434, 0.5, -10, 100])
        >>> ser
        0     -1.00000
        1      0.00000
        2      1.00000
        3      0.32434
        4      0.50000
        5    -10.00000
        6    100.00000
        dtype: float64
        >>> ser.log()
        0         NaN
        1        -inf
        2    0.000000
        3   -1.125963
        4   -0.693147
        5         NaN
        6    4.605170
        dtype: float64

        `log` operation on DataFrame:

        >>> df = cudf.DataFrame({'first': [-1, -10, 0.5],
        ...                      'second': [0.234, 0.3, 10]})
        >>> df
           first  second
        0   -1.0   0.234
        1  -10.0   0.300
        2    0.5  10.000
        >>> df.log()
              first    second
        0       NaN -1.452434
        1       NaN -1.203973
        2 -0.693147  2.302585

        `log` operation on Index:

        >>> index = cudf.Index([10, 11, 500.0])
        >>> index
        Float64Index([10.0, 11.0, 500.0], dtype='float64')
        >>> index.log()
        Float64Index([2.302585092994046, 2.3978952727983707,
                    6.214608098422191], dtype='float64')
        """
        return self._unaryop("log")

    def sqrt(self):
        """
        Get the non-negative square-root of all elements, element-wise.

        Returns
        -------
        DataFrame/Series/Index
            Result of the non-negative
            square-root of each element.

        Examples
        --------
        >>> import cudf
        >>> import cudf
        >>> ser = cudf.Series([10, 25, 81, 1.0, 100])
        >>> ser
        0     10.0
        1     25.0
        2     81.0
        3      1.0
        4    100.0
        dtype: float64
        >>> ser.sqrt()
        0     3.162278
        1     5.000000
        2     9.000000
        3     1.000000
        4    10.000000
        dtype: float64

        `sqrt` operation on DataFrame:

        >>> df = cudf.DataFrame({'first': [-10.0, 100, 625],
        ...                      'second': [1, 2, 0.4]})
        >>> df
           first  second
        0  -10.0     1.0
        1  100.0     2.0
        2  625.0     0.4
        >>> df.sqrt()
           first    second
        0    NaN  1.000000
        1   10.0  1.414214
        2   25.0  0.632456

        `sqrt` operation on Index:

        >>> index = cudf.Index([-10.0, 100, 625])
        >>> index
        Float64Index([-10.0, 100.0, 625.0], dtype='float64')
        >>> index.sqrt()
        Float64Index([nan, 10.0, 25.0], dtype='float64')
        """
        return self._unaryop("sqrt")

    @staticmethod
    def _validate_merge_cfg(
        lhs,
        rhs,
        left_on,
        right_on,
        on,
        how,
        left_index=False,
        right_index=False,
        lsuffix=None,
        rsuffix=None,
    ):
        """
        Error for various combinations of merge input parameters
        """
        len_left_on = len(left_on) if left_on is not None else 0
        len_right_on = len(right_on) if right_on is not None else 0

        # must actually support the requested merge type
        if how not in ["left", "inner", "outer", "leftanti", "leftsemi"]:
            raise NotImplementedError(f"{how} merge not supported yet")

        # Passing 'on' with 'left_on' or 'right_on' is potentially ambiguous
        if on:
            if left_on or right_on:
                raise ValueError(
                    'Can only pass argument "on" OR "left_on" '
                    'and "right_on", not a combination of both.'
                )

        # Require same total number of columns to join on in both operands
        if not (len_left_on + left_index * len(lhs.index.names)) == (
            len_right_on + right_index * len(rhs.index.names)
        ):
            raise ValueError(
                "Merge operands must have same number of join key columns"
            )

        # If nothing specified, must have common cols to use implicitly
        same_named_columns = set(lhs._data.keys()) & set(rhs._data.keys())
        if not (left_index or right_index):
            if not (left_on or right_on):
                if len(same_named_columns) == 0:
                    raise ValueError("No common columns to perform merge on")

        for name in same_named_columns:
            if not (
                name in left_on
                and name in right_on
                and (left_on.index(name) == right_on.index(name))
            ):
                if not (lsuffix or rsuffix):
                    raise ValueError(
                        "there are overlapping columns but "
                        "lsuffix and rsuffix are not defined"
                    )

        if on:
            on_keys = [on] if not isinstance(on, list) else on
            for key in on_keys:
                if not (key in lhs._data.keys() and key in rhs._data.keys()):
                    raise KeyError(f"Key {on} not in both operands")
        else:
            for key in left_on:
                if key not in lhs._data.keys():
                    raise KeyError(f'Key "{key}" not in left operand')
            for key in right_on:
                if key not in rhs._data.keys():
                    raise KeyError(f'Key "{key}" not in right operand')

    def _merge(
        self,
        right,
        on=None,
        left_on=None,
        right_on=None,
        left_index=False,
        right_index=False,
        how="inner",
        sort=False,
        lsuffix=None,
        rsuffix=None,
        method="hash",
        indicator=False,
        suffixes=("_x", "_y"),
    ):
        # Merge doesn't support right, so just swap
        if how == "right":
            return right._merge(
                self,
                on=on,
                left_on=right_on,
                right_on=left_on,
                left_index=right_index,
                right_index=left_index,
                how="left",
                sort=sort,
                lsuffix=rsuffix,
                rsuffix=lsuffix,
                method=method,
                indicator=indicator,
                suffixes=suffixes,
            )

        lhs = self
        rhs = right

        from cudf.core.join import Merge

        mergeop = Merge(
            lhs,
            rhs,
            on,
            left_on,
            right_on,
            left_index,
            right_index,
            how,
            sort,
            lsuffix,
            rsuffix,
            method,
            indicator,
            suffixes,
        )
        to_return = mergeop.perform_merge()

        # If sort=True, Pandas would sort on the key columns in the
        # same order as given in 'on'. If the indices are used as
        # keys, the index will be sorted. If one index is specified,
        # the key column on the other side will be used to sort.
        # If no index is specified, return a new RangeIndex
        if sort:
            to_sort = cudf.DataFrame()
            if left_index and right_index:
                by = list(to_return._index._data.columns)
                if left_on and right_on:
                    by.extend(to_return[mergeop.left_on]._data.columns)
            elif left_index:
                by = list(to_return[mergeop.right_on]._data.columns)
            elif right_index:
                by = list(to_return[mergeop.left_on]._data.columns)
            else:
                # left_on == right_on, or different names but same columns
                # in both cases we can sort by either
                by = [to_return._data[name] for name in mergeop.left_on]
            for i, col in enumerate(by):
                to_sort[i] = col
            inds = to_sort.argsort()
            if isinstance(to_return, cudf.Index):
                to_return = to_return.take(inds)
            else:
                to_return = to_return.take(
                    inds, keep_index=(left_index or right_index)
                )
            return to_return
        else:
            return to_return

    def _is_sorted(self, ascending=None, null_position=None):
        """
        Returns a boolean indicating whether the data of the Frame are sorted
        based on the parameters given. Does not account for the index.

        Parameters
        ----------
        self : Frame
            Frame whose columns are to be checked for sort order
        ascending : None or list-like of booleans
            None or list-like of boolean values indicating expected sort order
            of each column. If list-like, size of list-like must be
            len(columns). If None, all columns expected sort order is set to
            ascending. False (0) - ascending, True (1) - descending.
        null_position : None or list-like of booleans
            None or list-like of boolean values indicating desired order of
            nulls compared to other elements. If list-like, size of list-like
            must be len(columns). If None, null order is set to before. False
            (0) - before, True (1) - after.

        Returns
        -------
        returns : boolean
            Returns True, if sorted as expected by ``ascending`` and
            ``null_position``, False otherwise.
        """
        return libcudf.sort.is_sorted(
            self, ascending=ascending, null_position=null_position
        )

    def _split(self, splits, keep_index=True):
        result = libcudf.copying.table_split(
            self, splits, keep_index=keep_index
        )
        result = [self.__class__._from_table(tbl) for tbl in result]
        return result

    def _encode(self):
        keys, indices = libcudf.transform.table_encode(self)
        keys = self.__class__._from_table(keys)
        return keys, indices

    def _reindex(
        self, columns, dtypes=None, deep=False, index=None, inplace=False
    ):
        """
        Helper for `.reindex`

        Parameters
        ----------
        columns : array-like
            The list of columns to select from the Frame,
            if ``columns`` is a superset of ``Frame.columns`` new
            columns are created.
        dtypes : dict
            Mapping of dtypes for the empty columns being created.
        deep : boolean, optional, default False
            Whether to make deep copy or shallow copy of the columns.
        index : Index or array-like, default None
            The ``index`` to be used to reindex the Frame with.
        inplace : bool, default False
            Whether to perform the operation in place on the data.

        Returns
        -------
        DataFrame
        """
        if dtypes is None:
            dtypes = {}

        df = self
        if index is not None:
            index = cudf.core.index.as_index(index)

            if isinstance(index, cudf.core.MultiIndex):
                idx_dtype_match = (
                    df.index._source_data.dtypes == index._source_data.dtypes
                ).all()
            else:
                idx_dtype_match = df.index.dtype == index.dtype

            if not idx_dtype_match:
                columns = columns if columns is not None else list(df.columns)
                df = cudf.DataFrame()
            else:
                df = cudf.DataFrame(None, index).join(
                    df, how="left", sort=True
                )
                # double-argsort to map back from sorted to unsorted positions
                df = df.take(index.argsort(ascending=True).argsort())

        cols = OrderedDict()
        index = index if index is not None else df.index
        names = columns if columns is not None else list(df.columns)
        for name in names:
            if name in df._data:
                cols[name] = df._data[name].copy(deep=deep)
            else:
                dtype = dtypes.get(name, np.float64)
                cols[name] = column_empty(
                    dtype=dtype, masked=True, row_count=len(index)
                )
        result = self.__class__._from_table(
            Frame(
                data=cudf.core.column_accessor.ColumnAccessor(
                    cols,
                    multiindex=self._data.multiindex,
                    level_names=self._data.level_names,
                )
            ),
            index=index,
        )

        return self._mimic_inplace(result, inplace=inplace)


def _get_replacement_values_for_columns(
    to_replace: Any, value: Any, columns_dtype_map: Dict[Any, Any]
) -> Tuple[Dict[Any, bool], Dict[Any, Any], Dict[Any, Any]]:
    """
    Returns a per column mapping for the values to be replaced, new
    values to be replaced with and if all the values are empty.

    Parameters
    ----------
    to_replace : numeric, str, list-like or dict
        Contains the values to be replaced.
    value : numeric, str, list-like, or dict
        Contains the values to replace `to_replace` with.
    columns_dtype_map : dict
        A column to dtype mapping representing dtype of columns.

    Returns
    -------
    all_na_columns : dict
        A dict mapping of all columns if they contain all na values
    to_replace_columns : dict
        A dict mapping of all columns and the existing values that
        have to be replaced.
    values_columns : dict
        A dict mapping of all columns and the corresponding values
        to be replaced with.
    """
    to_replace_columns: Dict[Any, Any] = {}
    values_columns: Dict[Any, Any] = {}
    all_na_columns: Dict[Any, Any] = {}

    if is_scalar(to_replace) and is_scalar(value):
        to_replace_columns = {col: [to_replace] for col in columns_dtype_map}
        values_columns = {col: [value] for col in columns_dtype_map}
    elif cudf.utils.dtypes.is_list_like(to_replace) or isinstance(
        to_replace, cudf.core.column.ColumnBase
    ):
        if is_scalar(value):
            to_replace_columns = {col: to_replace for col in columns_dtype_map}
            values_columns = {
                col: [value]
                if pd.api.types.is_numeric_dtype(columns_dtype_map[col])
                else cudf.utils.utils.scalar_broadcast_to(
                    value, (len(to_replace),), np.dtype(type(value)),
                )
                for col in columns_dtype_map
            }
        elif cudf.utils.dtypes.is_list_like(value):
            if len(to_replace) != len(value):
                raise ValueError(
                    f"Replacement lists must be "
                    f"of same length."
                    f" Expected {len(to_replace)}, got {len(value)}."
                )
            else:
                to_replace_columns = {
                    col: to_replace for col in columns_dtype_map
                }
                values_columns = {col: value for col in columns_dtype_map}
        elif cudf.utils.dtypes.is_column_like(value):
            to_replace_columns = {col: to_replace for col in columns_dtype_map}
            values_columns = {col: value for col in columns_dtype_map}
        else:
            raise TypeError(
                "value argument must be scalar, list-like or Series"
            )
    elif _is_series(to_replace):
        if value is None:
            to_replace_columns = {
                col: as_column(to_replace.index) for col in columns_dtype_map
            }
            values_columns = {col: to_replace for col in columns_dtype_map}
        elif is_dict_like(value):
            to_replace_columns = {
                col: to_replace[col]
                for col in columns_dtype_map
                if col in to_replace
            }
            values_columns = {
                col: value[col] for col in to_replace_columns if col in value
            }
        elif is_scalar(value) or _is_series(value):
            to_replace_columns = {
                col: to_replace[col]
                for col in columns_dtype_map
                if col in to_replace
            }
            values_columns = {
                col: [value] if is_scalar(value) else value[col]
                for col in to_replace_columns
                if col in value
            }
        else:
            raise ValueError(
                "Series.replace cannot use dict-like to_replace and non-None "
                "value"
            )
    elif is_dict_like(to_replace):
        if value is None:
            to_replace_columns = {
                col: list(to_replace.keys()) for col in columns_dtype_map
            }
            values_columns = {
                col: list(to_replace.values()) for col in columns_dtype_map
            }
        elif is_dict_like(value):
            to_replace_columns = {
                col: to_replace[col]
                for col in columns_dtype_map
                if col in to_replace
            }
            values_columns = {
                col: value[col] for col in columns_dtype_map if col in value
            }
        elif is_scalar(value) or _is_series(value):
            to_replace_columns = {
                col: to_replace[col]
                for col in columns_dtype_map
                if col in to_replace
            }
            values_columns = {
                col: [value] if is_scalar(value) else value
                for col in columns_dtype_map
                if col in to_replace
            }
        else:
            raise TypeError("value argument must be scalar, dict, or Series")
    else:
        raise TypeError(
            "Expecting 'to_replace' to be either a scalar, array-like, "
            "dict or None, got invalid type "
            f"'{type(to_replace).__name__}'"
        )

    to_replace_columns = {
        key: [value] if is_scalar(value) else value
        for key, value in to_replace_columns.items()
    }
    values_columns = {
        key: [value] if is_scalar(value) else value
        for key, value in values_columns.items()
    }

    for i in to_replace_columns:
        if i in values_columns:
            if isinstance(values_columns[i], list):
                all_na = values_columns[i].count(None) == len(
                    values_columns[i]
                )
            else:
                all_na = False
            all_na_columns[i] = all_na

    return all_na_columns, to_replace_columns, values_columns


# If the dictionary array is a string array and of length `0`
# it should be a null array
def _get_dictionary_array(array):
    if isinstance(array, pa.StringArray) and len(array) == 0:
        return pa.array([], type=pa.null())
    else:
        return array


# Create a dictionary of the common, non-null columns
def _get_non_null_cols_and_dtypes(col_idxs, list_of_columns):
    # A mapping of {idx: np.dtype}
    dtypes = dict()
    # A mapping of {idx: [...columns]}, where `[...columns]`
    # is a list of columns with at least one valid value for each
    # column name across all input frames
    non_null_columns = dict()
    for idx in col_idxs:
        for cols in list_of_columns:
            # Skip columns not in this frame
            if idx >= len(cols) or cols[idx] is None:
                continue
            # Store the first dtype we find for a column, even if it's
            # all-null. This ensures we always have at least one dtype
            # for each name. This dtype will be overwritten later if a
            # non-null Column with the same name is found.
            if idx not in dtypes:
                dtypes[idx] = cols[idx].dtype
            if cols[idx].valid_count > 0:
                if idx not in non_null_columns:
                    non_null_columns[idx] = [cols[idx]]
                else:
                    non_null_columns[idx].append(cols[idx])
    return non_null_columns, dtypes


def _find_common_dtypes_and_categories(non_null_columns, dtypes):
    # A mapping of {idx: categories}, where `categories` is a
    # column of all the unique categorical values from each
    # categorical column across all input frames
    categories = dict()
    for idx, cols in non_null_columns.items():
        # default to the first non-null dtype
        dtypes[idx] = cols[0].dtype
        # If all the non-null dtypes are int/float, find a common dtype
        if all(is_numerical_dtype(col.dtype) for col in cols):
            dtypes[idx] = np.find_common_type([col.dtype for col in cols], [])
        # If all categorical dtypes, combine the categories
        elif all(
            isinstance(col, cudf.core.column.CategoricalColumn) for col in cols
        ):
            # Combine and de-dupe the categories
            categories[idx] = (
                cudf.concat([col.cat().categories for col in cols])
                .to_series()
                .drop_duplicates(ignore_index=True)
                ._column
            )
            # Set the column dtype to the codes' dtype. The categories
            # will be re-assigned at the end
            dtypes[idx] = min_scalar_type(len(categories[idx]))
        # Otherwise raise an error if columns have different dtypes
        elif not all(is_dtype_equal(c.dtype, dtypes[idx]) for c in cols):
            raise ValueError("All columns must be the same type")
    return categories


def _cast_cols_to_common_dtypes(col_idxs, list_of_columns, dtypes, categories):
    # Cast all columns to a common dtype, assign combined categories,
    # and back-fill missing columns with all-null columns
    for idx in col_idxs:
        dtype = dtypes[idx]
        for cols in list_of_columns:
            # If column not in this df, fill with an all-null column
            if idx >= len(cols) or cols[idx] is None:
                n = len(next(x for x in cols if x is not None))
                cols[idx] = column_empty(row_count=n, dtype=dtype, masked=True)
            else:
                # If column is categorical, rebase the codes with the
                # combined categories, and cast the new codes to the
                # min-scalar-sized dtype
                if idx in categories:
                    cols[idx] = (
                        cols[idx]
                        .cat()
                        ._set_categories(
                            cols[idx].cat().categories,
                            categories[idx],
                            is_unique=True,
                        )
                        .codes
                    )
                cols[idx] = cols[idx].astype(dtype)


def _reassign_categories(categories, cols, col_idxs):
    for name, idx in zip(cols, col_idxs):
        if idx in categories:
            cols[name] = build_categorical_column(
                categories=categories[idx],
                codes=as_column(cols[name].base_data, dtype=cols[name].dtype),
                mask=cols[name].base_mask,
                offset=cols[name].offset,
                size=cols[name].size,
            )


def _is_series(obj):
    """
    Checks if the `obj` is of type `cudf.Series`
    instead of checking for isinstance(obj, cudf.Series)
    """
    return isinstance(obj, Frame) and obj.ndim == 1 and obj._index is not None


def _drop_rows_by_labels(
    obj: DataFrameOrSeries,
    labels: Union[ColumnLike, abc.Iterable, str],
    level: Union[int, str],
    errors: str,
) -> DataFrameOrSeries:
    """Remove rows specified by `labels`. If `errors=True`, an error is raised
    if some items in `labels` do not exist in `obj._index`.

    Will raise if level(int) is greater or equal to index nlevels
    """
    if isinstance(level, int) and level >= obj.index.nlevels:
        raise ValueError("Param level out of bounds.")

    if not isinstance(labels, (cudf.Series, cudf.Index)):
        labels = as_column(labels)

    if isinstance(obj._index, cudf.MultiIndex):
        if level is None:
            level = 0

        levels_index = obj.index.get_level_values(level)
        if errors == "raise" and not labels.isin(levels_index).all():
            raise KeyError("One or more values not found in axis")

        if isinstance(level, int):
            ilevel = level
        else:
            ilevel = obj._index.names.index(level)

        # 1. Merge Index df and data df along column axis:
        # | id | ._index df | data column(s) |
        idx_nlv = obj._index.nlevels
        working_df = obj._index._source_data
        working_df.columns = [i for i in range(idx_nlv)]
        for i, col in enumerate(obj._data):
            working_df[idx_nlv + i] = obj._data[col]
        # 2. Set `level` as common index:
        # | level | ._index df w/o level | data column(s) |
        working_df = working_df.set_index(level)

        # 3. Use "leftanti" join to drop
        # TODO: use internal API with "leftanti" and specify left and right
        # join keys to bypass logic check
        to_join = cudf.DataFrame(index=cudf.Index(labels, name=level))
        join_res = working_df.join(to_join, how="leftanti")

        # 4. Reconstruct original layout, and rename
        join_res.insert(
            ilevel, name=join_res._index.name, value=join_res._index
        )
        join_res = join_res.reset_index(drop=True)

        midx = cudf.MultiIndex.from_frame(
            join_res.iloc[:, 0:idx_nlv], names=obj._index.names
        )

        if isinstance(obj, cudf.Series):
            return obj.__class__._from_data(
                join_res.iloc[:, idx_nlv:]._data, index=midx, name=obj.name
            )
        else:
            return obj.__class__._from_data(
                join_res.iloc[:, idx_nlv:]._data,
                index=midx,
                columns=obj.columns,
            )

    else:
        if errors == "raise" and not labels.isin(obj.index).all():
            raise KeyError("One or more values not found in axis")

        key_df = cudf.DataFrame(index=labels)
        if isinstance(obj, cudf.Series):
            res = obj.to_frame(name="tmp").join(key_df, how="leftanti")["tmp"]
            res.name = obj.name
            return res
        else:
            return obj.join(key_df, how="leftanti")<|MERGE_RESOLUTION|>--- conflicted
+++ resolved
@@ -8,11 +8,7 @@
 import functools
 import warnings
 from collections import OrderedDict, abc as abc
-<<<<<<< HEAD
-from typing import TYPE_CHECKING, Any, Dict, Tuple, TypeVar, Union, overload
-=======
-from typing import TYPE_CHECKING, Any, Dict, Tuple, TypeVar, overload, Optional
->>>>>>> d963929c
+from typing import TYPE_CHECKING, Any, Dict, Tuple, TypeVar, Union, overload, Optional
 
 import cupy
 import numpy as np
