--- conflicted
+++ resolved
@@ -30,10 +30,6 @@
 
 import cudf
 from cudf import _lib as libcudf
-<<<<<<< HEAD
-from cudf._typing import Dtype, ScalarLike
-=======
->>>>>>> f89cc07b
 from cudf.api.types import is_dtype_equal, is_scalar
 from cudf.core._compat import PANDAS_LT_300
 from cudf.core.buffer import acquire_spill_lock
@@ -54,7 +50,7 @@
 if TYPE_CHECKING:
     from types import ModuleType
 
-    from cudf._typing import Dtype
+    from cudf._typing import Dtype, ScalarLike
 
 
 # TODO: It looks like Frame is missing a declaration of `copy`, need to add
