--- conflicted
+++ resolved
@@ -616,13 +616,8 @@
     @_cudf_nvtx_annotate
     def fillna(
         self,
-<<<<<<< HEAD
         value: None | ScalarLike | cudf.Series = None,
-        method: Optional[Literal["ffill", "bfill", "pad", "backfill"]] = None,
-=======
-        value=None,
-        method: Literal["ffill", "bfill", "pad", "backfill"] | None = None,
->>>>>>> 87f6a7e1
+        method: Literal["ffill", "bfill", "pad", "backfill", None] = None,
         axis=None,
         inplace: bool = False,
         limit=None,
