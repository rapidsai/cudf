# Copyright (c) 2020-2021, NVIDIA CORPORATION.
from __future__ import annotations

import copy
import functools
import operator
import warnings
from collections import OrderedDict, abc as abc
<<<<<<< HEAD
from typing import Any, Dict, Tuple, Union, overload
=======
from typing import TYPE_CHECKING, Any, Dict, Tuple, overload
>>>>>>> 53d7ad27

import cupy
import numpy as np
import pandas as pd
import pyarrow as pa
from nvtx import annotate
from pandas.api.types import is_dict_like, is_dtype_equal
from typing_extensions import Literal

import cudf
from cudf import _lib as libcudf
from cudf._typing import ColumnLike
from cudf.core.column import as_column, build_categorical_column, column_empty
from cudf.utils.dtypes import (
    is_categorical_dtype,
    is_column_like,
    is_numerical_dtype,
    is_scalar,
    min_scalar_type,
)

if TYPE_CHECKING:
    from cudf.core.column_accessor import ColumnAccessor


class Frame(libcudf.table.Table):
    """
    Frame: A collection of Column objects with an optional index.

    Parameters
    ----------
    data : OrderedColumnDict
        An OrderedColumnDict mapping column names to Columns
    index : Table
        A Frame representing the (optional) index columns.
    """

    _data: "ColumnAccessor"

    @classmethod
    def _from_table(cls, table: Frame):
        return cls(table._data, index=table._index)

    @overload
    def _mimic_inplace(self, result: Frame) -> Frame:
        ...

    @overload
    def _mimic_inplace(self, result: Frame, inplace: Literal[True]):
        ...

    @overload
    def _mimic_inplace(self, result: Frame, inplace: Literal[False]) -> Frame:
        ...

    def _mimic_inplace(self, result, inplace=False):
        if inplace:
            for col in self._data:
                if col in result._data:
                    self._data[col]._mimic_inplace(
                        result._data[col], inplace=True
                    )
            self._data = result._data
            self._index = result._index
        else:
            return result

    @property
    def size(self):
        """
        Return the number of elements in the underlying data.

        Returns
        -------
        size : Size of the DataFrame / Index / Series / MultiIndex

        Examples
        --------
        Size of an empty dataframe is 0.

        >>> import cudf
        >>> df = cudf.DataFrame()
        >>> df
        Empty DataFrame
        Columns: []
        Index: []
        >>> df.size
        0
        >>> df = cudf.DataFrame(index=[1, 2, 3])
        >>> df
        Empty DataFrame
        Columns: []
        Index: [1, 2, 3]
        >>> df.size
        0

        DataFrame with values

        >>> df = cudf.DataFrame({'a': [10, 11, 12],
        ...         'b': ['hello', 'rapids', 'ai']})
        >>> df
            a       b
        0  10   hello
        1  11  rapids
        2  12      ai
        >>> df.size
        6
        >>> df.index
        RangeIndex(start=0, stop=3)
        >>> df.index.size
        3

        Size of an Index

        >>> index = cudf.Index([])
        >>> index
        Float64Index([], dtype='float64')
        >>> index.size
        0
        >>> index = cudf.Index([1, 2, 3, 10])
        >>> index
        Int64Index([1, 2, 3, 10], dtype='int64')
        >>> index.size
        4

        Size of a MultiIndex

        >>> midx = cudf.MultiIndex(
        ...                 levels=[["a", "b", "c", None], ["1", None, "5"]],
        ...                 codes=[[0, 0, 1, 2, 3], [0, 2, 1, 1, 0]],
        ...                 names=["x", "y"],
        ...             )
        >>> midx
        MultiIndex([( 'a',  '1'),
                    ( 'a',  '5'),
                    ( 'b', <NA>),
                    ( 'c', <NA>),
                    (<NA>,  '1')],
                   names=['x', 'y'])
        >>> midx.size
        5
        """
        return self._num_columns * self._num_rows

    @property
    def empty(self):
        """
        Indicator whether DataFrame or Series is empty.

        True if DataFrame/Series is entirely empty (no items),
        meaning any of the axes are of length 0.

        Returns
        -------
        out : bool
            If DataFrame/Series is empty, return True, if not return False.

        Notes
        -----
        If DataFrame/Series contains only `null` values, it is still not
        considered empty. See the example below.

        Examples
        --------
        >>> import cudf
        >>> df = cudf.DataFrame({'A' : []})
        >>> df
        Empty DataFrame
        Columns: [A]
        Index: []
        >>> df.empty
        True

        If we only have `null` values in our DataFrame, it is
        not considered empty! We will need to drop
        the `null`'s to make the DataFrame empty:

        >>> df = cudf.DataFrame({'A' : [None, None]})
        >>> df
              A
        0  <NA>
        1  <NA>
        >>> df.empty
        False
        >>> df.dropna().empty
        True

        Non-empty and empty Series example:

        >>> s = cudf.Series([1, 2, None])
        >>> s
        0       1
        1       2
        2    <NA>
        dtype: int64
        >>> s.empty
        False
        >>> s = cudf.Series([])
        >>> s
        Series([], dtype: float64)
        >>> s.empty
        True
        """
        return self.size == 0

    def __len__(self):
        return self._num_rows

    def copy(self, deep=True):
        return Frame(self._data.copy(deep=deep))

    @classmethod
    @annotate("CONCAT", color="orange", domain="cudf_python")
    def _concat(
        cls, objs, axis=0, join="outer", ignore_index=False, sort=False
    ):
        # shallow-copy the input DFs in case the same DF instance
        # is concatenated with itself

        # flag to indicate at least one empty input frame also has an index
        empty_has_index = False
        # length of output frame's RangeIndex if all input frames are empty,
        # and at least one has an index
        result_index_length = 0
        # the number of empty input frames
        num_empty_input_frames = 0

        for i, obj in enumerate(objs):
            objs[i] = obj.copy(deep=False)
            if ignore_index:
                # If ignore_index is true, determine if
                # all or some objs are empty(and have index).
                # 1. If all objects are empty(and have index), we
                # should set the index separately using RangeIndex.
                # 2. If some objects are empty(and have index), we
                # create empty columns later while populating `columns`
                # variable. Detailed explanation of second case before
                # allocation of `columns` variable below.
                if obj.empty:
                    num_empty_input_frames += 1
                    result_index_length += len(obj)
                    empty_has_index = empty_has_index or len(obj) > 0

        if join == "inner":
            all_columns_list = [obj._column_names for obj in objs]
            # get column names present in ALL objs
            intersecting_columns = functools.reduce(
                np.intersect1d, all_columns_list
            )
            # get column names not present in all objs
            non_intersecting_columns = (
                functools.reduce(operator.or_, (obj.columns for obj in objs))
                ^ intersecting_columns
            )
            names = OrderedDict.fromkeys(intersecting_columns).keys()

            if axis == 0:
                if ignore_index and (
                    num_empty_input_frames > 0
                    or len(intersecting_columns) == 0
                ):
                    # When ignore_index is True and if there is
                    # at least 1 empty dataframe and no
                    # intersecting columns are present, an empty dataframe
                    # needs to be returned just with an Index.
                    empty_has_index = True
                    num_empty_input_frames = len(objs)
                    result_index_length = sum(len(obj) for obj in objs)

                objs = [obj.copy(deep=False) for obj in objs]
                # remove columns not present in all objs
                for obj in objs:
                    obj.drop(
                        columns=non_intersecting_columns,
                        inplace=True,
                        errors="ignore",
                    )
        elif join == "outer":
            # Get a list of the unique table column names
            names = [name for f in objs for name in f._column_names]
            names = OrderedDict.fromkeys(names).keys()

        else:
            raise ValueError(
                "Only can inner (intersect) or outer (union) when joining"
                "the other axis"
            )

        try:
            if sort:
                names = list(sorted(names))
            else:
                names = list(names)
        except TypeError:
            names = list(names)

        # Combine the index and table columns for each Frame into a list of
        # [...index_cols, ...table_cols].
        #
        # If any of the input frames have a non-empty index, include these
        # columns in the list of columns to concatenate, even if the input
        # frames are empty and `ignore_index=True`.
        columns = [
            (
                []
                if (ignore_index and not empty_has_index)
                else list(f._index._data.columns)
            )
            + [f._data[name] if name in f._data else None for name in names]
            for i, f in enumerate(objs)
        ]

        # Get a list of the combined index and table column indices
        indices = list(range(functools.reduce(max, map(len, columns))))
        # The position of the first table colum in each
        # combined index + table columns list
        first_data_column_position = len(indices) - len(names)

        # Get the non-null columns and their dtypes
        non_null_cols, dtypes = _get_non_null_cols_and_dtypes(indices, columns)

        # Infer common dtypes between numeric columns
        # and combine CategoricalColumn categories
        categories = _find_common_dtypes_and_categories(non_null_cols, dtypes)

        # Cast all columns to a common dtype, assign combined categories,
        # and back-fill missing columns with all-null columns
        _cast_cols_to_common_dtypes(indices, columns, dtypes, categories)

        # Construct input tables with the index and data columns in the same
        # order. This strips the given index/column names and replaces the
        # names with their integer positions in the `cols` list
        tables = []
        for cols in columns:
            table_index = None
            if 1 == first_data_column_position:
                table_index = cudf.core.index.as_index(cols[0])
            elif first_data_column_position > 1:
                table_index = libcudf.table.Table(
                    data=dict(
                        zip(
                            indices[:first_data_column_position],
                            cols[:first_data_column_position],
                        )
                    )
                )
            tables.append(
                libcudf.table.Table(
                    data=dict(
                        zip(
                            indices[first_data_column_position:],
                            cols[first_data_column_position:],
                        )
                    ),
                    index=table_index,
                )
            )

        # Concatenate the Tables
        out = cls._from_table(
            libcudf.concat.concat_tables(tables, ignore_index=ignore_index)
        )

        # If ignore_index is True, all input frames are empty, and at
        # least one input frame has an index, assign a new RangeIndex
        # to the result frame.
        if empty_has_index and num_empty_input_frames == len(objs):
            out._index = cudf.RangeIndex(result_index_length)
        # Reassign the categories for any categorical table cols
        _reassign_categories(
            categories, out._data, indices[first_data_column_position:]
        )

        # Reassign the categories for any categorical index cols
        if not isinstance(out._index, cudf.RangeIndex):
            _reassign_categories(
                categories,
                out._index._data,
                indices[:first_data_column_position],
            )
            if not isinstance(
                out._index, cudf.MultiIndex
            ) and is_categorical_dtype(out._index._values.dtype):
                out = out.set_index(
                    cudf.core.index.as_index(out.index._values)
                )

        # Reassign index and column names
        if isinstance(objs[0].columns, pd.MultiIndex):
            out.columns = objs[0].columns
        else:
            out.columns = names
        if not ignore_index:
            out._index.name = objs[0]._index.name
            out._index.names = objs[0]._index.names

        return out

    def equals(self, other, **kwargs):
        """
        Test whether two objects contain the same elements.
        This function allows two Series or DataFrames to be compared against
        each other to see if they have the same shape and elements. NaNs in
        the same location are considered equal. The column headers do not
        need to have the same type.

        Parameters
        ----------
        other : Series or DataFrame
            The other Series or DataFrame to be compared with the first.

        Returns
        -------
        bool
            True if all elements are the same in both objects, False
            otherwise.

        Examples
        --------
        >>> import cudf

        Comparing Series with `equals`:

        >>> s = cudf.Series([1, 2, 3])
        >>> other = cudf.Series([1, 2, 3])
        >>> s.equals(other)
        True
        >>> different = cudf.Series([1.5, 2, 3])
        >>> s.equals(different)
        False

        Comparing DataFrames with `equals`:

        >>> df = cudf.DataFrame({1: [10], 2: [20]})
        >>> df
            1   2
        0  10  20
        >>> exactly_equal = cudf.DataFrame({1: [10], 2: [20]})
        >>> exactly_equal
            1   2
        0  10  20
        >>> df.equals(exactly_equal)
        True

        For two DataFrames to compare equal, the types of column
        values must be equal, but the types of column labels
        need not:

        >>> different_column_type = cudf.DataFrame({1.0: [10], 2.0: [20]})
        >>> different_column_type
           1.0  2.0
        0   10   20
        >>> df.equals(different_column_type)
        True
        """
        if self is other:
            return True

        check_types = kwargs.get("check_types", True)

        if check_types:
            if type(self) is not type(other):
                return False

        if other is None or len(self) != len(other):
            return False

        # check data:
        for self_col, other_col in zip(
            self._data.values(), other._data.values()
        ):
            if not self_col.equals(other_col, check_dtypes=check_types):
                return False

        # check index:
        if self._index is None:
            return other._index is None
        else:
            return self._index.equals(other._index)

    def _get_columns_by_label(self, labels, downcast):
        """
        Returns columns of the Frame specified by `labels`

        """
        return self._data.select_by_label(labels)

    def _get_columns_by_index(self, indices):
        """
        Returns columns of the Frame specified by `labels`

        """
        data = self._data.select_by_index(indices)
        return self._constructor(
            data, columns=data.to_pandas_index(), index=self.index
        )

    def _gather(self, gather_map, keep_index=True):
        if not pd.api.types.is_integer_dtype(gather_map.dtype):
            gather_map = gather_map.astype("int32")
        result = self.__class__._from_table(
            libcudf.copying.gather(
                self, as_column(gather_map), keep_index=keep_index
            )
        )
        result._copy_type_metadata(self)
        if keep_index and self._index is not None:
            result._index.names = self._index.names
        return result

    def _hash(self, initial_hash_values=None):
        return libcudf.hash.hash(self, initial_hash_values)

    def _hash_partition(
        self, columns_to_hash, num_partitions, keep_index=True
    ):
        output, offsets = libcudf.hash.hash_partition(
            self, columns_to_hash, num_partitions, keep_index
        )
        output = self.__class__._from_table(output)
        output._copy_type_metadata(self, include_index=keep_index)
        return output, offsets

    def _as_column(self):
        """
        _as_column : Converts a single columned Frame to Column
        """
        assert (
            self._num_columns == 1
            and self._index is None
            and self._column_names[0] is None
        ), """There should be only one data column,
            no index and None as the name to use this method"""

        return self._data[None].copy(deep=False)

    def _scatter(self, key, value):
        result = self._from_table(libcudf.copying.scatter(value, key, self))

        result._copy_type_metadata(self)
        return result

    def _empty_like(self, keep_index=True):
        result = self._from_table(
            libcudf.copying.table_empty_like(self, keep_index)
        )

        result._copy_type_metadata(self, include_index=keep_index)
        return result

    def _slice(self, arg):
        """
       _slice : slice the frame as per the arg

       Parameters
       ----------
       arg : should always be of type slice and doesn't handle step

       """
        from cudf.core.index import RangeIndex

        num_rows = len(self)
        if num_rows == 0:
            return self
        start, stop, stride = arg.indices(num_rows)

        # This is just to handle RangeIndex type, stop
        # it from materializing unnecessarily
        keep_index = True
        if self.index is not None and isinstance(self.index, RangeIndex):
            if self._num_columns == 0:
                result = self._empty_like(keep_index)
                result._index = self.index[start:stop]
                return result
            keep_index = False

        if start < 0:
            start = start + num_rows
        if stop < 0:
            stop = stop + num_rows

        if start > stop and (stride is None or stride == 1):
            return self._empty_like(keep_index)
        else:
            start = len(self) if start > num_rows else start
            stop = len(self) if stop > num_rows else stop

            if stride is not None and stride != 1:
                return self._gather(
                    cudf.core.column.arange(
                        start, stop=stop, step=stride, dtype=np.int32
                    )
                )
            else:
                result = self._from_table(
                    libcudf.copying.table_slice(
                        self, [start, stop], keep_index
                    )[0]
                )

                result._copy_type_metadata(self, include_index=keep_index)
                # Adding index of type RangeIndex back to
                # result
                if keep_index is False and self.index is not None:
                    result.index = self.index[start:stop]
                result.columns = self.columns
                return result

    def clip(self, lower=None, upper=None, inplace=False, axis=1):
        """
        Trim values at input threshold(s).

        Assigns values outside boundary to boundary values.
        Thresholds can be singular values or array like,
        and in the latter case the clipping is performed
        element-wise in the specified axis. Currently only
        `axis=1` is supported.

        Parameters
        ----------
        lower : scalar or array_like, default None
            Minimum threshold value. All values below this
            threshold will be set to it. If it is None,
            there will be no clipping based on lower.
            In case of Series/Index, lower is expected to be
            a scalar or an array of size 1.
        upper : scalar or array_like, default None
            Maximum threshold value. All values below this
            threshold will be set to it. If it is None,
            there will be no clipping based on upper.
            In case of Series, upper is expected to be
            a scalar or an array of size 1.
        inplace : bool, default False

        Returns
        -------
        Clipped DataFrame/Series/Index/MultiIndex

        Examples
        --------
        >>> import cudf
        >>> df = cudf.DataFrame({"a":[1, 2, 3, 4], "b":['a', 'b', 'c', 'd']})
        >>> df.clip(lower=[2, 'b'], upper=[3, 'c'])
           a  b
        0  2  b
        1  2  b
        2  3  c
        3  3  c

        >>> df.clip(lower=None, upper=[3, 'c'])
           a  b
        0  1  a
        1  2  b
        2  3  c
        3  3  c

        >>> df.clip(lower=[2, 'b'], upper=None)
           a  b
        0  2  b
        1  2  b
        2  3  c
        3  4  d

        >>> df.clip(lower=2, upper=3, inplace=True)
        >>> df
           a  b
        0  2  2
        1  2  3
        2  3  3
        3  3  3

        >>> import cudf
        >>> sr = cudf.Series([1, 2, 3, 4])
        >>> sr.clip(lower=2, upper=3)
        0    2
        1    2
        2    3
        3    3
        dtype: int64

        >>> sr.clip(lower=None, upper=3)
        0    1
        1    2
        2    3
        3    3
        dtype: int64

        >>> sr.clip(lower=2, upper=None, inplace=True)
        >>> sr
        0    2
        1    2
        2    3
        3    4
        dtype: int64
        """

        if axis != 1:
            raise NotImplementedError("`axis is not yet supported in clip`")

        if lower is None and upper is None:
            return None if inplace is True else self.copy(deep=True)

        if is_scalar(lower):
            lower = np.full(self._num_columns, lower)
        if is_scalar(upper):
            upper = np.full(self._num_columns, upper)

        if len(lower) != len(upper):
            raise ValueError("Length of lower and upper should be equal")

        if len(lower) != self._num_columns:
            raise ValueError(
                """Length of lower/upper should be
                equal to number of columns in
                DataFrame/Series/Index/MultiIndex"""
            )

        output = self.copy(deep=False)
        if output.ndim == 1:
            # In case of series and Index,
            # swap lower and upper if lower > upper
            if (
                lower[0] is not None
                and upper[0] is not None
                and (lower[0] > upper[0])
            ):
                lower[0], upper[0] = upper[0], lower[0]

        for i, name in enumerate(self._data):
            output._data[name] = self._data[name].clip(lower[i], upper[i])

        output._copy_type_metadata(self, include_index=False)

        return self._mimic_inplace(output, inplace=inplace)

    def _normalize_scalars(self, other):
        """
        Try to normalizes scalar values as per self dtype
        """
        if (
            other is not None
            and (isinstance(other, float) and not np.isnan(other))
        ) and (self.dtype.type(other) != other):
            raise TypeError(
                f"Cannot safely cast non-equivalent "
                f"{type(other).__name__} to {self.dtype.name}"
            )

        return (
            self.dtype.type(other)
            if (
                other is not None
                and (isinstance(other, float) and not np.isnan(other))
            )
            else other
        )

    def _normalize_columns_and_scalars_type(self, other):
        """
        Try to normalize the other's dtypes as per self.

        Parameters
        ----------

        self : Can be a DataFrame or Series or Index
        other : Can be a DataFrame, Series, Index, Array
            like object or a scalar value

            if self is DataFrame, other can be only a
            scalar or array like with size of number of columns
            in DataFrame or a DataFrame with same dimension

            if self is Series, other can be only a scalar or
            a series like with same length as self

        Returns:
        --------
        A dataframe/series/list/scalar form of normalized other
        """
        if isinstance(self, cudf.DataFrame) and isinstance(
            other, cudf.DataFrame
        ):
            return [
                other[self_col].astype(self._data[self_col].dtype)._column
                for self_col in self._data.names
            ]

        elif isinstance(self, (cudf.Series, cudf.Index)) and not is_scalar(
            other
        ):
            other = as_column(other)
            return other.astype(self.dtype)

        else:
            # Handles scalar or list/array like scalars
            if isinstance(self, (cudf.Series, cudf.Index)) and is_scalar(
                other
            ):
                return self._normalize_scalars(other)

            elif isinstance(self, cudf.DataFrame):
                out = []
                if is_scalar(other):
                    other = [other for i in range(len(self._data.names))]
                out = [
                    self[in_col_name]._normalize_scalars(sclr)
                    for in_col_name, sclr in zip(self._data.names, other)
                ]

                return out
            else:
                raise ValueError(
                    f"Inappropriate input {type(self)} "
                    f"and other {type(other)} combination"
                )

    def where(self, cond, other=None, inplace=False):
        """
        Replace values where the condition is False.

        Parameters
        ----------
        cond : bool Series/DataFrame, array-like
            Where cond is True, keep the original value.
            Where False, replace with corresponding value from other.
            Callables are not supported.
        other: scalar, list of scalars, Series/DataFrame
            Entries where cond is False are replaced with
            corresponding value from other. Callables are not
            supported. Default is None.

            DataFrame expects only Scalar or array like with scalars or
            dataframe with same dimension as self.

            Series expects only scalar or series like with same length
        inplace : bool, default False
            Whether to perform the operation in place on the data.

        Returns
        -------
        Same type as caller

        Examples
        --------
        >>> import cudf
        >>> df = cudf.DataFrame({"A":[1, 4, 5], "B":[3, 5, 8]})
        >>> df.where(df % 2 == 0, [-1, -1])
           A  B
        0 -1 -1
        1  4 -1
        2 -1  8

        >>> ser = cudf.Series([4, 3, 2, 1, 0])
        >>> ser.where(ser > 2, 10)
        0     4
        1     3
        2    10
        3    10
        4    10
        dtype: int64
        >>> ser.where(ser > 2)
        0       4
        1       3
        2    <NA>
        3    <NA>
        4    <NA>
        dtype: int64
        """

        if isinstance(self, cudf.DataFrame):
            if hasattr(cond, "__cuda_array_interface__"):
                cond = cudf.DataFrame(
                    cond, columns=self._data.names, index=self.index
                )
            elif not isinstance(cond, cudf.DataFrame):
                cond = self.from_pandas(pd.DataFrame(cond))

            common_cols = set(self._data.names).intersection(
                set(cond._data.names)
            )
            if len(common_cols) > 0:
                # If `self` and `cond` are having unequal index,
                # then re-index `cond`.
                if not self.index.equals(cond.index):
                    cond = cond.reindex(self.index)
            else:
                if cond.shape != self.shape:
                    raise ValueError(
                        """Array conditional must be same shape as self"""
                    )
                # Setting `self` column names to `cond`
                # as `cond` has no column names.
                cond.columns = self.columns

            other = self._normalize_columns_and_scalars_type(other)
            out_df = cudf.DataFrame(index=self.index)
            if len(self._columns) != len(other):
                raise ValueError(
                    """Replacement list length or number of dataframe columns
                    should be equal to Number of columns of dataframe"""
                )

            for column_name, other_column in zip(self._data.names, other):
                input_col = self._data[column_name]
                if column_name in cond._data:
                    if isinstance(
                        input_col, cudf.core.column.CategoricalColumn
                    ):
                        if np.isscalar(other_column):
                            try:
                                other_column = input_col._encode(other_column)
                            except ValueError:
                                # When other is not present in categories,
                                # fill with Null.
                                other_column = None
                        elif hasattr(other_column, "codes"):
                            other_column = other_column.codes
                        input_col = input_col.codes

                    result = libcudf.copying.copy_if_else(
                        input_col, other_column, cond._data[column_name]
                    )

                    if isinstance(
                        self._data[column_name],
                        cudf.core.column.CategoricalColumn,
                    ):
                        result = build_categorical_column(
                            categories=self._data[column_name].categories,
                            codes=as_column(
                                result.base_data, dtype=result.dtype
                            ),
                            mask=result.base_mask,
                            size=result.size,
                            offset=result.offset,
                            ordered=self._data[column_name].ordered,
                        )
                else:
                    from cudf._lib.null_mask import MaskState, create_null_mask

                    out_mask = create_null_mask(
                        len(input_col), state=MaskState.ALL_NULL
                    )
                    result = input_col.set_mask(out_mask)
                out_df[column_name] = self[column_name].__class__(result)

            return self._mimic_inplace(out_df, inplace=inplace)

        else:

            if isinstance(other, cudf.DataFrame):
                raise NotImplementedError(
                    "cannot align with a higher dimensional Frame"
                )

            other = self._normalize_columns_and_scalars_type(other)

            cond = as_column(cond)
            if len(cond) != len(self):
                raise ValueError(
                    """Array conditional must be same shape as self"""
                )
            input_col = self._data[self.name]
            if isinstance(input_col, cudf.core.column.CategoricalColumn):
                if np.isscalar(other):
                    try:
                        other = input_col._encode(other)
                    except ValueError:
                        # When other is not present in categories,
                        # fill with Null.
                        other = None
                elif hasattr(other, "codes"):
                    other = other.codes

                input_col = input_col.codes

            result = libcudf.copying.copy_if_else(input_col, other, cond)

            if is_categorical_dtype(self.dtype):
                result = build_categorical_column(
                    categories=self._data[self.name].categories,
                    codes=as_column(result.base_data, dtype=result.dtype),
                    mask=result.base_mask,
                    size=result.size,
                    offset=result.offset,
                    ordered=self._data[self.name].ordered,
                )

            if isinstance(self, cudf.Index):
                from cudf.core.index import as_index

                result = as_index(result, name=self.name)
            else:
                result = self._copy_construct(data=result)

            return self._mimic_inplace(result, inplace=inplace)

    def mask(self, cond, other=None, inplace=False):
        """
        Replace values where the condition is True.

        Parameters
        ----------
        cond : bool Series/DataFrame, array-like
            Where cond is False, keep the original value.
            Where True, replace with corresponding value from other.
            Callables are not supported.
        other: scalar, list of scalars, Series/DataFrame
            Entries where cond is True are replaced with
            corresponding value from other. Callables are not
            supported. Default is None.

            DataFrame expects only Scalar or array like with scalars or
            dataframe with same dimension as self.

            Series expects only scalar or series like with same length
        inplace : bool, default False
            Whether to perform the operation in place on the data.

        Returns
        -------
        Same type as caller

        Examples
        --------
        >>> import cudf
        >>> df = cudf.DataFrame({"A":[1, 4, 5], "B":[3, 5, 8]})
        >>> df.mask(df % 2 == 0, [-1, -1])
           A  B
        0  1  3
        1 -1  5
        2  5 -1

        >>> ser = cudf.Series([4, 3, 2, 1, 0])
        >>> ser.mask(ser > 2, 10)
        0    10
        1    10
        2     2
        3     1
        4     0
        dtype: int64
        >>> ser.mask(ser > 2)
        0    <NA>
        1    <NA>
        2       2
        3       1
        4       0
        dtype: int64
        """

        if not hasattr(cond, "__invert__"):
            # We Invert `cond` below and call `where`, so
            # making sure the object supports
            # `~`(inversion) operator or `__invert__` method
            cond = cupy.asarray(cond)

        return self.where(cond=~cond, other=other, inplace=inplace)

    def _partition(self, scatter_map, npartitions, keep_index=True):

        output_table, output_offsets = libcudf.partitioning.partition(
            self, scatter_map, npartitions, keep_index
        )
        partitioned = self.__class__._from_table(output_table)

        # due to the split limitation mentioned
        # here: https://github.com/rapidsai/cudf/issues/4607
        # we need to remove first & last elements in offsets.
        # TODO: Remove this after the above issue is fixed.
        output_offsets = output_offsets[1:-1]

        result = partitioned._split(output_offsets, keep_index=keep_index)

        for frame in result:
            frame._copy_type_metadata(self, include_index=keep_index)

        if npartitions:
            for _ in range(npartitions - len(result)):
                result.append(self._empty_like(keep_index))

        return result

    def pipe(self, func, *args, **kwargs):
        """
        Apply ``func(self, *args, **kwargs)``.

        Parameters
        ----------
        func : function
            Function to apply to the Series/DataFrame/Index.
            ``args``, and ``kwargs`` are passed into ``func``.
            Alternatively a ``(callable, data_keyword)`` tuple where
            ``data_keyword`` is a string indicating the keyword of
            ``callable`` that expects the Series/DataFrame/Index.
        args : iterable, optional
            Positional arguments passed into ``func``.
        kwargs : mapping, optional
            A dictionary of keyword arguments passed into ``func``.

        Returns
        -------
        object : the return type of ``func``.

        Examples
        --------

        Use ``.pipe`` when chaining together functions that expect
        Series, DataFrames or GroupBy objects. Instead of writing

        >>> func(g(h(df), arg1=a), arg2=b, arg3=c)

        You can write

        >>> (df.pipe(h)
        ...    .pipe(g, arg1=a)
        ...    .pipe(func, arg2=b, arg3=c)
        ... )

        If you have a function that takes the data as (say) the second
        argument, pass a tuple indicating which keyword expects the
        data. For example, suppose ``f`` takes its data as ``arg2``:

        >>> (df.pipe(h)
        ...    .pipe(g, arg1=a)
        ...    .pipe((func, 'arg2'), arg1=a, arg3=c)
        ...  )
        """
        return cudf.core.common.pipe(self, func, *args, **kwargs)

    @annotate("SCATTER_BY_MAP", color="green", domain="cudf_python")
    def scatter_by_map(
        self, map_index, map_size=None, keep_index=True, **kwargs
    ):
        """Scatter to a list of dataframes.

        Uses map_index to determine the destination
        of each row of the original DataFrame.

        Parameters
        ----------
        map_index : Series, str or list-like
            Scatter assignment for each row
        map_size : int
            Length of output list. Must be >= uniques in map_index
        keep_index : bool
            Conserve original index values for each row

        Returns
        -------
        A list of cudf.DataFrame objects.
        """

        # map_index might be a column name or array,
        # make it a Column
        if isinstance(map_index, str):
            map_index = self._data[map_index]
        elif isinstance(map_index, cudf.Series):
            map_index = map_index._column
        else:
            map_index = as_column(map_index)

        # Convert float to integer
        if map_index.dtype == np.float:
            map_index = map_index.astype(np.int32)

        # Convert string or categorical to integer
        if isinstance(map_index, cudf.core.column.StringColumn):
            map_index = map_index.as_categorical_column(
                "category"
            ).as_numerical
            warnings.warn(
                "Using StringColumn for map_index in scatter_by_map. "
                "Use an integer array/column for better performance."
            )
        elif isinstance(map_index, cudf.core.column.CategoricalColumn):
            map_index = map_index.as_numerical
            warnings.warn(
                "Using CategoricalColumn for map_index in scatter_by_map. "
                "Use an integer array/column for better performance."
            )

        if kwargs.get("debug", False) == 1 and map_size is not None:
            count = map_index.distinct_count()
            if map_size < count:
                raise ValueError(
                    f"ERROR: map_size must be >= {count} (got {map_size})."
                )

        tables = self._partition(map_index, map_size, keep_index)

        return tables

    def dropna(
        self, axis=0, how="any", thresh=None, subset=None, inplace=False
    ):
        """
        Drops rows (or columns) containing nulls from a Column.

        Parameters
        ----------
        axis : {0, 1}, optional
            Whether to drop rows (axis=0, default) or columns (axis=1)
            containing nulls.
        how : {"any", "all"}, optional
            Specifies how to decide whether to drop a row (or column).
            any (default) drops rows (or columns) containing at least
            one null value. all drops only rows (or columns) containing
            *all* null values.
        thresh: int, optional
            If specified, then drops every row (or column) containing
            less than `thresh` non-null values
        subset : list, optional
            List of columns to consider when dropping rows (all columns
            are considered by default). Alternatively, when dropping
            columns, subset is a list of rows to consider.
        inplace : bool, default False
            If True, do operation inplace and return None.

        Returns
        -------
        Copy of the DataFrame with rows/columns containing nulls dropped.

        See also
        --------
        cudf.core.dataframe.DataFrame.isna
            Indicate null values.

        cudf.core.dataframe.DataFrame.notna
            Indicate non-null values.

        cudf.core.dataframe.DataFrame.fillna
            Replace null values.

        cudf.core.series.Series.dropna
            Drop null values.

        cudf.core.index.Index.dropna
            Drop null indices.

        Examples
        --------
        >>> import cudf
        >>> df = cudf.DataFrame({"name": ['Alfred', 'Batman', 'Catwoman'],
        ...                    "toy": ['Batmobile', None, 'Bullwhip'],
        ...                    "born": [np.datetime64("1940-04-25"),
        ...                             np.datetime64("NaT"),
        ...                             np.datetime64("NaT")]})
        >>> df
               name        toy                 born
        0    Alfred  Batmobile  1940-04-25 00:00:00
        1    Batman       <NA>                 <NA>
        2  Catwoman   Bullwhip                 <NA>

        Drop the rows where at least one element is null.

        >>> df.dropna()
             name        toy       born
        0  Alfred  Batmobile 1940-04-25

        Drop the columns where at least one element is null.

        >>> df.dropna(axis='columns')
               name
        0    Alfred
        1    Batman
        2  Catwoman

        Drop the rows where all elements are null.

        >>> df.dropna(how='all')
               name        toy                 born
        0    Alfred  Batmobile  1940-04-25 00:00:00
        1    Batman       <NA>                 <NA>
        2  Catwoman   Bullwhip                 <NA>

        Keep only the rows with at least 2 non-null values.

        >>> df.dropna(thresh=2)
               name        toy                 born
        0    Alfred  Batmobile  1940-04-25 00:00:00
        2  Catwoman   Bullwhip                 <NA>

        Define in which columns to look for null values.

        >>> df.dropna(subset=['name', 'born'])
             name        toy       born
        0  Alfred  Batmobile 1940-04-25

        Keep the DataFrame with valid entries in the same variable.

        >>> df.dropna(inplace=True)
        >>> df
             name        toy       born
        0  Alfred  Batmobile 1940-04-25
        """
        if axis == 0:
            result = self._drop_na_rows(
                how=how, subset=subset, thresh=thresh, drop_nan=True
            )
        else:
            result = self._drop_na_columns(
                how=how, subset=subset, thresh=thresh
            )

        return self._mimic_inplace(result, inplace=inplace)

    def fillna(
        self, value=None, method=None, axis=None, inplace=False, limit=None
    ):
        """Fill null values with ``value`` or specified ``method``.

        Parameters
        ----------
        value : scalar, Series-like or dict
            Value to use to fill nulls. If Series-like, null values
            are filled with values in corresponding indices.
            A dict can be used to provide different values to fill nulls
            in different columns. Cannot be used with ``method``.

        method : {'ffill', 'bfill'}, default None
            Method to use for filling null values in the dataframe or series.
            `ffill` propagates the last non-null values forward to the next
            non-null value. `bfill` propagates backward with the next non-null
            value. Cannot be used with ``value``.

        Returns
        -------
        result : DataFrame
            Copy with nulls filled.

        Examples
        --------
        >>> import cudf
        >>> df = cudf.DataFrame({'a': [1, 2, None], 'b': [3, None, 5]})
        >>> df
              a     b
        0     1     3
        1     2  <NA>
        2  <NA>     5
        >>> df.fillna(4)
           a  b
        0  1  3
        1  2  4
        2  4  5
        >>> df.fillna({'a': 3, 'b': 4})
           a  b
        0  1  3
        1  2  4
        2  3  5

        ``fillna`` on a Series object:

        >>> ser = cudf.Series(['a', 'b', None, 'c'])
        >>> ser
        0       a
        1       b
        2    <NA>
        3       c
        dtype: object
        >>> ser.fillna('z')
        0    a
        1    b
        2    z
        3    c
        dtype: object

        ``fillna`` can also supports inplace operation:

        >>> ser.fillna('z', inplace=True)
        >>> ser
        0    a
        1    b
        2    z
        3    c
        dtype: object
        >>> df.fillna({'a': 3, 'b': 4}, inplace=True)
        >>> df
           a  b
        0  1  3
        1  2  4
        2  3  5

        ``fillna`` specified with fill ``method``

        >>> ser = cudf.Series([1, None, None, 2, 3, None, None])
        >>> ser.fillna(method='ffill')
        0    1
        1    1
        2    1
        3    2
        4    3
        5    3
        6    3
        dtype: int64
        >>> ser.fillna(method='bfill')
        0       1
        1       2
        2       2
        3       2
        4       3
        5    <NA>
        6    <NA>
        dtype: int64
        """
        if limit is not None:
            raise NotImplementedError("The limit keyword is not supported")
        if axis:
            raise NotImplementedError("The axis keyword is not supported")

        if value is not None and method is not None:
            raise ValueError("Cannot specify both 'value' and 'method'.")

        if method and method not in {"ffill", "bfill"}:
            raise NotImplementedError(f"Fill method {method} is not supported")

        if isinstance(value, cudf.Series):
            value = value.reindex(self._data.names)
        elif isinstance(value, cudf.DataFrame):
            if not self.index.equals(value.index):
                value = value.reindex(self.index)
            else:
                value = value
        elif not isinstance(value, abc.Mapping):
            value = {name: copy.deepcopy(value) for name in self._data.names}
        elif isinstance(value, abc.Mapping):
            value = {
                key: value.reindex(self.index)
                if isinstance(value, cudf.Series)
                else value
                for key, value in value.items()
            }

        copy_data = self._data.copy(deep=True)

        for name in copy_data.keys():
            should_fill = (
                name in value
                and not libcudf.scalar._is_null_host_scalar(value[name])
            ) or method is not None
            if should_fill:
                copy_data[name] = copy_data[name].fillna(value[name], method)
        result = self._from_table(Frame(copy_data, self._index))

        return self._mimic_inplace(result, inplace=inplace)

    def _drop_na_rows(
        self, how="any", subset=None, thresh=None, drop_nan=False
    ):
        """
        Drops null rows from `self`.

        how : {"any", "all"}, optional
            Specifies how to decide whether to drop a row.
            any (default) drops rows containing at least
            one null value. all drops only rows containing
            *all* null values.
        subset : list, optional
            List of columns to consider when dropping rows.
        thresh: int, optional
            If specified, then drops every row containing
            less than `thresh` non-null values.
        """
        if subset is None:
            subset = self._column_names
        elif (
            not np.iterable(subset)
            or isinstance(subset, str)
            or isinstance(subset, tuple)
            and subset in self._data.names
        ):
            subset = (subset,)
        diff = set(subset) - set(self._data)
        if len(diff) != 0:
            raise KeyError(f"columns {diff} do not exist")
        subset_cols = [
            name for name, col in self._data.items() if name in subset
        ]
        if len(subset_cols) == 0:
            return self.copy(deep=True)

        frame = self.copy(deep=False)
        if drop_nan:
            for name, col in frame._data.items():
                if name in subset and isinstance(
                    col, cudf.core.column.NumericalColumn
                ):
                    frame._data[name] = col.nans_to_nulls()
                else:
                    frame._data[name] = col

        result = frame.__class__._from_table(
            libcudf.stream_compaction.drop_nulls(
                frame, how=how, keys=subset, thresh=thresh
            )
        )
        result._copy_type_metadata(frame)
        return result

    def _drop_na_columns(self, how="any", subset=None, thresh=None):
        """
        Drop columns containing nulls
        """
        out_cols = []

        if subset is None:
            df = self
        else:
            df = self.take(subset)

        if thresh is None:
            if how == "all":
                thresh = 1
            else:
                thresh = len(df)

        for col in self._data.names:
            no_threshold_valid_count = (
                len(df[col]) - df[col].nans_to_nulls().null_count
            ) < thresh
            if no_threshold_valid_count:
                continue
            out_cols.append(col)

        return self[out_cols]

    def _apply_boolean_mask(self, boolean_mask):
        """
        Applies boolean mask to each row of `self`,
        rows corresponding to `False` is dropped
        """
        boolean_mask = as_column(boolean_mask)
        if boolean_mask.has_nulls:
            raise ValueError(
                "cannot mask with boolean_mask containing null values"
            )
        result = self.__class__._from_table(
            libcudf.stream_compaction.apply_boolean_mask(
                self, as_column(boolean_mask)
            )
        )
        result._copy_type_metadata(self)
        return result

    def _quantiles(
        self,
        q,
        interpolation="LINEAR",
        is_sorted=False,
        column_order=(),
        null_precedence=(),
    ):
        interpolation = libcudf.types.Interpolation[interpolation]

        is_sorted = libcudf.types.Sorted["YES" if is_sorted else "NO"]

        column_order = [libcudf.types.Order[key] for key in column_order]

        null_precedence = [
            libcudf.types.NullOrder[key] for key in null_precedence
        ]

        result = self.__class__._from_table(
            libcudf.quantiles.quantiles(
                self,
                q,
                interpolation,
                is_sorted,
                column_order,
                null_precedence,
            )
        )

        result._copy_type_metadata(self)
        return result

    def rank(
        self,
        axis=0,
        method="average",
        numeric_only=None,
        na_option="keep",
        ascending=True,
        pct=False,
    ):
        """
        Compute numerical data ranks (1 through n) along axis.
        By default, equal values are assigned a rank that is the average of the
        ranks of those values.

        Parameters
        ----------
        axis : {0 or 'index', 1 or 'columns'}, default 0
            Index to direct ranking.
        method : {'average', 'min', 'max', 'first', 'dense'}, default 'average'
            How to rank the group of records that have the same value
            (i.e. ties):
            * average: average rank of the group
            * min: lowest rank in the group
            * max: highest rank in the group
            * first: ranks assigned in order they appear in the array
            * dense: like 'min', but rank always increases by 1 between groups.
        numeric_only : bool, optional
            For DataFrame objects, rank only numeric columns if set to True.
        na_option : {'keep', 'top', 'bottom'}, default 'keep'
            How to rank NaN values:
            * keep: assign NaN rank to NaN values
            * top: assign smallest rank to NaN values if ascending
            * bottom: assign highest rank to NaN values if ascending.
        ascending : bool, default True
            Whether or not the elements should be ranked in ascending order.
        pct : bool, default False
            Whether or not to display the returned rankings in percentile
            form.

        Returns
        -------
        same type as caller
            Return a Series or DataFrame with data ranks as values.
        """
        if method not in {"average", "min", "max", "first", "dense"}:
            raise KeyError(method)
        method_enum = libcudf.sort.RankMethod[method.upper()]
        if na_option not in {"keep", "top", "bottom"}:
            raise ValueError(
                "na_option must be one of 'keep', 'top', or 'bottom'"
            )

        source = self
        if numeric_only:
            numeric_cols = (
                name
                for name in self._data.names
                if is_numerical_dtype(self._data[name])
            )
            source = self._get_columns_by_label(numeric_cols)
            if source.empty:
                return source.astype("float64")

        out_rank_table = libcudf.sort.rank_columns(
            source, method_enum, na_option, ascending, pct
        )

        return self._from_table(out_rank_table).astype(np.float64)

    def repeat(self, repeats, axis=None):
        """Repeats elements consecutively.

        Returns a new object of caller type(DataFrame/Series/Index) where each
        element of the current object is repeated consecutively a given
        number of times.

        Parameters
        ----------
        repeats : int, or array of ints
            The number of repetitions for each element. This should
            be a non-negative integer. Repeating 0 times will return
            an empty object.

        Returns
        -------
        Series/DataFrame/Index
            A newly created object of same type as caller
            with repeated elements.

        Examples
        --------
        >>> import cudf
        >>> df = cudf.DataFrame({'a': [1, 2, 3], 'b': [10, 20, 30]})
        >>> df
           a   b
        0  1  10
        1  2  20
        2  3  30
        >>> df.repeat(3)
           a   b
        0  1  10
        0  1  10
        0  1  10
        1  2  20
        1  2  20
        1  2  20
        2  3  30
        2  3  30
        2  3  30

        Repeat on Series

        >>> s = cudf.Series([0, 2])
        >>> s
        0    0
        1    2
        dtype: int64
        >>> s.repeat([3, 4])
        0    0
        0    0
        0    0
        1    2
        1    2
        1    2
        1    2
        dtype: int64
        >>> s.repeat(2)
        0    0
        0    0
        1    2
        1    2
        dtype: int64

        Repeat on Index

        >>> index = cudf.Index([10, 22, 33, 55])
        >>> index
        Int64Index([10, 22, 33, 55], dtype='int64')
        >>> index.repeat(5)
        Int64Index([10, 10, 10, 10, 10, 22, 22, 22, 22, 22, 33,
                    33, 33, 33, 33, 55, 55, 55, 55, 55],
                dtype='int64')
        """
        if axis is not None:
            raise NotImplementedError(
                "Only axis=`None` supported at this time."
            )

        return self._repeat(repeats)

    def _repeat(self, count):
        if not is_scalar(count):
            count = as_column(count)

        result = self.__class__._from_table(
            libcudf.filling.repeat(self, count)
        )

        result._copy_type_metadata(self)
        return result

    def _fill(self, fill_values, begin, end, inplace):
        col_and_fill = zip(self._columns, fill_values)

        if not inplace:
            data_columns = (c._fill(v, begin, end) for (c, v) in col_and_fill)
            data = zip(self._column_names, data_columns)
            return self.__class__._from_table(Frame(data, self._index))

        for (c, v) in col_and_fill:
            c.fill(v, begin, end, inplace=True)

        return self

    def shift(self, periods=1, freq=None, axis=0, fill_value=None):
        """Shift values by `periods` positions.
        """
        assert axis in (None, 0) and freq is None
        return self._shift(periods)

    def _shift(self, offset, fill_value=None):
        data_columns = (col.shift(offset, fill_value) for col in self._columns)
        data = zip(self._column_names, data_columns)
        return self.__class__._from_table(Frame(data, self._index))

    def __array__(self, dtype=None):
        raise TypeError(
            "Implicit conversion to a host NumPy array via __array__ is not "
            "allowed, To explicitly construct a GPU array, consider using "
            "cupy.asarray(...)\nTo explicitly construct a "
            "host array, consider using .to_array()"
        )

    def __arrow_array__(self, type=None):
        raise TypeError(
            "Implicit conversion to a host PyArrow Array via __arrow_array__ "
            "is not allowed, To explicitly construct a PyArrow Array, "
            "consider using .to_arrow()"
        )

    def round(self, decimals=0):
        """
        Round a DataFrame to a variable number of decimal places.

        Parameters
        ----------
        decimals : int, dict, Series
            Number of decimal places to round each column to. If an int is
            given, round each column to the same number of places.
            Otherwise dict and Series round to variable numbers of places.
            Column names should be in the keys if `decimals` is a
            dict-like, or in the index if `decimals` is a Series. Any
            columns not included in `decimals` will be left as is. Elements
            of `decimals` which are not columns of the input will be
            ignored.

        Returns
        -------
        DataFrame
            A DataFrame with the affected columns rounded to the specified
            number of decimal places.

        Examples
        --------
        >>> df = cudf.DataFrame(
                [(.21, .32), (.01, .67), (.66, .03), (.21, .18)],
        ...     columns=['dogs', 'cats']
        ... )
        >>> df
            dogs  cats
        0  0.21  0.32
        1  0.01  0.67
        2  0.66  0.03
        3  0.21  0.18

        By providing an integer each column is rounded to the same number
        of decimal places

        >>> df.round(1)
            dogs  cats
        0   0.2   0.3
        1   0.0   0.7
        2   0.7   0.0
        3   0.2   0.2

        With a dict, the number of places for specific columns can be
        specified with the column names as key and the number of decimal
        places as value

        >>> df.round({'dogs': 1, 'cats': 0})
            dogs  cats
        0   0.2   0.0
        1   0.0   1.0
        2   0.7   0.0
        3   0.2   0.0

        Using a Series, the number of places for specific columns can be
        specified with the column names as index and the number of
        decimal places as value

        >>> decimals = cudf.Series([0, 1], index=['cats', 'dogs'])
        >>> df.round(decimals)
            dogs  cats
        0   0.2   0.0
        1   0.0   1.0
        2   0.7   0.0
        3   0.2   0.0
        """

        if isinstance(decimals, cudf.Series):
            decimals = decimals.to_pandas()

        if isinstance(decimals, (dict, pd.Series)):
            if (
                isinstance(decimals, pd.Series)
                and not decimals.index.is_unique
            ):
                raise ValueError("Index of decimals must be unique")

            cols = {
                name: col.round(decimals[name])
                if (
                    name in decimals.keys()
                    and pd.api.types.is_numeric_dtype(col.dtype)
                )
                else col.copy(deep=True)
                for name, col in self._data.items()
            }
        elif isinstance(decimals, int):
            cols = {
                name: col.round(decimals)
                if pd.api.types.is_numeric_dtype(col.dtype)
                else col.copy(deep=True)
                for name, col in self._data.items()
            }
        else:
            raise TypeError(
                "decimals must be an integer, a dict-like or a Series"
            )

        return self.__class__._from_table(
            Frame(
                data=cudf.core.column_accessor.ColumnAccessor(
                    cols,
                    multiindex=self._data.multiindex,
                    level_names=self._data.level_names,
                )
            ),
            index=self._index,
        )

    @annotate("SAMPLE", color="orange", domain="cudf_python")
    def sample(
        self,
        n=None,
        frac=None,
        replace=False,
        weights=None,
        random_state=None,
        axis=None,
        keep_index=True,
    ):
        """Return a random sample of items from an axis of object.

        You can use random_state for reproducibility.

        Parameters
        ----------
        n : int, optional
            Number of items from axis to return. Cannot be used with frac.
            Default = 1 if frac = None.
        frac : float, optional
            Fraction of axis items to return. Cannot be used with n.
        replace : bool, default False
            Allow or disallow sampling of the same row more than once.
            replace == True is not yet supported for axis = 1/"columns"
        weights : str or ndarray-like, optional
            Only supported for axis=1/"columns"
        random_state : int, numpy RandomState or None, default None
            Seed for the random number generator (if int), or None.
            If None, a random seed will be chosen.
            if RandomState, seed will be extracted from current state.
        axis : {0 or ‘index’, 1 or ‘columns’, None}, default None
            Axis to sample. Accepts axis number or name.
            Default is stat axis for given data type
            (0 for Series and DataFrames). Series and Index doesn't
            support axis=1.

        Returns
        -------
        Series or DataFrame or Index
            A new object of same type as caller containing n items
            randomly sampled from the caller object.

        Examples
        --------
        >>> import cudf as cudf
        >>> df = cudf.DataFrame({"a":{1, 2, 3, 4, 5}})
        >>> df.sample(3)
           a
        1  2
        3  4
        0  1

        >>> sr = cudf.Series([1, 2, 3, 4, 5])
        >>> sr.sample(10, replace=True)
        1    4
        3    1
        2    4
        0    5
        0    1
        4    5
        4    1
        0    2
        0    3
        3    2
        dtype: int64

        >>> df = cudf.DataFrame(
        ... {"a":[1, 2], "b":[2, 3], "c":[3, 4], "d":[4, 5]})
        >>> df.sample(2, axis=1)
           a  c
        0  1  3
        1  2  4
        """

        if frac is not None and frac > 1 and not replace:
            raise ValueError(
                "Replace has to be set to `True` "
                "when upsampling the population `frac` > 1."
            )
        elif frac is not None and n is not None:
            raise ValueError(
                "Please enter a value for `frac` OR `n`, not both"
            )

        if frac is None and n is None:
            n = 1
        elif frac is not None:
            if axis is None or axis == 0 or axis == "index":
                n = int(round(self.shape[0] * frac))
            else:
                n = int(round(self.shape[1] * frac))

        if axis is None or axis == 0 or axis == "index":
            if n > 0 and self.shape[0] == 0:
                raise ValueError(
                    "Cannot take a sample larger than 0 when axis is empty"
                )

            if not replace and n > self.shape[0]:
                raise ValueError(
                    "Cannot take a larger sample than population "
                    "when 'replace=False'"
                )

            if weights is not None:
                raise NotImplementedError(
                    "weights is not yet supported for axis=0/index"
                )

            if random_state is None:
                seed = np.random.randint(
                    np.iinfo(np.int64).max, dtype=np.int64
                )
            elif isinstance(random_state, np.random.mtrand.RandomState):
                _, keys, pos, _, _ = random_state.get_state()
                seed = 0 if pos >= len(keys) else pos
            else:
                seed = np.int64(random_state)

            result = self._from_table(
                libcudf.copying.sample(
                    self,
                    n=n,
                    replace=replace,
                    seed=seed,
                    keep_index=keep_index,
                )
            )
            result._copy_type_metadata(self)

            return result
        else:
            if len(self.shape) != 2:
                raise ValueError(
                    f"No axis named {axis} for "
                    f"object type {self.__class__}"
                )

            if replace:
                raise NotImplementedError(
                    "Sample is not supported for "
                    f"axis {axis} when 'replace=True'"
                )

            if n > 0 and self.shape[1] == 0:
                raise ValueError(
                    "Cannot take a sample larger than 0 when axis is empty"
                )

            columns = np.asarray(self._data.names)
            if not replace and n > columns.size:
                raise ValueError(
                    "Cannot take a larger sample "
                    "than population when 'replace=False'"
                )

            if weights is not None:
                if is_column_like(weights):
                    weights = np.asarray(weights)
                else:
                    raise ValueError(
                        "Strings can only be passed to weights "
                        "when sampling from rows on a DataFrame"
                    )

                if columns.size != len(weights):
                    raise ValueError(
                        "Weights and axis to be sampled must be of same length"
                    )

                total_weight = weights.sum()
                if total_weight != 1:
                    if not isinstance(weights.dtype, float):
                        weights = weights.astype("float64")
                    weights = weights / total_weight

            np.random.seed(random_state)
            gather_map = np.random.choice(
                columns, size=n, replace=replace, p=weights
            )

            if isinstance(self, cudf.MultiIndex):
                # TODO: Need to update this once MultiIndex is refactored,
                # should be able to treat it similar to other Frame object
                result = cudf.Index(self._source_data[gather_map])
            else:
                result = self[gather_map]
                if not keep_index:
                    result.index = None

            return result

    @classmethod
    @annotate("FROM_ARROW", color="orange", domain="cudf_python")
    def from_arrow(cls, data):
        """Convert from PyArrow Table to Frame

        Parameters
        ----------
        data : PyArrow Table

        Raises
        ------
        TypeError for invalid input type.

        Examples
        --------
        >>> import cudf
        >>> import pyarrow as pa
        >>> data = pa.table({"a":[1, 2, 3], "b":[4, 5, 6]})
        >>> cudf.core.frame.Frame.from_arrow(data)
           a  b
        0  1  4
        1  2  5
        2  3  6
        """

        if not isinstance(data, (pa.Table)):
            raise TypeError(
                "To create a multicolumn cudf data, "
                "the data should be an arrow Table"
            )

        column_names = data.column_names
        pandas_dtypes = None
        np_dtypes = None
        if isinstance(data.schema.pandas_metadata, dict):
            metadata = data.schema.pandas_metadata
            pandas_dtypes = {
                col["field_name"]: col["pandas_type"]
                for col in metadata["columns"]
                if "field_name" in col
            }
            np_dtypes = {
                col["field_name"]: col["numpy_type"]
                for col in metadata["columns"]
                if "field_name" in col
            }

        # Currently we don't have support for
        # pyarrow.DictionaryArray -> cudf Categorical column,
        # so handling indices and dictionary as two different columns.
        # This needs be removed once we have hooked libcudf dictionary32
        # with categorical.
        dict_indices = {}
        dict_dictionaries = {}
        dict_ordered = {}
        for field in data.schema:
            if isinstance(field.type, pa.DictionaryType):
                dict_ordered[field.name] = field.type.ordered
                dict_indices[field.name] = pa.chunked_array(
                    [chunk.indices for chunk in data[field.name].chunks],
                    type=field.type.index_type,
                )
                dict_dictionaries[field.name] = pa.chunked_array(
                    [chunk.dictionary for chunk in data[field.name].chunks],
                    type=field.type.value_type,
                )

        # Handle dict arrays
        cudf_category_frame = libcudf.table.Table()
        if len(dict_indices):

            dict_indices_table = pa.table(dict_indices)
            data = data.drop(dict_indices_table.column_names)
            cudf_indices_frame = libcudf.interop.from_arrow(
                dict_indices_table, dict_indices_table.column_names
            )
            # as dictionary size can vary, it can't be a single table
            cudf_dictionaries_columns = {
                name: cudf.core.column.ColumnBase.from_arrow(
                    dict_dictionaries[name]
                )
                for name in dict_dictionaries.keys()
            }

            for name in cudf_indices_frame._data.names:
                codes = cudf_indices_frame._data[name]
                cudf_category_frame._data[name] = build_categorical_column(
                    cudf_dictionaries_columns[name],
                    codes,
                    mask=codes.base_mask,
                    size=codes.size,
                    ordered=dict_ordered[name],
                )

        # Handle non-dict arrays
        cudf_non_category_frame = (
            libcudf.table.Table()
            if data.num_columns == 0
            else libcudf.interop.from_arrow(data, data.column_names)
        )

        if (
            cudf_non_category_frame._num_columns > 0
            and cudf_category_frame._num_columns > 0
        ):
            result = cudf_non_category_frame
            for name in cudf_category_frame._data.names:
                result._data[name] = cudf_category_frame._data[name]
        elif cudf_non_category_frame._num_columns > 0:
            result = cudf_non_category_frame
        else:
            result = cudf_category_frame

        # There are some special cases that need to be handled
        # based on metadata.
        if pandas_dtypes:
            for name in result._data.names:
                dtype = None
                if (
                    len(result._data[name]) == 0
                    and pandas_dtypes[name] == "categorical"
                ):
                    # When pandas_dtype is a categorical column and the size
                    # of column is 0(i.e., empty) then we will have an
                    # int8 column in result._data[name] returned by libcudf,
                    # which needs to be type-casted to 'category' dtype.
                    dtype = "category"
                elif (
                    pandas_dtypes[name] == "empty"
                    and np_dtypes[name] == "object"
                ):
                    # When a string column has all null values, pandas_dtype is
                    # is specified as 'empty' and np_dtypes as 'object',
                    # hence handling this special case to type-cast the empty
                    # float column to str column.
                    dtype = np_dtypes[name]
                elif pandas_dtypes[
                    name
                ] == "object" and cudf.utils.dtypes.is_struct_dtype(
                    np_dtypes[name]
                ):
                    # Incase of struct column, libcudf is not aware of names of
                    # struct fields, hence renaming the struct fields is
                    # necessary by extracting the field names from arrow
                    # struct types.
                    result._data[name] = result._data[name]._rename_fields(
                        [field.name for field in data[name].type]
                    )

                if dtype is not None:
                    result._data[name] = result._data[name].astype(dtype)

        result = libcudf.table.Table(
            result._data.select_by_label(column_names)
        )

        return cls._from_table(result)

    @annotate("TO_ARROW", color="orange", domain="cudf_python")
    def to_arrow(self):
        """
        Convert to arrow Table

        Examples
        --------
        >>> import cudf
        >>> df = cudf.DataFrame(
        ...     {"a":[1, 2, 3], "b":[4, 5, 6]}, index=[1, 2, 3])
        >>> df.to_arrow()
        pyarrow.Table
        a: int64
        b: int64
        index: int64
        """
        return pa.Table.from_pydict(
            {name: col.to_arrow() for name, col in self._data.items()}
        )

    def drop_duplicates(
        self,
        subset=None,
        keep="first",
        nulls_are_equal=True,
        ignore_index=False,
    ):
        """
        Drops rows in frame as per duplicate rows in `subset` columns from
        self.

        subset : list, optional
            List of columns to consider when dropping rows.
        keep : ["first", "last", False] first will keep first of duplicate,
            last will keep last of the duplicate and False drop all
            duplicate
        nulls_are_equal: null elements are considered equal to other null
            elements
        ignore_index: bool, default False
            If True, the resulting axis will be labeled 0, 1, …, n - 1.
        """
        if subset is None:
            subset = self._column_names
        elif (
            not np.iterable(subset)
            or isinstance(subset, str)
            or isinstance(subset, tuple)
            and subset in self._data.names
        ):
            subset = (subset,)
        diff = set(subset) - set(self._data)
        if len(diff) != 0:
            raise KeyError(f"columns {diff} do not exist")
        subset_cols = [name for name in self._column_names if name in subset]
        if len(subset_cols) == 0:
            return self.copy(deep=True)

        result = self._from_table(
            libcudf.stream_compaction.drop_duplicates(
                self,
                keys=subset,
                keep=keep,
                nulls_are_equal=nulls_are_equal,
                ignore_index=ignore_index,
            )
        )

        result._copy_type_metadata(self)
        return result

    def replace(self, to_replace: Any, replacement: Any) -> Frame:
        if not (to_replace is None and replacement is None):
            copy_data = self._data.copy(deep=False)
            (
                all_na_per_column,
                to_replace_per_column,
                replacements_per_column,
            ) = _get_replacement_values_for_columns(
                to_replace=to_replace,
                value=replacement,
                columns_dtype_map={
                    col: copy_data._data[col].dtype for col in copy_data._data
                },
            )

            for name, col in copy_data.items():
                try:
                    copy_data[name] = col.find_and_replace(
                        to_replace_per_column[name],
                        replacements_per_column[name],
                        all_na_per_column[name],
                    )
                except KeyError:
                    # We need to create a deep copy if `find_and_replace`
                    # was not successful or any of
                    # `to_replace_per_column`, `replacements_per_column`,
                    # `all_na_per_column` don't contain the `name`
                    # that exists in `copy_data`
                    copy_data[name] = col.copy(deep=True)
        else:
            copy_data = self._data.copy(deep=True)

        result = self._from_table(Frame(copy_data, self._index))

        return result

    def _copy_type_metadata(
        self, other: Frame, include_index: bool = True
    ) -> Frame:
        """
        Copy type metadata from each column of `other` to the corresponding
        column of `self`.
        See `ColumnBase._copy_type_metadata` for more information.
        """
        for name, col, other_col in zip(
            self._data.keys(), self._data.values(), other._data.values()
        ):
            self._data[name] = other_col._copy_type_metadata(col)

        if include_index:
            if self._index is not None and other._index is not None:
                self._index._copy_type_metadata(other._index)
                # When other._index is a CategoricalIndex, there is
                if isinstance(
                    other._index, cudf.core.index.CategoricalIndex
                ) and not isinstance(
                    self._index, cudf.core.index.CategoricalIndex
                ):
                    self._index = cudf.core.index.Index._from_table(
                        self._index
                    )

        return self

    def _unaryop(self, op):
        data_columns = (col.unary_operator(op) for col in self._columns)
        data = zip(self._column_names, data_columns)
        return self.__class__._from_table(Frame(data, self._index))

    def isnull(self):
        """
        Identify missing values.

        Return a boolean same-sized object indicating if
        the values are ``<NA>``. ``<NA>`` values gets mapped to
        ``True`` values. Everything else gets mapped to
        ``False`` values. ``<NA>`` values include:

        * Values where null mask is set.
        * ``NaN`` in float dtype.
        * ``NaT`` in datetime64 and timedelta64 types.

        Characters such as empty strings ``''`` or
        ``inf`` incase of float are not
        considered ``<NA>`` values.

        Returns
        -------
        DataFrame/Series/Index
            Mask of bool values for each element in
            the object that indicates whether an element is an NA value.

        Examples
        --------

        Show which entries in a DataFrame are NA.

        >>> import cudf
        >>> import numpy as np
        >>> import pandas as pd
        >>> df = cudf.DataFrame({'age': [5, 6, np.NaN],
        ...                    'born': [pd.NaT, pd.Timestamp('1939-05-27'),
        ...                             pd.Timestamp('1940-04-25')],
        ...                    'name': ['Alfred', 'Batman', ''],
        ...                    'toy': [None, 'Batmobile', 'Joker']})
        >>> df
            age                        born    name        toy
        0     5                        <NA>  Alfred       <NA>
        1     6  1939-05-27 00:00:00.000000  Batman  Batmobile
        2  <NA>  1940-04-25 00:00:00.000000              Joker
        >>> df.isnull()
            age   born   name    toy
        0  False   True  False   True
        1  False  False  False  False
        2   True  False  False  False

        Show which entries in a Series are NA.

        >>> ser = cudf.Series([5, 6, np.NaN, np.inf, -np.inf])
        >>> ser
        0     5.0
        1     6.0
        2    <NA>
        3     Inf
        4    -Inf
        dtype: float64
        >>> ser.isnull()
        0    False
        1    False
        2     True
        3    False
        4    False
        dtype: bool

        Show which entries in an Index are NA.

        >>> idx = cudf.Index([1, 2, None, np.NaN, 0.32, np.inf])
        >>> idx
        Float64Index([1.0, 2.0, <NA>, <NA>, 0.32, Inf], dtype='float64')
        >>> idx.isnull()
        GenericIndex([False, False, True, True, False, False], dtype='bool')
        """
        data_columns = (col.isnull() for col in self._columns)
        data = zip(self._column_names, data_columns)
        return self.__class__._from_table(Frame(data, self._index))

    # Alias for isnull
    isna = isnull

    def notnull(self):
        """
        Identify non-missing values.

        Return a boolean same-sized object indicating if
        the values are not ``<NA>``. Non-missing values get
        mapped to ``True``. ``<NA>`` values get mapped to
        ``False`` values. ``<NA>`` values include:

        * Values where null mask is set.
        * ``NaN`` in float dtype.
        * ``NaT`` in datetime64 and timedelta64 types.

        Characters such as empty strings ``''`` or
        ``inf`` incase of float are not
        considered ``<NA>`` values.

        Returns
        -------
        DataFrame/Series/Index
            Mask of bool values for each element in
            the object that indicates whether an element is not an NA value.

        Examples
        --------

        Show which entries in a DataFrame are NA.

        >>> import cudf
        >>> import numpy as np
        >>> import pandas as pd
        >>> df = cudf.DataFrame({'age': [5, 6, np.NaN],
        ...                    'born': [pd.NaT, pd.Timestamp('1939-05-27'),
        ...                             pd.Timestamp('1940-04-25')],
        ...                    'name': ['Alfred', 'Batman', ''],
        ...                    'toy': [None, 'Batmobile', 'Joker']})
        >>> df
            age                        born    name        toy
        0     5                        <NA>  Alfred       <NA>
        1     6  1939-05-27 00:00:00.000000  Batman  Batmobile
        2  <NA>  1940-04-25 00:00:00.000000              Joker
        >>> df.notnull()
             age   born  name    toy
        0   True  False  True  False
        1   True   True  True   True
        2  False   True  True   True

        Show which entries in a Series are NA.

        >>> ser = cudf.Series([5, 6, np.NaN, np.inf, -np.inf])
        >>> ser
        0     5.0
        1     6.0
        2    <NA>
        3     Inf
        4    -Inf
        dtype: float64
        >>> ser.notnull()
        0     True
        1     True
        2    False
        3     True
        4     True
        dtype: bool

        Show which entries in an Index are NA.

        >>> idx = cudf.Index([1, 2, None, np.NaN, 0.32, np.inf])
        >>> idx
        Float64Index([1.0, 2.0, <NA>, <NA>, 0.32, Inf], dtype='float64')
        >>> idx.notnull()
        GenericIndex([True, True, False, False, True, True], dtype='bool')
        """
        data_columns = (col.notnull() for col in self._columns)
        data = zip(self._column_names, data_columns)
        return self.__class__._from_table(Frame(data, self._index))

    # Alias for notnull
    notna = notnull

    def interleave_columns(self):
        """
        Interleave Series columns of a table into a single column.

        Converts the column major table `cols` into a row major column.

        Parameters
        ----------
        cols : input Table containing columns to interleave.

        Examples
        --------
        >>> df = DataFrame([['A1', 'A2', 'A3'], ['B1', 'B2', 'B3']])
        >>> df
        0    [A1, A2, A3]
        1    [B1, B2, B3]
        >>> df.interleave_columns()
        0    A1
        1    B1
        2    A2
        3    B2
        4    A3
        5    B3

        Returns
        -------
        The interleaved columns as a single column
        """
        if ("category" == self.dtypes).any():
            raise ValueError(
                "interleave_columns does not support 'category' dtype."
            )

        result = self._constructor_sliced(
            libcudf.reshape.interleave_columns(self)
        )

        return result

    def tile(self, count):
        """
        Repeats the rows from `self` DataFrame `count` times to form a
        new DataFrame.

        Parameters
        ----------
        self : input Table containing columns to interleave.
        count : Number of times to tile "rows". Must be non-negative.

        Examples
        --------
        >>> df  = Dataframe([[8, 4, 7], [5, 2, 3]])
        >>> count = 2
        >>> df.tile(df, count)
           0  1  2
        0  8  4  7
        1  5  2  3
        0  8  4  7
        1  5  2  3

        Returns
        -------
        The table containing the tiled "rows".
        """
        result = self.__class__._from_table(libcudf.reshape.tile(self, count))
        result._copy_type_metadata(self)
        return result

    def searchsorted(
        self, values, side="left", ascending=True, na_position="last"
    ):
        """Find indices where elements should be inserted to maintain order

        Parameters
        ----------
        value : Frame (Shape must be consistent with self)
            Values to be hypothetically inserted into Self
        side : str {‘left’, ‘right’} optional, default ‘left‘
            If ‘left’, the index of the first suitable location found is given
            If ‘right’, return the last such index
        ascending : bool optional, default True
            Sorted Frame is in ascending order (otherwise descending)
        na_position : str {‘last’, ‘first’} optional, default ‘last‘
            Position of null values in sorted order

        Returns
        -------
        1-D cupy array of insertion points

        Examples
        --------
        >>> s = cudf.Series([1, 2, 3])
        >>> s.searchsorted(4)
        3
        >>> s.searchsorted([0, 4])
        array([0, 3], dtype=int32)
        >>> s.searchsorted([1, 3], side='left')
        array([0, 2], dtype=int32)
        >>> s.searchsorted([1, 3], side='right')
        array([1, 3], dtype=int32)

        If the values are not monotonically sorted, wrong
        locations may be returned:

        >>> s = cudf.Series([2, 1, 3])
        >>> s.searchsorted(1)
        0   # wrong result, correct would be 1

        >>> df = cudf.DataFrame({'a': [1, 3, 5, 7], 'b': [10, 12, 14, 16]})
        >>> df
           a   b
        0  1  10
        1  3  12
        2  5  14
        3  7  16
        >>> values_df = cudf.DataFrame({'a': [0, 2, 5, 6],
        ... 'b': [10, 11, 13, 15]})
        >>> values_df
           a   b
        0  0  10
        1  2  17
        2  5  13
        3  6  15
        >>> df.searchsorted(values_df, ascending=False)
        array([4, 4, 4, 0], dtype=int32)
        """
        # Call libcudf++ search_sorted primitive
        from cudf.utils.dtypes import is_scalar

        scalar_flag = None
        if is_scalar(values):
            scalar_flag = True

        if not isinstance(values, Frame):
            values = as_column(values)
            if values.dtype != self.dtype:
                self = self.astype(values.dtype)
            values = values.as_frame()
        outcol = libcudf.search.search_sorted(
            self, values, side, ascending=ascending, na_position=na_position
        )

        # Retrun result as cupy array if the values is non-scalar
        # If values is scalar, result is expected to be scalar.
        result = cupy.asarray(outcol.data_array_view)
        if scalar_flag:
            return result[0].item()
        else:
            return result

    def _get_sorted_inds(self, ascending=True, na_position="last"):
        """
        Sort by the values.

        Parameters
        ----------
        ascending : bool or list of bool, default True
            If True, sort values in ascending order, otherwise descending.
        na_position : {‘first’ or ‘last’}, default ‘last’
            Argument ‘first’ puts NaNs at the beginning, ‘last’ puts NaNs
            at the end.
        Returns
        -------
        out_column_inds : cuDF Column of indices sorted based on input

        Difference from pandas:
        * Support axis='index' only.
        * Not supporting: inplace, kind
        * Ascending can be a list of bools to control per column
        """

        # This needs to be updated to handle list of bools for ascending
        if ascending is True:
            if na_position == "last":
                na_position = 0
            elif na_position == "first":
                na_position = 1
        elif ascending is False:
            if na_position == "last":
                na_position = 1
            elif na_position == "first":
                na_position = 0
        else:
            warnings.warn(
                "When using a sequence of booleans for `ascending`, "
                "`na_position` flag is not yet supported and defaults to "
                "treating nulls as greater than all numbers"
            )
            na_position = 0

        # If given a scalar need to construct a sequence of length # of columns
        if np.isscalar(ascending):
            ascending = [ascending] * self._num_columns

        return libcudf.sort.order_by(self, ascending, na_position)

    def sin(self):
        """
        Get Trigonometric sine, element-wise.

        Returns
        -------
        DataFrame/Series/Index
            Result of the trigonometric operation.

        Examples
        --------
        >>> import cudf
        >>> ser = cudf.Series([0.0, 0.32434, 0.5, 45, 90, 180, 360])
        >>> ser
        0      0.00000
        1      0.32434
        2      0.50000
        3     45.00000
        4     90.00000
        5    180.00000
        6    360.00000
        dtype: float64
        >>> ser.sin()
        0    0.000000
        1    0.318683
        2    0.479426
        3    0.850904
        4    0.893997
        5   -0.801153
        6    0.958916
        dtype: float64

        `sin` operation on DataFrame:

        >>> df = cudf.DataFrame({'first': [0.0, 5, 10, 15],
        ...                      'second': [100.0, 360, 720, 300]})
        >>> df
           first  second
        0    0.0   100.0
        1    5.0   360.0
        2   10.0   720.0
        3   15.0   300.0
        >>> df.sin()
              first    second
        0  0.000000 -0.506366
        1 -0.958924  0.958916
        2 -0.544021 -0.544072
        3  0.650288 -0.999756

        `sin` operation on Index:

        >>> index = cudf.Index([-0.4, 100, -180, 90])
        >>> index
        Float64Index([-0.4, 100.0, -180.0, 90.0], dtype='float64')
        >>> index.sin()
        Float64Index([-0.3894183423086505, -0.5063656411097588,
                    0.8011526357338306, 0.8939966636005579],
                    dtype='float64')
        """
        return self._unaryop("sin")

    def cos(self):
        """
        Get Trigonometric cosine, element-wise.

        Returns
        -------
        DataFrame/Series/Index
            Result of the trigonometric operation.

        Examples
        --------
        >>> import cudf
        >>> ser = cudf.Series([0.0, 0.32434, 0.5, 45, 90, 180, 360])
        >>> ser
        0      0.00000
        1      0.32434
        2      0.50000
        3     45.00000
        4     90.00000
        5    180.00000
        6    360.00000
        dtype: float64
        >>> ser.cos()
        0    1.000000
        1    0.947861
        2    0.877583
        3    0.525322
        4   -0.448074
        5   -0.598460
        6   -0.283691
        dtype: float64

        `cos` operation on DataFrame:

        >>> df = cudf.DataFrame({'first': [0.0, 5, 10, 15],
        ...                      'second': [100.0, 360, 720, 300]})
        >>> df
           first  second
        0    0.0   100.0
        1    5.0   360.0
        2   10.0   720.0
        3   15.0   300.0
        >>> df.cos()
              first    second
        0  1.000000  0.862319
        1  0.283662 -0.283691
        2 -0.839072 -0.839039
        3 -0.759688 -0.022097

        `cos` operation on Index:

        >>> index = cudf.Index([-0.4, 100, -180, 90])
        >>> index
        Float64Index([-0.4, 100.0, -180.0, 90.0], dtype='float64')
        >>> index.cos()
        Float64Index([ 0.9210609940028851,  0.8623188722876839,
                    -0.5984600690578581, -0.4480736161291701],
                    dtype='float64')
        """
        return self._unaryop("cos")

    def tan(self):
        """
        Get Trigonometric tangent, element-wise.

        Returns
        -------
        DataFrame/Series/Index
            Result of the trigonometric operation.

        Examples
        --------
        >>> import cudf
        >>> ser = cudf.Series([0.0, 0.32434, 0.5, 45, 90, 180, 360])
        >>> ser
        0      0.00000
        1      0.32434
        2      0.50000
        3     45.00000
        4     90.00000
        5    180.00000
        6    360.00000
        dtype: float64
        >>> ser.tan()
        0    0.000000
        1    0.336213
        2    0.546302
        3    1.619775
        4   -1.995200
        5    1.338690
        6   -3.380140
        dtype: float64

        `tan` operation on DataFrame:

        >>> df = cudf.DataFrame({'first': [0.0, 5, 10, 15],
        ...                      'second': [100.0, 360, 720, 300]})
        >>> df
           first  second
        0    0.0   100.0
        1    5.0   360.0
        2   10.0   720.0
        3   15.0   300.0
        >>> df.tan()
              first     second
        0  0.000000  -0.587214
        1 -3.380515  -3.380140
        2  0.648361   0.648446
        3 -0.855993  45.244742

        `tan` operation on Index:

        >>> index = cudf.Index([-0.4, 100, -180, 90])
        >>> index
        Float64Index([-0.4, 100.0, -180.0, 90.0], dtype='float64')
        >>> index.tan()
        Float64Index([-0.4227932187381618,  -0.587213915156929,
                    -1.3386902103511544, -1.995200412208242],
                    dtype='float64')
        """
        return self._unaryop("tan")

    def asin(self):
        """
        Get Trigonometric inverse sine, element-wise.

        The inverse of sine so that, if y = x.sin(), then x = y.asin()

        Returns
        -------
        DataFrame/Series/Index
            Result of the trigonometric operation.

        Examples
        --------
        >>> import cudf
        >>> ser = cudf.Series([-1, 0, 1, 0.32434, 0.5])
        >>> ser.asin()
        0   -1.570796
        1    0.000000
        2    1.570796
        3    0.330314
        4    0.523599
        dtype: float64

        `asin` operation on DataFrame:

        >>> df = cudf.DataFrame({'first': [-1, 0, 0.5],
        ...                      'second': [0.234, 0.3, 0.1]})
        >>> df
           first  second
        0   -1.0   0.234
        1    0.0   0.300
        2    0.5   0.100
        >>> df.asin()
              first    second
        0 -1.570796  0.236190
        1  0.000000  0.304693
        2  0.523599  0.100167

        `asin` operation on Index:

        >>> index = cudf.Index([-1, 0.4, 1, 0.3])
        >>> index
        Float64Index([-1.0, 0.4, 1.0, 0.3], dtype='float64')
        >>> index.asin()
        Float64Index([-1.5707963267948966, 0.41151684606748806,
                    1.5707963267948966, 0.3046926540153975],
                    dtype='float64')
        """
        return self._unaryop("asin")

    def acos(self):
        """
        Get Trigonometric inverse cosine, element-wise.

        The inverse of cos so that, if y = x.cos(), then x = y.acos()

        Returns
        -------
        DataFrame/Series/Index
            Result of the trigonometric operation.

        Examples
        --------
        >>> import cudf
        >>> ser = cudf.Series([-1, 0, 1, 0.32434, 0.5])
        >>> ser.acos()
        0    3.141593
        1    1.570796
        2    0.000000
        3    1.240482
        4    1.047198
        dtype: float64

        `acos` operation on DataFrame:

        >>> df = cudf.DataFrame({'first': [-1, 0, 0.5],
        ...                      'second': [0.234, 0.3, 0.1]})
        >>> df
           first  second
        0   -1.0   0.234
        1    0.0   0.300
        2    0.5   0.100
        >>> df.acos()
              first    second
        0  3.141593  1.334606
        1  1.570796  1.266104
        2  1.047198  1.470629

        `acos` operation on Index:

        >>> index = cudf.Index([-1, 0.4, 1, 0, 0.3])
        >>> index
        Float64Index([-1.0, 0.4, 1.0, 0.0, 0.3], dtype='float64')
        >>> index.acos()
        Float64Index([ 3.141592653589793, 1.1592794807274085, 0.0,
                    1.5707963267948966,  1.266103672779499],
                    dtype='float64')
        """
        result = self.copy(deep=False)
        for col in result._data:
            min_float_dtype = cudf.utils.dtypes.get_min_float_dtype(
                result._data[col]
            )
            result._data[col] = result._data[col].astype(min_float_dtype)
        result = result._unaryop("acos")
        result = result.mask((result < 0) | (result > np.pi + 1))
        return result

    def atan(self):
        """
        Get Trigonometric inverse tangent, element-wise.

        The inverse of tan so that, if y = x.tan(), then x = y.atan()

        Returns
        -------
        DataFrame/Series/Index
            Result of the trigonometric operation.

        Examples
        --------
        >>> import cudf
        >>> ser = cudf.Series([-1, 0, 1, 0.32434, 0.5, -10])
        >>> ser
        0    -1.00000
        1     0.00000
        2     1.00000
        3     0.32434
        4     0.50000
        5   -10.00000
        dtype: float64
        >>> ser.atan()
        0   -0.785398
        1    0.000000
        2    0.785398
        3    0.313635
        4    0.463648
        5   -1.471128
        dtype: float64

        `atan` operation on DataFrame:

        >>> df = cudf.DataFrame({'first': [-1, -10, 0.5],
        ...                      'second': [0.234, 0.3, 10]})
        >>> df
           first  second
        0   -1.0   0.234
        1  -10.0   0.300
        2    0.5  10.000
        >>> df.atan()
              first    second
        0 -0.785398  0.229864
        1 -1.471128  0.291457
        2  0.463648  1.471128

        `atan` operation on Index:

        >>> index = cudf.Index([-1, 0.4, 1, 0, 0.3])
        >>> index
        Float64Index([-1.0, 0.4, 1.0, 0.0, 0.3], dtype='float64')
        >>> index.atan()
        Float64Index([-0.7853981633974483,  0.3805063771123649,
                                    0.7853981633974483, 0.0,
                                    0.2914567944778671],
                    dtype='float64')
        """
        return self._unaryop("atan")

    def exp(self):
        """
        Get the exponential of all elements, element-wise.

        Exponential is the inverse of the log function,
        so that x.exp().log() = x

        Returns
        -------
        DataFrame/Series/Index
            Result of the element-wise exponential.

        Examples
        --------
        >>> import cudf
        >>> ser = cudf.Series([-1, 0, 1, 0.32434, 0.5, -10, 100])
        >>> ser
        0     -1.00000
        1      0.00000
        2      1.00000
        3      0.32434
        4      0.50000
        5    -10.00000
        6    100.00000
        dtype: float64
        >>> ser.exp()
        0    3.678794e-01
        1    1.000000e+00
        2    2.718282e+00
        3    1.383117e+00
        4    1.648721e+00
        5    4.539993e-05
        6    2.688117e+43
        dtype: float64

        `exp` operation on DataFrame:

        >>> df = cudf.DataFrame({'first': [-1, -10, 0.5],
        ...                      'second': [0.234, 0.3, 10]})
        >>> df
           first  second
        0   -1.0   0.234
        1  -10.0   0.300
        2    0.5  10.000
        >>> df.exp()
              first        second
        0  0.367879      1.263644
        1  0.000045      1.349859
        2  1.648721  22026.465795

        `exp` operation on Index:

        >>> index = cudf.Index([-1, 0.4, 1, 0, 0.3])
        >>> index
        Float64Index([-1.0, 0.4, 1.0, 0.0, 0.3], dtype='float64')
        >>> index.exp()
        Float64Index([0.36787944117144233,  1.4918246976412703,
                      2.718281828459045, 1.0,  1.3498588075760032],
                    dtype='float64')
        """
        return self._unaryop("exp")

    def log(self):
        """
        Get the natural logarithm of all elements, element-wise.

        Natural logarithm is the inverse of the exp function,
        so that x.log().exp() = x

        Returns
        -------
        DataFrame/Series/Index
            Result of the element-wise natural logarithm.

        Examples
        --------
        >>> import cudf
        >>> ser = cudf.Series([-1, 0, 1, 0.32434, 0.5, -10, 100])
        >>> ser
        0     -1.00000
        1      0.00000
        2      1.00000
        3      0.32434
        4      0.50000
        5    -10.00000
        6    100.00000
        dtype: float64
        >>> ser.log()
        0         NaN
        1        -inf
        2    0.000000
        3   -1.125963
        4   -0.693147
        5         NaN
        6    4.605170
        dtype: float64

        `log` operation on DataFrame:

        >>> df = cudf.DataFrame({'first': [-1, -10, 0.5],
        ...                      'second': [0.234, 0.3, 10]})
        >>> df
           first  second
        0   -1.0   0.234
        1  -10.0   0.300
        2    0.5  10.000
        >>> df.log()
              first    second
        0       NaN -1.452434
        1       NaN -1.203973
        2 -0.693147  2.302585

        `log` operation on Index:

        >>> index = cudf.Index([10, 11, 500.0])
        >>> index
        Float64Index([10.0, 11.0, 500.0], dtype='float64')
        >>> index.log()
        Float64Index([2.302585092994046, 2.3978952727983707,
                    6.214608098422191], dtype='float64')
        """
        return self._unaryop("log")

    def sqrt(self):
        """
        Get the non-negative square-root of all elements, element-wise.

        Returns
        -------
        DataFrame/Series/Index
            Result of the non-negative
            square-root of each element.

        Examples
        --------
        >>> import cudf
        >>> import cudf
        >>> ser = cudf.Series([10, 25, 81, 1.0, 100])
        >>> ser
        0     10.0
        1     25.0
        2     81.0
        3      1.0
        4    100.0
        dtype: float64
        >>> ser.sqrt()
        0     3.162278
        1     5.000000
        2     9.000000
        3     1.000000
        4    10.000000
        dtype: float64

        `sqrt` operation on DataFrame:

        >>> df = cudf.DataFrame({'first': [-10.0, 100, 625],
        ...                      'second': [1, 2, 0.4]})
        >>> df
           first  second
        0  -10.0     1.0
        1  100.0     2.0
        2  625.0     0.4
        >>> df.sqrt()
           first    second
        0    NaN  1.000000
        1   10.0  1.414214
        2   25.0  0.632456

        `sqrt` operation on Index:

        >>> index = cudf.Index([-10.0, 100, 625])
        >>> index
        Float64Index([-10.0, 100.0, 625.0], dtype='float64')
        >>> index.sqrt()
        Float64Index([nan, 10.0, 25.0], dtype='float64')
        """
        return self._unaryop("sqrt")

    @staticmethod
    def _validate_merge_cfg(
        lhs,
        rhs,
        left_on,
        right_on,
        on,
        how,
        left_index=False,
        right_index=False,
        lsuffix=None,
        rsuffix=None,
    ):
        """
        Error for various combinations of merge input parameters
        """
        len_left_on = len(left_on) if left_on is not None else 0
        len_right_on = len(right_on) if right_on is not None else 0

        # must actually support the requested merge type
        if how not in ["left", "inner", "outer", "leftanti", "leftsemi"]:
            raise NotImplementedError(f"{how} merge not supported yet")

        # Passing 'on' with 'left_on' or 'right_on' is potentially ambiguous
        if on:
            if left_on or right_on:
                raise ValueError(
                    'Can only pass argument "on" OR "left_on" '
                    'and "right_on", not a combination of both.'
                )

        # Require same total number of columns to join on in both operands
        if not (len_left_on + left_index * len(lhs.index.names)) == (
            len_right_on + right_index * len(rhs.index.names)
        ):
            raise ValueError(
                "Merge operands must have same number of join key columns"
            )

        # If nothing specified, must have common cols to use implicitly
        same_named_columns = set(lhs._data.keys()) & set(rhs._data.keys())
        if not (left_index or right_index):
            if not (left_on or right_on):
                if len(same_named_columns) == 0:
                    raise ValueError("No common columns to perform merge on")

        for name in same_named_columns:
            if not (
                name in left_on
                and name in right_on
                and (left_on.index(name) == right_on.index(name))
            ):
                if not (lsuffix or rsuffix):
                    raise ValueError(
                        "there are overlapping columns but "
                        "lsuffix and rsuffix are not defined"
                    )

        if on:
            on_keys = [on] if not isinstance(on, list) else on
            for key in on_keys:
                if not (key in lhs._data.keys() and key in rhs._data.keys()):
                    raise KeyError(f"Key {on} not in both operands")
        else:
            for key in left_on:
                if key not in lhs._data.keys():
                    raise KeyError(f'Key "{key}" not in left operand')
            for key in right_on:
                if key not in rhs._data.keys():
                    raise KeyError(f'Key "{key}" not in right operand')

    def _merge(
        self,
        right,
        on=None,
        left_on=None,
        right_on=None,
        left_index=False,
        right_index=False,
        how="inner",
        sort=False,
        lsuffix=None,
        rsuffix=None,
        method="hash",
        indicator=False,
        suffixes=("_x", "_y"),
    ):
        # Merge doesn't support right, so just swap
        if how == "right":
            return right._merge(
                self,
                on=on,
                left_on=right_on,
                right_on=left_on,
                left_index=right_index,
                right_index=left_index,
                how="left",
                sort=sort,
                lsuffix=rsuffix,
                rsuffix=lsuffix,
                method=method,
                indicator=indicator,
                suffixes=suffixes,
            )

        lhs = self
        rhs = right

        from cudf.core.join import Merge

        mergeop = Merge(
            lhs,
            rhs,
            on,
            left_on,
            right_on,
            left_index,
            right_index,
            how,
            sort,
            lsuffix,
            rsuffix,
            method,
            indicator,
            suffixes,
        )
        to_return = mergeop.perform_merge()

        # If sort=True, Pandas would sort on the key columns in the
        # same order as given in 'on'. If the indices are used as
        # keys, the index will be sorted. If one index is specified,
        # the key column on the other side will be used to sort.
        # If no index is specified, return a new RangeIndex
        if sort:
            to_sort = cudf.DataFrame()
            if left_index and right_index:
                by = list(to_return._index._data.columns)
                if left_on and right_on:
                    by.extend(to_return[mergeop.left_on]._data.columns)
            elif left_index:
                by = list(to_return[mergeop.right_on]._data.columns)
            elif right_index:
                by = list(to_return[mergeop.left_on]._data.columns)
            else:
                # left_on == right_on, or different names but same columns
                # in both cases we can sort by either
                by = [to_return._data[name] for name in mergeop.left_on]
            for i, col in enumerate(by):
                to_sort[i] = col
            inds = to_sort.argsort()
            if isinstance(to_return, cudf.Index):
                to_return = to_return.take(inds)
            else:
                to_return = to_return.take(
                    inds, keep_index=(left_index or right_index)
                )
            return to_return
        else:
            return to_return

    def _is_sorted(self, ascending=None, null_position=None):
        """
        Returns a boolean indicating whether the data of the Frame are sorted
        based on the parameters given. Does not account for the index.

        Parameters
        ----------
        self : Frame
            Frame whose columns are to be checked for sort order
        ascending : None or list-like of booleans
            None or list-like of boolean values indicating expected sort order
            of each column. If list-like, size of list-like must be
            len(columns). If None, all columns expected sort order is set to
            ascending. False (0) - ascending, True (1) - descending.
        null_position : None or list-like of booleans
            None or list-like of boolean values indicating desired order of
            nulls compared to other elements. If list-like, size of list-like
            must be len(columns). If None, null order is set to before. False
            (0) - before, True (1) - after.

        Returns
        -------
        returns : boolean
            Returns True, if sorted as expected by ``ascending`` and
            ``null_position``, False otherwise.
        """
        return libcudf.sort.is_sorted(
            self, ascending=ascending, null_position=null_position
        )

    def _split(self, splits, keep_index=True):
        result = libcudf.copying.table_split(
            self, splits, keep_index=keep_index
        )
        result = [self.__class__._from_table(tbl) for tbl in result]
        return result

    def _encode(self):
        keys, indices = libcudf.transform.table_encode(self)
        keys = self.__class__._from_table(keys)
        return keys, indices

    def _reindex(
        self, columns, dtypes=None, deep=False, index=None, inplace=False
    ):
        """
        Helper for `.reindex`

        Parameters
        ----------
        columns : array-like
            The list of columns to select from the Frame,
            if ``columns`` is a superset of ``Frame.columns`` new
            columns are created.
        dtypes : dict
            Mapping of dtypes for the empty columns being created.
        deep : boolean, optional, default False
            Whether to make deep copy or shallow copy of the columns.
        index : Index or array-like, default None
            The ``index`` to be used to reindex the Frame with.
        inplace : bool, default False
            Whether to perform the operation in place on the data.

        Returns
        -------
        DataFrame
        """
        if dtypes is None:
            dtypes = {}

        df = self
        if index is not None:
            index = cudf.core.index.as_index(index)

            if isinstance(index, cudf.core.MultiIndex):
                idx_dtype_match = (
                    df.index._source_data.dtypes == index._source_data.dtypes
                ).all()
            else:
                idx_dtype_match = df.index.dtype == index.dtype

            if not idx_dtype_match:
                columns = columns if columns is not None else list(df.columns)
                df = cudf.DataFrame()
            else:
                df = cudf.DataFrame(None, index).join(
                    df, how="left", sort=True
                )
                # double-argsort to map back from sorted to unsorted positions
                df = df.take(index.argsort(ascending=True).argsort())

        cols = OrderedDict()
        index = index if index is not None else df.index
        names = columns if columns is not None else list(df.columns)
        for name in names:
            if name in df._data:
                cols[name] = df._data[name].copy(deep=deep)
            else:
                dtype = dtypes.get(name, np.float64)
                cols[name] = column_empty(
                    dtype=dtype, masked=True, row_count=len(index)
                )
        result = self.__class__._from_table(
            Frame(
                data=cudf.core.column_accessor.ColumnAccessor(
                    cols,
                    multiindex=self._data.multiindex,
                    level_names=self._data.level_names,
                )
            ),
            index=index,
        )

        return self._mimic_inplace(result, inplace=inplace)


def _get_replacement_values_for_columns(
    to_replace: Any, value: Any, columns_dtype_map: Dict[Any, Any]
) -> Tuple[Dict[Any, bool], Dict[Any, Any], Dict[Any, Any]]:
    """
    Returns a per column mapping for the values to be replaced, new
    values to be replaced with and if all the values are empty.

    Parameters
    ----------
    to_replace : numeric, str, list-like or dict
        Contains the values to be replaced.
    value : numeric, str, list-like, or dict
        Contains the values to replace `to_replace` with.
    columns_dtype_map : dict
        A column to dtype mapping representing dtype of columns.

    Returns
    -------
    all_na_columns : dict
        A dict mapping of all columns if they contain all na values
    to_replace_columns : dict
        A dict mapping of all columns and the existing values that
        have to be replaced.
    values_columns : dict
        A dict mapping of all columns and the corresponding values
        to be replaced with.
    """
    to_replace_columns: Dict[Any, Any] = {}
    values_columns: Dict[Any, Any] = {}
    all_na_columns: Dict[Any, Any] = {}

    if is_scalar(to_replace) and is_scalar(value):
        to_replace_columns = {col: [to_replace] for col in columns_dtype_map}
        values_columns = {col: [value] for col in columns_dtype_map}
    elif cudf.utils.dtypes.is_list_like(to_replace) or isinstance(
        to_replace, cudf.core.column.ColumnBase
    ):
        if is_scalar(value):
            to_replace_columns = {col: to_replace for col in columns_dtype_map}
            values_columns = {
                col: [value]
                if pd.api.types.is_numeric_dtype(columns_dtype_map[col])
                else cudf.utils.utils.scalar_broadcast_to(
                    value, (len(to_replace),), np.dtype(type(value)),
                )
                for col in columns_dtype_map
            }
        elif cudf.utils.dtypes.is_list_like(value):
            if len(to_replace) != len(value):
                raise ValueError(
                    f"Replacement lists must be "
                    f"of same length."
                    f" Expected {len(to_replace)}, got {len(value)}."
                )
            else:
                to_replace_columns = {
                    col: to_replace for col in columns_dtype_map
                }
                values_columns = {col: value for col in columns_dtype_map}
        elif cudf.utils.dtypes.is_column_like(value):
            to_replace_columns = {col: to_replace for col in columns_dtype_map}
            values_columns = {col: value for col in columns_dtype_map}
        else:
            raise TypeError(
                "value argument must be scalar, list-like or Series"
            )
    elif _is_series(to_replace):
        if value is None:
            to_replace_columns = {
                col: as_column(to_replace.index) for col in columns_dtype_map
            }
            values_columns = {col: to_replace for col in columns_dtype_map}
        elif is_dict_like(value):
            to_replace_columns = {
                col: to_replace[col]
                for col in columns_dtype_map
                if col in to_replace
            }
            values_columns = {
                col: value[col] for col in to_replace_columns if col in value
            }
        elif is_scalar(value) or _is_series(value):
            to_replace_columns = {
                col: to_replace[col]
                for col in columns_dtype_map
                if col in to_replace
            }
            values_columns = {
                col: [value] if is_scalar(value) else value[col]
                for col in to_replace_columns
                if col in value
            }
        else:
            raise ValueError(
                "Series.replace cannot use dict-like to_replace and non-None "
                "value"
            )
    elif is_dict_like(to_replace):
        if value is None:
            to_replace_columns = {
                col: list(to_replace.keys()) for col in columns_dtype_map
            }
            values_columns = {
                col: list(to_replace.values()) for col in columns_dtype_map
            }
        elif is_dict_like(value):
            to_replace_columns = {
                col: to_replace[col]
                for col in columns_dtype_map
                if col in to_replace
            }
            values_columns = {
                col: value[col] for col in columns_dtype_map if col in value
            }
        elif is_scalar(value) or _is_series(value):
            to_replace_columns = {
                col: to_replace[col]
                for col in columns_dtype_map
                if col in to_replace
            }
            values_columns = {
                col: [value] if is_scalar(value) else value
                for col in columns_dtype_map
                if col in to_replace
            }
        else:
            raise TypeError("value argument must be scalar, dict, or Series")
    else:
        raise TypeError(
            "Expecting 'to_replace' to be either a scalar, array-like, "
            "dict or None, got invalid type "
            f"'{type(to_replace).__name__}'"
        )

    to_replace_columns = {
        key: [value] if is_scalar(value) else value
        for key, value in to_replace_columns.items()
    }
    values_columns = {
        key: [value] if is_scalar(value) else value
        for key, value in values_columns.items()
    }

    for i in to_replace_columns:
        if i in values_columns:
            if isinstance(values_columns[i], list):
                all_na = values_columns[i].count(None) == len(
                    values_columns[i]
                )
            else:
                all_na = False
            all_na_columns[i] = all_na

    return all_na_columns, to_replace_columns, values_columns


# If the dictionary array is a string array and of length `0`
# it should be a null array
def _get_dictionary_array(array):
    if isinstance(array, pa.StringArray) and len(array) == 0:
        return pa.array([], type=pa.null())
    else:
        return array


# Create a dictionary of the common, non-null columns
def _get_non_null_cols_and_dtypes(col_idxs, list_of_columns):
    # A mapping of {idx: np.dtype}
    dtypes = dict()
    # A mapping of {idx: [...columns]}, where `[...columns]`
    # is a list of columns with at least one valid value for each
    # column name across all input frames
    non_null_columns = dict()
    for idx in col_idxs:
        for cols in list_of_columns:
            # Skip columns not in this frame
            if idx >= len(cols) or cols[idx] is None:
                continue
            # Store the first dtype we find for a column, even if it's
            # all-null. This ensures we always have at least one dtype
            # for each name. This dtype will be overwritten later if a
            # non-null Column with the same name is found.
            if idx not in dtypes:
                dtypes[idx] = cols[idx].dtype
            if cols[idx].valid_count > 0:
                if idx not in non_null_columns:
                    non_null_columns[idx] = [cols[idx]]
                else:
                    non_null_columns[idx].append(cols[idx])
    return non_null_columns, dtypes


def _find_common_dtypes_and_categories(non_null_columns, dtypes):
    # A mapping of {idx: categories}, where `categories` is a
    # column of all the unique categorical values from each
    # categorical column across all input frames
    categories = dict()
    for idx, cols in non_null_columns.items():
        # default to the first non-null dtype
        dtypes[idx] = cols[0].dtype
        # If all the non-null dtypes are int/float, find a common dtype
        if all(is_numerical_dtype(col.dtype) for col in cols):
            dtypes[idx] = np.find_common_type([col.dtype for col in cols], [])
        # If all categorical dtypes, combine the categories
        elif all(
            isinstance(col, cudf.core.column.CategoricalColumn) for col in cols
        ):
            # Combine and de-dupe the categories
            categories[idx] = (
                cudf.concat([col.cat().categories for col in cols])
                .to_series()
                .drop_duplicates(ignore_index=True)
                ._column
            )
            # Set the column dtype to the codes' dtype. The categories
            # will be re-assigned at the end
            dtypes[idx] = min_scalar_type(len(categories[idx]))
        # Otherwise raise an error if columns have different dtypes
        elif not all(is_dtype_equal(c.dtype, dtypes[idx]) for c in cols):
            raise ValueError("All columns must be the same type")
    return categories


def _cast_cols_to_common_dtypes(col_idxs, list_of_columns, dtypes, categories):
    # Cast all columns to a common dtype, assign combined categories,
    # and back-fill missing columns with all-null columns
    for idx in col_idxs:
        dtype = dtypes[idx]
        for cols in list_of_columns:
            # If column not in this df, fill with an all-null column
            if idx >= len(cols) or cols[idx] is None:
                n = len(next(x for x in cols if x is not None))
                cols[idx] = column_empty(row_count=n, dtype=dtype, masked=True)
            else:
                # If column is categorical, rebase the codes with the
                # combined categories, and cast the new codes to the
                # min-scalar-sized dtype
                if idx in categories:
                    cols[idx] = (
                        cols[idx]
                        .cat()
                        ._set_categories(
                            cols[idx].cat().categories,
                            categories[idx],
                            is_unique=True,
                        )
                        .codes
                    )
                cols[idx] = cols[idx].astype(dtype)


def _reassign_categories(categories, cols, col_idxs):
    for name, idx in zip(cols, col_idxs):
        if idx in categories:
            cols[name] = build_categorical_column(
                categories=categories[idx],
                codes=as_column(cols[name].base_data, dtype=cols[name].dtype),
                mask=cols[name].base_mask,
                offset=cols[name].offset,
                size=cols[name].size,
            )


def _is_series(obj):
    """
    Checks if the `obj` is of type `cudf.Series`
    instead of checking for isinstance(obj, cudf.Series)
    """
    return isinstance(obj, Frame) and obj.ndim == 1 and obj._index is not None


def _drop_rows_by_labels(
    obj: Union[cudf.DataFrame, cudf.Series],
    labels: Union[ColumnLike, abc.Iterable, str],
    level: Union[int, str],
    errors: str,
) -> Union[cudf.DataFrame, cudf.Series]:
    """Remove rows specified by `labels`. If `errors=True`, an error is raised
    if some items in `labels` do not exist in `obj._index`.

    Parameter `level` is ignored if `obj._index` is not `MultiIndex`
    """
    if not isinstance(labels, (cudf.Series, cudf.Index)):
        labels = as_column(labels)

    if isinstance(obj._index, cudf.MultiIndex):
        if level is None:
            level = 0

        levels_index = obj.index.get_level_values(level)
        if errors == "raise" and not labels.isin(levels_index).all():
            raise KeyError("One or more values not found in axis")

        # TODO : Could use anti-join as a future optimization
        sliced_df = obj.take(~levels_index.isin(labels))
        sliced_df._index.names = obj._index.names
    else:
        if errors == "raise" and not labels.isin(obj.index).all():
            raise KeyError("One or more values not found in axis")

        sliced_df = obj._drop_rows_by_labels(labels)

    return sliced_df<|MERGE_RESOLUTION|>--- conflicted
+++ resolved
@@ -6,11 +6,7 @@
 import operator
 import warnings
 from collections import OrderedDict, abc as abc
-<<<<<<< HEAD
-from typing import Any, Dict, Tuple, Union, overload
-=======
 from typing import TYPE_CHECKING, Any, Dict, Tuple, overload
->>>>>>> 53d7ad27
 
 import cupy
 import numpy as np
