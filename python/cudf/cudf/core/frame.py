# Copyright (c) 2020-2023, NVIDIA CORPORATION.

from __future__ import annotations

import copy
import itertools
import operator
import pickle
import warnings
from collections import abc
from typing import (
    Any,
    Callable,
    Dict,
    List,
    MutableMapping,
    Optional,
    Tuple,
    TypeVar,
    Union,
)

import cupy
import numpy as np
import pandas as pd
import pyarrow as pa

import cudf
from cudf import _lib as libcudf
from cudf._typing import Dtype
from cudf.api.types import is_dtype_equal, is_scalar
from cudf.core.column import (
    ColumnBase,
    as_column,
    build_categorical_column,
    deserialize_columns,
    serialize_columns,
)
from cudf.core.column_accessor import ColumnAccessor
from cudf.core.mixins import BinaryOperand, Scannable
from cudf.core.window import Rolling
from cudf.utils import ioutils
from cudf.utils.docutils import copy_docstring
from cudf.utils.dtypes import find_common_type
from cudf.utils.utils import _array_ufunc, _cudf_nvtx_annotate

T = TypeVar("T", bound="Frame")


# TODO: It looks like Frame is missing a declaration of `copy`, need to add
class Frame(BinaryOperand, Scannable):
    """A collection of Column objects with an optional index.

    Parameters
    ----------
    data : dict
        An dict mapping column names to Columns
    index : Table
        A Frame representing the (optional) index columns.
    """

    _data: "ColumnAccessor"

    _VALID_BINARY_OPERATIONS = BinaryOperand._SUPPORTED_BINARY_OPERATIONS

    def __init__(self, data=None):
        if data is None:
            data = {}
        self._data = cudf.core.column_accessor.ColumnAccessor(data)

    @property
    def _num_columns(self) -> int:
        return len(self._data)

    @property
    def _num_rows(self) -> int:
        return 0 if self._num_columns == 0 else len(self._data.columns[0])

    @property
    def _column_names(self) -> Tuple[Any, ...]:  # TODO: Tuple[str]?
        return tuple(self._data.names)

    @property
    def _columns(self) -> Tuple[Any, ...]:  # TODO: Tuple[Column]?
        return tuple(self._data.columns)

    @property
    def _dtypes(self):
        return dict(
            zip(self._data.names, (col.dtype for col in self._data.columns))
        )

    def serialize(self):
        header = {
            "type-serialized": pickle.dumps(type(self)),
            "column_names": pickle.dumps(tuple(self._data.names)),
        }
        header["columns"], frames = serialize_columns(self._columns)
        return header, frames

    @classmethod
    def deserialize(cls, header, frames):
        cls_deserialize = pickle.loads(header["type-serialized"])
        column_names = pickle.loads(header["column_names"])
        columns = deserialize_columns(header["columns"], frames)
        return cls_deserialize._from_data(dict(zip(column_names, columns)))

    @classmethod
    @_cudf_nvtx_annotate
    def _from_data(cls, data: MutableMapping):
        obj = cls.__new__(cls)
        Frame.__init__(obj, data)
        return obj

    @_cudf_nvtx_annotate
    def _from_data_like_self(self, data: MutableMapping):
        return self._from_data(data)

    @classmethod
    @_cudf_nvtx_annotate
    def _from_columns(
        cls,
        columns: List[ColumnBase],
        column_names: abc.Iterable[str],
    ):
        """Construct a `Frame` object from a list of columns."""
        data = {name: columns[i] for i, name in enumerate(column_names)}
        return cls._from_data(data)

    @_cudf_nvtx_annotate
    def _from_columns_like_self(
        self,
        columns: List[ColumnBase],
        column_names: Optional[abc.Iterable[str]] = None,
        *,
        override_dtypes: Optional[abc.Iterable[Optional[Dtype]]] = None,
    ):
        """Construct a Frame from a list of columns with metadata from self.

        If `column_names` is None, use column names from self.
        """
        if column_names is None:
            column_names = self._column_names
        frame = self.__class__._from_columns(columns, column_names)
        return frame._copy_type_metadata(self, override_dtypes=override_dtypes)

    def _mimic_inplace(
        self: T, result: T, inplace: bool = False
    ) -> Optional[Frame]:
        if inplace:
            for col in self._data:
                if col in result._data:
                    self._data[col]._mimic_inplace(
                        result._data[col], inplace=True
                    )
            self._data = result._data
            return None
        else:
            return result

    @property
    def size(self):
        """
        Return the number of elements in the underlying data.

        Returns
        -------
        size : Size of the DataFrame / Index / Series / MultiIndex

        Examples
        --------
        Size of an empty dataframe is 0.

        >>> import cudf
        >>> df = cudf.DataFrame()
        >>> df
        Empty DataFrame
        Columns: []
        Index: []
        >>> df.size
        0
        >>> df = cudf.DataFrame(index=[1, 2, 3])
        >>> df
        Empty DataFrame
        Columns: []
        Index: [1, 2, 3]
        >>> df.size
        0

        DataFrame with values

        >>> df = cudf.DataFrame({'a': [10, 11, 12],
        ...         'b': ['hello', 'rapids', 'ai']})
        >>> df
            a       b
        0  10   hello
        1  11  rapids
        2  12      ai
        >>> df.size
        6
        >>> df.index
        RangeIndex(start=0, stop=3)
        >>> df.index.size
        3

        Size of an Index

        >>> index = cudf.Index([])
        >>> index
        Float64Index([], dtype='float64')
        >>> index.size
        0
        >>> index = cudf.Index([1, 2, 3, 10])
        >>> index
        Int64Index([1, 2, 3, 10], dtype='int64')
        >>> index.size
        4

        Size of a MultiIndex

        >>> midx = cudf.MultiIndex(
        ...                 levels=[["a", "b", "c", None], ["1", None, "5"]],
        ...                 codes=[[0, 0, 1, 2, 3], [0, 2, 1, 1, 0]],
        ...                 names=["x", "y"],
        ...             )
        >>> midx
        MultiIndex([( 'a',  '1'),
                    ( 'a',  '5'),
                    ( 'b', <NA>),
                    ( 'c', <NA>),
                    (<NA>,  '1')],
                   names=['x', 'y'])
        >>> midx.size
        5
        """
        return self._num_columns * self._num_rows

    @property
    def shape(self):
        """Returns a tuple representing the dimensionality of the DataFrame."""
        return self._num_rows, self._num_columns

    @property
    def empty(self):
        """
        Indicator whether DataFrame or Series is empty.

        True if DataFrame/Series is entirely empty (no items),
        meaning any of the axes are of length 0.

        Returns
        -------
        out : bool
            If DataFrame/Series is empty, return True, if not return False.

        Notes
        -----
        If DataFrame/Series contains only `null` values, it is still not
        considered empty. See the example below.

        Examples
        --------
        >>> import cudf
        >>> df = cudf.DataFrame({'A' : []})
        >>> df
        Empty DataFrame
        Columns: [A]
        Index: []
        >>> df.empty
        True

        If we only have `null` values in our DataFrame, it is
        not considered empty! We will need to drop
        the `null`'s to make the DataFrame empty:

        >>> df = cudf.DataFrame({'A' : [None, None]})
        >>> df
              A
        0  <NA>
        1  <NA>
        >>> df.empty
        False
        >>> df.dropna().empty
        True

        Non-empty and empty Series example:

        >>> s = cudf.Series([1, 2, None])
        >>> s
        0       1
        1       2
        2    <NA>
        dtype: int64
        >>> s.empty
        False
        >>> s = cudf.Series([])
        >>> s
        Series([], dtype: float64)
        >>> s.empty
        True
        """
        return self.size == 0

    def memory_usage(self, deep=False):
        """Return the memory usage of an object.

        Parameters
        ----------
        deep : bool
            The deep parameter is ignored and is only included for pandas
            compatibility.

        Returns
        -------
        The total bytes used.
        """
        raise NotImplementedError

    def __len__(self):
        return self._num_rows

    @_cudf_nvtx_annotate
    def astype(self, dtype, copy=False, **kwargs):
        result_data = {}
        for col_name, col in self._data.items():
            dt = dtype.get(col_name, col.dtype)
            if not is_dtype_equal(dt, col.dtype):
                result_data[col_name] = col.astype(dt, copy=copy, **kwargs)
            else:
                result_data[col_name] = col.copy() if copy else col

        return ColumnAccessor._create_unsafe(
            data=result_data,
            multiindex=self._data.multiindex,
            level_names=self._data.level_names,
        )

    @_cudf_nvtx_annotate
    def equals(self, other):
        """
        Test whether two objects contain the same elements.
        This function allows two Series or DataFrames to be compared against
        each other to see if they have the same shape and elements. NaNs in
        the same location are considered equal. The column headers do not
        need to have the same type.

        Parameters
        ----------
        other : Series or DataFrame
            The other Series or DataFrame to be compared with the first.

        Returns
        -------
        bool
            True if all elements are the same in both objects, False
            otherwise.

        Examples
        --------
        >>> import cudf

        Comparing Series with `equals`:

        >>> s = cudf.Series([1, 2, 3])
        >>> other = cudf.Series([1, 2, 3])
        >>> s.equals(other)
        True
        >>> different = cudf.Series([1.5, 2, 3])
        >>> s.equals(different)
        False

        Comparing DataFrames with `equals`:

        >>> df = cudf.DataFrame({1: [10], 2: [20]})
        >>> df
            1   2
        0  10  20
        >>> exactly_equal = cudf.DataFrame({1: [10], 2: [20]})
        >>> exactly_equal
            1   2
        0  10  20
        >>> df.equals(exactly_equal)
        True

        For two DataFrames to compare equal, the types of column
        values must be equal, but the types of column labels
        need not:

        >>> different_column_type = cudf.DataFrame({1.0: [10], 2.0: [20]})
        >>> different_column_type
           1.0  2.0
        0   10   20
        >>> df.equals(different_column_type)
        True
        """
        if self is other:
            return True
        if (
            other is None
            or not isinstance(other, type(self))
            or len(self) != len(other)
        ):
            return False

        return all(
            self_col.equals(other_col, check_dtypes=True)
            for self_col, other_col in zip(
                self._data.values(), other._data.values()
            )
        )

    @_cudf_nvtx_annotate
    def _get_columns_by_label(self, labels, downcast=False):
        """
        Returns columns of the Frame specified by `labels`

        """
        return self._data.select_by_label(labels)

    @property
    def values(self):
        """
        Return a CuPy representation of the DataFrame.

        Only the values in the DataFrame will be returned, the axes labels will
        be removed.

        Returns
        -------
        cupy.ndarray
            The values of the DataFrame.
        """
        return self.to_cupy()

    @property
    def values_host(self):
        """
        Return a NumPy representation of the data.

        Only the values in the DataFrame will be returned, the axes labels will
        be removed.

        Returns
        -------
        numpy.ndarray
            A host representation of the underlying data.
        """
        return self.to_numpy()

    def __array__(self, dtype=None):
        raise TypeError(
            "Implicit conversion to a host NumPy array via __array__ is not "
            "allowed, To explicitly construct a GPU matrix, consider using "
            ".to_cupy()\nTo explicitly construct a host matrix, consider "
            "using .to_numpy()."
        )

    def __arrow_array__(self, type=None):
        raise TypeError(
            "Implicit conversion to a host PyArrow object via __arrow_array__ "
            "is not allowed. Consider using .to_arrow()"
        )

    def _to_array(
        self,
        get_column_values: Callable,
        make_empty_matrix: Callable,
        dtype: Union[Dtype, None] = None,
        na_value=None,
    ) -> Union[cupy.ndarray, np.ndarray]:
        # Internal function to implement to_cupy and to_numpy, which are nearly
        # identical except for the attribute they access to generate values.

        def get_column_values_na(col):
            if na_value is not None:
                col = col.fillna(na_value)
            return get_column_values(col)

        # Early exit for an empty Frame.
        ncol = self._num_columns
        if ncol == 0:
            return make_empty_matrix(
                shape=(0, 0), dtype=np.dtype("float64"), order="F"
            )

        if dtype is None:
            dtype = find_common_type(
                [col.dtype for col in self._data.values()]
            )

        matrix = make_empty_matrix(
            shape=(len(self), ncol), dtype=dtype, order="F"
        )
        for i, col in enumerate(self._data.values()):
            # TODO: col.values may fail if there is nullable data or an
            # unsupported dtype. We may want to catch and provide a more
            # suitable error.
            matrix[:, i] = get_column_values_na(col)
        return matrix

    # TODO: As of now, calling cupy.asarray is _much_ faster than calling
    # to_cupy. We should investigate the reasons why and whether we can provide
    # a more efficient method here by exploiting __cuda_array_interface__. In
    # particular, we need to benchmark how much of the overhead is coming from
    # (potentially unavoidable) local copies in to_cupy and how much comes from
    # inefficiencies in the implementation.
    @_cudf_nvtx_annotate
    def to_cupy(
        self,
        dtype: Union[Dtype, None] = None,
        copy: bool = False,
        na_value=None,
    ) -> cupy.ndarray:
        """Convert the Frame to a CuPy array.

        Parameters
        ----------
        dtype : str or :class:`numpy.dtype`, optional
            The dtype to pass to :func:`numpy.asarray`.
        copy : bool, default False
            Whether to ensure that the returned value is not a view on
            another array. Note that ``copy=False`` does not *ensure* that
            ``to_cupy()`` is no-copy. Rather, ``copy=True`` ensure that
            a copy is made, even if not strictly necessary.
        na_value : Any, default None
            The value to use for missing values. The default value depends on
            dtype and the dtypes of the DataFrame columns.

        Returns
        -------
        cupy.ndarray
        """
        return self._to_array(
            (lambda col: col.values.copy())
            if copy
            else (lambda col: col.values),
            cupy.empty,
            dtype,
            na_value,
        )

    @_cudf_nvtx_annotate
    def to_numpy(
        self,
        dtype: Union[Dtype, None] = None,
        copy: bool = True,
        na_value=None,
    ) -> np.ndarray:
        """Convert the Frame to a NumPy array.

        Parameters
        ----------
        dtype : str or :class:`numpy.dtype`, optional
            The dtype to pass to :func:`numpy.asarray`.
        copy : bool, default True
            Whether to ensure that the returned value is not a view on
            another array. This parameter must be ``True`` since cuDF must copy
            device memory to host to provide a numpy array.
        na_value : Any, default None
            The value to use for missing values. The default value depends on
            dtype and the dtypes of the DataFrame columns.

        Returns
        -------
        numpy.ndarray
        """
        if not copy:
            raise ValueError(
                "copy=False is not supported because conversion to a numpy "
                "array always copies the data."
            )

        return self._to_array(
            (lambda col: col.values_host), np.empty, dtype, na_value
        )

    @_cudf_nvtx_annotate
    def where(self, cond, other=None, inplace=False):
        """
        Replace values where the condition is False.

        Parameters
        ----------
        cond : bool Series/DataFrame, array-like
            Where cond is True, keep the original value.
            Where False, replace with corresponding value from other.
            Callables are not supported.
        other: scalar, list of scalars, Series/DataFrame
            Entries where cond is False are replaced with
            corresponding value from other. Callables are not
            supported. Default is None.

            DataFrame expects only Scalar or array like with scalars or
            dataframe with same dimension as self.

            Series expects only scalar or series like with same length
        inplace : bool, default False
            Whether to perform the operation in place on the data.

        Returns
        -------
        Same type as caller

        Examples
        --------
        >>> import cudf
        >>> df = cudf.DataFrame({"A":[1, 4, 5], "B":[3, 5, 8]})
        >>> df.where(df % 2 == 0, [-1, -1])
           A  B
        0 -1 -1
        1  4 -1
        2 -1  8

        >>> ser = cudf.Series([4, 3, 2, 1, 0])
        >>> ser.where(ser > 2, 10)
        0     4
        1     3
        2    10
        3    10
        4    10
        dtype: int64
        >>> ser.where(ser > 2)
        0       4
        1       3
        2    <NA>
        3    <NA>
        4    <NA>
        dtype: int64

        .. pandas-compat::
            Note that ``where`` treats missing values as falsy,
            in parallel with pandas treatment of nullable data:

            >>> gsr = cudf.Series([1, 2, 3])
            >>> gsr.where([True, False, cudf.NA])
            0       1
            1    <NA>
            2    <NA>
            dtype: int64
            >>> gsr.where([True, False, False])
            0       1
            1    <NA>
            2    <NA>
            dtype: int64
        """
        raise NotImplementedError

    @_cudf_nvtx_annotate
    def mask(self, cond, other=None, inplace=False):
        """
        Replace values where the condition is True.

        Parameters
        ----------
        cond : bool Series/DataFrame, array-like
            Where cond is False, keep the original value.
            Where True, replace with corresponding value from other.
            Callables are not supported.
        other: scalar, list of scalars, Series/DataFrame
            Entries where cond is True are replaced with
            corresponding value from other. Callables are not
            supported. Default is None.

            DataFrame expects only Scalar or array like with scalars or
            dataframe with same dimension as self.

            Series expects only scalar or series like with same length
        inplace : bool, default False
            Whether to perform the operation in place on the data.

        Returns
        -------
        Same type as caller

        Examples
        --------
        >>> import cudf
        >>> df = cudf.DataFrame({"A":[1, 4, 5], "B":[3, 5, 8]})
        >>> df.mask(df % 2 == 0, [-1, -1])
           A  B
        0  1  3
        1 -1  5
        2  5 -1

        >>> ser = cudf.Series([4, 3, 2, 1, 0])
        >>> ser.mask(ser > 2, 10)
        0    10
        1    10
        2     2
        3     1
        4     0
        dtype: int64
        >>> ser.mask(ser > 2)
        0    <NA>
        1    <NA>
        2       2
        3       1
        4       0
        dtype: int64
        """

        if not hasattr(cond, "__invert__"):
            # We Invert `cond` below and call `where`, so
            # making sure the object supports
            # `~`(inversion) operator or `__invert__` method
            cond = cupy.asarray(cond)

        return self.where(cond=~cond, other=other, inplace=inplace)

    @_cudf_nvtx_annotate
    def pipe(self, func, *args, **kwargs):
        """
        Apply ``func(self, *args, **kwargs)``.

        Parameters
        ----------
        func : function
            Function to apply to the Series/DataFrame/Index.
            ``args``, and ``kwargs`` are passed into ``func``.
            Alternatively a ``(callable, data_keyword)`` tuple where
            ``data_keyword`` is a string indicating the keyword of
            ``callable`` that expects the Series/DataFrame/Index.
        args : iterable, optional
            Positional arguments passed into ``func``.
        kwargs : mapping, optional
            A dictionary of keyword arguments passed into ``func``.

        Returns
        -------
        object : the return type of ``func``.

        Examples
        --------
        Use ``.pipe`` when chaining together functions that expect
        Series, DataFrames or GroupBy objects. Instead of writing

        >>> func(g(h(df), arg1=a), arg2=b, arg3=c)

        You can write

        >>> (df.pipe(h)
        ...    .pipe(g, arg1=a)
        ...    .pipe(func, arg2=b, arg3=c)
        ... )

        If you have a function that takes the data as (say) the second
        argument, pass a tuple indicating which keyword expects the
        data. For example, suppose ``f`` takes its data as ``arg2``:

        >>> (df.pipe(h)
        ...    .pipe(g, arg1=a)
        ...    .pipe((func, 'arg2'), arg1=a, arg3=c)
        ...  )
        """
        return cudf.core.common.pipe(self, func, *args, **kwargs)

    @_cudf_nvtx_annotate
    def fillna(
        self, value=None, method=None, axis=None, inplace=False, limit=None
    ):
        """Fill null values with ``value`` or specified ``method``.

        Parameters
        ----------
        value : scalar, Series-like or dict
            Value to use to fill nulls. If Series-like, null values
            are filled with values in corresponding indices.
            A dict can be used to provide different values to fill nulls
            in different columns. Cannot be used with ``method``.

        method : {'ffill', 'bfill'}, default None
            Method to use for filling null values in the dataframe or series.
            `ffill` propagates the last non-null values forward to the next
            non-null value. `bfill` propagates backward with the next non-null
            value. Cannot be used with ``value``.

        Returns
        -------
        result : DataFrame, Series, or Index
            Copy with nulls filled.

        Examples
        --------
        >>> import cudf
        >>> df = cudf.DataFrame({'a': [1, 2, None], 'b': [3, None, 5]})
        >>> df
              a     b
        0     1     3
        1     2  <NA>
        2  <NA>     5
        >>> df.fillna(4)
           a  b
        0  1  3
        1  2  4
        2  4  5
        >>> df.fillna({'a': 3, 'b': 4})
           a  b
        0  1  3
        1  2  4
        2  3  5

        ``fillna`` on a Series object:

        >>> ser = cudf.Series(['a', 'b', None, 'c'])
        >>> ser
        0       a
        1       b
        2    <NA>
        3       c
        dtype: object
        >>> ser.fillna('z')
        0    a
        1    b
        2    z
        3    c
        dtype: object

        ``fillna`` can also supports inplace operation:

        >>> ser.fillna('z', inplace=True)
        >>> ser
        0    a
        1    b
        2    z
        3    c
        dtype: object
        >>> df.fillna({'a': 3, 'b': 4}, inplace=True)
        >>> df
           a  b
        0  1  3
        1  2  4
        2  3  5

        ``fillna`` specified with fill ``method``

        >>> ser = cudf.Series([1, None, None, 2, 3, None, None])
        >>> ser.fillna(method='ffill')
        0    1
        1    1
        2    1
        3    2
        4    3
        5    3
        6    3
        dtype: int64
        >>> ser.fillna(method='bfill')
        0       1
        1       2
        2       2
        3       2
        4       3
        5    <NA>
        6    <NA>
        dtype: int64
        """
        if limit is not None:
            raise NotImplementedError("The limit keyword is not supported")
        if axis:
            raise NotImplementedError("The axis keyword is not supported")

        if value is not None and method is not None:
            raise ValueError("Cannot specify both 'value' and 'method'.")

        if method:
            if method not in {"ffill", "bfill", "pad", "backfill"}:
                raise NotImplementedError(
                    f"Fill method {method} is not supported"
                )
            if method == "pad":
                method = "ffill"
            elif method == "backfill":
                method = "bfill"

        # TODO: This logic should be handled in different subclasses since
        # different Frames support different types of values.
        if isinstance(value, cudf.Series):
            value = value.reindex(self._data.names)
        elif isinstance(value, cudf.DataFrame):
            if not self.index.equals(value.index):
                value = value.reindex(self.index)
            else:
                value = value
        elif not isinstance(value, abc.Mapping):
            value = {name: copy.deepcopy(value) for name in self._data.names}
        else:
            value = {
                key: value.reindex(self.index)
                if isinstance(value, cudf.Series)
                else value
                for key, value in value.items()
            }

        filled_data = {}
        for col_name, col in self._data.items():
            if col_name in value and method is None:
                replace_val = value[col_name]
            else:
                replace_val = None
            should_fill = (
                col_name in value
                and col.contains_na_entries
                and not libcudf.scalar._is_null_host_scalar(replace_val)
            ) or method is not None
            if should_fill:
                filled_data[col_name] = col.fillna(replace_val, method)
            else:
                filled_data[col_name] = col.copy(deep=True)

        return self._mimic_inplace(
            self._from_data(
                data=ColumnAccessor._create_unsafe(
                    data=filled_data,
                    multiindex=self._data.multiindex,
                    level_names=self._data.level_names,
                )
            ),
            inplace=inplace,
        )

    @_cudf_nvtx_annotate
    def _drop_column(self, name):
        """Drop a column by *name*"""
        if name not in self._data:
            raise KeyError(f"column '{name}' does not exist")
        del self._data[name]

    @_cudf_nvtx_annotate
    def _drop_na_columns(self, how="any", subset=None, thresh=None):
        """
        Drop columns containing nulls
        """
        out_cols = []

        if subset is None:
            df = self
        else:
            df = self.take(subset)

        if thresh is None:
            if how == "all":
                thresh = 1
            else:
                thresh = len(df)

        for name, col in df._data.items():
            try:
                check_col = col.nans_to_nulls()
            except AttributeError:
                check_col = col
            no_threshold_valid_count = (
                len(col) - check_col.null_count
            ) < thresh
            if no_threshold_valid_count:
                continue
            out_cols.append(name)

        return self[out_cols]

    @_cudf_nvtx_annotate
    def _quantile_table(
        self,
        q,
        interpolation="LINEAR",
        is_sorted=False,
        column_order=(),
        null_precedence=(),
    ):
        interpolation = libcudf.types.Interpolation[interpolation]

        is_sorted = libcudf.types.Sorted["YES" if is_sorted else "NO"]

        column_order = [libcudf.types.Order[key] for key in column_order]

        null_precedence = [
            libcudf.types.NullOrder[key] for key in null_precedence
        ]

        return self._from_columns_like_self(
            libcudf.quantiles.quantile_table(
                [*self._columns],
                q,
                interpolation,
                is_sorted,
                column_order,
                null_precedence,
            ),
            column_names=self._column_names,
        )

    @classmethod
    @_cudf_nvtx_annotate
    def from_arrow(cls, data):
        """Convert from PyArrow Table to Frame

        Parameters
        ----------
        data : PyArrow Table

        Raises
        ------
        TypeError for invalid input type.

        Examples
        --------
        >>> import cudf
        >>> import pyarrow as pa
        >>> data = pa.table({"a":[1, 2, 3], "b":[4, 5, 6]})
        >>> cudf.core.frame.Frame.from_arrow(data)
           a  b
        0  1  4
        1  2  5
        2  3  6
        """

        if not isinstance(data, (pa.Table)):
            raise TypeError(
                "To create a multicolumn cudf data, "
                "the data should be an arrow Table"
            )

        column_names = data.column_names
        pandas_dtypes = {}
        np_dtypes = {}
        if isinstance(data.schema.pandas_metadata, dict):
            metadata = data.schema.pandas_metadata
            pandas_dtypes = {
                col["field_name"]: col["pandas_type"]
                for col in metadata["columns"]
                if "field_name" in col
            }
            np_dtypes = {
                col["field_name"]: col["numpy_type"]
                for col in metadata["columns"]
                if "field_name" in col
            }

        # Currently we don't have support for
        # pyarrow.DictionaryArray -> cudf Categorical column,
        # so handling indices and dictionary as two different columns.
        # This needs be removed once we have hooked libcudf dictionary32
        # with categorical.
        dict_indices = {}
        dict_dictionaries = {}
        dict_ordered = {}
        for field in data.schema:
            if isinstance(field.type, pa.DictionaryType):
                dict_ordered[field.name] = field.type.ordered
                dict_indices[field.name] = pa.chunked_array(
                    [chunk.indices for chunk in data[field.name].chunks],
                    type=field.type.index_type,
                )
                dict_dictionaries[field.name] = pa.chunked_array(
                    [chunk.dictionary for chunk in data[field.name].chunks],
                    type=field.type.value_type,
                )

        # Handle dict arrays
        cudf_category_frame = {}
        if len(dict_indices):

            dict_indices_table = pa.table(dict_indices)
            data = data.drop(dict_indices_table.column_names)
            indices_columns = libcudf.interop.from_arrow(dict_indices_table)
            # as dictionary size can vary, it can't be a single table
            cudf_dictionaries_columns = {
                name: ColumnBase.from_arrow(dict_dictionaries[name])
                for name in dict_dictionaries.keys()
            }

            cudf_category_frame = {
                name: build_categorical_column(
                    cudf_dictionaries_columns[name],
                    codes,
                    mask=codes.base_mask,
                    size=codes.size,
                    ordered=dict_ordered[name],
                )
                for name, codes in zip(
                    dict_indices_table.column_names, indices_columns
                )
            }

        # Handle non-dict arrays
        cudf_non_category_frame = {
            name: col
            for name, col in zip(
                data.column_names, libcudf.interop.from_arrow(data)
            )
        }

        result = {**cudf_non_category_frame, **cudf_category_frame}

        # There are some special cases that need to be handled
        # based on metadata.
        for name in result:
            if (
                len(result[name]) == 0
                and pandas_dtypes.get(name) == "categorical"
            ):
                # When pandas_dtype is a categorical column and the size
                # of column is 0 (i.e., empty) then we will have an
                # int8 column in result._data[name] returned by libcudf,
                # which needs to be type-casted to 'category' dtype.
                result[name] = result[name].as_categorical_column("category")
            elif (
                pandas_dtypes.get(name) == "empty"
                and np_dtypes.get(name) == "object"
            ):
                # When a string column has all null values, pandas_dtype is
                # is specified as 'empty' and np_dtypes as 'object',
                # hence handling this special case to type-cast the empty
                # float column to str column.
                result[name] = result[name].as_string_column(cudf.dtype("str"))
            elif name in data.column_names and isinstance(
                data[name].type,
                (pa.StructType, pa.ListType, pa.Decimal128Type),
            ):
                # In case of struct column, libcudf is not aware of names of
                # struct fields, hence renaming the struct fields is
                # necessary by extracting the field names from arrow
                # struct types.

                # In case of decimal column, libcudf is not aware of the
                # decimal precision.

                # In case of list column, there is a possibility of nested
                # list columns to have struct or decimal columns inside them.

                # All of these cases are handled by calling the
                # _with_type_metadata method on the column.
                result[name] = result[name]._with_type_metadata(
                    cudf.utils.dtypes.cudf_dtype_from_pa_type(data[name].type)
                )

        return cls._from_data({name: result[name] for name in column_names})

    @_cudf_nvtx_annotate
    def to_arrow(self):
        """
        Convert to arrow Table

        Examples
        --------
        >>> import cudf
        >>> df = cudf.DataFrame(
        ...     {"a":[1, 2, 3], "b":[4, 5, 6]}, index=[1, 2, 3])
        >>> df.to_arrow()
        pyarrow.Table
        a: int64
        b: int64
        index: int64
        ----
        a: [[1,2,3]]
        b: [[4,5,6]]
        index: [[1,2,3]]
        """
        return pa.Table.from_pydict(
            {str(name): col.to_arrow() for name, col in self._data.items()}
        )

    def _positions_from_column_names(self, column_names):
        """Map each column name into their positions in the frame.

        The order of indices returned corresponds to the column order in this
        Frame.
        """
        return [
            i
            for i, name in enumerate(self._column_names)
            if name in set(column_names)
        ]

    def _copy_type_metadata(
        self: T,
        other: T,
        *,
        override_dtypes: Optional[abc.Iterable[Optional[Dtype]]] = None,
    ) -> T:
        """
        Copy type metadata from each column of `other` to the corresponding
        column of `self`.

        If override_dtypes is provided, any non-None entry
        will be used in preference to the relevant column of other to
        provide the new dtype.

        See `ColumnBase._with_type_metadata` for more information.
        """
        if override_dtypes is None:
            override_dtypes = itertools.repeat(None)
        dtypes = (
            dtype if dtype is not None else col.dtype
            for (dtype, col) in zip(override_dtypes, other._data.values())
        )
        for (name, col), dtype in zip(self._data.items(), dtypes):
            self._data.set_by_label(
                name, col._with_type_metadata(dtype), validate=False
            )

        return self

    @_cudf_nvtx_annotate
    def isna(self):
        """
        Identify missing values.

        Return a boolean same-sized object indicating if
        the values are ``<NA>``. ``<NA>`` values gets mapped to
        ``True`` values. Everything else gets mapped to
        ``False`` values. ``<NA>`` values include:

        * Values where null mask is set.
        * ``NaN`` in float dtype.
        * ``NaT`` in datetime64 and timedelta64 types.

        Characters such as empty strings ``''`` or
        ``inf`` in case of float are not
        considered ``<NA>`` values.

        Returns
        -------
        DataFrame/Series/Index
            Mask of bool values for each element in
            the object that indicates whether an element is an NA value.

        Examples
        --------
        Show which entries in a DataFrame are NA.

        >>> import cudf
        >>> import numpy as np
        >>> import pandas as pd
        >>> df = cudf.DataFrame({'age': [5, 6, np.NaN],
        ...                    'born': [pd.NaT, pd.Timestamp('1939-05-27'),
        ...                             pd.Timestamp('1940-04-25')],
        ...                    'name': ['Alfred', 'Batman', ''],
        ...                    'toy': [None, 'Batmobile', 'Joker']})
        >>> df
            age                        born    name        toy
        0     5                        <NA>  Alfred       <NA>
        1     6  1939-05-27 00:00:00.000000  Batman  Batmobile
        2  <NA>  1940-04-25 00:00:00.000000              Joker
        >>> df.isna()
             age   born   name    toy
        0  False   True  False   True
        1  False  False  False  False
        2   True  False  False  False

        Show which entries in a Series are NA.

        >>> ser = cudf.Series([5, 6, np.NaN, np.inf, -np.inf])
        >>> ser
        0     5.0
        1     6.0
        2    <NA>
        3     Inf
        4    -Inf
        dtype: float64
        >>> ser.isna()
        0    False
        1    False
        2     True
        3    False
        4    False
        dtype: bool

        Show which entries in an Index are NA.

        >>> idx = cudf.Index([1, 2, None, np.NaN, 0.32, np.inf])
        >>> idx
        Float64Index([1.0, 2.0, <NA>, <NA>, 0.32, Inf], dtype='float64')
        >>> idx.isna()
        array([False, False,  True,  True, False, False])
        """
        data_columns = (col.isnull() for col in self._columns)
        return self._from_data_like_self(zip(self._column_names, data_columns))

    # Alias for isna
    isnull = isna

    @_cudf_nvtx_annotate
    def notna(self):
        """
        Identify non-missing values.

        Return a boolean same-sized object indicating if
        the values are not ``<NA>``. Non-missing values get
        mapped to ``True``. ``<NA>`` values get mapped to
        ``False`` values. ``<NA>`` values include:

        * Values where null mask is set.
        * ``NaN`` in float dtype.
        * ``NaT`` in datetime64 and timedelta64 types.

        Characters such as empty strings ``''`` or
        ``inf`` in case of float are not
        considered ``<NA>`` values.

        Returns
        -------
        DataFrame/Series/Index
            Mask of bool values for each element in
            the object that indicates whether an element is not an NA value.

        Examples
        --------
        Show which entries in a DataFrame are NA.

        >>> import cudf
        >>> import numpy as np
        >>> import pandas as pd
        >>> df = cudf.DataFrame({'age': [5, 6, np.NaN],
        ...                    'born': [pd.NaT, pd.Timestamp('1939-05-27'),
        ...                             pd.Timestamp('1940-04-25')],
        ...                    'name': ['Alfred', 'Batman', ''],
        ...                    'toy': [None, 'Batmobile', 'Joker']})
        >>> df
            age                        born    name        toy
        0     5                        <NA>  Alfred       <NA>
        1     6  1939-05-27 00:00:00.000000  Batman  Batmobile
        2  <NA>  1940-04-25 00:00:00.000000              Joker
        >>> df.notna()
             age   born  name    toy
        0   True  False  True  False
        1   True   True  True   True
        2  False   True  True   True

        Show which entries in a Series are NA.

        >>> ser = cudf.Series([5, 6, np.NaN, np.inf, -np.inf])
        >>> ser
        0     5.0
        1     6.0
        2    <NA>
        3     Inf
        4    -Inf
        dtype: float64
        >>> ser.notna()
        0     True
        1     True
        2    False
        3     True
        4     True
        dtype: bool

        Show which entries in an Index are NA.

        >>> idx = cudf.Index([1, 2, None, np.NaN, 0.32, np.inf])
        >>> idx
        Float64Index([1.0, 2.0, <NA>, <NA>, 0.32, Inf], dtype='float64')
        >>> idx.notna()
        array([ True,  True, False, False,  True,  True])
        """
        data_columns = (col.notnull() for col in self._columns)
        return self._from_data_like_self(zip(self._column_names, data_columns))

    # Alias for notna
    notnull = notna

    @_cudf_nvtx_annotate
    def searchsorted(
        self, values, side="left", ascending=True, na_position="last"
    ):
        """Find indices where elements should be inserted to maintain order

        Parameters
        ----------
        value : Frame (Shape must be consistent with self)
            Values to be hypothetically inserted into Self
        side : str {'left', 'right'} optional, default 'left'
            If 'left', the index of the first suitable location found is given
            If 'right', return the last such index
        ascending : bool optional, default True
            Sorted Frame is in ascending order (otherwise descending)
        na_position : str {'last', 'first'} optional, default 'last'
            Position of null values in sorted order

        Returns
        -------
        1-D cupy array of insertion points

        Examples
        --------
        >>> s = cudf.Series([1, 2, 3])
        >>> s.searchsorted(4)
        3
        >>> s.searchsorted([0, 4])
        array([0, 3], dtype=int32)
        >>> s.searchsorted([1, 3], side='left')
        array([0, 2], dtype=int32)
        >>> s.searchsorted([1, 3], side='right')
        array([1, 3], dtype=int32)

        If the values are not monotonically sorted, wrong
        locations may be returned:

        >>> s = cudf.Series([2, 1, 3])
        >>> s.searchsorted(1)
        0   # wrong result, correct would be 1

        >>> df = cudf.DataFrame({'a': [1, 3, 5, 7], 'b': [10, 12, 14, 16]})
        >>> df
           a   b
        0  1  10
        1  3  12
        2  5  14
        3  7  16
        >>> values_df = cudf.DataFrame({'a': [0, 2, 5, 6],
        ... 'b': [10, 11, 13, 15]})
        >>> values_df
           a   b
        0  0  10
        1  2  17
        2  5  13
        3  6  15
        >>> df.searchsorted(values_df, ascending=False)
        array([4, 4, 4, 0], dtype=int32)
        """
        # Call libcudf search_sorted primitive

        if na_position not in {"first", "last"}:
            raise ValueError(f"invalid na_position: {na_position}")

        scalar_flag = None
        if is_scalar(values):
            scalar_flag = True

        if not isinstance(values, Frame):
            values = [as_column(values)]
        else:
            values = [*values._columns]
        if len(values) != len(self._data):
            raise ValueError("Mismatch number of columns to search for.")

        sources = [
            col
            if is_dtype_equal(col.dtype, val.dtype)
            else col.astype(val.dtype)
            for col, val in zip(self._columns, values)
        ]
        outcol = libcudf.search.search_sorted(
            sources,
            values,
            side,
            ascending=ascending,
            na_position=na_position,
        )

        # Return result as cupy array if the values is non-scalar
        # If values is scalar, result is expected to be scalar.
<<<<<<< HEAD
        result = cupy.asarray(outcol._data_array_view)
=======
        result = cupy.asarray(outcol.data_array_view(mode="read"))
>>>>>>> f7d434d6
        if scalar_flag:
            return result[0].item()
        else:
            return result

    @_cudf_nvtx_annotate
    def argsort(
        self,
        by=None,
        axis=0,
        kind="quicksort",
        order=None,
        ascending=True,
        na_position="last",
    ):
        """Return the integer indices that would sort the Series values.

        Parameters
        ----------
        by : str or list of str, default None
            Name or list of names to sort by. If None, sort by all columns.
        axis : {0 or "index"}
            Has no effect but is accepted for compatibility with numpy.
        kind : {'mergesort', 'quicksort', 'heapsort', 'stable'}, default 'quicksort'
            Choice of sorting algorithm. See :func:`numpy.sort` for more
            information. 'mergesort' and 'stable' are the only stable
            algorithms. Only quicksort is supported in cuDF.
        order : None
            Has no effect but is accepted for compatibility with numpy.
        ascending : bool or list of bool, default True
            If True, sort values in ascending order, otherwise descending.
        na_position : {'first' or 'last'}, default 'last'
            Argument 'first' puts NaNs at the beginning, 'last' puts NaNs
            at the end.

        Returns
        -------
        cupy.ndarray: The indices sorted based on input.

        Examples
        --------
        **Series**

        >>> import cudf
        >>> s = cudf.Series([3, 1, 2])
        >>> s
        0    3
        1    1
        2    2
        dtype: int64
        >>> s.argsort()
        0    1
        1    2
        2    0
        dtype: int32
        >>> s[s.argsort()]
        1    1
        2    2
        0    3
        dtype: int64

        **DataFrame**
        >>> import cudf
        >>> df = cudf.DataFrame({'foo': [3, 1, 2]})
        >>> df.argsort()
        array([1, 2, 0], dtype=int32)

        **Index**
        >>> import cudf
        >>> idx = cudf.Index([3, 1, 2])
        >>> idx.argsort()
        array([1, 2, 0], dtype=int32)
        """  # noqa: E501
        if na_position not in {"first", "last"}:
            raise ValueError(f"invalid na_position: {na_position}")
        if kind != "quicksort":
            if kind not in {"mergesort", "heapsort", "stable"}:
                raise AttributeError(
                    f"{kind} is not a valid sorting algorithm for "
                    f"'DataFrame' object"
                )
            warnings.warn(
                f"GPU-accelerated {kind} is currently not supported, "
                "defaulting to quicksort."
            )

        if isinstance(by, str):
            by = [by]
        return self._get_sorted_inds(
            by=by, ascending=ascending, na_position=na_position
        ).values

    def _get_sorted_inds(self, by=None, ascending=True, na_position="last"):
        # Get an int64 column consisting of the indices required to sort self
        # according to the columns specified in by.

        to_sort = [
            *(
                self
                if by is None
                else self._get_columns_by_label(list(by), downcast=False)
            )._columns
        ]

        # If given a scalar need to construct a sequence of length # of columns
        if np.isscalar(ascending):
            ascending = [ascending] * len(to_sort)

        return libcudf.sort.order_by(to_sort, ascending, na_position)

    @_cudf_nvtx_annotate
    def abs(self):
        """
        Return a Series/DataFrame with absolute numeric value of each element.

        This function only applies to elements that are all numeric.

        Returns
        -------
        DataFrame/Series
            Absolute value of each element.

        Examples
        --------
        Absolute numeric values in a Series

        >>> s = cudf.Series([-1.10, 2, -3.33, 4])
        >>> s.abs()
        0    1.10
        1    2.00
        2    3.33
        3    4.00
        dtype: float64
        """
        return self._unaryop("abs")

    @_cudf_nvtx_annotate
    def _is_sorted(self, ascending=None, null_position=None):
        """
        Returns a boolean indicating whether the data of the Frame are sorted
        based on the parameters given. Does not account for the index.

        Parameters
        ----------
        self : Frame
            Frame whose columns are to be checked for sort order
        ascending : None or list-like of booleans
            None or list-like of boolean values indicating expected sort order
            of each column. If list-like, size of list-like must be
            len(columns). If None, all columns expected sort order is set to
            ascending. False (0) - ascending, True (1) - descending.
        null_position : None or list-like of booleans
            None or list-like of boolean values indicating desired order of
            nulls compared to other elements. If list-like, size of list-like
            must be len(columns). If None, null order is set to before. False
            (0) - before, True (1) - after.

        Returns
        -------
        returns : boolean
            Returns True, if sorted as expected by ``ascending`` and
            ``null_position``, False otherwise.
        """
        if ascending is not None and not cudf.api.types.is_list_like(
            ascending
        ):
            raise TypeError(
                f"Expected a list-like or None for `ascending`, got "
                f"{type(ascending)}"
            )
        if null_position is not None and not cudf.api.types.is_list_like(
            null_position
        ):
            raise TypeError(
                f"Expected a list-like or None for `null_position`, got "
                f"{type(null_position)}"
            )
        return libcudf.sort.is_sorted(
            [*self._columns], ascending=ascending, null_position=null_position
        )

    @_cudf_nvtx_annotate
    def _split(self, splits):
        """Split a frame with split points in ``splits``. Returns a list of
        Frames of length `len(splits) + 1`.
        """
        return [
            self._from_columns_like_self(
                libcudf.copying.columns_split([*self._data.columns], splits)[
                    split_idx
                ],
                self._column_names,
            )
            for split_idx in range(len(splits) + 1)
        ]

    @_cudf_nvtx_annotate
    def _encode(self):
        columns, indices = libcudf.transform.table_encode([*self._columns])
        keys = self._from_columns_like_self(columns)
        return keys, indices

    @_cudf_nvtx_annotate
    def _unaryop(self, op):
        data_columns = (col.unary_operator(op) for col in self._columns)
        return self._from_data_like_self(zip(self._column_names, data_columns))

    @classmethod
    @_cudf_nvtx_annotate
    def _colwise_binop(
        cls,
        operands: Dict[Optional[str], Tuple[ColumnBase, Any, bool, Any]],
        fn: str,
    ):
        """Implement binary ops between two frame-like objects.

        Binary operations for Frames can be reduced to a sequence of binary
        operations between column-like objects. Different types of frames need
        to preprocess different inputs, so subclasses should implement binary
        operations as a preprocessing step that calls this method.

        Parameters
        ----------
        operands : Dict[Optional[str], Tuple[ColumnBase, Any, bool, Any]]
            A mapping from column names to a tuple containing left and right
            operands as well as a boolean indicating whether or not to reflect
            an operation and fill value for nulls.
        fn : str
            The operation to perform.

        Returns
        -------
        Dict[ColumnBase]
            A dict of columns constructed from the result of performing the
            requested operation on the operands.
        """
        # Now actually perform the binop on the columns in left and right.
        output = {}
        for (
            col,
            (left_column, right_column, reflect, fill_value),
        ) in operands.items():
            output_mask = None
            if fill_value is not None:
                left_is_column = isinstance(left_column, ColumnBase)
                right_is_column = isinstance(right_column, ColumnBase)

                if left_is_column and right_is_column:
                    # If both columns are nullable, pandas semantics dictate
                    # that nulls that are present in both left_column and
                    # right_column are not filled.
                    if left_column.nullable and right_column.nullable:
                        lmask = as_column(left_column._nullmask)
                        rmask = as_column(right_column._nullmask)
                        output_mask = (lmask | rmask).data
                        left_column = left_column.fillna(fill_value)
                        right_column = right_column.fillna(fill_value)
                    elif left_column.nullable:
                        left_column = left_column.fillna(fill_value)
                    elif right_column.nullable:
                        right_column = right_column.fillna(fill_value)
                elif left_is_column:
                    if left_column.nullable:
                        left_column = left_column.fillna(fill_value)
                elif right_is_column:
                    if right_column.nullable:
                        right_column = right_column.fillna(fill_value)
                else:
                    assert False, "At least one operand must be a column."

            # TODO: Disable logical and binary operators between columns that
            # are not numerical using the new binops mixin.

            outcol = (
                getattr(operator, fn)(right_column, left_column)
                if reflect
                else getattr(operator, fn)(left_column, right_column)
            )

            if output_mask is not None:
                outcol = outcol.set_mask(output_mask)

            output[col] = outcol

        return output

    def __array_ufunc__(self, ufunc, method, *inputs, **kwargs):
        return _array_ufunc(self, ufunc, method, inputs, kwargs)

    def _apply_cupy_ufunc_to_operands(
        self, ufunc, cupy_func, operands, **kwargs
    ):
        # Note: There are some operations that may be supported by libcudf but
        # are not supported by pandas APIs. In particular, libcudf binary
        # operations support logical and/or operations as well as
        # trigonometric, but those operations are not defined on
        # pd.Series/DataFrame. For now those operations will dispatch to cupy,
        # but if ufuncs are ever a bottleneck we could add special handling to
        # dispatch those (or any other) functions that we could implement
        # without cupy.

        mask = None
        data = [{} for _ in range(ufunc.nout)]
        for name, (left, right, _, _) in operands.items():
            cupy_inputs = []
            for inp in (left, right) if ufunc.nin == 2 else (left,):
                if isinstance(inp, ColumnBase) and inp.has_nulls():
                    new_mask = as_column(inp._nullmask)

                    # TODO: This is a hackish way to perform a bitwise and
                    # of bitmasks. Once we expose
                    # cudf::detail::bitwise_and, then we can use that
                    # instead.
                    mask = new_mask if mask is None else (mask & new_mask)

                    # Arbitrarily fill with zeros. For ufuncs, we assume
                    # that the end result propagates nulls via a bitwise
                    # and, so these elements are irrelevant.
                    inp = inp.fillna(0)
                cupy_inputs.append(cupy.asarray(inp))

            cp_output = cupy_func(*cupy_inputs, **kwargs)
            if ufunc.nout == 1:
                cp_output = (cp_output,)
            for i, out in enumerate(cp_output):
                data[i][name] = as_column(out).set_mask(mask)
        return data

    @_cudf_nvtx_annotate
    def dot(self, other, reflect=False):
        """
        Get dot product of frame and other, (binary operator `dot`).

        Among flexible wrappers (`add`, `sub`, `mul`, `div`, `mod`, `pow`,
        `dot`) to arithmetic operators: `+`, `-`, `*`, `/`, `//`, `%`, `**`,
        `@`.

        Parameters
        ----------
        other : Sequence, Series, or DataFrame
            Any multiple element data structure, or list-like object.
        reflect : bool, default False
            If ``True``, swap the order of the operands. See
            https://docs.python.org/3/reference/datamodel.html#object.__ror__
            for more information on when this is necessary.

        Returns
        -------
        scalar, Series, or DataFrame
            The result of the operation.

        Examples
        --------
        >>> import cudf
        >>> df = cudf.DataFrame([[1, 2, 3, 4],
        ...                      [5, 6, 7, 8]])
        >>> df @ df.T
            0    1
        0  30   70
        1  70  174
        >>> s = cudf.Series([1, 1, 1, 1])
        >>> df @ s
        0    10
        1    26
        dtype: int64
        >>> [1, 2, 3, 4] @ s
        10
        """
        # TODO: This function does not currently support nulls.
        # TODO: This function does not properly support misaligned indexes.
        lhs = self.values
        if isinstance(other, Frame):
            rhs = other.values
        elif isinstance(other, cupy.ndarray):
            rhs = other
        elif isinstance(
            other, (abc.Sequence, np.ndarray, pd.DataFrame, pd.Series)
        ):
            rhs = cupy.asarray(other)
        else:
            # TODO: This should raise an exception, not return NotImplemented,
            # but __matmul__ relies on the current behavior. We should either
            # move this implementation to __matmul__ and call it from here
            # (checking for NotImplemented and raising NotImplementedError if
            # that's what's returned), or __matmul__ should catch a
            # NotImplementedError from here and return NotImplemented. The
            # latter feels cleaner (putting the implementation in this method
            # rather than in the operator) but will be slower in the (highly
            # unlikely) case that we're multiplying a cudf object with another
            # type of object that somehow supports this behavior.
            return NotImplemented
        if reflect:
            lhs, rhs = rhs, lhs

        result = lhs.dot(rhs)
        if len(result.shape) == 1:
            return cudf.Series(result)
        if len(result.shape) == 2:
            return cudf.DataFrame(result)
        return result.item()

    def __matmul__(self, other):
        return self.dot(other)

    def __rmatmul__(self, other):
        return self.dot(other, reflect=True)

    # Unary logical operators
    def __neg__(self):
        return -1 * self

    def __pos__(self):
        return self.copy(deep=True)

    def __abs__(self):
        return self._unaryop("abs")

    # Reductions
    @classmethod
    def _get_axis_from_axis_arg(cls, axis):
        try:
            return cls._SUPPORT_AXIS_LOOKUP[axis]
        except KeyError:
            raise ValueError(f"No axis named {axis} for object type {cls}")

    def _reduce(self, *args, **kwargs):
        raise NotImplementedError(
            f"Reductions are not supported for objects of type {type(self)}."
        )

    @_cudf_nvtx_annotate
    def min(
        self,
        axis=None,
        skipna=True,
        level=None,
        numeric_only=None,
        **kwargs,
    ):
        """
        Return the minimum of the values in the DataFrame.

        Parameters
        ----------
        axis: {index (0), columns(1)}
            Axis for the function to be applied on.
        skipna: bool, default True
            Exclude NA/null values when computing the result.
        level: int or level name, default None
            If the axis is a MultiIndex (hierarchical), count along a
            particular level, collapsing into a Series.
        numeric_only: bool, default None
            Include only float, int, boolean columns. If None, will attempt to
            use everything, then use only numeric data.

        Returns
        -------
        Series

        Notes
        -----
        Parameters currently not supported are `level`, `numeric_only`.

        Examples
        --------
        >>> import cudf
        >>> df = cudf.DataFrame({'a': [1, 2, 3, 4], 'b': [7, 8, 9, 10]})
        >>> df.min()
        a    1
        b    7
        dtype: int64
        """
        return self._reduce(
            "min",
            axis=axis,
            skipna=skipna,
            level=level,
            numeric_only=numeric_only,
            **kwargs,
        )

    @_cudf_nvtx_annotate
    def max(
        self,
        axis=None,
        skipna=True,
        level=None,
        numeric_only=None,
        **kwargs,
    ):
        """
        Return the maximum of the values in the DataFrame.

        Parameters
        ----------
        axis: {index (0), columns(1)}
            Axis for the function to be applied on.
        skipna: bool, default True
            Exclude NA/null values when computing the result.
        level: int or level name, default None
            If the axis is a MultiIndex (hierarchical), count along a
            particular level, collapsing into a Series.
        numeric_only: bool, default None
            Include only float, int, boolean columns. If None, will attempt to
            use everything, then use only numeric data.

        Returns
        -------
        Series

        Notes
        -----
        Parameters currently not supported are `level`, `numeric_only`.

        Examples
        --------
        >>> import cudf
        >>> df = cudf.DataFrame({'a': [1, 2, 3, 4], 'b': [7, 8, 9, 10]})
        >>> df.max()
        a     4
        b    10
        dtype: int64
        """
        return self._reduce(
            "max",
            axis=axis,
            skipna=skipna,
            level=level,
            numeric_only=numeric_only,
            **kwargs,
        )

    @_cudf_nvtx_annotate
    def sum(
        self,
        axis=None,
        skipna=True,
        dtype=None,
        level=None,
        numeric_only=None,
        min_count=0,
        **kwargs,
    ):
        """
        Return sum of the values in the DataFrame.

        Parameters
        ----------
        axis: {index (0), columns(1)}
            Axis for the function to be applied on.
        skipna: bool, default True
            Exclude NA/null values when computing the result.
        dtype: data type
            Data type to cast the result to.
        min_count: int, default 0
            The required number of valid values to perform the operation.
            If fewer than min_count non-NA values are present the result
            will be NA.

            The default being 0. This means the sum of an all-NA or empty
            Series is 0, and the product of an all-NA or empty Series is 1.

        Returns
        -------
        Series

        Notes
        -----
        Parameters currently not supported are `level`, `numeric_only`.

        Examples
        --------
        >>> import cudf
        >>> df = cudf.DataFrame({'a': [1, 2, 3, 4], 'b': [7, 8, 9, 10]})
        >>> df.sum()
        a    10
        b    34
        dtype: int64
        """
        return self._reduce(
            "sum",
            axis=axis,
            skipna=skipna,
            dtype=dtype,
            level=level,
            numeric_only=numeric_only,
            min_count=min_count,
            **kwargs,
        )

    @_cudf_nvtx_annotate
    def product(
        self,
        axis=None,
        skipna=True,
        dtype=None,
        level=None,
        numeric_only=None,
        min_count=0,
        **kwargs,
    ):
        """
        Return product of the values in the DataFrame.

        Parameters
        ----------
        axis: {index (0), columns(1)}
            Axis for the function to be applied on.
        skipna: bool, default True
            Exclude NA/null values when computing the result.
        dtype: data type
            Data type to cast the result to.
        min_count: int, default 0
            The required number of valid values to perform the operation.
            If fewer than min_count non-NA values are present the result
            will be NA.

            The default being 0. This means the sum of an all-NA or empty
            Series is 0, and the product of an all-NA or empty Series is 1.

        Returns
        -------
        Series

        Notes
        -----
        Parameters currently not supported are level`, `numeric_only`.

        Examples
        --------
        >>> import cudf
        >>> df = cudf.DataFrame({'a': [1, 2, 3, 4], 'b': [7, 8, 9, 10]})
        >>> df.product()
        a      24
        b    5040
        dtype: int64
        """
        axis = self._get_axis_from_axis_arg(axis)
        return self._reduce(
            # cuDF columns use "product" as the op name, but cupy uses "prod"
            # and we need cupy if axis == 1.
            "product" if axis == 0 else "prod",
            axis=axis,
            skipna=skipna,
            dtype=dtype,
            level=level,
            numeric_only=numeric_only,
            min_count=min_count,
            **kwargs,
        )

    # Alias for pandas compatibility.
    prod = product

    @_cudf_nvtx_annotate
    def mean(
        self, axis=None, skipna=True, level=None, numeric_only=None, **kwargs
    ):
        """
        Return the mean of the values for the requested axis.

        Parameters
        ----------
        axis : {0 or 'index', 1 or 'columns'}
            Axis for the function to be applied on.
        skipna : bool, default True
            Exclude NA/null values when computing the result.
        level : int or level name, default None
            If the axis is a MultiIndex (hierarchical), count along a
            particular level, collapsing into a Series.
        numeric_only : bool, default None
            Include only float, int, boolean columns. If None, will attempt to
            use everything, then use only numeric data. Not implemented for
            Series.
        **kwargs
            Additional keyword arguments to be passed to the function.

        Returns
        -------
        mean : Series or DataFrame (if level specified)

        Examples
        --------
        >>> import cudf
        >>> df = cudf.DataFrame({'a': [1, 2, 3, 4], 'b': [7, 8, 9, 10]})
        >>> df.mean()
        a    2.5
        b    8.5
        dtype: float64
        """
        return self._reduce(
            "mean",
            axis=axis,
            skipna=skipna,
            level=level,
            numeric_only=numeric_only,
            **kwargs,
        )

    @_cudf_nvtx_annotate
    def std(
        self,
        axis=None,
        skipna=True,
        level=None,
        ddof=1,
        numeric_only=None,
        **kwargs,
    ):
        """
        Return sample standard deviation of the DataFrame.

        Normalized by N-1 by default. This can be changed using
        the `ddof` argument

        Parameters
        ----------
        axis: {index (0), columns(1)}
            Axis for the function to be applied on.
        skipna: bool, default True
            Exclude NA/null values. If an entire row/column is NA, the result
            will be NA.
        ddof: int, default 1
            Delta Degrees of Freedom. The divisor used in calculations
            is N - ddof, where N represents the number of elements.

        Returns
        -------
        Series

        Notes
        -----
        Parameters currently not supported are `level` and
        `numeric_only`

        Examples
        --------
        >>> import cudf
        >>> df = cudf.DataFrame({'a': [1, 2, 3, 4], 'b': [7, 8, 9, 10]})
        >>> df.std()
        a    1.290994
        b    1.290994
        dtype: float64
        """

        return self._reduce(
            "std",
            axis=axis,
            skipna=skipna,
            level=level,
            ddof=ddof,
            numeric_only=numeric_only,
            **kwargs,
        )

    @_cudf_nvtx_annotate
    def var(
        self,
        axis=None,
        skipna=True,
        level=None,
        ddof=1,
        numeric_only=None,
        **kwargs,
    ):
        """
        Return unbiased variance of the DataFrame.

        Normalized by N-1 by default. This can be changed using the
        ddof argument.

        Parameters
        ----------
        axis: {index (0), columns(1)}
            Axis for the function to be applied on.
        skipna: bool, default True
            Exclude NA/null values. If an entire row/column is NA, the result
            will be NA.
        ddof: int, default 1
            Delta Degrees of Freedom. The divisor used in calculations is
            N - ddof, where N represents the number of elements.

        Returns
        -------
        scalar

        Notes
        -----
        Parameters currently not supported are `level` and
        `numeric_only`

        Examples
        --------
        >>> import cudf
        >>> df = cudf.DataFrame({'a': [1, 2, 3, 4], 'b': [7, 8, 9, 10]})
        >>> df.var()
        a    1.666667
        b    1.666667
        dtype: float64
        """
        return self._reduce(
            "var",
            axis=axis,
            skipna=skipna,
            level=level,
            ddof=ddof,
            numeric_only=numeric_only,
            **kwargs,
        )

    @_cudf_nvtx_annotate
    def kurtosis(
        self, axis=None, skipna=True, level=None, numeric_only=None, **kwargs
    ):
        """
        Return Fisher's unbiased kurtosis of a sample.

        Kurtosis obtained using Fisher's definition of
        kurtosis (kurtosis of normal == 0.0). Normalized by N-1.

        Parameters
        ----------
        axis: {index (0), columns(1)}
            Axis for the function to be applied on.
        skipna: bool, default True
            Exclude NA/null values when computing the result.

        Returns
        -------
        Series or scalar

        Notes
        -----
        Parameters currently not supported are `level` and `numeric_only`

        Examples
        --------
        **Series**

        >>> import cudf
        >>> series = cudf.Series([1, 2, 3, 4])
        >>> series.kurtosis()
        -1.1999999999999904

        **DataFrame**

        >>> import cudf
        >>> df = cudf.DataFrame({'a': [1, 2, 3, 4], 'b': [7, 8, 9, 10]})
        >>> df.kurt()
        a   -1.2
        b   -1.2
        dtype: float64
        """
        if axis not in (0, "index", None):
            raise NotImplementedError("Only axis=0 is currently supported.")

        return self._reduce(
            "kurtosis",
            axis=axis,
            skipna=skipna,
            level=level,
            numeric_only=numeric_only,
            **kwargs,
        )

    # Alias for kurtosis.
    kurt = kurtosis

    @_cudf_nvtx_annotate
    def skew(
        self, axis=None, skipna=True, level=None, numeric_only=None, **kwargs
    ):
        """
        Return unbiased Fisher-Pearson skew of a sample.

        Parameters
        ----------
        skipna: bool, default True
            Exclude NA/null values when computing the result.

        Returns
        -------
        Series

        Notes
        -----
        Parameters currently not supported are `axis`, `level` and
        `numeric_only`

        Examples
        --------
        **Series**

        >>> import cudf
        >>> series = cudf.Series([1, 2, 3, 4, 5, 6, 6])
        >>> series
        0    1
        1    2
        2    3
        3    4
        4    5
        5    6
        6    6
        dtype: int64

        **DataFrame**

        >>> import cudf
        >>> df = cudf.DataFrame({'a': [3, 2, 3, 4], 'b': [7, 8, 10, 10]})
        >>> df.skew()
        a    0.00000
        b   -0.37037
        dtype: float64
        """
        if axis not in (0, "index", None):
            raise NotImplementedError("Only axis=0 is currently supported.")

        return self._reduce(
            "skew",
            axis=axis,
            skipna=skipna,
            level=level,
            numeric_only=numeric_only,
            **kwargs,
        )

    @_cudf_nvtx_annotate
    def all(self, axis=0, skipna=True, level=None, **kwargs):
        """
        Return whether all elements are True in DataFrame.

        Parameters
        ----------
        skipna: bool, default True
            Exclude NA/null values. If the entire row/column is NA and
            skipna is True, then the result will be True, as for an
            empty row/column.
            If skipna is False, then NA are treated as True, because
            these are not equal to zero.

        Returns
        -------
        Series

        Notes
        -----
        Parameters currently not supported are `axis`, `bool_only`, `level`.

        Examples
        --------
        >>> import cudf
        >>> df = cudf.DataFrame({'a': [3, 2, 3, 4], 'b': [7, 0, 10, 10]})
        >>> df.all()
        a     True
        b    False
        dtype: bool
        """
        return self._reduce(
            "all",
            axis=axis,
            skipna=skipna,
            level=level,
            **kwargs,
        )

    @_cudf_nvtx_annotate
    def any(self, axis=0, skipna=True, level=None, **kwargs):
        """
        Return whether any elements is True in DataFrame.

        Parameters
        ----------
        skipna: bool, default True
            Exclude NA/null values. If the entire row/column is NA and
            skipna is True, then the result will be False, as for an
            empty row/column.
            If skipna is False, then NA are treated as True, because
            these are not equal to zero.

        Returns
        -------
        Series

        Notes
        -----
        Parameters currently not supported are `axis`, `bool_only`, `level`.

        Examples
        --------
        >>> import cudf
        >>> df = cudf.DataFrame({'a': [3, 2, 3, 4], 'b': [7, 0, 10, 10]})
        >>> df.any()
        a    True
        b    True
        dtype: bool
        """
        return self._reduce(
            "any",
            axis=axis,
            skipna=skipna,
            level=level,
            **kwargs,
        )

    @_cudf_nvtx_annotate
    def sum_of_squares(self, dtype=None):
        """Return the sum of squares of values.

        Parameters
        ----------
        dtype: data type
            Data type to cast the result to.

        Returns
        -------
        Series

        Examples
        --------
        >>> import cudf
        >>> df = cudf.DataFrame({'a': [3, 2, 3, 4], 'b': [7, 0, 10, 10]})
        >>> df.sum_of_squares()
        a     38
        b    249
        dtype: int64
        """
        warnings.warn(
            f"Support for {self.__class__}.sum_of_squares is deprecated and "
            "will be removed",
            FutureWarning,
        )
        return self._reduce("sum_of_squares", dtype=dtype)

    @_cudf_nvtx_annotate
    def median(
        self, axis=None, skipna=True, level=None, numeric_only=None, **kwargs
    ):
        """
        Return the median of the values for the requested axis.

        Parameters
        ----------
        skipna : bool, default True
            Exclude NA/null values when computing the result.

        Returns
        -------
        scalar

        Notes
        -----
        Parameters currently not supported are `level` and `numeric_only`.

        Examples
        --------
        >>> import cudf
        >>> ser = cudf.Series([10, 25, 3, 25, 24, 6])
        >>> ser
        0    10
        1    25
        2     3
        3    25
        4    24
        5     6
        dtype: int64
        >>> ser.median()
        17.0
        """
        return self._reduce(
            "median",
            axis=axis,
            skipna=skipna,
            level=level,
            numeric_only=numeric_only,
            **kwargs,
        )

    @_cudf_nvtx_annotate
    @ioutils.doc_to_json()
    def to_json(self, path_or_buf=None, *args, **kwargs):
        """{docstring}"""

        return cudf.io.json.to_json(
            self, path_or_buf=path_or_buf, *args, **kwargs
        )

    @_cudf_nvtx_annotate
    @ioutils.doc_to_hdf()
    def to_hdf(self, path_or_buf, key, *args, **kwargs):
        """{docstring}"""

        cudf.io.hdf.to_hdf(path_or_buf, key, self, *args, **kwargs)

    @_cudf_nvtx_annotate
    @ioutils.doc_to_dlpack()
    def to_dlpack(self):
        """{docstring}"""

        return cudf.io.dlpack.to_dlpack(self)

    @_cudf_nvtx_annotate
    def to_string(self):
        r"""
        Convert to string

        cuDF uses Pandas internals for efficient string formatting.
        Set formatting options using pandas string formatting options and
        cuDF objects will print identically to Pandas objects.

        cuDF supports `null/None` as a value in any column type, which
        is transparently supported during this output process.

        Examples
        --------
        >>> import cudf
        >>> df = cudf.DataFrame()
        >>> df['key'] = [0, 1, 2]
        >>> df['val'] = [float(i + 10) for i in range(3)]
        >>> df.to_string()
        '   key   val\n0    0  10.0\n1    1  11.0\n2    2  12.0'
        """
        return repr(self)

    def __str__(self):
        return self.to_string()

    @_cudf_nvtx_annotate
    def __deepcopy__(self, memo):
        return self.copy(deep=True)

    @_cudf_nvtx_annotate
    def __copy__(self):
        return self.copy(deep=False)

    @_cudf_nvtx_annotate
    def head(self, n=5):
        """
        Return the first `n` rows.
        This function returns the first `n` rows for the object based
        on position. It is useful for quickly testing if your object
        has the right type of data in it.
        For negative values of `n`, this function returns all rows except
        the last `n` rows, equivalent to ``df[:-n]``.

        Parameters
        ----------
        n : int, default 5
            Number of rows to select.

        Returns
        -------
        DataFrame or Series
            The first `n` rows of the caller object.

        See Also
        --------
        Frame.tail: Returns the last `n` rows.

        Examples
        --------
        **Series**

        >>> ser = cudf.Series(['alligator', 'bee', 'falcon',
        ... 'lion', 'monkey', 'parrot', 'shark', 'whale', 'zebra'])
        >>> ser
        0    alligator
        1          bee
        2       falcon
        3         lion
        4       monkey
        5       parrot
        6        shark
        7        whale
        8        zebra
        dtype: object

        Viewing the first 5 lines

        >>> ser.head()
        0    alligator
        1          bee
        2       falcon
        3         lion
        4       monkey
        dtype: object

        Viewing the first `n` lines (three in this case)

        >>> ser.head(3)
        0    alligator
        1          bee
        2       falcon
        dtype: object

        For negative values of `n`

        >>> ser.head(-3)
        0    alligator
        1          bee
        2       falcon
        3         lion
        4       monkey
        5       parrot
        dtype: object

        **DataFrame**

        >>> df = cudf.DataFrame()
        >>> df['key'] = [0, 1, 2, 3, 4]
        >>> df['val'] = [float(i + 10) for i in range(5)]  # insert column
        >>> df.head(2)
           key   val
        0    0  10.0
        1    1  11.0
        """
        return self.iloc[:n]

    @_cudf_nvtx_annotate
    def tail(self, n=5):
        """
        Returns the last n rows as a new DataFrame or Series

        Examples
        --------
        **DataFrame**

        >>> import cudf
        >>> df = cudf.DataFrame()
        >>> df['key'] = [0, 1, 2, 3, 4]
        >>> df['val'] = [float(i + 10) for i in range(5)]  # insert column
        >>> df.tail(2)
           key   val
        3    3  13.0
        4    4  14.0

        **Series**

        >>> import cudf
        >>> ser = cudf.Series([4, 3, 2, 1, 0])
        >>> ser.tail(2)
        3    1
        4    0
        """
        if n == 0:
            return self.iloc[0:0]

        return self.iloc[-n:]

    @_cudf_nvtx_annotate
    @copy_docstring(Rolling)
    def rolling(
        self, window, min_periods=None, center=False, axis=0, win_type=None
    ):
        return Rolling(
            self,
            window,
            min_periods=min_periods,
            center=center,
            axis=axis,
            win_type=win_type,
        )

    @_cudf_nvtx_annotate
    def nans_to_nulls(self):
        """
        Convert nans (if any) to nulls

        Returns
        -------
        DataFrame or Series

        Examples
        --------
        **Series**

        >>> import cudf, numpy as np
        >>> series = cudf.Series([1, 2, np.nan, None, 10], nan_as_null=False)
        >>> series
        0     1.0
        1     2.0
        2     NaN
        3    <NA>
        4    10.0
        dtype: float64
        >>> series.nans_to_nulls()
        0     1.0
        1     2.0
        2    <NA>
        3    <NA>
        4    10.0
        dtype: float64

        **DataFrame**

        >>> df = cudf.DataFrame()
        >>> df['a'] = cudf.Series([1, None, np.nan], nan_as_null=False)
        >>> df['b'] = cudf.Series([None, 3.14, np.nan], nan_as_null=False)
        >>> df
              a     b
        0   1.0  <NA>
        1  <NA>  3.14
        2   NaN   NaN
        >>> df.nans_to_nulls()
              a     b
        0   1.0  <NA>
        1  <NA>  3.14
        2  <NA>  <NA>
        """
        result_data = {}
        for name, col in self._data.items():
            try:
                result_data[name] = col.nans_to_nulls()
            except AttributeError:
                result_data[name] = col.copy()
        return self._from_data_like_self(result_data)

    @_cudf_nvtx_annotate
    def __invert__(self):
        """Bitwise invert (~) for integral dtypes, logical NOT for bools."""
        return self._from_data_like_self(
            {
                name: _apply_inverse_column(col)
                for name, col in self._data.items()
            }
        )

    def nunique(self, dropna: bool = True):
        """
        Returns a per column mapping with counts of unique values for
        each column.

        Parameters
        ----------
        dropna : bool, default True
            Don't include NaN in the counts.

        Returns
        -------
        dict
            Name and unique value counts of each column in frame.
        """
        return {
            name: col.distinct_count(dropna=dropna)
            for name, col in self._data.items()
        }

    @staticmethod
    def _repeat(
        columns: List[ColumnBase], repeats, axis=None
    ) -> List[ColumnBase]:
        if axis is not None:
            raise NotImplementedError(
                "Only axis=`None` supported at this time."
            )

        if not is_scalar(repeats):
            repeats = as_column(repeats)

        return libcudf.filling.repeat(columns, repeats)


def _apply_inverse_column(col: ColumnBase) -> ColumnBase:
    """Bitwise invert (~) for integral dtypes, logical NOT for bools."""
    if np.issubdtype(col.dtype, np.integer):
        return col.unary_operator("invert")
    elif np.issubdtype(col.dtype, np.bool_):
        return col.unary_operator("not")
    else:
        raise TypeError(
            f"Operation `~` not supported on {col.dtype.type.__name__}"
        )<|MERGE_RESOLUTION|>--- conflicted
+++ resolved
@@ -1448,11 +1448,7 @@
 
         # Return result as cupy array if the values is non-scalar
         # If values is scalar, result is expected to be scalar.
-<<<<<<< HEAD
-        result = cupy.asarray(outcol._data_array_view)
-=======
         result = cupy.asarray(outcol.data_array_view(mode="read"))
->>>>>>> f7d434d6
         if scalar_flag:
             return result[0].item()
         else:
