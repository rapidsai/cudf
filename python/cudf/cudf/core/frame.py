# Copyright (c) 2020-2022, NVIDIA CORPORATION.

from __future__ import annotations

import builtins
import copy
import pickle
import warnings
from collections import abc
from typing import (
    Any,
    Callable,
    Dict,
    List,
    MutableMapping,
    Optional,
    Tuple,
    TypeVar,
    Union,
    cast,
)

import cupy
import numpy as np
import pandas as pd
import pyarrow as pa
from nvtx import annotate

import cudf
from cudf import _lib as libcudf
from cudf._typing import ColumnLike, DataFrameOrSeries, Dtype
from cudf.api.types import (
    _is_non_decimal_numeric_dtype,
    is_decimal_dtype,
    is_dict_like,
    is_scalar,
    issubdtype,
)
from cudf.core.column import (
    ColumnBase,
    as_column,
    build_categorical_column,
    column_empty,
    deserialize_columns,
    serialize_columns,
)
from cudf.core.column_accessor import ColumnAccessor
from cudf.core.join import Merge, MergeSemi
<<<<<<< HEAD
from cudf.core.mixins import Scannable
=======
from cudf.core.mixins import BinaryOperand
>>>>>>> 71206944
from cudf.core.window import Rolling
from cudf.utils import ioutils
from cudf.utils.docutils import copy_docstring
from cudf.utils.dtypes import find_common_type, is_column_like

T = TypeVar("T", bound="Frame")


# Mapping from ufuncs to the corresponding binary operators.
_ufunc_binary_operations = {
    # Arithmetic binary operations.
    "add": "add",
    "subtract": "sub",
    "multiply": "mul",
    "matmul": "matmul",
    "divide": "truediv",
    "true_divide": "truediv",
    "floor_divide": "floordiv",
    "power": "pow",
    "float_power": "pow",
    "remainder": "mod",
    "mod": "mod",
    "fmod": "mod",
    # Bitwise binary operations.
    "bitwise_and": "and",
    "bitwise_or": "or",
    "bitwise_xor": "xor",
    # Comparison binary operators
    "greater": "gt",
    "greater_equal": "ge",
    "less": "lt",
    "less_equal": "le",
    "not_equal": "ne",
    "equal": "eq",
}

# These operators need to be mapped to their inverses when performing a
# reflected ufunc operation because no reflected version of the operators
# themselves exist. When these operators are invoked directly (not via
# __array_ufunc__) Python takes care of calling the inverse operation.
_ops_without_reflection = {
    "gt": "lt",
    "ge": "le",
    "lt": "gt",
    "le": "ge",
    # ne and eq are symmetric, so they are their own inverse op
    "ne": "ne",
    "eq": "eq",
}


<<<<<<< HEAD
class Frame(Scannable):
=======
class Frame(BinaryOperand):
>>>>>>> 71206944
    """A collection of Column objects with an optional index.

    Parameters
    ----------
    data : dict
        An dict mapping column names to Columns
    index : Table
        A Frame representing the (optional) index columns.
    """

    _data: "ColumnAccessor"
    # TODO: Once all dependence on Frame having an index is removed, this
    # attribute should be moved to IndexedFrame.
    _index: Optional[cudf.core.index.BaseIndex]
    _names: Optional[List]

<<<<<<< HEAD
    _VALID_SCANS = {
        "cumsum",
        "cumprod",
        "cummin",
        "cummax",
    }

    # Necessary because the function names don't directly map to the docs.
    _SCAN_DOCSTRINGS = {
        "cumsum": {"op_name": "cumulative sum"},
        "cumprod": {"op_name": "cumulative product"},
        "cummin": {"op_name": "cumulative min"},
        "cummax": {"op_name": "cumulative max"},
    }
=======
    _VALID_BINARY_OPERATIONS = BinaryOperand._SUPPORTED_BINARY_OPERATIONS
>>>>>>> 71206944

    def __init__(self, data=None, index=None):
        if data is None:
            data = {}
        self._data = cudf.core.column_accessor.ColumnAccessor(data)
        self._index = index

    @property
    def _num_columns(self) -> int:
        return len(self._data)

    @property
    def _num_rows(self) -> int:
        if self._index is not None:
            return len(self._index)
        if len(self._data) == 0:
            return 0
        return len(self._data.columns[0])

    @property
    def _column_names(self) -> Tuple[Any, ...]:  # TODO: Tuple[str]?
        return tuple(self._data.names)

    @property
    def _index_names(self) -> Optional[Tuple[Any, ...]]:  # TODO: Tuple[str]?
        # TODO: Temporarily suppressing mypy warnings to avoid introducing bugs
        # by returning an empty list where one is not expected.
        return (
            None  # type: ignore
            if self._index is None
            else tuple(self._index._data.names)
        )

    @property
    def _columns(self) -> Tuple[Any, ...]:  # TODO: Tuple[Column]?
        return tuple(self._data.columns)

    def serialize(self):
        header = {
            "type-serialized": pickle.dumps(type(self)),
            "column_names": pickle.dumps(tuple(self._data.names)),
        }
        header["columns"], frames = serialize_columns(self._columns)
        return header, frames

    @classmethod
    def deserialize(cls, header, frames):
        cls_deserialize = pickle.loads(header["type-serialized"])
        column_names = pickle.loads(header["column_names"])
        columns = deserialize_columns(header["columns"], frames)
        return cls_deserialize._from_data(dict(zip(column_names, columns)))

    @classmethod
    @annotate("FRAME_FROM_DATA", color="green", domain="cudf_python")
    def _from_data(
        cls,
        data: MutableMapping,
        index: Optional[cudf.core.index.BaseIndex] = None,
    ):
        obj = cls.__new__(cls)
        Frame.__init__(obj, data, index)
        return obj

    @classmethod
    @annotate("FRAME_FROM_COLUMNS", color="green", domain="cudf_python")
    def _from_columns(
        cls,
        columns: List[ColumnBase],
        column_names: List[str],
        index_names: Optional[List[str]] = None,
    ):
        """Construct a `Frame` object from a list of columns.

        If `index_names` is set, the first `len(index_names)` columns are
        used to construct the index of the frame.
        """
        index = None
        n_index_columns = 0
        if index_names is not None:
            n_index_columns = len(index_names)
            index = cudf.core.index._index_from_columns(
                columns[:n_index_columns]
            )
            if isinstance(index, cudf.MultiIndex):
                index.names = index_names
            else:
                index.name = index_names[0]

        data = {
            name: columns[i + n_index_columns]
            for i, name in enumerate(column_names)
        }

        return cls._from_data(data, index)

    @annotate(
        "FRAME_FROM_COLUMNS_LIKE_SELF", color="green", domain="cudf_python"
    )
    def _from_columns_like_self(
        self,
        columns: List[ColumnBase],
        column_names: List[str],
        index_names: Optional[List[str]] = None,
    ):
        """Construct a `Frame` from a list of columns with metadata from self.

        If `index_names` is set, the first `len(index_names)` columns are
        used to construct the index of the frame.
        """
        frame = self.__class__._from_columns(
            columns, column_names, index_names
        )
        return frame._copy_type_metadata(self, include_index=bool(index_names))

    def _mimic_inplace(
        self: T, result: Frame, inplace: bool = False
    ) -> Optional[Frame]:
        if inplace:
            for col in self._data:
                if col in result._data:
                    self._data[col]._mimic_inplace(
                        result._data[col], inplace=True
                    )
            self._data = result._data
            self._index = result._index
            return None
        else:
            return result

    @property
    def size(self):
        """
        Return the number of elements in the underlying data.

        Returns
        -------
        size : Size of the DataFrame / Index / Series / MultiIndex

        Examples
        --------
        Size of an empty dataframe is 0.

        >>> import cudf
        >>> df = cudf.DataFrame()
        >>> df
        Empty DataFrame
        Columns: []
        Index: []
        >>> df.size
        0
        >>> df = cudf.DataFrame(index=[1, 2, 3])
        >>> df
        Empty DataFrame
        Columns: []
        Index: [1, 2, 3]
        >>> df.size
        0

        DataFrame with values

        >>> df = cudf.DataFrame({'a': [10, 11, 12],
        ...         'b': ['hello', 'rapids', 'ai']})
        >>> df
            a       b
        0  10   hello
        1  11  rapids
        2  12      ai
        >>> df.size
        6
        >>> df.index
        RangeIndex(start=0, stop=3)
        >>> df.index.size
        3

        Size of an Index

        >>> index = cudf.Index([])
        >>> index
        Float64Index([], dtype='float64')
        >>> index.size
        0
        >>> index = cudf.Index([1, 2, 3, 10])
        >>> index
        Int64Index([1, 2, 3, 10], dtype='int64')
        >>> index.size
        4

        Size of a MultiIndex

        >>> midx = cudf.MultiIndex(
        ...                 levels=[["a", "b", "c", None], ["1", None, "5"]],
        ...                 codes=[[0, 0, 1, 2, 3], [0, 2, 1, 1, 0]],
        ...                 names=["x", "y"],
        ...             )
        >>> midx
        MultiIndex([( 'a',  '1'),
                    ( 'a',  '5'),
                    ( 'b', <NA>),
                    ( 'c', <NA>),
                    (<NA>,  '1')],
                   names=['x', 'y'])
        >>> midx.size
        5
        """
        return self._num_columns * self._num_rows

    @property
    def shape(self):
        """Returns a tuple representing the dimensionality of the DataFrame."""
        return self._num_rows, self._num_columns

    @property
    def empty(self):
        """
        Indicator whether DataFrame or Series is empty.

        True if DataFrame/Series is entirely empty (no items),
        meaning any of the axes are of length 0.

        Returns
        -------
        out : bool
            If DataFrame/Series is empty, return True, if not return False.

        Notes
        -----
        If DataFrame/Series contains only `null` values, it is still not
        considered empty. See the example below.

        Examples
        --------
        >>> import cudf
        >>> df = cudf.DataFrame({'A' : []})
        >>> df
        Empty DataFrame
        Columns: [A]
        Index: []
        >>> df.empty
        True

        If we only have `null` values in our DataFrame, it is
        not considered empty! We will need to drop
        the `null`'s to make the DataFrame empty:

        >>> df = cudf.DataFrame({'A' : [None, None]})
        >>> df
              A
        0  <NA>
        1  <NA>
        >>> df.empty
        False
        >>> df.dropna().empty
        True

        Non-empty and empty Series example:

        >>> s = cudf.Series([1, 2, None])
        >>> s
        0       1
        1       2
        2    <NA>
        dtype: int64
        >>> s.empty
        False
        >>> s = cudf.Series([])
        >>> s
        Series([], dtype: float64)
        >>> s.empty
        True
        """
        return self.size == 0

    def memory_usage(self, deep=False):
        """Return the memory usage of an object.

        Parameters
        ----------
        deep : bool
            The deep parameter is ignored and is only included for pandas
            compatibility.

        Returns
        -------
        The total bytes used.
        """
        if deep:
            warnings.warn(
                "The deep parameter is ignored and is only included "
                "for pandas compatibility."
            )
        return {name: col.memory_usage for name, col in self._data.items()}

    def __len__(self):
        return self._num_rows

    @annotate("FRAME_COPY", color="green", domain="cudf_python")
    def copy(self: T, deep: bool = True) -> T:
        """
        Make a copy of this object's indices and data.

        When ``deep=True`` (default), a new object will be created with a
        copy of the calling object's data and indices. Modifications to
        the data or indices of the copy will not be reflected in the
        original object (see notes below).
        When ``deep=False``, a new object will be created without copying
        the calling object's data or index (only references to the data
        and index are copied). Any changes to the data of the original
        will be reflected in the shallow copy (and vice versa).

        Parameters
        ----------
        deep : bool, default True
            Make a deep copy, including a copy of the data and the indices.
            With ``deep=False`` neither the indices nor the data are copied.

        Returns
        -------
        copy : Series or DataFrame
            Object type matches caller.

        Examples
        --------
        >>> s = cudf.Series([1, 2], index=["a", "b"])
        >>> s
        a    1
        b    2
        dtype: int64
        >>> s_copy = s.copy()
        >>> s_copy
        a    1
        b    2
        dtype: int64

        **Shallow copy versus default (deep) copy:**

        >>> s = cudf.Series([1, 2], index=["a", "b"])
        >>> deep = s.copy()
        >>> shallow = s.copy(deep=False)

        Shallow copy shares data and index with original.

        >>> s is shallow
        False
        >>> s._column is shallow._column and s.index is shallow.index
        True

        Deep copy has own copy of data and index.

        >>> s is deep
        False
        >>> s.values is deep.values or s.index is deep.index
        False

        Updates to the data shared by shallow copy and original is reflected
        in both; deep copy remains unchanged.

        >>> s['a'] = 3
        >>> shallow['b'] = 4
        >>> s
        a    3
        b    4
        dtype: int64
        >>> shallow
        a    3
        b    4
        dtype: int64
        >>> deep
        a    1
        b    2
        dtype: int64
        """
        new_frame = self.__class__.__new__(self.__class__)
        new_frame._data = self._data.copy(deep=deep)

        if self._index is not None:
            new_frame._index = self._index.copy(deep=deep)
        else:
            new_frame._index = None

        return new_frame

    @annotate("FRAME_EQUALS", color="green", domain="cudf_python")
    def equals(self, other, **kwargs):
        """
        Test whether two objects contain the same elements.
        This function allows two Series or DataFrames to be compared against
        each other to see if they have the same shape and elements. NaNs in
        the same location are considered equal. The column headers do not
        need to have the same type.

        Parameters
        ----------
        other : Series or DataFrame
            The other Series or DataFrame to be compared with the first.

        Returns
        -------
        bool
            True if all elements are the same in both objects, False
            otherwise.

        Examples
        --------
        >>> import cudf

        Comparing Series with `equals`:

        >>> s = cudf.Series([1, 2, 3])
        >>> other = cudf.Series([1, 2, 3])
        >>> s.equals(other)
        True
        >>> different = cudf.Series([1.5, 2, 3])
        >>> s.equals(different)
        False

        Comparing DataFrames with `equals`:

        >>> df = cudf.DataFrame({1: [10], 2: [20]})
        >>> df
            1   2
        0  10  20
        >>> exactly_equal = cudf.DataFrame({1: [10], 2: [20]})
        >>> exactly_equal
            1   2
        0  10  20
        >>> df.equals(exactly_equal)
        True

        For two DataFrames to compare equal, the types of column
        values must be equal, but the types of column labels
        need not:

        >>> different_column_type = cudf.DataFrame({1.0: [10], 2.0: [20]})
        >>> different_column_type
           1.0  2.0
        0   10   20
        >>> df.equals(different_column_type)
        True
        """
        if self is other:
            return True

        check_types = kwargs.get("check_types", True)

        if check_types:
            if type(self) is not type(other):
                return False

        if other is None or len(self) != len(other):
            return False

        # check data:
        for self_col, other_col in zip(
            self._data.values(), other._data.values()
        ):
            if not self_col.equals(other_col, check_dtypes=check_types):
                return False

        # check index:
        if self._index is None:
            return other._index is None
        else:
            return self._index.equals(other._index)

    @annotate("FRAME_EXPLODE", color="green", domain="cudf_python")
    def _explode(self, explode_column: Any, ignore_index: bool):
        """Helper function for `explode` in `Series` and `Dataframe`, explodes
        a specified nested column. Other columns' corresponding rows are
        duplicated. If ignore_index is set, the original index is not exploded
        and will be replaced with a `RangeIndex`.
        """
        explode_column_num = self._column_names.index(explode_column)
        if not ignore_index and self._index is not None:
            explode_column_num += self._index.nlevels

        res = self.__class__._from_data(  # type: ignore
            *libcudf.lists.explode_outer(
                self, explode_column_num, ignore_index
            )
        )

        res._data.multiindex = self._data.multiindex
        res._data._level_names = self._data._level_names

        if not ignore_index and self._index is not None:
            res.index.names = self._index.names
        return res

    @annotate(
        "FRAME_GET_COLUMNS_BY_LABEL", color="green", domain="cudf_python"
    )
    def _get_columns_by_label(self, labels, downcast=False):
        """
        Returns columns of the Frame specified by `labels`

        """
        return self._data.select_by_label(labels)

    @annotate(
        "FRAME_GET_COLUMNS_BY_INDEX", color="green", domain="cudf_python"
    )
    def _get_columns_by_index(self, indices):
        """
        Returns columns of the Frame specified by `labels`

        """
        data = self._data.select_by_index(indices)
        return self.__class__._from_data(
            data, columns=data.to_pandas_index(), index=self.index
        )

    def _as_column(self):
        """
        _as_column : Converts a single columned Frame to Column
        """
        assert (
            self._num_columns == 1
            and self._index is None
            and self._column_names[0] is None
        ), """There should be only one data column,
            no index and None as the name to use this method"""

        return self._data[None].copy(deep=False)

    @annotate("FRAME_EMPTY_LIKE", color="green", domain="cudf_python")
    def _empty_like(self, keep_index=True):
        result = self.__class__._from_data(
            *libcudf.copying.table_empty_like(self, keep_index)
        )

        result._copy_type_metadata(self, include_index=keep_index)
        return result

    @property
    def values(self):
        """
        Return a CuPy representation of the DataFrame.

        Only the values in the DataFrame will be returned, the axes labels will
        be removed.

        Returns
        -------
        cupy.ndarray
            The values of the DataFrame.
        """
        return self.to_cupy()

    @property
    def values_host(self):
        """
        Return a NumPy representation of the data.

        Only the values in the DataFrame will be returned, the axes labels will
        be removed.

        Returns
        -------
        numpy.ndarray
            A host representation of the underlying data.
        """
        return self.to_numpy()

    def __array__(self, dtype=None):
        raise TypeError(
            "Implicit conversion to a host NumPy array via __array__ is not "
            "allowed, To explicitly construct a GPU matrix, consider using "
            ".to_cupy()\nTo explicitly construct a host matrix, consider "
            "using .to_numpy()."
        )

    def __arrow_array__(self, type=None):
        raise TypeError(
            "Implicit conversion to a host PyArrow object via __arrow_array__ "
            "is not allowed. Consider using .to_arrow()"
        )

    def _to_array(
        self,
        get_column_values: Callable,
        make_empty_matrix: Callable,
        dtype: Union[Dtype, None] = None,
        na_value=None,
    ) -> Union[cupy.ndarray, np.ndarray]:
        # Internal function to implement to_cupy and to_numpy, which are nearly
        # identical except for the attribute they access to generate values.

        def get_column_values_na(col):
            if na_value is not None:
                col = col.fillna(na_value)
            return get_column_values(col)

        # Early exit for an empty Frame.
        ncol = self._num_columns
        if ncol == 0:
            return make_empty_matrix(
                shape=(0, 0), dtype=np.dtype("float64"), order="F"
            )

        if dtype is None:
            dtype = find_common_type(
                [col.dtype for col in self._data.values()]
            )

        matrix = make_empty_matrix(
            shape=(len(self), ncol), dtype=dtype, order="F"
        )
        for i, col in enumerate(self._data.values()):
            # TODO: col.values may fail if there is nullable data or an
            # unsupported dtype. We may want to catch and provide a more
            # suitable error.
            matrix[:, i] = get_column_values_na(col)
        return matrix

    # TODO: As of now, calling cupy.asarray is _much_ faster than calling
    # to_cupy. We should investigate the reasons why and whether we can provide
    # a more efficient method here by exploiting __cuda_array_interface__. In
    # particular, we need to benchmark how much of the overhead is coming from
    # (potentially unavoidable) local copies in to_cupy and how much comes from
    # inefficiencies in the implementation.
    @annotate("FRAME_TO_CUPY", color="green", domain="cudf_python")
    def to_cupy(
        self,
        dtype: Union[Dtype, None] = None,
        copy: bool = False,
        na_value=None,
    ) -> cupy.ndarray:
        """Convert the Frame to a CuPy array.

        Parameters
        ----------
        dtype : str or numpy.dtype, optional
            The dtype to pass to :meth:`numpy.asarray`.
        copy : bool, default False
            Whether to ensure that the returned value is not a view on
            another array. Note that ``copy=False`` does not *ensure* that
            ``to_cupy()`` is no-copy. Rather, ``copy=True`` ensure that
            a copy is made, even if not strictly necessary.
        na_value : Any, default None
            The value to use for missing values. The default value depends on
            dtype and the dtypes of the DataFrame columns.

        Returns
        -------
        cupy.ndarray
        """
        return self._to_array(
            (lambda col: col.values.copy())
            if copy
            else (lambda col: col.values),
            cupy.empty,
            dtype,
            na_value,
        )

    @annotate("FRAME_TO_NUMPY", color="green", domain="cudf_python")
    def to_numpy(
        self,
        dtype: Union[Dtype, None] = None,
        copy: bool = True,
        na_value=None,
    ) -> np.ndarray:
        """Convert the Frame to a NumPy array.

        Parameters
        ----------
        dtype : str or numpy.dtype, optional
            The dtype to pass to :meth:`numpy.asarray`.
        copy : bool, default True
            Whether to ensure that the returned value is not a view on
            another array. This parameter must be ``True`` since cuDF must copy
            device memory to host to provide a numpy array.
        na_value : Any, default None
            The value to use for missing values. The default value depends on
            dtype and the dtypes of the DataFrame columns.

        Returns
        -------
        numpy.ndarray
        """
        if not copy:
            raise ValueError(
                "copy=False is not supported because conversion to a numpy "
                "array always copies the data."
            )

        return self._to_array(
            (lambda col: col.values_host), np.empty, dtype, na_value
        )

    @annotate("FRAME_CLIP", color="green", domain="cudf_python")
    def clip(self, lower=None, upper=None, inplace=False, axis=1):
        """
        Trim values at input threshold(s).

        Assigns values outside boundary to boundary values.
        Thresholds can be singular values or array like,
        and in the latter case the clipping is performed
        element-wise in the specified axis. Currently only
        `axis=1` is supported.

        Parameters
        ----------
        lower : scalar or array_like, default None
            Minimum threshold value. All values below this
            threshold will be set to it. If it is None,
            there will be no clipping based on lower.
            In case of Series/Index, lower is expected to be
            a scalar or an array of size 1.
        upper : scalar or array_like, default None
            Maximum threshold value. All values below this
            threshold will be set to it. If it is None,
            there will be no clipping based on upper.
            In case of Series, upper is expected to be
            a scalar or an array of size 1.
        inplace : bool, default False

        Returns
        -------
        Clipped DataFrame/Series/Index/MultiIndex

        Examples
        --------
        >>> import cudf
        >>> df = cudf.DataFrame({"a":[1, 2, 3, 4], "b":['a', 'b', 'c', 'd']})
        >>> df.clip(lower=[2, 'b'], upper=[3, 'c'])
           a  b
        0  2  b
        1  2  b
        2  3  c
        3  3  c

        >>> df.clip(lower=None, upper=[3, 'c'])
           a  b
        0  1  a
        1  2  b
        2  3  c
        3  3  c

        >>> df.clip(lower=[2, 'b'], upper=None)
           a  b
        0  2  b
        1  2  b
        2  3  c
        3  4  d

        >>> df.clip(lower=2, upper=3, inplace=True)
        >>> df
           a  b
        0  2  2
        1  2  3
        2  3  3
        3  3  3

        >>> import cudf
        >>> sr = cudf.Series([1, 2, 3, 4])
        >>> sr.clip(lower=2, upper=3)
        0    2
        1    2
        2    3
        3    3
        dtype: int64

        >>> sr.clip(lower=None, upper=3)
        0    1
        1    2
        2    3
        3    3
        dtype: int64

        >>> sr.clip(lower=2, upper=None, inplace=True)
        >>> sr
        0    2
        1    2
        2    3
        3    4
        dtype: int64
        """

        if axis != 1:
            raise NotImplementedError("`axis is not yet supported in clip`")

        if lower is None and upper is None:
            return None if inplace is True else self.copy(deep=True)

        if is_scalar(lower):
            lower = np.full(self._num_columns, lower)
        if is_scalar(upper):
            upper = np.full(self._num_columns, upper)

        if len(lower) != len(upper):
            raise ValueError("Length of lower and upper should be equal")

        if len(lower) != self._num_columns:
            raise ValueError(
                """Length of lower/upper should be
                equal to number of columns in
                DataFrame/Series/Index/MultiIndex"""
            )

        output = self.copy(deep=False)
        if output.ndim == 1:
            # In case of series and Index,
            # swap lower and upper if lower > upper
            if (
                lower[0] is not None
                and upper[0] is not None
                and (lower[0] > upper[0])
            ):
                lower[0], upper[0] = upper[0], lower[0]

        for i, name in enumerate(self._data):
            output._data[name] = self._data[name].clip(lower[i], upper[i])

        output._copy_type_metadata(self, include_index=False)

        return self._mimic_inplace(output, inplace=inplace)

    @annotate("FRAME_WHERE", color="green", domain="cudf_python")
    def where(self, cond, other=None, inplace=False):
        """
        Replace values where the condition is False.

        Parameters
        ----------
        cond : bool Series/DataFrame, array-like
            Where cond is True, keep the original value.
            Where False, replace with corresponding value from other.
            Callables are not supported.
        other: scalar, list of scalars, Series/DataFrame
            Entries where cond is False are replaced with
            corresponding value from other. Callables are not
            supported. Default is None.

            DataFrame expects only Scalar or array like with scalars or
            dataframe with same dimension as self.

            Series expects only scalar or series like with same length
        inplace : bool, default False
            Whether to perform the operation in place on the data.

        Returns
        -------
        Same type as caller

        Examples
        --------
        >>> import cudf
        >>> df = cudf.DataFrame({"A":[1, 4, 5], "B":[3, 5, 8]})
        >>> df.where(df % 2 == 0, [-1, -1])
           A  B
        0 -1 -1
        1  4 -1
        2 -1  8

        >>> ser = cudf.Series([4, 3, 2, 1, 0])
        >>> ser.where(ser > 2, 10)
        0     4
        1     3
        2    10
        3    10
        4    10
        dtype: int64
        >>> ser.where(ser > 2)
        0       4
        1       3
        2    <NA>
        3    <NA>
        4    <NA>
        dtype: int64
        """
        import cudf.core._internals.where

        return cudf.core._internals.where.where(
            frame=self, cond=cond, other=other, inplace=inplace
        )

    @annotate("FRAME_MASK", color="green", domain="cudf_python")
    def mask(self, cond, other=None, inplace=False):
        """
        Replace values where the condition is True.

        Parameters
        ----------
        cond : bool Series/DataFrame, array-like
            Where cond is False, keep the original value.
            Where True, replace with corresponding value from other.
            Callables are not supported.
        other: scalar, list of scalars, Series/DataFrame
            Entries where cond is True are replaced with
            corresponding value from other. Callables are not
            supported. Default is None.

            DataFrame expects only Scalar or array like with scalars or
            dataframe with same dimension as self.

            Series expects only scalar or series like with same length
        inplace : bool, default False
            Whether to perform the operation in place on the data.

        Returns
        -------
        Same type as caller

        Examples
        --------
        >>> import cudf
        >>> df = cudf.DataFrame({"A":[1, 4, 5], "B":[3, 5, 8]})
        >>> df.mask(df % 2 == 0, [-1, -1])
           A  B
        0  1  3
        1 -1  5
        2  5 -1

        >>> ser = cudf.Series([4, 3, 2, 1, 0])
        >>> ser.mask(ser > 2, 10)
        0    10
        1    10
        2     2
        3     1
        4     0
        dtype: int64
        >>> ser.mask(ser > 2)
        0    <NA>
        1    <NA>
        2       2
        3       1
        4       0
        dtype: int64
        """

        if not hasattr(cond, "__invert__"):
            # We Invert `cond` below and call `where`, so
            # making sure the object supports
            # `~`(inversion) operator or `__invert__` method
            cond = cupy.asarray(cond)

        return self.where(cond=~cond, other=other, inplace=inplace)

    @annotate("FRAME_PIPE", color="green", domain="cudf_python")
    def pipe(self, func, *args, **kwargs):
        """
        Apply ``func(self, *args, **kwargs)``.

        Parameters
        ----------
        func : function
            Function to apply to the Series/DataFrame/Index.
            ``args``, and ``kwargs`` are passed into ``func``.
            Alternatively a ``(callable, data_keyword)`` tuple where
            ``data_keyword`` is a string indicating the keyword of
            ``callable`` that expects the Series/DataFrame/Index.
        args : iterable, optional
            Positional arguments passed into ``func``.
        kwargs : mapping, optional
            A dictionary of keyword arguments passed into ``func``.

        Returns
        -------
        object : the return type of ``func``.

        Examples
        --------

        Use ``.pipe`` when chaining together functions that expect
        Series, DataFrames or GroupBy objects. Instead of writing

        >>> func(g(h(df), arg1=a), arg2=b, arg3=c)

        You can write

        >>> (df.pipe(h)
        ...    .pipe(g, arg1=a)
        ...    .pipe(func, arg2=b, arg3=c)
        ... )

        If you have a function that takes the data as (say) the second
        argument, pass a tuple indicating which keyword expects the
        data. For example, suppose ``f`` takes its data as ``arg2``:

        >>> (df.pipe(h)
        ...    .pipe(g, arg1=a)
        ...    .pipe((func, 'arg2'), arg1=a, arg3=c)
        ...  )
        """
        return cudf.core.common.pipe(self, func, *args, **kwargs)

    @annotate("SCATTER_BY_MAP", color="green", domain="cudf_python")
    def scatter_by_map(
        self, map_index, map_size=None, keep_index=True, **kwargs
    ):
        """Scatter to a list of dataframes.

        Uses map_index to determine the destination
        of each row of the original DataFrame.

        Parameters
        ----------
        map_index : Series, str or list-like
            Scatter assignment for each row
        map_size : int
            Length of output list. Must be >= uniques in map_index
        keep_index : bool
            Conserve original index values for each row

        Returns
        -------
        A list of cudf.DataFrame objects.
        """

        # map_index might be a column name or array,
        # make it a Column
        if isinstance(map_index, str):
            map_index = self._data[map_index]
        elif isinstance(map_index, cudf.Series):
            map_index = map_index._column
        else:
            map_index = as_column(map_index)

        # Convert float to integer
        if map_index.dtype.kind == "f":
            map_index = map_index.astype(np.int32)

        # Convert string or categorical to integer
        if isinstance(map_index, cudf.core.column.StringColumn):
            map_index = map_index.as_categorical_column(
                "category"
            ).as_numerical
            warnings.warn(
                "Using StringColumn for map_index in scatter_by_map. "
                "Use an integer array/column for better performance."
            )
        elif isinstance(map_index, cudf.core.column.CategoricalColumn):
            map_index = map_index.as_numerical
            warnings.warn(
                "Using CategoricalColumn for map_index in scatter_by_map. "
                "Use an integer array/column for better performance."
            )

        if kwargs.get("debug", False) == 1 and map_size is not None:
            count = map_index.distinct_count()
            if map_size < count:
                raise ValueError(
                    f"ERROR: map_size must be >= {count} (got {map_size})."
                )

        data, index, output_offsets = libcudf.partitioning.partition(
            self, map_index, map_size, keep_index
        )
        partitioned = self.__class__._from_data(data, index)

        # due to the split limitation mentioned
        # here: https://github.com/rapidsai/cudf/issues/4607
        # we need to remove first & last elements in offsets.
        # TODO: Remove this after the above issue is fixed.
        output_offsets = output_offsets[1:-1]

        result = partitioned._split(output_offsets, keep_index=keep_index)

        for frame in result:
            frame._copy_type_metadata(self, include_index=keep_index)

        if map_size:
            result += [
                self._empty_like(keep_index)
                for _ in range(map_size - len(result))
            ]

        return result

    @annotate("FRAME_FILLNA", color="green", domain="cudf_python")
    def fillna(
        self, value=None, method=None, axis=None, inplace=False, limit=None
    ):
        """Fill null values with ``value`` or specified ``method``.

        Parameters
        ----------
        value : scalar, Series-like or dict
            Value to use to fill nulls. If Series-like, null values
            are filled with values in corresponding indices.
            A dict can be used to provide different values to fill nulls
            in different columns. Cannot be used with ``method``.

        method : {'ffill', 'bfill'}, default None
            Method to use for filling null values in the dataframe or series.
            `ffill` propagates the last non-null values forward to the next
            non-null value. `bfill` propagates backward with the next non-null
            value. Cannot be used with ``value``.

        Returns
        -------
        result : DataFrame
            Copy with nulls filled.

        Examples
        --------
        >>> import cudf
        >>> df = cudf.DataFrame({'a': [1, 2, None], 'b': [3, None, 5]})
        >>> df
              a     b
        0     1     3
        1     2  <NA>
        2  <NA>     5
        >>> df.fillna(4)
           a  b
        0  1  3
        1  2  4
        2  4  5
        >>> df.fillna({'a': 3, 'b': 4})
           a  b
        0  1  3
        1  2  4
        2  3  5

        ``fillna`` on a Series object:

        >>> ser = cudf.Series(['a', 'b', None, 'c'])
        >>> ser
        0       a
        1       b
        2    <NA>
        3       c
        dtype: object
        >>> ser.fillna('z')
        0    a
        1    b
        2    z
        3    c
        dtype: object

        ``fillna`` can also supports inplace operation:

        >>> ser.fillna('z', inplace=True)
        >>> ser
        0    a
        1    b
        2    z
        3    c
        dtype: object
        >>> df.fillna({'a': 3, 'b': 4}, inplace=True)
        >>> df
           a  b
        0  1  3
        1  2  4
        2  3  5

        ``fillna`` specified with fill ``method``

        >>> ser = cudf.Series([1, None, None, 2, 3, None, None])
        >>> ser.fillna(method='ffill')
        0    1
        1    1
        2    1
        3    2
        4    3
        5    3
        6    3
        dtype: int64
        >>> ser.fillna(method='bfill')
        0       1
        1       2
        2       2
        3       2
        4       3
        5    <NA>
        6    <NA>
        dtype: int64
        """
        if limit is not None:
            raise NotImplementedError("The limit keyword is not supported")
        if axis:
            raise NotImplementedError("The axis keyword is not supported")

        if value is not None and method is not None:
            raise ValueError("Cannot specify both 'value' and 'method'.")

        if method:
            if method not in {"ffill", "bfill", "pad", "backfill"}:
                raise NotImplementedError(
                    f"Fill method {method} is not supported"
                )
            if method == "pad":
                method = "ffill"
            elif method == "backfill":
                method = "bfill"

        if isinstance(value, cudf.Series):
            value = value.reindex(self._data.names)
        elif isinstance(value, cudf.DataFrame):
            if not self.index.equals(value.index):
                value = value.reindex(self.index)
            else:
                value = value
        elif not isinstance(value, abc.Mapping):
            value = {name: copy.deepcopy(value) for name in self._data.names}
        else:
            value = {
                key: value.reindex(self.index)
                if isinstance(value, cudf.Series)
                else value
                for key, value in value.items()
            }

        filled_data = {}
        for col_name, col in self._data.items():
            if col_name in value and method is None:
                replace_val = value[col_name]
            else:
                replace_val = None
            should_fill = (
                col_name in value
                and col.contains_na_entries
                and not libcudf.scalar._is_null_host_scalar(replace_val)
            ) or method is not None
            if should_fill:
                filled_data[col_name] = col.fillna(replace_val, method)
            else:
                filled_data[col_name] = col.copy(deep=True)

        return self._mimic_inplace(
            self._from_data(data=filled_data, index=self._index),
            inplace=inplace,
        )

    @annotate("FRAME_DROPNA_COLUMNS", color="green", domain="cudf_python")
    def _drop_na_columns(self, how="any", subset=None, thresh=None):
        """
        Drop columns containing nulls
        """
        out_cols = []

        if subset is None:
            df = self
        else:
            df = self.take(subset)

        if thresh is None:
            if how == "all":
                thresh = 1
            else:
                thresh = len(df)

        for name, col in df._data.items():
            try:
                check_col = col.nans_to_nulls()
            except AttributeError:
                check_col = col
            no_threshold_valid_count = (
                len(col) - check_col.null_count
            ) < thresh
            if no_threshold_valid_count:
                continue
            out_cols.append(name)

        return self[out_cols]

    @annotate("FRAME_INTERPOLATE", color="green", domain="cudf_python")
    def interpolate(
        self,
        method="linear",
        axis=0,
        limit=None,
        inplace=False,
        limit_direction=None,
        limit_area=None,
        downcast=None,
        **kwargs,
    ):
        """
        Interpolate data values between some points.

        Parameters
        ----------
        method : str, default 'linear'
            Interpolation technique to use. Currently,
            only 'linear` is supported.
            * 'linear': Ignore the index and treat the values as
            equally spaced. This is the only method supported on MultiIndexes.
            * 'index', 'values': linearly interpolate using the index as
            an x-axis. Unsorted indices can lead to erroneous results.
        axis : int, default 0
            Axis to interpolate along. Currently,
            only 'axis=0' is supported.
        inplace : bool, default False
            Update the data in place if possible.

        Returns
        -------
        Series or DataFrame
            Returns the same object type as the caller, interpolated at
            some or all ``NaN`` values

        """

        if method in {"pad", "ffill"} and limit_direction != "forward":
            raise ValueError(
                f"`limit_direction` must be 'forward' for method `{method}`"
            )
        if method in {"backfill", "bfill"} and limit_direction != "backward":
            raise ValueError(
                f"`limit_direction` must be 'backward' for method `{method}`"
            )

        data = self

        if not isinstance(data._index, cudf.RangeIndex):
            perm_sort = data._index.argsort()
            data = data._gather(perm_sort)

        interpolator = cudf.core.algorithms.get_column_interpolator(method)
        columns = {}
        for colname, col in data._data.items():
            if col.nullable:
                col = col.astype("float64").fillna(np.nan)

            # Interpolation methods may or may not need the index
            columns[colname] = interpolator(col, index=data._index)

        result = self._from_data(columns, index=data._index)

        return (
            result
            if isinstance(data._index, cudf.RangeIndex)
            else result._gather(perm_sort.argsort())
        )

    @annotate("FRAME_QUANTILES", color="green", domain="cudf_python")
    def _quantiles(
        self,
        q,
        interpolation="LINEAR",
        is_sorted=False,
        column_order=(),
        null_precedence=(),
    ):
        interpolation = libcudf.types.Interpolation[interpolation]

        is_sorted = libcudf.types.Sorted["YES" if is_sorted else "NO"]

        column_order = [libcudf.types.Order[key] for key in column_order]

        null_precedence = [
            libcudf.types.NullOrder[key] for key in null_precedence
        ]

        result = self.__class__._from_data(
            *libcudf.quantiles.quantiles(
                self,
                q,
                interpolation,
                is_sorted,
                column_order,
                null_precedence,
            )
        )

        result._copy_type_metadata(self)
        return result

    @annotate("FRAME_RANK", color="green", domain="cudf_python")
    def rank(
        self,
        axis=0,
        method="average",
        numeric_only=None,
        na_option="keep",
        ascending=True,
        pct=False,
    ):
        """
        Compute numerical data ranks (1 through n) along axis.
        By default, equal values are assigned a rank that is the average of the
        ranks of those values.

        Parameters
        ----------
        axis : {0 or 'index'}, default 0
            Index to direct ranking.
        method : {'average', 'min', 'max', 'first', 'dense'}, default 'average'
            How to rank the group of records that have the same value
            (i.e. ties):
            * average: average rank of the group
            * min: lowest rank in the group
            * max: highest rank in the group
            * first: ranks assigned in order they appear in the array
            * dense: like 'min', but rank always increases by 1 between groups.
        numeric_only : bool, optional
            For DataFrame objects, rank only numeric columns if set to True.
        na_option : {'keep', 'top', 'bottom'}, default 'keep'
            How to rank NaN values:
            * keep: assign NaN rank to NaN values
            * top: assign smallest rank to NaN values if ascending
            * bottom: assign highest rank to NaN values if ascending.
        ascending : bool, default True
            Whether or not the elements should be ranked in ascending order.
        pct : bool, default False
            Whether or not to display the returned rankings in percentile
            form.

        Returns
        -------
        same type as caller
            Return a Series or DataFrame with data ranks as values.
        """
        if method not in {"average", "min", "max", "first", "dense"}:
            raise KeyError(method)

        method_enum = libcudf.sort.RankMethod[method.upper()]
        if na_option not in {"keep", "top", "bottom"}:
            raise ValueError(
                "na_option must be one of 'keep', 'top', or 'bottom'"
            )

        if axis not in (0, "index"):
            raise NotImplementedError(
                f"axis must be `0`/`index`, "
                f"axis={axis} is not yet supported in rank"
            )

        source = self
        if numeric_only:
            numeric_cols = (
                name
                for name in self._data.names
                if _is_non_decimal_numeric_dtype(self._data[name])
            )
            source = self._get_columns_by_label(numeric_cols)
            if source.empty:
                return source.astype("float64")

        data, index = libcudf.sort.rank_columns(
            source, method_enum, na_option, ascending, pct
        )

        return self._from_data(data, index).astype(np.float64)

    @annotate("FRAME_REPEAT", color="green", domain="cudf_python")
    def repeat(self, repeats, axis=None):
        """Repeats elements consecutively.

        Returns a new object of caller type(DataFrame/Series/Index) where each
        element of the current object is repeated consecutively a given
        number of times.

        Parameters
        ----------
        repeats : int, or array of ints
            The number of repetitions for each element. This should
            be a non-negative integer. Repeating 0 times will return
            an empty object.

        Returns
        -------
        Series/DataFrame/Index
            A newly created object of same type as caller
            with repeated elements.

        Examples
        --------
        >>> import cudf
        >>> df = cudf.DataFrame({'a': [1, 2, 3], 'b': [10, 20, 30]})
        >>> df
           a   b
        0  1  10
        1  2  20
        2  3  30
        >>> df.repeat(3)
           a   b
        0  1  10
        0  1  10
        0  1  10
        1  2  20
        1  2  20
        1  2  20
        2  3  30
        2  3  30
        2  3  30

        Repeat on Series

        >>> s = cudf.Series([0, 2])
        >>> s
        0    0
        1    2
        dtype: int64
        >>> s.repeat([3, 4])
        0    0
        0    0
        0    0
        1    2
        1    2
        1    2
        1    2
        dtype: int64
        >>> s.repeat(2)
        0    0
        0    0
        1    2
        1    2
        dtype: int64

        Repeat on Index

        >>> index = cudf.Index([10, 22, 33, 55])
        >>> index
        Int64Index([10, 22, 33, 55], dtype='int64')
        >>> index.repeat(5)
        Int64Index([10, 10, 10, 10, 10, 22, 22, 22, 22, 22, 33,
                    33, 33, 33, 33, 55, 55, 55, 55, 55],
                dtype='int64')
        """
        if axis is not None:
            raise NotImplementedError(
                "Only axis=`None` supported at this time."
            )

        if not is_scalar(repeats):
            repeats = as_column(repeats)

        result = self.__class__._from_data(
            *libcudf.filling.repeat(self, repeats)
        )

        result._copy_type_metadata(self)
        return result

    @annotate("FRAME_SHIFT", color="green", domain="cudf_python")
    def shift(self, periods=1, freq=None, axis=0, fill_value=None):
        """Shift values by `periods` positions."""
        axis = self._get_axis_from_axis_arg(axis)
        if axis != 0:
            raise ValueError("Only axis=0 is supported.")
        if freq is not None:
            raise ValueError("The freq argument is not yet supported.")

        data_columns = (
            col.shift(periods, fill_value) for col in self._columns
        )
        return self.__class__._from_data(
            zip(self._column_names, data_columns), self._index
        )

    @annotate("FRAME_SAMPLE", color="orange", domain="cudf_python")
    def sample(
        self,
        n=None,
        frac=None,
        replace=False,
        weights=None,
        random_state=None,
        axis=None,
        keep_index=True,
    ):
        """Return a random sample of items from an axis of object.

        You can use random_state for reproducibility.

        Parameters
        ----------
        n : int, optional
            Number of items from axis to return. Cannot be used with frac.
            Default = 1 if frac = None.
        frac : float, optional
            Fraction of axis items to return. Cannot be used with n.
        replace : bool, default False
            Allow or disallow sampling of the same row more than once.
            replace == True is not yet supported for axis = 1/"columns"
        weights : str or ndarray-like, optional
            Only supported for axis=1/"columns"
        random_state : int, numpy RandomState or None, default None
            Seed for the random number generator (if int), or None.
            If None, a random seed will be chosen.
            if RandomState, seed will be extracted from current state.
        axis : {0 or ‘index’, 1 or ‘columns’, None}, default None
            Axis to sample. Accepts axis number or name.
            Default is stat axis for given data type
            (0 for Series and DataFrames). Series and Index doesn't
            support axis=1.

        Returns
        -------
        Series or DataFrame or Index
            A new object of same type as caller containing n items
            randomly sampled from the caller object.

        Examples
        --------
        >>> import cudf as cudf
        >>> df = cudf.DataFrame({"a":{1, 2, 3, 4, 5}})
        >>> df.sample(3)
           a
        1  2
        3  4
        0  1

        >>> sr = cudf.Series([1, 2, 3, 4, 5])
        >>> sr.sample(10, replace=True)
        1    4
        3    1
        2    4
        0    5
        0    1
        4    5
        4    1
        0    2
        0    3
        3    2
        dtype: int64

        >>> df = cudf.DataFrame(
        ... {"a":[1, 2], "b":[2, 3], "c":[3, 4], "d":[4, 5]})
        >>> df.sample(2, axis=1)
           a  c
        0  1  3
        1  2  4
        """

        if frac is not None and frac > 1 and not replace:
            raise ValueError(
                "Replace has to be set to `True` "
                "when upsampling the population `frac` > 1."
            )
        elif frac is not None and n is not None:
            raise ValueError(
                "Please enter a value for `frac` OR `n`, not both"
            )

        if frac is None and n is None:
            n = 1
        elif frac is not None:
            if axis is None or axis == 0 or axis == "index":
                n = int(round(self.shape[0] * frac))
            else:
                n = int(round(self.shape[1] * frac))

        if axis is None or axis == 0 or axis == "index":
            if n > 0 and self.shape[0] == 0:
                raise ValueError(
                    "Cannot take a sample larger than 0 when axis is empty"
                )

            if not replace and n > self.shape[0]:
                raise ValueError(
                    "Cannot take a larger sample than population "
                    "when 'replace=False'"
                )

            if weights is not None:
                raise NotImplementedError(
                    "weights is not yet supported for axis=0/index"
                )

            if random_state is None:
                seed = np.random.randint(
                    np.iinfo(np.int64).max, dtype=np.int64
                )
            elif isinstance(random_state, np.random.mtrand.RandomState):
                _, keys, pos, _, _ = random_state.get_state()
                seed = 0 if pos >= len(keys) else pos
            else:
                seed = np.int64(random_state)

            result = self.__class__._from_data(
                *libcudf.copying.sample(
                    self,
                    n=n,
                    replace=replace,
                    seed=seed,
                    keep_index=keep_index,
                )
            )
            result._copy_type_metadata(self)

            return result
        else:
            if len(self.shape) != 2:
                raise ValueError(
                    f"No axis named {axis} for "
                    f"object type {self.__class__}"
                )

            if replace:
                raise NotImplementedError(
                    "Sample is not supported for "
                    f"axis {axis} when 'replace=True'"
                )

            if n > 0 and self.shape[1] == 0:
                raise ValueError(
                    "Cannot take a sample larger than 0 when axis is empty"
                )

            columns = np.asarray(self._data.names)
            if not replace and n > columns.size:
                raise ValueError(
                    "Cannot take a larger sample "
                    "than population when 'replace=False'"
                )

            if weights is not None:
                if is_column_like(weights):
                    weights = np.asarray(weights)
                else:
                    raise ValueError(
                        "Strings can only be passed to weights "
                        "when sampling from rows on a DataFrame"
                    )

                if columns.size != len(weights):
                    raise ValueError(
                        "Weights and axis to be sampled must be of same length"
                    )

                total_weight = weights.sum()
                if total_weight != 1:
                    if not isinstance(weights.dtype, float):
                        weights = weights.astype("float64")
                    weights = weights / total_weight

            np.random.seed(random_state)
            gather_map = np.random.choice(
                columns, size=n, replace=replace, p=weights
            )

            if isinstance(self, cudf.MultiIndex):
                # TODO: Need to update this once MultiIndex is refactored,
                # should be able to treat it similar to other Frame object
                result = cudf.Index(self.to_frame(index=False)[gather_map])
            else:
                result = self[gather_map]
                if not keep_index:
                    result.index = None

            return result

    @classmethod
    @annotate("FRAME_FROM_ARROW", color="orange", domain="cudf_python")
    def from_arrow(cls, data):
        """Convert from PyArrow Table to Frame

        Parameters
        ----------
        data : PyArrow Table

        Raises
        ------
        TypeError for invalid input type.

        Examples
        --------
        >>> import cudf
        >>> import pyarrow as pa
        >>> data = pa.table({"a":[1, 2, 3], "b":[4, 5, 6]})
        >>> cudf.core.frame.Frame.from_arrow(data)
           a  b
        0  1  4
        1  2  5
        2  3  6
        """

        if not isinstance(data, (pa.Table)):
            raise TypeError(
                "To create a multicolumn cudf data, "
                "the data should be an arrow Table"
            )

        column_names = data.column_names
        pandas_dtypes = None
        np_dtypes = None
        if isinstance(data.schema.pandas_metadata, dict):
            metadata = data.schema.pandas_metadata
            pandas_dtypes = {
                col["field_name"]: col["pandas_type"]
                for col in metadata["columns"]
                if "field_name" in col
            }
            np_dtypes = {
                col["field_name"]: col["numpy_type"]
                for col in metadata["columns"]
                if "field_name" in col
            }

        # Currently we don't have support for
        # pyarrow.DictionaryArray -> cudf Categorical column,
        # so handling indices and dictionary as two different columns.
        # This needs be removed once we have hooked libcudf dictionary32
        # with categorical.
        dict_indices = {}
        dict_dictionaries = {}
        dict_ordered = {}
        for field in data.schema:
            if isinstance(field.type, pa.DictionaryType):
                dict_ordered[field.name] = field.type.ordered
                dict_indices[field.name] = pa.chunked_array(
                    [chunk.indices for chunk in data[field.name].chunks],
                    type=field.type.index_type,
                )
                dict_dictionaries[field.name] = pa.chunked_array(
                    [chunk.dictionary for chunk in data[field.name].chunks],
                    type=field.type.value_type,
                )

        # Handle dict arrays
        cudf_category_frame = {}
        if len(dict_indices):

            dict_indices_table = pa.table(dict_indices)
            data = data.drop(dict_indices_table.column_names)
            cudf_indices_frame, _ = libcudf.interop.from_arrow(
                dict_indices_table, dict_indices_table.column_names
            )
            # as dictionary size can vary, it can't be a single table
            cudf_dictionaries_columns = {
                name: ColumnBase.from_arrow(dict_dictionaries[name])
                for name in dict_dictionaries.keys()
            }

            for name, codes in cudf_indices_frame.items():
                cudf_category_frame[name] = build_categorical_column(
                    cudf_dictionaries_columns[name],
                    codes,
                    mask=codes.base_mask,
                    size=codes.size,
                    ordered=dict_ordered[name],
                )

        # Handle non-dict arrays
        cudf_non_category_frame = (
            {}
            if data.num_columns == 0
            else libcudf.interop.from_arrow(data, data.column_names)[0]
        )

        result = {**cudf_non_category_frame, **cudf_category_frame}

        # There are some special cases that need to be handled
        # based on metadata.
        if pandas_dtypes:
            for name in result:
                dtype = None
                if (
                    len(result[name]) == 0
                    and pandas_dtypes[name] == "categorical"
                ):
                    # When pandas_dtype is a categorical column and the size
                    # of column is 0(i.e., empty) then we will have an
                    # int8 column in result._data[name] returned by libcudf,
                    # which needs to be type-casted to 'category' dtype.
                    dtype = "category"
                elif (
                    pandas_dtypes[name] == "empty"
                    and np_dtypes[name] == "object"
                ):
                    # When a string column has all null values, pandas_dtype is
                    # is specified as 'empty' and np_dtypes as 'object',
                    # hence handling this special case to type-cast the empty
                    # float column to str column.
                    dtype = np_dtypes[name]
                elif pandas_dtypes[
                    name
                ] == "object" and cudf.api.types.is_struct_dtype(
                    np_dtypes[name]
                ):
                    # Incase of struct column, libcudf is not aware of names of
                    # struct fields, hence renaming the struct fields is
                    # necessary by extracting the field names from arrow
                    # struct types.
                    result[name] = result[name]._rename_fields(
                        [field.name for field in data[name].type]
                    )

                if dtype is not None:
                    result[name] = result[name].astype(dtype)

        return cls._from_data({name: result[name] for name in column_names})

    @annotate("FRAME_TO_ARROW", color="orange", domain="cudf_python")
    def to_arrow(self):
        """
        Convert to arrow Table

        Examples
        --------
        >>> import cudf
        >>> df = cudf.DataFrame(
        ...     {"a":[1, 2, 3], "b":[4, 5, 6]}, index=[1, 2, 3])
        >>> df.to_arrow()
        pyarrow.Table
        a: int64
        b: int64
        index: int64
        ----
        a: [[1,2,3]]
        b: [[4,5,6]]
        index: [[1,2,3]]
        """
        return pa.Table.from_pydict(
            {name: col.to_arrow() for name, col in self._data.items()}
        )

    def _positions_from_column_names(self, column_names):
        """Map each column name into their positions in the frame.

        The order of indices returned corresponds to the column order in this
        Frame.
        """
        return [
            i
            for i, name in enumerate(self._column_names)
            if name in set(column_names)
        ]

    @annotate("FRAME_REPLACE", color="green", domain="cudf_python")
    def replace(
        self,
        to_replace=None,
        value=None,
        inplace=False,
        limit=None,
        regex=False,
        method=None,
    ):
        """Replace values given in ``to_replace`` with ``value``.

        Parameters
        ----------
        to_replace : numeric, str or list-like
            Value(s) to replace.

            * numeric or str:
                - values equal to ``to_replace`` will be replaced
                  with ``value``
            * list of numeric or str:
                - If ``value`` is also list-like, ``to_replace`` and
                  ``value`` must be of same length.
            * dict:
                - Dicts can be used to specify different replacement values
                  for different existing values. For example, {'a': 'b',
                  'y': 'z'} replaces the value ‘a’ with ‘b’ and
                  ‘y’ with ‘z’.
                  To use a dict in this way the ``value`` parameter should
                  be ``None``.
        value : scalar, dict, list-like, str, default None
            Value to replace any values matching ``to_replace`` with.
        inplace : bool, default False
            If True, in place.

        See also
        --------
        Series.fillna

        Raises
        ------
        TypeError
            - If ``to_replace`` is not a scalar, array-like, dict, or None
            - If ``to_replace`` is a dict and value is not a list, dict,
              or Series
        ValueError
            - If a list is passed to ``to_replace`` and ``value`` but they
              are not the same length.

        Returns
        -------
        result : Series
            Series after replacement. The mask and index are preserved.

        Notes
        -----
        Parameters that are currently not supported are: `limit`, `regex`,
        `method`

        Examples
        --------
        **Series**

        Scalar ``to_replace`` and ``value``

        >>> import cudf
        >>> s = cudf.Series([0, 1, 2, 3, 4])
        >>> s
        0    0
        1    1
        2    2
        3    3
        4    4
        dtype: int64
        >>> s.replace(0, 5)
        0    5
        1    1
        2    2
        3    3
        4    4
        dtype: int64

        List-like ``to_replace``

        >>> s.replace([1, 2], 10)
        0     0
        1    10
        2    10
        3     3
        4     4
        dtype: int64

        dict-like ``to_replace``

        >>> s.replace({1:5, 3:50})
        0     0
        1     5
        2     2
        3    50
        4     4
        dtype: int64
        >>> s = cudf.Series(['b', 'a', 'a', 'b', 'a'])
        >>> s
        0     b
        1     a
        2     a
        3     b
        4     a
        dtype: object
        >>> s.replace({'a': None})
        0       b
        1    <NA>
        2    <NA>
        3       b
        4    <NA>
        dtype: object

        If there is a mimatch in types of the values in
        ``to_replace`` & ``value`` with the actual series, then
        cudf exhibits different behaviour with respect to pandas
        and the pairs are ignored silently:

        >>> s = cudf.Series(['b', 'a', 'a', 'b', 'a'])
        >>> s
        0    b
        1    a
        2    a
        3    b
        4    a
        dtype: object
        >>> s.replace('a', 1)
        0    b
        1    a
        2    a
        3    b
        4    a
        dtype: object
        >>> s.replace(['a', 'c'], [1, 2])
        0    b
        1    a
        2    a
        3    b
        4    a
        dtype: object

        **DataFrame**

        Scalar ``to_replace`` and ``value``

        >>> import cudf
        >>> df = cudf.DataFrame({'A': [0, 1, 2, 3, 4],
        ...                    'B': [5, 6, 7, 8, 9],
        ...                    'C': ['a', 'b', 'c', 'd', 'e']})
        >>> df
           A  B  C
        0  0  5  a
        1  1  6  b
        2  2  7  c
        3  3  8  d
        4  4  9  e
        >>> df.replace(0, 5)
           A  B  C
        0  5  5  a
        1  1  6  b
        2  2  7  c
        3  3  8  d
        4  4  9  e

        List-like ``to_replace``

        >>> df.replace([0, 1, 2, 3], 4)
           A  B  C
        0  4  5  a
        1  4  6  b
        2  4  7  c
        3  4  8  d
        4  4  9  e
        >>> df.replace([0, 1, 2, 3], [4, 3, 2, 1])
           A  B  C
        0  4  5  a
        1  3  6  b
        2  2  7  c
        3  1  8  d
        4  4  9  e

        dict-like ``to_replace``

        >>> df.replace({0: 10, 1: 100})
             A  B  C
        0   10  5  a
        1  100  6  b
        2    2  7  c
        3    3  8  d
        4    4  9  e
        >>> df.replace({'A': 0, 'B': 5}, 100)
             A    B  C
        0  100  100  a
        1    1    6  b
        2    2    7  c
        3    3    8  d
        4    4    9  e
        """
        if limit is not None:
            raise NotImplementedError("limit parameter is not implemented yet")

        if regex:
            raise NotImplementedError("regex parameter is not implemented yet")

        if method not in ("pad", None):
            raise NotImplementedError(
                "method parameter is not implemented yet"
            )

        if not (to_replace is None and value is None):
            copy_data = {}
            (
                all_na_per_column,
                to_replace_per_column,
                replacements_per_column,
            ) = _get_replacement_values_for_columns(
                to_replace=to_replace,
                value=value,
                columns_dtype_map={
                    col: self._data[col].dtype for col in self._data
                },
            )

            for name, col in self._data.items():
                try:
                    copy_data[name] = col.find_and_replace(
                        to_replace_per_column[name],
                        replacements_per_column[name],
                        all_na_per_column[name],
                    )
                except (KeyError, OverflowError):
                    # We need to create a deep copy if:
                    # i. `find_and_replace` was not successful or any of
                    #    `to_replace_per_column`, `replacements_per_column`,
                    #    `all_na_per_column` don't contain the `name`
                    #    that exists in `copy_data`.
                    # ii. There is an OverflowError while trying to cast
                    #     `to_replace_per_column` to `replacements_per_column`.
                    copy_data[name] = col.copy(deep=True)
        else:
            copy_data = self._data.copy(deep=True)

        result = self._from_data(copy_data, self._index)

        return self._mimic_inplace(result, inplace=inplace)

    def _copy_type_metadata(
        self, other: Frame, include_index: bool = True
    ) -> Frame:
        """
        Copy type metadata from each column of `other` to the corresponding
        column of `self`.
        See `ColumnBase._with_type_metadata` for more information.
        """
        for name, col, other_col in zip(
            self._data.keys(), self._data.values(), other._data.values()
        ):
            self._data.set_by_label(
                name, col._with_type_metadata(other_col.dtype), validate=False
            )

        if include_index:
            if self._index is not None and other._index is not None:
                self._index._copy_type_metadata(other._index)  # type: ignore
                # When other._index is a CategoricalIndex, the current index
                # will be a NumericalIndex with an underlying CategoricalColumn
                # (the above _copy_type_metadata call will have converted the
                # column). Calling cudf.Index on that column generates the
                # appropriate index.
                if isinstance(
                    other._index, cudf.core.index.CategoricalIndex
                ) and not isinstance(
                    self._index, cudf.core.index.CategoricalIndex
                ):
                    self._index = cudf.Index(
                        cast(
                            cudf.core.index.NumericIndex, self._index
                        )._column,
                        name=self._index.name,
                    )

        return self

    @annotate("FRAME_ISNULL", color="green", domain="cudf_python")
    def isnull(self):
        """
        Identify missing values.

        Return a boolean same-sized object indicating if
        the values are ``<NA>``. ``<NA>`` values gets mapped to
        ``True`` values. Everything else gets mapped to
        ``False`` values. ``<NA>`` values include:

        * Values where null mask is set.
        * ``NaN`` in float dtype.
        * ``NaT`` in datetime64 and timedelta64 types.

        Characters such as empty strings ``''`` or
        ``inf`` incase of float are not
        considered ``<NA>`` values.

        Returns
        -------
        DataFrame/Series/Index
            Mask of bool values for each element in
            the object that indicates whether an element is an NA value.

        Examples
        --------

        Show which entries in a DataFrame are NA.

        >>> import cudf
        >>> import numpy as np
        >>> import pandas as pd
        >>> df = cudf.DataFrame({'age': [5, 6, np.NaN],
        ...                    'born': [pd.NaT, pd.Timestamp('1939-05-27'),
        ...                             pd.Timestamp('1940-04-25')],
        ...                    'name': ['Alfred', 'Batman', ''],
        ...                    'toy': [None, 'Batmobile', 'Joker']})
        >>> df
            age                        born    name        toy
        0     5                        <NA>  Alfred       <NA>
        1     6  1939-05-27 00:00:00.000000  Batman  Batmobile
        2  <NA>  1940-04-25 00:00:00.000000              Joker
        >>> df.isnull()
             age   born   name    toy
        0  False   True  False   True
        1  False  False  False  False
        2   True  False  False  False

        Show which entries in a Series are NA.

        >>> ser = cudf.Series([5, 6, np.NaN, np.inf, -np.inf])
        >>> ser
        0     5.0
        1     6.0
        2    <NA>
        3     Inf
        4    -Inf
        dtype: float64
        >>> ser.isnull()
        0    False
        1    False
        2     True
        3    False
        4    False
        dtype: bool

        Show which entries in an Index are NA.

        >>> idx = cudf.Index([1, 2, None, np.NaN, 0.32, np.inf])
        >>> idx
        Float64Index([1.0, 2.0, <NA>, <NA>, 0.32, Inf], dtype='float64')
        >>> idx.isnull()
        GenericIndex([False, False, True, True, False, False], dtype='bool')
        """
        data_columns = (col.isnull() for col in self._columns)
        return self.__class__._from_data(
            zip(self._column_names, data_columns), self._index
        )

    # Alias for isnull
    isna = isnull

    @annotate("FRAME_NOTNULL", color="green", domain="cudf_python")
    def notnull(self):
        """
        Identify non-missing values.

        Return a boolean same-sized object indicating if
        the values are not ``<NA>``. Non-missing values get
        mapped to ``True``. ``<NA>`` values get mapped to
        ``False`` values. ``<NA>`` values include:

        * Values where null mask is set.
        * ``NaN`` in float dtype.
        * ``NaT`` in datetime64 and timedelta64 types.

        Characters such as empty strings ``''`` or
        ``inf`` incase of float are not
        considered ``<NA>`` values.

        Returns
        -------
        DataFrame/Series/Index
            Mask of bool values for each element in
            the object that indicates whether an element is not an NA value.

        Examples
        --------

        Show which entries in a DataFrame are NA.

        >>> import cudf
        >>> import numpy as np
        >>> import pandas as pd
        >>> df = cudf.DataFrame({'age': [5, 6, np.NaN],
        ...                    'born': [pd.NaT, pd.Timestamp('1939-05-27'),
        ...                             pd.Timestamp('1940-04-25')],
        ...                    'name': ['Alfred', 'Batman', ''],
        ...                    'toy': [None, 'Batmobile', 'Joker']})
        >>> df
            age                        born    name        toy
        0     5                        <NA>  Alfred       <NA>
        1     6  1939-05-27 00:00:00.000000  Batman  Batmobile
        2  <NA>  1940-04-25 00:00:00.000000              Joker
        >>> df.notnull()
             age   born  name    toy
        0   True  False  True  False
        1   True   True  True   True
        2  False   True  True   True

        Show which entries in a Series are NA.

        >>> ser = cudf.Series([5, 6, np.NaN, np.inf, -np.inf])
        >>> ser
        0     5.0
        1     6.0
        2    <NA>
        3     Inf
        4    -Inf
        dtype: float64
        >>> ser.notnull()
        0     True
        1     True
        2    False
        3     True
        4     True
        dtype: bool

        Show which entries in an Index are NA.

        >>> idx = cudf.Index([1, 2, None, np.NaN, 0.32, np.inf])
        >>> idx
        Float64Index([1.0, 2.0, <NA>, <NA>, 0.32, Inf], dtype='float64')
        >>> idx.notnull()
        GenericIndex([True, True, False, False, True, True], dtype='bool')
        """
        data_columns = (col.notnull() for col in self._columns)
        return self.__class__._from_data(
            zip(self._column_names, data_columns), self._index
        )

    # Alias for notnull
    notna = notnull

    @annotate("FRAME_INTERLEAVE_COLUMNS", color="green", domain="cudf_python")
    def interleave_columns(self):
        """
        Interleave Series columns of a table into a single column.

        Converts the column major table `cols` into a row major column.

        Parameters
        ----------
        cols : input Table containing columns to interleave.

        Examples
        --------
        >>> df = DataFrame([['A1', 'A2', 'A3'], ['B1', 'B2', 'B3']])
        >>> df
        0    [A1, A2, A3]
        1    [B1, B2, B3]
        >>> df.interleave_columns()
        0    A1
        1    B1
        2    A2
        3    B2
        4    A3
        5    B3

        Returns
        -------
        The interleaved columns as a single column
        """
        if ("category" == self.dtypes).any():
            raise ValueError(
                "interleave_columns does not support 'category' dtype."
            )

        result = self._constructor_sliced(
            libcudf.reshape.interleave_columns(self)
        )

        return result

    @annotate("FRAME_TILE", color="green", domain="cudf_python")
    def tile(self, count):
        """
        Repeats the rows from `self` DataFrame `count` times to form a
        new DataFrame.

        Parameters
        ----------
        self : input Table containing columns to interleave.
        count : Number of times to tile "rows". Must be non-negative.

        Examples
        --------
        >>> df  = Dataframe([[8, 4, 7], [5, 2, 3]])
        >>> count = 2
        >>> df.tile(df, count)
           0  1  2
        0  8  4  7
        1  5  2  3
        0  8  4  7
        1  5  2  3

        Returns
        -------
        The table containing the tiled "rows".
        """
        result = self.__class__._from_data(*libcudf.reshape.tile(self, count))
        result._copy_type_metadata(self)
        return result

    @annotate("FRAME_SEARCHSORTED", color="green", domain="cudf_python")
    def searchsorted(
        self, values, side="left", ascending=True, na_position="last"
    ):
        """Find indices where elements should be inserted to maintain order

        Parameters
        ----------
        value : Frame (Shape must be consistent with self)
            Values to be hypothetically inserted into Self
        side : str {‘left’, ‘right’} optional, default ‘left‘
            If ‘left’, the index of the first suitable location found is given
            If ‘right’, return the last such index
        ascending : bool optional, default True
            Sorted Frame is in ascending order (otherwise descending)
        na_position : str {‘last’, ‘first’} optional, default ‘last‘
            Position of null values in sorted order

        Returns
        -------
        1-D cupy array of insertion points

        Examples
        --------
        >>> s = cudf.Series([1, 2, 3])
        >>> s.searchsorted(4)
        3
        >>> s.searchsorted([0, 4])
        array([0, 3], dtype=int32)
        >>> s.searchsorted([1, 3], side='left')
        array([0, 2], dtype=int32)
        >>> s.searchsorted([1, 3], side='right')
        array([1, 3], dtype=int32)

        If the values are not monotonically sorted, wrong
        locations may be returned:

        >>> s = cudf.Series([2, 1, 3])
        >>> s.searchsorted(1)
        0   # wrong result, correct would be 1

        >>> df = cudf.DataFrame({'a': [1, 3, 5, 7], 'b': [10, 12, 14, 16]})
        >>> df
           a   b
        0  1  10
        1  3  12
        2  5  14
        3  7  16
        >>> values_df = cudf.DataFrame({'a': [0, 2, 5, 6],
        ... 'b': [10, 11, 13, 15]})
        >>> values_df
           a   b
        0  0  10
        1  2  17
        2  5  13
        3  6  15
        >>> df.searchsorted(values_df, ascending=False)
        array([4, 4, 4, 0], dtype=int32)
        """
        # Call libcudf++ search_sorted primitive

        if na_position not in {"first", "last"}:
            raise ValueError(f"invalid na_position: {na_position}")

        scalar_flag = None
        if is_scalar(values):
            scalar_flag = True

        if not isinstance(values, Frame):
            values = as_column(values)
            if values.dtype != self.dtype:
                self = self.astype(values.dtype)
            values = values.as_frame()
        outcol = libcudf.search.search_sorted(
            self, values, side, ascending=ascending, na_position=na_position
        )

        # Retrun result as cupy array if the values is non-scalar
        # If values is scalar, result is expected to be scalar.
        result = cupy.asarray(outcol.data_array_view)
        if scalar_flag:
            return result[0].item()
        else:
            return result

    @annotate("FRAME_ARGSORT", color="yellow", domain="cudf_python")
    def argsort(
        self,
        by=None,
        axis=0,
        kind="quicksort",
        order=None,
        ascending=True,
        na_position="last",
    ):
        """Return the integer indices that would sort the Series values.

        Parameters
        ----------
        by : str or list of str, default None
            Name or list of names to sort by. If None, sort by all columns.
        axis : {0 or "index"}
            Has no effect but is accepted for compatibility with numpy.
        kind : {'mergesort', 'quicksort', 'heapsort', 'stable'}, default 'quicksort'
            Choice of sorting algorithm. See :func:`numpy.sort` for more
            information. 'mergesort' and 'stable' are the only stable
            algorithms. Only quicksort is supported in cuDF.
        order : None
            Has no effect but is accepted for compatibility with numpy.
        ascending : bool or list of bool, default True
            If True, sort values in ascending order, otherwise descending.
        na_position : {‘first’ or ‘last’}, default ‘last’
            Argument ‘first’ puts NaNs at the beginning, ‘last’ puts NaNs
            at the end.

        Returns
        -------
        cupy.ndarray: The indices sorted based on input.

        Examples
        --------
        **Series**

        >>> import cudf
        >>> s = cudf.Series([3, 1, 2])
        >>> s
        0    3
        1    1
        2    2
        dtype: int64
        >>> s.argsort()
        0    1
        1    2
        2    0
        dtype: int32
        >>> s[s.argsort()]
        1    1
        2    2
        0    3
        dtype: int64

        **DataFrame**
        >>> import cudf
        >>> df = cudf.DataFrame({'foo': [3, 1, 2]})
        >>> df.argsort()
        array([1, 2, 0], dtype=int32)

        **Index**
        >>> import cudf
        >>> idx = cudf.Index([3, 1, 2])
        >>> idx.argsort()
        array([1, 2, 0], dtype=int32)
        """  # noqa: E501
        if na_position not in {"first", "last"}:
            raise ValueError(f"invalid na_position: {na_position}")
        if kind != "quicksort":
            if kind not in {"mergesort", "heapsort", "stable"}:
                raise AttributeError(
                    f"{kind} is not a valid sorting algorithm for "
                    f"'DataFrame' object"
                )
            warnings.warn(
                f"GPU-accelerated {kind} is currently not supported, "
                "defaulting to quicksort."
            )

        if isinstance(by, str):
            by = [by]
        return self._get_sorted_inds(
            by=by, ascending=ascending, na_position=na_position
        ).values

    def _get_sorted_inds(self, by=None, ascending=True, na_position="last"):
        # Get an int64 column consisting of the indices required to sort self
        # according to the columns specified in by.

        to_sort = (
            self
            if by is None
            else self._get_columns_by_label(list(by), downcast=False)
        )

        # If given a scalar need to construct a sequence of length # of columns
        if np.isscalar(ascending):
            ascending = [ascending] * to_sort._num_columns

        return libcudf.sort.order_by(to_sort, ascending, na_position)

    @annotate("FRAME_SIN", color="green", domain="cudf_python")
    def sin(self):
        """
        Get Trigonometric sine, element-wise.

        Returns
        -------
        DataFrame/Series/Index
            Result of the trigonometric operation.

        Examples
        --------
        >>> import cudf
        >>> ser = cudf.Series([0.0, 0.32434, 0.5, 45, 90, 180, 360])
        >>> ser
        0      0.00000
        1      0.32434
        2      0.50000
        3     45.00000
        4     90.00000
        5    180.00000
        6    360.00000
        dtype: float64
        >>> ser.sin()
        0    0.000000
        1    0.318683
        2    0.479426
        3    0.850904
        4    0.893997
        5   -0.801153
        6    0.958916
        dtype: float64

        `sin` operation on DataFrame:

        >>> df = cudf.DataFrame({'first': [0.0, 5, 10, 15],
        ...                      'second': [100.0, 360, 720, 300]})
        >>> df
           first  second
        0    0.0   100.0
        1    5.0   360.0
        2   10.0   720.0
        3   15.0   300.0
        >>> df.sin()
              first    second
        0  0.000000 -0.506366
        1 -0.958924  0.958916
        2 -0.544021 -0.544072
        3  0.650288 -0.999756

        `sin` operation on Index:

        >>> index = cudf.Index([-0.4, 100, -180, 90])
        >>> index
        Float64Index([-0.4, 100.0, -180.0, 90.0], dtype='float64')
        >>> index.sin()
        Float64Index([-0.3894183423086505, -0.5063656411097588,
                    0.8011526357338306, 0.8939966636005579],
                    dtype='float64')
        """
        warnings.warn(
            "sin is deprecated and will be removed. Use numpy.sin instead",
            FutureWarning,
        )

        return self._unaryop("sin")

    @annotate("FRAME_COS", color="green", domain="cudf_python")
    def cos(self):
        """
        Get Trigonometric cosine, element-wise.

        Returns
        -------
        DataFrame/Series/Index
            Result of the trigonometric operation.

        Examples
        --------
        >>> import cudf
        >>> ser = cudf.Series([0.0, 0.32434, 0.5, 45, 90, 180, 360])
        >>> ser
        0      0.00000
        1      0.32434
        2      0.50000
        3     45.00000
        4     90.00000
        5    180.00000
        6    360.00000
        dtype: float64
        >>> ser.cos()
        0    1.000000
        1    0.947861
        2    0.877583
        3    0.525322
        4   -0.448074
        5   -0.598460
        6   -0.283691
        dtype: float64

        `cos` operation on DataFrame:

        >>> df = cudf.DataFrame({'first': [0.0, 5, 10, 15],
        ...                      'second': [100.0, 360, 720, 300]})
        >>> df
           first  second
        0    0.0   100.0
        1    5.0   360.0
        2   10.0   720.0
        3   15.0   300.0
        >>> df.cos()
              first    second
        0  1.000000  0.862319
        1  0.283662 -0.283691
        2 -0.839072 -0.839039
        3 -0.759688 -0.022097

        `cos` operation on Index:

        >>> index = cudf.Index([-0.4, 100, -180, 90])
        >>> index
        Float64Index([-0.4, 100.0, -180.0, 90.0], dtype='float64')
        >>> index.cos()
        Float64Index([ 0.9210609940028851,  0.8623188722876839,
                    -0.5984600690578581, -0.4480736161291701],
                    dtype='float64')
        """
        warnings.warn(
            "cos is deprecated and will be removed. Use numpy.cos instead",
            FutureWarning,
        )

        return self._unaryop("cos")

    @annotate("FRAME_TAN", color="green", domain="cudf_python")
    def tan(self):
        """
        Get Trigonometric tangent, element-wise.

        Returns
        -------
        DataFrame/Series/Index
            Result of the trigonometric operation.

        Examples
        --------
        >>> import cudf
        >>> ser = cudf.Series([0.0, 0.32434, 0.5, 45, 90, 180, 360])
        >>> ser
        0      0.00000
        1      0.32434
        2      0.50000
        3     45.00000
        4     90.00000
        5    180.00000
        6    360.00000
        dtype: float64
        >>> ser.tan()
        0    0.000000
        1    0.336213
        2    0.546302
        3    1.619775
        4   -1.995200
        5    1.338690
        6   -3.380140
        dtype: float64

        `tan` operation on DataFrame:

        >>> df = cudf.DataFrame({'first': [0.0, 5, 10, 15],
        ...                      'second': [100.0, 360, 720, 300]})
        >>> df
           first  second
        0    0.0   100.0
        1    5.0   360.0
        2   10.0   720.0
        3   15.0   300.0
        >>> df.tan()
              first     second
        0  0.000000  -0.587214
        1 -3.380515  -3.380140
        2  0.648361   0.648446
        3 -0.855993  45.244742

        `tan` operation on Index:

        >>> index = cudf.Index([-0.4, 100, -180, 90])
        >>> index
        Float64Index([-0.4, 100.0, -180.0, 90.0], dtype='float64')
        >>> index.tan()
        Float64Index([-0.4227932187381618,  -0.587213915156929,
                    -1.3386902103511544, -1.995200412208242],
                    dtype='float64')
        """
        warnings.warn(
            "tan is deprecated and will be removed. Use numpy.tan instead",
            FutureWarning,
        )

        return self._unaryop("tan")

    @annotate("FRAME_ASIN", color="green", domain="cudf_python")
    def asin(self):
        """
        Get Trigonometric inverse sine, element-wise.

        The inverse of sine so that, if y = x.sin(), then x = y.asin()

        Returns
        -------
        DataFrame/Series/Index
            Result of the trigonometric operation.

        Examples
        --------
        >>> import cudf
        >>> ser = cudf.Series([-1, 0, 1, 0.32434, 0.5])
        >>> ser.asin()
        0   -1.570796
        1    0.000000
        2    1.570796
        3    0.330314
        4    0.523599
        dtype: float64

        `asin` operation on DataFrame:

        >>> df = cudf.DataFrame({'first': [-1, 0, 0.5],
        ...                      'second': [0.234, 0.3, 0.1]})
        >>> df
           first  second
        0   -1.0   0.234
        1    0.0   0.300
        2    0.5   0.100
        >>> df.asin()
              first    second
        0 -1.570796  0.236190
        1  0.000000  0.304693
        2  0.523599  0.100167

        `asin` operation on Index:

        >>> index = cudf.Index([-1, 0.4, 1, 0.3])
        >>> index
        Float64Index([-1.0, 0.4, 1.0, 0.3], dtype='float64')
        >>> index.asin()
        Float64Index([-1.5707963267948966, 0.41151684606748806,
                    1.5707963267948966, 0.3046926540153975],
                    dtype='float64')
        """
        warnings.warn(
            "asin is deprecated and will be removed in the future",
            FutureWarning,
        )

        return self._unaryop("asin")

    @annotate("FRAME_ACOS", color="green", domain="cudf_python")
    def acos(self):
        """
        Get Trigonometric inverse cosine, element-wise.

        The inverse of cos so that, if y = x.cos(), then x = y.acos()

        Returns
        -------
        DataFrame/Series/Index
            Result of the trigonometric operation.

        Examples
        --------
        >>> import cudf
        >>> ser = cudf.Series([-1, 0, 1, 0.32434, 0.5])
        >>> ser.acos()
        0    3.141593
        1    1.570796
        2    0.000000
        3    1.240482
        4    1.047198
        dtype: float64

        `acos` operation on DataFrame:

        >>> df = cudf.DataFrame({'first': [-1, 0, 0.5],
        ...                      'second': [0.234, 0.3, 0.1]})
        >>> df
           first  second
        0   -1.0   0.234
        1    0.0   0.300
        2    0.5   0.100
        >>> df.acos()
              first    second
        0  3.141593  1.334606
        1  1.570796  1.266104
        2  1.047198  1.470629

        `acos` operation on Index:

        >>> index = cudf.Index([-1, 0.4, 1, 0, 0.3])
        >>> index
        Float64Index([-1.0, 0.4, 1.0, 0.0, 0.3], dtype='float64')
        >>> index.acos()
        Float64Index([ 3.141592653589793, 1.1592794807274085, 0.0,
                    1.5707963267948966,  1.266103672779499],
                    dtype='float64')
        """
        warnings.warn(
            "acos is deprecated and will be removed. Use numpy.acos instead",
            FutureWarning,
        )

        result = self.copy(deep=False)
        for col in result._data:
            min_float_dtype = cudf.utils.dtypes.get_min_float_dtype(
                result._data[col]
            )
            result._data[col] = result._data[col].astype(min_float_dtype)
        result = result._unaryop("acos")
        result = result.mask((result < 0) | (result > np.pi + 1))
        return result

    @annotate("FRAME_ATAN", color="green", domain="cudf_python")
    def atan(self):
        """
        Get Trigonometric inverse tangent, element-wise.

        The inverse of tan so that, if y = x.tan(), then x = y.atan()

        Returns
        -------
        DataFrame/Series/Index
            Result of the trigonometric operation.

        Examples
        --------
        >>> import cudf
        >>> ser = cudf.Series([-1, 0, 1, 0.32434, 0.5, -10])
        >>> ser
        0    -1.00000
        1     0.00000
        2     1.00000
        3     0.32434
        4     0.50000
        5   -10.00000
        dtype: float64
        >>> ser.atan()
        0   -0.785398
        1    0.000000
        2    0.785398
        3    0.313635
        4    0.463648
        5   -1.471128
        dtype: float64

        `atan` operation on DataFrame:

        >>> df = cudf.DataFrame({'first': [-1, -10, 0.5],
        ...                      'second': [0.234, 0.3, 10]})
        >>> df
           first  second
        0   -1.0   0.234
        1  -10.0   0.300
        2    0.5  10.000
        >>> df.atan()
              first    second
        0 -0.785398  0.229864
        1 -1.471128  0.291457
        2  0.463648  1.471128

        `atan` operation on Index:

        >>> index = cudf.Index([-1, 0.4, 1, 0, 0.3])
        >>> index
        Float64Index([-1.0, 0.4, 1.0, 0.0, 0.3], dtype='float64')
        >>> index.atan()
        Float64Index([-0.7853981633974483,  0.3805063771123649,
                                    0.7853981633974483, 0.0,
                                    0.2914567944778671],
                    dtype='float64')
        """
        warnings.warn(
            "atan is deprecated and will be removed. Use numpy.atan instead",
            FutureWarning,
        )

        return self._unaryop("atan")

    @annotate("FRAME_EXP", color="green", domain="cudf_python")
    def exp(self):
        """
        Get the exponential of all elements, element-wise.

        Exponential is the inverse of the log function,
        so that x.exp().log() = x

        Returns
        -------
        DataFrame/Series/Index
            Result of the element-wise exponential.

        Examples
        --------
        >>> import cudf
        >>> ser = cudf.Series([-1, 0, 1, 0.32434, 0.5, -10, 100])
        >>> ser
        0     -1.00000
        1      0.00000
        2      1.00000
        3      0.32434
        4      0.50000
        5    -10.00000
        6    100.00000
        dtype: float64
        >>> ser.exp()
        0    3.678794e-01
        1    1.000000e+00
        2    2.718282e+00
        3    1.383117e+00
        4    1.648721e+00
        5    4.539993e-05
        6    2.688117e+43
        dtype: float64

        `exp` operation on DataFrame:

        >>> df = cudf.DataFrame({'first': [-1, -10, 0.5],
        ...                      'second': [0.234, 0.3, 10]})
        >>> df
           first  second
        0   -1.0   0.234
        1  -10.0   0.300
        2    0.5  10.000
        >>> df.exp()
              first        second
        0  0.367879      1.263644
        1  0.000045      1.349859
        2  1.648721  22026.465795

        `exp` operation on Index:

        >>> index = cudf.Index([-1, 0.4, 1, 0, 0.3])
        >>> index
        Float64Index([-1.0, 0.4, 1.0, 0.0, 0.3], dtype='float64')
        >>> index.exp()
        Float64Index([0.36787944117144233,  1.4918246976412703,
                      2.718281828459045, 1.0,  1.3498588075760032],
                    dtype='float64')
        """
        warnings.warn(
            "exp is deprecated and will be removed. Use numpy.exp instead",
            FutureWarning,
        )

        return self._unaryop("exp")

    @annotate("FRAME_LOG", color="green", domain="cudf_python")
    def log(self):
        """
        Get the natural logarithm of all elements, element-wise.

        Natural logarithm is the inverse of the exp function,
        so that x.log().exp() = x

        Returns
        -------
        DataFrame/Series/Index
            Result of the element-wise natural logarithm.

        Examples
        --------
        >>> import cudf
        >>> ser = cudf.Series([-1, 0, 1, 0.32434, 0.5, -10, 100])
        >>> ser
        0     -1.00000
        1      0.00000
        2      1.00000
        3      0.32434
        4      0.50000
        5    -10.00000
        6    100.00000
        dtype: float64
        >>> ser.log()
        0         NaN
        1        -inf
        2    0.000000
        3   -1.125963
        4   -0.693147
        5         NaN
        6    4.605170
        dtype: float64

        `log` operation on DataFrame:

        >>> df = cudf.DataFrame({'first': [-1, -10, 0.5],
        ...                      'second': [0.234, 0.3, 10]})
        >>> df
           first  second
        0   -1.0   0.234
        1  -10.0   0.300
        2    0.5  10.000
        >>> df.log()
              first    second
        0       NaN -1.452434
        1       NaN -1.203973
        2 -0.693147  2.302585

        `log` operation on Index:

        >>> index = cudf.Index([10, 11, 500.0])
        >>> index
        Float64Index([10.0, 11.0, 500.0], dtype='float64')
        >>> index.log()
        Float64Index([2.302585092994046, 2.3978952727983707,
                    6.214608098422191], dtype='float64')
        """
        warnings.warn(
            "log is deprecated and will be removed. Use numpy.log instead",
            FutureWarning,
        )

        return self._unaryop("log")

    @annotate("FRAME_SQRT", color="green", domain="cudf_python")
    def sqrt(self):
        """
        Get the non-negative square-root of all elements, element-wise.

        Returns
        -------
        DataFrame/Series/Index
            Result of the non-negative
            square-root of each element.

        Examples
        --------
        >>> import cudf
        >>> import cudf
        >>> ser = cudf.Series([10, 25, 81, 1.0, 100])
        >>> ser
        0     10.0
        1     25.0
        2     81.0
        3      1.0
        4    100.0
        dtype: float64
        >>> ser.sqrt()
        0     3.162278
        1     5.000000
        2     9.000000
        3     1.000000
        4    10.000000
        dtype: float64

        `sqrt` operation on DataFrame:

        >>> df = cudf.DataFrame({'first': [-10.0, 100, 625],
        ...                      'second': [1, 2, 0.4]})
        >>> df
           first  second
        0  -10.0     1.0
        1  100.0     2.0
        2  625.0     0.4
        >>> df.sqrt()
           first    second
        0    NaN  1.000000
        1   10.0  1.414214
        2   25.0  0.632456

        `sqrt` operation on Index:

        >>> index = cudf.Index([-10.0, 100, 625])
        >>> index
        Float64Index([-10.0, 100.0, 625.0], dtype='float64')
        >>> index.sqrt()
        Float64Index([nan, 10.0, 25.0], dtype='float64')
        """
        warnings.warn(
            "sqrt is deprecated and will be removed. Use numpy.sqrt instead",
            FutureWarning,
        )

        return self._unaryop("sqrt")

    @annotate("FRAME_ABS", color="green", domain="cudf_python")
    def abs(self):
        """
        Return a Series/DataFrame with absolute numeric value of each element.

        This function only applies to elements that are all numeric.

        Returns
        -------
        DataFrame/Series
            Absolute value of each element.

        Examples
        --------
        Absolute numeric values in a Series

        >>> s = cudf.Series([-1.10, 2, -3.33, 4])
        >>> s.abs()
        0    1.10
        1    2.00
        2    3.33
        3    4.00
        dtype: float64
        """
        return self._unaryop("abs")

    # Rounding
    @annotate("FRAME_CEIL", color="green", domain="cudf_python")
    def ceil(self):
        """
        Rounds each value upward to the smallest integral value not less
        than the original.

        Returns
        -------
        DataFrame or Series
            Ceiling value of each element.

        Examples
        --------
        >>> import cudf
        >>> series = cudf.Series([1.1, 2.8, 3.5, 4.5])
        >>> series
        0    1.1
        1    2.8
        2    3.5
        3    4.5
        dtype: float64
        >>> series.ceil()
        0    2.0
        1    3.0
        2    4.0
        3    5.0
        dtype: float64
        """

        warnings.warn(
            "Series.ceil and DataFrame.ceil are deprecated and will be "
            "removed in the future",
            FutureWarning,
        )

        return self._unaryop("ceil")

    @annotate("FRAME_FLOOR", color="green", domain="cudf_python")
    def floor(self):
        """Rounds each value downward to the largest integral value not greater
        than the original.

        Returns
        -------
        DataFrame or Series
            Flooring value of each element.

        Examples
        --------
        >>> import cudf
        >>> series = cudf.Series([-1.9, 2, 0.2, 1.5, 0.0, 3.0])
        >>> series
        0   -1.9
        1    2.0
        2    0.2
        3    1.5
        4    0.0
        5    3.0
        dtype: float64
        >>> series.floor()
        0   -2.0
        1    2.0
        2    0.0
        3    1.0
        4    0.0
        5    3.0
        dtype: float64
        """

        warnings.warn(
            "Series.floor and DataFrame.floor are deprecated and will be "
            "removed in the future.",
            FutureWarning,
        )

        return self._unaryop("floor")

    @annotate("FRAME_SCALE", color="green", domain="cudf_python")
    def scale(self):
        """
        Scale values to [0, 1] in float64

        Returns
        -------
        DataFrame or Series
            Values scaled to [0, 1].

        Examples
        --------
        >>> import cudf
        >>> series = cudf.Series([10, 11, 12, 0.5, 1])
        >>> series
        0    10.0
        1    11.0
        2    12.0
        3     0.5
        4     1.0
        dtype: float64
        >>> series.scale()
        0    0.826087
        1    0.913043
        2    1.000000
        3    0.000000
        4    0.043478
        dtype: float64
        """
        vmin = self.min()
        vmax = self.max()
        scaled = (self - vmin) / (vmax - vmin)
        scaled._index = self._index.copy(deep=False)
        return scaled

    @annotate("FRAME_INTERNAL_MERGE", color="green", domain="cudf_python")
    def _merge(
        self,
        right,
        on=None,
        left_on=None,
        right_on=None,
        left_index=False,
        right_index=False,
        how="inner",
        sort=False,
        indicator=False,
        suffixes=("_x", "_y"),
    ):
        lhs, rhs = self, right
        merge_cls = Merge
        if how == "right":
            # Merge doesn't support right, so just swap
            how = "left"
            lhs, rhs = right, self
            left_on, right_on = right_on, left_on
            left_index, right_index = right_index, left_index
            suffixes = (suffixes[1], suffixes[0])
        elif how in {"leftsemi", "leftanti"}:
            merge_cls = MergeSemi

        # TODO: the two isinstance checks below indicates that `_merge` should
        # not be defined in `Frame`, but in `IndexedFrame`.
        return merge_cls(
            lhs,
            rhs,
            on=on,
            left_on=left_on,
            right_on=right_on,
            left_index=left_index,
            right_index=right_index,
            lhs_is_index=isinstance(lhs, cudf.core._base_index.BaseIndex),
            rhs_is_index=isinstance(rhs, cudf.core._base_index.BaseIndex),
            how=how,
            sort=sort,
            indicator=indicator,
            suffixes=suffixes,
        ).perform_merge()

    @annotate("FRAME_IS_SORTED", color="green", domain="cudf_python")
    def _is_sorted(self, ascending=None, null_position=None):
        """
        Returns a boolean indicating whether the data of the Frame are sorted
        based on the parameters given. Does not account for the index.

        Parameters
        ----------
        self : Frame
            Frame whose columns are to be checked for sort order
        ascending : None or list-like of booleans
            None or list-like of boolean values indicating expected sort order
            of each column. If list-like, size of list-like must be
            len(columns). If None, all columns expected sort order is set to
            ascending. False (0) - ascending, True (1) - descending.
        null_position : None or list-like of booleans
            None or list-like of boolean values indicating desired order of
            nulls compared to other elements. If list-like, size of list-like
            must be len(columns). If None, null order is set to before. False
            (0) - before, True (1) - after.

        Returns
        -------
        returns : boolean
            Returns True, if sorted as expected by ``ascending`` and
            ``null_position``, False otherwise.
        """
        return libcudf.sort.is_sorted(
            self, ascending=ascending, null_position=null_position
        )

    @annotate("FRAME_SPLIT", color="green", domain="cudf_python")
    def _split(self, splits, keep_index=True):
        results = libcudf.copying.table_split(
            self, splits, keep_index=keep_index
        )
        return [self.__class__._from_data(*result) for result in results]

    @annotate("FRAME_ENCODE", color="green", domain="cudf_python")
    def _encode(self):
        data, index, indices = libcudf.transform.table_encode(self)
        for name, col in data.items():
            data[name] = col._with_type_metadata(self._data[name].dtype)
        keys = self.__class__._from_data(data, index)
        return keys, indices

    @annotate("FRAME_UNARYOP", color="green", domain="cudf_python")
    def _unaryop(self, op):
        data_columns = (col.unary_operator(op) for col in self._columns)
        return self.__class__._from_data(
            zip(self._column_names, data_columns), self._index
        )

    def _binaryop(
        self, other: T, op: str, fill_value: Any = None, *args, **kwargs,
    ) -> Frame:
        """Perform a binary operation between two frames.

        Parameters
        ----------
        other : Frame
            The second operand.
        op : str
            The operation to perform.
        fill_value : Any, default None
            The value to replace null values with. If ``None``, nulls are not
            filled before the operation.

        Returns
        -------
        Frame
            A new instance containing the result of the operation.
        """
        raise NotImplementedError(
            f"Binary operations are not supported for {self.__class__}"
        )

    @classmethod
    @annotate("FRAME_COLWISE_BINOP", color="green", domain="cudf_python")
    def _colwise_binop(
        cls,
        operands: Dict[Optional[str], Tuple[ColumnBase, Any, bool, Any]],
        fn: str,
    ):
        """Implement binary ops between two frame-like objects.

        Binary operations for Frames can be reduced to a sequence of binary
        operations between column-like objects. Different types of frames need
        to preprocess different inputs, so subclasses should implement binary
        operations as a preprocessing step that calls this method.

        Parameters
        ----------
        operands : Dict[Optional[str], Tuple[ColumnBase, Any, bool, Any]]
            A mapping from column names to a tuple containing left and right
            operands as well as a boolean indicating whether or not to reflect
            an operation and fill value for nulls.
        fn : str
            The operation to perform.

        Returns
        -------
        Dict[ColumnBase]
            A dict of columns constructed from the result of performing the
            requested operation on the operands.
        """
        fn = fn[2:-2]

        # Now actually perform the binop on the columns in left and right.
        output = {}
        for (
            col,
            (left_column, right_column, reflect, fill_value),
        ) in operands.items():

            # Handle object columns that are empty or
            # all nulls when performing binary operations
            if (
                left_column.dtype == "object"
                and left_column.null_count == len(left_column)
                and fill_value is None
            ):
                if fn in (
                    "add",
                    "sub",
                    "mul",
                    "mod",
                    "pow",
                    "truediv",
                    "floordiv",
                ):
                    output[col] = left_column
                elif fn in ("eq", "lt", "le", "gt", "ge"):
                    output[col] = left_column.notnull()
                elif fn == "ne":
                    output[col] = left_column.isnull()
                continue

            if right_column is cudf.NA:
                right_column = cudf.Scalar(
                    right_column, dtype=left_column.dtype
                )
            elif not isinstance(right_column, ColumnBase):
                right_column = left_column.normalize_binop_value(right_column)

            fn_apply = fn
            if fn == "truediv":
                # Decimals in libcudf don't support truediv, see
                # https://github.com/rapidsai/cudf/pull/7435 for explanation.
                if is_decimal_dtype(left_column.dtype):
                    fn_apply = "div"

                # Division with integer types results in a suitable float.
                truediv_type = {
                    np.int8: np.float32,
                    np.int16: np.float32,
                    np.int32: np.float32,
                    np.int64: np.float64,
                    np.uint8: np.float32,
                    np.uint16: np.float32,
                    np.uint32: np.float64,
                    np.uint64: np.float64,
                    np.bool_: np.float32,
                }.get(left_column.dtype.type)
                if truediv_type is not None:
                    left_column = left_column.astype(truediv_type)

            output_mask = None
            if fill_value is not None:
                if is_scalar(right_column):
                    if left_column.nullable:
                        left_column = left_column.fillna(fill_value)
                else:
                    # If both columns are nullable, pandas semantics dictate
                    # that nulls that are present in both left_column and
                    # right_column are not filled.
                    if left_column.nullable and right_column.nullable:
                        lmask = as_column(left_column.nullmask)
                        rmask = as_column(right_column.nullmask)
                        output_mask = (lmask | rmask).data
                        left_column = left_column.fillna(fill_value)
                        right_column = right_column.fillna(fill_value)
                    elif left_column.nullable:
                        left_column = left_column.fillna(fill_value)
                    elif right_column.nullable:
                        right_column = right_column.fillna(fill_value)

            # For bitwise operations we must verify whether the input column
            # types are valid, and if so, whether we need to coerce the output
            # columns to booleans.
            coerce_to_bool = False
            if fn_apply in {"and", "or", "xor"}:
                err_msg = (
                    f"Operation 'bitwise {fn_apply}' not supported between "
                    f"{left_column.dtype.type.__name__} and {{}}"
                )
                if right_column is None:
                    raise TypeError(err_msg.format(type(None)))

                try:
                    left_is_bool = issubdtype(left_column.dtype, np.bool_)
                    right_is_bool = issubdtype(right_column.dtype, np.bool_)
                except TypeError:
                    raise TypeError(err_msg.format(type(right_column)))

                coerce_to_bool = left_is_bool or right_is_bool

                if not (
                    (left_is_bool or issubdtype(left_column.dtype, np.integer))
                    and (
                        right_is_bool
                        or issubdtype(right_column.dtype, np.integer)
                    )
                ):
                    raise TypeError(
                        err_msg.format(right_column.dtype.type.__name__)
                    )

            outcol = (
                left_column.binary_operator(
                    fn_apply, right_column, reflect=reflect
                )
                if right_column is not None
                else column_empty(
                    left_column.size, left_column.dtype, masked=True
                )
            )

            if output_mask is not None:
                outcol = outcol.set_mask(output_mask)

            if coerce_to_bool:
                outcol = outcol.astype(np.bool_)

            output[col] = outcol

        return output

    # For more detail on this function and how it should work, see
    # https://numpy.org/doc/stable/reference/ufuncs.html
    def __array_ufunc__(self, ufunc, method, *inputs, **kwargs):
        # We don't currently support reduction, accumulation, etc. We also
        # don't support any special kwargs or higher arity ufuncs than binary.
        if method != "__call__" or kwargs or ufunc.nin > 2:
            return NotImplemented

        fname = ufunc.__name__
        if fname in _ufunc_binary_operations:
            reflect = self is not inputs[0]
            other = inputs[0] if reflect else inputs[1]

            op = _ufunc_binary_operations[fname]
            if reflect and op in _ops_without_reflection:
                op = _ops_without_reflection[op]
                reflect = False
            op = f"__{'r' if reflect else ''}{op}__"

            # Float_power returns float irrespective of the input type.
            if fname == "float_power":
                return getattr(self, op)(other).astype(float)
            return getattr(self, op)(other)

        # Special handling for various unary operations.
        if fname == "negative":
            return self * -1
        if fname == "positive":
            return self.copy(deep=True)
        if fname == "invert":
            return ~self
        if fname == "absolute":
            return self.abs()
        if fname == "fabs":
            return self.abs().astype(np.float64)

        # None is a sentinel used by subclasses to trigger cupy dispatch.
        return None

    def _apply_cupy_ufunc_to_operands(
        self, ufunc, cupy_func, operands, **kwargs
    ):
        # Note: There are some operations that may be supported by libcudf but
        # are not supported by pandas APIs. In particular, libcudf binary
        # operations support logical and/or operations as well as
        # trigonometric, but those operations are not defined on
        # pd.Series/DataFrame. For now those operations will dispatch to cupy,
        # but if ufuncs are ever a bottleneck we could add special handling to
        # dispatch those (or any other) functions that we could implement
        # without cupy.

        mask = None
        data = [{} for _ in range(ufunc.nout)]
        for name, (left, right, _, _) in operands.items():
            cupy_inputs = []
            for inp in (left, right) if ufunc.nin == 2 else (left,):
                if isinstance(inp, ColumnBase) and inp.has_nulls():
                    new_mask = as_column(inp.nullmask)

                    # TODO: This is a hackish way to perform a bitwise and
                    # of bitmasks. Once we expose
                    # cudf::detail::bitwise_and, then we can use that
                    # instead.
                    mask = new_mask if mask is None else (mask & new_mask)

                    # Arbitrarily fill with zeros. For ufuncs, we assume
                    # that the end result propagates nulls via a bitwise
                    # and, so these elements are irrelevant.
                    inp = inp.fillna(0)
                cupy_inputs.append(cupy.asarray(inp))

            cp_output = cupy_func(*cupy_inputs, **kwargs)
            if ufunc.nout == 1:
                cp_output = (cp_output,)
            for i, out in enumerate(cp_output):
                data[i][name] = as_column(out).set_mask(mask)
        return data

    @annotate("FRAME_DOT", color="green", domain="cudf_python")
    def dot(self, other, reflect=False):
        """
        Get dot product of frame and other, (binary operator `dot`).

        Among flexible wrappers (`add`, `sub`, `mul`, `div`, `mod`, `pow`,
        `dot`) to arithmetic operators: `+`, `-`, `*`, `/`, `//`, `%`, `**`,
        `@`.

        Parameters
        ----------
        other : Sequence, Series, or DataFrame
            Any multiple element data structure, or list-like object.
        reflect : bool, default False
            If ``True``, swap the order of the operands. See
            https://docs.python.org/3/reference/datamodel.html#object.__ror__
            for more information on when this is necessary.

        Returns
        -------
        scalar, Series, or DataFrame
            The result of the operation.

        Examples
        --------
        >>> import cudf
        >>> df = cudf.DataFrame([[1, 2, 3, 4],
        ...                      [5, 6, 7, 8]])
        >>> df @ df.T
            0    1
        0  30   70
        1  70  174
        >>> s = cudf.Series([1, 1, 1, 1])
        >>> df @ s
        0    10
        1    26
        dtype: int64
        >>> [1, 2, 3, 4] @ s
        10
        """
        # TODO: This function does not currently support nulls.
        # TODO: This function does not properly support misaligned indexes.
        lhs = self.values
        if isinstance(other, Frame):
            rhs = other.values
        elif isinstance(other, cupy.ndarray):
            rhs = other
        elif isinstance(
            other, (abc.Sequence, np.ndarray, pd.DataFrame, pd.Series)
        ):
            rhs = cupy.asarray(other)
        else:
            # TODO: This should raise an exception, not return NotImplemented,
            # but __matmul__ relies on the current behavior. We should either
            # move this implementation to __matmul__ and call it from here
            # (checking for NotImplemented and raising NotImplementedError if
            # that's what's returned), or __matmul__ should catch a
            # NotImplementedError from here and return NotImplemented. The
            # latter feels cleaner (putting the implementation in this method
            # rather than in the operator) but will be slower in the (highly
            # unlikely) case that we're multiplying a cudf object with another
            # type of object that somehow supports this behavior.
            return NotImplemented
        if reflect:
            lhs, rhs = rhs, lhs

        result = lhs.dot(rhs)
        if len(result.shape) == 1:
            return cudf.Series(result)
        if len(result.shape) == 2:
            return cudf.DataFrame(result)
        return result.item()

    def __matmul__(self, other):
        return self.dot(other)

    def __rmatmul__(self, other):
        return self.dot(other, reflect=True)

    # Unary logical operators
    def __neg__(self):
        return -1 * self

    def __pos__(self):
        return self.copy(deep=True)

    def __abs__(self):
        return self._unaryop("abs")

    # Reductions
    @classmethod
    def _get_axis_from_axis_arg(cls, axis):
        try:
            return cls._SUPPORT_AXIS_LOOKUP[axis]
        except KeyError:
            raise ValueError(f"No axis named {axis} for object type {cls}")

    def _reduce(self, *args, **kwargs):
        raise NotImplementedError(
            f"Reductions are not supported for objects of type {type(self)}."
        )

    @annotate("FRAME_MIN", color="green", domain="cudf_python")
    def min(
        self, axis=None, skipna=None, level=None, numeric_only=None, **kwargs,
    ):
        """
        Return the minimum of the values in the DataFrame.

        Parameters
        ----------
        axis: {index (0), columns(1)}
            Axis for the function to be applied on.
        skipna: bool, default True
            Exclude NA/null values when computing the result.
        level: int or level name, default None
            If the axis is a MultiIndex (hierarchical), count along a
            particular level, collapsing into a Series.
        numeric_only: bool, default None
            Include only float, int, boolean columns. If None, will attempt to
            use everything, then use only numeric data.

        Returns
        -------
        Series

        Notes
        -----
        Parameters currently not supported are `level`, `numeric_only`.

        Examples
        --------
        >>> import cudf
        >>> df = cudf.DataFrame({'a': [1, 2, 3, 4], 'b': [7, 8, 9, 10]})
        >>> df.min()
        a    1
        b    7
        dtype: int64
        """
        return self._reduce(
            "min",
            axis=axis,
            skipna=skipna,
            level=level,
            numeric_only=numeric_only,
            **kwargs,
        )

    @annotate("FRAME_MAX", color="green", domain="cudf_python")
    def max(
        self, axis=None, skipna=None, level=None, numeric_only=None, **kwargs,
    ):
        """
        Return the maximum of the values in the DataFrame.

        Parameters
        ----------
        axis: {index (0), columns(1)}
            Axis for the function to be applied on.
        skipna: bool, default True
            Exclude NA/null values when computing the result.
        level: int or level name, default None
            If the axis is a MultiIndex (hierarchical), count along a
            particular level, collapsing into a Series.
        numeric_only: bool, default None
            Include only float, int, boolean columns. If None, will attempt to
            use everything, then use only numeric data.

        Returns
        -------
        Series

        Notes
        -----
        Parameters currently not supported are `level`, `numeric_only`.

        Examples
        --------
        >>> import cudf
        >>> df = cudf.DataFrame({'a': [1, 2, 3, 4], 'b': [7, 8, 9, 10]})
        >>> df.max()
        a     4
        b    10
        dtype: int64
        """
        return self._reduce(
            "max",
            axis=axis,
            skipna=skipna,
            level=level,
            numeric_only=numeric_only,
            **kwargs,
        )

    @annotate("FRAME_SUM", color="green", domain="cudf_python")
    def sum(
        self,
        axis=None,
        skipna=None,
        dtype=None,
        level=None,
        numeric_only=None,
        min_count=0,
        **kwargs,
    ):
        """
        Return sum of the values in the DataFrame.

        Parameters
        ----------

        axis: {index (0), columns(1)}
            Axis for the function to be applied on.
        skipna: bool, default True
            Exclude NA/null values when computing the result.
        dtype: data type
            Data type to cast the result to.
        min_count: int, default 0
            The required number of valid values to perform the operation.
            If fewer than min_count non-NA values are present the result
            will be NA.

            The default being 0. This means the sum of an all-NA or empty
            Series is 0, and the product of an all-NA or empty Series is 1.

        Returns
        -------
        Series

        Notes
        -----
        Parameters currently not supported are `level`, `numeric_only`.

        Examples
        --------
        >>> import cudf
        >>> df = cudf.DataFrame({'a': [1, 2, 3, 4], 'b': [7, 8, 9, 10]})
        >>> df.sum()
        a    10
        b    34
        dtype: int64
        """
        return self._reduce(
            "sum",
            axis=axis,
            skipna=skipna,
            dtype=dtype,
            level=level,
            numeric_only=numeric_only,
            min_count=min_count,
            **kwargs,
        )

    @annotate("FRAME_PRODUCT", color="green", domain="cudf_python")
    def product(
        self,
        axis=None,
        skipna=None,
        dtype=None,
        level=None,
        numeric_only=None,
        min_count=0,
        **kwargs,
    ):
        """
        Return product of the values in the DataFrame.

        Parameters
        ----------

        axis: {index (0), columns(1)}
            Axis for the function to be applied on.
        skipna: bool, default True
            Exclude NA/null values when computing the result.
        dtype: data type
            Data type to cast the result to.
        min_count: int, default 0
            The required number of valid values to perform the operation.
            If fewer than min_count non-NA values are present the result
            will be NA.

            The default being 0. This means the sum of an all-NA or empty
            Series is 0, and the product of an all-NA or empty Series is 1.

        Returns
        -------
        Series

        Notes
        -----
        Parameters currently not supported are level`, `numeric_only`.

        Examples
        --------
        >>> import cudf
        >>> df = cudf.DataFrame({'a': [1, 2, 3, 4], 'b': [7, 8, 9, 10]})
        >>> df.product()
        a      24
        b    5040
        dtype: int64
        """
        axis = self._get_axis_from_axis_arg(axis)
        return self._reduce(
            # cuDF columns use "product" as the op name, but cupy uses "prod"
            # and we need cupy if axis == 1.
            "product" if axis == 0 else "prod",
            axis=axis,
            skipna=skipna,
            dtype=dtype,
            level=level,
            numeric_only=numeric_only,
            min_count=min_count,
            **kwargs,
        )

    # Alias for pandas compatibility.
    prod = product

    @annotate("FRAME_MEAN", color="green", domain="cudf_python")
    def mean(
        self, axis=None, skipna=None, level=None, numeric_only=None, **kwargs
    ):
        """
        Return the mean of the values for the requested axis.

        Parameters
        ----------
        axis : {0 or 'index', 1 or 'columns'}
            Axis for the function to be applied on.
        skipna : bool, default True
            Exclude NA/null values when computing the result.
        level : int or level name, default None
            If the axis is a MultiIndex (hierarchical), count along a
            particular level, collapsing into a Series.
        numeric_only : bool, default None
            Include only float, int, boolean columns. If None, will attempt to
            use everything, then use only numeric data. Not implemented for
            Series.
        **kwargs
            Additional keyword arguments to be passed to the function.

        Returns
        -------
        mean : Series or DataFrame (if level specified)

        Examples
        --------
        >>> import cudf
        >>> df = cudf.DataFrame({'a': [1, 2, 3, 4], 'b': [7, 8, 9, 10]})
        >>> df.mean()
        a    2.5
        b    8.5
        dtype: float64
        """
        return self._reduce(
            "mean",
            axis=axis,
            skipna=skipna,
            level=level,
            numeric_only=numeric_only,
            **kwargs,
        )

    @annotate("FRAME_STD", color="green", domain="cudf_python")
    def std(
        self,
        axis=None,
        skipna=None,
        level=None,
        ddof=1,
        numeric_only=None,
        **kwargs,
    ):
        """
        Return sample standard deviation of the DataFrame.

        Normalized by N-1 by default. This can be changed using
        the `ddof` argument

        Parameters
        ----------

        axis: {index (0), columns(1)}
            Axis for the function to be applied on.
        skipna: bool, default True
            Exclude NA/null values. If an entire row/column is NA, the result
            will be NA.
        ddof: int, default 1
            Delta Degrees of Freedom. The divisor used in calculations
            is N - ddof, where N represents the number of elements.

        Returns
        -------
        Series

        Notes
        -----
        Parameters currently not supported are `level` and
        `numeric_only`

        Examples
        --------
        >>> import cudf
        >>> df = cudf.DataFrame({'a': [1, 2, 3, 4], 'b': [7, 8, 9, 10]})
        >>> df.std()
        a    1.290994
        b    1.290994
        dtype: float64
        """

        return self._reduce(
            "std",
            axis=axis,
            skipna=skipna,
            level=level,
            ddof=ddof,
            numeric_only=numeric_only,
            **kwargs,
        )

    @annotate("FRAME_VAR", color="green", domain="cudf_python")
    def var(
        self,
        axis=None,
        skipna=None,
        level=None,
        ddof=1,
        numeric_only=None,
        **kwargs,
    ):
        """
        Return unbiased variance of the DataFrame.

        Normalized by N-1 by default. This can be changed using the
        ddof argument

        Parameters
        ----------

        axis: {index (0), columns(1)}
            Axis for the function to be applied on.
        skipna: bool, default True
            Exclude NA/null values. If an entire row/column is NA, the result
            will be NA.
        ddof: int, default 1
            Delta Degrees of Freedom. The divisor used in calculations is
            N - ddof, where N represents the number of elements.

        Returns
        -------
        scalar

        Notes
        -----
        Parameters currently not supported are `level` and
        `numeric_only`

        Examples
        --------
        >>> import cudf
        >>> df = cudf.DataFrame({'a': [1, 2, 3, 4], 'b': [7, 8, 9, 10]})
        >>> df.var()
        a    1.666667
        b    1.666667
        dtype: float64
        """
        return self._reduce(
            "var",
            axis=axis,
            skipna=skipna,
            level=level,
            ddof=ddof,
            numeric_only=numeric_only,
            **kwargs,
        )

    @annotate("FRAME_KURTOSIS", color="green", domain="cudf_python")
    def kurtosis(
        self, axis=None, skipna=None, level=None, numeric_only=None, **kwargs
    ):
        """
        Return Fisher's unbiased kurtosis of a sample.

        Kurtosis obtained using Fisher’s definition of
        kurtosis (kurtosis of normal == 0.0). Normalized by N-1.

        Parameters
        ----------

        axis: {index (0), columns(1)}
            Axis for the function to be applied on.
        skipna: bool, default True
            Exclude NA/null values when computing the result.

        Returns
        -------
        Series or scalar

        Notes
        -----
        Parameters currently not supported are `level` and `numeric_only`

        Examples
        --------
        **Series**

        >>> import cudf
        >>> series = cudf.Series([1, 2, 3, 4])
        >>> series.kurtosis()
        -1.1999999999999904

        **DataFrame**

        >>> import cudf
        >>> df = cudf.DataFrame({'a': [1, 2, 3, 4], 'b': [7, 8, 9, 10]})
        >>> df.kurt()
        a   -1.2
        b   -1.2
        dtype: float64
        """
        if axis not in (0, "index", None):
            raise NotImplementedError("Only axis=0 is currently supported.")

        return self._reduce(
            "kurtosis",
            axis=axis,
            skipna=skipna,
            level=level,
            numeric_only=numeric_only,
            **kwargs,
        )

    # Alias for kurtosis.
    @copy_docstring(kurtosis)
    def kurt(
        self, axis=None, skipna=None, level=None, numeric_only=None, **kwargs
    ):
        return self.kurtosis(
            axis=axis,
            skipna=skipna,
            level=level,
            numeric_only=numeric_only,
            **kwargs,
        )

    @annotate("FRAME_SKEW", color="green", domain="cudf_python")
    def skew(
        self, axis=None, skipna=None, level=None, numeric_only=None, **kwargs
    ):
        """
        Return unbiased Fisher-Pearson skew of a sample.

        Parameters
        ----------
        skipna: bool, default True
            Exclude NA/null values when computing the result.

        Returns
        -------
        Series

        Notes
        -----
        Parameters currently not supported are `axis`, `level` and
        `numeric_only`

        Examples
        --------
        **Series**

        >>> import cudf
        >>> series = cudf.Series([1, 2, 3, 4, 5, 6, 6])
        >>> series
        0    1
        1    2
        2    3
        3    4
        4    5
        5    6
        6    6
        dtype: int64

        **DataFrame**

        >>> import cudf
        >>> df = cudf.DataFrame({'a': [3, 2, 3, 4], 'b': [7, 8, 10, 10]})
        >>> df.skew()
        a    0.00000
        b   -0.37037
        dtype: float64
        """
        if axis not in (0, "index", None):
            raise NotImplementedError("Only axis=0 is currently supported.")

        return self._reduce(
            "skew",
            axis=axis,
            skipna=skipna,
            level=level,
            numeric_only=numeric_only,
            **kwargs,
        )

    @annotate("FRAME_ALL", color="green", domain="cudf_python")
    def all(self, axis=0, skipna=True, level=None, **kwargs):
        """
        Return whether all elements are True in DataFrame.

        Parameters
        ----------

        skipna: bool, default True
            Exclude NA/null values. If the entire row/column is NA and
            skipna is True, then the result will be True, as for an
            empty row/column.
            If skipna is False, then NA are treated as True, because
            these are not equal to zero.

        Returns
        -------
        Series

        Notes
        -----
        Parameters currently not supported are `axis`, `bool_only`, `level`.

        Examples
        --------
        >>> import cudf
        >>> df = cudf.DataFrame({'a': [3, 2, 3, 4], 'b': [7, 0, 10, 10]})
        >>> df.all()
        a     True
        b    False
        dtype: bool
        """
        return self._reduce(
            "all", axis=axis, skipna=skipna, level=level, **kwargs,
        )

    @annotate("FRAME_ANY", color="green", domain="cudf_python")
    def any(self, axis=0, skipna=True, level=None, **kwargs):
        """
        Return whether any elements is True in DataFrame.

        Parameters
        ----------

        skipna: bool, default True
            Exclude NA/null values. If the entire row/column is NA and
            skipna is True, then the result will be False, as for an
            empty row/column.
            If skipna is False, then NA are treated as True, because
            these are not equal to zero.

        Returns
        -------
        Series

        Notes
        -----
        Parameters currently not supported are `axis`, `bool_only`, `level`.

        Examples
        --------
        >>> import cudf
        >>> df = cudf.DataFrame({'a': [3, 2, 3, 4], 'b': [7, 0, 10, 10]})
        >>> df.any()
        a    True
        b    True
        dtype: bool
        """
        return self._reduce(
            "any", axis=axis, skipna=skipna, level=level, **kwargs,
        )

    @annotate("FRAME_SUM_OF_SQUARES", color="green", domain="cudf_python")
    def sum_of_squares(self, dtype=None):
        """Return the sum of squares of values.

        Parameters
        ----------
        dtype: data type
            Data type to cast the result to.

        Returns
        -------
        Series

        Examples
        --------
        >>> import cudf
        >>> df = cudf.DataFrame({'a': [3, 2, 3, 4], 'b': [7, 0, 10, 10]})
        >>> df.sum_of_squares()
        a     38
        b    249
        dtype: int64
        """
        return self._reduce("sum_of_squares", dtype=dtype)

    @annotate("FRAME_MEDIAN", color="green", domain="cudf_python")
    def median(
        self, axis=None, skipna=None, level=None, numeric_only=None, **kwargs
    ):
        """
        Return the median of the values for the requested axis.

        Parameters
        ----------

        skipna : bool, default True
            Exclude NA/null values when computing the result.

        Returns
        -------
        scalar

        Notes
        -----
        Parameters currently not supported are `level` and `numeric_only`.

        Examples
        --------
        >>> import cudf
        >>> ser = cudf.Series([10, 25, 3, 25, 24, 6])
        >>> ser
        0    10
        1    25
        2     3
        3    25
        4    24
        5     6
        dtype: int64
        >>> ser.median()
        17.0
        """
        return self._reduce(
            "median",
            axis=axis,
            skipna=skipna,
            level=level,
            numeric_only=numeric_only,
            **kwargs,
        )

    # Scans
    @annotate("FRAME_SCAN", color="green", domain="cudf_python")
    def _scan(self, op, axis=None, skipna=True):
        """
        Return {op_name} of the {cls}.

        Parameters
        ----------

        axis: {{index (0), columns(1)}}
            Axis for the function to be applied on.
        skipna: bool, default True
            Exclude NA/null values. If an entire row/column is NA,
            the result will be NA.


        Returns
        -------
        {cls}

        Examples
        --------
        **Series**

        >>> import cudf
        >>> ser = cudf.Series([1, 5, 2, 4, 3])
        >>> ser.cumsum()
        0    1
        1    6
        2    8
        3    12
        4    15

        **DataFrame**

        >>> import cudf
        >>> df = cudf.DataFrame({{'a': [1, 2, 3, 4], 'b': [7, 8, 9, 10]}})
        >>> s.cumsum()
            a   b
        0   1   7
        1   3  15
        2   6  24
        3  10  34
        """
        cast_to_int = op in ("cumsum", "cumprod")
        skipna = True if skipna is None else skipna

        results = {}
        for name, col in self._data.items():
            if skipna:
                try:
                    result_col = col.nans_to_nulls()
                except AttributeError:
                    result_col = col
            else:
                if col.has_nulls(include_nan=True):
                    # Workaround as find_first_value doesn't seem to work
                    # incase of bools.
                    first_index = int(
                        col.isnull().astype("int8").find_first_value(1)
                    )
                    result_col = col.copy()
                    result_col[first_index:] = None
                else:
                    result_col = col

            if (
                cast_to_int
                and not is_decimal_dtype(result_col.dtype)
                and (
                    np.issubdtype(result_col.dtype, np.integer)
                    or np.issubdtype(result_col.dtype, np.bool_)
                )
            ):
                # For reductions that accumulate a value (e.g. sum, not max)
                # pandas returns an int64 dtype for all int or bool dtypes.
                result_col = result_col.astype(np.int64)
            results[name] = getattr(result_col, op)()
        # TODO: This will work for Index because it's passing self._index
        # (which is None), but eventually we may want to remove that parameter
        # for Index._from_data and simplify.
        return self._from_data(results, index=self._index)

    @annotate("FRAME_TO_JSON", color="green", domain="cudf_python")
    @ioutils.doc_to_json()
    def to_json(self, path_or_buf=None, *args, **kwargs):
        """{docstring}"""

        return cudf.io.json.to_json(
            self, path_or_buf=path_or_buf, *args, **kwargs
        )

    @annotate("FRAME_TO_HDF", color="green", domain="cudf_python")
    @ioutils.doc_to_hdf()
    def to_hdf(self, path_or_buf, key, *args, **kwargs):
        """{docstring}"""

        cudf.io.hdf.to_hdf(path_or_buf, key, self, *args, **kwargs)

    @annotate("FRAME_TO_DLPACK", color="green", domain="cudf_python")
    @ioutils.doc_to_dlpack()
    def to_dlpack(self):
        """{docstring}"""

        return cudf.io.dlpack.to_dlpack(self)

    @annotate("FRAME_TO_STRING", color="green", domain="cudf_python")
    def to_string(self):
        """
        Convert to string

        cuDF uses Pandas internals for efficient string formatting.
        Set formatting options using pandas string formatting options and
        cuDF objects will print identically to Pandas objects.

        cuDF supports `null/None` as a value in any column type, which
        is transparently supported during this output process.

        Examples
        --------
        >>> import cudf
        >>> df = cudf.DataFrame()
        >>> df['key'] = [0, 1, 2]
        >>> df['val'] = [float(i + 10) for i in range(3)]
        >>> df.to_string()
        '   key   val\\n0    0  10.0\\n1    1  11.0\\n2    2  12.0'
        """
        return self.__repr__()

    def __str__(self):
        return self.to_string()

    @annotate("FRAME_DEEP_COPY", color="green", domain="cudf_python")
    def __deepcopy__(self, memo):
        return self.copy(deep=True)

    @annotate("FRAME_COPY", color="green", domain="cudf_python")
    def __copy__(self):
        return self.copy(deep=False)

    @annotate("FRAME_HEAD", color="green", domain="cudf_python")
    def head(self, n=5):
        """
        Return the first `n` rows.
        This function returns the first `n` rows for the object based
        on position. It is useful for quickly testing if your object
        has the right type of data in it.
        For negative values of `n`, this function returns all rows except
        the last `n` rows, equivalent to ``df[:-n]``.

        Parameters
        ----------
        n : int, default 5
            Number of rows to select.

        Returns
        -------
        DataFrame or Series
            The first `n` rows of the caller object.

        See Also
        --------
        Frame.tail: Returns the last `n` rows.

        Examples
        --------

        **Series**

        >>> ser = cudf.Series(['alligator', 'bee', 'falcon',
        ... 'lion', 'monkey', 'parrot', 'shark', 'whale', 'zebra'])
        >>> ser
        0    alligator
        1          bee
        2       falcon
        3         lion
        4       monkey
        5       parrot
        6        shark
        7        whale
        8        zebra
        dtype: object

        Viewing the first 5 lines

        >>> ser.head()
        0    alligator
        1          bee
        2       falcon
        3         lion
        4       monkey
        dtype: object

        Viewing the first `n` lines (three in this case)

        >>> ser.head(3)
        0    alligator
        1          bee
        2       falcon
        dtype: object

        For negative values of `n`

        >>> ser.head(-3)
        0    alligator
        1          bee
        2       falcon
        3         lion
        4       monkey
        5       parrot
        dtype: object

        **DataFrame**

        >>> df = cudf.DataFrame()
        >>> df['key'] = [0, 1, 2, 3, 4]
        >>> df['val'] = [float(i + 10) for i in range(5)]  # insert column
        >>> df.head(2)
           key   val
        0    0  10.0
        1    1  11.0
        """
        return self.iloc[:n]

    @annotate("FRAME_TAIL", color="green", domain="cudf_python")
    def tail(self, n=5):
        """
        Returns the last n rows as a new DataFrame or Series

        Examples
        --------

        **DataFrame**

        >>> import cudf
        >>> df = cudf.DataFrame()
        >>> df['key'] = [0, 1, 2, 3, 4]
        >>> df['val'] = [float(i + 10) for i in range(5)]  # insert column
        >>> df.tail(2)
           key   val
        3    3  13.0
        4    4  14.0

        **Series**

        >>> import cudf
        >>> ser = cudf.Series([4, 3, 2, 1, 0])
        >>> ser.tail(2)
        3    1
        4    0
        """
        if n == 0:
            return self.iloc[0:0]

        return self.iloc[-n:]

    @annotate("FRAME_ROLLING", color="green", domain="cudf_python")
    @copy_docstring(Rolling)
    def rolling(
        self, window, min_periods=None, center=False, axis=0, win_type=None
    ):
        return Rolling(
            self,
            window,
            min_periods=min_periods,
            center=center,
            axis=axis,
            win_type=win_type,
        )

    @annotate("FRAME_NANS_TO_NULLS", color="green", domain="cudf_python")
    def nans_to_nulls(self):
        """
        Convert nans (if any) to nulls

        Returns
        -------
        DataFrame or Series

        Examples
        --------

        **Series**

        >>> import cudf, numpy as np
        >>> series = cudf.Series([1, 2, np.nan, None, 10], nan_as_null=False)
        >>> series
        0     1.0
        1     2.0
        2     NaN
        3    <NA>
        4    10.0
        dtype: float64
        >>> series.nans_to_nulls()
        0     1.0
        1     2.0
        2    <NA>
        3    <NA>
        4    10.0
        dtype: float64

        **DataFrame**

        >>> df = cudf.DataFrame()
        >>> df['a'] = cudf.Series([1, None, np.nan], nan_as_null=False)
        >>> df['b'] = cudf.Series([None, 3.14, np.nan], nan_as_null=False)
        >>> df
              a     b
        0   1.0  <NA>
        1  <NA>  3.14
        2   NaN   NaN
        >>> df.nans_to_nulls()
              a     b
        0   1.0  <NA>
        1  <NA>  3.14
        2  <NA>  <NA>
        """
        result_data = {}
        for name, col in self._data.items():
            try:
                result_data[name] = col.nans_to_nulls()
            except AttributeError:
                result_data[name] = col.copy()
        return self._from_data(result_data, self._index)

    @annotate("FRAME_INVERT", color="green", domain="cudf_python")
    def __invert__(self):
        """Bitwise invert (~) for integral dtypes, logical NOT for bools."""
        return self._from_data(
            {
                name: _apply_inverse_column(col)
                for name, col in self._data.items()
            },
            self._index,
        )

    @annotate("FRAME_ADD", color="green", domain="cudf_python")
    def add(self, other, axis, level=None, fill_value=None):
        """
        Get Addition of dataframe or series and other, element-wise (binary
        operator `add`).

        Equivalent to ``frame + other``, but with support to substitute a
        ``fill_value`` for missing data in one of the inputs.

        Parameters
        ----------

        other : scalar, sequence, Series, or DataFrame
            Any single or multiple element data structure, or list-like object.
        axis : int or string
            Only ``0`` is supported for series, ``1`` or ``columns`` supported
            for dataframe
        fill_value  : float or None, default None
            Fill existing missing (NaN) values, and any new element needed
            for successful DataFrame alignment, with this value before
            computation. If data in both corresponding DataFrame locations
            is missing the result will be missing.

        Returns
        -------
        DataFrame or Series
            Result of the arithmetic operation.

        Examples
        --------

        **DataFrame**

        >>> df = cudf.DataFrame({'angles': [0, 3, 4],
        ...                    'degrees': [360, 180, 360]},
        ...                   index=['circle', 'triangle', 'rectangle'])
        >>> df + 1
                   angles  degrees
        circle          1      361
        triangle        4      181
        rectangle       5      361
        >>> df.add(1)
                   angles  degrees
        circle          1      361
        triangle        4      181
        rectangle       5      361

        **Series**

        >>> a = cudf.Series([1, 1, 1, None], index=['a', 'b', 'c', 'd'])
        >>> b = cudf.Series([1, None, 1, None], index=['a', 'b', 'd', 'e'])
        >>> a.add(b)
        a       2
        b    <NA>
        c    <NA>
        d    <NA>
        e    <NA>
        dtype: int64
        >>> a.add(b, fill_value=0)
        a       2
        b       1
        c       1
        d       1
        e    <NA>
        dtype: int64
        """
        if level is not None:
            raise NotImplementedError("level parameter is not supported yet.")

        return self._binaryop(other, "__add__", fill_value)

    @annotate("FRAME_RADD", color="green", domain="cudf_python")
    def radd(self, other, axis, level=None, fill_value=None):
        """
        Get Addition of dataframe or series and other, element-wise (binary
        operator `radd`).

        Equivalent to ``other + frame``, but with support to substitute a
        fill_value for missing data in one of the inputs. With reverse
        version, `add`.

        Parameters
        ----------

        other : scalar, sequence, Series, or DataFrame
            Any single or multiple element data structure, or list-like object.
        axis : int or string
            Only ``0`` is supported for series, ``1`` or ``columns`` supported
            for dataframe
        fill_value  : float or None, default None
            Fill existing missing (NaN) values, and any new element needed
            for successful DataFrame alignment, with this value before
            computation. If data in both corresponding DataFrame locations
            is missing the result will be missing.

        Returns
        -------
        DataFrame or Series
            Result of the arithmetic operation.

        Examples
        --------

        **DataFrame**

        >>> import cudf
        >>> df = cudf.DataFrame({'angles': [0, 3, 4],
        ...                    'degrees': [360, 180, 360]},
        ...                   index=['circle', 'triangle', 'rectangle'])
        >>> df + 1
                   angles  degrees
        circle          1      361
        triangle        4      181
        rectangle       5      361
        >>> df.radd(1)
                   angles  degrees
        circle          1      361
        triangle        4      181
        rectangle       5      361

        **Series**

        >>> a = cudf.Series([1, 2, 3, None], index=['a', 'b', 'c', 'd'])
        >>> a
        a       1
        b       2
        c       3
        d    <NA>
        dtype: int64
        >>> b = cudf.Series([1, None, 1, None], index=['a', 'b', 'd', 'e'])
        >>> b
        a       1
        b    <NA>
        d       1
        e    <NA>
        dtype: int64
        >>> a.add(b, fill_value=0)
        a       2
        b       2
        c       3
        d       1
        e    <NA>
        dtype: int64

        """

        if level is not None:
            raise NotImplementedError("level parameter is not supported yet.")

        return self._binaryop(other, "__radd__", fill_value)

    @annotate("FRAME_SUBTRACT", color="green", domain="cudf_python")
    def subtract(self, other, axis, level=None, fill_value=None):
        """
        Get Subtraction of dataframe or series and other, element-wise (binary
        operator `sub`).

        Equivalent to ``frame - other``, but with support to substitute a
        fill_value for missing data in one of the inputs. With reverse
        version, `rsub`.

        Parameters
        ----------

        other : scalar, sequence, Series, or DataFrame
            Any single or multiple element data structure, or list-like object.
        axis : int or string
            Only ``0`` is supported for series, ``1`` or ``columns`` supported
            for dataframe
        fill_value  : float or None, default None
            Fill existing missing (NaN) values, and any new element needed
            for successful DataFrame alignment, with this value before
            computation. If data in both corresponding DataFrame locations
            is missing the result will be missing.

        Returns
        -------
        DataFrame or Series
            Result of the arithmetic operation.

        Examples
        --------

        **DataFrame**

        >>> import cudf
        >>> df = cudf.DataFrame({'angles': [0, 3, 4],
        ...                    'degrees': [360, 180, 360]},
        ...                   index=['circle', 'triangle', 'rectangle'])
        >>> df.sub(1)
                   angles  degrees
        circle         -1      359
        triangle        2      179
        rectangle       3      359
        >>> df.sub([1, 2])
                   angles  degrees
        circle         -1      358
        triangle        2      178
        rectangle       3      358

        **Series**

        >>> a = cudf.Series([10, 20, None, 30, None], index=['a', 'b', 'c', 'd', 'e'])
        >>> a
        a      10
        b      20
        c    <NA>
        d      30
        e    <NA>
        dtype: int64
        >>> b = cudf.Series([1, None, 2, 30], index=['a', 'c', 'b', 'd'])
        >>> b
        a       1
        c    <NA>
        b       2
        d      30
        dtype: int64
        >>> a.subtract(b, fill_value=2)
        a       9
        b      18
        c    <NA>
        d       0
        e    <NA>
        dtype: int64

        """  # noqa: E501

        if level is not None:
            raise NotImplementedError("level parameter is not supported yet.")

        return self._binaryop(other, "__sub__", fill_value)

    sub = subtract

    @annotate("FRAME_RSUB", color="green", domain="cudf_python")
    def rsub(self, other, axis, level=None, fill_value=None):
        """
        Get Subtraction of dataframe or series and other, element-wise (binary
        operator `rsub`).

        Equivalent to ``other - frame``, but with support to substitute a
        fill_value for missing data in one of the inputs. With reverse
        version, `sub`.

        Parameters
        ----------

        other : scalar, sequence, Series, or DataFrame
            Any single or multiple element data structure, or list-like object.
        axis : int or string
            Only ``0`` is supported for series, ``1`` or ``columns`` supported
            for dataframe
        fill_value  : float or None, default None
            Fill existing missing (NaN) values, and any new element needed
            for successful DataFrame alignment, with this value before
            computation. If data in both corresponding DataFrame locations
            is missing the result will be missing.

        Returns
        -------
        DataFrame or Series
            Result of the arithmetic operation.

        Examples
        --------

        **DataFrame**

        >>> import cudf
        >>> df = cudf.DataFrame({'angles': [0, 3, 4],
        ...                    'degrees': [360, 180, 360]},
        ...                   index=['circle', 'triangle', 'rectangle'])
        >>> df
                   angles  degrees
        circle          0      360
        triangle        3      180
        rectangle       4      360
        >>> df.rsub(1)
                   angles  degrees
        circle          1     -359
        triangle       -2     -179
        rectangle      -3     -359
        >>> df.rsub([1, 2])
                   angles  degrees
        circle          1     -358
        triangle       -2     -178
        rectangle      -3     -358

        **Series**

        >>> import cudf
        >>> a = cudf.Series([1, 2, 3, None], index=['a', 'b', 'c', 'd'])
        >>> a
        a       1
        b       2
        c       3
        d    <NA>
        dtype: int64
        >>> b = cudf.Series([1, None, 2, None], index=['a', 'b', 'd', 'e'])
        >>> b
        a       1
        b    <NA>
        d       2
        e    <NA>
        dtype: int64
        >>> a.rsub(b, fill_value=10)
        a       0
        b       8
        c       7
        d      -8
        e    <NA>
        dtype: int64
        """
        if level is not None:
            raise NotImplementedError("level parameter is not supported yet.")

        return self._binaryop(other, "__rsub__", fill_value)

    @annotate("FRAME_MULTIPLY", color="green", domain="cudf_python")
    def multiply(self, other, axis, level=None, fill_value=None):
        """
        Get Multiplication of dataframe or series and other, element-wise
        (binary operator `mul`).

        Equivalent to ``frame * other``, but with support to substitute a
        fill_value for missing data in one of the inputs. With reverse
        version, `rmul`.

        Parameters
        ----------

        other : scalar, sequence, Series, or DataFrame
            Any single or multiple element data structure, or list-like object.
        axis : int or string
            Only ``0`` is supported for series, ``1`` or ``columns`` supported
            for dataframe
        fill_value  : float or None, default None
            Fill existing missing (NaN) values, and any new element needed
            for successful DataFrame alignment, with this value before
            computation. If data in both corresponding DataFrame locations
            is missing the result will be missing.

        Returns
        -------
        DataFrame or Series
            Result of the arithmetic operation.

        Examples
        --------

        **DataFrame**

        >>> import cudf
        >>> df = cudf.DataFrame({'angles': [0, 3, 4],
        ...                    'degrees': [360, 180, 360]},
        ...                   index=['circle', 'triangle', 'rectangle'])
        >>> other = cudf.DataFrame({'angles': [0, 3, 4]},
        ...                      index=['circle', 'triangle', 'rectangle'])
        >>> df * other
                   angles degrees
        circle          0    <NA>
        triangle        9    <NA>
        rectangle      16    <NA>
        >>> df.mul(other, fill_value=0)
                   angles  degrees
        circle          0        0
        triangle        9        0
        rectangle      16        0

        **Series**

        >>> import cudf
        >>> a = cudf.Series([1, 2, 3, None], index=['a', 'b', 'c', 'd'])
        >>> a
        a       1
        b       2
        c       3
        d    <NA>
        dtype: int64
        >>> b = cudf.Series([1, None, 2, None], index=['a', 'b', 'd', 'e'])
        >>> b
        a       1
        b    <NA>
        d       2
        e    <NA>
        dtype: int64
        >>> a.multiply(b, fill_value=0)
        a       1
        b       0
        c       0
        d       0
        e    <NA>
        dtype: int64

        """

        if level is not None:
            raise NotImplementedError("level parameter is not supported yet.")

        return self._binaryop(other, "__mul__", fill_value)

    mul = multiply

    @annotate("FRAME_RMUL", color="green", domain="cudf_python")
    def rmul(self, other, axis, level=None, fill_value=None):
        """
        Get Multiplication of dataframe or series and other, element-wise
        (binary operator `rmul`).

        Equivalent to ``other * frame``, but with support to substitute a
        fill_value for missing data in one of the inputs. With reverse
        version, `mul`.

        Parameters
        ----------

        other : scalar, sequence, Series, or DataFrame
            Any single or multiple element data structure, or list-like object.
        axis : int or string
            Only ``0`` is supported for series, ``1`` or ``columns`` supported
            for dataframe
        fill_value  : float or None, default None
            Fill existing missing (NaN) values, and any new element needed
            for successful DataFrame alignment, with this value before
            computation. If data in both corresponding DataFrame locations
            is missing the result will be missing.

        Returns
        -------
        DataFrame or Series
            Result of the arithmetic operation.

        Examples
        --------

        **DataFrame**

        >>> import cudf
        >>> df = cudf.DataFrame({'angles': [0, 3, 4],
        ...                    'degrees': [360, 180, 360]},
        ...                   index=['circle', 'triangle', 'rectangle'])
        >>> other = cudf.DataFrame({'angles': [0, 3, 4]},
        ...                      index=['circle', 'triangle', 'rectangle'])
        >>> other * df
                   angles degrees
        circle          0    <NA>
        triangle        9    <NA>
        rectangle      16    <NA>
        >>> df.rmul(other, fill_value=0)
                   angles  degrees
        circle          0        0
        triangle        9        0
        rectangle      16        0

        **Series**

        >>> import cudf
        >>> a = cudf.Series([10, 20, None, 30, 40], index=['a', 'b', 'c', 'd', 'e'])
        >>> a
        a      10
        b      20
        c    <NA>
        d      30
        e      40
        dtype: int64
        >>> b = cudf.Series([None, 1, 20, 5, 4], index=['a', 'b', 'd', 'e', 'f'])
        >>> b
        a    <NA>
        b       1
        d      20
        e       5
        f       4
        dtype: int64
        >>> a.rmul(b, fill_value=2)
        a      20
        b      20
        c    <NA>
        d     600
        e     200
        f       8
        dtype: int64
        """  # noqa E501

        if level is not None:
            raise NotImplementedError("level parameter is not supported yet.")

        return self._binaryop(other, "__rmul__", fill_value)

    @annotate("FRAME_MOD", color="green", domain="cudf_python")
    def mod(self, other, axis, level=None, fill_value=None):
        """
        Get Modulo division of dataframe or series and other, element-wise
        (binary operator `mod`).

        Equivalent to ``frame % other``, but with support to substitute a
        fill_value for missing data in one of the inputs. With reverse
        version, `rmod`.

        Parameters
        ----------

        other : scalar, sequence, Series, or DataFrame
            Any single or multiple element data structure, or list-like object.
        axis : int or string
            Only ``0`` is supported for series, ``1`` or ``columns`` supported
            for dataframe
        fill_value  : float or None, default None
            Fill existing missing (NaN) values, and any new element needed
            for successful DataFrame alignment, with this value before
            computation. If data in both corresponding DataFrame locations
            is missing the result will be missing.

        Returns
        -------
        DataFrame or Series
            Result of the arithmetic operation.

        Examples
        --------

        **DataFrame**

        >>> import cudf
        >>> df = cudf.DataFrame({'angles': [0, 3, 4],
        ...                    'degrees': [360, 180, 360]},
        ...                   index=['circle', 'triangle', 'rectangle'])
        >>> df % 100
                   angles  degrees
        circle          0       60
        triangle        3       80
        rectangle       4       60
        >>> df.mod(100)
                   angles  degrees
        circle          0       60
        triangle        3       80
        rectangle       4       60

        **Series**

        >>> import cudf
        >>> series = cudf.Series([10, 20, 30])
        >>> series
        0    10
        1    20
        2    30
        dtype: int64
        >>> series.mod(4)
        0    2
        1    0
        2    2
        dtype: int64


        """
        if level is not None:
            raise NotImplementedError("level parameter is not supported yet.")

        return self._binaryop(other, "__mod__", fill_value)

    @annotate("FRAME_RMOD", color="green", domain="cudf_python")
    def rmod(self, other, axis, level=None, fill_value=None):
        """
        Get Modulo division of dataframe or series and other, element-wise
        (binary operator `rmod`).

        Equivalent to ``other % frame``, but with support to substitute a
        fill_value for missing data in one of the inputs. With reverse
        version, `mod`.

        Parameters
        ----------

        other : scalar, sequence, Series, or DataFrame
            Any single or multiple element data structure, or list-like object.
        axis : int or string
            Only ``0`` is supported for series, ``1`` or ``columns`` supported
            for dataframe
        fill_value  : float or None, default None
            Fill existing missing (NaN) values, and any new element needed
            for successful DataFrame alignment, with this value before
            computation. If data in both corresponding DataFrame locations
            is missing the result will be missing.

        Returns
        -------
        DataFrame or Series
            Result of the arithmetic operation.

        Examples
        --------

        **DataFrame**

        >>> import cudf
        >>> df = cudf.DataFrame({'angles': [1, 3, 4],
        ...                    'degrees': [360, 180, 360]},
        ...                   index=['circle', 'triangle', 'rectangle'])
        >>> 100 % df
                   angles  degrees
        circle          0      100
        triangle        1      100
        rectangle       0      100
        >>> df.rmod(100)
                   angles  degrees
        circle          0      100
        triangle        1      100
        rectangle       0      100

        **Series**

        >>> import cudf
        >>> a = cudf.Series([10, 20, None, 30, 40], index=['a', 'b', 'c', 'd', 'e'])
        >>> a
        a      10
        b      20
        c    <NA>
        d      30
        e      40
        dtype: int64
        >>> b = cudf.Series([None, 1, 20, 5, 4], index=['a', 'b', 'd', 'e', 'f'])
        >>> b
        a    <NA>
        b       1
        d      20
        e       5
        f       4
        dtype: int64
        >>> a.rmod(b, fill_value=10)
        a       0
        b       1
        c    <NA>
        d      20
        e       5
        f       4
        dtype: int64
        """  # noqa E501

        if level is not None:
            raise NotImplementedError("level parameter is not supported yet.")

        return self._binaryop(other, "__rmod__", fill_value)

    @annotate("FRAME_POW", color="green", domain="cudf_python")
    def pow(self, other, axis, level=None, fill_value=None):
        """
        Get Exponential power of dataframe series and other, element-wise
        (binary operator `pow`).

        Equivalent to ``frame ** other``, but with support to substitute a
        fill_value for missing data in one of the inputs. With reverse
        version, `rpow`.

        Parameters
        ----------

        other : scalar, sequence, Series, or DataFrame
            Any single or multiple element data structure, or list-like object.
        axis : int or string
            Only ``0`` is supported for series, ``1`` or ``columns`` supported
            for dataframe
        fill_value  : float or None, default None
            Fill existing missing (NaN) values, and any new element needed
            for successful DataFrame alignment, with this value before
            computation. If data in both corresponding DataFrame locations
            is missing the result will be missing.

        Returns
        -------
        DataFrame or Series
            Result of the arithmetic operation.

        Examples
        --------

        **DataFrame**

        >>> import cudf
        >>> df = cudf.DataFrame({'angles': [1, 3, 4],
        ...                    'degrees': [360, 180, 360]},
        ...                   index=['circle', 'triangle', 'rectangle'])
        >>> df ** 2
                   angles  degrees
        circle          0   129600
        triangle        9    32400
        rectangle      16   129600
        >>> df.pow(2)
                   angles  degrees
        circle          0   129600
        triangle        9    32400
        rectangle      16   129600

        **Series**

        >>> import cudf
        >>> a = cudf.Series([1, 2, 3, None], index=['a', 'b', 'c', 'd'])
        >>> a
        a       1
        b       2
        c       3
        d    <NA>
        dtype: int64
        >>> b = cudf.Series([10, None, 12, None], index=['a', 'b', 'd', 'e'])
        >>> b
        a      10
        b    <NA>
        d      12
        e    <NA>
        dtype: int64
        >>> a.pow(b, fill_value=0)
        a       1
        b       1
        c       1
        d       0
        e    <NA>
        dtype: int64
        """

        if level is not None:
            raise NotImplementedError("level parameter is not supported yet.")

        return self._binaryop(other, "__pow__", fill_value)

    @annotate("FRAME_RPOW", color="green", domain="cudf_python")
    def rpow(self, other, axis, level=None, fill_value=None):
        """
        Get Exponential power of dataframe or series and other, element-wise
        (binary operator `pow`).

        Equivalent to ``other ** frame``, but with support to substitute a
        fill_value for missing data in one of the inputs. With reverse
        version, `pow`.

        Parameters
        ----------

        other : scalar, sequence, Series, or DataFrame
            Any single or multiple element data structure, or list-like object.
        axis : int or string
            Only ``0`` is supported for series, ``1`` or ``columns`` supported
            for dataframe
        fill_value  : float or None, default None
            Fill existing missing (NaN) values, and any new element needed
            for successful DataFrame alignment, with this value before
            computation. If data in both corresponding DataFrame locations
            is missing the result will be missing.

        Returns
        -------
        DataFrame or Series
            Result of the arithmetic operation.

        Examples
        --------

        **DataFrame**

        >>> import cudf
        >>> df = cudf.DataFrame({'angles': [1, 3, 4],
        ...                    'degrees': [360, 180, 360]},
        ...                   index=['circle', 'triangle', 'rectangle'])
        >>> 1 ** df
                   angles  degrees
        circle          1        1
        triangle        1        1
        rectangle       1        1
        >>> df.rpow(1)
                   angles  degrees
        circle          1        1
        triangle        1        1
        rectangle       1        1

        **Series**

        >>> import cudf
        >>> a = cudf.Series([1, 2, 3, None], index=['a', 'b', 'c', 'd'])
        >>> a
        a       1
        b       2
        c       3
        d    <NA>
        dtype: int64
        >>> b = cudf.Series([10, None, 12, None], index=['a', 'b', 'd', 'e'])
        >>> b
        a      10
        b    <NA>
        d      12
        e    <NA>
        dtype: int64
        >>> a.rpow(b, fill_value=0)
        a      10
        b       0
        c       0
        d       1
        e    <NA>
        dtype: int64
        """

        if level is not None:
            raise NotImplementedError("level parameter is not supported yet.")

        return self._binaryop(other, "__rpow__", fill_value)

    @annotate("FRAME_FLOORDIV", color="green", domain="cudf_python")
    def floordiv(self, other, axis, level=None, fill_value=None):
        """
        Get Integer division of dataframe or series and other, element-wise
        (binary operator `floordiv`).

        Equivalent to ``frame // other``, but with support to substitute a
        fill_value for missing data in one of the inputs. With reverse
        version, `rfloordiv`.

        Parameters
        ----------

        other : scalar, sequence, Series, or DataFrame
            Any single or multiple element data structure, or list-like object.
        axis : int or string
            Only ``0`` is supported for series, ``1`` or ``columns`` supported
            for dataframe
        fill_value  : float or None, default None
            Fill existing missing (NaN) values, and any new element needed
            for successful DataFrame alignment, with this value before
            computation. If data in both corresponding DataFrame locations
            is missing the result will be missing.

        Returns
        -------
        DataFrame or Series
            Result of the arithmetic operation.

        Examples
        --------

        **DataFrame**

        >>> import cudf
        >>> df = cudf.DataFrame({'angles': [1, 3, 4],
        ...                    'degrees': [360, 180, 360]},
        ...                   index=['circle', 'triangle', 'rectangle'])
        >>> df.floordiv(2)
                   angles  degrees
        circle          0      180
        triangle        1       90
        rectangle       2      180
        >>> df // 2
                   angles  degrees
        circle          0      180
        triangle        1       90
        rectangle       2      180

        **Series**

        >>> import cudf
        >>> a = cudf.Series([1, 1, 1, None], index=['a', 'b', 'c', 'd'])
        >>> a
        a       1
        b       1
        c       1
        d    <NA>
        dtype: int64
        >>> b = cudf.Series([1, None, 1, None], index=['a', 'b', 'd', 'e'])
        >>> b
        a       1
        b    <NA>
        d       1
        e    <NA>
        dtype: int64
        >>> a.floordiv(b)
        a       1
        b    <NA>
        c    <NA>
        d    <NA>
        e    <NA>
        dtype: int64
        """

        if level is not None:
            raise NotImplementedError("level parameter is not supported yet.")

        return self._binaryop(other, "__floordiv__", fill_value)

    @annotate("FRAME_RFLOORDIV", color="green", domain="cudf_python")
    def rfloordiv(self, other, axis, level=None, fill_value=None):
        """
        Get Integer division of dataframe or series and other, element-wise
        (binary operator `rfloordiv`).

        Equivalent to ``other // dataframe``, but with support to substitute
        a fill_value for missing data in one of the inputs. With reverse
        version, `floordiv`.

        Parameters
        ----------

        other : scalar, sequence, Series, or DataFrame
            Any single or multiple element data structure, or list-like object.
        axis : int or string
            Only ``0`` is supported for series, ``1`` or ``columns`` supported
            for dataframe
        fill_value  : float or None, default None
            Fill existing missing (NaN) values, and any new element needed
            for successful DataFrame alignment, with this value before
            computation. If data in both corresponding DataFrame locations
            is missing the result will be missing.

        Returns
        -------
        DataFrame or Series
            Result of the arithmetic operation.

        Examples
        --------

        **DataFrame**

        >>> import cudf
        >>> df = cudf.DataFrame({'col1': [10, 11, 23],
        ... 'col2': [101, 122, 321]})
        >>> df
           col1  col2
        0    10   101
        1    11   122
        2    23   321
        >>> df.rfloordiv(df)
           col1  col2
        0     1     1
        1     1     1
        2     1     1
        >>> df.rfloordiv(200)
           col1  col2
        0    20     1
        1    18     1
        2     8     0
        >>> df.rfloordiv(100)
           col1  col2
        0    10     0
        1     9     0
        2     4     0

        **Series**

        >>> import cudf
        >>> s = cudf.Series([1, 2, 10, 17])
        >>> s
        0     1
        1     2
        2    10
        3    17
        dtype: int64
        >>> s.rfloordiv(100)
        0    100
        1     50
        2     10
        3      5
        dtype: int64
        >>> s = cudf.Series([10, 20, None])
        >>> s
        0      10
        1      20
        2    <NA>
        dtype: int64
        >>> s.rfloordiv(200)
        0      20
        1      10
        2    <NA>
        dtype: int64
        >>> s.rfloordiv(200, fill_value=2)
        0     20
        1     10
        2    100
        dtype: int64
        """

        if level is not None:
            raise NotImplementedError("level parameter is not supported yet.")

        return self._binaryop(other, "__rfloordiv__", fill_value)

    @annotate("FRAME_TRUEDIV", color="green", domain="cudf_python")
    def truediv(self, other, axis, level=None, fill_value=None):
        """
        Get Floating division of dataframe or series and other, element-wise
        (binary operator `truediv`).

        Equivalent to ``frame / other``, but with support to substitute a
        fill_value for missing data in one of the inputs. With reverse
        version, `rtruediv`.

        Parameters
        ----------

        other : scalar, sequence, Series, or DataFrame
            Any single or multiple element data structure, or list-like object.
        axis : int or string
            Only ``0`` is supported for series, ``1`` or ``columns`` supported
            for dataframe
        fill_value  : float or None, default None
            Fill existing missing (NaN) values, and any new element needed
            for successful DataFrame alignment, with this value before
            computation. If data in both corresponding DataFrame locations
            is missing the result will be missing.

        Returns
        -------
        DataFrame or Series
            Result of the arithmetic operation.

        Examples
        --------

        **DataFrame**

        >>> import cudf
        >>> df = cudf.DataFrame({'angles': [0, 3, 4],
        ...                    'degrees': [360, 180, 360]},
        ...                   index=['circle', 'triangle', 'rectangle'])
        >>> df.truediv(10)
                   angles  degrees
        circle        0.0     36.0
        triangle      0.3     18.0
        rectangle     0.4     36.0
        >>> df.div(10)
                   angles  degrees
        circle        0.0     36.0
        triangle      0.3     18.0
        rectangle     0.4     36.0
        >>> df / 10
                   angles  degrees
        circle        0.0     36.0
        triangle      0.3     18.0
        rectangle     0.4     36.0

        **Series**

        >>> import cudf
        >>> a = cudf.Series([1, 10, 20, None], index=['a', 'b', 'c', 'd'])
        >>> a
        a       1
        b      10
        c      20
        d    <NA>
        dtype: int64
        >>> b = cudf.Series([1, None, 2, None], index=['a', 'b', 'd', 'e'])
        >>> b
        a       1
        b    <NA>
        d       2
        e    <NA>
        dtype: int64
        >>> a.truediv(b, fill_value=0)
        a     1.0
        b     Inf
        c     Inf
        d     0.0
        e    <NA>
        dtype: float64
        """

        if level is not None:
            raise NotImplementedError("level parameter is not supported yet.")

        return self._binaryop(other, "__truediv__", fill_value)

    # Alias for truediv
    div = truediv
    divide = truediv

    @annotate("FRAME_RTRUEDIV", color="green", domain="cudf_python")
    def rtruediv(self, other, axis, level=None, fill_value=None):
        """
        Get Floating division of dataframe or series and other, element-wise
        (binary operator `rtruediv`).

        Equivalent to ``other / frame``, but with support to substitute a
        fill_value for missing data in one of the inputs. With reverse
        version, `truediv`.

        Parameters
        ----------

        other : scalar, sequence, Series, or DataFrame
            Any single or multiple element data structure, or list-like object.
        axis : int or string
            Only ``0`` is supported for series, ``1`` or ``columns`` supported
            for dataframe
        fill_value  : float or None, default None
            Fill existing missing (NaN) values, and any new element needed
            for successful DataFrame alignment, with this value before
            computation. If data in both corresponding DataFrame locations
            is missing the result will be missing.

        Returns
        -------
        DataFrame or Series
            Result of the arithmetic operation.

        Examples
        --------

        **DataFrame**

        >>> import cudf
        >>> df = cudf.DataFrame({'angles': [0, 3, 4],
        ...                    'degrees': [360, 180, 360]},
        ...                   index=['circle', 'triangle', 'rectangle'])
        >>> df
                   angles  degrees
        circle          0      360
        triangle        3      180
        rectangle       4      360
        >>> df.rtruediv(10)
                     angles   degrees
        circle          inf  0.027778
        triangle   3.333333  0.055556
        rectangle  2.500000  0.027778
        >>> df.rdiv(10)
                     angles   degrees
        circle          inf  0.027778
        triangle   3.333333  0.055556
        rectangle  2.500000  0.027778
        >>> 10 / df
                     angles   degrees
        circle          inf  0.027778
        triangle   3.333333  0.055556
        rectangle  2.500000  0.027778

        **Series**

        >>> import cudf
        >>> a = cudf.Series([10, 20, None, 30], index=['a', 'b', 'c', 'd'])
        >>> a
        a      10
        b      20
        c    <NA>
        d      30
        dtype: int64
        >>> b = cudf.Series([1, None, 2, 3], index=['a', 'b', 'd', 'e'])
        >>> b
        a       1
        b    <NA>
        d       2
        e       3
        dtype: int64
        >>> a.rtruediv(b, fill_value=0)
        a            0.1
        b            0.0
        c           <NA>
        d    0.066666667
        e            Inf
        dtype: float64
        """

        if level is not None:
            raise NotImplementedError("level parameter is not supported yet.")

        return self._binaryop(other, "__rtruediv__", fill_value)

    # Alias for rtruediv
    rdiv = rtruediv

    @annotate("FRAME_EQ", color="green", domain="cudf_python")
    def eq(self, other, axis="columns", level=None, fill_value=None):
        """Equal to, element-wise (binary operator eq).

        Parameters
        ----------
        other : Series or scalar value
        fill_value : None or value
            Value to fill nulls with before computation. If data in both
            corresponding Series locations is null the result will be null

        Returns
        -------
        Frame
            The result of the operation.

        Examples
        --------
        **DataFrame**

        >>> left = cudf.DataFrame({
        ...     'a': [1, 2, 3],
        ...     'b': [4, 5, 6],
        ...     'c': [7, 8, 9]}
        ... )
        >>> right = cudf.DataFrame({
        ...     'a': [1, 2, 3],
        ...     'b': [4, 5, 6],
        ...     'd': [10, 12, 12]}
        ... )
        >>> left.eq(right)
              a     b     c     d
        0  True  True  <NA>  <NA>
        1  True  True  <NA>  <NA>
        2  True  True  <NA>  <NA>
        >>> left.eq(right, fill_value=7)
              a     b      c      d
        0  True  True   True  False
        1  True  True  False  False
        2  True  True  False  False

        **Series**

        >>> a = cudf.Series([1, 2, 3, None, 10, 20],
        ...                 index=['a', 'c', 'd', 'e', 'f', 'g'])
        >>> a
        a       1
        c       2
        d       3
        e    <NA>
        f      10
        g      20
        dtype: int64
        >>> b = cudf.Series([-10, 23, -1, None, None],
        ...                 index=['a', 'b', 'c', 'd', 'e'])
        >>> b
        a     -10
        b      23
        c      -1
        d    <NA>
        e    <NA>
        dtype: int64
        >>> a.eq(b, fill_value=2)
        a    False
        b    False
        c    False
        d    False
        e     <NA>
        f    False
        g    False
        dtype: bool
        """
        return self._binaryop(
            other=other, op="__eq__", fill_value=fill_value, can_reindex=True
        )

    @annotate("FRAME_NE", color="green", domain="cudf_python")
    def ne(self, other, axis="columns", level=None, fill_value=None):
        """Not equal to, element-wise (binary operator ne).

        Parameters
        ----------
        other : Series or scalar value
        fill_value : None or value
            Value to fill nulls with before computation. If data in both
            corresponding Series locations is null the result will be null

        Returns
        -------
        Frame
            The result of the operation.

        Examples
        --------
        **DataFrame**

        >>> left = cudf.DataFrame({
        ...     'a': [1, 2, 3],
        ...     'b': [4, 5, 6],
        ...     'c': [7, 8, 9]}
        ... )
        >>> right = cudf.DataFrame({
        ...     'a': [1, 2, 3],
        ...     'b': [4, 5, 6],
        ...     'd': [10, 12, 12]}
        ... )
        >>> left.ne(right)
               a      b     c     d
        0  False  False  <NA>  <NA>
        1  False  False  <NA>  <NA>
        2  False  False  <NA>  <NA>
        >>> left.ne(right, fill_value=7)
               a      b      c     d
        0  False  False  False  True
        1  False  False   True  True
        2  False  False   True  True

        **Series**

        >>> a = cudf.Series([1, 2, 3, None, 10, 20],
        ...                 index=['a', 'c', 'd', 'e', 'f', 'g'])
        >>> a
        a       1
        c       2
        d       3
        e    <NA>
        f      10
        g      20
        dtype: int64
        >>> b = cudf.Series([-10, 23, -1, None, None],
        ...                 index=['a', 'b', 'c', 'd', 'e'])
        >>> b
        a     -10
        b      23
        c      -1
        d    <NA>
        e    <NA>
        dtype: int64
        >>> a.ne(b, fill_value=2)
        a    True
        b    True
        c    True
        d    True
        e    <NA>
        f    True
        g    True
        dtype: bool
        """  # noqa: E501
        return self._binaryop(
            other=other, op="__ne__", fill_value=fill_value, can_reindex=True
        )

    @annotate("FRAME_LT", color="green", domain="cudf_python")
    def lt(self, other, axis="columns", level=None, fill_value=None):
        """Less than, element-wise (binary operator lt).

        Parameters
        ----------
        other : Series or scalar value
        fill_value : None or value
            Value to fill nulls with before computation. If data in both
            corresponding Series locations is null the result will be null

        Returns
        -------
        Frame
            The result of the operation.

        Examples
        --------
        **DataFrame**

        >>> left = cudf.DataFrame({
        ...     'a': [1, 2, 3],
        ...     'b': [4, 5, 6],
        ...     'c': [7, 8, 9]}
        ... )
        >>> right = cudf.DataFrame({
        ...     'a': [1, 2, 3],
        ...     'b': [4, 5, 6],
        ...     'd': [10, 12, 12]}
        ... )
        >>> left.lt(right)
               a      b     c     d
        0  False  False  <NA>  <NA>
        1  False  False  <NA>  <NA>
        2  False  False  <NA>  <NA>
        >>> left.lt(right, fill_value=7)
               a      b      c     d
        0  False  False  False  True
        1  False  False  False  True
        2  False  False  False  True

        **Series**

        >>> a = cudf.Series([1, 2, 3, None, 10, 20],
        ...                 index=['a', 'c', 'd', 'e', 'f', 'g'])
        >>> a
        a       1
        c       2
        d       3
        e    <NA>
        f      10
        g      20
        dtype: int64
        >>> b = cudf.Series([-10, 23, -1, None, None],
        ...                 index=['a', 'b', 'c', 'd', 'e'])
        >>> b
        a     -10
        b      23
        c      -1
        d    <NA>
        e    <NA>
        dtype: int64
        >>> a.lt(b, fill_value=-10)
        a    False
        b     True
        c    False
        d    False
        e     <NA>
        f    False
        g    False
        dtype: bool
        """  # noqa: E501
        return self._binaryop(
            other=other, op="__lt__", fill_value=fill_value, can_reindex=True
        )

    @annotate("FRAME_LE", color="green", domain="cudf_python")
    def le(self, other, axis="columns", level=None, fill_value=None):
        """Less than or equal, element-wise (binary operator le).

        Parameters
        ----------
        other : Series or scalar value
        fill_value : None or value
            Value to fill nulls with before computation. If data in both
            corresponding Series locations is null the result will be null

        Returns
        -------
        Frame
            The result of the operation.

        Examples
        --------
        **DataFrame**

        >>> left = cudf.DataFrame({
        ...     'a': [1, 2, 3],
        ...     'b': [4, 5, 6],
        ...     'c': [7, 8, 9]}
        ... )
        >>> right = cudf.DataFrame({
        ...     'a': [1, 2, 3],
        ...     'b': [4, 5, 6],
        ...     'd': [10, 12, 12]}
        ... )
        >>> left.le(right)
              a     b     c     d
        0  True  True  <NA>  <NA>
        1  True  True  <NA>  <NA>
        2  True  True  <NA>  <NA>
        >>> left.le(right, fill_value=7)
              a     b      c     d
        0  True  True   True  True
        1  True  True  False  True
        2  True  True  False  True

        **Series**

        >>> a = cudf.Series([1, 2, 3, None, 10, 20],
        ...                 index=['a', 'c', 'd', 'e', 'f', 'g'])
        >>> a
        a       1
        c       2
        d       3
        e    <NA>
        f      10
        g      20
        dtype: int64
        >>> b = cudf.Series([-10, 23, -1, None, None],
        ...                 index=['a', 'b', 'c', 'd', 'e'])
        >>> b
        a     -10
        b      23
        c      -1
        d    <NA>
        e    <NA>
        dtype: int64
        >>> a.le(b, fill_value=-10)
        a    False
        b     True
        c    False
        d    False
        e     <NA>
        f    False
        g    False
        dtype: bool
        """  # noqa: E501
        return self._binaryop(
            other=other, op="__le__", fill_value=fill_value, can_reindex=True
        )

    @annotate("FRAME_GT", color="green", domain="cudf_python")
    def gt(self, other, axis="columns", level=None, fill_value=None):
        """Greater than, element-wise (binary operator gt).

        Parameters
        ----------
        other : Series or scalar value
        fill_value : None or value
            Value to fill nulls with before computation. If data in both
            corresponding Series locations is null the result will be null

        Returns
        -------
        Frame
            The result of the operation.

        Examples
        --------
        **DataFrame**

        >>> left = cudf.DataFrame({
        ...     'a': [1, 2, 3],
        ...     'b': [4, 5, 6],
        ...     'c': [7, 8, 9]}
        ... )
        >>> right = cudf.DataFrame({
        ...     'a': [1, 2, 3],
        ...     'b': [4, 5, 6],
        ...     'd': [10, 12, 12]}
        ... )
        >>> left.gt(right)
               a      b     c     d
        0  False  False  <NA>  <NA>
        1  False  False  <NA>  <NA>
        2  False  False  <NA>  <NA>
        >>> left.gt(right, fill_value=7)
               a      b      c      d
        0  False  False  False  False
        1  False  False   True  False
        2  False  False   True  False

        **Series**

        >>> a = cudf.Series([1, 2, 3, None, 10, 20],
        ...                 index=['a', 'c', 'd', 'e', 'f', 'g'])
        >>> a
        a       1
        c       2
        d       3
        e    <NA>
        f      10
        g      20
        dtype: int64
        >>> b = cudf.Series([-10, 23, -1, None, None],
        ...                 index=['a', 'b', 'c', 'd', 'e'])
        >>> b
        a     -10
        b      23
        c      -1
        d    <NA>
        e    <NA>
        dtype: int64
        >>> a.gt(b)
        a     True
        b    False
        c     True
        d    False
        e    False
        f    False
        g    False
        dtype: bool
        """  # noqa: E501
        return self._binaryop(
            other=other, op="__gt__", fill_value=fill_value, can_reindex=True
        )

    @annotate("FRAME_GE", color="green", domain="cudf_python")
    def ge(self, other, axis="columns", level=None, fill_value=None):
        """Greater than or equal, element-wise (binary operator ge).

        Parameters
        ----------
        other : Series or scalar value
        fill_value : None or value
            Value to fill nulls with before computation. If data in both
            corresponding Series locations is null the result will be null

        Returns
        -------
        Frame
            The result of the operation.

        Examples
        --------
        **DataFrame**

        >>> left = cudf.DataFrame({
        ...     'a': [1, 2, 3],
        ...     'b': [4, 5, 6],
        ...     'c': [7, 8, 9]}
        ... )
        >>> right = cudf.DataFrame({
        ...     'a': [1, 2, 3],
        ...     'b': [4, 5, 6],
        ...     'd': [10, 12, 12]}
        ... )
        >>> left.ge(right)
              a     b     c     d
        0  True  True  <NA>  <NA>
        1  True  True  <NA>  <NA>
        2  True  True  <NA>  <NA>
        >>> left.ge(right, fill_value=7)
              a     b     c      d
        0  True  True  True  False
        1  True  True  True  False
        2  True  True  True  False

        **Series**

        >>> a = cudf.Series([1, 2, 3, None, 10, 20],
        ...                 index=['a', 'c', 'd', 'e', 'f', 'g'])
        >>> a
        a       1
        c       2
        d       3
        e    <NA>
        f      10
        g      20
        dtype: int64
        >>> b = cudf.Series([-10, 23, -1, None, None],
        ...                 index=['a', 'b', 'c', 'd', 'e'])
        >>> b
        a     -10
        b      23
        c      -1
        d    <NA>
        e    <NA>
        dtype: int64
        >>> a.ge(b)
        a     True
        b    False
        c     True
        d    False
        e    False
        f    False
        g    False
        dtype: bool
        """  # noqa: E501
        return self._binaryop(
            other=other, op="__ge__", fill_value=fill_value, can_reindex=True
        )

    def nunique(self, method: builtins.str = "sort", dropna: bool = True):
        """
        Returns a per column mapping with counts of unique values for
        each column.

        Parameters
        ----------
        method : builtins.str, default "sort"
            Method used by cpp_distinct_count
        dropna : bool, default True
            Don't include NaN in the counts.

        Returns
        -------
        dict
            Name and unique value counts of each column in frame.
        """
        return {
            name: col.distinct_count(method=method, dropna=dropna)
            for name, col in self._data.items()
        }


@annotate(
    "FRAME_GET_REPLACEMENT_VALUES_FOR_COLUMNS",
    color="green",
    domain="cudf_python",
)
def _get_replacement_values_for_columns(
    to_replace: Any, value: Any, columns_dtype_map: Dict[Any, Any]
) -> Tuple[Dict[Any, bool], Dict[Any, Any], Dict[Any, Any]]:
    """
    Returns a per column mapping for the values to be replaced, new
    values to be replaced with and if all the values are empty.

    Parameters
    ----------
    to_replace : numeric, str, list-like or dict
        Contains the values to be replaced.
    value : numeric, str, list-like, or dict
        Contains the values to replace `to_replace` with.
    columns_dtype_map : dict
        A column to dtype mapping representing dtype of columns.

    Returns
    -------
    all_na_columns : dict
        A dict mapping of all columns if they contain all na values
    to_replace_columns : dict
        A dict mapping of all columns and the existing values that
        have to be replaced.
    values_columns : dict
        A dict mapping of all columns and the corresponding values
        to be replaced with.
    """
    to_replace_columns: Dict[Any, Any] = {}
    values_columns: Dict[Any, Any] = {}
    all_na_columns: Dict[Any, Any] = {}

    if is_scalar(to_replace) and is_scalar(value):
        to_replace_columns = {col: [to_replace] for col in columns_dtype_map}
        values_columns = {col: [value] for col in columns_dtype_map}
    elif cudf.api.types.is_list_like(to_replace) or isinstance(
        to_replace, ColumnBase
    ):
        if is_scalar(value):
            to_replace_columns = {col: to_replace for col in columns_dtype_map}
            values_columns = {
                col: [value]
                if _is_non_decimal_numeric_dtype(columns_dtype_map[col])
                else cudf.utils.utils.scalar_broadcast_to(
                    value, (len(to_replace),), cudf.dtype(type(value)),
                )
                for col in columns_dtype_map
            }
        elif cudf.api.types.is_list_like(value):
            if len(to_replace) != len(value):
                raise ValueError(
                    f"Replacement lists must be "
                    f"of same length."
                    f" Expected {len(to_replace)}, got {len(value)}."
                )
            else:
                to_replace_columns = {
                    col: to_replace for col in columns_dtype_map
                }
                values_columns = {col: value for col in columns_dtype_map}
        elif cudf.utils.dtypes.is_column_like(value):
            to_replace_columns = {col: to_replace for col in columns_dtype_map}
            values_columns = {col: value for col in columns_dtype_map}
        else:
            raise TypeError(
                "value argument must be scalar, list-like or Series"
            )
    elif _is_series(to_replace):
        if value is None:
            to_replace_columns = {
                col: as_column(to_replace.index) for col in columns_dtype_map
            }
            values_columns = {col: to_replace for col in columns_dtype_map}
        elif is_dict_like(value):
            to_replace_columns = {
                col: to_replace[col]
                for col in columns_dtype_map
                if col in to_replace
            }
            values_columns = {
                col: value[col] for col in to_replace_columns if col in value
            }
        elif is_scalar(value) or _is_series(value):
            to_replace_columns = {
                col: to_replace[col]
                for col in columns_dtype_map
                if col in to_replace
            }
            values_columns = {
                col: [value] if is_scalar(value) else value[col]
                for col in to_replace_columns
                if col in value
            }
        else:
            raise ValueError(
                "Series.replace cannot use dict-like to_replace and non-None "
                "value"
            )
    elif is_dict_like(to_replace):
        if value is None:
            to_replace_columns = {
                col: list(to_replace.keys()) for col in columns_dtype_map
            }
            values_columns = {
                col: list(to_replace.values()) for col in columns_dtype_map
            }
        elif is_dict_like(value):
            to_replace_columns = {
                col: to_replace[col]
                for col in columns_dtype_map
                if col in to_replace
            }
            values_columns = {
                col: value[col] for col in columns_dtype_map if col in value
            }
        elif is_scalar(value) or _is_series(value):
            to_replace_columns = {
                col: to_replace[col]
                for col in columns_dtype_map
                if col in to_replace
            }
            values_columns = {
                col: [value] if is_scalar(value) else value
                for col in columns_dtype_map
                if col in to_replace
            }
        else:
            raise TypeError("value argument must be scalar, dict, or Series")
    else:
        raise TypeError(
            "Expecting 'to_replace' to be either a scalar, array-like, "
            "dict or None, got invalid type "
            f"'{type(to_replace).__name__}'"
        )

    to_replace_columns = {
        key: [value] if is_scalar(value) else value
        for key, value in to_replace_columns.items()
    }
    values_columns = {
        key: [value] if is_scalar(value) else value
        for key, value in values_columns.items()
    }

    for i in to_replace_columns:
        if i in values_columns:
            if isinstance(values_columns[i], list):
                all_na = values_columns[i].count(None) == len(
                    values_columns[i]
                )
            else:
                all_na = False
            all_na_columns[i] = all_na

    return all_na_columns, to_replace_columns, values_columns


def _is_series(obj):
    """
    Checks if the `obj` is of type `cudf.Series`
    instead of checking for isinstance(obj, cudf.Series)
    """
    return isinstance(obj, Frame) and obj.ndim == 1 and obj._index is not None


@annotate("FRAME_DROP_ROWS_BY_LABELS", color="green", domain="cudf_python")
def _drop_rows_by_labels(
    obj: DataFrameOrSeries,
    labels: Union[ColumnLike, abc.Iterable, str],
    level: Union[int, str],
    errors: str,
) -> DataFrameOrSeries:
    """Remove rows specified by `labels`. If `errors=True`, an error is raised
    if some items in `labels` do not exist in `obj._index`.

    Will raise if level(int) is greater or equal to index nlevels
    """
    if isinstance(level, int) and level >= obj.index.nlevels:
        raise ValueError("Param level out of bounds.")

    if not isinstance(labels, cudf.core.single_column_frame.SingleColumnFrame):
        labels = as_column(labels)

    if isinstance(obj._index, cudf.MultiIndex):
        if level is None:
            level = 0

        levels_index = obj.index.get_level_values(level)
        if errors == "raise" and not labels.isin(levels_index).all():
            raise KeyError("One or more values not found in axis")

        if isinstance(level, int):
            ilevel = level
        else:
            ilevel = obj._index.names.index(level)

        # 1. Merge Index df and data df along column axis:
        # | id | ._index df | data column(s) |
        idx_nlv = obj._index.nlevels
        working_df = obj._index.to_frame(index=False)
        working_df.columns = [i for i in range(idx_nlv)]
        for i, col in enumerate(obj._data):
            working_df[idx_nlv + i] = obj._data[col]
        # 2. Set `level` as common index:
        # | level | ._index df w/o level | data column(s) |
        working_df = working_df.set_index(level)

        # 3. Use "leftanti" join to drop
        # TODO: use internal API with "leftanti" and specify left and right
        # join keys to bypass logic check
        to_join = cudf.DataFrame(index=cudf.Index(labels, name=level))
        join_res = working_df.join(to_join, how="leftanti")

        # 4. Reconstruct original layout, and rename
        join_res._insert(
            ilevel, name=join_res._index.name, value=join_res._index
        )

        midx = cudf.MultiIndex.from_frame(
            join_res.iloc[:, 0:idx_nlv], names=obj._index.names
        )

        if isinstance(obj, cudf.Series):
            return obj.__class__._from_data(
                join_res.iloc[:, idx_nlv:]._data, index=midx, name=obj.name
            )
        else:
            return obj.__class__._from_data(
                join_res.iloc[:, idx_nlv:]._data,
                index=midx,
                columns=obj._data.to_pandas_index(),
            )

    else:
        if errors == "raise" and not labels.isin(obj.index).all():
            raise KeyError("One or more values not found in axis")

        key_df = cudf.DataFrame(index=labels)
        if isinstance(obj, cudf.Series):
            res = obj.to_frame(name="tmp").join(key_df, how="leftanti")["tmp"]
            res.name = obj.name
            return res
        else:
            return obj.join(key_df, how="leftanti")


def _apply_inverse_column(col: ColumnBase) -> ColumnBase:
    """Bitwise invert (~) for integral dtypes, logical NOT for bools."""
    if np.issubdtype(col.dtype, np.integer):
        return col.unary_operator("invert")
    elif np.issubdtype(col.dtype, np.bool_):
        return col.unary_operator("not")
    else:
        raise TypeError(
            f"Operation `~` not supported on {col.dtype.type.__name__}"
        )<|MERGE_RESOLUTION|>--- conflicted
+++ resolved
@@ -46,11 +46,7 @@
 )
 from cudf.core.column_accessor import ColumnAccessor
 from cudf.core.join import Merge, MergeSemi
-<<<<<<< HEAD
-from cudf.core.mixins import Scannable
-=======
-from cudf.core.mixins import BinaryOperand
->>>>>>> 71206944
+from cudf.core.mixins import BinaryOperand, Scannable
 from cudf.core.window import Rolling
 from cudf.utils import ioutils
 from cudf.utils.docutils import copy_docstring
@@ -102,11 +98,7 @@
 }
 
 
-<<<<<<< HEAD
-class Frame(Scannable):
-=======
-class Frame(BinaryOperand):
->>>>>>> 71206944
+class Frame(BinaryOperand, Scannable):
     """A collection of Column objects with an optional index.
 
     Parameters
@@ -123,7 +115,8 @@
     _index: Optional[cudf.core.index.BaseIndex]
     _names: Optional[List]
 
-<<<<<<< HEAD
+    _VALID_BINARY_OPERATIONS = BinaryOperand._SUPPORTED_BINARY_OPERATIONS
+
     _VALID_SCANS = {
         "cumsum",
         "cumprod",
@@ -138,9 +131,6 @@
         "cummin": {"op_name": "cumulative min"},
         "cummax": {"op_name": "cumulative max"},
     }
-=======
-    _VALID_BINARY_OPERATIONS = BinaryOperand._SUPPORTED_BINARY_OPERATIONS
->>>>>>> 71206944
 
     def __init__(self, data=None, index=None):
         if data is None:
