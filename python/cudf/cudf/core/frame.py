--- conflicted
+++ resolved
@@ -1,9 +1,5 @@
 import functools
-<<<<<<< HEAD
-import itertools
 import pickle
-=======
->>>>>>> f7470a87
 import warnings
 from collections import OrderedDict
 
