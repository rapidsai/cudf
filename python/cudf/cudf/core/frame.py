# Copyright (c) 2020-2021, NVIDIA CORPORATION.

from __future__ import annotations

import copy
import functools
import warnings
from collections import abc
from typing import TYPE_CHECKING, Any, Dict, Optional, Tuple, TypeVar, Union

import cupy
import numpy as np
import pandas as pd
import pyarrow as pa
from nvtx import annotate

import cudf
from cudf import _lib as libcudf
from cudf._typing import ColumnLike, DataFrameOrSeries
from cudf.core.column import (
    ColumnBase,
    as_column,
    build_categorical_column,
    column_empty,
)
from cudf.core.join import merge
from cudf.utils.dtypes import (
    _is_non_decimal_numeric_dtype,
    find_common_type,
    is_categorical_dtype,
    is_column_like,
    is_decimal_dtype,
    is_integer_dtype,
    is_numerical_dtype,
    is_scalar,
    min_scalar_type,
)

from ..api.types import is_dict_like, is_dtype_equal

T = TypeVar("T", bound="Frame")

if TYPE_CHECKING:
    from cudf.core.column_accessor import ColumnAccessor


class Frame(libcudf.table.Table):
    """
    Frame: A collection of Column objects with an optional index.

    Parameters
    ----------
    data : dict
        An dict mapping column names to Columns
    index : Table
        A Frame representing the (optional) index columns.
    """

    _data: "ColumnAccessor"

    @classmethod
    def __init_subclass__(cls):
        # All subclasses contain a set _accessors that is used to hold custom
        # accessors defined by user APIs (see cudf/api/extensions/accessor.py).
        cls._accessors = set()

    @classmethod
    def _from_table(cls, table: Frame):
        return cls(table._data, index=table._index)

    def _mimic_inplace(
        self: T, result: Frame, inplace: bool = False
    ) -> Optional[Frame]:
        if inplace:
            for col in self._data:
                if col in result._data:
                    self._data[col]._mimic_inplace(
                        result._data[col], inplace=True
                    )
            self._data = result._data
            self._index = result._index
            return None
        else:
            return result

    @property
    def size(self):
        """
        Return the number of elements in the underlying data.

        Returns
        -------
        size : Size of the DataFrame / Index / Series / MultiIndex

        Examples
        --------
        Size of an empty dataframe is 0.

        >>> import cudf
        >>> df = cudf.DataFrame()
        >>> df
        Empty DataFrame
        Columns: []
        Index: []
        >>> df.size
        0
        >>> df = cudf.DataFrame(index=[1, 2, 3])
        >>> df
        Empty DataFrame
        Columns: []
        Index: [1, 2, 3]
        >>> df.size
        0

        DataFrame with values

        >>> df = cudf.DataFrame({'a': [10, 11, 12],
        ...         'b': ['hello', 'rapids', 'ai']})
        >>> df
            a       b
        0  10   hello
        1  11  rapids
        2  12      ai
        >>> df.size
        6
        >>> df.index
        RangeIndex(start=0, stop=3)
        >>> df.index.size
        3

        Size of an Index

        >>> index = cudf.Index([])
        >>> index
        Float64Index([], dtype='float64')
        >>> index.size
        0
        >>> index = cudf.Index([1, 2, 3, 10])
        >>> index
        Int64Index([1, 2, 3, 10], dtype='int64')
        >>> index.size
        4

        Size of a MultiIndex

        >>> midx = cudf.MultiIndex(
        ...                 levels=[["a", "b", "c", None], ["1", None, "5"]],
        ...                 codes=[[0, 0, 1, 2, 3], [0, 2, 1, 1, 0]],
        ...                 names=["x", "y"],
        ...             )
        >>> midx
        MultiIndex([( 'a',  '1'),
                    ( 'a',  '5'),
                    ( 'b', <NA>),
                    ( 'c', <NA>),
                    (<NA>,  '1')],
                   names=['x', 'y'])
        >>> midx.size
        5
        """
        return self._num_columns * self._num_rows

    @property
    def _is_homogeneous(self):
        # make sure that the dataframe has columns
        if not self._data.columns:
            return True

        first_type = self._data.columns[0].dtype.name
        return all(x.dtype.name == first_type for x in self._data.columns)

    @property
    def empty(self):
        """
        Indicator whether DataFrame or Series is empty.

        True if DataFrame/Series is entirely empty (no items),
        meaning any of the axes are of length 0.

        Returns
        -------
        out : bool
            If DataFrame/Series is empty, return True, if not return False.

        Notes
        -----
        If DataFrame/Series contains only `null` values, it is still not
        considered empty. See the example below.

        Examples
        --------
        >>> import cudf
        >>> df = cudf.DataFrame({'A' : []})
        >>> df
        Empty DataFrame
        Columns: [A]
        Index: []
        >>> df.empty
        True

        If we only have `null` values in our DataFrame, it is
        not considered empty! We will need to drop
        the `null`'s to make the DataFrame empty:

        >>> df = cudf.DataFrame({'A' : [None, None]})
        >>> df
              A
        0  <NA>
        1  <NA>
        >>> df.empty
        False
        >>> df.dropna().empty
        True

        Non-empty and empty Series example:

        >>> s = cudf.Series([1, 2, None])
        >>> s
        0       1
        1       2
        2    <NA>
        dtype: int64
        >>> s.empty
        False
        >>> s = cudf.Series([])
        >>> s
        Series([], dtype: float64)
        >>> s.empty
        True
        """
        return self.size == 0

    def __len__(self):
        return self._num_rows

    def copy(self: T, deep: bool = True) -> T:
        """
        Make a copy of this object's indices and data.

        When ``deep=True`` (default), a new object will be created with a
        copy of the calling object's data and indices. Modifications to
        the data or indices of the copy will not be reflected in the
        original object (see notes below).
        When ``deep=False``, a new object will be created without copying
        the calling object's data or index (only references to the data
        and index are copied). Any changes to the data of the original
        will be reflected in the shallow copy (and vice versa).

        Parameters
        ----------
        deep : bool, default True
            Make a deep copy, including a copy of the data and the indices.
            With ``deep=False`` neither the indices nor the data are copied.

        Returns
        -------
        copy : Series or DataFrame
            Object type matches caller.

        Examples
        --------
        >>> s = cudf.Series([1, 2], index=["a", "b"])
        >>> s
        a    1
        b    2
        dtype: int64
        >>> s_copy = s.copy()
        >>> s_copy
        a    1
        b    2
        dtype: int64

        **Shallow copy versus default (deep) copy:**

        >>> s = cudf.Series([1, 2], index=["a", "b"])
        >>> deep = s.copy()
        >>> shallow = s.copy(deep=False)

        Shallow copy shares data and index with original.

        >>> s is shallow
        False
        >>> s._column is shallow._column and s.index is shallow.index
        True

        Deep copy has own copy of data and index.

        >>> s is deep
        False
        >>> s.values is deep.values or s.index is deep.index
        False

        Updates to the data shared by shallow copy and original is reflected
        in both; deep copy remains unchanged.

        >>> s['a'] = 3
        >>> shallow['b'] = 4
        >>> s
        a    3
        b    4
        dtype: int64
        >>> shallow
        a    3
        b    4
        dtype: int64
        >>> deep
        a    1
        b    2
        dtype: int64
        """
        new_frame = self.__class__.__new__(type(self))
        new_frame._data = self._data.copy(deep=deep)

        if self._index is not None:
            new_frame._index = self._index.copy(deep=deep)
        else:
            new_frame._index = None

        return new_frame

    @classmethod
    @annotate("CONCAT", color="orange", domain="cudf_python")
    def _concat(
        cls, objs, axis=0, join="outer", ignore_index=False, sort=False
    ):
        # flag to indicate at least one empty input frame also has an index
        empty_has_index = False
        # length of output frame's RangeIndex if all input frames are empty,
        # and at least one has an index
        result_index_length = 0
        # the number of empty input frames
        num_empty_input_frames = 0

        for i, obj in enumerate(objs):
            # shallow-copy the input DFs in case the same DF instance
            # is concatenated with itself
            objs[i] = obj.copy(deep=False)

            # If ignore_index is true, determine if
            # all or some objs are empty(and have index).
            # 1. If all objects are empty(and have index), we
            # should set the index separately using RangeIndex.
            # 2. If some objects are empty(and have index), we
            # create empty columns later while populating `columns`
            # variable. Detailed explanation of second case before
            # allocation of `columns` variable below.
            if ignore_index and obj.empty:
                num_empty_input_frames += 1
                result_index_length += len(obj)
                empty_has_index = empty_has_index or len(obj) > 0

        if join == "inner":
            sets_of_column_names = [set(obj._column_names) for obj in objs]

            intersecting_columns = functools.reduce(
                set.intersection, sets_of_column_names
            )
            union_of_columns = functools.reduce(
                set.union, sets_of_column_names
            )
            non_intersecting_columns = union_of_columns.symmetric_difference(
                intersecting_columns
            )

            # Get an ordered list of the intersecting columns to preserve input
            # order, which is promised by pandas for inner joins.
            ordered_intersecting_columns = [
                name
                for obj in objs
                for name in obj._column_names
                if name in intersecting_columns
            ]

            names = dict.fromkeys(ordered_intersecting_columns).keys()

            if axis == 0:
                if ignore_index and (
                    num_empty_input_frames > 0
                    or len(intersecting_columns) == 0
                ):
                    # When ignore_index is True and if there is
                    # at least 1 empty dataframe and no
                    # intersecting columns are present, an empty dataframe
                    # needs to be returned just with an Index.
                    empty_has_index = True
                    num_empty_input_frames = len(objs)
                    result_index_length = sum(len(obj) for obj in objs)

                # remove columns not present in all objs
                for obj in objs:
                    obj.drop(
                        columns=non_intersecting_columns,
                        inplace=True,
                        errors="ignore",
                    )
        elif join == "outer":
            # Get a list of the unique table column names
            names = [name for f in objs for name in f._column_names]
            names = dict.fromkeys(names).keys()

        else:
            raise ValueError(
                "Only can inner (intersect) or outer (union) when joining"
                "the other axis"
            )

        if sort:
            try:
                # Sorted always returns a list, but will fail to sort if names
                # include different types that are not comparable.
                names = sorted(names)
            except TypeError:
                names = list(names)
        else:
            names = list(names)

        # Combine the index and table columns for each Frame into a list of
        # [...index_cols, ...table_cols].
        #
        # If any of the input frames have a non-empty index, include these
        # columns in the list of columns to concatenate, even if the input
        # frames are empty and `ignore_index=True`.
        columns = [
            (
                []
                if (ignore_index and not empty_has_index)
                else list(f._index._data.columns)
            )
            + [f._data[name] if name in f._data else None for name in names]
            for f in objs
        ]

        # Get a list of the combined index and table column indices
        indices = list(range(functools.reduce(max, map(len, columns))))
        # The position of the first table colum in each
        # combined index + table columns list
        first_data_column_position = len(indices) - len(names)

        # Get the non-null columns and their dtypes
        non_null_cols, dtypes = _get_non_null_cols_and_dtypes(indices, columns)

        # Infer common dtypes between numeric columns
        # and combine CategoricalColumn categories
        categories = _find_common_dtypes_and_categories(non_null_cols, dtypes)

        # Cast all columns to a common dtype, assign combined categories,
        # and back-fill missing columns with all-null columns
        _cast_cols_to_common_dtypes(indices, columns, dtypes, categories)

        # Construct input tables with the index and data columns in the same
        # order. This strips the given index/column names and replaces the
        # names with their integer positions in the `cols` list
        tables = []
        for cols in columns:
            table_index = None
            if 1 == first_data_column_position:
                table_index = cudf.core.index.as_index(cols[0])
            elif first_data_column_position > 1:
                table_index = libcudf.table.Table(
                    data=dict(
                        zip(
                            indices[:first_data_column_position],
                            cols[:first_data_column_position],
                        )
                    )
                )
            tables.append(
                libcudf.table.Table(
                    data=dict(
                        zip(
                            indices[first_data_column_position:],
                            cols[first_data_column_position:],
                        )
                    ),
                    index=table_index,
                )
            )

        # Concatenate the Tables
        out = cls._from_table(
            libcudf.concat.concat_tables(tables, ignore_index=ignore_index)
        )

        # If ignore_index is True, all input frames are empty, and at
        # least one input frame has an index, assign a new RangeIndex
        # to the result frame.
        if empty_has_index and num_empty_input_frames == len(objs):
            out._index = cudf.RangeIndex(result_index_length)
        # Reassign the categories for any categorical table cols
        _reassign_categories(
            categories, out._data, indices[first_data_column_position:]
        )

        # Reassign the categories for any categorical index cols
        if not isinstance(out._index, cudf.RangeIndex):
            _reassign_categories(
                categories,
                out._index._data,
                indices[:first_data_column_position],
            )
            if not isinstance(
                out._index, cudf.MultiIndex
            ) and is_categorical_dtype(out._index._values.dtype):
                out = out.set_index(
                    cudf.core.index.as_index(out.index._values)
                )

        # Reassign precision for any decimal cols
        for name, col in out._data.items():
            if isinstance(col, cudf.core.column.DecimalColumn):
                col = tables[0]._data[name]._copy_type_metadata(col)

        # Reassign index and column names
        if isinstance(objs[0].columns, pd.MultiIndex):
            out.columns = objs[0].columns
        else:
            out.columns = names
        if not ignore_index:
            out._index.name = objs[0]._index.name
            out._index.names = objs[0]._index.names

        return out

    def equals(self, other, **kwargs):
        """
        Test whether two objects contain the same elements.
        This function allows two Series or DataFrames to be compared against
        each other to see if they have the same shape and elements. NaNs in
        the same location are considered equal. The column headers do not
        need to have the same type.

        Parameters
        ----------
        other : Series or DataFrame
            The other Series or DataFrame to be compared with the first.

        Returns
        -------
        bool
            True if all elements are the same in both objects, False
            otherwise.

        Examples
        --------
        >>> import cudf

        Comparing Series with `equals`:

        >>> s = cudf.Series([1, 2, 3])
        >>> other = cudf.Series([1, 2, 3])
        >>> s.equals(other)
        True
        >>> different = cudf.Series([1.5, 2, 3])
        >>> s.equals(different)
        False

        Comparing DataFrames with `equals`:

        >>> df = cudf.DataFrame({1: [10], 2: [20]})
        >>> df
            1   2
        0  10  20
        >>> exactly_equal = cudf.DataFrame({1: [10], 2: [20]})
        >>> exactly_equal
            1   2
        0  10  20
        >>> df.equals(exactly_equal)
        True

        For two DataFrames to compare equal, the types of column
        values must be equal, but the types of column labels
        need not:

        >>> different_column_type = cudf.DataFrame({1.0: [10], 2.0: [20]})
        >>> different_column_type
           1.0  2.0
        0   10   20
        >>> df.equals(different_column_type)
        True
        """
        if self is other:
            return True

        check_types = kwargs.get("check_types", True)

        if check_types:
            if type(self) is not type(other):
                return False

        if other is None or len(self) != len(other):
            return False

        # check data:
        for self_col, other_col in zip(
            self._data.values(), other._data.values()
        ):
            if not self_col.equals(other_col, check_dtypes=check_types):
                return False

        # check index:
        if self._index is None:
            return other._index is None
        else:
            return self._index.equals(other._index)

    def _explode(self, explode_column: Any, ignore_index: bool):
        """Helper function for `explode` in `Series` and `Dataframe`, explodes
        a specified nested column. Other columns' corresponding rows are
        duplicated. If ignore_index is set, the original index is not exploded
        and will be replaced with a `RangeIndex`.
        """
        explode_column_num = self._column_names.index(explode_column)
        if not ignore_index and self._index is not None:
            explode_column_num += self._index.nlevels

        res_tbl = libcudf.lists.explode_outer(
            self, explode_column_num, ignore_index
        )
        res = self.__class__._from_table(res_tbl)

        res._data.multiindex = self._data.multiindex
        res._data._level_names = self._data._level_names

        if not ignore_index and self._index is not None:
            res.index.names = self._index.names
        return res

    def _get_columns_by_label(self, labels, downcast=False):
        """
        Returns columns of the Frame specified by `labels`

        """
        return self._data.select_by_label(labels)

    def _get_columns_by_index(self, indices):
        """
        Returns columns of the Frame specified by `labels`

        """
        data = self._data.select_by_index(indices)
        return self.__class__(
            data, columns=data.to_pandas_index(), index=self.index
        )

    def _gather(self, gather_map, keep_index=True, nullify=False):
        if not is_integer_dtype(gather_map.dtype):
            gather_map = gather_map.astype("int32")
        result = self.__class__._from_table(
            libcudf.copying.gather(
                self,
                as_column(gather_map),
                keep_index=keep_index,
                nullify=nullify,
            )
        )
        result._copy_type_metadata(self, include_index=keep_index)
        if keep_index and self._index is not None:
            result._index.names = self._index.names
        return result

    def _hash(self, initial_hash_values=None):
        return libcudf.hash.hash(self, initial_hash_values)

    def _hash_partition(
        self, columns_to_hash, num_partitions, keep_index=True
    ):
        output, offsets = libcudf.hash.hash_partition(
            self, columns_to_hash, num_partitions, keep_index
        )
        output = self.__class__._from_table(output)
        output._copy_type_metadata(self, include_index=keep_index)
        return output, offsets

    def _as_column(self):
        """
        _as_column : Converts a single columned Frame to Column
        """
        assert (
            self._num_columns == 1
            and self._index is None
            and self._column_names[0] is None
        ), """There should be only one data column,
            no index and None as the name to use this method"""

        return self._data[None].copy(deep=False)

    def _scatter(self, key, value):
        result = self._from_table(libcudf.copying.scatter(value, key, self))

        result._copy_type_metadata(self)
        return result

    def _empty_like(self, keep_index=True):
        result = self._from_table(
            libcudf.copying.table_empty_like(self, keep_index)
        )

        result._copy_type_metadata(self, include_index=keep_index)
        return result

    def clip(self, lower=None, upper=None, inplace=False, axis=1):
        """
        Trim values at input threshold(s).

        Assigns values outside boundary to boundary values.
        Thresholds can be singular values or array like,
        and in the latter case the clipping is performed
        element-wise in the specified axis. Currently only
        `axis=1` is supported.

        Parameters
        ----------
        lower : scalar or array_like, default None
            Minimum threshold value. All values below this
            threshold will be set to it. If it is None,
            there will be no clipping based on lower.
            In case of Series/Index, lower is expected to be
            a scalar or an array of size 1.
        upper : scalar or array_like, default None
            Maximum threshold value. All values below this
            threshold will be set to it. If it is None,
            there will be no clipping based on upper.
            In case of Series, upper is expected to be
            a scalar or an array of size 1.
        inplace : bool, default False

        Returns
        -------
        Clipped DataFrame/Series/Index/MultiIndex

        Examples
        --------
        >>> import cudf
        >>> df = cudf.DataFrame({"a":[1, 2, 3, 4], "b":['a', 'b', 'c', 'd']})
        >>> df.clip(lower=[2, 'b'], upper=[3, 'c'])
           a  b
        0  2  b
        1  2  b
        2  3  c
        3  3  c

        >>> df.clip(lower=None, upper=[3, 'c'])
           a  b
        0  1  a
        1  2  b
        2  3  c
        3  3  c

        >>> df.clip(lower=[2, 'b'], upper=None)
           a  b
        0  2  b
        1  2  b
        2  3  c
        3  4  d

        >>> df.clip(lower=2, upper=3, inplace=True)
        >>> df
           a  b
        0  2  2
        1  2  3
        2  3  3
        3  3  3

        >>> import cudf
        >>> sr = cudf.Series([1, 2, 3, 4])
        >>> sr.clip(lower=2, upper=3)
        0    2
        1    2
        2    3
        3    3
        dtype: int64

        >>> sr.clip(lower=None, upper=3)
        0    1
        1    2
        2    3
        3    3
        dtype: int64

        >>> sr.clip(lower=2, upper=None, inplace=True)
        >>> sr
        0    2
        1    2
        2    3
        3    4
        dtype: int64
        """

        if axis != 1:
            raise NotImplementedError("`axis is not yet supported in clip`")

        if lower is None and upper is None:
            return None if inplace is True else self.copy(deep=True)

        if is_scalar(lower):
            lower = np.full(self._num_columns, lower)
        if is_scalar(upper):
            upper = np.full(self._num_columns, upper)

        if len(lower) != len(upper):
            raise ValueError("Length of lower and upper should be equal")

        if len(lower) != self._num_columns:
            raise ValueError(
                """Length of lower/upper should be
                equal to number of columns in
                DataFrame/Series/Index/MultiIndex"""
            )

        output = self.copy(deep=False)
        if output.ndim == 1:
            # In case of series and Index,
            # swap lower and upper if lower > upper
            if (
                lower[0] is not None
                and upper[0] is not None
                and (lower[0] > upper[0])
            ):
                lower[0], upper[0] = upper[0], lower[0]

        for i, name in enumerate(self._data):
            output._data[name] = self._data[name].clip(lower[i], upper[i])

        output._copy_type_metadata(self, include_index=False)

        return self._mimic_inplace(output, inplace=inplace)

    def where(self, cond, other=None, inplace=False):
        """
        Replace values where the condition is False.

        Parameters
        ----------
        cond : bool Series/DataFrame, array-like
            Where cond is True, keep the original value.
            Where False, replace with corresponding value from other.
            Callables are not supported.
        other: scalar, list of scalars, Series/DataFrame
            Entries where cond is False are replaced with
            corresponding value from other. Callables are not
            supported. Default is None.

            DataFrame expects only Scalar or array like with scalars or
            dataframe with same dimension as self.

            Series expects only scalar or series like with same length
        inplace : bool, default False
            Whether to perform the operation in place on the data.

        Returns
        -------
        Same type as caller

        Examples
        --------
        >>> import cudf
        >>> df = cudf.DataFrame({"A":[1, 4, 5], "B":[3, 5, 8]})
        >>> df.where(df % 2 == 0, [-1, -1])
           A  B
        0 -1 -1
        1  4 -1
        2 -1  8

        >>> ser = cudf.Series([4, 3, 2, 1, 0])
        >>> ser.where(ser > 2, 10)
        0     4
        1     3
        2    10
        3    10
        4    10
        dtype: int64
        >>> ser.where(ser > 2)
        0       4
        1       3
        2    <NA>
        3    <NA>
        4    <NA>
        dtype: int64
        """

        return cudf.core._internals.where(
            frame=self, cond=cond, other=other, inplace=inplace
        )

    def mask(self, cond, other=None, inplace=False):
        """
        Replace values where the condition is True.

        Parameters
        ----------
        cond : bool Series/DataFrame, array-like
            Where cond is False, keep the original value.
            Where True, replace with corresponding value from other.
            Callables are not supported.
        other: scalar, list of scalars, Series/DataFrame
            Entries where cond is True are replaced with
            corresponding value from other. Callables are not
            supported. Default is None.

            DataFrame expects only Scalar or array like with scalars or
            dataframe with same dimension as self.

            Series expects only scalar or series like with same length
        inplace : bool, default False
            Whether to perform the operation in place on the data.

        Returns
        -------
        Same type as caller

        Examples
        --------
        >>> import cudf
        >>> df = cudf.DataFrame({"A":[1, 4, 5], "B":[3, 5, 8]})
        >>> df.mask(df % 2 == 0, [-1, -1])
           A  B
        0  1  3
        1 -1  5
        2  5 -1

        >>> ser = cudf.Series([4, 3, 2, 1, 0])
        >>> ser.mask(ser > 2, 10)
        0    10
        1    10
        2     2
        3     1
        4     0
        dtype: int64
        >>> ser.mask(ser > 2)
        0    <NA>
        1    <NA>
        2       2
        3       1
        4       0
        dtype: int64
        """

        if not hasattr(cond, "__invert__"):
            # We Invert `cond` below and call `where`, so
            # making sure the object supports
            # `~`(inversion) operator or `__invert__` method
            cond = cupy.asarray(cond)

        return self.where(cond=~cond, other=other, inplace=inplace)

    def _partition(self, scatter_map, npartitions, keep_index=True):

        output_table, output_offsets = libcudf.partitioning.partition(
            self, scatter_map, npartitions, keep_index
        )
        partitioned = self.__class__._from_table(output_table)

        # due to the split limitation mentioned
        # here: https://github.com/rapidsai/cudf/issues/4607
        # we need to remove first & last elements in offsets.
        # TODO: Remove this after the above issue is fixed.
        output_offsets = output_offsets[1:-1]

        result = partitioned._split(output_offsets, keep_index=keep_index)

        for frame in result:
            frame._copy_type_metadata(self, include_index=keep_index)

        if npartitions:
            for _ in range(npartitions - len(result)):
                result.append(self._empty_like(keep_index))

        return result

    def pipe(self, func, *args, **kwargs):
        """
        Apply ``func(self, *args, **kwargs)``.

        Parameters
        ----------
        func : function
            Function to apply to the Series/DataFrame/Index.
            ``args``, and ``kwargs`` are passed into ``func``.
            Alternatively a ``(callable, data_keyword)`` tuple where
            ``data_keyword`` is a string indicating the keyword of
            ``callable`` that expects the Series/DataFrame/Index.
        args : iterable, optional
            Positional arguments passed into ``func``.
        kwargs : mapping, optional
            A dictionary of keyword arguments passed into ``func``.

        Returns
        -------
        object : the return type of ``func``.

        Examples
        --------

        Use ``.pipe`` when chaining together functions that expect
        Series, DataFrames or GroupBy objects. Instead of writing

        >>> func(g(h(df), arg1=a), arg2=b, arg3=c)

        You can write

        >>> (df.pipe(h)
        ...    .pipe(g, arg1=a)
        ...    .pipe(func, arg2=b, arg3=c)
        ... )

        If you have a function that takes the data as (say) the second
        argument, pass a tuple indicating which keyword expects the
        data. For example, suppose ``f`` takes its data as ``arg2``:

        >>> (df.pipe(h)
        ...    .pipe(g, arg1=a)
        ...    .pipe((func, 'arg2'), arg1=a, arg3=c)
        ...  )
        """
        return cudf.core.common.pipe(self, func, *args, **kwargs)

    @annotate("SCATTER_BY_MAP", color="green", domain="cudf_python")
    def scatter_by_map(
        self, map_index, map_size=None, keep_index=True, **kwargs
    ):
        """Scatter to a list of dataframes.

        Uses map_index to determine the destination
        of each row of the original DataFrame.

        Parameters
        ----------
        map_index : Series, str or list-like
            Scatter assignment for each row
        map_size : int
            Length of output list. Must be >= uniques in map_index
        keep_index : bool
            Conserve original index values for each row

        Returns
        -------
        A list of cudf.DataFrame objects.
        """

        # map_index might be a column name or array,
        # make it a Column
        if isinstance(map_index, str):
            map_index = self._data[map_index]
        elif isinstance(map_index, cudf.Series):
            map_index = map_index._column
        else:
            map_index = as_column(map_index)

        # Convert float to integer
        if map_index.dtype.kind == "f":
            map_index = map_index.astype(np.int32)

        # Convert string or categorical to integer
        if isinstance(map_index, cudf.core.column.StringColumn):
            map_index = map_index.as_categorical_column(
                "category"
            ).as_numerical
            warnings.warn(
                "Using StringColumn for map_index in scatter_by_map. "
                "Use an integer array/column for better performance."
            )
        elif isinstance(map_index, cudf.core.column.CategoricalColumn):
            map_index = map_index.as_numerical
            warnings.warn(
                "Using CategoricalColumn for map_index in scatter_by_map. "
                "Use an integer array/column for better performance."
            )

        if kwargs.get("debug", False) == 1 and map_size is not None:
            count = map_index.distinct_count()
            if map_size < count:
                raise ValueError(
                    f"ERROR: map_size must be >= {count} (got {map_size})."
                )

        tables = self._partition(map_index, map_size, keep_index)

        return tables

    def dropna(
        self, axis=0, how="any", thresh=None, subset=None, inplace=False
    ):
        """
        Drops rows (or columns) containing nulls from a Column.

        Parameters
        ----------
        axis : {0, 1}, optional
            Whether to drop rows (axis=0, default) or columns (axis=1)
            containing nulls.
        how : {"any", "all"}, optional
            Specifies how to decide whether to drop a row (or column).
            any (default) drops rows (or columns) containing at least
            one null value. all drops only rows (or columns) containing
            *all* null values.
        thresh: int, optional
            If specified, then drops every row (or column) containing
            less than `thresh` non-null values
        subset : list, optional
            List of columns to consider when dropping rows (all columns
            are considered by default). Alternatively, when dropping
            columns, subset is a list of rows to consider.
        inplace : bool, default False
            If True, do operation inplace and return None.

        Returns
        -------
        Copy of the DataFrame with rows/columns containing nulls dropped.

        See also
        --------
        cudf.core.dataframe.DataFrame.isna
            Indicate null values.

        cudf.core.dataframe.DataFrame.notna
            Indicate non-null values.

        cudf.core.dataframe.DataFrame.fillna
            Replace null values.

        cudf.core.series.Series.dropna
            Drop null values.

        cudf.core.index.Index.dropna
            Drop null indices.

        Examples
        --------
        >>> import cudf
        >>> df = cudf.DataFrame({"name": ['Alfred', 'Batman', 'Catwoman'],
        ...                    "toy": ['Batmobile', None, 'Bullwhip'],
        ...                    "born": [np.datetime64("1940-04-25"),
        ...                             np.datetime64("NaT"),
        ...                             np.datetime64("NaT")]})
        >>> df
               name        toy                 born
        0    Alfred  Batmobile  1940-04-25 00:00:00
        1    Batman       <NA>                 <NA>
        2  Catwoman   Bullwhip                 <NA>

        Drop the rows where at least one element is null.

        >>> df.dropna()
             name        toy       born
        0  Alfred  Batmobile 1940-04-25

        Drop the columns where at least one element is null.

        >>> df.dropna(axis='columns')
               name
        0    Alfred
        1    Batman
        2  Catwoman

        Drop the rows where all elements are null.

        >>> df.dropna(how='all')
               name        toy                 born
        0    Alfred  Batmobile  1940-04-25 00:00:00
        1    Batman       <NA>                 <NA>
        2  Catwoman   Bullwhip                 <NA>

        Keep only the rows with at least 2 non-null values.

        >>> df.dropna(thresh=2)
               name        toy                 born
        0    Alfred  Batmobile  1940-04-25 00:00:00
        2  Catwoman   Bullwhip                 <NA>

        Define in which columns to look for null values.

        >>> df.dropna(subset=['name', 'born'])
             name        toy       born
        0  Alfred  Batmobile 1940-04-25

        Keep the DataFrame with valid entries in the same variable.

        >>> df.dropna(inplace=True)
        >>> df
             name        toy       born
        0  Alfred  Batmobile 1940-04-25
        """
        if axis == 0:
            result = self._drop_na_rows(
                how=how, subset=subset, thresh=thresh, drop_nan=True
            )
        else:
            result = self._drop_na_columns(
                how=how, subset=subset, thresh=thresh
            )

        return self._mimic_inplace(result, inplace=inplace)

    def fillna(
        self, value=None, method=None, axis=None, inplace=False, limit=None
    ):
        """Fill null values with ``value`` or specified ``method``.

        Parameters
        ----------
        value : scalar, Series-like or dict
            Value to use to fill nulls. If Series-like, null values
            are filled with values in corresponding indices.
            A dict can be used to provide different values to fill nulls
            in different columns. Cannot be used with ``method``.

        method : {'ffill', 'bfill'}, default None
            Method to use for filling null values in the dataframe or series.
            `ffill` propagates the last non-null values forward to the next
            non-null value. `bfill` propagates backward with the next non-null
            value. Cannot be used with ``value``.

        Returns
        -------
        result : DataFrame
            Copy with nulls filled.

        Examples
        --------
        >>> import cudf
        >>> df = cudf.DataFrame({'a': [1, 2, None], 'b': [3, None, 5]})
        >>> df
              a     b
        0     1     3
        1     2  <NA>
        2  <NA>     5
        >>> df.fillna(4)
           a  b
        0  1  3
        1  2  4
        2  4  5
        >>> df.fillna({'a': 3, 'b': 4})
           a  b
        0  1  3
        1  2  4
        2  3  5

        ``fillna`` on a Series object:

        >>> ser = cudf.Series(['a', 'b', None, 'c'])
        >>> ser
        0       a
        1       b
        2    <NA>
        3       c
        dtype: object
        >>> ser.fillna('z')
        0    a
        1    b
        2    z
        3    c
        dtype: object

        ``fillna`` can also supports inplace operation:

        >>> ser.fillna('z', inplace=True)
        >>> ser
        0    a
        1    b
        2    z
        3    c
        dtype: object
        >>> df.fillna({'a': 3, 'b': 4}, inplace=True)
        >>> df
           a  b
        0  1  3
        1  2  4
        2  3  5

        ``fillna`` specified with fill ``method``

        >>> ser = cudf.Series([1, None, None, 2, 3, None, None])
        >>> ser.fillna(method='ffill')
        0    1
        1    1
        2    1
        3    2
        4    3
        5    3
        6    3
        dtype: int64
        >>> ser.fillna(method='bfill')
        0       1
        1       2
        2       2
        3       2
        4       3
        5    <NA>
        6    <NA>
        dtype: int64
        """
        if limit is not None:
            raise NotImplementedError("The limit keyword is not supported")
        if axis:
            raise NotImplementedError("The axis keyword is not supported")

        if value is not None and method is not None:
            raise ValueError("Cannot specify both 'value' and 'method'.")

        if method and method not in {"ffill", "bfill"}:
            raise NotImplementedError(f"Fill method {method} is not supported")

        if isinstance(value, cudf.Series):
            value = value.reindex(self._data.names)
        elif isinstance(value, cudf.DataFrame):
            if not self.index.equals(value.index):
                value = value.reindex(self.index)
            else:
                value = value
        elif not isinstance(value, abc.Mapping):
            value = {name: copy.deepcopy(value) for name in self._data.names}
        elif isinstance(value, abc.Mapping):
            value = {
                key: value.reindex(self.index)
                if isinstance(value, cudf.Series)
                else value
                for key, value in value.items()
            }

        copy_data = self._data.copy(deep=True)

        for name in copy_data.keys():
            should_fill = (
                name in value
                and not libcudf.scalar._is_null_host_scalar(value[name])
            ) or method is not None
            if should_fill:
                copy_data[name] = copy_data[name].fillna(value[name], method)
        result = self._from_table(Frame(copy_data, self._index))

        return self._mimic_inplace(result, inplace=inplace)

    def _drop_na_rows(
        self, how="any", subset=None, thresh=None, drop_nan=False
    ):
        """
        Drops null rows from `self`.

        how : {"any", "all"}, optional
            Specifies how to decide whether to drop a row.
            any (default) drops rows containing at least
            one null value. all drops only rows containing
            *all* null values.
        subset : list, optional
            List of columns to consider when dropping rows.
        thresh: int, optional
            If specified, then drops every row containing
            less than `thresh` non-null values.
        """
        if subset is None:
            subset = self._column_names
        elif (
            not np.iterable(subset)
            or isinstance(subset, str)
            or isinstance(subset, tuple)
            and subset in self._data.names
        ):
            subset = (subset,)
        diff = set(subset) - set(self._data)
        if len(diff) != 0:
            raise KeyError(f"columns {diff} do not exist")
        subset_cols = [
            name for name, col in self._data.items() if name in subset
        ]
        if len(subset_cols) == 0:
            return self.copy(deep=True)

        frame = self.copy(deep=False)
        if drop_nan:
            for name, col in frame._data.items():
                if name in subset and isinstance(
                    col, cudf.core.column.NumericalColumn
                ):
                    frame._data[name] = col.nans_to_nulls()
                else:
                    frame._data[name] = col

        result = frame.__class__._from_table(
            libcudf.stream_compaction.drop_nulls(
                frame, how=how, keys=subset, thresh=thresh
            )
        )
        result._copy_type_metadata(frame)
        return result

    def _drop_na_columns(self, how="any", subset=None, thresh=None):
        """
        Drop columns containing nulls
        """
        out_cols = []

        if subset is None:
            df = self
        else:
            df = self.take(subset)

        if thresh is None:
            if how == "all":
                thresh = 1
            else:
                thresh = len(df)

        for col in self._data.names:
            no_threshold_valid_count = (
                len(df[col]) - df[col].nans_to_nulls().null_count
            ) < thresh
            if no_threshold_valid_count:
                continue
            out_cols.append(col)

        return self[out_cols]

    def _apply_boolean_mask(self, boolean_mask):
        """
        Applies boolean mask to each row of `self`,
        rows corresponding to `False` is dropped
        """
        boolean_mask = as_column(boolean_mask)

        result = self.__class__._from_table(
            libcudf.stream_compaction.apply_boolean_mask(
                self, as_column(boolean_mask)
            )
        )
        result._copy_type_metadata(self)
        return result

    def _quantiles(
        self,
        q,
        interpolation="LINEAR",
        is_sorted=False,
        column_order=(),
        null_precedence=(),
    ):
        interpolation = libcudf.types.Interpolation[interpolation]

        is_sorted = libcudf.types.Sorted["YES" if is_sorted else "NO"]

        column_order = [libcudf.types.Order[key] for key in column_order]

        null_precedence = [
            libcudf.types.NullOrder[key] for key in null_precedence
        ]

        result = self.__class__._from_table(
            libcudf.quantiles.quantiles(
                self,
                q,
                interpolation,
                is_sorted,
                column_order,
                null_precedence,
            )
        )

        result._copy_type_metadata(self)
        return result

    def rank(
        self,
        axis=0,
        method="average",
        numeric_only=None,
        na_option="keep",
        ascending=True,
        pct=False,
    ):
        """
        Compute numerical data ranks (1 through n) along axis.
        By default, equal values are assigned a rank that is the average of the
        ranks of those values.

        Parameters
        ----------
        axis : {0 or 'index'}, default 0
            Index to direct ranking.
        method : {'average', 'min', 'max', 'first', 'dense'}, default 'average'
            How to rank the group of records that have the same value
            (i.e. ties):
            * average: average rank of the group
            * min: lowest rank in the group
            * max: highest rank in the group
            * first: ranks assigned in order they appear in the array
            * dense: like 'min', but rank always increases by 1 between groups.
        numeric_only : bool, optional
            For DataFrame objects, rank only numeric columns if set to True.
        na_option : {'keep', 'top', 'bottom'}, default 'keep'
            How to rank NaN values:
            * keep: assign NaN rank to NaN values
            * top: assign smallest rank to NaN values if ascending
            * bottom: assign highest rank to NaN values if ascending.
        ascending : bool, default True
            Whether or not the elements should be ranked in ascending order.
        pct : bool, default False
            Whether or not to display the returned rankings in percentile
            form.

        Returns
        -------
        same type as caller
            Return a Series or DataFrame with data ranks as values.
        """
        if method not in {"average", "min", "max", "first", "dense"}:
            raise KeyError(method)

        method_enum = libcudf.sort.RankMethod[method.upper()]
        if na_option not in {"keep", "top", "bottom"}:
            raise ValueError(
                "na_option must be one of 'keep', 'top', or 'bottom'"
            )

        if axis not in (0, "index"):
            raise NotImplementedError(
                f"axis must be `0`/`index`, "
                f"axis={axis} is not yet supported in rank"
            )

        source = self
        if numeric_only:
            numeric_cols = (
                name
                for name in self._data.names
                if _is_non_decimal_numeric_dtype(self._data[name])
            )
            source = self._get_columns_by_label(numeric_cols)
            if source.empty:
                return source.astype("float64")

        out_rank_table = libcudf.sort.rank_columns(
            source, method_enum, na_option, ascending, pct
        )

        return self._from_table(out_rank_table).astype(np.float64)

    def repeat(self, repeats, axis=None):
        """Repeats elements consecutively.

        Returns a new object of caller type(DataFrame/Series/Index) where each
        element of the current object is repeated consecutively a given
        number of times.

        Parameters
        ----------
        repeats : int, or array of ints
            The number of repetitions for each element. This should
            be a non-negative integer. Repeating 0 times will return
            an empty object.

        Returns
        -------
        Series/DataFrame/Index
            A newly created object of same type as caller
            with repeated elements.

        Examples
        --------
        >>> import cudf
        >>> df = cudf.DataFrame({'a': [1, 2, 3], 'b': [10, 20, 30]})
        >>> df
           a   b
        0  1  10
        1  2  20
        2  3  30
        >>> df.repeat(3)
           a   b
        0  1  10
        0  1  10
        0  1  10
        1  2  20
        1  2  20
        1  2  20
        2  3  30
        2  3  30
        2  3  30

        Repeat on Series

        >>> s = cudf.Series([0, 2])
        >>> s
        0    0
        1    2
        dtype: int64
        >>> s.repeat([3, 4])
        0    0
        0    0
        0    0
        1    2
        1    2
        1    2
        1    2
        dtype: int64
        >>> s.repeat(2)
        0    0
        0    0
        1    2
        1    2
        dtype: int64

        Repeat on Index

        >>> index = cudf.Index([10, 22, 33, 55])
        >>> index
        Int64Index([10, 22, 33, 55], dtype='int64')
        >>> index.repeat(5)
        Int64Index([10, 10, 10, 10, 10, 22, 22, 22, 22, 22, 33,
                    33, 33, 33, 33, 55, 55, 55, 55, 55],
                dtype='int64')
        """
        if axis is not None:
            raise NotImplementedError(
                "Only axis=`None` supported at this time."
            )

        return self._repeat(repeats)

    def _repeat(self, count):
        if not is_scalar(count):
            count = as_column(count)

        result = self.__class__._from_table(
            libcudf.filling.repeat(self, count)
        )

        result._copy_type_metadata(self)
        return result

    def _fill(self, fill_values, begin, end, inplace):
        col_and_fill = zip(self._columns, fill_values)

        if not inplace:
            data_columns = (c._fill(v, begin, end) for (c, v) in col_and_fill)
            data = zip(self._column_names, data_columns)
            return self.__class__._from_table(Frame(data, self._index))

        for (c, v) in col_and_fill:
            c.fill(v, begin, end, inplace=True)

        return self

    def shift(self, periods=1, freq=None, axis=0, fill_value=None):
        """Shift values by `periods` positions.
        """
        assert axis in (None, 0) and freq is None
        return self._shift(periods)

    def _shift(self, offset, fill_value=None):
        data_columns = (col.shift(offset, fill_value) for col in self._columns)
        data = zip(self._column_names, data_columns)
        return self.__class__._from_table(Frame(data, self._index))

    def __array__(self, dtype=None):
        raise TypeError(
            "Implicit conversion to a host NumPy array via __array__ is not "
            "allowed, To explicitly construct a GPU array, consider using "
            "cupy.asarray(...)\nTo explicitly construct a "
            "host array, consider using .to_array()"
        )

    def __arrow_array__(self, type=None):
        raise TypeError(
            "Implicit conversion to a host PyArrow Array via __arrow_array__ "
            "is not allowed, To explicitly construct a PyArrow Array, "
            "consider using .to_arrow()"
        )

    def round(self, decimals=0, how="half_even"):
        """
        Round a DataFrame to a variable number of decimal places.

        Parameters
        ----------
        decimals : int, dict, Series
            Number of decimal places to round each column to. If an int is
            given, round each column to the same number of places.
            Otherwise dict and Series round to variable numbers of places.
            Column names should be in the keys if `decimals` is a
            dict-like, or in the index if `decimals` is a Series. Any
            columns not included in `decimals` will be left as is. Elements
            of `decimals` which are not columns of the input will be
            ignored.
        how : str, optional
            Type of rounding. Can be either "half_even" (default)
            of "half_up" rounding.

        Returns
        -------
        DataFrame
            A DataFrame with the affected columns rounded to the specified
            number of decimal places.

        Examples
        --------
        >>> df = cudf.DataFrame(
                [(.21, .32), (.01, .67), (.66, .03), (.21, .18)],
        ...     columns=['dogs', 'cats']
        ... )
        >>> df
            dogs  cats
        0  0.21  0.32
        1  0.01  0.67
        2  0.66  0.03
        3  0.21  0.18

        By providing an integer each column is rounded to the same number
        of decimal places

        >>> df.round(1)
            dogs  cats
        0   0.2   0.3
        1   0.0   0.7
        2   0.7   0.0
        3   0.2   0.2

        With a dict, the number of places for specific columns can be
        specified with the column names as key and the number of decimal
        places as value

        >>> df.round({'dogs': 1, 'cats': 0})
            dogs  cats
        0   0.2   0.0
        1   0.0   1.0
        2   0.7   0.0
        3   0.2   0.0

        Using a Series, the number of places for specific columns can be
        specified with the column names as index and the number of
        decimal places as value

        >>> decimals = cudf.Series([0, 1], index=['cats', 'dogs'])
        >>> df.round(decimals)
            dogs  cats
        0   0.2   0.0
        1   0.0   1.0
        2   0.7   0.0
        3   0.2   0.0
        """

        if isinstance(decimals, cudf.Series):
            decimals = decimals.to_pandas()

        if isinstance(decimals, (dict, pd.Series)):
            if (
                isinstance(decimals, pd.Series)
                and not decimals.index.is_unique
            ):
                raise ValueError("Index of decimals must be unique")

            cols = {
                name: col.round(decimals[name], how=how)
                if (
                    name in decimals.keys()
                    and _is_non_decimal_numeric_dtype(col.dtype)
                )
                else col.copy(deep=True)
                for name, col in self._data.items()
            }
        elif isinstance(decimals, int):
            cols = {
<<<<<<< HEAD
                name: col.round(decimals)
                if _is_non_decimal_numeric_dtype(col.dtype)
=======
                name: col.round(decimals, how=how)
                if pd.api.types.is_numeric_dtype(col.dtype)
>>>>>>> d30695c2
                else col.copy(deep=True)
                for name, col in self._data.items()
            }
        else:
            raise TypeError(
                "decimals must be an integer, a dict-like or a Series"
            )

        return self.__class__._from_table(
            Frame(
                data=cudf.core.column_accessor.ColumnAccessor(
                    cols,
                    multiindex=self._data.multiindex,
                    level_names=self._data.level_names,
                )
            ),
            index=self._index,
        )

    @annotate("SAMPLE", color="orange", domain="cudf_python")
    def sample(
        self,
        n=None,
        frac=None,
        replace=False,
        weights=None,
        random_state=None,
        axis=None,
        keep_index=True,
    ):
        """Return a random sample of items from an axis of object.

        You can use random_state for reproducibility.

        Parameters
        ----------
        n : int, optional
            Number of items from axis to return. Cannot be used with frac.
            Default = 1 if frac = None.
        frac : float, optional
            Fraction of axis items to return. Cannot be used with n.
        replace : bool, default False
            Allow or disallow sampling of the same row more than once.
            replace == True is not yet supported for axis = 1/"columns"
        weights : str or ndarray-like, optional
            Only supported for axis=1/"columns"
        random_state : int, numpy RandomState or None, default None
            Seed for the random number generator (if int), or None.
            If None, a random seed will be chosen.
            if RandomState, seed will be extracted from current state.
        axis : {0 or ‘index’, 1 or ‘columns’, None}, default None
            Axis to sample. Accepts axis number or name.
            Default is stat axis for given data type
            (0 for Series and DataFrames). Series and Index doesn't
            support axis=1.

        Returns
        -------
        Series or DataFrame or Index
            A new object of same type as caller containing n items
            randomly sampled from the caller object.

        Examples
        --------
        >>> import cudf as cudf
        >>> df = cudf.DataFrame({"a":{1, 2, 3, 4, 5}})
        >>> df.sample(3)
           a
        1  2
        3  4
        0  1

        >>> sr = cudf.Series([1, 2, 3, 4, 5])
        >>> sr.sample(10, replace=True)
        1    4
        3    1
        2    4
        0    5
        0    1
        4    5
        4    1
        0    2
        0    3
        3    2
        dtype: int64

        >>> df = cudf.DataFrame(
        ... {"a":[1, 2], "b":[2, 3], "c":[3, 4], "d":[4, 5]})
        >>> df.sample(2, axis=1)
           a  c
        0  1  3
        1  2  4
        """

        if frac is not None and frac > 1 and not replace:
            raise ValueError(
                "Replace has to be set to `True` "
                "when upsampling the population `frac` > 1."
            )
        elif frac is not None and n is not None:
            raise ValueError(
                "Please enter a value for `frac` OR `n`, not both"
            )

        if frac is None and n is None:
            n = 1
        elif frac is not None:
            if axis is None or axis == 0 or axis == "index":
                n = int(round(self.shape[0] * frac))
            else:
                n = int(round(self.shape[1] * frac))

        if axis is None or axis == 0 or axis == "index":
            if n > 0 and self.shape[0] == 0:
                raise ValueError(
                    "Cannot take a sample larger than 0 when axis is empty"
                )

            if not replace and n > self.shape[0]:
                raise ValueError(
                    "Cannot take a larger sample than population "
                    "when 'replace=False'"
                )

            if weights is not None:
                raise NotImplementedError(
                    "weights is not yet supported for axis=0/index"
                )

            if random_state is None:
                seed = np.random.randint(
                    np.iinfo(np.int64).max, dtype=np.int64
                )
            elif isinstance(random_state, np.random.mtrand.RandomState):
                _, keys, pos, _, _ = random_state.get_state()
                seed = 0 if pos >= len(keys) else pos
            else:
                seed = np.int64(random_state)

            result = self._from_table(
                libcudf.copying.sample(
                    self,
                    n=n,
                    replace=replace,
                    seed=seed,
                    keep_index=keep_index,
                )
            )
            result._copy_type_metadata(self)

            return result
        else:
            if len(self.shape) != 2:
                raise ValueError(
                    f"No axis named {axis} for "
                    f"object type {self.__class__}"
                )

            if replace:
                raise NotImplementedError(
                    "Sample is not supported for "
                    f"axis {axis} when 'replace=True'"
                )

            if n > 0 and self.shape[1] == 0:
                raise ValueError(
                    "Cannot take a sample larger than 0 when axis is empty"
                )

            columns = np.asarray(self._data.names)
            if not replace and n > columns.size:
                raise ValueError(
                    "Cannot take a larger sample "
                    "than population when 'replace=False'"
                )

            if weights is not None:
                if is_column_like(weights):
                    weights = np.asarray(weights)
                else:
                    raise ValueError(
                        "Strings can only be passed to weights "
                        "when sampling from rows on a DataFrame"
                    )

                if columns.size != len(weights):
                    raise ValueError(
                        "Weights and axis to be sampled must be of same length"
                    )

                total_weight = weights.sum()
                if total_weight != 1:
                    if not isinstance(weights.dtype, float):
                        weights = weights.astype("float64")
                    weights = weights / total_weight

            np.random.seed(random_state)
            gather_map = np.random.choice(
                columns, size=n, replace=replace, p=weights
            )

            if isinstance(self, cudf.MultiIndex):
                # TODO: Need to update this once MultiIndex is refactored,
                # should be able to treat it similar to other Frame object
                result = cudf.Index(self._source_data[gather_map])
            else:
                result = self[gather_map]
                if not keep_index:
                    result.index = None

            return result

    @classmethod
    @annotate("FROM_ARROW", color="orange", domain="cudf_python")
    def from_arrow(cls, data):
        """Convert from PyArrow Table to Frame

        Parameters
        ----------
        data : PyArrow Table

        Raises
        ------
        TypeError for invalid input type.

        Examples
        --------
        >>> import cudf
        >>> import pyarrow as pa
        >>> data = pa.table({"a":[1, 2, 3], "b":[4, 5, 6]})
        >>> cudf.core.frame.Frame.from_arrow(data)
           a  b
        0  1  4
        1  2  5
        2  3  6
        """

        if not isinstance(data, (pa.Table)):
            raise TypeError(
                "To create a multicolumn cudf data, "
                "the data should be an arrow Table"
            )

        column_names = data.column_names
        pandas_dtypes = None
        np_dtypes = None
        if isinstance(data.schema.pandas_metadata, dict):
            metadata = data.schema.pandas_metadata
            pandas_dtypes = {
                col["field_name"]: col["pandas_type"]
                for col in metadata["columns"]
                if "field_name" in col
            }
            np_dtypes = {
                col["field_name"]: col["numpy_type"]
                for col in metadata["columns"]
                if "field_name" in col
            }

        # Currently we don't have support for
        # pyarrow.DictionaryArray -> cudf Categorical column,
        # so handling indices and dictionary as two different columns.
        # This needs be removed once we have hooked libcudf dictionary32
        # with categorical.
        dict_indices = {}
        dict_dictionaries = {}
        dict_ordered = {}
        for field in data.schema:
            if isinstance(field.type, pa.DictionaryType):
                dict_ordered[field.name] = field.type.ordered
                dict_indices[field.name] = pa.chunked_array(
                    [chunk.indices for chunk in data[field.name].chunks],
                    type=field.type.index_type,
                )
                dict_dictionaries[field.name] = pa.chunked_array(
                    [chunk.dictionary for chunk in data[field.name].chunks],
                    type=field.type.value_type,
                )

        # Handle dict arrays
        cudf_category_frame = libcudf.table.Table()
        if len(dict_indices):

            dict_indices_table = pa.table(dict_indices)
            data = data.drop(dict_indices_table.column_names)
            cudf_indices_frame = libcudf.interop.from_arrow(
                dict_indices_table, dict_indices_table.column_names
            )
            # as dictionary size can vary, it can't be a single table
            cudf_dictionaries_columns = {
                name: cudf.core.column.ColumnBase.from_arrow(
                    dict_dictionaries[name]
                )
                for name in dict_dictionaries.keys()
            }

            for name in cudf_indices_frame._data.names:
                codes = cudf_indices_frame._data[name]
                cudf_category_frame._data[name] = build_categorical_column(
                    cudf_dictionaries_columns[name],
                    codes,
                    mask=codes.base_mask,
                    size=codes.size,
                    ordered=dict_ordered[name],
                )

        # Handle non-dict arrays
        cudf_non_category_frame = (
            libcudf.table.Table()
            if data.num_columns == 0
            else libcudf.interop.from_arrow(data, data.column_names)
        )

        if (
            cudf_non_category_frame._num_columns > 0
            and cudf_category_frame._num_columns > 0
        ):
            result = cudf_non_category_frame
            for name in cudf_category_frame._data.names:
                result._data[name] = cudf_category_frame._data[name]
        elif cudf_non_category_frame._num_columns > 0:
            result = cudf_non_category_frame
        else:
            result = cudf_category_frame

        # There are some special cases that need to be handled
        # based on metadata.
        if pandas_dtypes:
            for name in result._data.names:
                dtype = None
                if (
                    len(result._data[name]) == 0
                    and pandas_dtypes[name] == "categorical"
                ):
                    # When pandas_dtype is a categorical column and the size
                    # of column is 0(i.e., empty) then we will have an
                    # int8 column in result._data[name] returned by libcudf,
                    # which needs to be type-casted to 'category' dtype.
                    dtype = "category"
                elif (
                    pandas_dtypes[name] == "empty"
                    and np_dtypes[name] == "object"
                ):
                    # When a string column has all null values, pandas_dtype is
                    # is specified as 'empty' and np_dtypes as 'object',
                    # hence handling this special case to type-cast the empty
                    # float column to str column.
                    dtype = np_dtypes[name]
                elif pandas_dtypes[
                    name
                ] == "object" and cudf.utils.dtypes.is_struct_dtype(
                    np_dtypes[name]
                ):
                    # Incase of struct column, libcudf is not aware of names of
                    # struct fields, hence renaming the struct fields is
                    # necessary by extracting the field names from arrow
                    # struct types.
                    result._data[name] = result._data[name]._rename_fields(
                        [field.name for field in data[name].type]
                    )

                if dtype is not None:
                    result._data[name] = result._data[name].astype(dtype)

        result = libcudf.table.Table(
            result._data.select_by_label(column_names)
        )

        return cls._from_table(result)

    @annotate("TO_ARROW", color="orange", domain="cudf_python")
    def to_arrow(self):
        """
        Convert to arrow Table

        Examples
        --------
        >>> import cudf
        >>> df = cudf.DataFrame(
        ...     {"a":[1, 2, 3], "b":[4, 5, 6]}, index=[1, 2, 3])
        >>> df.to_arrow()
        pyarrow.Table
        a: int64
        b: int64
        index: int64
        """
        return pa.Table.from_pydict(
            {name: col.to_arrow() for name, col in self._data.items()}
        )

    def drop_duplicates(
        self,
        subset=None,
        keep="first",
        nulls_are_equal=True,
        ignore_index=False,
    ):
        """
        Drops rows in frame as per duplicate rows in `subset` columns from
        self.

        subset : list, optional
            List of columns to consider when dropping rows.
        keep : ["first", "last", False] first will keep first of duplicate,
            last will keep last of the duplicate and False drop all
            duplicate
        nulls_are_equal: null elements are considered equal to other null
            elements
        ignore_index: bool, default False
            If True, the resulting axis will be labeled 0, 1, …, n - 1.
        """
        if subset is None:
            subset = self._column_names
        elif (
            not np.iterable(subset)
            or isinstance(subset, str)
            or isinstance(subset, tuple)
            and subset in self._data.names
        ):
            subset = (subset,)
        diff = set(subset) - set(self._data)
        if len(diff) != 0:
            raise KeyError(f"columns {diff} do not exist")
        subset_cols = [name for name in self._column_names if name in subset]
        if len(subset_cols) == 0:
            return self.copy(deep=True)

        result = self._from_table(
            libcudf.stream_compaction.drop_duplicates(
                self,
                keys=subset,
                keep=keep,
                nulls_are_equal=nulls_are_equal,
                ignore_index=ignore_index,
            )
        )

        result._copy_type_metadata(self)
        return result

    def replace(self, to_replace: Any, replacement: Any) -> Frame:
        if not (to_replace is None and replacement is None):
            copy_data = self._data.copy(deep=False)
            (
                all_na_per_column,
                to_replace_per_column,
                replacements_per_column,
            ) = _get_replacement_values_for_columns(
                to_replace=to_replace,
                value=replacement,
                columns_dtype_map={
                    col: copy_data._data[col].dtype for col in copy_data._data
                },
            )

            for name, col in copy_data.items():
                try:
                    copy_data[name] = col.find_and_replace(
                        to_replace_per_column[name],
                        replacements_per_column[name],
                        all_na_per_column[name],
                    )
                except (KeyError, OverflowError):
                    # We need to create a deep copy if :
                    # i. `find_and_replace` was not successful or any of
                    #    `to_replace_per_column`, `replacements_per_column`,
                    #    `all_na_per_column` don't contain the `name`
                    #    that exists in `copy_data`.
                    # ii. There is an OverflowError while trying to cast
                    #     `to_replace_per_column` to `replacements_per_column`.
                    copy_data[name] = col.copy(deep=True)
        else:
            copy_data = self._data.copy(deep=True)

        result = self._from_table(Frame(copy_data, self._index))

        return result

    def _copy_type_metadata(
        self, other: Frame, include_index: bool = True
    ) -> Frame:
        """
        Copy type metadata from each column of `other` to the corresponding
        column of `self`.
        See `ColumnBase._copy_type_metadata` for more information.
        """
        for name, col, other_col in zip(
            self._data.keys(), self._data.values(), other._data.values()
        ):
            self._data.set_by_label(
                name, other_col._copy_type_metadata(col), validate=False
            )

        if include_index:
            if self._index is not None and other._index is not None:
                self._index._copy_type_metadata(other._index)
                # When other._index is a CategoricalIndex, there is
                if isinstance(
                    other._index, cudf.core.index.CategoricalIndex
                ) and not isinstance(
                    self._index, cudf.core.index.CategoricalIndex
                ):
                    self._index = cudf.core.index.Index._from_table(
                        self._index
                    )

        return self

    def _copy_interval_data(self, other, include_index=True):
        for name, col, other_col in zip(
            self._data.keys(), self._data.values(), other._data.values()
        ):
            if isinstance(other_col, cudf.core.column.IntervalColumn):
                self._data[name] = cudf.core.column.IntervalColumn(col)

    def _postprocess_columns(self, other, include_index=True):
        self._copy_categories(other, include_index=include_index)
        self._copy_struct_names(other, include_index=include_index)
        self._copy_interval_data(other, include_index=include_index)

    def _unaryop(self, op):
        data_columns = (col.unary_operator(op) for col in self._columns)
        data = zip(self._column_names, data_columns)
        return self.__class__._from_table(Frame(data, self._index))

    def isnull(self):
        """
        Identify missing values.

        Return a boolean same-sized object indicating if
        the values are ``<NA>``. ``<NA>`` values gets mapped to
        ``True`` values. Everything else gets mapped to
        ``False`` values. ``<NA>`` values include:

        * Values where null mask is set.
        * ``NaN`` in float dtype.
        * ``NaT`` in datetime64 and timedelta64 types.

        Characters such as empty strings ``''`` or
        ``inf`` incase of float are not
        considered ``<NA>`` values.

        Returns
        -------
        DataFrame/Series/Index
            Mask of bool values for each element in
            the object that indicates whether an element is an NA value.

        Examples
        --------

        Show which entries in a DataFrame are NA.

        >>> import cudf
        >>> import numpy as np
        >>> import pandas as pd
        >>> df = cudf.DataFrame({'age': [5, 6, np.NaN],
        ...                    'born': [pd.NaT, pd.Timestamp('1939-05-27'),
        ...                             pd.Timestamp('1940-04-25')],
        ...                    'name': ['Alfred', 'Batman', ''],
        ...                    'toy': [None, 'Batmobile', 'Joker']})
        >>> df
            age                        born    name        toy
        0     5                        <NA>  Alfred       <NA>
        1     6  1939-05-27 00:00:00.000000  Batman  Batmobile
        2  <NA>  1940-04-25 00:00:00.000000              Joker
        >>> df.isnull()
            age   born   name    toy
        0  False   True  False   True
        1  False  False  False  False
        2   True  False  False  False

        Show which entries in a Series are NA.

        >>> ser = cudf.Series([5, 6, np.NaN, np.inf, -np.inf])
        >>> ser
        0     5.0
        1     6.0
        2    <NA>
        3     Inf
        4    -Inf
        dtype: float64
        >>> ser.isnull()
        0    False
        1    False
        2     True
        3    False
        4    False
        dtype: bool

        Show which entries in an Index are NA.

        >>> idx = cudf.Index([1, 2, None, np.NaN, 0.32, np.inf])
        >>> idx
        Float64Index([1.0, 2.0, <NA>, <NA>, 0.32, Inf], dtype='float64')
        >>> idx.isnull()
        GenericIndex([False, False, True, True, False, False], dtype='bool')
        """
        data_columns = (col.isnull() for col in self._columns)
        data = zip(self._column_names, data_columns)
        return self.__class__._from_table(Frame(data, self._index))

    # Alias for isnull
    isna = isnull

    def notnull(self):
        """
        Identify non-missing values.

        Return a boolean same-sized object indicating if
        the values are not ``<NA>``. Non-missing values get
        mapped to ``True``. ``<NA>`` values get mapped to
        ``False`` values. ``<NA>`` values include:

        * Values where null mask is set.
        * ``NaN`` in float dtype.
        * ``NaT`` in datetime64 and timedelta64 types.

        Characters such as empty strings ``''`` or
        ``inf`` incase of float are not
        considered ``<NA>`` values.

        Returns
        -------
        DataFrame/Series/Index
            Mask of bool values for each element in
            the object that indicates whether an element is not an NA value.

        Examples
        --------

        Show which entries in a DataFrame are NA.

        >>> import cudf
        >>> import numpy as np
        >>> import pandas as pd
        >>> df = cudf.DataFrame({'age': [5, 6, np.NaN],
        ...                    'born': [pd.NaT, pd.Timestamp('1939-05-27'),
        ...                             pd.Timestamp('1940-04-25')],
        ...                    'name': ['Alfred', 'Batman', ''],
        ...                    'toy': [None, 'Batmobile', 'Joker']})
        >>> df
            age                        born    name        toy
        0     5                        <NA>  Alfred       <NA>
        1     6  1939-05-27 00:00:00.000000  Batman  Batmobile
        2  <NA>  1940-04-25 00:00:00.000000              Joker
        >>> df.notnull()
             age   born  name    toy
        0   True  False  True  False
        1   True   True  True   True
        2  False   True  True   True

        Show which entries in a Series are NA.

        >>> ser = cudf.Series([5, 6, np.NaN, np.inf, -np.inf])
        >>> ser
        0     5.0
        1     6.0
        2    <NA>
        3     Inf
        4    -Inf
        dtype: float64
        >>> ser.notnull()
        0     True
        1     True
        2    False
        3     True
        4     True
        dtype: bool

        Show which entries in an Index are NA.

        >>> idx = cudf.Index([1, 2, None, np.NaN, 0.32, np.inf])
        >>> idx
        Float64Index([1.0, 2.0, <NA>, <NA>, 0.32, Inf], dtype='float64')
        >>> idx.notnull()
        GenericIndex([True, True, False, False, True, True], dtype='bool')
        """
        data_columns = (col.notnull() for col in self._columns)
        data = zip(self._column_names, data_columns)
        return self.__class__._from_table(Frame(data, self._index))

    # Alias for notnull
    notna = notnull

    def interleave_columns(self):
        """
        Interleave Series columns of a table into a single column.

        Converts the column major table `cols` into a row major column.

        Parameters
        ----------
        cols : input Table containing columns to interleave.

        Examples
        --------
        >>> df = DataFrame([['A1', 'A2', 'A3'], ['B1', 'B2', 'B3']])
        >>> df
        0    [A1, A2, A3]
        1    [B1, B2, B3]
        >>> df.interleave_columns()
        0    A1
        1    B1
        2    A2
        3    B2
        4    A3
        5    B3

        Returns
        -------
        The interleaved columns as a single column
        """
        if ("category" == self.dtypes).any():
            raise ValueError(
                "interleave_columns does not support 'category' dtype."
            )

        result = self._constructor_sliced(
            libcudf.reshape.interleave_columns(self)
        )

        return result

    def tile(self, count):
        """
        Repeats the rows from `self` DataFrame `count` times to form a
        new DataFrame.

        Parameters
        ----------
        self : input Table containing columns to interleave.
        count : Number of times to tile "rows". Must be non-negative.

        Examples
        --------
        >>> df  = Dataframe([[8, 4, 7], [5, 2, 3]])
        >>> count = 2
        >>> df.tile(df, count)
           0  1  2
        0  8  4  7
        1  5  2  3
        0  8  4  7
        1  5  2  3

        Returns
        -------
        The table containing the tiled "rows".
        """
        result = self.__class__._from_table(libcudf.reshape.tile(self, count))
        result._copy_type_metadata(self)
        return result

    def searchsorted(
        self, values, side="left", ascending=True, na_position="last"
    ):
        """Find indices where elements should be inserted to maintain order

        Parameters
        ----------
        value : Frame (Shape must be consistent with self)
            Values to be hypothetically inserted into Self
        side : str {‘left’, ‘right’} optional, default ‘left‘
            If ‘left’, the index of the first suitable location found is given
            If ‘right’, return the last such index
        ascending : bool optional, default True
            Sorted Frame is in ascending order (otherwise descending)
        na_position : str {‘last’, ‘first’} optional, default ‘last‘
            Position of null values in sorted order

        Returns
        -------
        1-D cupy array of insertion points

        Examples
        --------
        >>> s = cudf.Series([1, 2, 3])
        >>> s.searchsorted(4)
        3
        >>> s.searchsorted([0, 4])
        array([0, 3], dtype=int32)
        >>> s.searchsorted([1, 3], side='left')
        array([0, 2], dtype=int32)
        >>> s.searchsorted([1, 3], side='right')
        array([1, 3], dtype=int32)

        If the values are not monotonically sorted, wrong
        locations may be returned:

        >>> s = cudf.Series([2, 1, 3])
        >>> s.searchsorted(1)
        0   # wrong result, correct would be 1

        >>> df = cudf.DataFrame({'a': [1, 3, 5, 7], 'b': [10, 12, 14, 16]})
        >>> df
           a   b
        0  1  10
        1  3  12
        2  5  14
        3  7  16
        >>> values_df = cudf.DataFrame({'a': [0, 2, 5, 6],
        ... 'b': [10, 11, 13, 15]})
        >>> values_df
           a   b
        0  0  10
        1  2  17
        2  5  13
        3  6  15
        >>> df.searchsorted(values_df, ascending=False)
        array([4, 4, 4, 0], dtype=int32)
        """
        # Call libcudf++ search_sorted primitive

        scalar_flag = None
        if is_scalar(values):
            scalar_flag = True

        if not isinstance(values, Frame):
            values = as_column(values)
            if values.dtype != self.dtype:
                self = self.astype(values.dtype)
            values = values.as_frame()
        outcol = libcudf.search.search_sorted(
            self, values, side, ascending=ascending, na_position=na_position
        )

        # Retrun result as cupy array if the values is non-scalar
        # If values is scalar, result is expected to be scalar.
        result = cupy.asarray(outcol.data_array_view)
        if scalar_flag:
            return result[0].item()
        else:
            return result

    def _get_sorted_inds(self, by=None, ascending=True, na_position="last"):
        """
        Sort by the values.

        Parameters
        ----------
        by: list, optional
            Labels specifying columns to sort by. By default,
            sort by all columns of `self`
        ascending : bool or list of bool, default True
            If True, sort values in ascending order, otherwise descending.
        na_position : {‘first’ or ‘last’}, default ‘last’
            Argument ‘first’ puts NaNs at the beginning, ‘last’ puts NaNs
            at the end.
        Returns
        -------
        out_column_inds : cuDF Column of indices sorted based on input

        Difference from pandas:
        * Support axis='index' only.
        * Not supporting: inplace, kind
        * Ascending can be a list of bools to control per column
        """

        # This needs to be updated to handle list of bools for ascending
        if ascending is True:
            if na_position == "last":
                na_position = 0
            elif na_position == "first":
                na_position = 1
        elif ascending is False:
            if na_position == "last":
                na_position = 1
            elif na_position == "first":
                na_position = 0
        else:
            warnings.warn(
                "When using a sequence of booleans for `ascending`, "
                "`na_position` flag is not yet supported and defaults to "
                "treating nulls as greater than all numbers"
            )
            na_position = 0

        to_sort = (
            self
            if by is None
            else self._get_columns_by_label(by, downcast=False)
        )

        # If given a scalar need to construct a sequence of length # of columns
        if np.isscalar(ascending):
            ascending = [ascending] * to_sort._num_columns

        return libcudf.sort.order_by(to_sort, ascending, na_position)

    def sin(self):
        """
        Get Trigonometric sine, element-wise.

        Returns
        -------
        DataFrame/Series/Index
            Result of the trigonometric operation.

        Examples
        --------
        >>> import cudf
        >>> ser = cudf.Series([0.0, 0.32434, 0.5, 45, 90, 180, 360])
        >>> ser
        0      0.00000
        1      0.32434
        2      0.50000
        3     45.00000
        4     90.00000
        5    180.00000
        6    360.00000
        dtype: float64
        >>> ser.sin()
        0    0.000000
        1    0.318683
        2    0.479426
        3    0.850904
        4    0.893997
        5   -0.801153
        6    0.958916
        dtype: float64

        `sin` operation on DataFrame:

        >>> df = cudf.DataFrame({'first': [0.0, 5, 10, 15],
        ...                      'second': [100.0, 360, 720, 300]})
        >>> df
           first  second
        0    0.0   100.0
        1    5.0   360.0
        2   10.0   720.0
        3   15.0   300.0
        >>> df.sin()
              first    second
        0  0.000000 -0.506366
        1 -0.958924  0.958916
        2 -0.544021 -0.544072
        3  0.650288 -0.999756

        `sin` operation on Index:

        >>> index = cudf.Index([-0.4, 100, -180, 90])
        >>> index
        Float64Index([-0.4, 100.0, -180.0, 90.0], dtype='float64')
        >>> index.sin()
        Float64Index([-0.3894183423086505, -0.5063656411097588,
                    0.8011526357338306, 0.8939966636005579],
                    dtype='float64')
        """
        return self._unaryop("sin")

    def cos(self):
        """
        Get Trigonometric cosine, element-wise.

        Returns
        -------
        DataFrame/Series/Index
            Result of the trigonometric operation.

        Examples
        --------
        >>> import cudf
        >>> ser = cudf.Series([0.0, 0.32434, 0.5, 45, 90, 180, 360])
        >>> ser
        0      0.00000
        1      0.32434
        2      0.50000
        3     45.00000
        4     90.00000
        5    180.00000
        6    360.00000
        dtype: float64
        >>> ser.cos()
        0    1.000000
        1    0.947861
        2    0.877583
        3    0.525322
        4   -0.448074
        5   -0.598460
        6   -0.283691
        dtype: float64

        `cos` operation on DataFrame:

        >>> df = cudf.DataFrame({'first': [0.0, 5, 10, 15],
        ...                      'second': [100.0, 360, 720, 300]})
        >>> df
           first  second
        0    0.0   100.0
        1    5.0   360.0
        2   10.0   720.0
        3   15.0   300.0
        >>> df.cos()
              first    second
        0  1.000000  0.862319
        1  0.283662 -0.283691
        2 -0.839072 -0.839039
        3 -0.759688 -0.022097

        `cos` operation on Index:

        >>> index = cudf.Index([-0.4, 100, -180, 90])
        >>> index
        Float64Index([-0.4, 100.0, -180.0, 90.0], dtype='float64')
        >>> index.cos()
        Float64Index([ 0.9210609940028851,  0.8623188722876839,
                    -0.5984600690578581, -0.4480736161291701],
                    dtype='float64')
        """
        return self._unaryop("cos")

    def tan(self):
        """
        Get Trigonometric tangent, element-wise.

        Returns
        -------
        DataFrame/Series/Index
            Result of the trigonometric operation.

        Examples
        --------
        >>> import cudf
        >>> ser = cudf.Series([0.0, 0.32434, 0.5, 45, 90, 180, 360])
        >>> ser
        0      0.00000
        1      0.32434
        2      0.50000
        3     45.00000
        4     90.00000
        5    180.00000
        6    360.00000
        dtype: float64
        >>> ser.tan()
        0    0.000000
        1    0.336213
        2    0.546302
        3    1.619775
        4   -1.995200
        5    1.338690
        6   -3.380140
        dtype: float64

        `tan` operation on DataFrame:

        >>> df = cudf.DataFrame({'first': [0.0, 5, 10, 15],
        ...                      'second': [100.0, 360, 720, 300]})
        >>> df
           first  second
        0    0.0   100.0
        1    5.0   360.0
        2   10.0   720.0
        3   15.0   300.0
        >>> df.tan()
              first     second
        0  0.000000  -0.587214
        1 -3.380515  -3.380140
        2  0.648361   0.648446
        3 -0.855993  45.244742

        `tan` operation on Index:

        >>> index = cudf.Index([-0.4, 100, -180, 90])
        >>> index
        Float64Index([-0.4, 100.0, -180.0, 90.0], dtype='float64')
        >>> index.tan()
        Float64Index([-0.4227932187381618,  -0.587213915156929,
                    -1.3386902103511544, -1.995200412208242],
                    dtype='float64')
        """
        return self._unaryop("tan")

    def asin(self):
        """
        Get Trigonometric inverse sine, element-wise.

        The inverse of sine so that, if y = x.sin(), then x = y.asin()

        Returns
        -------
        DataFrame/Series/Index
            Result of the trigonometric operation.

        Examples
        --------
        >>> import cudf
        >>> ser = cudf.Series([-1, 0, 1, 0.32434, 0.5])
        >>> ser.asin()
        0   -1.570796
        1    0.000000
        2    1.570796
        3    0.330314
        4    0.523599
        dtype: float64

        `asin` operation on DataFrame:

        >>> df = cudf.DataFrame({'first': [-1, 0, 0.5],
        ...                      'second': [0.234, 0.3, 0.1]})
        >>> df
           first  second
        0   -1.0   0.234
        1    0.0   0.300
        2    0.5   0.100
        >>> df.asin()
              first    second
        0 -1.570796  0.236190
        1  0.000000  0.304693
        2  0.523599  0.100167

        `asin` operation on Index:

        >>> index = cudf.Index([-1, 0.4, 1, 0.3])
        >>> index
        Float64Index([-1.0, 0.4, 1.0, 0.3], dtype='float64')
        >>> index.asin()
        Float64Index([-1.5707963267948966, 0.41151684606748806,
                    1.5707963267948966, 0.3046926540153975],
                    dtype='float64')
        """
        return self._unaryop("asin")

    def acos(self):
        """
        Get Trigonometric inverse cosine, element-wise.

        The inverse of cos so that, if y = x.cos(), then x = y.acos()

        Returns
        -------
        DataFrame/Series/Index
            Result of the trigonometric operation.

        Examples
        --------
        >>> import cudf
        >>> ser = cudf.Series([-1, 0, 1, 0.32434, 0.5])
        >>> ser.acos()
        0    3.141593
        1    1.570796
        2    0.000000
        3    1.240482
        4    1.047198
        dtype: float64

        `acos` operation on DataFrame:

        >>> df = cudf.DataFrame({'first': [-1, 0, 0.5],
        ...                      'second': [0.234, 0.3, 0.1]})
        >>> df
           first  second
        0   -1.0   0.234
        1    0.0   0.300
        2    0.5   0.100
        >>> df.acos()
              first    second
        0  3.141593  1.334606
        1  1.570796  1.266104
        2  1.047198  1.470629

        `acos` operation on Index:

        >>> index = cudf.Index([-1, 0.4, 1, 0, 0.3])
        >>> index
        Float64Index([-1.0, 0.4, 1.0, 0.0, 0.3], dtype='float64')
        >>> index.acos()
        Float64Index([ 3.141592653589793, 1.1592794807274085, 0.0,
                    1.5707963267948966,  1.266103672779499],
                    dtype='float64')
        """
        result = self.copy(deep=False)
        for col in result._data:
            min_float_dtype = cudf.utils.dtypes.get_min_float_dtype(
                result._data[col]
            )
            result._data[col] = result._data[col].astype(min_float_dtype)
        result = result._unaryop("acos")
        result = result.mask((result < 0) | (result > np.pi + 1))
        return result

    def atan(self):
        """
        Get Trigonometric inverse tangent, element-wise.

        The inverse of tan so that, if y = x.tan(), then x = y.atan()

        Returns
        -------
        DataFrame/Series/Index
            Result of the trigonometric operation.

        Examples
        --------
        >>> import cudf
        >>> ser = cudf.Series([-1, 0, 1, 0.32434, 0.5, -10])
        >>> ser
        0    -1.00000
        1     0.00000
        2     1.00000
        3     0.32434
        4     0.50000
        5   -10.00000
        dtype: float64
        >>> ser.atan()
        0   -0.785398
        1    0.000000
        2    0.785398
        3    0.313635
        4    0.463648
        5   -1.471128
        dtype: float64

        `atan` operation on DataFrame:

        >>> df = cudf.DataFrame({'first': [-1, -10, 0.5],
        ...                      'second': [0.234, 0.3, 10]})
        >>> df
           first  second
        0   -1.0   0.234
        1  -10.0   0.300
        2    0.5  10.000
        >>> df.atan()
              first    second
        0 -0.785398  0.229864
        1 -1.471128  0.291457
        2  0.463648  1.471128

        `atan` operation on Index:

        >>> index = cudf.Index([-1, 0.4, 1, 0, 0.3])
        >>> index
        Float64Index([-1.0, 0.4, 1.0, 0.0, 0.3], dtype='float64')
        >>> index.atan()
        Float64Index([-0.7853981633974483,  0.3805063771123649,
                                    0.7853981633974483, 0.0,
                                    0.2914567944778671],
                    dtype='float64')
        """
        return self._unaryop("atan")

    def exp(self):
        """
        Get the exponential of all elements, element-wise.

        Exponential is the inverse of the log function,
        so that x.exp().log() = x

        Returns
        -------
        DataFrame/Series/Index
            Result of the element-wise exponential.

        Examples
        --------
        >>> import cudf
        >>> ser = cudf.Series([-1, 0, 1, 0.32434, 0.5, -10, 100])
        >>> ser
        0     -1.00000
        1      0.00000
        2      1.00000
        3      0.32434
        4      0.50000
        5    -10.00000
        6    100.00000
        dtype: float64
        >>> ser.exp()
        0    3.678794e-01
        1    1.000000e+00
        2    2.718282e+00
        3    1.383117e+00
        4    1.648721e+00
        5    4.539993e-05
        6    2.688117e+43
        dtype: float64

        `exp` operation on DataFrame:

        >>> df = cudf.DataFrame({'first': [-1, -10, 0.5],
        ...                      'second': [0.234, 0.3, 10]})
        >>> df
           first  second
        0   -1.0   0.234
        1  -10.0   0.300
        2    0.5  10.000
        >>> df.exp()
              first        second
        0  0.367879      1.263644
        1  0.000045      1.349859
        2  1.648721  22026.465795

        `exp` operation on Index:

        >>> index = cudf.Index([-1, 0.4, 1, 0, 0.3])
        >>> index
        Float64Index([-1.0, 0.4, 1.0, 0.0, 0.3], dtype='float64')
        >>> index.exp()
        Float64Index([0.36787944117144233,  1.4918246976412703,
                      2.718281828459045, 1.0,  1.3498588075760032],
                    dtype='float64')
        """
        return self._unaryop("exp")

    def log(self):
        """
        Get the natural logarithm of all elements, element-wise.

        Natural logarithm is the inverse of the exp function,
        so that x.log().exp() = x

        Returns
        -------
        DataFrame/Series/Index
            Result of the element-wise natural logarithm.

        Examples
        --------
        >>> import cudf
        >>> ser = cudf.Series([-1, 0, 1, 0.32434, 0.5, -10, 100])
        >>> ser
        0     -1.00000
        1      0.00000
        2      1.00000
        3      0.32434
        4      0.50000
        5    -10.00000
        6    100.00000
        dtype: float64
        >>> ser.log()
        0         NaN
        1        -inf
        2    0.000000
        3   -1.125963
        4   -0.693147
        5         NaN
        6    4.605170
        dtype: float64

        `log` operation on DataFrame:

        >>> df = cudf.DataFrame({'first': [-1, -10, 0.5],
        ...                      'second': [0.234, 0.3, 10]})
        >>> df
           first  second
        0   -1.0   0.234
        1  -10.0   0.300
        2    0.5  10.000
        >>> df.log()
              first    second
        0       NaN -1.452434
        1       NaN -1.203973
        2 -0.693147  2.302585

        `log` operation on Index:

        >>> index = cudf.Index([10, 11, 500.0])
        >>> index
        Float64Index([10.0, 11.0, 500.0], dtype='float64')
        >>> index.log()
        Float64Index([2.302585092994046, 2.3978952727983707,
                    6.214608098422191], dtype='float64')
        """
        return self._unaryop("log")

    def sqrt(self):
        """
        Get the non-negative square-root of all elements, element-wise.

        Returns
        -------
        DataFrame/Series/Index
            Result of the non-negative
            square-root of each element.

        Examples
        --------
        >>> import cudf
        >>> import cudf
        >>> ser = cudf.Series([10, 25, 81, 1.0, 100])
        >>> ser
        0     10.0
        1     25.0
        2     81.0
        3      1.0
        4    100.0
        dtype: float64
        >>> ser.sqrt()
        0     3.162278
        1     5.000000
        2     9.000000
        3     1.000000
        4    10.000000
        dtype: float64

        `sqrt` operation on DataFrame:

        >>> df = cudf.DataFrame({'first': [-10.0, 100, 625],
        ...                      'second': [1, 2, 0.4]})
        >>> df
           first  second
        0  -10.0     1.0
        1  100.0     2.0
        2  625.0     0.4
        >>> df.sqrt()
           first    second
        0    NaN  1.000000
        1   10.0  1.414214
        2   25.0  0.632456

        `sqrt` operation on Index:

        >>> index = cudf.Index([-10.0, 100, 625])
        >>> index
        Float64Index([-10.0, 100.0, 625.0], dtype='float64')
        >>> index.sqrt()
        Float64Index([nan, 10.0, 25.0], dtype='float64')
        """
        return self._unaryop("sqrt")

    def _merge(
        self,
        right,
        on=None,
        left_on=None,
        right_on=None,
        left_index=False,
        right_index=False,
        how="inner",
        sort=False,
        method="hash",
        indicator=False,
        suffixes=("_x", "_y"),
    ):
        lhs, rhs = self, right
        if how == "right":
            # Merge doesn't support right, so just swap
            how = "left"
            lhs, rhs = right, self
            left_on, right_on = right_on, left_on
            left_index, right_index = right_index, left_index
            suffixes = (suffixes[1], suffixes[0])

        return merge(
            lhs,
            rhs,
            on=on,
            left_on=left_on,
            right_on=right_on,
            left_index=left_index,
            right_index=right_index,
            how=how,
            sort=sort,
            method=method,
            indicator=indicator,
            suffixes=suffixes,
        )

    def _is_sorted(self, ascending=None, null_position=None):
        """
        Returns a boolean indicating whether the data of the Frame are sorted
        based on the parameters given. Does not account for the index.

        Parameters
        ----------
        self : Frame
            Frame whose columns are to be checked for sort order
        ascending : None or list-like of booleans
            None or list-like of boolean values indicating expected sort order
            of each column. If list-like, size of list-like must be
            len(columns). If None, all columns expected sort order is set to
            ascending. False (0) - ascending, True (1) - descending.
        null_position : None or list-like of booleans
            None or list-like of boolean values indicating desired order of
            nulls compared to other elements. If list-like, size of list-like
            must be len(columns). If None, null order is set to before. False
            (0) - before, True (1) - after.

        Returns
        -------
        returns : boolean
            Returns True, if sorted as expected by ``ascending`` and
            ``null_position``, False otherwise.
        """
        return libcudf.sort.is_sorted(
            self, ascending=ascending, null_position=null_position
        )

    def _split(self, splits, keep_index=True):
        result = libcudf.copying.table_split(
            self, splits, keep_index=keep_index
        )
        result = [self.__class__._from_table(tbl) for tbl in result]
        return result

    def _encode(self):
        keys, indices = libcudf.transform.table_encode(self)
        keys = self.__class__._from_table(keys)
        return keys, indices

    def _reindex(
        self, columns, dtypes=None, deep=False, index=None, inplace=False
    ):
        """
        Helper for `.reindex`

        Parameters
        ----------
        columns : array-like
            The list of columns to select from the Frame,
            if ``columns`` is a superset of ``Frame.columns`` new
            columns are created.
        dtypes : dict
            Mapping of dtypes for the empty columns being created.
        deep : boolean, optional, default False
            Whether to make deep copy or shallow copy of the columns.
        index : Index or array-like, default None
            The ``index`` to be used to reindex the Frame with.
        inplace : bool, default False
            Whether to perform the operation in place on the data.

        Returns
        -------
        DataFrame
        """
        if dtypes is None:
            dtypes = {}

        df = self
        if index is not None:
            index = cudf.core.index.as_index(index)

            if isinstance(index, cudf.core.MultiIndex):
                idx_dtype_match = (
                    df.index._source_data.dtypes == index._source_data.dtypes
                ).all()
            else:
                idx_dtype_match = df.index.dtype == index.dtype

            if not idx_dtype_match:
                columns = columns if columns is not None else list(df.columns)
                df = cudf.DataFrame()
            else:
                df = cudf.DataFrame(None, index).join(
                    df, how="left", sort=True
                )
                # double-argsort to map back from sorted to unsorted positions
                df = df.take(index.argsort(ascending=True).argsort())

        index = index if index is not None else df.index
        names = columns if columns is not None else list(df.columns)
        cols = {
            name: (
                df._data[name].copy(deep=deep)
                if name in df._data
                else column_empty(
                    dtype=dtypes.get(name, np.float64),
                    masked=True,
                    row_count=len(index),
                )
            )
            for name in names
        }

        result = self.__class__._from_table(
            Frame(
                data=cudf.core.column_accessor.ColumnAccessor(
                    cols,
                    multiindex=self._data.multiindex,
                    level_names=self._data.level_names,
                )
            ),
            index=index,
        )

        return self._mimic_inplace(result, inplace=inplace)


_truediv_int_dtype_corrections = {
    np.int8: np.float32,
    np.int16: np.float32,
    np.int32: np.float32,
    np.int64: np.float64,
    np.uint8: np.float32,
    np.uint16: np.float32,
    np.uint32: np.float64,
    np.uint64: np.float64,
    np.bool_: np.float32,
}


class SingleColumnFrame(Frame):
    """A one-dimensional frame.

    Frames with only a single column share certain logic that is encoded in
    this class.
    """

    @property
    def name(self):
        """The name of this object."""
        return next(iter(self._data.names))

    @name.setter
    def name(self, value):
        self._data[value] = self._data.pop(self.name)

    @property
    def ndim(self):
        """Dimension of the data (always 1)."""
        return 1

    @property
    def shape(self):
        """Returns a tuple representing the dimensionality of the Index.
        """
        return (len(self),)

    def __iter__(self):
        cudf.utils.utils.raise_iteration_error(obj=self)

    def __len__(self):
        return len(self._column)

    def __bool__(self):
        raise TypeError(
            f"The truth value of a {type(self)} is ambiguous. Use "
            "a.empty, a.bool(), a.item(), a.any() or a.all()."
        )

    @property
    def _num_columns(self):
        return 1

    @property
    def _column(self):
        return self._data[self.name]

    @_column.setter
    def _column(self, value):
        self._data[self.name] = value

    @property
    def values(self):
        """
        Return a CuPy representation of the data.

        Returns
        -------
        out : cupy.ndarray
            A device representation of the underlying data.

        Examples
        --------
        >>> import cudf
        >>> ser = cudf.Series([1, -10, 100, 20])
        >>> ser.values
        array([  1, -10, 100,  20])
        >>> type(ser.values)
        <class 'cupy.core.core.ndarray'>
        >>> index = cudf.Index([1, -10, 100, 20])
        >>> index.values
        array([  1, -10, 100,  20])
        >>> type(index.values)
        <class 'cupy.core.core.ndarray'>
        """
        return self._column.values

    @property
    def values_host(self):
        """
        Return a NumPy representation of the data.

        Returns
        -------
        out : numpy.ndarray
            A host representation of the underlying data.

        Examples
        --------
        >>> import cudf
        >>> ser = cudf.Series([1, -10, 100, 20])
        >>> ser.values_host
        array([  1, -10, 100,  20])
        >>> type(ser.values_host)
        <class 'numpy.ndarray'>
        >>> index = cudf.Index([1, -10, 100, 20])
        >>> index.values_host
        array([  1, -10, 100,  20])
        >>> type(index.values_host)
        <class 'numpy.ndarray'>
        """
        return self._column.values_host

    def tolist(self):

        raise TypeError(
            "cuDF does not support conversion to host memory "
            "via the `tolist()` method. Consider using "
            "`.to_arrow().to_pylist()` to construct a Python list."
        )

    to_list = tolist

    def to_gpu_array(self, fillna=None):
        """Get a dense numba device array for the data.

        Parameters
        ----------
        fillna : str or None
            See *fillna* in ``.to_array``.

        Notes
        -----

        if ``fillna`` is ``None``, null values are skipped.  Therefore, the
        output size could be smaller.

        Returns
        -------
        numba.DeviceNDArray

        Examples
        --------
        >>> import cudf
        >>> s = cudf.Series([10, 20, 30, 40, 50])
        >>> s
        0    10
        1    20
        2    30
        3    40
        4    50
        dtype: int64
        >>> s.to_gpu_array()
        <numba.cuda.cudadrv.devicearray.DeviceNDArray object at 0x7f1840858890>
        """
        return self._column.to_gpu_array(fillna=fillna)

    @classmethod
    def from_arrow(cls, array):
        """Create from PyArrow Array/ChunkedArray.

        Parameters
        ----------
        array : PyArrow Array/ChunkedArray
            PyArrow Object which has to be converted.

        Raises
        ------
        TypeError for invalid input type.

        Returns
        -------
        SingleColumnFrame

        Examples
        --------
        >>> import cudf
        >>> import pyarrow as pa
        >>> cudf.Index.from_arrow(pa.array(["a", "b", None]))
        StringIndex(['a' 'b' None], dtype='object')
        >>> cudf.Series.from_arrow(pa.array(["a", "b", None]))
        0       a
        1       b
        2    <NA>
        dtype: object
        """
        return cls(cudf.core.column.column.ColumnBase.from_arrow(array))

    def to_arrow(self):
        """
        Convert to a PyArrow Array.

        Returns
        -------
        PyArrow Array

        Examples
        --------
        >>> import cudf
        >>> sr = cudf.Series(["a", "b", None])
        >>> sr.to_arrow()
        <pyarrow.lib.StringArray object at 0x7f796b0e7600>
        [
          "a",
          "b",
          null
        ]
        >>> ind = cudf.Index(["a", "b", None])
        >>> ind.to_arrow()
        <pyarrow.lib.StringArray object at 0x7f796b0e7750>
        [
          "a",
          "b",
          null
        ]
        """
        return self._column.to_arrow()

    @property
    def is_unique(self):
        """Return boolean if values in the object are unique.

        Returns
        -------
        bool
        """
        return self._column.is_unique

    @property
    def is_monotonic(self):
        """Return boolean if values in the object are monotonic_increasing.

        This property is an alias for :attr:`is_monotonic_increasing`.

        Returns
        -------
        bool
        """
        return self.is_monotonic_increasing

    @property
    def is_monotonic_increasing(self):
        """Return boolean if values in the object are monotonic_increasing.

        Returns
        -------
        bool
        """
        return self._column.is_monotonic_increasing

    @property
    def is_monotonic_decreasing(self):
        """Return boolean if values in the object are monotonic_decreasing.

        Returns
        -------
        bool
        """
        return self._column.is_monotonic_decreasing

    @property
    def __cuda_array_interface__(self):
        return self._column.__cuda_array_interface__

    def factorize(self, na_sentinel=-1):
        """Encode the input values as integer labels

        Parameters
        ----------
        na_sentinel : number
            Value to indicate missing category.

        Returns
        --------
        (labels, cats) : (cupy.ndarray, cupy.ndarray or Index)
            - *labels* contains the encoded values
            - *cats* contains the categories in order that the N-th
              item corresponds to the (N-1) code.

        Examples
        --------
        >>> import cudf
        >>> s = cudf.Series(['a', 'a', 'c'])
        >>> codes, uniques = s.factorize()
        >>> codes
        array([0, 0, 1], dtype=int8)
        >>> uniques
        StringIndex(['a' 'c'], dtype='object')
        """
        return cudf.core.algorithms.factorize(self, na_sentinel=na_sentinel)

    @property
    def _copy_construct_defaults(self):
        """A default dictionary of kwargs to be used for copy construction."""
        raise NotImplementedError

    def _copy_construct(self, **kwargs):
        """Shallow copy this object by replacing certain ctor args.
        """
        return self.__class__(**{**self._copy_construct_defaults, **kwargs})

    def _binaryop(
        self,
        other,
        fn,
        fill_value=None,
        reflect=False,
        lhs=None,
        *args,
        **kwargs,
    ):
        """Perform a binary operation between two single column frames.

        Parameters
        ----------
        other : SingleColumnFrame
            The second operand.
        fn : str
            The operation
        fill_value : Any, default None
            The value to replace null values with. If ``None``, nulls are not
            filled before the operation.
        reflect : bool, default False
            If ``True`` the operation is reflected (i.e whether to swap the
            left and right operands).
        lhs : SingleColumnFrame, default None
            The left hand operand. If ``None``, self is used. This parameter
            allows child classes to preprocess the inputs if necessary.

        Returns
        -------
        SingleColumnFrame
            A new instance containing the result of the operation.
        """
        if lhs is None:
            lhs = self

        rhs = self._normalize_binop_value(other)

        if fn == "truediv":
            truediv_type = _truediv_int_dtype_corrections.get(lhs.dtype.type)
            if truediv_type is not None:
                lhs = lhs.astype(truediv_type)

        output_mask = None
        if fill_value is not None:
            if is_scalar(rhs):
                if lhs.nullable:
                    lhs = lhs.fillna(fill_value)
            else:
                # If both columns are nullable, pandas semantics dictate that
                # nulls that are present in both lhs and rhs are not filled.
                if lhs.nullable and rhs.nullable:
                    # Note: lhs is a Frame, while rhs is already a column.
                    lmask = as_column(lhs._column.nullmask)
                    rmask = as_column(rhs.nullmask)
                    output_mask = (lmask | rmask).data
                    lhs = lhs.fillna(fill_value)
                    rhs = rhs.fillna(fill_value)
                elif lhs.nullable:
                    lhs = lhs.fillna(fill_value)
                elif rhs.nullable:
                    rhs = rhs.fillna(fill_value)

        outcol = lhs._column.binary_operator(fn, rhs, reflect=reflect)

        # Get the appropriate name for output operations involving two objects
        # that are Series-like objects. The output shares the lhs's name unless
        # the rhs is a _differently_ named Series-like object.
        if (
            isinstance(other, (SingleColumnFrame, pd.Series, pd.Index))
            and self.name != other.name
        ):
            result_name = None
        else:
            result_name = self.name

        output = lhs._copy_construct(data=outcol, name=result_name)

        if output_mask is not None:
            output._column = output._column.set_mask(output_mask)
        return output

    def _normalize_binop_value(self, other):
        """Returns a *column* (not a Series) or scalar for performing
        binary operations with self._column.
        """
        if isinstance(other, ColumnBase):
            return other
        if isinstance(other, SingleColumnFrame):
            return other._column
        if other is cudf.NA:
            return cudf.Scalar(other, dtype=self.dtype)
        else:
            return self._column.normalize_binop_value(other)

    def _bitwise_binop(self, other, op):
        """Type-coercing wrapper around _binaryop for bitwise operations."""
        # This will catch attempts at bitwise ops on extension dtypes.
        try:
            self_is_bool = np.issubdtype(self.dtype, np.bool_)
            other_is_bool = np.issubdtype(other.dtype, np.bool_)
        except TypeError:
            raise TypeError(
                f"Operation 'bitwise {op}' not supported between "
                f"{self.dtype.type.__name__} and {other.dtype.type.__name__}"
            )

        if (self_is_bool or np.issubdtype(self.dtype, np.integer)) and (
            other_is_bool or np.issubdtype(other.dtype, np.integer)
        ):
            # TODO: This doesn't work on Series (op) DataFrame
            # because dataframe doesn't have dtype
            ser = self._binaryop(other, op)
            if self_is_bool or other_is_bool:
                ser = ser.astype(np.bool_)
            return ser
        else:
            raise TypeError(
                f"Operation 'bitwise {op}' not supported between "
                f"{self.dtype.type.__name__} and {other.dtype.type.__name__}"
            )

    # Binary arithmetic operations.
    def __add__(self, other):
        return self._binaryop(other, "add")

    def __radd__(self, other):
        return self._binaryop(other, "add", reflect=True)

    def __sub__(self, other):
        return self._binaryop(other, "sub")

    def __rsub__(self, other):
        return self._binaryop(other, "sub", reflect=True)

    def __mul__(self, other):
        return self._binaryop(other, "mul")

    def __rmul__(self, other):
        return self._binaryop(other, "mul", reflect=True)

    def __mod__(self, other):
        return self._binaryop(other, "mod")

    def __rmod__(self, other):
        return self._binaryop(other, "mod", reflect=True)

    def __pow__(self, other):
        return self._binaryop(other, "pow")

    def __rpow__(self, other):
        return self._binaryop(other, "pow", reflect=True)

    def __floordiv__(self, other):
        return self._binaryop(other, "floordiv")

    def __rfloordiv__(self, other):
        return self._binaryop(other, "floordiv", reflect=True)

    def __truediv__(self, other):
        if is_decimal_dtype(self.dtype):
            return self._binaryop(other, "div")
        else:
            return self._binaryop(other, "truediv")

    def __rtruediv__(self, other):
        if is_decimal_dtype(self.dtype):
            return self._binaryop(other, "div", reflect=True)
        else:
            return self._binaryop(other, "truediv", reflect=True)

    __div__ = __truediv__

    def __and__(self, other):
        return self._bitwise_binop(other, "and")

    def __or__(self, other):
        return self._bitwise_binop(other, "or")

    def __xor__(self, other):
        return self._bitwise_binop(other, "xor")

    # Binary rich comparison operations.
    def __eq__(self, other):
        return self._binaryop(other, "eq")

    def __ne__(self, other):
        return self._binaryop(other, "ne")

    def __lt__(self, other):
        return self._binaryop(other, "lt")

    def __le__(self, other):
        return self._binaryop(other, "le")

    def __gt__(self, other):
        return self._binaryop(other, "gt")

    def __ge__(self, other):
        return self._binaryop(other, "ge")

    # Unary logical operators
    def __neg__(self):
        return -1 * self

    def __pos__(self):
        return self.copy(deep=True)

    def __abs__(self):
        return self._unaryop("abs")


def _get_replacement_values_for_columns(
    to_replace: Any, value: Any, columns_dtype_map: Dict[Any, Any]
) -> Tuple[Dict[Any, bool], Dict[Any, Any], Dict[Any, Any]]:
    """
    Returns a per column mapping for the values to be replaced, new
    values to be replaced with and if all the values are empty.

    Parameters
    ----------
    to_replace : numeric, str, list-like or dict
        Contains the values to be replaced.
    value : numeric, str, list-like, or dict
        Contains the values to replace `to_replace` with.
    columns_dtype_map : dict
        A column to dtype mapping representing dtype of columns.

    Returns
    -------
    all_na_columns : dict
        A dict mapping of all columns if they contain all na values
    to_replace_columns : dict
        A dict mapping of all columns and the existing values that
        have to be replaced.
    values_columns : dict
        A dict mapping of all columns and the corresponding values
        to be replaced with.
    """
    to_replace_columns: Dict[Any, Any] = {}
    values_columns: Dict[Any, Any] = {}
    all_na_columns: Dict[Any, Any] = {}

    if is_scalar(to_replace) and is_scalar(value):
        to_replace_columns = {col: [to_replace] for col in columns_dtype_map}
        values_columns = {col: [value] for col in columns_dtype_map}
    elif cudf.utils.dtypes.is_list_like(to_replace) or isinstance(
        to_replace, cudf.core.column.ColumnBase
    ):
        if is_scalar(value):
            to_replace_columns = {col: to_replace for col in columns_dtype_map}
            values_columns = {
                col: [value]
                if _is_non_decimal_numeric_dtype(columns_dtype_map[col])
                else cudf.utils.utils.scalar_broadcast_to(
                    value, (len(to_replace),), np.dtype(type(value)),
                )
                for col in columns_dtype_map
            }
        elif cudf.utils.dtypes.is_list_like(value):
            if len(to_replace) != len(value):
                raise ValueError(
                    f"Replacement lists must be "
                    f"of same length."
                    f" Expected {len(to_replace)}, got {len(value)}."
                )
            else:
                to_replace_columns = {
                    col: to_replace for col in columns_dtype_map
                }
                values_columns = {col: value for col in columns_dtype_map}
        elif cudf.utils.dtypes.is_column_like(value):
            to_replace_columns = {col: to_replace for col in columns_dtype_map}
            values_columns = {col: value for col in columns_dtype_map}
        else:
            raise TypeError(
                "value argument must be scalar, list-like or Series"
            )
    elif _is_series(to_replace):
        if value is None:
            to_replace_columns = {
                col: as_column(to_replace.index) for col in columns_dtype_map
            }
            values_columns = {col: to_replace for col in columns_dtype_map}
        elif is_dict_like(value):
            to_replace_columns = {
                col: to_replace[col]
                for col in columns_dtype_map
                if col in to_replace
            }
            values_columns = {
                col: value[col] for col in to_replace_columns if col in value
            }
        elif is_scalar(value) or _is_series(value):
            to_replace_columns = {
                col: to_replace[col]
                for col in columns_dtype_map
                if col in to_replace
            }
            values_columns = {
                col: [value] if is_scalar(value) else value[col]
                for col in to_replace_columns
                if col in value
            }
        else:
            raise ValueError(
                "Series.replace cannot use dict-like to_replace and non-None "
                "value"
            )
    elif is_dict_like(to_replace):
        if value is None:
            to_replace_columns = {
                col: list(to_replace.keys()) for col in columns_dtype_map
            }
            values_columns = {
                col: list(to_replace.values()) for col in columns_dtype_map
            }
        elif is_dict_like(value):
            to_replace_columns = {
                col: to_replace[col]
                for col in columns_dtype_map
                if col in to_replace
            }
            values_columns = {
                col: value[col] for col in columns_dtype_map if col in value
            }
        elif is_scalar(value) or _is_series(value):
            to_replace_columns = {
                col: to_replace[col]
                for col in columns_dtype_map
                if col in to_replace
            }
            values_columns = {
                col: [value] if is_scalar(value) else value
                for col in columns_dtype_map
                if col in to_replace
            }
        else:
            raise TypeError("value argument must be scalar, dict, or Series")
    else:
        raise TypeError(
            "Expecting 'to_replace' to be either a scalar, array-like, "
            "dict or None, got invalid type "
            f"'{type(to_replace).__name__}'"
        )

    to_replace_columns = {
        key: [value] if is_scalar(value) else value
        for key, value in to_replace_columns.items()
    }
    values_columns = {
        key: [value] if is_scalar(value) else value
        for key, value in values_columns.items()
    }

    for i in to_replace_columns:
        if i in values_columns:
            if isinstance(values_columns[i], list):
                all_na = values_columns[i].count(None) == len(
                    values_columns[i]
                )
            else:
                all_na = False
            all_na_columns[i] = all_na

    return all_na_columns, to_replace_columns, values_columns


# If the dictionary array is a string array and of length `0`
# it should be a null array
def _get_dictionary_array(array):
    if isinstance(array, pa.StringArray) and len(array) == 0:
        return pa.array([], type=pa.null())
    else:
        return array


# Create a dictionary of the common, non-null columns
def _get_non_null_cols_and_dtypes(col_idxs, list_of_columns):
    # A mapping of {idx: np.dtype}
    dtypes = dict()
    # A mapping of {idx: [...columns]}, where `[...columns]`
    # is a list of columns with at least one valid value for each
    # column name across all input frames
    non_null_columns = dict()
    for idx in col_idxs:
        for cols in list_of_columns:
            # Skip columns not in this frame
            if idx >= len(cols) or cols[idx] is None:
                continue
            # Store the first dtype we find for a column, even if it's
            # all-null. This ensures we always have at least one dtype
            # for each name. This dtype will be overwritten later if a
            # non-null Column with the same name is found.
            if idx not in dtypes:
                dtypes[idx] = cols[idx].dtype
            if cols[idx].valid_count > 0:
                if idx not in non_null_columns:
                    non_null_columns[idx] = [cols[idx]]
                else:
                    non_null_columns[idx].append(cols[idx])
    return non_null_columns, dtypes


def _find_common_dtypes_and_categories(non_null_columns, dtypes):
    # A mapping of {idx: categories}, where `categories` is a
    # column of all the unique categorical values from each
    # categorical column across all input frames
    categories = dict()
    for idx, cols in non_null_columns.items():
        # default to the first non-null dtype
        dtypes[idx] = cols[0].dtype
        # If all the non-null dtypes are int/float, find a common dtype
        if all(is_numerical_dtype(col.dtype) for col in cols):
            dtypes[idx] = find_common_type([col.dtype for col in cols])
        # If all categorical dtypes, combine the categories
        elif all(
            isinstance(col, cudf.core.column.CategoricalColumn) for col in cols
        ):
            # Combine and de-dupe the categories
            categories[idx] = (
                cudf.concat([col.cat().categories for col in cols])
                .to_series()
                .drop_duplicates(ignore_index=True)
                ._column
            )
            # Set the column dtype to the codes' dtype. The categories
            # will be re-assigned at the end
            dtypes[idx] = min_scalar_type(len(categories[idx]))
        # Otherwise raise an error if columns have different dtypes
        elif not all(is_dtype_equal(c.dtype, dtypes[idx]) for c in cols):
            raise ValueError("All columns must be the same type")
    return categories


def _cast_cols_to_common_dtypes(col_idxs, list_of_columns, dtypes, categories):
    # Cast all columns to a common dtype, assign combined categories,
    # and back-fill missing columns with all-null columns
    for idx in col_idxs:
        dtype = dtypes[idx]
        for cols in list_of_columns:
            # If column not in this df, fill with an all-null column
            if idx >= len(cols) or cols[idx] is None:
                n = len(next(x for x in cols if x is not None))
                cols[idx] = column_empty(row_count=n, dtype=dtype, masked=True)
            else:
                # If column is categorical, rebase the codes with the
                # combined categories, and cast the new codes to the
                # min-scalar-sized dtype
                if idx in categories:
                    cols[idx] = (
                        cols[idx]
                        .cat()
                        ._set_categories(
                            cols[idx].cat().categories,
                            categories[idx],
                            is_unique=True,
                        )
                        .codes
                    )
                cols[idx] = cols[idx].astype(dtype)


def _reassign_categories(categories, cols, col_idxs):
    for name, idx in zip(cols, col_idxs):
        if idx in categories:
            cols[name] = build_categorical_column(
                categories=categories[idx],
                codes=as_column(cols[name].base_data, dtype=cols[name].dtype),
                mask=cols[name].base_mask,
                offset=cols[name].offset,
                size=cols[name].size,
            )


def _is_series(obj):
    """
    Checks if the `obj` is of type `cudf.Series`
    instead of checking for isinstance(obj, cudf.Series)
    """
    return isinstance(obj, Frame) and obj.ndim == 1 and obj._index is not None


def _drop_rows_by_labels(
    obj: DataFrameOrSeries,
    labels: Union[ColumnLike, abc.Iterable, str],
    level: Union[int, str],
    errors: str,
) -> DataFrameOrSeries:
    """Remove rows specified by `labels`. If `errors=True`, an error is raised
    if some items in `labels` do not exist in `obj._index`.

    Will raise if level(int) is greater or equal to index nlevels
    """
    if isinstance(level, int) and level >= obj.index.nlevels:
        raise ValueError("Param level out of bounds.")

    if not isinstance(labels, SingleColumnFrame):
        labels = as_column(labels)

    if isinstance(obj._index, cudf.MultiIndex):
        if level is None:
            level = 0

        levels_index = obj.index.get_level_values(level)
        if errors == "raise" and not labels.isin(levels_index).all():
            raise KeyError("One or more values not found in axis")

        if isinstance(level, int):
            ilevel = level
        else:
            ilevel = obj._index.names.index(level)

        # 1. Merge Index df and data df along column axis:
        # | id | ._index df | data column(s) |
        idx_nlv = obj._index.nlevels
        working_df = obj._index._source_data
        working_df.columns = [i for i in range(idx_nlv)]
        for i, col in enumerate(obj._data):
            working_df[idx_nlv + i] = obj._data[col]
        # 2. Set `level` as common index:
        # | level | ._index df w/o level | data column(s) |
        working_df = working_df.set_index(level)

        # 3. Use "leftanti" join to drop
        # TODO: use internal API with "leftanti" and specify left and right
        # join keys to bypass logic check
        to_join = cudf.DataFrame(index=cudf.Index(labels, name=level))
        join_res = working_df.join(to_join, how="leftanti")

        # 4. Reconstruct original layout, and rename
        join_res.insert(
            ilevel, name=join_res._index.name, value=join_res._index
        )
        join_res = join_res.reset_index(drop=True)

        midx = cudf.MultiIndex.from_frame(
            join_res.iloc[:, 0:idx_nlv], names=obj._index.names
        )

        if isinstance(obj, cudf.Series):
            return obj.__class__._from_data(
                join_res.iloc[:, idx_nlv:]._data, index=midx, name=obj.name
            )
        else:
            return obj.__class__._from_data(
                join_res.iloc[:, idx_nlv:]._data,
                index=midx,
                columns=obj.columns,
            )

    else:
        if errors == "raise" and not labels.isin(obj.index).all():
            raise KeyError("One or more values not found in axis")

        key_df = cudf.DataFrame(index=labels)
        if isinstance(obj, cudf.Series):
            res = obj.to_frame(name="tmp").join(key_df, how="leftanti")["tmp"]
            res.name = obj.name
            return res
        else:
            return obj.join(key_df, how="leftanti")<|MERGE_RESOLUTION|>--- conflicted
+++ resolved
@@ -1757,13 +1757,8 @@
             }
         elif isinstance(decimals, int):
             cols = {
-<<<<<<< HEAD
-                name: col.round(decimals)
+                name: col.round(decimals, how=how)
                 if _is_non_decimal_numeric_dtype(col.dtype)
-=======
-                name: col.round(decimals, how=how)
-                if pd.api.types.is_numeric_dtype(col.dtype)
->>>>>>> d30695c2
                 else col.copy(deep=True)
                 for name, col in self._data.items()
             }
