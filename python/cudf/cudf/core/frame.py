# Copyright (c) 2020-2021, NVIDIA CORPORATION.

from __future__ import annotations

import copy
import warnings
from collections import abc
from typing import (
    Any,
    Dict,
    MutableMapping,
    Optional,
    Tuple,
    TypeVar,
    Union,
    cast,
)

import cupy
import numpy as np
import pandas as pd
import pyarrow as pa
from nvtx import annotate

import cudf
from cudf import _lib as libcudf
from cudf._typing import ColumnLike, DataFrameOrSeries
from cudf.api.types import is_dict_like, issubdtype
from cudf.core.column import (
    ColumnBase,
    as_column,
    build_categorical_column,
    column_empty,
)
from cudf.core.column_accessor import ColumnAccessor
from cudf.core.join import merge
from cudf.core.window import Rolling
from cudf.utils import ioutils
from cudf.utils.docutils import copy_docstring
from cudf.utils.dtypes import (
    _is_non_decimal_numeric_dtype,
    _is_scalar_or_zero_d_array,
    is_column_like,
    is_decimal_dtype,
    is_integer_dtype,
    is_scalar,
)

T = TypeVar("T", bound="Frame")


class Frame(libcudf.table.Table):
    """
    Frame: A collection of Column objects with an optional index.

    Parameters
    ----------
    data : dict
        An dict mapping column names to Columns
    index : Table
        A Frame representing the (optional) index columns.
    """

    _data: "ColumnAccessor"

    @classmethod
    def _from_data(
        cls,
        data: MutableMapping,
        index: Optional[cudf.core.index.BaseIndex] = None,
    ):
        obj = cls.__new__(cls)
        libcudf.table.Table.__init__(obj, data, index)
        return obj

    def _mimic_inplace(
        self: T, result: Frame, inplace: bool = False
    ) -> Optional[Frame]:
        if inplace:
            for col in self._data:
                if col in result._data:
                    self._data[col]._mimic_inplace(
                        result._data[col], inplace=True
                    )
            self._data = result._data
            self._index = result._index
            return None
        else:
            return result

    @property
    def size(self):
        """
        Return the number of elements in the underlying data.

        Returns
        -------
        size : Size of the DataFrame / Index / Series / MultiIndex

        Examples
        --------
        Size of an empty dataframe is 0.

        >>> import cudf
        >>> df = cudf.DataFrame()
        >>> df
        Empty DataFrame
        Columns: []
        Index: []
        >>> df.size
        0
        >>> df = cudf.DataFrame(index=[1, 2, 3])
        >>> df
        Empty DataFrame
        Columns: []
        Index: [1, 2, 3]
        >>> df.size
        0

        DataFrame with values

        >>> df = cudf.DataFrame({'a': [10, 11, 12],
        ...         'b': ['hello', 'rapids', 'ai']})
        >>> df
            a       b
        0  10   hello
        1  11  rapids
        2  12      ai
        >>> df.size
        6
        >>> df.index
        RangeIndex(start=0, stop=3)
        >>> df.index.size
        3

        Size of an Index

        >>> index = cudf.Index([])
        >>> index
        Float64Index([], dtype='float64')
        >>> index.size
        0
        >>> index = cudf.Index([1, 2, 3, 10])
        >>> index
        Int64Index([1, 2, 3, 10], dtype='int64')
        >>> index.size
        4

        Size of a MultiIndex

        >>> midx = cudf.MultiIndex(
        ...                 levels=[["a", "b", "c", None], ["1", None, "5"]],
        ...                 codes=[[0, 0, 1, 2, 3], [0, 2, 1, 1, 0]],
        ...                 names=["x", "y"],
        ...             )
        >>> midx
        MultiIndex([( 'a',  '1'),
                    ( 'a',  '5'),
                    ( 'b', <NA>),
                    ( 'c', <NA>),
                    (<NA>,  '1')],
                   names=['x', 'y'])
        >>> midx.size
        5
        """
        return self._num_columns * self._num_rows

    @property
    def _is_homogeneous(self):
        # make sure that the dataframe has columns
        if not self._data.columns:
            return True

        first_type = self._data.columns[0].dtype.name
        return all(x.dtype.name == first_type for x in self._data.columns)

    @property
    def empty(self):
        """
        Indicator whether DataFrame or Series is empty.

        True if DataFrame/Series is entirely empty (no items),
        meaning any of the axes are of length 0.

        Returns
        -------
        out : bool
            If DataFrame/Series is empty, return True, if not return False.

        Notes
        -----
        If DataFrame/Series contains only `null` values, it is still not
        considered empty. See the example below.

        Examples
        --------
        >>> import cudf
        >>> df = cudf.DataFrame({'A' : []})
        >>> df
        Empty DataFrame
        Columns: [A]
        Index: []
        >>> df.empty
        True

        If we only have `null` values in our DataFrame, it is
        not considered empty! We will need to drop
        the `null`'s to make the DataFrame empty:

        >>> df = cudf.DataFrame({'A' : [None, None]})
        >>> df
              A
        0  <NA>
        1  <NA>
        >>> df.empty
        False
        >>> df.dropna().empty
        True

        Non-empty and empty Series example:

        >>> s = cudf.Series([1, 2, None])
        >>> s
        0       1
        1       2
        2    <NA>
        dtype: int64
        >>> s.empty
        False
        >>> s = cudf.Series([])
        >>> s
        Series([], dtype: float64)
        >>> s.empty
        True
        """
        return self.size == 0

    def __len__(self):
        return self._num_rows

    def copy(self: T, deep: bool = True) -> T:
        """
        Make a copy of this object's indices and data.

        When ``deep=True`` (default), a new object will be created with a
        copy of the calling object's data and indices. Modifications to
        the data or indices of the copy will not be reflected in the
        original object (see notes below).
        When ``deep=False``, a new object will be created without copying
        the calling object's data or index (only references to the data
        and index are copied). Any changes to the data of the original
        will be reflected in the shallow copy (and vice versa).

        Parameters
        ----------
        deep : bool, default True
            Make a deep copy, including a copy of the data and the indices.
            With ``deep=False`` neither the indices nor the data are copied.

        Returns
        -------
        copy : Series or DataFrame
            Object type matches caller.

        Examples
        --------
        >>> s = cudf.Series([1, 2], index=["a", "b"])
        >>> s
        a    1
        b    2
        dtype: int64
        >>> s_copy = s.copy()
        >>> s_copy
        a    1
        b    2
        dtype: int64

        **Shallow copy versus default (deep) copy:**

        >>> s = cudf.Series([1, 2], index=["a", "b"])
        >>> deep = s.copy()
        >>> shallow = s.copy(deep=False)

        Shallow copy shares data and index with original.

        >>> s is shallow
        False
        >>> s._column is shallow._column and s.index is shallow.index
        True

        Deep copy has own copy of data and index.

        >>> s is deep
        False
        >>> s.values is deep.values or s.index is deep.index
        False

        Updates to the data shared by shallow copy and original is reflected
        in both; deep copy remains unchanged.

        >>> s['a'] = 3
        >>> shallow['b'] = 4
        >>> s
        a    3
        b    4
        dtype: int64
        >>> shallow
        a    3
        b    4
        dtype: int64
        >>> deep
        a    1
        b    2
        dtype: int64
        """
        new_frame = self.__class__.__new__(type(self))
        new_frame._data = self._data.copy(deep=deep)

        if self._index is not None:
            new_frame._index = self._index.copy(deep=deep)
        else:
            new_frame._index = None

        return new_frame

    def equals(self, other, **kwargs):
        """
        Test whether two objects contain the same elements.
        This function allows two Series or DataFrames to be compared against
        each other to see if they have the same shape and elements. NaNs in
        the same location are considered equal. The column headers do not
        need to have the same type.

        Parameters
        ----------
        other : Series or DataFrame
            The other Series or DataFrame to be compared with the first.

        Returns
        -------
        bool
            True if all elements are the same in both objects, False
            otherwise.

        Examples
        --------
        >>> import cudf

        Comparing Series with `equals`:

        >>> s = cudf.Series([1, 2, 3])
        >>> other = cudf.Series([1, 2, 3])
        >>> s.equals(other)
        True
        >>> different = cudf.Series([1.5, 2, 3])
        >>> s.equals(different)
        False

        Comparing DataFrames with `equals`:

        >>> df = cudf.DataFrame({1: [10], 2: [20]})
        >>> df
            1   2
        0  10  20
        >>> exactly_equal = cudf.DataFrame({1: [10], 2: [20]})
        >>> exactly_equal
            1   2
        0  10  20
        >>> df.equals(exactly_equal)
        True

        For two DataFrames to compare equal, the types of column
        values must be equal, but the types of column labels
        need not:

        >>> different_column_type = cudf.DataFrame({1.0: [10], 2.0: [20]})
        >>> different_column_type
           1.0  2.0
        0   10   20
        >>> df.equals(different_column_type)
        True
        """
        if self is other:
            return True

        check_types = kwargs.get("check_types", True)

        if check_types:
            if type(self) is not type(other):
                return False

        if other is None or len(self) != len(other):
            return False

        # check data:
        for self_col, other_col in zip(
            self._data.values(), other._data.values()
        ):
            if not self_col.equals(other_col, check_dtypes=check_types):
                return False

        # check index:
        if self._index is None:
            return other._index is None
        else:
            return self._index.equals(other._index)

    def _explode(self, explode_column: Any, ignore_index: bool):
        """Helper function for `explode` in `Series` and `Dataframe`, explodes
        a specified nested column. Other columns' corresponding rows are
        duplicated. If ignore_index is set, the original index is not exploded
        and will be replaced with a `RangeIndex`.
        """
        explode_column_num = self._column_names.index(explode_column)
        if not ignore_index and self._index is not None:
            explode_column_num += self._index.nlevels

        res = self.__class__._from_data(  # type: ignore
            *libcudf.lists.explode_outer(
                self, explode_column_num, ignore_index
            )
        )

        res._data.multiindex = self._data.multiindex
        res._data._level_names = self._data._level_names

        if not ignore_index and self._index is not None:
            res.index.names = self._index.names
        return res

    def _get_columns_by_label(self, labels, downcast=False):
        """
        Returns columns of the Frame specified by `labels`

        """
        return self._data.select_by_label(labels)

    def _get_columns_by_index(self, indices):
        """
        Returns columns of the Frame specified by `labels`

        """
        data = self._data.select_by_index(indices)
        return self.__class__(
            data, columns=data.to_pandas_index(), index=self.index
        )

    def _gather(self, gather_map, keep_index=True, nullify=False):
        if not is_integer_dtype(gather_map.dtype):
            gather_map = gather_map.astype("int32")
        result = self.__class__._from_data(
            *libcudf.copying.gather(
                self,
                as_column(gather_map),
                keep_index=keep_index,
                nullify=nullify,
            )
        )

        result._copy_type_metadata(self, include_index=keep_index)
        if keep_index and self._index is not None:
            result._index.names = self._index.names
        return result

    def _hash(self, initial_hash_values=None):
        return libcudf.hash.hash(self, initial_hash_values)

    def _hash_partition(
        self, columns_to_hash, num_partitions, keep_index=True
    ):
        output_data, output_index, offsets = libcudf.hash.hash_partition(
            self, columns_to_hash, num_partitions, keep_index
        )
        output = self.__class__._from_data(output_data, output_index)
        output._copy_type_metadata(self, include_index=keep_index)
        return output, offsets

    def _as_column(self):
        """
        _as_column : Converts a single columned Frame to Column
        """
        assert (
            self._num_columns == 1
            and self._index is None
            and self._column_names[0] is None
        ), """There should be only one data column,
            no index and None as the name to use this method"""

        return self._data[None].copy(deep=False)

    def _empty_like(self, keep_index=True):
        result = self.__class__._from_data(
            *libcudf.copying.table_empty_like(self, keep_index)
        )

        result._copy_type_metadata(self, include_index=keep_index)
        return result

    def clip(self, lower=None, upper=None, inplace=False, axis=1):
        """
        Trim values at input threshold(s).

        Assigns values outside boundary to boundary values.
        Thresholds can be singular values or array like,
        and in the latter case the clipping is performed
        element-wise in the specified axis. Currently only
        `axis=1` is supported.

        Parameters
        ----------
        lower : scalar or array_like, default None
            Minimum threshold value. All values below this
            threshold will be set to it. If it is None,
            there will be no clipping based on lower.
            In case of Series/Index, lower is expected to be
            a scalar or an array of size 1.
        upper : scalar or array_like, default None
            Maximum threshold value. All values below this
            threshold will be set to it. If it is None,
            there will be no clipping based on upper.
            In case of Series, upper is expected to be
            a scalar or an array of size 1.
        inplace : bool, default False

        Returns
        -------
        Clipped DataFrame/Series/Index/MultiIndex

        Examples
        --------
        >>> import cudf
        >>> df = cudf.DataFrame({"a":[1, 2, 3, 4], "b":['a', 'b', 'c', 'd']})
        >>> df.clip(lower=[2, 'b'], upper=[3, 'c'])
           a  b
        0  2  b
        1  2  b
        2  3  c
        3  3  c

        >>> df.clip(lower=None, upper=[3, 'c'])
           a  b
        0  1  a
        1  2  b
        2  3  c
        3  3  c

        >>> df.clip(lower=[2, 'b'], upper=None)
           a  b
        0  2  b
        1  2  b
        2  3  c
        3  4  d

        >>> df.clip(lower=2, upper=3, inplace=True)
        >>> df
           a  b
        0  2  2
        1  2  3
        2  3  3
        3  3  3

        >>> import cudf
        >>> sr = cudf.Series([1, 2, 3, 4])
        >>> sr.clip(lower=2, upper=3)
        0    2
        1    2
        2    3
        3    3
        dtype: int64

        >>> sr.clip(lower=None, upper=3)
        0    1
        1    2
        2    3
        3    3
        dtype: int64

        >>> sr.clip(lower=2, upper=None, inplace=True)
        >>> sr
        0    2
        1    2
        2    3
        3    4
        dtype: int64
        """

        if axis != 1:
            raise NotImplementedError("`axis is not yet supported in clip`")

        if lower is None and upper is None:
            return None if inplace is True else self.copy(deep=True)

        if is_scalar(lower):
            lower = np.full(self._num_columns, lower)
        if is_scalar(upper):
            upper = np.full(self._num_columns, upper)

        if len(lower) != len(upper):
            raise ValueError("Length of lower and upper should be equal")

        if len(lower) != self._num_columns:
            raise ValueError(
                """Length of lower/upper should be
                equal to number of columns in
                DataFrame/Series/Index/MultiIndex"""
            )

        output = self.copy(deep=False)
        if output.ndim == 1:
            # In case of series and Index,
            # swap lower and upper if lower > upper
            if (
                lower[0] is not None
                and upper[0] is not None
                and (lower[0] > upper[0])
            ):
                lower[0], upper[0] = upper[0], lower[0]

        for i, name in enumerate(self._data):
            output._data[name] = self._data[name].clip(lower[i], upper[i])

        output._copy_type_metadata(self, include_index=False)

        return self._mimic_inplace(output, inplace=inplace)

    def where(self, cond, other=None, inplace=False):
        """
        Replace values where the condition is False.

        Parameters
        ----------
        cond : bool Series/DataFrame, array-like
            Where cond is True, keep the original value.
            Where False, replace with corresponding value from other.
            Callables are not supported.
        other: scalar, list of scalars, Series/DataFrame
            Entries where cond is False are replaced with
            corresponding value from other. Callables are not
            supported. Default is None.

            DataFrame expects only Scalar or array like with scalars or
            dataframe with same dimension as self.

            Series expects only scalar or series like with same length
        inplace : bool, default False
            Whether to perform the operation in place on the data.

        Returns
        -------
        Same type as caller

        Examples
        --------
        >>> import cudf
        >>> df = cudf.DataFrame({"A":[1, 4, 5], "B":[3, 5, 8]})
        >>> df.where(df % 2 == 0, [-1, -1])
           A  B
        0 -1 -1
        1  4 -1
        2 -1  8

        >>> ser = cudf.Series([4, 3, 2, 1, 0])
        >>> ser.where(ser > 2, 10)
        0     4
        1     3
        2    10
        3    10
        4    10
        dtype: int64
        >>> ser.where(ser > 2)
        0       4
        1       3
        2    <NA>
        3    <NA>
        4    <NA>
        dtype: int64
        """
        import cudf.core._internals.where

        return cudf.core._internals.where.where(
            frame=self, cond=cond, other=other, inplace=inplace
        )

    def mask(self, cond, other=None, inplace=False):
        """
        Replace values where the condition is True.

        Parameters
        ----------
        cond : bool Series/DataFrame, array-like
            Where cond is False, keep the original value.
            Where True, replace with corresponding value from other.
            Callables are not supported.
        other: scalar, list of scalars, Series/DataFrame
            Entries where cond is True are replaced with
            corresponding value from other. Callables are not
            supported. Default is None.

            DataFrame expects only Scalar or array like with scalars or
            dataframe with same dimension as self.

            Series expects only scalar or series like with same length
        inplace : bool, default False
            Whether to perform the operation in place on the data.

        Returns
        -------
        Same type as caller

        Examples
        --------
        >>> import cudf
        >>> df = cudf.DataFrame({"A":[1, 4, 5], "B":[3, 5, 8]})
        >>> df.mask(df % 2 == 0, [-1, -1])
           A  B
        0  1  3
        1 -1  5
        2  5 -1

        >>> ser = cudf.Series([4, 3, 2, 1, 0])
        >>> ser.mask(ser > 2, 10)
        0    10
        1    10
        2     2
        3     1
        4     0
        dtype: int64
        >>> ser.mask(ser > 2)
        0    <NA>
        1    <NA>
        2       2
        3       1
        4       0
        dtype: int64
        """

        if not hasattr(cond, "__invert__"):
            # We Invert `cond` below and call `where`, so
            # making sure the object supports
            # `~`(inversion) operator or `__invert__` method
            cond = cupy.asarray(cond)

        return self.where(cond=~cond, other=other, inplace=inplace)

    def _partition(self, scatter_map, npartitions, keep_index=True):

        data, index, output_offsets = libcudf.partitioning.partition(
            self, scatter_map, npartitions, keep_index
        )
        partitioned = self.__class__._from_data(data, index)

        # due to the split limitation mentioned
        # here: https://github.com/rapidsai/cudf/issues/4607
        # we need to remove first & last elements in offsets.
        # TODO: Remove this after the above issue is fixed.
        output_offsets = output_offsets[1:-1]

        result = partitioned._split(output_offsets, keep_index=keep_index)

        for frame in result:
            frame._copy_type_metadata(self, include_index=keep_index)

        if npartitions:
            for _ in range(npartitions - len(result)):
                result.append(self._empty_like(keep_index))

        return result

    def pipe(self, func, *args, **kwargs):
        """
        Apply ``func(self, *args, **kwargs)``.

        Parameters
        ----------
        func : function
            Function to apply to the Series/DataFrame/Index.
            ``args``, and ``kwargs`` are passed into ``func``.
            Alternatively a ``(callable, data_keyword)`` tuple where
            ``data_keyword`` is a string indicating the keyword of
            ``callable`` that expects the Series/DataFrame/Index.
        args : iterable, optional
            Positional arguments passed into ``func``.
        kwargs : mapping, optional
            A dictionary of keyword arguments passed into ``func``.

        Returns
        -------
        object : the return type of ``func``.

        Examples
        --------

        Use ``.pipe`` when chaining together functions that expect
        Series, DataFrames or GroupBy objects. Instead of writing

        >>> func(g(h(df), arg1=a), arg2=b, arg3=c)

        You can write

        >>> (df.pipe(h)
        ...    .pipe(g, arg1=a)
        ...    .pipe(func, arg2=b, arg3=c)
        ... )

        If you have a function that takes the data as (say) the second
        argument, pass a tuple indicating which keyword expects the
        data. For example, suppose ``f`` takes its data as ``arg2``:

        >>> (df.pipe(h)
        ...    .pipe(g, arg1=a)
        ...    .pipe((func, 'arg2'), arg1=a, arg3=c)
        ...  )
        """
        return cudf.core.common.pipe(self, func, *args, **kwargs)

    @annotate("SCATTER_BY_MAP", color="green", domain="cudf_python")
    def scatter_by_map(
        self, map_index, map_size=None, keep_index=True, **kwargs
    ):
        """Scatter to a list of dataframes.

        Uses map_index to determine the destination
        of each row of the original DataFrame.

        Parameters
        ----------
        map_index : Series, str or list-like
            Scatter assignment for each row
        map_size : int
            Length of output list. Must be >= uniques in map_index
        keep_index : bool
            Conserve original index values for each row

        Returns
        -------
        A list of cudf.DataFrame objects.
        """

        # map_index might be a column name or array,
        # make it a Column
        if isinstance(map_index, str):
            map_index = self._data[map_index]
        elif isinstance(map_index, cudf.Series):
            map_index = map_index._column
        else:
            map_index = as_column(map_index)

        # Convert float to integer
        if map_index.dtype.kind == "f":
            map_index = map_index.astype(np.int32)

        # Convert string or categorical to integer
        if isinstance(map_index, cudf.core.column.StringColumn):
            map_index = map_index.as_categorical_column(
                "category"
            ).as_numerical
            warnings.warn(
                "Using StringColumn for map_index in scatter_by_map. "
                "Use an integer array/column for better performance."
            )
        elif isinstance(map_index, cudf.core.column.CategoricalColumn):
            map_index = map_index.as_numerical
            warnings.warn(
                "Using CategoricalColumn for map_index in scatter_by_map. "
                "Use an integer array/column for better performance."
            )

        if kwargs.get("debug", False) == 1 and map_size is not None:
            count = map_index.distinct_count()
            if map_size < count:
                raise ValueError(
                    f"ERROR: map_size must be >= {count} (got {map_size})."
                )

        tables = self._partition(map_index, map_size, keep_index)

        return tables

    def dropna(
        self, axis=0, how="any", thresh=None, subset=None, inplace=False
    ):
        """
        Drops rows (or columns) containing nulls from a Column.

        Parameters
        ----------
        axis : {0, 1}, optional
            Whether to drop rows (axis=0, default) or columns (axis=1)
            containing nulls.
        how : {"any", "all"}, optional
            Specifies how to decide whether to drop a row (or column).
            any (default) drops rows (or columns) containing at least
            one null value. all drops only rows (or columns) containing
            *all* null values.
        thresh: int, optional
            If specified, then drops every row (or column) containing
            less than `thresh` non-null values
        subset : list, optional
            List of columns to consider when dropping rows (all columns
            are considered by default). Alternatively, when dropping
            columns, subset is a list of rows to consider.
        inplace : bool, default False
            If True, do operation inplace and return None.

        Returns
        -------
        Copy of the DataFrame with rows/columns containing nulls dropped.

        See also
        --------
        cudf.DataFrame.isna
            Indicate null values.

        cudf.DataFrame.notna
            Indicate non-null values.

        cudf.DataFrame.fillna
            Replace null values.

        cudf.Series.dropna
            Drop null values.

        cudf.Index.dropna
            Drop null indices.

        Examples
        --------
        >>> import cudf
        >>> df = cudf.DataFrame({"name": ['Alfred', 'Batman', 'Catwoman'],
        ...                    "toy": ['Batmobile', None, 'Bullwhip'],
        ...                    "born": [np.datetime64("1940-04-25"),
        ...                             np.datetime64("NaT"),
        ...                             np.datetime64("NaT")]})
        >>> df
               name        toy                 born
        0    Alfred  Batmobile  1940-04-25 00:00:00
        1    Batman       <NA>                 <NA>
        2  Catwoman   Bullwhip                 <NA>

        Drop the rows where at least one element is null.

        >>> df.dropna()
             name        toy       born
        0  Alfred  Batmobile 1940-04-25

        Drop the columns where at least one element is null.

        >>> df.dropna(axis='columns')
               name
        0    Alfred
        1    Batman
        2  Catwoman

        Drop the rows where all elements are null.

        >>> df.dropna(how='all')
               name        toy                 born
        0    Alfred  Batmobile  1940-04-25 00:00:00
        1    Batman       <NA>                 <NA>
        2  Catwoman   Bullwhip                 <NA>

        Keep only the rows with at least 2 non-null values.

        >>> df.dropna(thresh=2)
               name        toy                 born
        0    Alfred  Batmobile  1940-04-25 00:00:00
        2  Catwoman   Bullwhip                 <NA>

        Define in which columns to look for null values.

        >>> df.dropna(subset=['name', 'born'])
             name        toy       born
        0  Alfred  Batmobile 1940-04-25

        Keep the DataFrame with valid entries in the same variable.

        >>> df.dropna(inplace=True)
        >>> df
             name        toy       born
        0  Alfred  Batmobile 1940-04-25
        """
        if axis == 0:
            result = self._drop_na_rows(
                how=how, subset=subset, thresh=thresh, drop_nan=True
            )
        else:
            result = self._drop_na_columns(
                how=how, subset=subset, thresh=thresh
            )

        return self._mimic_inplace(result, inplace=inplace)

    def fillna(
        self, value=None, method=None, axis=None, inplace=False, limit=None
    ):
        """Fill null values with ``value`` or specified ``method``.

        Parameters
        ----------
        value : scalar, Series-like or dict
            Value to use to fill nulls. If Series-like, null values
            are filled with values in corresponding indices.
            A dict can be used to provide different values to fill nulls
            in different columns. Cannot be used with ``method``.

        method : {'ffill', 'bfill'}, default None
            Method to use for filling null values in the dataframe or series.
            `ffill` propagates the last non-null values forward to the next
            non-null value. `bfill` propagates backward with the next non-null
            value. Cannot be used with ``value``.

        Returns
        -------
        result : DataFrame
            Copy with nulls filled.

        Examples
        --------
        >>> import cudf
        >>> df = cudf.DataFrame({'a': [1, 2, None], 'b': [3, None, 5]})
        >>> df
              a     b
        0     1     3
        1     2  <NA>
        2  <NA>     5
        >>> df.fillna(4)
           a  b
        0  1  3
        1  2  4
        2  4  5
        >>> df.fillna({'a': 3, 'b': 4})
           a  b
        0  1  3
        1  2  4
        2  3  5

        ``fillna`` on a Series object:

        >>> ser = cudf.Series(['a', 'b', None, 'c'])
        >>> ser
        0       a
        1       b
        2    <NA>
        3       c
        dtype: object
        >>> ser.fillna('z')
        0    a
        1    b
        2    z
        3    c
        dtype: object

        ``fillna`` can also supports inplace operation:

        >>> ser.fillna('z', inplace=True)
        >>> ser
        0    a
        1    b
        2    z
        3    c
        dtype: object
        >>> df.fillna({'a': 3, 'b': 4}, inplace=True)
        >>> df
           a  b
        0  1  3
        1  2  4
        2  3  5

        ``fillna`` specified with fill ``method``

        >>> ser = cudf.Series([1, None, None, 2, 3, None, None])
        >>> ser.fillna(method='ffill')
        0    1
        1    1
        2    1
        3    2
        4    3
        5    3
        6    3
        dtype: int64
        >>> ser.fillna(method='bfill')
        0       1
        1       2
        2       2
        3       2
        4       3
        5    <NA>
        6    <NA>
        dtype: int64
        """
        if limit is not None:
            raise NotImplementedError("The limit keyword is not supported")
        if axis:
            raise NotImplementedError("The axis keyword is not supported")

        if value is not None and method is not None:
            raise ValueError("Cannot specify both 'value' and 'method'.")

        if method:
            if method not in {"ffill", "bfill", "pad", "backfill"}:
                raise NotImplementedError(
                    f"Fill method {method} is not supported"
                )
            if method == "pad":
                method = "ffill"
            elif method == "backfill":
                method = "bfill"

        if isinstance(value, cudf.Series):
            value = value.reindex(self._data.names)
        elif isinstance(value, cudf.DataFrame):
            if not self.index.equals(value.index):
                value = value.reindex(self.index)
            else:
                value = value
        elif not isinstance(value, abc.Mapping):
            value = {name: copy.deepcopy(value) for name in self._data.names}
        elif isinstance(value, abc.Mapping):
            value = {
                key: value.reindex(self.index)
                if isinstance(value, cudf.Series)
                else value
                for key, value in value.items()
            }

        copy_data = self._data.copy(deep=True)

        for name in copy_data.keys():
            should_fill = (
                name in value
                and not libcudf.scalar._is_null_host_scalar(value[name])
            ) or method is not None
            if should_fill:
                copy_data[name] = copy_data[name].fillna(value[name], method)
        result = self._from_data(copy_data, self._index)

        return self._mimic_inplace(result, inplace=inplace)

    def _drop_na_rows(
        self, how="any", subset=None, thresh=None, drop_nan=False
    ):
        """
        Drops null rows from `self`.

        how : {"any", "all"}, optional
            Specifies how to decide whether to drop a row.
            any (default) drops rows containing at least
            one null value. all drops only rows containing
            *all* null values.
        subset : list, optional
            List of columns to consider when dropping rows.
        thresh: int, optional
            If specified, then drops every row containing
            less than `thresh` non-null values.
        """
        if subset is None:
            subset = self._column_names
        elif (
            not np.iterable(subset)
            or isinstance(subset, str)
            or isinstance(subset, tuple)
            and subset in self._data.names
        ):
            subset = (subset,)
        diff = set(subset) - set(self._data)
        if len(diff) != 0:
            raise KeyError(f"columns {diff} do not exist")
        subset_cols = [
            name for name, col in self._data.items() if name in subset
        ]
        if len(subset_cols) == 0:
            return self.copy(deep=True)

        frame = self.copy(deep=False)
        if drop_nan:
            for name, col in frame._data.items():
                if name in subset and isinstance(
                    col, cudf.core.column.NumericalColumn
                ):
                    frame._data[name] = col.nans_to_nulls()
                else:
                    frame._data[name] = col

        result = self.__class__._from_data(
            *libcudf.stream_compaction.drop_nulls(
                frame, how=how, keys=subset, thresh=thresh
            )
        )
        result._copy_type_metadata(frame)
        if self._index is not None:
            result._index.name = self._index.name
            if isinstance(self._index, cudf.MultiIndex):
                result._index.names = self._index.names
        return result

    def _drop_na_columns(self, how="any", subset=None, thresh=None):
        """
        Drop columns containing nulls
        """
        out_cols = []

        if subset is None:
            df = self
        else:
            df = self.take(subset)

        if thresh is None:
            if how == "all":
                thresh = 1
            else:
                thresh = len(df)

        for col in self._data.names:
            no_threshold_valid_count = (
                len(df[col]) - df[col].nans_to_nulls().null_count
            ) < thresh
            if no_threshold_valid_count:
                continue
            out_cols.append(col)

        return self[out_cols]

    def _apply_boolean_mask(self, boolean_mask):
        """
        Applies boolean mask to each row of `self`,
        rows corresponding to `False` is dropped
        """
        boolean_mask = as_column(boolean_mask)

        result = self.__class__._from_data(
            *libcudf.stream_compaction.apply_boolean_mask(
                self, as_column(boolean_mask)
            )
        )
        result._copy_type_metadata(self)
        return result

    def interpolate(
        self,
        method="linear",
        axis=0,
        limit=None,
        inplace=False,
        limit_direction=None,
        limit_area=None,
        downcast=None,
        **kwargs,
    ):
        """
        Interpolate data values between some points.

        Parameters
        ----------
        method : str, default 'linear'
            Interpolation technique to use. Currently,
            only 'linear` is supported.
            * 'linear': Ignore the index and treat the values as
            equally spaced. This is the only method supported on MultiIndexes.
            * 'index', 'values': linearly interpolate using the index as
            an x-axis. Unsorted indices can lead to erroneous results.
        axis : int, default 0
            Axis to interpolate along. Currently,
            only 'axis=0' is supported.
        inplace : bool, default False
            Update the data in place if possible.

        Returns
        -------
        Series or DataFrame
            Returns the same object type as the caller, interpolated at
            some or all ``NaN`` values

        """

        if method in {"pad", "ffill"} and limit_direction != "forward":
            raise ValueError(
                f"`limit_direction` must be 'forward' for method `{method}`"
            )
        if method in {"backfill", "bfill"} and limit_direction != "backward":
            raise ValueError(
                f"`limit_direction` must be 'backward' for method `{method}`"
            )

        data = self

        if not isinstance(data._index, cudf.RangeIndex):
            perm_sort = data._index.argsort()
            data = data._gather(perm_sort)

        interpolator = cudf.core.algorithms.get_column_interpolator(method)
        columns = {}
        for colname, col in data._data.items():
            if col.nullable:
                col = col.astype("float64").fillna(np.nan)

            # Interpolation methods may or may not need the index
            columns[colname] = interpolator(col, index=data._index)

        result = self._from_data(columns, index=data._index)

        return (
            result
            if isinstance(data._index, cudf.RangeIndex)
            else result._gather(perm_sort.argsort())
        )

    def _quantiles(
        self,
        q,
        interpolation="LINEAR",
        is_sorted=False,
        column_order=(),
        null_precedence=(),
    ):
        interpolation = libcudf.types.Interpolation[interpolation]

        is_sorted = libcudf.types.Sorted["YES" if is_sorted else "NO"]

        column_order = [libcudf.types.Order[key] for key in column_order]

        null_precedence = [
            libcudf.types.NullOrder[key] for key in null_precedence
        ]

        result = self.__class__._from_data(
            *libcudf.quantiles.quantiles(
                self,
                q,
                interpolation,
                is_sorted,
                column_order,
                null_precedence,
            )
        )

        result._copy_type_metadata(self)
        return result

    @annotate("APPLY", color="purple", domain="cudf_python")
    def _apply(self, func):
        """
        Apply `func` across the rows of the frame.
        """
        output_dtype, ptx = cudf.core.udf.pipeline.compile_masked_udf(
            func, self.dtypes
        )
        result = cudf._lib.transform.masked_udf(self, ptx, output_dtype)
        return result

    def rank(
        self,
        axis=0,
        method="average",
        numeric_only=None,
        na_option="keep",
        ascending=True,
        pct=False,
    ):
        """
        Compute numerical data ranks (1 through n) along axis.
        By default, equal values are assigned a rank that is the average of the
        ranks of those values.

        Parameters
        ----------
        axis : {0 or 'index'}, default 0
            Index to direct ranking.
        method : {'average', 'min', 'max', 'first', 'dense'}, default 'average'
            How to rank the group of records that have the same value
            (i.e. ties):
            * average: average rank of the group
            * min: lowest rank in the group
            * max: highest rank in the group
            * first: ranks assigned in order they appear in the array
            * dense: like 'min', but rank always increases by 1 between groups.
        numeric_only : bool, optional
            For DataFrame objects, rank only numeric columns if set to True.
        na_option : {'keep', 'top', 'bottom'}, default 'keep'
            How to rank NaN values:
            * keep: assign NaN rank to NaN values
            * top: assign smallest rank to NaN values if ascending
            * bottom: assign highest rank to NaN values if ascending.
        ascending : bool, default True
            Whether or not the elements should be ranked in ascending order.
        pct : bool, default False
            Whether or not to display the returned rankings in percentile
            form.

        Returns
        -------
        same type as caller
            Return a Series or DataFrame with data ranks as values.
        """
        if method not in {"average", "min", "max", "first", "dense"}:
            raise KeyError(method)

        method_enum = libcudf.sort.RankMethod[method.upper()]
        if na_option not in {"keep", "top", "bottom"}:
            raise ValueError(
                "na_option must be one of 'keep', 'top', or 'bottom'"
            )

        if axis not in (0, "index"):
            raise NotImplementedError(
                f"axis must be `0`/`index`, "
                f"axis={axis} is not yet supported in rank"
            )

        source = self
        if numeric_only:
            numeric_cols = (
                name
                for name in self._data.names
                if _is_non_decimal_numeric_dtype(self._data[name])
            )
            source = self._get_columns_by_label(numeric_cols)
            if source.empty:
                return source.astype("float64")

        data, index = libcudf.sort.rank_columns(
            source, method_enum, na_option, ascending, pct
        )

        return self._from_data(data, index).astype(np.float64)

    def repeat(self, repeats, axis=None):
        """Repeats elements consecutively.

        Returns a new object of caller type(DataFrame/Series/Index) where each
        element of the current object is repeated consecutively a given
        number of times.

        Parameters
        ----------
        repeats : int, or array of ints
            The number of repetitions for each element. This should
            be a non-negative integer. Repeating 0 times will return
            an empty object.

        Returns
        -------
        Series/DataFrame/Index
            A newly created object of same type as caller
            with repeated elements.

        Examples
        --------
        >>> import cudf
        >>> df = cudf.DataFrame({'a': [1, 2, 3], 'b': [10, 20, 30]})
        >>> df
           a   b
        0  1  10
        1  2  20
        2  3  30
        >>> df.repeat(3)
           a   b
        0  1  10
        0  1  10
        0  1  10
        1  2  20
        1  2  20
        1  2  20
        2  3  30
        2  3  30
        2  3  30

        Repeat on Series

        >>> s = cudf.Series([0, 2])
        >>> s
        0    0
        1    2
        dtype: int64
        >>> s.repeat([3, 4])
        0    0
        0    0
        0    0
        1    2
        1    2
        1    2
        1    2
        dtype: int64
        >>> s.repeat(2)
        0    0
        0    0
        1    2
        1    2
        dtype: int64

        Repeat on Index

        >>> index = cudf.Index([10, 22, 33, 55])
        >>> index
        Int64Index([10, 22, 33, 55], dtype='int64')
        >>> index.repeat(5)
        Int64Index([10, 10, 10, 10, 10, 22, 22, 22, 22, 22, 33,
                    33, 33, 33, 33, 55, 55, 55, 55, 55],
                dtype='int64')
        """
        if axis is not None:
            raise NotImplementedError(
                "Only axis=`None` supported at this time."
            )

        return self._repeat(repeats)

    def _repeat(self, count):
        if not is_scalar(count):
            count = as_column(count)

        result = self.__class__._from_data(
            *libcudf.filling.repeat(self, count)
        )

        result._copy_type_metadata(self)
        return result

    def _reverse(self):
        return self.__class__._from_data(*libcudf.copying.reverse(self))

    def _fill(self, fill_values, begin, end, inplace):
        col_and_fill = zip(self._columns, fill_values)

        if not inplace:
            data_columns = (c._fill(v, begin, end) for (c, v) in col_and_fill)
            return self.__class__._from_data(
                zip(self._column_names, data_columns), self._index
            )

        for (c, v) in col_and_fill:
            c.fill(v, begin, end, inplace=True)

        return self

    def shift(self, periods=1, freq=None, axis=0, fill_value=None):
        """Shift values by `periods` positions.
        """
        assert axis in (None, 0) and freq is None
        return self._shift(periods)

    def _shift(self, offset, fill_value=None):
        data_columns = (col.shift(offset, fill_value) for col in self._columns)
        return self.__class__._from_data(
            zip(self._column_names, data_columns), self._index
        )

    def __array__(self, dtype=None):
        raise TypeError(
            "Implicit conversion to a host NumPy array via __array__ is not "
            "allowed, To explicitly construct a GPU array, consider using "
            "cupy.asarray(...)\nTo explicitly construct a "
            "host array, consider using .to_array()"
        )

    def __arrow_array__(self, type=None):
        raise TypeError(
            "Implicit conversion to a host PyArrow Array via __arrow_array__ "
            "is not allowed, To explicitly construct a PyArrow Array, "
            "consider using .to_arrow()"
        )

    def round(self, decimals=0, how="half_even"):
        """
        Round a DataFrame to a variable number of decimal places.

        Parameters
        ----------
        decimals : int, dict, Series
            Number of decimal places to round each column to. If an int is
            given, round each column to the same number of places.
            Otherwise dict and Series round to variable numbers of places.
            Column names should be in the keys if `decimals` is a
            dict-like, or in the index if `decimals` is a Series. Any
            columns not included in `decimals` will be left as is. Elements
            of `decimals` which are not columns of the input will be
            ignored.
        how : str, optional
            Type of rounding. Can be either "half_even" (default)
            of "half_up" rounding.

        Returns
        -------
        DataFrame
            A DataFrame with the affected columns rounded to the specified
            number of decimal places.

        Examples
        --------
        >>> df = cudf.DataFrame(
                [(.21, .32), (.01, .67), (.66, .03), (.21, .18)],
        ...     columns=['dogs', 'cats']
        ... )
        >>> df
            dogs  cats
        0  0.21  0.32
        1  0.01  0.67
        2  0.66  0.03
        3  0.21  0.18

        By providing an integer each column is rounded to the same number
        of decimal places

        >>> df.round(1)
            dogs  cats
        0   0.2   0.3
        1   0.0   0.7
        2   0.7   0.0
        3   0.2   0.2

        With a dict, the number of places for specific columns can be
        specified with the column names as key and the number of decimal
        places as value

        >>> df.round({'dogs': 1, 'cats': 0})
            dogs  cats
        0   0.2   0.0
        1   0.0   1.0
        2   0.7   0.0
        3   0.2   0.0

        Using a Series, the number of places for specific columns can be
        specified with the column names as index and the number of
        decimal places as value

        >>> decimals = cudf.Series([0, 1], index=['cats', 'dogs'])
        >>> df.round(decimals)
            dogs  cats
        0   0.2   0.0
        1   0.0   1.0
        2   0.7   0.0
        3   0.2   0.0
        """

        if isinstance(decimals, cudf.Series):
            decimals = decimals.to_pandas()

        if isinstance(decimals, (dict, pd.Series)):
            if (
                isinstance(decimals, pd.Series)
                and not decimals.index.is_unique
            ):
                raise ValueError("Index of decimals must be unique")

            cols = {
                name: col.round(decimals[name], how=how)
                if (
                    name in decimals.keys()
                    and _is_non_decimal_numeric_dtype(col.dtype)
                )
                else col.copy(deep=True)
                for name, col in self._data.items()
            }
        elif isinstance(decimals, int):
            cols = {
                name: col.round(decimals, how=how)
                if _is_non_decimal_numeric_dtype(col.dtype)
                else col.copy(deep=True)
                for name, col in self._data.items()
            }
        else:
            raise TypeError(
                "decimals must be an integer, a dict-like or a Series"
            )

        return self.__class__._from_data(
            data=cudf.core.column_accessor.ColumnAccessor(
                cols,
                multiindex=self._data.multiindex,
                level_names=self._data.level_names,
            ),
            index=self._index,
        )

    @annotate("SAMPLE", color="orange", domain="cudf_python")
    def sample(
        self,
        n=None,
        frac=None,
        replace=False,
        weights=None,
        random_state=None,
        axis=None,
        keep_index=True,
    ):
        """Return a random sample of items from an axis of object.

        You can use random_state for reproducibility.

        Parameters
        ----------
        n : int, optional
            Number of items from axis to return. Cannot be used with frac.
            Default = 1 if frac = None.
        frac : float, optional
            Fraction of axis items to return. Cannot be used with n.
        replace : bool, default False
            Allow or disallow sampling of the same row more than once.
            replace == True is not yet supported for axis = 1/"columns"
        weights : str or ndarray-like, optional
            Only supported for axis=1/"columns"
        random_state : int, numpy RandomState or None, default None
            Seed for the random number generator (if int), or None.
            If None, a random seed will be chosen.
            if RandomState, seed will be extracted from current state.
        axis : {0 or ‘index’, 1 or ‘columns’, None}, default None
            Axis to sample. Accepts axis number or name.
            Default is stat axis for given data type
            (0 for Series and DataFrames). Series and Index doesn't
            support axis=1.

        Returns
        -------
        Series or DataFrame or Index
            A new object of same type as caller containing n items
            randomly sampled from the caller object.

        Examples
        --------
        >>> import cudf as cudf
        >>> df = cudf.DataFrame({"a":{1, 2, 3, 4, 5}})
        >>> df.sample(3)
           a
        1  2
        3  4
        0  1

        >>> sr = cudf.Series([1, 2, 3, 4, 5])
        >>> sr.sample(10, replace=True)
        1    4
        3    1
        2    4
        0    5
        0    1
        4    5
        4    1
        0    2
        0    3
        3    2
        dtype: int64

        >>> df = cudf.DataFrame(
        ... {"a":[1, 2], "b":[2, 3], "c":[3, 4], "d":[4, 5]})
        >>> df.sample(2, axis=1)
           a  c
        0  1  3
        1  2  4
        """

        if frac is not None and frac > 1 and not replace:
            raise ValueError(
                "Replace has to be set to `True` "
                "when upsampling the population `frac` > 1."
            )
        elif frac is not None and n is not None:
            raise ValueError(
                "Please enter a value for `frac` OR `n`, not both"
            )

        if frac is None and n is None:
            n = 1
        elif frac is not None:
            if axis is None or axis == 0 or axis == "index":
                n = int(round(self.shape[0] * frac))
            else:
                n = int(round(self.shape[1] * frac))

        if axis is None or axis == 0 or axis == "index":
            if n > 0 and self.shape[0] == 0:
                raise ValueError(
                    "Cannot take a sample larger than 0 when axis is empty"
                )

            if not replace and n > self.shape[0]:
                raise ValueError(
                    "Cannot take a larger sample than population "
                    "when 'replace=False'"
                )

            if weights is not None:
                raise NotImplementedError(
                    "weights is not yet supported for axis=0/index"
                )

            if random_state is None:
                seed = np.random.randint(
                    np.iinfo(np.int64).max, dtype=np.int64
                )
            elif isinstance(random_state, np.random.mtrand.RandomState):
                _, keys, pos, _, _ = random_state.get_state()
                seed = 0 if pos >= len(keys) else pos
            else:
                seed = np.int64(random_state)

            result = self.__class__._from_data(
                *libcudf.copying.sample(
                    self,
                    n=n,
                    replace=replace,
                    seed=seed,
                    keep_index=keep_index,
                )
            )
            result._copy_type_metadata(self)

            return result
        else:
            if len(self.shape) != 2:
                raise ValueError(
                    f"No axis named {axis} for "
                    f"object type {self.__class__}"
                )

            if replace:
                raise NotImplementedError(
                    "Sample is not supported for "
                    f"axis {axis} when 'replace=True'"
                )

            if n > 0 and self.shape[1] == 0:
                raise ValueError(
                    "Cannot take a sample larger than 0 when axis is empty"
                )

            columns = np.asarray(self._data.names)
            if not replace and n > columns.size:
                raise ValueError(
                    "Cannot take a larger sample "
                    "than population when 'replace=False'"
                )

            if weights is not None:
                if is_column_like(weights):
                    weights = np.asarray(weights)
                else:
                    raise ValueError(
                        "Strings can only be passed to weights "
                        "when sampling from rows on a DataFrame"
                    )

                if columns.size != len(weights):
                    raise ValueError(
                        "Weights and axis to be sampled must be of same length"
                    )

                total_weight = weights.sum()
                if total_weight != 1:
                    if not isinstance(weights.dtype, float):
                        weights = weights.astype("float64")
                    weights = weights / total_weight

            np.random.seed(random_state)
            gather_map = np.random.choice(
                columns, size=n, replace=replace, p=weights
            )

            if isinstance(self, cudf.MultiIndex):
                # TODO: Need to update this once MultiIndex is refactored,
                # should be able to treat it similar to other Frame object
                result = cudf.Index(self._source_data[gather_map])
            else:
                result = self[gather_map]
                if not keep_index:
                    result.index = None

            return result

    @classmethod
    @annotate("FROM_ARROW", color="orange", domain="cudf_python")
    def from_arrow(cls, data):
        """Convert from PyArrow Table to Frame

        Parameters
        ----------
        data : PyArrow Table

        Raises
        ------
        TypeError for invalid input type.

        Examples
        --------
        >>> import cudf
        >>> import pyarrow as pa
        >>> data = pa.table({"a":[1, 2, 3], "b":[4, 5, 6]})
        >>> cudf.core.frame.Frame.from_arrow(data)
           a  b
        0  1  4
        1  2  5
        2  3  6
        """

        if not isinstance(data, (pa.Table)):
            raise TypeError(
                "To create a multicolumn cudf data, "
                "the data should be an arrow Table"
            )

        column_names = data.column_names
        pandas_dtypes = None
        np_dtypes = None
        if isinstance(data.schema.pandas_metadata, dict):
            metadata = data.schema.pandas_metadata
            pandas_dtypes = {
                col["field_name"]: col["pandas_type"]
                for col in metadata["columns"]
                if "field_name" in col
            }
            np_dtypes = {
                col["field_name"]: col["numpy_type"]
                for col in metadata["columns"]
                if "field_name" in col
            }

        # Currently we don't have support for
        # pyarrow.DictionaryArray -> cudf Categorical column,
        # so handling indices and dictionary as two different columns.
        # This needs be removed once we have hooked libcudf dictionary32
        # with categorical.
        dict_indices = {}
        dict_dictionaries = {}
        dict_ordered = {}
        for field in data.schema:
            if isinstance(field.type, pa.DictionaryType):
                dict_ordered[field.name] = field.type.ordered
                dict_indices[field.name] = pa.chunked_array(
                    [chunk.indices for chunk in data[field.name].chunks],
                    type=field.type.index_type,
                )
                dict_dictionaries[field.name] = pa.chunked_array(
                    [chunk.dictionary for chunk in data[field.name].chunks],
                    type=field.type.value_type,
                )

        # Handle dict arrays
        cudf_category_frame = {}
        if len(dict_indices):

            dict_indices_table = pa.table(dict_indices)
            data = data.drop(dict_indices_table.column_names)
            cudf_indices_frame, _ = libcudf.interop.from_arrow(
                dict_indices_table, dict_indices_table.column_names
            )
            # as dictionary size can vary, it can't be a single table
            cudf_dictionaries_columns = {
                name: ColumnBase.from_arrow(dict_dictionaries[name])
                for name in dict_dictionaries.keys()
            }

            for name, codes in cudf_indices_frame.items():
                cudf_category_frame[name] = build_categorical_column(
                    cudf_dictionaries_columns[name],
                    codes,
                    mask=codes.base_mask,
                    size=codes.size,
                    ordered=dict_ordered[name],
                )

        # Handle non-dict arrays
        cudf_non_category_frame = (
            {}
            if data.num_columns == 0
            else libcudf.interop.from_arrow(data, data.column_names)[0]
        )

        result = {**cudf_non_category_frame, **cudf_category_frame}

        # There are some special cases that need to be handled
        # based on metadata.
        if pandas_dtypes:
            for name in result:
                dtype = None
                if (
                    len(result[name]) == 0
                    and pandas_dtypes[name] == "categorical"
                ):
                    # When pandas_dtype is a categorical column and the size
                    # of column is 0(i.e., empty) then we will have an
                    # int8 column in result._data[name] returned by libcudf,
                    # which needs to be type-casted to 'category' dtype.
                    dtype = "category"
                elif (
                    pandas_dtypes[name] == "empty"
                    and np_dtypes[name] == "object"
                ):
                    # When a string column has all null values, pandas_dtype is
                    # is specified as 'empty' and np_dtypes as 'object',
                    # hence handling this special case to type-cast the empty
                    # float column to str column.
                    dtype = np_dtypes[name]
                elif pandas_dtypes[
                    name
                ] == "object" and cudf.utils.dtypes.is_struct_dtype(
                    np_dtypes[name]
                ):
                    # Incase of struct column, libcudf is not aware of names of
                    # struct fields, hence renaming the struct fields is
                    # necessary by extracting the field names from arrow
                    # struct types.
                    result[name] = result[name]._rename_fields(
                        [field.name for field in data[name].type]
                    )

                if dtype is not None:
                    result[name] = result[name].astype(dtype)

        return cls._from_data({name: result[name] for name in column_names})

    @annotate("TO_ARROW", color="orange", domain="cudf_python")
    def to_arrow(self):
        """
        Convert to arrow Table

        Examples
        --------
        >>> import cudf
        >>> df = cudf.DataFrame(
        ...     {"a":[1, 2, 3], "b":[4, 5, 6]}, index=[1, 2, 3])
        >>> df.to_arrow()
        pyarrow.Table
        a: int64
        b: int64
        index: int64
        """
        return pa.Table.from_pydict(
            {name: col.to_arrow() for name, col in self._data.items()}
        )

    def drop_duplicates(
        self,
        subset=None,
        keep="first",
        nulls_are_equal=True,
        ignore_index=False,
    ):
        """
        Drops rows in frame as per duplicate rows in `subset` columns from
        self.

        subset : list, optional
            List of columns to consider when dropping rows.
        keep : ["first", "last", False] first will keep first of duplicate,
            last will keep last of the duplicate and False drop all
            duplicate
        nulls_are_equal: null elements are considered equal to other null
            elements
        ignore_index: bool, default False
            If True, the resulting axis will be labeled 0, 1, …, n - 1.
        """
        if subset is None:
            subset = self._column_names
        elif (
            not np.iterable(subset)
            or isinstance(subset, str)
            or isinstance(subset, tuple)
            and subset in self._data.names
        ):
            subset = (subset,)
        diff = set(subset) - set(self._data)
        if len(diff) != 0:
            raise KeyError(f"columns {diff} do not exist")
        subset_cols = [name for name in self._column_names if name in subset]
        if len(subset_cols) == 0:
            return self.copy(deep=True)

        result = self.__class__._from_data(
            *libcudf.stream_compaction.drop_duplicates(
                self,
                keys=subset,
                keep=keep,
                nulls_are_equal=nulls_are_equal,
                ignore_index=ignore_index,
            )
        )

        result._copy_type_metadata(self)
        return result

    def replace(self, to_replace: Any, replacement: Any) -> Frame:
        if not (to_replace is None and replacement is None):
            copy_data = self._data.copy(deep=False)
            (
                all_na_per_column,
                to_replace_per_column,
                replacements_per_column,
            ) = _get_replacement_values_for_columns(
                to_replace=to_replace,
                value=replacement,
                columns_dtype_map={
                    col: copy_data._data[col].dtype for col in copy_data._data
                },
            )

            for name, col in copy_data.items():
                try:
                    copy_data[name] = col.find_and_replace(
                        to_replace_per_column[name],
                        replacements_per_column[name],
                        all_na_per_column[name],
                    )
                except (KeyError, OverflowError):
                    # We need to create a deep copy if :
                    # i. `find_and_replace` was not successful or any of
                    #    `to_replace_per_column`, `replacements_per_column`,
                    #    `all_na_per_column` don't contain the `name`
                    #    that exists in `copy_data`.
                    # ii. There is an OverflowError while trying to cast
                    #     `to_replace_per_column` to `replacements_per_column`.
                    copy_data[name] = col.copy(deep=True)
        else:
            copy_data = self._data.copy(deep=True)

        result = self._from_data(copy_data, self._index)

        return result

    def _copy_type_metadata(
        self, other: Frame, include_index: bool = True
    ) -> Frame:
        """
        Copy type metadata from each column of `other` to the corresponding
        column of `self`.
        See `ColumnBase._with_type_metadata` for more information.
        """
        for name, col, other_col in zip(
            self._data.keys(), self._data.values(), other._data.values()
        ):
            self._data.set_by_label(
                name, col._with_type_metadata(other_col.dtype), validate=False
            )

        if include_index:
            if self._index is not None and other._index is not None:
                self._index._copy_type_metadata(other._index)  # type: ignore
                # When other._index is a CategoricalIndex, the current index
                # will be a NumericalIndex with an underlying CategoricalColumn
                # (the above _copy_type_metadata call will have converted the
                # column). Calling cudf.Index on that column generates the
                # appropriate index.
                if isinstance(
                    other._index, cudf.core.index.CategoricalIndex
                ) and not isinstance(
                    self._index, cudf.core.index.CategoricalIndex
                ):
                    self._index = cudf.Index(
                        cast(cudf.core.index.NumericIndex, self._index)._column
                    )

        return self

    def _copy_interval_data(self, other, include_index=True):
        for name, col, other_col in zip(
            self._data.keys(), self._data.values(), other._data.values()
        ):
            if isinstance(other_col, cudf.core.column.IntervalColumn):
                self._data[name] = cudf.core.column.IntervalColumn(col)

    def _postprocess_columns(self, other, include_index=True):
        self._copy_categories(other, include_index=include_index)
        self._copy_struct_names(other, include_index=include_index)
        self._copy_interval_data(other, include_index=include_index)

    def isnull(self):
        """
        Identify missing values.

        Return a boolean same-sized object indicating if
        the values are ``<NA>``. ``<NA>`` values gets mapped to
        ``True`` values. Everything else gets mapped to
        ``False`` values. ``<NA>`` values include:

        * Values where null mask is set.
        * ``NaN`` in float dtype.
        * ``NaT`` in datetime64 and timedelta64 types.

        Characters such as empty strings ``''`` or
        ``inf`` incase of float are not
        considered ``<NA>`` values.

        Returns
        -------
        DataFrame/Series/Index
            Mask of bool values for each element in
            the object that indicates whether an element is an NA value.

        Examples
        --------

        Show which entries in a DataFrame are NA.

        >>> import cudf
        >>> import numpy as np
        >>> import pandas as pd
        >>> df = cudf.DataFrame({'age': [5, 6, np.NaN],
        ...                    'born': [pd.NaT, pd.Timestamp('1939-05-27'),
        ...                             pd.Timestamp('1940-04-25')],
        ...                    'name': ['Alfred', 'Batman', ''],
        ...                    'toy': [None, 'Batmobile', 'Joker']})
        >>> df
            age                        born    name        toy
        0     5                        <NA>  Alfred       <NA>
        1     6  1939-05-27 00:00:00.000000  Batman  Batmobile
        2  <NA>  1940-04-25 00:00:00.000000              Joker
        >>> df.isnull()
            age   born   name    toy
        0  False   True  False   True
        1  False  False  False  False
        2   True  False  False  False

        Show which entries in a Series are NA.

        >>> ser = cudf.Series([5, 6, np.NaN, np.inf, -np.inf])
        >>> ser
        0     5.0
        1     6.0
        2    <NA>
        3     Inf
        4    -Inf
        dtype: float64
        >>> ser.isnull()
        0    False
        1    False
        2     True
        3    False
        4    False
        dtype: bool

        Show which entries in an Index are NA.

        >>> idx = cudf.Index([1, 2, None, np.NaN, 0.32, np.inf])
        >>> idx
        Float64Index([1.0, 2.0, <NA>, <NA>, 0.32, Inf], dtype='float64')
        >>> idx.isnull()
        GenericIndex([False, False, True, True, False, False], dtype='bool')
        """
        data_columns = (col.isnull() for col in self._columns)
        return self.__class__._from_data(
            zip(self._column_names, data_columns), self._index
        )

    # Alias for isnull
    isna = isnull

    def notnull(self):
        """
        Identify non-missing values.

        Return a boolean same-sized object indicating if
        the values are not ``<NA>``. Non-missing values get
        mapped to ``True``. ``<NA>`` values get mapped to
        ``False`` values. ``<NA>`` values include:

        * Values where null mask is set.
        * ``NaN`` in float dtype.
        * ``NaT`` in datetime64 and timedelta64 types.

        Characters such as empty strings ``''`` or
        ``inf`` incase of float are not
        considered ``<NA>`` values.

        Returns
        -------
        DataFrame/Series/Index
            Mask of bool values for each element in
            the object that indicates whether an element is not an NA value.

        Examples
        --------

        Show which entries in a DataFrame are NA.

        >>> import cudf
        >>> import numpy as np
        >>> import pandas as pd
        >>> df = cudf.DataFrame({'age': [5, 6, np.NaN],
        ...                    'born': [pd.NaT, pd.Timestamp('1939-05-27'),
        ...                             pd.Timestamp('1940-04-25')],
        ...                    'name': ['Alfred', 'Batman', ''],
        ...                    'toy': [None, 'Batmobile', 'Joker']})
        >>> df
            age                        born    name        toy
        0     5                        <NA>  Alfred       <NA>
        1     6  1939-05-27 00:00:00.000000  Batman  Batmobile
        2  <NA>  1940-04-25 00:00:00.000000              Joker
        >>> df.notnull()
             age   born  name    toy
        0   True  False  True  False
        1   True   True  True   True
        2  False   True  True   True

        Show which entries in a Series are NA.

        >>> ser = cudf.Series([5, 6, np.NaN, np.inf, -np.inf])
        >>> ser
        0     5.0
        1     6.0
        2    <NA>
        3     Inf
        4    -Inf
        dtype: float64
        >>> ser.notnull()
        0     True
        1     True
        2    False
        3     True
        4     True
        dtype: bool

        Show which entries in an Index are NA.

        >>> idx = cudf.Index([1, 2, None, np.NaN, 0.32, np.inf])
        >>> idx
        Float64Index([1.0, 2.0, <NA>, <NA>, 0.32, Inf], dtype='float64')
        >>> idx.notnull()
        GenericIndex([True, True, False, False, True, True], dtype='bool')
        """
        data_columns = (col.notnull() for col in self._columns)
        return self.__class__._from_data(
            zip(self._column_names, data_columns), self._index
        )

    # Alias for notnull
    notna = notnull

    def interleave_columns(self):
        """
        Interleave Series columns of a table into a single column.

        Converts the column major table `cols` into a row major column.

        Parameters
        ----------
        cols : input Table containing columns to interleave.

        Examples
        --------
        >>> df = DataFrame([['A1', 'A2', 'A3'], ['B1', 'B2', 'B3']])
        >>> df
        0    [A1, A2, A3]
        1    [B1, B2, B3]
        >>> df.interleave_columns()
        0    A1
        1    B1
        2    A2
        3    B2
        4    A3
        5    B3

        Returns
        -------
        The interleaved columns as a single column
        """
        if ("category" == self.dtypes).any():
            raise ValueError(
                "interleave_columns does not support 'category' dtype."
            )

        result = self._constructor_sliced(
            libcudf.reshape.interleave_columns(self)
        )

        return result

    def tile(self, count):
        """
        Repeats the rows from `self` DataFrame `count` times to form a
        new DataFrame.

        Parameters
        ----------
        self : input Table containing columns to interleave.
        count : Number of times to tile "rows". Must be non-negative.

        Examples
        --------
        >>> df  = Dataframe([[8, 4, 7], [5, 2, 3]])
        >>> count = 2
        >>> df.tile(df, count)
           0  1  2
        0  8  4  7
        1  5  2  3
        0  8  4  7
        1  5  2  3

        Returns
        -------
        The table containing the tiled "rows".
        """
        result = self.__class__._from_data(*libcudf.reshape.tile(self, count))
        result._copy_type_metadata(self)
        return result

    def searchsorted(
        self, values, side="left", ascending=True, na_position="last"
    ):
        """Find indices where elements should be inserted to maintain order

        Parameters
        ----------
        value : Frame (Shape must be consistent with self)
            Values to be hypothetically inserted into Self
        side : str {‘left’, ‘right’} optional, default ‘left‘
            If ‘left’, the index of the first suitable location found is given
            If ‘right’, return the last such index
        ascending : bool optional, default True
            Sorted Frame is in ascending order (otherwise descending)
        na_position : str {‘last’, ‘first’} optional, default ‘last‘
            Position of null values in sorted order

        Returns
        -------
        1-D cupy array of insertion points

        Examples
        --------
        >>> s = cudf.Series([1, 2, 3])
        >>> s.searchsorted(4)
        3
        >>> s.searchsorted([0, 4])
        array([0, 3], dtype=int32)
        >>> s.searchsorted([1, 3], side='left')
        array([0, 2], dtype=int32)
        >>> s.searchsorted([1, 3], side='right')
        array([1, 3], dtype=int32)

        If the values are not monotonically sorted, wrong
        locations may be returned:

        >>> s = cudf.Series([2, 1, 3])
        >>> s.searchsorted(1)
        0   # wrong result, correct would be 1

        >>> df = cudf.DataFrame({'a': [1, 3, 5, 7], 'b': [10, 12, 14, 16]})
        >>> df
           a   b
        0  1  10
        1  3  12
        2  5  14
        3  7  16
        >>> values_df = cudf.DataFrame({'a': [0, 2, 5, 6],
        ... 'b': [10, 11, 13, 15]})
        >>> values_df
           a   b
        0  0  10
        1  2  17
        2  5  13
        3  6  15
        >>> df.searchsorted(values_df, ascending=False)
        array([4, 4, 4, 0], dtype=int32)
        """
        # Call libcudf++ search_sorted primitive

        scalar_flag = None
        if is_scalar(values):
            scalar_flag = True

        if not isinstance(values, Frame):
            values = as_column(values)
            if values.dtype != self.dtype:
                self = self.astype(values.dtype)
            values = values.as_frame()
        outcol = libcudf.search.search_sorted(
            self, values, side, ascending=ascending, na_position=na_position
        )

        # Retrun result as cupy array if the values is non-scalar
        # If values is scalar, result is expected to be scalar.
        result = cupy.asarray(outcol.data_array_view)
        if scalar_flag:
            return result[0].item()
        else:
            return result

    def _get_sorted_inds(self, by=None, ascending=True, na_position="last"):
        """
        Sort by the values.

        Parameters
        ----------
        by: list, optional
            Labels specifying columns to sort by. By default,
            sort by all columns of `self`
        ascending : bool or list of bool, default True
            If True, sort values in ascending order, otherwise descending.
        na_position : {‘first’ or ‘last’}, default ‘last’
            Argument ‘first’ puts NaNs at the beginning, ‘last’ puts NaNs
            at the end.
        Returns
        -------
        out_column_inds : cuDF Column of indices sorted based on input

        Difference from pandas:
        * Support axis='index' only.
        * Not supporting: inplace, kind
        * Ascending can be a list of bools to control per column
        """

        # This needs to be updated to handle list of bools for ascending
        if ascending is True:
            if na_position == "last":
                na_position = 0
            elif na_position == "first":
                na_position = 1
        elif ascending is False:
            if na_position == "last":
                na_position = 1
            elif na_position == "first":
                na_position = 0
        else:
            warnings.warn(
                "When using a sequence of booleans for `ascending`, "
                "`na_position` flag is not yet supported and defaults to "
                "treating nulls as greater than all numbers"
            )
            na_position = 0

        to_sort = (
            self
            if by is None
            else self._get_columns_by_label(by, downcast=False)
        )

        # If given a scalar need to construct a sequence of length # of columns
        if np.isscalar(ascending):
            ascending = [ascending] * to_sort._num_columns

        return libcudf.sort.order_by(to_sort, ascending, na_position)

    def sin(self):
        """
        Get Trigonometric sine, element-wise.

        Returns
        -------
        DataFrame/Series/Index
            Result of the trigonometric operation.

        Examples
        --------
        >>> import cudf
        >>> ser = cudf.Series([0.0, 0.32434, 0.5, 45, 90, 180, 360])
        >>> ser
        0      0.00000
        1      0.32434
        2      0.50000
        3     45.00000
        4     90.00000
        5    180.00000
        6    360.00000
        dtype: float64
        >>> ser.sin()
        0    0.000000
        1    0.318683
        2    0.479426
        3    0.850904
        4    0.893997
        5   -0.801153
        6    0.958916
        dtype: float64

        `sin` operation on DataFrame:

        >>> df = cudf.DataFrame({'first': [0.0, 5, 10, 15],
        ...                      'second': [100.0, 360, 720, 300]})
        >>> df
           first  second
        0    0.0   100.0
        1    5.0   360.0
        2   10.0   720.0
        3   15.0   300.0
        >>> df.sin()
              first    second
        0  0.000000 -0.506366
        1 -0.958924  0.958916
        2 -0.544021 -0.544072
        3  0.650288 -0.999756

        `sin` operation on Index:

        >>> index = cudf.Index([-0.4, 100, -180, 90])
        >>> index
        Float64Index([-0.4, 100.0, -180.0, 90.0], dtype='float64')
        >>> index.sin()
        Float64Index([-0.3894183423086505, -0.5063656411097588,
                    0.8011526357338306, 0.8939966636005579],
                    dtype='float64')
        """
        return self._unaryop("sin")

    def cos(self):
        """
        Get Trigonometric cosine, element-wise.

        Returns
        -------
        DataFrame/Series/Index
            Result of the trigonometric operation.

        Examples
        --------
        >>> import cudf
        >>> ser = cudf.Series([0.0, 0.32434, 0.5, 45, 90, 180, 360])
        >>> ser
        0      0.00000
        1      0.32434
        2      0.50000
        3     45.00000
        4     90.00000
        5    180.00000
        6    360.00000
        dtype: float64
        >>> ser.cos()
        0    1.000000
        1    0.947861
        2    0.877583
        3    0.525322
        4   -0.448074
        5   -0.598460
        6   -0.283691
        dtype: float64

        `cos` operation on DataFrame:

        >>> df = cudf.DataFrame({'first': [0.0, 5, 10, 15],
        ...                      'second': [100.0, 360, 720, 300]})
        >>> df
           first  second
        0    0.0   100.0
        1    5.0   360.0
        2   10.0   720.0
        3   15.0   300.0
        >>> df.cos()
              first    second
        0  1.000000  0.862319
        1  0.283662 -0.283691
        2 -0.839072 -0.839039
        3 -0.759688 -0.022097

        `cos` operation on Index:

        >>> index = cudf.Index([-0.4, 100, -180, 90])
        >>> index
        Float64Index([-0.4, 100.0, -180.0, 90.0], dtype='float64')
        >>> index.cos()
        Float64Index([ 0.9210609940028851,  0.8623188722876839,
                    -0.5984600690578581, -0.4480736161291701],
                    dtype='float64')
        """
        return self._unaryop("cos")

    def tan(self):
        """
        Get Trigonometric tangent, element-wise.

        Returns
        -------
        DataFrame/Series/Index
            Result of the trigonometric operation.

        Examples
        --------
        >>> import cudf
        >>> ser = cudf.Series([0.0, 0.32434, 0.5, 45, 90, 180, 360])
        >>> ser
        0      0.00000
        1      0.32434
        2      0.50000
        3     45.00000
        4     90.00000
        5    180.00000
        6    360.00000
        dtype: float64
        >>> ser.tan()
        0    0.000000
        1    0.336213
        2    0.546302
        3    1.619775
        4   -1.995200
        5    1.338690
        6   -3.380140
        dtype: float64

        `tan` operation on DataFrame:

        >>> df = cudf.DataFrame({'first': [0.0, 5, 10, 15],
        ...                      'second': [100.0, 360, 720, 300]})
        >>> df
           first  second
        0    0.0   100.0
        1    5.0   360.0
        2   10.0   720.0
        3   15.0   300.0
        >>> df.tan()
              first     second
        0  0.000000  -0.587214
        1 -3.380515  -3.380140
        2  0.648361   0.648446
        3 -0.855993  45.244742

        `tan` operation on Index:

        >>> index = cudf.Index([-0.4, 100, -180, 90])
        >>> index
        Float64Index([-0.4, 100.0, -180.0, 90.0], dtype='float64')
        >>> index.tan()
        Float64Index([-0.4227932187381618,  -0.587213915156929,
                    -1.3386902103511544, -1.995200412208242],
                    dtype='float64')
        """
        return self._unaryop("tan")

    def asin(self):
        """
        Get Trigonometric inverse sine, element-wise.

        The inverse of sine so that, if y = x.sin(), then x = y.asin()

        Returns
        -------
        DataFrame/Series/Index
            Result of the trigonometric operation.

        Examples
        --------
        >>> import cudf
        >>> ser = cudf.Series([-1, 0, 1, 0.32434, 0.5])
        >>> ser.asin()
        0   -1.570796
        1    0.000000
        2    1.570796
        3    0.330314
        4    0.523599
        dtype: float64

        `asin` operation on DataFrame:

        >>> df = cudf.DataFrame({'first': [-1, 0, 0.5],
        ...                      'second': [0.234, 0.3, 0.1]})
        >>> df
           first  second
        0   -1.0   0.234
        1    0.0   0.300
        2    0.5   0.100
        >>> df.asin()
              first    second
        0 -1.570796  0.236190
        1  0.000000  0.304693
        2  0.523599  0.100167

        `asin` operation on Index:

        >>> index = cudf.Index([-1, 0.4, 1, 0.3])
        >>> index
        Float64Index([-1.0, 0.4, 1.0, 0.3], dtype='float64')
        >>> index.asin()
        Float64Index([-1.5707963267948966, 0.41151684606748806,
                    1.5707963267948966, 0.3046926540153975],
                    dtype='float64')
        """
        return self._unaryop("asin")

    def acos(self):
        """
        Get Trigonometric inverse cosine, element-wise.

        The inverse of cos so that, if y = x.cos(), then x = y.acos()

        Returns
        -------
        DataFrame/Series/Index
            Result of the trigonometric operation.

        Examples
        --------
        >>> import cudf
        >>> ser = cudf.Series([-1, 0, 1, 0.32434, 0.5])
        >>> ser.acos()
        0    3.141593
        1    1.570796
        2    0.000000
        3    1.240482
        4    1.047198
        dtype: float64

        `acos` operation on DataFrame:

        >>> df = cudf.DataFrame({'first': [-1, 0, 0.5],
        ...                      'second': [0.234, 0.3, 0.1]})
        >>> df
           first  second
        0   -1.0   0.234
        1    0.0   0.300
        2    0.5   0.100
        >>> df.acos()
              first    second
        0  3.141593  1.334606
        1  1.570796  1.266104
        2  1.047198  1.470629

        `acos` operation on Index:

        >>> index = cudf.Index([-1, 0.4, 1, 0, 0.3])
        >>> index
        Float64Index([-1.0, 0.4, 1.0, 0.0, 0.3], dtype='float64')
        >>> index.acos()
        Float64Index([ 3.141592653589793, 1.1592794807274085, 0.0,
                    1.5707963267948966,  1.266103672779499],
                    dtype='float64')
        """
        result = self.copy(deep=False)
        for col in result._data:
            min_float_dtype = cudf.utils.dtypes.get_min_float_dtype(
                result._data[col]
            )
            result._data[col] = result._data[col].astype(min_float_dtype)
        result = result._unaryop("acos")
        result = result.mask((result < 0) | (result > np.pi + 1))
        return result

    def atan(self):
        """
        Get Trigonometric inverse tangent, element-wise.

        The inverse of tan so that, if y = x.tan(), then x = y.atan()

        Returns
        -------
        DataFrame/Series/Index
            Result of the trigonometric operation.

        Examples
        --------
        >>> import cudf
        >>> ser = cudf.Series([-1, 0, 1, 0.32434, 0.5, -10])
        >>> ser
        0    -1.00000
        1     0.00000
        2     1.00000
        3     0.32434
        4     0.50000
        5   -10.00000
        dtype: float64
        >>> ser.atan()
        0   -0.785398
        1    0.000000
        2    0.785398
        3    0.313635
        4    0.463648
        5   -1.471128
        dtype: float64

        `atan` operation on DataFrame:

        >>> df = cudf.DataFrame({'first': [-1, -10, 0.5],
        ...                      'second': [0.234, 0.3, 10]})
        >>> df
           first  second
        0   -1.0   0.234
        1  -10.0   0.300
        2    0.5  10.000
        >>> df.atan()
              first    second
        0 -0.785398  0.229864
        1 -1.471128  0.291457
        2  0.463648  1.471128

        `atan` operation on Index:

        >>> index = cudf.Index([-1, 0.4, 1, 0, 0.3])
        >>> index
        Float64Index([-1.0, 0.4, 1.0, 0.0, 0.3], dtype='float64')
        >>> index.atan()
        Float64Index([-0.7853981633974483,  0.3805063771123649,
                                    0.7853981633974483, 0.0,
                                    0.2914567944778671],
                    dtype='float64')
        """
        return self._unaryop("atan")

    def exp(self):
        """
        Get the exponential of all elements, element-wise.

        Exponential is the inverse of the log function,
        so that x.exp().log() = x

        Returns
        -------
        DataFrame/Series/Index
            Result of the element-wise exponential.

        Examples
        --------
        >>> import cudf
        >>> ser = cudf.Series([-1, 0, 1, 0.32434, 0.5, -10, 100])
        >>> ser
        0     -1.00000
        1      0.00000
        2      1.00000
        3      0.32434
        4      0.50000
        5    -10.00000
        6    100.00000
        dtype: float64
        >>> ser.exp()
        0    3.678794e-01
        1    1.000000e+00
        2    2.718282e+00
        3    1.383117e+00
        4    1.648721e+00
        5    4.539993e-05
        6    2.688117e+43
        dtype: float64

        `exp` operation on DataFrame:

        >>> df = cudf.DataFrame({'first': [-1, -10, 0.5],
        ...                      'second': [0.234, 0.3, 10]})
        >>> df
           first  second
        0   -1.0   0.234
        1  -10.0   0.300
        2    0.5  10.000
        >>> df.exp()
              first        second
        0  0.367879      1.263644
        1  0.000045      1.349859
        2  1.648721  22026.465795

        `exp` operation on Index:

        >>> index = cudf.Index([-1, 0.4, 1, 0, 0.3])
        >>> index
        Float64Index([-1.0, 0.4, 1.0, 0.0, 0.3], dtype='float64')
        >>> index.exp()
        Float64Index([0.36787944117144233,  1.4918246976412703,
                      2.718281828459045, 1.0,  1.3498588075760032],
                    dtype='float64')
        """
        return self._unaryop("exp")

    def log(self):
        """
        Get the natural logarithm of all elements, element-wise.

        Natural logarithm is the inverse of the exp function,
        so that x.log().exp() = x

        Returns
        -------
        DataFrame/Series/Index
            Result of the element-wise natural logarithm.

        Examples
        --------
        >>> import cudf
        >>> ser = cudf.Series([-1, 0, 1, 0.32434, 0.5, -10, 100])
        >>> ser
        0     -1.00000
        1      0.00000
        2      1.00000
        3      0.32434
        4      0.50000
        5    -10.00000
        6    100.00000
        dtype: float64
        >>> ser.log()
        0         NaN
        1        -inf
        2    0.000000
        3   -1.125963
        4   -0.693147
        5         NaN
        6    4.605170
        dtype: float64

        `log` operation on DataFrame:

        >>> df = cudf.DataFrame({'first': [-1, -10, 0.5],
        ...                      'second': [0.234, 0.3, 10]})
        >>> df
           first  second
        0   -1.0   0.234
        1  -10.0   0.300
        2    0.5  10.000
        >>> df.log()
              first    second
        0       NaN -1.452434
        1       NaN -1.203973
        2 -0.693147  2.302585

        `log` operation on Index:

        >>> index = cudf.Index([10, 11, 500.0])
        >>> index
        Float64Index([10.0, 11.0, 500.0], dtype='float64')
        >>> index.log()
        Float64Index([2.302585092994046, 2.3978952727983707,
                    6.214608098422191], dtype='float64')
        """
        return self._unaryop("log")

    def sqrt(self):
        """
        Get the non-negative square-root of all elements, element-wise.

        Returns
        -------
        DataFrame/Series/Index
            Result of the non-negative
            square-root of each element.

        Examples
        --------
        >>> import cudf
        >>> import cudf
        >>> ser = cudf.Series([10, 25, 81, 1.0, 100])
        >>> ser
        0     10.0
        1     25.0
        2     81.0
        3      1.0
        4    100.0
        dtype: float64
        >>> ser.sqrt()
        0     3.162278
        1     5.000000
        2     9.000000
        3     1.000000
        4    10.000000
        dtype: float64

        `sqrt` operation on DataFrame:

        >>> df = cudf.DataFrame({'first': [-10.0, 100, 625],
        ...                      'second': [1, 2, 0.4]})
        >>> df
           first  second
        0  -10.0     1.0
        1  100.0     2.0
        2  625.0     0.4
        >>> df.sqrt()
           first    second
        0    NaN  1.000000
        1   10.0  1.414214
        2   25.0  0.632456

        `sqrt` operation on Index:

        >>> index = cudf.Index([-10.0, 100, 625])
        >>> index
        Float64Index([-10.0, 100.0, 625.0], dtype='float64')
        >>> index.sqrt()
        Float64Index([nan, 10.0, 25.0], dtype='float64')
        """
        return self._unaryop("sqrt")

    def _merge(
        self,
        right,
        on=None,
        left_on=None,
        right_on=None,
        left_index=False,
        right_index=False,
        how="inner",
        sort=False,
        method="hash",
        indicator=False,
        suffixes=("_x", "_y"),
    ):
        lhs, rhs = self, right
        if how == "right":
            # Merge doesn't support right, so just swap
            how = "left"
            lhs, rhs = right, self
            left_on, right_on = right_on, left_on
            left_index, right_index = right_index, left_index
            suffixes = (suffixes[1], suffixes[0])

        return merge(
            lhs,
            rhs,
            on=on,
            left_on=left_on,
            right_on=right_on,
            left_index=left_index,
            right_index=right_index,
            how=how,
            sort=sort,
            method=method,
            indicator=indicator,
            suffixes=suffixes,
        )

    def _is_sorted(self, ascending=None, null_position=None):
        """
        Returns a boolean indicating whether the data of the Frame are sorted
        based on the parameters given. Does not account for the index.

        Parameters
        ----------
        self : Frame
            Frame whose columns are to be checked for sort order
        ascending : None or list-like of booleans
            None or list-like of boolean values indicating expected sort order
            of each column. If list-like, size of list-like must be
            len(columns). If None, all columns expected sort order is set to
            ascending. False (0) - ascending, True (1) - descending.
        null_position : None or list-like of booleans
            None or list-like of boolean values indicating desired order of
            nulls compared to other elements. If list-like, size of list-like
            must be len(columns). If None, null order is set to before. False
            (0) - before, True (1) - after.

        Returns
        -------
        returns : boolean
            Returns True, if sorted as expected by ``ascending`` and
            ``null_position``, False otherwise.
        """
        return libcudf.sort.is_sorted(
            self, ascending=ascending, null_position=null_position
        )

    def _split(self, splits, keep_index=True):
        results = libcudf.copying.table_split(
            self, splits, keep_index=keep_index
        )
        return [self.__class__._from_data(*result) for result in results]

    def _encode(self):
        data, index, indices = libcudf.transform.table_encode(self)
        for name, col in data.items():
            data[name] = col._with_type_metadata(self._data[name].dtype)
        keys = self.__class__._from_data(data, index)
        return keys, indices

    def _reindex(
        self, columns, dtypes=None, deep=False, index=None, inplace=False
    ):
        """
        Helper for `.reindex`

        Parameters
        ----------
        columns : array-like
            The list of columns to select from the Frame,
            if ``columns`` is a superset of ``Frame.columns`` new
            columns are created.
        dtypes : dict
            Mapping of dtypes for the empty columns being created.
        deep : boolean, optional, default False
            Whether to make deep copy or shallow copy of the columns.
        index : Index or array-like, default None
            The ``index`` to be used to reindex the Frame with.
        inplace : bool, default False
            Whether to perform the operation in place on the data.

        Returns
        -------
        DataFrame
        """
        if dtypes is None:
            dtypes = {}

        df = self
        if index is not None:
            index = cudf.core.index.as_index(index)

            if isinstance(index, cudf.MultiIndex):
                idx_dtype_match = (
                    df.index._source_data.dtypes == index._source_data.dtypes
                ).all()
            else:
                idx_dtype_match = df.index.dtype == index.dtype

            if not idx_dtype_match:
                columns = columns if columns is not None else list(df.columns)
                df = cudf.DataFrame()
            else:
                df = cudf.DataFrame(None, index).join(
                    df, how="left", sort=True
                )
                # double-argsort to map back from sorted to unsorted positions
                df = df.take(index.argsort(ascending=True).argsort())

        index = index if index is not None else df.index
        names = columns if columns is not None else list(df.columns)
        cols = {
            name: (
                df._data[name].copy(deep=deep)
                if name in df._data
                else column_empty(
                    dtype=dtypes.get(name, np.float64),
                    masked=True,
                    row_count=len(index),
                )
            )
            for name in names
        }

        result = self.__class__._from_data(
            data=cudf.core.column_accessor.ColumnAccessor(
                cols,
                multiindex=self._data.multiindex,
                level_names=self._data.level_names,
            ),
            index=index,
        )

        return self._mimic_inplace(result, inplace=inplace)

    def _unaryop(self, op):
        data_columns = (col.unary_operator(op) for col in self._columns)
        return self.__class__._from_data(
            zip(self._column_names, data_columns), self._index
        )

    def _binaryop(
        self,
        other: T,
        fn: str,
        fill_value: Any = None,
        reflect: bool = False,
        *args,
        **kwargs,
    ) -> Frame:
        """Perform a binary operation between two frames.

        Parameters
        ----------
        other : Frame
            The second operand.
        fn : str
            The operation to perform.
        fill_value : Any, default None
            The value to replace null values with. If ``None``, nulls are not
            filled before the operation.
        reflect : bool, default False
            If ``True`` the operation is reflected (i.e whether to swap the
            left and right operands).

        Returns
        -------
        Frame
            A new instance containing the result of the operation.
        """
        raise NotImplementedError

    @classmethod
    def _colwise_binop(
        cls,
        operands: Dict[Optional[str], Tuple[ColumnBase, Any, bool, Any]],
        fn: str,
    ):
        """Implement binary ops between two frame-like objects.

        Binary operations for Frames can be reduced to a sequence of binary
        operations between column-like objects. Different types of frames need
        to preprocess different inputs, so subclasses should implement binary
        operations as a preprocessing step that calls this method.

        Parameters
        ----------
        operands : Dict[Optional[str], Tuple[ColumnBase, Any, bool, Any]]
            A mapping from column names to a tuple containing left and right
            operands as well as a boolean indicating whether or not to reflect
            an operation and fill value for nulls.
        fn : str
            The operation to perform.

        Returns
        -------
        Dict[ColumnBase]
            A dict of columns constructed from the result of performing the
            requested operation on the operands.
        """

        # Now actually perform the binop on the columns in left and right.
        output = {}
        for (
            col,
            (left_column, right_column, reflect, fill_value),
        ) in operands.items():

            # Handle object columns that are empty or
            # all nulls when performing binary operations
            if (
                left_column.dtype == "object"
                and left_column.null_count == len(left_column)
                and fill_value is None
            ):
                if fn in (
                    "add",
                    "sub",
                    "mul",
                    "mod",
                    "pow",
                    "truediv",
                    "floordiv",
                ):
                    output[col] = left_column
                elif fn in ("eq", "lt", "le", "gt", "ge"):
                    output[col] = left_column.notnull()
                elif fn == "ne":
                    output[col] = left_column.isnull()
                continue

            if right_column is cudf.NA:
                right_column = cudf.Scalar(
                    right_column, dtype=left_column.dtype
                )
            elif not isinstance(right_column, ColumnBase):
                right_column = left_column.normalize_binop_value(right_column)

            fn_apply = fn
            if fn == "truediv":
                # Decimals in libcudf don't support truediv, see
                # https://github.com/rapidsai/cudf/pull/7435 for explanation.
                if is_decimal_dtype(left_column.dtype):
                    fn_apply = "div"

                # Division with integer types results in a suitable float.
                truediv_type = {
                    np.int8: np.float32,
                    np.int16: np.float32,
                    np.int32: np.float32,
                    np.int64: np.float64,
                    np.uint8: np.float32,
                    np.uint16: np.float32,
                    np.uint32: np.float64,
                    np.uint64: np.float64,
                    np.bool_: np.float32,
                }.get(left_column.dtype.type)
                if truediv_type is not None:
                    left_column = left_column.astype(truediv_type)

            output_mask = None
            if fill_value is not None:
                if is_scalar(right_column):
                    if left_column.nullable:
                        left_column = left_column.fillna(fill_value)
                else:
                    # If both columns are nullable, pandas semantics dictate
                    # that nulls that are present in both left_column and
                    # right_column are not filled.
                    if left_column.nullable and right_column.nullable:
                        lmask = as_column(left_column.nullmask)
                        rmask = as_column(right_column.nullmask)
                        output_mask = (lmask | rmask).data
                        left_column = left_column.fillna(fill_value)
                        right_column = right_column.fillna(fill_value)
                    elif left_column.nullable:
                        left_column = left_column.fillna(fill_value)
                    elif right_column.nullable:
                        right_column = right_column.fillna(fill_value)

            # For bitwise operations we must verify whether the input column
            # types are valid, and if so, whether we need to coerce the output
            # columns to booleans.
            coerce_to_bool = False
            if fn_apply in {"and", "or", "xor"}:
                err_msg = (
                    f"Operation 'bitwise {fn_apply}' not supported between "
                    f"{left_column.dtype.type.__name__} and {{}}"
                )
                if right_column is None:
                    raise TypeError(err_msg.format(type(None)))

                try:
                    left_is_bool = issubdtype(left_column.dtype, np.bool_)
                    right_is_bool = issubdtype(right_column.dtype, np.bool_)
                except TypeError:
                    raise TypeError(err_msg.format(type(right_column)))

                coerce_to_bool = left_is_bool or right_is_bool

                if not (
                    (left_is_bool or issubdtype(left_column.dtype, np.integer))
                    and (
                        right_is_bool
                        or issubdtype(right_column.dtype, np.integer)
                    )
                ):
                    raise TypeError(
                        err_msg.format(right_column.dtype.type.__name__)
                    )

            outcol = (
                left_column.binary_operator(
                    fn_apply, right_column, reflect=reflect
                )
                if right_column is not None
                else column_empty(
                    left_column.size, left_column.dtype, masked=True
                )
            )

            if output_mask is not None:
                outcol = outcol.set_mask(output_mask)

            if coerce_to_bool:
                outcol = outcol.astype(np.bool_)

            output[col] = outcol

        return output

    def dot(self, other, reflect=False):
        """
        Get dot product of frame and other, (binary operator `dot`).

        Among flexible wrappers (`add`, `sub`, `mul`, `div`, `mod`, `pow`,
        `dot`) to arithmetic operators: `+`, `-`, `*`, `/`, `//`, `%`, `**`,
        `@`.

        Parameters
        ----------
        other : Sequence, Series, or DataFrame
            Any multiple element data structure, or list-like object.
        reflect : bool, default False
            If ``True`` the operation is reflected (i.e ``other`` is used as
            the left operand instead of the right). This is enabled when using
            a binary operation with a left operand that does not implement it.

        Returns
        -------
        scalar, Series, or DataFrame
            The result of the operation.

        Examples
        --------
        >>> import cudf
        >>> df = cudf.DataFrame([[1, 2, 3, 4],
        ...                      [5, 6, 7, 8]])
        >>> df @ df.T
            0    1
        0  30   70
        1  70  174
        >>> s = cudf.Series([1, 1, 1, 1])
        >>> df @ s
        0    10
        1    26
        dtype: int64
        >>> [1, 2, 3, 4] @ s
        10
        """
        lhs = self.values
        if isinstance(other, Frame):
            rhs = other.values
        elif isinstance(other, cupy.ndarray):
            rhs = other
        elif isinstance(
            other, (abc.Sequence, np.ndarray, pd.DataFrame, pd.Series)
        ):
            rhs = cupy.asarray(other)
        else:
            return NotImplemented
        if reflect:
            lhs, rhs = rhs, lhs

        result = lhs.dot(rhs)
        if len(result.shape) == 1:
            return cudf.Series(result)
        if len(result.shape) == 2:
            return cudf.DataFrame(result)
        return result.item()

    # Binary arithmetic operations.
    def __add__(self, other):
        return self._binaryop(other, "add")

    def __radd__(self, other):
        return self._binaryop(other, "add", reflect=True)

    def __sub__(self, other):
        return self._binaryop(other, "sub")

    def __rsub__(self, other):
        return self._binaryop(other, "sub", reflect=True)

    def __matmul__(self, other):
        return self.dot(other)

    def __rmatmul__(self, other):
        return self.dot(other, reflect=True)

    def __mul__(self, other):
        return self._binaryop(other, "mul")

    def __rmul__(self, other):
        return self._binaryop(other, "mul", reflect=True)

    def __mod__(self, other):
        return self._binaryop(other, "mod")

    def __rmod__(self, other):
        return self._binaryop(other, "mod", reflect=True)

    def __pow__(self, other):
        return self._binaryop(other, "pow")

    def __rpow__(self, other):
        return self._binaryop(other, "pow", reflect=True)

    def __floordiv__(self, other):
        return self._binaryop(other, "floordiv")

    def __rfloordiv__(self, other):
        return self._binaryop(other, "floordiv", reflect=True)

    def __truediv__(self, other):
        return self._binaryop(other, "truediv")

    def __rtruediv__(self, other):
        return self._binaryop(other, "truediv", reflect=True)

    def __and__(self, other):
        return self._binaryop(other, "and")

    def __or__(self, other):
        return self._binaryop(other, "or")

    def __xor__(self, other):
        return self._binaryop(other, "xor")

    # Binary rich comparison operations.
    def __eq__(self, other):
        return self._binaryop(other, "eq")

    def __ne__(self, other):
        return self._binaryop(other, "ne")

    def __lt__(self, other):
        return self._binaryop(other, "lt")

    def __le__(self, other):
        return self._binaryop(other, "le")

    def __gt__(self, other):
        return self._binaryop(other, "gt")

    def __ge__(self, other):
        return self._binaryop(other, "ge")

    # Unary logical operators
    def __neg__(self):
        return -1 * self

    def __pos__(self):
        return self.copy(deep=True)

    def __abs__(self):
        return self._unaryop("abs")

    # Reductions
    @classmethod
    def _get_axis_from_axis_arg(cls, axis):
        try:
            return cls._SUPPORT_AXIS_LOOKUP[axis]
        except KeyError:
            raise ValueError(f"No axis named {axis} for object type {cls}")

    def _reduce(self, *args, **kwargs):
        raise NotImplementedError(
            f"Reductions are not supported for objects of type {type(self)}."
        )

    def min(
        self, axis=None, skipna=None, level=None, numeric_only=None, **kwargs,
    ):
        """
        Return the minimum of the values in the DataFrame.

        Parameters
        ----------
        axis: {index (0), columns(1)}
            Axis for the function to be applied on.
        skipna: bool, default True
            Exclude NA/null values when computing the result.
        level: int or level name, default None
            If the axis is a MultiIndex (hierarchical), count along a
            particular level, collapsing into a Series.
        numeric_only: bool, default None
            Include only float, int, boolean columns. If None, will attempt to
            use everything, then use only numeric data.

        Returns
        -------
        Series

        Notes
        -----
        Parameters currently not supported are `level`, `numeric_only`.

        Examples
        --------
        >>> import cudf
        >>> df = cudf.DataFrame({'a': [1, 2, 3, 4], 'b': [7, 8, 9, 10]})
        >>> df.min()
        a    1
        b    7
        dtype: int64
        """
        return self._reduce(
            "min",
            axis=axis,
            skipna=skipna,
            level=level,
            numeric_only=numeric_only,
            **kwargs,
        )

    def max(
        self, axis=None, skipna=None, level=None, numeric_only=None, **kwargs,
    ):
        """
        Return the maximum of the values in the DataFrame.

        Parameters
        ----------
        axis: {index (0), columns(1)}
            Axis for the function to be applied on.
        skipna: bool, default True
            Exclude NA/null values when computing the result.
        level: int or level name, default None
            If the axis is a MultiIndex (hierarchical), count along a
            particular level, collapsing into a Series.
        numeric_only: bool, default None
            Include only float, int, boolean columns. If None, will attempt to
            use everything, then use only numeric data.

        Returns
        -------
        Series

        Notes
        -----
        Parameters currently not supported are `level`, `numeric_only`.

        Examples
        --------
        >>> import cudf
        >>> df = cudf.DataFrame({'a': [1, 2, 3, 4], 'b': [7, 8, 9, 10]})
        >>> df.max()
        a     4
        b    10
        dtype: int64
        """
        return self._reduce(
            "max",
            axis=axis,
            skipna=skipna,
            level=level,
            numeric_only=numeric_only,
            **kwargs,
        )

    def sum(
        self,
        axis=None,
        skipna=None,
        dtype=None,
        level=None,
        numeric_only=None,
        min_count=0,
        **kwargs,
    ):
        """
        Return sum of the values in the DataFrame.

        Parameters
        ----------

        axis: {index (0), columns(1)}
            Axis for the function to be applied on.
        skipna: bool, default True
            Exclude NA/null values when computing the result.
        dtype: data type
            Data type to cast the result to.
        min_count: int, default 0
            The required number of valid values to perform the operation.
            If fewer than min_count non-NA values are present the result
            will be NA.

            The default being 0. This means the sum of an all-NA or empty
            Series is 0, and the product of an all-NA or empty Series is 1.

        Returns
        -------
        Series

        Notes
        -----
        Parameters currently not supported are `level`, `numeric_only`.

        Examples
        --------
        >>> import cudf
        >>> df = cudf.DataFrame({'a': [1, 2, 3, 4], 'b': [7, 8, 9, 10]})
        >>> df.sum()
        a    10
        b    34
        dtype: int64
        """
        return self._reduce(
            "sum",
            axis=axis,
            skipna=skipna,
            dtype=dtype,
            level=level,
            numeric_only=numeric_only,
            min_count=min_count,
            **kwargs,
        )

    def product(
        self,
        axis=None,
        skipna=None,
        dtype=None,
        level=None,
        numeric_only=None,
        min_count=0,
        **kwargs,
    ):
        """
        Return product of the values in the DataFrame.

        Parameters
        ----------

        axis: {index (0), columns(1)}
            Axis for the function to be applied on.
        skipna: bool, default True
            Exclude NA/null values when computing the result.
        dtype: data type
            Data type to cast the result to.
        min_count: int, default 0
            The required number of valid values to perform the operation.
            If fewer than min_count non-NA values are present the result
            will be NA.

            The default being 0. This means the sum of an all-NA or empty
            Series is 0, and the product of an all-NA or empty Series is 1.

        Returns
        -------
        Series

        Notes
        -----
        Parameters currently not supported are level`, `numeric_only`.

        Examples
        --------
        >>> import cudf
        >>> df = cudf.DataFrame({'a': [1, 2, 3, 4], 'b': [7, 8, 9, 10]})
        >>> df.product()
        a      24
        b    5040
        dtype: int64
        """
        axis = self._get_axis_from_axis_arg(axis)
        return self._reduce(
            # cuDF columns use "product" as the op name, but cupy uses "prod"
            # and we need cupy if axis == 1.
            "product" if axis == 0 else "prod",
            axis=axis,
            skipna=skipna,
            dtype=dtype,
            level=level,
            numeric_only=numeric_only,
            min_count=min_count,
            **kwargs,
        )

    # Alias for pandas compatibility.
    prod = product

    def mean(
        self, axis=None, skipna=None, level=None, numeric_only=None, **kwargs
    ):
        """
        Return the mean of the values for the requested axis.

        Parameters
        ----------
        axis : {0 or 'index', 1 or 'columns'}
            Axis for the function to be applied on.
        skipna : bool, default True
            Exclude NA/null values when computing the result.
        level : int or level name, default None
            If the axis is a MultiIndex (hierarchical), count along a
            particular level, collapsing into a Series.
        numeric_only : bool, default None
            Include only float, int, boolean columns. If None, will attempt to
            use everything, then use only numeric data. Not implemented for
            Series.
        **kwargs
            Additional keyword arguments to be passed to the function.

        Returns
        -------
        mean : Series or DataFrame (if level specified)

        Examples
        --------
        >>> import cudf
        >>> df = cudf.DataFrame({'a': [1, 2, 3, 4], 'b': [7, 8, 9, 10]})
        >>> df.mean()
        a    2.5
        b    8.5
        dtype: float64
        """
        return self._reduce(
            "mean",
            axis=axis,
            skipna=skipna,
            level=level,
            numeric_only=numeric_only,
            **kwargs,
        )

    def std(
        self,
        axis=None,
        skipna=None,
        level=None,
        ddof=1,
        numeric_only=None,
        **kwargs,
    ):
        """
        Return sample standard deviation of the DataFrame.

        Normalized by N-1 by default. This can be changed using
        the `ddof` argument

        Parameters
        ----------

        axis: {index (0), columns(1)}
            Axis for the function to be applied on.
        skipna: bool, default True
            Exclude NA/null values. If an entire row/column is NA, the result
            will be NA.
        ddof: int, default 1
            Delta Degrees of Freedom. The divisor used in calculations
            is N - ddof, where N represents the number of elements.

        Returns
        -------
        Series

        Notes
        -----
        Parameters currently not supported are `level` and
        `numeric_only`

        Examples
        --------
        >>> import cudf
        >>> df = cudf.DataFrame({'a': [1, 2, 3, 4], 'b': [7, 8, 9, 10]})
        >>> df.std()
        a    1.290994
        b    1.290994
        dtype: float64
        """

        return self._reduce(
            "std",
            axis=axis,
            skipna=skipna,
            level=level,
            ddof=ddof,
            numeric_only=numeric_only,
            **kwargs,
        )

    def var(
        self,
        axis=None,
        skipna=None,
        level=None,
        ddof=1,
        numeric_only=None,
        **kwargs,
    ):
        """
        Return unbiased variance of the DataFrame.

        Normalized by N-1 by default. This can be changed using the
        ddof argument

        Parameters
        ----------

        axis: {index (0), columns(1)}
            Axis for the function to be applied on.
        skipna: bool, default True
            Exclude NA/null values. If an entire row/column is NA, the result
            will be NA.
        ddof: int, default 1
            Delta Degrees of Freedom. The divisor used in calculations is
            N - ddof, where N represents the number of elements.

        Returns
        -------
        scalar

        Notes
        -----
        Parameters currently not supported are `level` and
        `numeric_only`

        Examples
        --------
        >>> import cudf
        >>> df = cudf.DataFrame({'a': [1, 2, 3, 4], 'b': [7, 8, 9, 10]})
        >>> df.var()
        a    1.666667
        b    1.666667
        dtype: float64
        """
        return self._reduce(
            "var",
            axis=axis,
            skipna=skipna,
            level=level,
            ddof=ddof,
            numeric_only=numeric_only,
            **kwargs,
        )

    def kurtosis(
        self, axis=None, skipna=None, level=None, numeric_only=None, **kwargs
    ):
        """
        Return Fisher's unbiased kurtosis of a sample.

        Kurtosis obtained using Fisher’s definition of
        kurtosis (kurtosis of normal == 0.0). Normalized by N-1.

        Parameters
        ----------

        axis: {index (0), columns(1)}
            Axis for the function to be applied on.
        skipna: bool, default True
            Exclude NA/null values when computing the result.

        Returns
        -------
        Series or scalar

        Notes
        -----
        Parameters currently not supported are `level` and `numeric_only`

        Examples
        --------
        **Series**

        >>> import cudf
        >>> series = cudf.Series([1, 2, 3, 4])
        >>> series.kurtosis()
        -1.1999999999999904

        **DataFrame**

        >>> import cudf
        >>> df = cudf.DataFrame({'a': [1, 2, 3, 4], 'b': [7, 8, 9, 10]})
        >>> df.kurt()
        a   -1.2
        b   -1.2
        dtype: float64
        """
        if axis not in (0, "index", None):
            raise NotImplementedError("Only axis=0 is currently supported.")

        return self._reduce(
            "kurtosis",
            axis=axis,
            skipna=skipna,
            level=level,
            numeric_only=numeric_only,
            **kwargs,
        )

    # Alias for kurtosis.
    @copy_docstring(kurtosis)
    def kurt(
        self, axis=None, skipna=None, level=None, numeric_only=None, **kwargs
    ):
        return self.kurtosis(
            axis=axis,
            skipna=skipna,
            level=level,
            numeric_only=numeric_only,
            **kwargs,
        )

    def skew(
        self, axis=None, skipna=None, level=None, numeric_only=None, **kwargs
    ):
        """
        Return unbiased Fisher-Pearson skew of a sample.

        Parameters
        ----------
        skipna: bool, default True
            Exclude NA/null values when computing the result.

        Returns
        -------
        Series

        Notes
        -----
        Parameters currently not supported are `axis`, `level` and
        `numeric_only`

        Examples
        --------
        **Series**

        >>> import cudf
        >>> series = cudf.Series([1, 2, 3, 4, 5, 6, 6])
        >>> series
        0    1
        1    2
        2    3
        3    4
        4    5
        5    6
        6    6
        dtype: int64

        **DataFrame**

        >>> import cudf
        >>> df = cudf.DataFrame({'a': [3, 2, 3, 4], 'b': [7, 8, 10, 10]})
        >>> df.skew()
        a    0.00000
        b   -0.37037
        dtype: float64
        """
        if axis not in (0, "index", None):
            raise NotImplementedError("Only axis=0 is currently supported.")

        return self._reduce(
            "skew",
            axis=axis,
            skipna=skipna,
            level=level,
            numeric_only=numeric_only,
            **kwargs,
        )

    def all(self, axis=0, skipna=True, level=None, **kwargs):
        """
        Return whether all elements are True in DataFrame.

        Parameters
        ----------

        skipna: bool, default True
            Exclude NA/null values. If the entire row/column is NA and
            skipna is True, then the result will be True, as for an
            empty row/column.
            If skipna is False, then NA are treated as True, because
            these are not equal to zero.

        Returns
        -------
        Series

        Notes
        -----
        Parameters currently not supported are `axis`, `bool_only`, `level`.

        Examples
        --------
        >>> import cudf
        >>> df = cudf.DataFrame({'a': [3, 2, 3, 4], 'b': [7, 0, 10, 10]})
        >>> df.all()
        a     True
        b    False
        dtype: bool
        """
        return self._reduce(
            "all", axis=axis, skipna=skipna, level=level, **kwargs,
        )

    def any(self, axis=0, skipna=True, level=None, **kwargs):
        """
        Return whether any elements is True in DataFrame.

        Parameters
        ----------

        skipna: bool, default True
            Exclude NA/null values. If the entire row/column is NA and
            skipna is True, then the result will be False, as for an
            empty row/column.
            If skipna is False, then NA are treated as True, because
            these are not equal to zero.

        Returns
        -------
        Series

        Notes
        -----
        Parameters currently not supported are `axis`, `bool_only`, `level`.

        Examples
        --------
        >>> import cudf
        >>> df = cudf.DataFrame({'a': [3, 2, 3, 4], 'b': [7, 0, 10, 10]})
        >>> df.any()
        a    True
        b    True
        dtype: bool
        """
        return self._reduce(
            "any", axis=axis, skipna=skipna, level=level, **kwargs,
        )

    def sum_of_squares(self, dtype=None):
        """Return the sum of squares of values.

        Parameters
        ----------
        dtype: data type
            Data type to cast the result to.

        Returns
        -------
        Series

        Examples
        --------
        >>> import cudf
        >>> df = cudf.DataFrame({'a': [3, 2, 3, 4], 'b': [7, 0, 10, 10]})
        >>> df.sum_of_squares()
        a     38
        b    249
        dtype: int64
        """
        return self._reduce("sum_of_squares", dtype=dtype)

    def median(
        self, axis=None, skipna=None, level=None, numeric_only=None, **kwargs
    ):
        """
        Return the median of the values for the requested axis.

        Parameters
        ----------

        skipna : bool, default True
            Exclude NA/null values when computing the result.

        Returns
        -------
        scalar

        Notes
        -----
        Parameters currently not supported are `level` and `numeric_only`.

        Examples
        --------
        >>> import cudf
        >>> ser = cudf.Series([10, 25, 3, 25, 24, 6])
        >>> ser
        0    10
        1    25
        2     3
        3    25
        4    24
        5     6
        dtype: int64
        >>> ser.median()
        17.0
        """
        return self._reduce(
            "median",
            axis=axis,
            skipna=skipna,
            level=level,
            numeric_only=numeric_only,
            **kwargs,
        )

    # Scans
    def _scan(self, op, axis=None, skipna=True, cast_to_int=False):
        skipna = True if skipna is None else skipna

        results = {}
        for name, col in self._data.items():
            if skipna:
                result_col = self._data[name].nans_to_nulls()
            else:
                result_col = self._data[name].copy()
                if result_col.has_nulls:
                    # Workaround as find_first_value doesn't seem to work
                    # incase of bools.
                    first_index = int(
                        result_col.isnull().astype("int8").find_first_value(1)
                    )
                    result_col[first_index:] = None

            if (
                cast_to_int
                and not is_decimal_dtype(result_col.dtype)
                and (
                    np.issubdtype(result_col.dtype, np.integer)
                    or np.issubdtype(result_col.dtype, np.bool_)
                )
            ):
                # For reductions that accumulate a value (e.g. sum, not max)
                # pandas returns an int64 dtype for all int or bool dtypes.
                result_col = result_col.astype(np.int64)
            results[name] = result_col._apply_scan_op(op)
        # TODO: This will work for Index because it's passing self._index
        # (which is None), but eventually we may want to remove that parameter
        # for Index._from_data and simplify.
        return self._from_data(results, index=self._index)

    def cummin(self, axis=None, skipna=True, *args, **kwargs):
        """
        Return cumulative minimum of the Series or DataFrame.

        Parameters
        ----------

        axis: {index (0), columns(1)}
            Axis for the function to be applied on.
        skipna: bool, default True
            Exclude NA/null values. If an entire row/column is NA,
            the result will be NA.

        Returns
        -------
        Series or DataFrame

        Examples
        --------
        **Series**

        >>> import cudf
        >>> ser = cudf.Series([1, 5, 2, 4, 3])
        >>> ser.cummin()
        0    1
        1    1
        2    1
        3    1
        4    1

        **DataFrame**

        >>> import cudf
        >>> df = cudf.DataFrame({'a': [1, 2, 3, 4], 'b': [7, 8, 9, 10]})
        >>> df.cummin()
           a  b
        0  1  7
        1  1  7
        2  1  7
        3  1  7
        """
        return self._scan("min", axis=axis, skipna=skipna, *args, **kwargs)

    def cummax(self, axis=None, skipna=True, *args, **kwargs):
        """
        Return cumulative maximum of the Series or DataFrame.

        Parameters
        ----------

        axis: {index (0), columns(1)}
            Axis for the function to be applied on.
        skipna: bool, default True
            Exclude NA/null values. If an entire row/column is NA,
            the result will be NA.

        Returns
        -------
        Series or DataFrame

        Examples
        --------
        **Series**

        >>> import cudf
        >>> ser = cudf.Series([1, 5, 2, 4, 3])
        >>> ser.cummax()
        0    1
        1    5
        2    5
        3    5
        4    5

        **DataFrame**

        >>> import cudf
        >>> df = cudf.DataFrame({'a': [1, 2, 3, 4], 'b': [7, 8, 9, 10]})
        >>> df.cummax()
           a   b
        0  1   7
        1  2   8
        2  3   9
        3  4  10
        """
        return self._scan("max", axis=axis, skipna=skipna, *args, **kwargs)

    def cumsum(self, axis=None, skipna=True, *args, **kwargs):
        """
        Return cumulative sum of the Series or DataFrame.

        Parameters
        ----------

        axis: {index (0), columns(1)}
            Axis for the function to be applied on.
        skipna: bool, default True
            Exclude NA/null values. If an entire row/column is NA,
            the result will be NA.


        Returns
        -------
        Series or DataFrame

        Examples
        --------
        **Series**

        >>> import cudf
        >>> ser = cudf.Series([1, 5, 2, 4, 3])
        >>> ser.cumsum()
        0    1
        1    6
        2    8
        3    12
        4    15

        **DataFrame**

        >>> import cudf
        >>> df = cudf.DataFrame({'a': [1, 2, 3, 4], 'b': [7, 8, 9, 10]})
        >>> s.cumsum()
            a   b
        0   1   7
        1   3  15
        2   6  24
        3  10  34
        """
        return self._scan(
            "sum", axis=axis, skipna=skipna, cast_to_int=True, *args, **kwargs
        )

    def cumprod(self, axis=None, skipna=True, *args, **kwargs):
        """
        Return cumulative product of the Series or DataFrame.

        Parameters
        ----------

        axis: {index (0), columns(1)}
            Axis for the function to be applied on.
        skipna: bool, default True
            Exclude NA/null values. If an entire row/column is NA,
            the result will be NA.

        Returns
        -------
        Series or DataFrame

        Examples
        --------
        **Series**

        >>> import cudf
        >>> ser = cudf.Series([1, 5, 2, 4, 3])
        >>> ser.cumprod()
        0    1
        1    5
        2    10
        3    40
        4    120

        **DataFrame**

        >>> import cudf
        >>> df = cudf.DataFrame({'a': [1, 2, 3, 4], 'b': [7, 8, 9, 10]})
        >>> s.cumprod()
            a     b
        0   1     7
        1   2    56
        2   6   504
        3  24  5040
        """
        return self._scan(
            "prod", axis=axis, skipna=skipna, cast_to_int=True, *args, **kwargs
        )

    @ioutils.doc_to_json()
    def to_json(self, path_or_buf=None, *args, **kwargs):
        """{docstring}"""

        return cudf.io.json.to_json(
            self, path_or_buf=path_or_buf, *args, **kwargs
        )

    @ioutils.doc_to_hdf()
    def to_hdf(self, path_or_buf, key, *args, **kwargs):
        """{docstring}"""

        cudf.io.hdf.to_hdf(path_or_buf, key, self, *args, **kwargs)

    @ioutils.doc_to_dlpack()
    def to_dlpack(self):
        """{docstring}"""

        return cudf.io.dlpack.to_dlpack(self)

    def to_string(self):
        """
        Convert to string

        cuDF uses Pandas internals for efficient string formatting.
        Set formatting options using pandas string formatting options and
        cuDF objects will print identically to Pandas objects.

        cuDF supports `null/None` as a value in any column type, which
        is transparently supported during this output process.

        Examples
        --------
        >>> import cudf
        >>> df = cudf.DataFrame()
        >>> df['key'] = [0, 1, 2]
        >>> df['val'] = [float(i + 10) for i in range(3)]
        >>> df.to_string()
        '   key   val\\n0    0  10.0\\n1    1  11.0\\n2    2  12.0'
        """
        return self.__repr__()

    def __str__(self):
        return self.to_string()

    def head(self, n=5):
        """
        Return the first `n` rows.
        This function returns the first `n` rows for the object based
        on position. It is useful for quickly testing if your object
        has the right type of data in it.
        For negative values of `n`, this function returns all rows except
        the last `n` rows, equivalent to ``df[:-n]``.

        Parameters
        ----------
        n : int, default 5
            Number of rows to select.

        Returns
        -------
        DataFrame or Series
            The first `n` rows of the caller object.

        See Also
        --------
        Frame.tail: Returns the last `n` rows.

        Examples
        --------

        **Series**

        >>> ser = cudf.Series(['alligator', 'bee', 'falcon',
        ... 'lion', 'monkey', 'parrot', 'shark', 'whale', 'zebra'])
        >>> ser
        0    alligator
        1          bee
        2       falcon
        3         lion
        4       monkey
        5       parrot
        6        shark
        7        whale
        8        zebra
        dtype: object

        Viewing the first 5 lines

        >>> ser.head()
        0    alligator
        1          bee
        2       falcon
        3         lion
        4       monkey
        dtype: object

        Viewing the first `n` lines (three in this case)

        >>> ser.head(3)
        0    alligator
        1          bee
        2       falcon
        dtype: object

        For negative values of `n`

        >>> ser.head(-3)
        0    alligator
        1          bee
        2       falcon
        3         lion
        4       monkey
        5       parrot
        dtype: object

        **DataFrame**

        >>> df = cudf.DataFrame()
        >>> df['key'] = [0, 1, 2, 3, 4]
        >>> df['val'] = [float(i + 10) for i in range(5)]  # insert column
        >>> df.head(2)
           key   val
        0    0  10.0
        1    1  11.0
        """
        return self.iloc[:n]

    def tail(self, n=5):
        """
        Returns the last n rows as a new DataFrame or Series

        Examples
        --------

        **DataFrame**

        >>> import cudf
        >>> df = cudf.DataFrame()
        >>> df['key'] = [0, 1, 2, 3, 4]
        >>> df['val'] = [float(i + 10) for i in range(5)]  # insert column
        >>> df.tail(2)
           key   val
        3    3  13.0
        4    4  14.0

        **Series**

        >>> import cudf
        >>> ser = cudf.Series([4, 3, 2, 1, 0])
        >>> ser.tail(2)
        3    1
        4    0
        """
        if n == 0:
            return self.iloc[0:0]

        return self.iloc[-n:]

    @copy_docstring(Rolling)
    def rolling(
        self, window, min_periods=None, center=False, axis=0, win_type=None
    ):
        return Rolling(
            self,
            window,
            min_periods=min_periods,
            center=center,
            axis=axis,
            win_type=win_type,
        )

    def nans_to_nulls(self):
        """
        Convert nans (if any) to nulls

        Returns
        -------
        DataFrame or Series

        Examples
        --------

        **Series**

        >>> import cudf, numpy as np
        >>> series = cudf.Series([1, 2, np.nan, None, 10], nan_as_null=False)
        >>> series
        0     1.0
        1     2.0
        2     NaN
        3    <NA>
        4    10.0
        dtype: float64
        >>> series.nans_to_nulls()
        0     1.0
        1     2.0
        2    <NA>
        3    <NA>
        4    10.0
        dtype: float64

        **DataFrame**

        >>> df = cudf.DataFrame()
        >>> df['a'] = cudf.Series([1, None, np.nan], nan_as_null=False)
        >>> df['b'] = cudf.Series([None, 3.14, np.nan], nan_as_null=False)
        >>> df
            a     b
        0   1.0  <NA>
        1  <NA>  3.14
        2   NaN   NaN
        >>> df.nans_to_nulls()
            a     b
        0   1.0  <NA>
        1  <NA>  3.14
        2  <NA>  <NA>
        """
        return self._from_data(
            {
                name: col.copy().nans_to_nulls()
                for name, col in self._data.items()
            },
            self._index,
        )

    def __invert__(self):
        """Bitwise invert (~) for integral dtypes, logical NOT for bools."""
        return self._from_data(
            {
                name: _apply_inverse_column(col)
                for name, col in self._data.items()
            },
            self._index,
        )


class SingleColumnFrame(Frame):
    """A one-dimensional frame.

    Frames with only a single column share certain logic that is encoded in
    this class.
    """

    _SUPPORT_AXIS_LOOKUP = {
        0: 0,
        None: 0,
        "index": 0,
    }

    def _reduce(
        self, op, axis=None, level=None, numeric_only=None, **kwargs,
    ):
        if axis not in (None, 0):
            raise NotImplementedError("axis parameter is not implemented yet")

        if level is not None:
            raise NotImplementedError("level parameter is not implemented yet")

        if numeric_only not in (None, True):
            raise NotImplementedError(
                "numeric_only parameter is not implemented yet"
            )
        return getattr(self._column, op)(**kwargs)

    def _scan(self, op, axis=None, *args, **kwargs):
        if axis not in (None, 0):
            raise NotImplementedError("axis parameter is not implemented yet")

        return super()._scan(op, axis=axis, *args, **kwargs)

    @classmethod
    def _from_data(
        cls,
        data: MutableMapping,
        index: Optional[cudf.core.index.BaseIndex] = None,
        name: Any = None,
    ):

        out = super()._from_data(data, index)
        if name is not None:
            out.name = name
        return out

    @property
    def name(self):
        """The name of this object."""
        return next(iter(self._data.names))

    @name.setter
    def name(self, value):
        self._data[value] = self._data.pop(self.name)

    @property
    def ndim(self):
        """Dimension of the data (always 1)."""
        return 1

    @property
    def shape(self):
        """Returns a tuple representing the dimensionality of the Index.
        """
        return (len(self),)

    def __iter__(self):
        """
        Iterating over a GPU object is not effecient and hence not supported.

        Consider using ``.to_arrow()``, ``.to_pandas()`` or ``.values_host``
        if you wish to iterate over the values.
        """
        cudf.utils.utils.raise_iteration_error(obj=self)

    def __len__(self):
        return len(self._column)

    def __bool__(self):
        raise TypeError(
            f"The truth value of a {type(self)} is ambiguous. Use "
            "a.empty, a.bool(), a.item(), a.any() or a.all()."
        )

    @property
    def _num_columns(self):
        return 1

    @property
    def _column(self):
        return self._data[self.name]

    @_column.setter
    def _column(self, value):
        self._data[self.name] = value

    @property
    def values(self):
        """
        Return a CuPy representation of the data.

        Returns
        -------
        out : cupy.ndarray
            A device representation of the underlying data.

        Examples
        --------
        >>> import cudf
        >>> ser = cudf.Series([1, -10, 100, 20])
        >>> ser.values
        array([  1, -10, 100,  20])
        >>> type(ser.values)
        <class 'cupy.core.core.ndarray'>
        >>> index = cudf.Index([1, -10, 100, 20])
        >>> index.values
        array([  1, -10, 100,  20])
        >>> type(index.values)
        <class 'cupy.core.core.ndarray'>
        """
        return self._column.values

    @property
    def values_host(self):
        """
        Return a NumPy representation of the data.

        Returns
        -------
        out : numpy.ndarray
            A host representation of the underlying data.

        Examples
        --------
        >>> import cudf
        >>> ser = cudf.Series([1, -10, 100, 20])
        >>> ser.values_host
        array([  1, -10, 100,  20])
        >>> type(ser.values_host)
        <class 'numpy.ndarray'>
        >>> index = cudf.Index([1, -10, 100, 20])
        >>> index.values_host
        array([  1, -10, 100,  20])
        >>> type(index.values_host)
        <class 'numpy.ndarray'>
        """
        return self._column.values_host

    def tolist(self):

        raise TypeError(
            "cuDF does not support conversion to host memory "
            "via the `tolist()` method. Consider using "
            "`.to_arrow().to_pylist()` to construct a Python list."
        )

    to_list = tolist

    def to_gpu_array(self, fillna=None):
        """Get a dense numba device array for the data.

        Parameters
        ----------
        fillna : str or None
            See *fillna* in ``.to_array``.

        Notes
        -----

        if ``fillna`` is ``None``, null values are skipped.  Therefore, the
        output size could be smaller.

        Returns
        -------
        numba.DeviceNDArray

        Examples
        --------
        >>> import cudf
        >>> s = cudf.Series([10, 20, 30, 40, 50])
        >>> s
        0    10
        1    20
        2    30
        3    40
        4    50
        dtype: int64
        >>> s.to_gpu_array()
        <numba.cuda.cudadrv.devicearray.DeviceNDArray object at 0x7f1840858890>
        """
        return self._column.to_gpu_array(fillna=fillna)

    @classmethod
    def from_arrow(cls, array):
        """Create from PyArrow Array/ChunkedArray.

        Parameters
        ----------
        array : PyArrow Array/ChunkedArray
            PyArrow Object which has to be converted.

        Raises
        ------
        TypeError for invalid input type.

        Returns
        -------
        SingleColumnFrame

        Examples
        --------
        >>> import cudf
        >>> import pyarrow as pa
        >>> cudf.Index.from_arrow(pa.array(["a", "b", None]))
        StringIndex(['a' 'b' None], dtype='object')
        >>> cudf.Series.from_arrow(pa.array(["a", "b", None]))
        0       a
        1       b
        2    <NA>
        dtype: object
        """
        return cls(ColumnBase.from_arrow(array))

    def to_arrow(self):
        """
        Convert to a PyArrow Array.

        Returns
        -------
        PyArrow Array

        Examples
        --------
        >>> import cudf
        >>> sr = cudf.Series(["a", "b", None])
        >>> sr.to_arrow()
        <pyarrow.lib.StringArray object at 0x7f796b0e7600>
        [
          "a",
          "b",
          null
        ]
        >>> ind = cudf.Index(["a", "b", None])
        >>> ind.to_arrow()
        <pyarrow.lib.StringArray object at 0x7f796b0e7750>
        [
          "a",
          "b",
          null
        ]
        """
        return self._column.to_arrow()

    @property
    def is_unique(self):
        """Return boolean if values in the object are unique.

        Returns
        -------
        bool
        """
        return self._column.is_unique

    @property
    def is_monotonic(self):
        """Return boolean if values in the object are monotonic_increasing.

        This property is an alias for :attr:`is_monotonic_increasing`.

        Returns
        -------
        bool
        """
        return self.is_monotonic_increasing

    @property
    def is_monotonic_increasing(self):
        """Return boolean if values in the object are monotonic_increasing.

        Returns
        -------
        bool
        """
        return self._column.is_monotonic_increasing

    @property
    def is_monotonic_decreasing(self):
        """Return boolean if values in the object are monotonic_decreasing.

        Returns
        -------
        bool
        """
        return self._column.is_monotonic_decreasing

    @property
    def __cuda_array_interface__(self):
        return self._column.__cuda_array_interface__

    def factorize(self, na_sentinel=-1):
        """Encode the input values as integer labels

        Parameters
        ----------
        na_sentinel : number
            Value to indicate missing category.

        Returns
        --------
        (labels, cats) : (cupy.ndarray, cupy.ndarray or Index)
            - *labels* contains the encoded values
            - *cats* contains the categories in order that the N-th
              item corresponds to the (N-1) code.

        Examples
        --------
        >>> import cudf
        >>> s = cudf.Series(['a', 'a', 'c'])
        >>> codes, uniques = s.factorize()
        >>> codes
        array([0, 0, 1], dtype=int8)
        >>> uniques
        StringIndex(['a' 'c'], dtype='object')
        """
        return cudf.core.algorithms.factorize(self, na_sentinel=na_sentinel)

    def _make_operands_for_binop(
        self,
        other: T,
        fill_value: Any = None,
        reflect: bool = False,
        *args,
        **kwargs,
    ) -> Dict[Optional[str], Tuple[ColumnBase, Any, bool, Any]]:
        """Generate the dictionary of operands used for a binary operation.

        Parameters
        ----------
        other : SingleColumnFrame
            The second operand.
        fill_value : Any, default None
            The value to replace null values with. If ``None``, nulls are not
            filled before the operation.
        reflect : bool, default False
<<<<<<< HEAD
            If ``True`` the operation is reflected (i.e ``other`` is used as
            the left operand instead of the right). This is enabled when using
            a binary operation with a left operand that does not implement it.
        lhs : SingleColumnFrame, default None
            The left hand operand. If ``None``, self is used. This parameter
            allows child classes to preprocess the inputs if necessary.
=======
            If ``True`` the operation is reflected (i.e whether to swap the
            left and right operands).
>>>>>>> 48bc39e1

        Returns
        -------
        Dict[Optional[str], Tuple[ColumnBase, Any, bool, Any]]
            The operands to be passed to _colwise_binop.
        """
        # Get the appropriate name for output operations involving two objects
        # that are Series-like objects. The output shares the lhs's name unless
        # the rhs is a _differently_ named Series-like object.
        if (
            isinstance(other, (SingleColumnFrame, pd.Series, pd.Index))
            and self.name != other.name
        ):
            result_name = None
        else:
            result_name = self.name

        # This needs to be tested correctly
        if isinstance(other, SingleColumnFrame):
            other = other._column
        elif not _is_scalar_or_zero_d_array(other):
            # Non-scalar right operands are valid iff they convert to columns.
            try:
                other = as_column(other)
            except Exception:
                return NotImplemented

        return {result_name: (self._column, other, reflect, fill_value)}


def _get_replacement_values_for_columns(
    to_replace: Any, value: Any, columns_dtype_map: Dict[Any, Any]
) -> Tuple[Dict[Any, bool], Dict[Any, Any], Dict[Any, Any]]:
    """
    Returns a per column mapping for the values to be replaced, new
    values to be replaced with and if all the values are empty.

    Parameters
    ----------
    to_replace : numeric, str, list-like or dict
        Contains the values to be replaced.
    value : numeric, str, list-like, or dict
        Contains the values to replace `to_replace` with.
    columns_dtype_map : dict
        A column to dtype mapping representing dtype of columns.

    Returns
    -------
    all_na_columns : dict
        A dict mapping of all columns if they contain all na values
    to_replace_columns : dict
        A dict mapping of all columns and the existing values that
        have to be replaced.
    values_columns : dict
        A dict mapping of all columns and the corresponding values
        to be replaced with.
    """
    to_replace_columns: Dict[Any, Any] = {}
    values_columns: Dict[Any, Any] = {}
    all_na_columns: Dict[Any, Any] = {}

    if is_scalar(to_replace) and is_scalar(value):
        to_replace_columns = {col: [to_replace] for col in columns_dtype_map}
        values_columns = {col: [value] for col in columns_dtype_map}
    elif cudf.utils.dtypes.is_list_like(to_replace) or isinstance(
        to_replace, ColumnBase
    ):
        if is_scalar(value):
            to_replace_columns = {col: to_replace for col in columns_dtype_map}
            values_columns = {
                col: [value]
                if _is_non_decimal_numeric_dtype(columns_dtype_map[col])
                else cudf.utils.utils.scalar_broadcast_to(
                    value, (len(to_replace),), cudf.dtype(type(value)),
                )
                for col in columns_dtype_map
            }
        elif cudf.utils.dtypes.is_list_like(value):
            if len(to_replace) != len(value):
                raise ValueError(
                    f"Replacement lists must be "
                    f"of same length."
                    f" Expected {len(to_replace)}, got {len(value)}."
                )
            else:
                to_replace_columns = {
                    col: to_replace for col in columns_dtype_map
                }
                values_columns = {col: value for col in columns_dtype_map}
        elif cudf.utils.dtypes.is_column_like(value):
            to_replace_columns = {col: to_replace for col in columns_dtype_map}
            values_columns = {col: value for col in columns_dtype_map}
        else:
            raise TypeError(
                "value argument must be scalar, list-like or Series"
            )
    elif _is_series(to_replace):
        if value is None:
            to_replace_columns = {
                col: as_column(to_replace.index) for col in columns_dtype_map
            }
            values_columns = {col: to_replace for col in columns_dtype_map}
        elif is_dict_like(value):
            to_replace_columns = {
                col: to_replace[col]
                for col in columns_dtype_map
                if col in to_replace
            }
            values_columns = {
                col: value[col] for col in to_replace_columns if col in value
            }
        elif is_scalar(value) or _is_series(value):
            to_replace_columns = {
                col: to_replace[col]
                for col in columns_dtype_map
                if col in to_replace
            }
            values_columns = {
                col: [value] if is_scalar(value) else value[col]
                for col in to_replace_columns
                if col in value
            }
        else:
            raise ValueError(
                "Series.replace cannot use dict-like to_replace and non-None "
                "value"
            )
    elif is_dict_like(to_replace):
        if value is None:
            to_replace_columns = {
                col: list(to_replace.keys()) for col in columns_dtype_map
            }
            values_columns = {
                col: list(to_replace.values()) for col in columns_dtype_map
            }
        elif is_dict_like(value):
            to_replace_columns = {
                col: to_replace[col]
                for col in columns_dtype_map
                if col in to_replace
            }
            values_columns = {
                col: value[col] for col in columns_dtype_map if col in value
            }
        elif is_scalar(value) or _is_series(value):
            to_replace_columns = {
                col: to_replace[col]
                for col in columns_dtype_map
                if col in to_replace
            }
            values_columns = {
                col: [value] if is_scalar(value) else value
                for col in columns_dtype_map
                if col in to_replace
            }
        else:
            raise TypeError("value argument must be scalar, dict, or Series")
    else:
        raise TypeError(
            "Expecting 'to_replace' to be either a scalar, array-like, "
            "dict or None, got invalid type "
            f"'{type(to_replace).__name__}'"
        )

    to_replace_columns = {
        key: [value] if is_scalar(value) else value
        for key, value in to_replace_columns.items()
    }
    values_columns = {
        key: [value] if is_scalar(value) else value
        for key, value in values_columns.items()
    }

    for i in to_replace_columns:
        if i in values_columns:
            if isinstance(values_columns[i], list):
                all_na = values_columns[i].count(None) == len(
                    values_columns[i]
                )
            else:
                all_na = False
            all_na_columns[i] = all_na

    return all_na_columns, to_replace_columns, values_columns


def _is_series(obj):
    """
    Checks if the `obj` is of type `cudf.Series`
    instead of checking for isinstance(obj, cudf.Series)
    """
    return isinstance(obj, Frame) and obj.ndim == 1 and obj._index is not None


def _drop_rows_by_labels(
    obj: DataFrameOrSeries,
    labels: Union[ColumnLike, abc.Iterable, str],
    level: Union[int, str],
    errors: str,
) -> DataFrameOrSeries:
    """Remove rows specified by `labels`. If `errors=True`, an error is raised
    if some items in `labels` do not exist in `obj._index`.

    Will raise if level(int) is greater or equal to index nlevels
    """
    if isinstance(level, int) and level >= obj.index.nlevels:
        raise ValueError("Param level out of bounds.")

    if not isinstance(labels, SingleColumnFrame):
        labels = as_column(labels)

    if isinstance(obj._index, cudf.MultiIndex):
        if level is None:
            level = 0

        levels_index = obj.index.get_level_values(level)
        if errors == "raise" and not labels.isin(levels_index).all():
            raise KeyError("One or more values not found in axis")

        if isinstance(level, int):
            ilevel = level
        else:
            ilevel = obj._index.names.index(level)

        # 1. Merge Index df and data df along column axis:
        # | id | ._index df | data column(s) |
        idx_nlv = obj._index.nlevels
        working_df = obj._index._source_data
        working_df.columns = [i for i in range(idx_nlv)]
        for i, col in enumerate(obj._data):
            working_df[idx_nlv + i] = obj._data[col]
        # 2. Set `level` as common index:
        # | level | ._index df w/o level | data column(s) |
        working_df = working_df.set_index(level)

        # 3. Use "leftanti" join to drop
        # TODO: use internal API with "leftanti" and specify left and right
        # join keys to bypass logic check
        to_join = cudf.DataFrame(index=cudf.Index(labels, name=level))
        join_res = working_df.join(to_join, how="leftanti")

        # 4. Reconstruct original layout, and rename
        join_res.insert(
            ilevel, name=join_res._index.name, value=join_res._index
        )
        join_res = join_res.reset_index(drop=True)

        midx = cudf.MultiIndex.from_frame(
            join_res.iloc[:, 0:idx_nlv], names=obj._index.names
        )

        if isinstance(obj, cudf.Series):
            return obj.__class__._from_data(
                join_res.iloc[:, idx_nlv:]._data, index=midx, name=obj.name
            )
        else:
            return obj.__class__._from_data(
                join_res.iloc[:, idx_nlv:]._data,
                index=midx,
                columns=obj.columns,
            )

    else:
        if errors == "raise" and not labels.isin(obj.index).all():
            raise KeyError("One or more values not found in axis")

        key_df = cudf.DataFrame(index=labels)
        if isinstance(obj, cudf.Series):
            res = obj.to_frame(name="tmp").join(key_df, how="leftanti")["tmp"]
            res.name = obj.name
            return res
        else:
            return obj.join(key_df, how="leftanti")


def _apply_inverse_column(col: ColumnBase) -> ColumnBase:
    """Bitwise invert (~) for integral dtypes, logical NOT for bools."""
    if np.issubdtype(col.dtype, np.integer):
        return col.unary_operator("invert")
    elif np.issubdtype(col.dtype, np.bool_):
        return col.unary_operator("not")
    else:
        raise TypeError(
            f"Operation `~` not supported on {col.dtype.type.__name__}"
        )<|MERGE_RESOLUTION|>--- conflicted
+++ resolved
@@ -4989,17 +4989,9 @@
             The value to replace null values with. If ``None``, nulls are not
             filled before the operation.
         reflect : bool, default False
-<<<<<<< HEAD
             If ``True`` the operation is reflected (i.e ``other`` is used as
             the left operand instead of the right). This is enabled when using
             a binary operation with a left operand that does not implement it.
-        lhs : SingleColumnFrame, default None
-            The left hand operand. If ``None``, self is used. This parameter
-            allows child classes to preprocess the inputs if necessary.
-=======
-            If ``True`` the operation is reflected (i.e whether to swap the
-            left and right operands).
->>>>>>> 48bc39e1
 
         Returns
         -------
