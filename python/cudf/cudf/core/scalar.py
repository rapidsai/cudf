--- conflicted
+++ resolved
@@ -7,11 +7,7 @@
 
 from cudf._lib.scalar import DeviceScalar, _is_null_host_scalar
 from cudf.core.column.column import ColumnBase
-<<<<<<< HEAD
-from cudf.core.dtypes import Decimal64Dtype, StructDtype
-=======
 from cudf.core.dtypes import Decimal64Dtype, ListDtype
->>>>>>> 58a31c1c
 from cudf.core.index import BaseIndex
 from cudf.core.series import Series
 from cudf.utils.dtypes import (
@@ -122,17 +118,6 @@
     def _preprocess_host_value(self, value, dtype):
         valid = not _is_null_host_scalar(value)
 
-<<<<<<< HEAD
-        if isinstance(value, dict):
-            if dtype is not None:
-                raise TypeError("dict may not be cast to a different dtype")
-            else:
-                dtype = StructDtype.from_arrow(
-                    pa.infer_type([value], from_pandas=True)
-                )
-                return value, dtype
-        elif isinstance(dtype, StructDtype):
-=======
         if isinstance(value, list):
             if dtype is not None:
                 raise TypeError("Lists may not be cast to a different dtype")
@@ -142,15 +127,10 @@
                 )
                 return value, dtype
         elif isinstance(dtype, ListDtype):
->>>>>>> 58a31c1c
             if value is not None:
                 raise ValueError(f"Can not coerce {value} to ListDtype")
             else:
                 return NA, dtype
-<<<<<<< HEAD
-
-=======
->>>>>>> 58a31c1c
         if isinstance(dtype, Decimal64Dtype):
             value = pa.scalar(
                 value, type=pa.decimal128(dtype.precision, dtype.scale)
