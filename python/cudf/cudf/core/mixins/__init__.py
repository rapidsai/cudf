# Copyright (c) 2022, NVIDIA CORPORATION.

from .reductions import Reducible
<<<<<<< HEAD
from .scans import Scannable

__all__ = ["Reducible", "Scannable"]
=======
from .binops import BinaryOperand

__all__ = ["Reducible", "BinaryOperand"]
>>>>>>> 71206944
<|MERGE_RESOLUTION|>--- conflicted
+++ resolved
@@ -1,12 +1,7 @@
 # Copyright (c) 2022, NVIDIA CORPORATION.
 
+from .binops import BinaryOperand
 from .reductions import Reducible
-<<<<<<< HEAD
 from .scans import Scannable
 
-__all__ = ["Reducible", "Scannable"]
-=======
-from .binops import BinaryOperand
-
-__all__ = ["Reducible", "BinaryOperand"]
->>>>>>> 71206944
+__all__ = ["BinaryOperand", "Reducible", "Scannable"]