--- conflicted
+++ resolved
@@ -19,15 +19,7 @@
 
 import cudf
 from cudf.core import column
-<<<<<<< HEAD
 from cudf.utils.utils import cached_property, to_flat_dict, to_nested_dict
-=======
-from cudf.utils.utils import (
-    cached_property,
-    to_flat_dict,
-    to_nested_dict,
-)
->>>>>>> 88992581
 
 if TYPE_CHECKING:
     from cudf.core.column import ColumnBase
@@ -73,12 +65,8 @@
             self._data = {}
             if data:
                 data = dict(data)
-<<<<<<< HEAD
-                column_length = _length_of_first_value(data)
-=======
                 # Faster than next(iter(data.values()))
                 column_length = len(data[next(iter(data))])
->>>>>>> 88992581
                 for k, v in data.items():
                     # Much faster to avoid the function call if possible; the
                     # extra isinstance is negligible if we do have to make a
@@ -88,10 +76,7 @@
                     if len(v) != column_length:
                         raise ValueError("All columns must be of equal length")
                     self._data[k] = v
-<<<<<<< HEAD
-=======
-
->>>>>>> 88992581
+
             self.multiindex = multiindex
             self._level_names = level_names
 
@@ -150,10 +135,6 @@
             return 0
         else:
             return len(next(iter(self.values())))
-
-    @cached_property
-    def _column_length(self) -> int:
-        return _length_of_first_value(self._data)
 
     @cached_property
     def names(self) -> Tuple[Any, ...]:
@@ -499,9 +480,4 @@
             continue
         if k1 != k2:
             return False
-    return True
-
-
-def _length_of_first_value(data: Dict[Any, Any]) -> int:
-    # faster than next(iter(data.values())):
-    return 0 if not data else len(data[next(iter(data))])+    return True