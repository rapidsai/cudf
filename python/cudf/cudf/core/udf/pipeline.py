--- conflicted
+++ resolved
@@ -4,11 +4,7 @@
 import numpy as np
 from numba import cuda
 from numba.np import numpy_support
-<<<<<<< HEAD
 from numba.types import Record, Tuple, boolean, int64, void, Dummy
-=======
-from numba.types import Record, Tuple, boolean, int64, void
->>>>>>> 7fa27389
 from nvtx import annotate
 
 from cudf.core.udf.api import Masked, pack_return
@@ -166,7 +162,6 @@
 row_initializer_template = """\
         row["{name}"] = masked_{idx}
 """
-<<<<<<< HEAD
 
 
 def _define_function(fr, row_type, scalar_return=False):
@@ -203,68 +198,13 @@
     funtions dynamically at runtime and define them using `exec`.
     """
     # Create argument list for kernel
-    fr = {name: col for name, col in fr._data.items() if col.dtype != 'object'}
-
-    input_col_list = []
-    input_off_list = []
-    for i, col in enumerate(fr.values()):
-        if col.dtype.kind == 'O':
-            continue
-        input_col_list.append(f"input_col_{i}")
-        input_off_list.append(f"offset_{i}")
-
-    input_columns = ", ".join(input_col_list)
-    input_offsets = ", ".join(input_off_list)
-=======
-
-
-def _define_function(fr, row_type, scalar_return=False):
-    """
-    The kernel we want to JIT compile looks something like the following,
-    which is an example for two columns that both have nulls present
-
-    def _kernel(retval, input_col_0, input_col_1, offset_0, offset_1, size):
-        i = cuda.grid(1)
-        ret_data_arr, ret_mask_arr = retval
-        if i < size:
-            rows = cuda.local.array(1, dtype=row_type)
-            row = rows[0]
-
-            d_0, m_0 = input_col_0
-            masked_0 = Masked(d_0[i], mask_get(m_0, i + offset_0))
-            d_1, m_1 = input_col_1
-            masked_1 = Masked(d_1[i], mask_get(m_1, i + offset_1))
-
-            row["a"] = masked_0
-            row["b"] = masked_1
-
-            ret = f_(row)
-
-            ret_masked = pack_return(ret)
-            ret_data_arr[i] = ret_masked.value
-            ret_mask_arr[i] = ret_masked.valid
-
-    However we do not always have two columns and columns do not always have
-    an associated mask. Ideally, we would just write one kernel and make use
-    of `*args` - and then one function would work for any number of columns,
-    currently numba does not support `*args` and treats functions it JITs as
-    if `*args` is a singular argument. Thus we are forced to write the right
-    funtions dynamically at runtime and define them using `exec`.
-    """
-    # Create argument list for kernel
     input_columns = ", ".join([f"input_col_{i}" for i in range(len(fr._data))])
     input_offsets = ", ".join([f"offset_{i}" for i in range(len(fr._data))])
->>>>>>> 7fa27389
 
     # Generate the initializers for each device function argument
     initializers = []
     row_initializers = []
-<<<<<<< HEAD
-    for i, (colname, col) in enumerate(fr.items()):
-
-=======
     for i, (colname, col) in enumerate(fr._data.items()):
->>>>>>> 7fa27389
         idx = str(i)
         if col.mask is not None:
             template = masked_input_initializer_template
