# Copyright (c) 2022-2025, NVIDIA CORPORATION.

import operator
from functools import partial

from llvmlite import ir
from numba import cuda, types
from numba.core import cgutils
from numba.core.typing import signature as nb_signature
from numba.cuda.cudaimpl import (
    lower as cuda_lower,
    registry as cuda_lowering_registry,
)

from cudf._lib.strings_udf import (
    get_character_cases_table_ptr,
    get_character_flags_table_ptr,
    get_special_case_mapping_table_ptr,
)
from cudf.core.udf.masked_typing import MaskedType
from cudf.core.udf.strings_typing import (
    NRT_decref,
    managed_udf_string,
    size_type,
    string_view,
    udf_string,
)

_STR_VIEW_PTR = types.CPointer(string_view)
_UDF_STRING_PTR = types.CPointer(udf_string)

# CUDA function declarations
# read-only (input is a string_view, output is a fixed with type)
_string_view_len = cuda.declare_device("len", size_type(_STR_VIEW_PTR))


_concat_string_view = cuda.declare_device(
    "concat", types.voidptr(_UDF_STRING_PTR, _STR_VIEW_PTR, _STR_VIEW_PTR)
)

_string_view_replace = cuda.declare_device(
    "replace",
    types.voidptr(
        _UDF_STRING_PTR, _STR_VIEW_PTR, _STR_VIEW_PTR, _STR_VIEW_PTR
    ),
)


def _declare_binary_func(lhs, rhs, out, name):
    # Declare a binary function
    return cuda.declare_device(
        name,
        out(lhs, rhs),
    )


def _declare_strip_func(name):
    return cuda.declare_device(
        name, types.voidptr(_UDF_STRING_PTR, _STR_VIEW_PTR, _STR_VIEW_PTR)
    )


# A binary function of the form f(string, string) -> bool
_declare_bool_str_str_func = partial(
    _declare_binary_func, _STR_VIEW_PTR, _STR_VIEW_PTR, types.boolean
)

_declare_size_type_str_str_func = partial(
    _declare_binary_func, _STR_VIEW_PTR, _STR_VIEW_PTR, size_type
)

_string_view_contains = _declare_bool_str_str_func("contains")
_string_view_eq = _declare_bool_str_str_func("eq")
_string_view_ne = _declare_bool_str_str_func("ne")
_string_view_ge = _declare_bool_str_str_func("ge")
_string_view_le = _declare_bool_str_str_func("le")
_string_view_gt = _declare_bool_str_str_func("gt")
_string_view_lt = _declare_bool_str_str_func("lt")
_string_view_startswith = _declare_bool_str_str_func("startswith")
_string_view_endswith = _declare_bool_str_str_func("endswith")
_string_view_find = _declare_size_type_str_str_func("find")
_string_view_rfind = _declare_size_type_str_str_func("rfind")
_string_view_contains = _declare_bool_str_str_func("contains")
_string_view_strip = _declare_strip_func("strip")
_string_view_lstrip = _declare_strip_func("lstrip")
_string_view_rstrip = _declare_strip_func("rstrip")


# A binary function of the form f(string, int) -> bool
_declare_bool_str_int_func = partial(
    _declare_binary_func, _STR_VIEW_PTR, types.int64, types.boolean
)


def _declare_upper_or_lower(func):
    return cuda.declare_device(
        func,
        types.voidptr(
            _UDF_STRING_PTR,
            _STR_VIEW_PTR,
            types.uintp,
            types.uintp,
            types.uintp,
        ),
    )


_string_view_isdigit = _declare_bool_str_int_func("pyisdigit")
_string_view_isalnum = _declare_bool_str_int_func("pyisalnum")
_string_view_isalpha = _declare_bool_str_int_func("pyisalpha")
_string_view_isdecimal = _declare_bool_str_int_func("pyisdecimal")
_string_view_isnumeric = _declare_bool_str_int_func("pyisnumeric")
_string_view_isspace = _declare_bool_str_int_func("pyisspace")
_string_view_isupper = _declare_bool_str_int_func("pyisupper")
_string_view_islower = _declare_bool_str_int_func("pyislower")
_string_view_istitle = _declare_bool_str_int_func("pyistitle")
_string_view_upper = _declare_upper_or_lower("upper")
_string_view_lower = _declare_upper_or_lower("lower")


_string_view_count = cuda.declare_device(
    "pycount",
    size_type(_STR_VIEW_PTR, _STR_VIEW_PTR),
)


# casts
@cuda_lowering_registry.lower_cast(types.StringLiteral, string_view)
def cast_string_literal_to_string_view(context, builder, fromty, toty, val):
    """
    Cast a literal to a string_view
    """
    # create an empty string_view
    sv = cgutils.create_struct_proxy(string_view)(context, builder)

    # set the empty strview data pointer to point to the literal value
    sv.data = context.insert_string_const_addrspace(
        builder, fromty.literal_value
    )
    sv.length = context.get_constant(size_type, len(fromty.literal_value))
    sv.bytes = context.get_constant(
        size_type, len(fromty.literal_value.encode("UTF-8"))
    )

    return sv._getvalue()


@cuda_lowering_registry.lower_cast(string_view, managed_udf_string)
def cast_string_view_to_managed_udf_string(
    context, builder, fromty, toty, val
):
<<<<<<< HEAD
    sv_ptr = builder.alloca(default_manager[fromty].get_value_type())

    managed_ptr = builder.alloca(
        default_manager[managed_udf_string].get_value_type()
=======
    sv_ptr = builder.alloca(
        context.data_model_manager[fromty].get_value_type()
    )

    managed_ptr = builder.alloca(
        context.data_model_manager[managed_udf_string].get_value_type()
>>>>>>> 4d79b06a
    )
    udf_str_ptr = builder.gep(
        managed_ptr, [ir.IntType(32)(0), ir.IntType(32)(1)]
    )

    builder.store(val, sv_ptr)
    meminfo = context.compile_internal(
        builder,
        call_create_udf_string_from_string_view,
        nb_signature(types.voidptr, _STR_VIEW_PTR, types.CPointer(udf_string)),
        (sv_ptr, udf_str_ptr),
    )
<<<<<<< HEAD
    return _finalize_new_managed_udf_string(context, builder, managed_ptr)
=======
    managed = cgutils.create_struct_proxy(managed_udf_string)(
        context,
        builder,
        value=builder.load(managed_ptr),
    )
    managed.meminfo = meminfo

    return managed._getvalue()

>>>>>>> 4d79b06a

@cuda_lowering_registry.lower_cast(managed_udf_string, string_view)
def cast_managed_udf_string_to_string_view(
    context, builder, fromty, toty, val
):
    sv_ptr = builder.alloca(context.data_model_manager[toty].get_value_type())

<<<<<<< HEAD
@cuda_lowering_registry.lower_cast(managed_udf_string, string_view)
def cast_managed_udf_string_to_string_view(
    context, builder, fromty, toty, val
):
    sv_ptr = builder.alloca(default_manager[toty].get_value_type())

    managed_ptr = builder.alloca(default_manager[fromty].get_value_type())
=======
    managed_ptr = builder.alloca(
        context.data_model_manager[fromty].get_value_type()
    )
>>>>>>> 4d79b06a
    builder.store(val, managed_ptr)

    udf_str_ptr = builder.gep(
        managed_ptr, [ir.IntType(32)(0), ir.IntType(32)(1)]
    )

    context.compile_internal(
        builder,
        call_create_string_view_from_udf_string,
        nb_signature(types.void, _UDF_STRING_PTR, _STR_VIEW_PTR),
        (udf_str_ptr, sv_ptr),
    )
    result = cgutils.create_struct_proxy(string_view)(
        context, builder, value=builder.load(sv_ptr)
    )
    return result._getvalue()


<<<<<<< HEAD
# Utilities
_new_meminfo_from_udf_str = cuda.declare_device(
    "meminfo_from_new_udf_str", types.voidptr(_UDF_STRING_PTR)
)


def new_meminfo_from_udf_str(udf_str):
    return _new_meminfo_from_udf_str(udf_str)


def _finalize_new_managed_udf_string(context, builder, managed_ptr):
    """
    Allocate a udf_string and a NRT_MemInfo as part of one struct
    and initialize the NRT_MemInfo with a refct=1.
    """

    # {i8*, i32, i32}*
    udf_str_ptr = builder.gep(
        managed_ptr, [ir.IntType(32)(0), ir.IntType(32)(1)]
    )

    # Call the shim function which initializes an NRT_MemInfo object around the
    # udf_string pointer. The resulting pointer points to a heap allocation. A
    # copy of the udf_string is made, although its underlying data isn't copied
    # See shim.cu for details.
    mi = context.compile_internal(
        builder,
        new_meminfo_from_udf_str,
        types.voidptr(_UDF_STRING_PTR),
        (udf_str_ptr,),
    )

    managed = cgutils.create_struct_proxy(managed_udf_string)(
        context,
        builder,
        value=builder.load(
            managed_ptr
        ),  # {i8*, {i8*, i32, i32}}* -> {i8*, {i8*, i32, i32}}
    )
    # i8* = i8*
    managed.meminfo = mi

    # {i8*, {i8*, i32, i32} by _value_
    return managed._getvalue()


=======
# Utilities and Casts
>>>>>>> 4d79b06a
_create_udf_string_from_string_view = cuda.declare_device(
    "udf_string_from_string_view",
    types.void(_STR_VIEW_PTR, _UDF_STRING_PTR),
)
_create_string_view_from_udf_string = cuda.declare_device(
    "string_view_from_udf_string",
    types.void(_UDF_STRING_PTR, _STR_VIEW_PTR),
)


def call_create_udf_string_from_string_view(sv, udf_str):
    _create_udf_string_from_string_view(sv, udf_str)


def call_create_string_view_from_udf_string(udf_str, sv):
    _create_string_view_from_udf_string(udf_str, sv)


# Return string setitem impl with an extra incref
@cuda_lower(
    operator.setitem,
    types.CPointer(managed_udf_string),
    types.Integer,
    types.Any,
)
def setitem_cpointer_managed_udf_string(context, builder, sig, args):
    base_ptr, idx, val = args
    elem_ptr = builder.gep(base_ptr, [idx])
    builder.store(val, elem_ptr)
<<<<<<< HEAD
=======
    # Storing a Managed UDF String in a CPointer array effectively creates a
    # new reference; represent this by incrementing the refcount of the source
    # of the assignment
>>>>>>> 4d79b06a
    context.nrt.incref(builder, managed_udf_string, val)


# String function implementations
def call_len_string_view(st):
    return _string_view_len(st)


@cuda_lower(len, string_view)
def len_impl(context, builder, sig, args):
    sv_ptr = builder.alloca(args[0].type)
    builder.store(args[0], sv_ptr)
    result = context.compile_internal(
        builder,
        call_len_string_view,
        nb_signature(size_type, _STR_VIEW_PTR),
        (sv_ptr,),
    )

    return result


<<<<<<< HEAD
_device_nrt_decref = cuda.declare_device(
    "extern_NRT_Decref", types.void(types.voidptr)
)


def call_device_nrt_decref(meminfo):
    return _device_nrt_decref(meminfo)


=======
>>>>>>> 4d79b06a
@cuda_lower(NRT_decref, managed_udf_string)
def decref_managed_udf_string(context, builder, sig, args):
    managed_ptr = args[0]
    managed = cgutils.create_struct_proxy(managed_udf_string)(
        context, builder, value=managed_ptr
    )
<<<<<<< HEAD
    _ = context.compile_internal(
        builder,
        call_device_nrt_decref,
        nb_signature(types.void, types.voidptr),
        (managed.meminfo,),
    )
=======
    fnty = ir.FunctionType(ir.VoidType(), [ir.PointerType(ir.IntType(8))])
    fn = cgutils.get_or_insert_function(builder.module, fnty, "NRT_decref")
    builder.call(fn, (managed.meminfo,))

>>>>>>> 4d79b06a
    return


def call_concat_string_view(result, lhs, rhs):
    return _concat_string_view(result, lhs, rhs)


@cuda_lower(operator.add, string_view, string_view)
def concat_impl(context, builder, sig, args):
    lhs_ptr = builder.alloca(args[0].type)
    rhs_ptr = builder.alloca(args[1].type)
    builder.store(args[0], lhs_ptr)
    builder.store(args[1], rhs_ptr)

    managed_ptr = builder.alloca(
<<<<<<< HEAD
        default_manager[managed_udf_string].get_value_type()
    )
=======
        context.data_model_manager[managed_udf_string].get_value_type()
    )

>>>>>>> 4d79b06a
    udf_str_ptr = builder.gep(
        managed_ptr, [ir.IntType(32)(0), ir.IntType(32)(1)]
    )

<<<<<<< HEAD
    _ = context.compile_internal(
=======
    meminfo = context.compile_internal(
>>>>>>> 4d79b06a
        builder,
        call_concat_string_view,
        types.voidptr(_UDF_STRING_PTR, _STR_VIEW_PTR, _STR_VIEW_PTR),
        (udf_str_ptr, lhs_ptr, rhs_ptr),
    )
<<<<<<< HEAD
    return _finalize_new_managed_udf_string(context, builder, managed_ptr)
=======

    managed = cgutils.create_struct_proxy(managed_udf_string)(
        context,
        builder,
        value=builder.load(managed_ptr),
    )
    managed.meminfo = meminfo

    return managed._getvalue()
>>>>>>> 4d79b06a


def call_string_view_replace(result, src, to_replace, replacement):
    return _string_view_replace(result, src, to_replace, replacement)


@cuda_lower("StringView.replace", string_view, string_view, string_view)
def replace_impl(context, builder, sig, args):
    src_ptr = builder.alloca(args[0].type)
    to_replace_ptr = builder.alloca(args[1].type)
    replacement_ptr = builder.alloca(args[2].type)

    builder.store(args[0], src_ptr)
    builder.store(args[1], to_replace_ptr)
    builder.store(args[2], replacement_ptr)

    managed_ptr = builder.alloca(
<<<<<<< HEAD
        default_manager[managed_udf_string].get_value_type()
=======
        context.data_model_manager[managed_udf_string].get_value_type()
>>>>>>> 4d79b06a
    )
    udf_str_ptr = builder.gep(
        managed_ptr, [ir.IntType(32)(0), ir.IntType(32)(1)]
    )

    meminfo = context.compile_internal(
        builder,
        call_string_view_replace,
        types.voidptr(
            _UDF_STRING_PTR, _STR_VIEW_PTR, _STR_VIEW_PTR, _STR_VIEW_PTR
        ),
        (udf_str_ptr, src_ptr, to_replace_ptr, replacement_ptr),
    )
<<<<<<< HEAD

    return _finalize_new_managed_udf_string(context, builder, managed_ptr)
=======
    managed = cgutils.create_struct_proxy(managed_udf_string)(
        context,
        builder,
        value=builder.load(managed_ptr),
    )
    managed.meminfo = meminfo
    return managed._getvalue()
>>>>>>> 4d79b06a


def create_binary_string_func(binary_func, retty):
    """
    Provide a wrapper around numba's low-level extension API which
    produces the boilerplate needed to implement a binary function
    of two strings.
    """

    def deco(cuda_func):
        @cuda_lower(binary_func, string_view, string_view)
        def binary_func_impl(context, builder, sig, args):
            lhs_ptr = builder.alloca(args[0].type)
            rhs_ptr = builder.alloca(args[1].type)
            builder.store(args[0], lhs_ptr)
            builder.store(args[1], rhs_ptr)

            # these conditional statements should compile out
            if retty != udf_string:
                # binary function of two strings yielding a fixed-width type
                # example: str.startswith(other) -> bool
                # shim functions can return the value through nb_retval
                result = context.compile_internal(
                    builder,
                    cuda_func,
                    nb_signature(retty, _STR_VIEW_PTR, _STR_VIEW_PTR),
                    (lhs_ptr, rhs_ptr),
                )
                return result
            else:
                # binary function of two strings yielding a new string
                # example: str.strip(other) -> str
                # shim functions can not return a struct due to C linkage
                # so we create a new udf_string and pass a pointer to it
                # for the shim function to write the output to. The return
                # value of compile_internal is therefore discarded (although
                # this may change in the future if we need to return error
                # codes, for instance).

                managed_ptr = builder.alloca(
<<<<<<< HEAD
                    default_manager[managed_udf_string].get_value_type()
=======
                    context.data_model_manager[
                        managed_udf_string
                    ].get_value_type()
>>>>>>> 4d79b06a
                )
                udf_str_ptr = builder.gep(
                    managed_ptr, [ir.IntType(32)(0), ir.IntType(32)(1)]
                )

<<<<<<< HEAD
                _ = context.compile_internal(
=======
                meminfo = context.compile_internal(
>>>>>>> 4d79b06a
                    builder,
                    cuda_func,
                    types.voidptr(
                        _UDF_STRING_PTR, _STR_VIEW_PTR, _STR_VIEW_PTR
                    ),
                    (udf_str_ptr, lhs_ptr, rhs_ptr),
                )
<<<<<<< HEAD
                return _finalize_new_managed_udf_string(
                    context, builder, managed_ptr
                )
=======
                managed = cgutils.create_struct_proxy(managed_udf_string)(
                    context,
                    builder,
                    value=builder.load(
                        managed_ptr
                    ),  # {i8*, {i8*, i32, i32}}* -> {i8*, {i8*, i32, i32}}
                )
                managed.meminfo = meminfo

                return managed._getvalue()
>>>>>>> 4d79b06a

        # binary_func can be attribute-like: str.binary_func
        # or operator-like: binary_func(str, other)
        if isinstance(binary_func, str):
            binary_func_impl = cuda_lower(
                f"StringView.{binary_func}", string_view, string_view
            )(binary_func_impl)
            binary_func_impl = cuda_lower(
                f"ManagedUDFString.{binary_func}", string_view, string_view
            )(binary_func_impl)
        else:
            binary_func_impl = cuda_lower(
                binary_func, string_view, string_view
            )(binary_func_impl)

        return binary_func_impl

    return deco


@create_binary_string_func(operator.contains, types.boolean)
def contains_impl(st, substr):
    return _string_view_contains(st, substr)


@create_binary_string_func(operator.eq, types.boolean)
def eq_impl(st, rhs):
    return _string_view_eq(st, rhs)


@create_binary_string_func(operator.ne, types.boolean)
def ne_impl(st, rhs):
    return _string_view_ne(st, rhs)


@create_binary_string_func(operator.ge, types.boolean)
def ge_impl(st, rhs):
    return _string_view_ge(st, rhs)


@create_binary_string_func(operator.le, types.boolean)
def le_impl(st, rhs):
    return _string_view_le(st, rhs)


@create_binary_string_func(operator.gt, types.boolean)
def gt_impl(st, rhs):
    return _string_view_gt(st, rhs)


@create_binary_string_func(operator.lt, types.boolean)
def lt_impl(st, rhs):
    return _string_view_lt(st, rhs)


@create_binary_string_func("strip", udf_string)
def strip_impl(result, to_strip, strip_char):
    return _string_view_strip(result, to_strip, strip_char)


@create_binary_string_func("lstrip", udf_string)
def lstrip_impl(result, to_strip, strip_char):
    return _string_view_lstrip(result, to_strip, strip_char)


@create_binary_string_func("rstrip", udf_string)
def rstrip_impl(result, to_strip, strip_char):
    return _string_view_rstrip(result, to_strip, strip_char)


@create_binary_string_func("startswith", types.boolean)
def startswith_impl(sv, substr):
    return _string_view_startswith(sv, substr)


@create_binary_string_func("endswith", types.boolean)
def endswith_impl(sv, substr):
    return _string_view_endswith(sv, substr)


@create_binary_string_func("count", size_type)
def count_impl(st, substr):
    return _string_view_count(st, substr)


@create_binary_string_func("find", size_type)
def find_impl(sv, substr):
    return _string_view_find(sv, substr)


@create_binary_string_func("rfind", size_type)
def rfind_impl(sv, substr):
    return _string_view_rfind(sv, substr)


def create_unary_identifier_func(id_func):
    """
    Provide a wrapper around numba's low-level extension API which
    produces the boilerplate needed to implement a unary function
    of a string.
    """

    def deco(cuda_func):
        @cuda_lower(f"StringView.{id_func}", string_view)
        @cuda_lower(f"UDFString.{id_func}", string_view)
        def id_func_impl(context, builder, sig, args):
            str_ptr = builder.alloca(args[0].type)
            builder.store(args[0], str_ptr)

            # Lookup table required for conversion functions
            # must be resolved at runtime after context initialization,
            # therefore cannot be a global variable
            tbl_ptr = context.get_constant(
                types.uintp, get_character_flags_table_ptr()
            )
            result = context.compile_internal(
                builder,
                cuda_func,
                nb_signature(types.boolean, _STR_VIEW_PTR, types.uintp),
                (str_ptr, tbl_ptr),
            )

            return result

        return id_func_impl

    return deco


def create_upper_or_lower(id_func):
    """
    Provide a wrapper around numba's low-level extension API which
    produces the boilerplate needed to implement either the upper
    or lower attrs of a string view.
    """

    def deco(cuda_func):
        @cuda_lower(f"StringView.{id_func}", string_view)
        @cuda_lower(f"UDFString.{id_func}", string_view)
        def id_func_impl(context, builder, sig, args):
            str_ptr = builder.alloca(args[0].type)
            builder.store(args[0], str_ptr)

            # Lookup table required for conversion functions
            # must be resolved at runtime after context initialization,
            # therefore cannot be a global variable
            flags_tbl_ptr = context.get_constant(
                types.uintp, get_character_flags_table_ptr()
            )
            cases_tbl_ptr = context.get_constant(
                types.uintp, get_character_cases_table_ptr()
            )
            special_tbl_ptr = context.get_constant(
                types.uintp, get_special_case_mapping_table_ptr()
            )

            managed_ptr = builder.alloca(
<<<<<<< HEAD
                default_manager[managed_udf_string].get_value_type()
=======
                context.data_model_manager[managed_udf_string].get_value_type()
>>>>>>> 4d79b06a
            )
            udf_str_ptr = builder.gep(
                managed_ptr, [ir.IntType(32)(0), ir.IntType(32)(1)]
            )
<<<<<<< HEAD
            _ = context.compile_internal(
=======
            meminfo = context.compile_internal(
>>>>>>> 4d79b06a
                builder,
                cuda_func,
                types.voidptr(
                    _UDF_STRING_PTR,
                    _STR_VIEW_PTR,
                    types.uintp,
                    types.uintp,
                    types.uintp,
                ),
                (
                    udf_str_ptr,
                    str_ptr,
                    flags_tbl_ptr,
                    cases_tbl_ptr,
                    special_tbl_ptr,
                ),
            )
<<<<<<< HEAD
            return _finalize_new_managed_udf_string(
                context, builder, managed_ptr
            )
=======
            managed = cgutils.create_struct_proxy(managed_udf_string)(
                context,
                builder,
                value=builder.load(
                    managed_ptr
                ),  # {i8*, {i8*, i32, i32}}* -> {i8*, {i8*, i32, i32}}
            )
            managed.meminfo = meminfo
            return managed._getvalue()
>>>>>>> 4d79b06a

        return id_func_impl

    return deco


@create_upper_or_lower("upper")
def upper_impl(result, st, flags, cases, special):
    return _string_view_upper(result, st, flags, cases, special)


@create_upper_or_lower("lower")
def lower_impl(result, st, flags, cases, special):
    return _string_view_lower(result, st, flags, cases, special)


@create_unary_identifier_func("isdigit")
def isdigit_impl(st, tbl):
    return _string_view_isdigit(st, tbl)


@create_unary_identifier_func("isalnum")
def isalnum_impl(st, tbl):
    return _string_view_isalnum(st, tbl)


@create_unary_identifier_func("isalpha")
def isalpha_impl(st, tbl):
    return _string_view_isalpha(st, tbl)


@create_unary_identifier_func("isnumeric")
def isnumeric_impl(st, tbl):
    return _string_view_isnumeric(st, tbl)


@create_unary_identifier_func("isdecimal")
def isdecimal_impl(st, tbl):
    return _string_view_isdecimal(st, tbl)


@create_unary_identifier_func("isspace")
def isspace_impl(st, tbl):
    return _string_view_isspace(st, tbl)


@create_unary_identifier_func("isupper")
def isupper_impl(st, tbl):
    return _string_view_isupper(st, tbl)


@create_unary_identifier_func("islower")
def islower_impl(st, tbl):
    return _string_view_islower(st, tbl)


@create_unary_identifier_func("istitle")
def istitle_impl(st, tbl):
    return _string_view_istitle(st, tbl)


@cuda_lower(len, MaskedType(string_view))
@cuda_lower(len, MaskedType(udf_string))
def masked_len_impl(context, builder, sig, args):
    ret = cgutils.create_struct_proxy(sig.return_type)(context, builder)
    masked_sv_ty = sig.args[0]
    masked_sv = cgutils.create_struct_proxy(masked_sv_ty)(
        context, builder, value=args[0]
    )
    result = len_impl(
        context, builder, size_type(string_view), (masked_sv.value,)
    )
    ret.value = result
    ret.valid = masked_sv.valid

    return ret._getvalue()


def _masked_proxies(context, builder, maskedty, *args):
    return tuple(
        cgutils.create_struct_proxy(maskedty)(context, builder, value=arg)
        for arg in args
    )


@cuda_lower(
    "MaskedType.replace",
    MaskedType(string_view),
    MaskedType(string_view),
    MaskedType(string_view),
)
def masked_string_view_replace_impl(context, builder, sig, args):
    ret = cgutils.create_struct_proxy(sig.return_type)(context, builder)
    src_masked, to_replace_masked, replacement_masked = _masked_proxies(
        context, builder, MaskedType(string_view), *args
    )
    result = replace_impl(
        context,
        builder,
        nb_signature(udf_string, string_view, string_view, string_view),
        (src_masked.value, to_replace_masked.value, replacement_masked.value),
    )

    ret.value = result
    ret.valid = builder.and_(
        builder.and_(src_masked.valid, to_replace_masked.valid),
        replacement_masked.valid,
    )

    return ret._getvalue()


def create_masked_binary_string_func(op, cuda_func, retty):
    """
    Provide a wrapper around numba's low-level extension API which
    produces the boilerplate needed to implement a binary function
    of two masked strings.
    """

    def masked_binary_func_impl(context, builder, sig, args):
        ret = cgutils.create_struct_proxy(sig.return_type)(context, builder)

        lhs_masked = cgutils.create_struct_proxy(sig.args[0])(
            context, builder, value=args[0]
        )
        rhs_masked = cgutils.create_struct_proxy(sig.args[0])(
            context, builder, value=args[1]
        )

        result = cuda_func(
            context,
            builder,
            nb_signature(retty, string_view, string_view),
            (lhs_masked.value, rhs_masked.value),
        )

        ret.value = result
        ret.valid = builder.and_(lhs_masked.valid, rhs_masked.valid)

        return ret._getvalue()

    cuda_lower(op, MaskedType(string_view), MaskedType(string_view))(
        masked_binary_func_impl
    )


def create_masked_unary_identifier_func(op, cuda_func):
    """
    Provide a wrapper around numba's low-level extension API which
    produces the boilerplate needed to implement a unary function
    of a masked string.
    """

    def masked_unary_func_impl(context, builder, sig, args):
        ret = cgutils.create_struct_proxy(sig.return_type)(context, builder)
        masked_str = cgutils.create_struct_proxy(sig.args[0])(
            context, builder, value=args[0]
        )

        result = cuda_func(
            context,
            builder,
            types.boolean(string_view, string_view),
            (masked_str.value,),
        )
        ret.value = result
        ret.valid = masked_str.valid
        return ret._getvalue()

    cuda_lower(op, MaskedType(string_view))(masked_unary_func_impl)


def create_masked_upper_or_lower(op, cuda_func):
    def upper_or_lower_impl(context, builder, sig, args):
        ret = cgutils.create_struct_proxy(sig.return_type)(context, builder)
        masked_str = cgutils.create_struct_proxy(sig.args[0])(
            context, builder, value=args[0]
        )

        result = cuda_func(
            context,
            builder,
            udf_string(string_view),
            (masked_str.value,),
        )
        ret.value = result
        ret.valid = masked_str.valid
        return ret._getvalue()

    cuda_lower(op, MaskedType(string_view))(upper_or_lower_impl)


create_masked_binary_string_func("MaskedType.strip", strip_impl, udf_string)
create_masked_binary_string_func("MaskedType.lstrip", lstrip_impl, udf_string)
create_masked_binary_string_func("MaskedType.rstrip", rstrip_impl, udf_string)
create_masked_binary_string_func(
    "MaskedType.startswith",
    startswith_impl,
    types.boolean,
)
create_masked_binary_string_func(
    "MaskedType.endswith", endswith_impl, types.boolean
)
create_masked_binary_string_func("MaskedType.find", find_impl, size_type)
create_masked_binary_string_func("MaskedType.rfind", rfind_impl, size_type)
create_masked_binary_string_func("MaskedType.count", count_impl, size_type)
create_masked_binary_string_func(
    operator.contains, contains_impl, types.boolean
)


create_masked_unary_identifier_func("MaskedType.isalnum", isalnum_impl)
create_masked_unary_identifier_func("MaskedType.isalpha", isalpha_impl)
create_masked_unary_identifier_func("MaskedType.isdigit", isdigit_impl)
create_masked_unary_identifier_func("MaskedType.isupper", isupper_impl)
create_masked_unary_identifier_func("MaskedType.islower", islower_impl)
create_masked_unary_identifier_func("MaskedType.isspace", isspace_impl)
create_masked_unary_identifier_func("MaskedType.isdecimal", isdecimal_impl)
create_masked_unary_identifier_func("MaskedType.istitle", istitle_impl)
create_masked_upper_or_lower("MaskedType.upper", upper_impl)
create_masked_upper_or_lower("MaskedType.lower", lower_impl)<|MERGE_RESOLUTION|>--- conflicted
+++ resolved
@@ -149,19 +149,12 @@
 def cast_string_view_to_managed_udf_string(
     context, builder, fromty, toty, val
 ):
-<<<<<<< HEAD
-    sv_ptr = builder.alloca(default_manager[fromty].get_value_type())
-
-    managed_ptr = builder.alloca(
-        default_manager[managed_udf_string].get_value_type()
-=======
     sv_ptr = builder.alloca(
         context.data_model_manager[fromty].get_value_type()
     )
 
     managed_ptr = builder.alloca(
         context.data_model_manager[managed_udf_string].get_value_type()
->>>>>>> 4d79b06a
     )
     udf_str_ptr = builder.gep(
         managed_ptr, [ir.IntType(32)(0), ir.IntType(32)(1)]
@@ -174,9 +167,6 @@
         nb_signature(types.voidptr, _STR_VIEW_PTR, types.CPointer(udf_string)),
         (sv_ptr, udf_str_ptr),
     )
-<<<<<<< HEAD
-    return _finalize_new_managed_udf_string(context, builder, managed_ptr)
-=======
     managed = cgutils.create_struct_proxy(managed_udf_string)(
         context,
         builder,
@@ -186,7 +176,6 @@
 
     return managed._getvalue()
 
->>>>>>> 4d79b06a
 
 @cuda_lowering_registry.lower_cast(managed_udf_string, string_view)
 def cast_managed_udf_string_to_string_view(
@@ -194,19 +183,9 @@
 ):
     sv_ptr = builder.alloca(context.data_model_manager[toty].get_value_type())
 
-<<<<<<< HEAD
-@cuda_lowering_registry.lower_cast(managed_udf_string, string_view)
-def cast_managed_udf_string_to_string_view(
-    context, builder, fromty, toty, val
-):
-    sv_ptr = builder.alloca(default_manager[toty].get_value_type())
-
-    managed_ptr = builder.alloca(default_manager[fromty].get_value_type())
-=======
     managed_ptr = builder.alloca(
         context.data_model_manager[fromty].get_value_type()
     )
->>>>>>> 4d79b06a
     builder.store(val, managed_ptr)
 
     udf_str_ptr = builder.gep(
@@ -225,56 +204,7 @@
     return result._getvalue()
 
 
-<<<<<<< HEAD
-# Utilities
-_new_meminfo_from_udf_str = cuda.declare_device(
-    "meminfo_from_new_udf_str", types.voidptr(_UDF_STRING_PTR)
-)
-
-
-def new_meminfo_from_udf_str(udf_str):
-    return _new_meminfo_from_udf_str(udf_str)
-
-
-def _finalize_new_managed_udf_string(context, builder, managed_ptr):
-    """
-    Allocate a udf_string and a NRT_MemInfo as part of one struct
-    and initialize the NRT_MemInfo with a refct=1.
-    """
-
-    # {i8*, i32, i32}*
-    udf_str_ptr = builder.gep(
-        managed_ptr, [ir.IntType(32)(0), ir.IntType(32)(1)]
-    )
-
-    # Call the shim function which initializes an NRT_MemInfo object around the
-    # udf_string pointer. The resulting pointer points to a heap allocation. A
-    # copy of the udf_string is made, although its underlying data isn't copied
-    # See shim.cu for details.
-    mi = context.compile_internal(
-        builder,
-        new_meminfo_from_udf_str,
-        types.voidptr(_UDF_STRING_PTR),
-        (udf_str_ptr,),
-    )
-
-    managed = cgutils.create_struct_proxy(managed_udf_string)(
-        context,
-        builder,
-        value=builder.load(
-            managed_ptr
-        ),  # {i8*, {i8*, i32, i32}}* -> {i8*, {i8*, i32, i32}}
-    )
-    # i8* = i8*
-    managed.meminfo = mi
-
-    # {i8*, {i8*, i32, i32} by _value_
-    return managed._getvalue()
-
-
-=======
 # Utilities and Casts
->>>>>>> 4d79b06a
 _create_udf_string_from_string_view = cuda.declare_device(
     "udf_string_from_string_view",
     types.void(_STR_VIEW_PTR, _UDF_STRING_PTR),
@@ -304,12 +234,9 @@
     base_ptr, idx, val = args
     elem_ptr = builder.gep(base_ptr, [idx])
     builder.store(val, elem_ptr)
-<<<<<<< HEAD
-=======
     # Storing a Managed UDF String in a CPointer array effectively creates a
     # new reference; represent this by incrementing the refcount of the source
     # of the assignment
->>>>>>> 4d79b06a
     context.nrt.incref(builder, managed_udf_string, val)
 
 
@@ -332,37 +259,16 @@
     return result
 
 
-<<<<<<< HEAD
-_device_nrt_decref = cuda.declare_device(
-    "extern_NRT_Decref", types.void(types.voidptr)
-)
-
-
-def call_device_nrt_decref(meminfo):
-    return _device_nrt_decref(meminfo)
-
-
-=======
->>>>>>> 4d79b06a
 @cuda_lower(NRT_decref, managed_udf_string)
 def decref_managed_udf_string(context, builder, sig, args):
     managed_ptr = args[0]
     managed = cgutils.create_struct_proxy(managed_udf_string)(
         context, builder, value=managed_ptr
     )
-<<<<<<< HEAD
-    _ = context.compile_internal(
-        builder,
-        call_device_nrt_decref,
-        nb_signature(types.void, types.voidptr),
-        (managed.meminfo,),
-    )
-=======
     fnty = ir.FunctionType(ir.VoidType(), [ir.PointerType(ir.IntType(8))])
     fn = cgutils.get_or_insert_function(builder.module, fnty, "NRT_decref")
     builder.call(fn, (managed.meminfo,))
 
->>>>>>> 4d79b06a
     return
 
 
@@ -378,31 +284,19 @@
     builder.store(args[1], rhs_ptr)
 
     managed_ptr = builder.alloca(
-<<<<<<< HEAD
-        default_manager[managed_udf_string].get_value_type()
-    )
-=======
         context.data_model_manager[managed_udf_string].get_value_type()
     )
 
->>>>>>> 4d79b06a
     udf_str_ptr = builder.gep(
         managed_ptr, [ir.IntType(32)(0), ir.IntType(32)(1)]
     )
 
-<<<<<<< HEAD
-    _ = context.compile_internal(
-=======
     meminfo = context.compile_internal(
->>>>>>> 4d79b06a
         builder,
         call_concat_string_view,
         types.voidptr(_UDF_STRING_PTR, _STR_VIEW_PTR, _STR_VIEW_PTR),
         (udf_str_ptr, lhs_ptr, rhs_ptr),
     )
-<<<<<<< HEAD
-    return _finalize_new_managed_udf_string(context, builder, managed_ptr)
-=======
 
     managed = cgutils.create_struct_proxy(managed_udf_string)(
         context,
@@ -412,7 +306,6 @@
     managed.meminfo = meminfo
 
     return managed._getvalue()
->>>>>>> 4d79b06a
 
 
 def call_string_view_replace(result, src, to_replace, replacement):
@@ -430,11 +323,7 @@
     builder.store(args[2], replacement_ptr)
 
     managed_ptr = builder.alloca(
-<<<<<<< HEAD
-        default_manager[managed_udf_string].get_value_type()
-=======
         context.data_model_manager[managed_udf_string].get_value_type()
->>>>>>> 4d79b06a
     )
     udf_str_ptr = builder.gep(
         managed_ptr, [ir.IntType(32)(0), ir.IntType(32)(1)]
@@ -448,10 +337,6 @@
         ),
         (udf_str_ptr, src_ptr, to_replace_ptr, replacement_ptr),
     )
-<<<<<<< HEAD
-
-    return _finalize_new_managed_udf_string(context, builder, managed_ptr)
-=======
     managed = cgutils.create_struct_proxy(managed_udf_string)(
         context,
         builder,
@@ -459,7 +344,6 @@
     )
     managed.meminfo = meminfo
     return managed._getvalue()
->>>>>>> 4d79b06a
 
 
 def create_binary_string_func(binary_func, retty):
@@ -500,23 +384,15 @@
                 # codes, for instance).
 
                 managed_ptr = builder.alloca(
-<<<<<<< HEAD
-                    default_manager[managed_udf_string].get_value_type()
-=======
                     context.data_model_manager[
                         managed_udf_string
                     ].get_value_type()
->>>>>>> 4d79b06a
                 )
                 udf_str_ptr = builder.gep(
                     managed_ptr, [ir.IntType(32)(0), ir.IntType(32)(1)]
                 )
 
-<<<<<<< HEAD
-                _ = context.compile_internal(
-=======
                 meminfo = context.compile_internal(
->>>>>>> 4d79b06a
                     builder,
                     cuda_func,
                     types.voidptr(
@@ -524,11 +400,6 @@
                     ),
                     (udf_str_ptr, lhs_ptr, rhs_ptr),
                 )
-<<<<<<< HEAD
-                return _finalize_new_managed_udf_string(
-                    context, builder, managed_ptr
-                )
-=======
                 managed = cgutils.create_struct_proxy(managed_udf_string)(
                     context,
                     builder,
@@ -539,7 +410,6 @@
                 managed.meminfo = meminfo
 
                 return managed._getvalue()
->>>>>>> 4d79b06a
 
         # binary_func can be attribute-like: str.binary_func
         # or operator-like: binary_func(str, other)
@@ -697,20 +567,12 @@
             )
 
             managed_ptr = builder.alloca(
-<<<<<<< HEAD
-                default_manager[managed_udf_string].get_value_type()
-=======
                 context.data_model_manager[managed_udf_string].get_value_type()
->>>>>>> 4d79b06a
             )
             udf_str_ptr = builder.gep(
                 managed_ptr, [ir.IntType(32)(0), ir.IntType(32)(1)]
             )
-<<<<<<< HEAD
-            _ = context.compile_internal(
-=======
             meminfo = context.compile_internal(
->>>>>>> 4d79b06a
                 builder,
                 cuda_func,
                 types.voidptr(
@@ -728,11 +590,6 @@
                     special_tbl_ptr,
                 ),
             )
-<<<<<<< HEAD
-            return _finalize_new_managed_udf_string(
-                context, builder, managed_ptr
-            )
-=======
             managed = cgutils.create_struct_proxy(managed_udf_string)(
                 context,
                 builder,
@@ -742,7 +599,6 @@
             )
             managed.meminfo = meminfo
             return managed._getvalue()
->>>>>>> 4d79b06a
 
         return id_func_impl
 
