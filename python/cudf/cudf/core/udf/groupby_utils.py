# Copyright (c) 2022-2025, NVIDIA CORPORATION.


from functools import cache

import cupy as cp
import numpy as np
from numba import cuda, types
from numba.core.errors import TypingError
from numba.cuda.cudadrv.devices import get_context
from numba.np import numpy_support

from cudf.core.column import as_column, column_empty
from cudf.core.udf.groupby_typing import (
    SUPPORTED_GROUPBY_NUMPY_TYPES,
    GroupView,
    GroupByJITDataFrame,
    GroupViewType,
)
from cudf.core.udf.templates import (
    group_initializer_template,
    groupby_apply_kernel_template,
)
<<<<<<< HEAD
from numba.np.numpy_support import as_dtype
=======
from cudf.core.udf.udf_kernel_base import ApplyKernelBase
>>>>>>> 4d79b06a
from cudf.core.udf.utils import (
    UDFError,
    _all_dtypes_from_frame,
    _get_extensionty_size,
    _supported_cols_from_frame,
)
from cudf.utils._numba import _CUDFNumbaConfig
from cudf.utils.performance_tracking import _performance_tracking


def _get_frame_groupby_type(dtype, index_dtype):
    """
    Get the Numba type corresponding to a row of grouped data. Models the
    column as a Record-like data structure containing GroupTypes. See
    numba.np.numpy_support.from_struct_dtype for details.

    Parameters
    ----------
    level : np.dtype
        A numpy structured array dtype associating field names
        to scalar dtypes
    index_dtype : np.dtype
        A numpy scalar dtype associated with the index of the
        incoming grouped data
    """
    # Create the numpy structured type corresponding to the numpy dtype.
    fields = []
    offset = 0

    sizes = [val[0].itemsize for val in dtype.fields.values()]
    for i, (name, info) in enumerate(dtype.fields.items()):
        elemdtype = info[0]
        title = info[2] if len(info) == 3 else None
        ty = numpy_support.from_dtype(elemdtype)
        indexty = numpy_support.from_dtype(index_dtype)
        groupty = GroupViewType(ty, indexty)
        infos = {
            "type": groupty,
            "offset": offset,
            "title": title,
        }
        fields.append((name, infos))
        offset += _get_extensionty_size(groupty)

        # Align the next member of the struct to be a multiple of the
        # memory access size, per PTX ISA 7.4/5.4.5
        if i < len(sizes) - 1:
            alignment = offset % 8
            if alignment != 0:
                offset += 8 - alignment

    # Numba requires that structures are aligned for the CUDA target
    _is_aligned_struct = True
    return GroupByJITDataFrame(fields, offset, _is_aligned_struct)


def _groupby_apply_kernel_string_from_template(frame, args):
    """
    Function to write numba kernels for `Groupby.apply` as a string.
    Workaround until numba supports functions that use `*args`
    """
    # Create argument list for kernel
    frame = _supported_cols_from_frame(
        frame, supported_types=SUPPORTED_GROUPBY_NUMPY_TYPES
    )
    input_columns = ", ".join([f"input_col_{i}" for i in range(len(frame))])
    extra_args = ", ".join([f"extra_arg_{i}" for i in range(len(args))])

    # Generate the initializers for each device function argument
    initializers = []
    for i, colname in enumerate(frame.keys()):
        initializers.append(
            group_initializer_template.format(idx=i, name=colname)
        )

    return groupby_apply_kernel_template.format(
        input_columns=input_columns,
        extra_args=extra_args,
        group_initializers="\n".join(initializers),
    )


<<<<<<< HEAD
def _get_groupby_apply_kernel(frame, func, args):
    np_field_types = np.dtype(list(_all_dtypes_from_frame(frame).items()))
    dataframe_group_type = _get_frame_groupby_type(
        np_field_types, frame.index.dtype
    )

    return_type = _get_udf_return_type(dataframe_group_type, func, args)
    # Dict of 'local' variables into which `_kernel` is defined
    global_exec_context = {
        "cuda": cuda,
        "Group": GroupView,
        "dataframe_group_type": dataframe_group_type,
        "types": types,
    }
    kernel_string = _groupby_apply_kernel_string_from_template(frame, args)
    kernel = _get_kernel(kernel_string, global_exec_context, None, func)

    return kernel, return_type


=======
>>>>>>> 4d79b06a
@_performance_tracking
def jit_groupby_apply(offsets, grouped_values, function, *args):
    """
    Main entrypoint for JIT Groupby.apply via Numba.

    Parameters
    ----------
    offsets : list
        A list of integers denoting the indices of the group
        boundaries in grouped_values
    grouped_values : DataFrame
        A DataFrame representing the source data
        sorted by group keys
    function : callable
        The user-defined function to execute
    """

<<<<<<< HEAD
    kernel, return_type = _compile_or_get(
        grouped_values,
        function,
        args,
        kernel_getter=_get_groupby_apply_kernel,
        suffix="__GROUPBY_APPLY_UDF",
    )
    offsets = cp.asarray(offsets)
=======
    kr = GroupByApplyKernel(grouped_values, function, args)
    kernel, return_type = kr.get_kernel()
    offsets = as_column(offsets)
>>>>>>> 4d79b06a
    ngroups = len(offsets) - 1

    if isinstance(return_type, GroupViewType):
        return_type = as_dtype(return_type.group_scalar_type)
        assert False

    output = column_empty(ngroups, dtype=return_type, for_numba=True)
    launch_args = [
        offsets,
        output,
        grouped_values.index,
    ]
    launch_args += list(
        _supported_cols_from_frame(
            grouped_values, supported_types=SUPPORTED_GROUPBY_NUMPY_TYPES
        ).values()
    )
    launch_args += list(args)

    max_group_size = cp.diff(offsets).max()

    if max_group_size >= 256:
        blocklim = 256
    else:
        blocklim = ((max_group_size + 32 - 1) // 32) * 32

    if kernel.specialized:
        specialized = kernel
    else:
        specialized = kernel.specialize(*launch_args)

    # Ask the driver to give a good config
    ctx = get_context()
    # Dispatcher is specialized, so there's only one definition - get
    # it so we can get the cufunc from the code library
    (kern_def,) = specialized.overloads.values()
    grid, tpb = ctx.get_max_potential_block_size(
        func=kern_def._codelibrary.get_cufunc(),
        b2d_func=0,
        memsize=0,
        blocksizelimit=int(blocklim),
    )

    # Launch kernel
    with _CUDFNumbaConfig():
        specialized[ngroups, tpb](*launch_args)

    return output


def _can_be_jitted(frame, func, args):
    """
    Determine if this UDF is supported through the JIT engine
    by attempting to compile just the function to PTX using the
    target set of types
    """
    if not hasattr(func, "__code__"):
        # Numba requires bytecode to be present to proceed.
        # See https://github.com/numba/numba/issues/4587
        return False

    if any(col.has_nulls() for col in frame._columns):
        return False
    kr = GroupByApplyKernel(frame, func, args)
    try:
        kr._get_udf_return_type()
        return True
<<<<<<< HEAD
    except (UDFError, TypingError, KeyError):
        return False
=======
    except (UDFError, TypingError):
        return False


class GroupByApplyKernel(ApplyKernelBase):
    """
    Class representing a kernel that computes the result of
    a GroupBy.apply operation. Expects that the user passed
    a function that operates on a single group of the data,
    for example

    def f(group):
        return group['x'].sum() + group['y'].sum()
    """

    @property
    def kernel_type(self):
        return "groupby_apply"

    def _get_frame_type(self):
        return _get_frame_groupby_type(
            np.dtype(list(_all_dtypes_from_frame(self.frame).items())),
            self.frame.index.dtype,
        )

    def _get_kernel_string(self):
        # Create argument list for kernel
        frame = _supported_cols_from_frame(
            self.frame, supported_types=SUPPORTED_GROUPBY_NUMPY_TYPES
        )
        input_columns = ", ".join(
            [f"input_col_{i}" for i in range(len(frame))]
        )
        extra_args = ", ".join(
            [f"extra_arg_{i}" for i in range(len(self.args))]
        )

        # Generate the initializers for each device function argument
        initializers = []
        for i, colname in enumerate(frame.keys()):
            initializers.append(
                group_initializer_template.format(idx=i, name=colname)
            )

        return groupby_apply_kernel_template.format(
            input_columns=input_columns,
            extra_args=extra_args,
            group_initializers="\n".join(initializers),
        )

    @cache
    def _get_kernel_string_exec_context(self):
        dataframe_group_type = self._get_frame_type()
        global_exec_context = {
            "cuda": cuda,
            "Group": Group,
            "dataframe_group_type": dataframe_group_type,
            "types": types,
        }
        return global_exec_context

    def _construct_signature(self, return_type):
        return None
>>>>>>> 4d79b06a
<|MERGE_RESOLUTION|>--- conflicted
+++ resolved
@@ -9,23 +9,21 @@
 from numba.core.errors import TypingError
 from numba.cuda.cudadrv.devices import get_context
 from numba.np import numpy_support
+from numba.np.numpy_support import as_dtype
 
 from cudf.core.column import as_column, column_empty
 from cudf.core.udf.groupby_typing import (
     SUPPORTED_GROUPBY_NUMPY_TYPES,
+    GroupByJITDataFrame,
     GroupView,
-    GroupByJITDataFrame,
     GroupViewType,
 )
+from cudf.core.udf.nrt_utils import nrt_enabled
 from cudf.core.udf.templates import (
     group_initializer_template,
     groupby_apply_kernel_template,
 )
-<<<<<<< HEAD
-from numba.np.numpy_support import as_dtype
-=======
 from cudf.core.udf.udf_kernel_base import ApplyKernelBase
->>>>>>> 4d79b06a
 from cudf.core.udf.utils import (
     UDFError,
     _all_dtypes_from_frame,
@@ -108,29 +106,6 @@
     )
 
 
-<<<<<<< HEAD
-def _get_groupby_apply_kernel(frame, func, args):
-    np_field_types = np.dtype(list(_all_dtypes_from_frame(frame).items()))
-    dataframe_group_type = _get_frame_groupby_type(
-        np_field_types, frame.index.dtype
-    )
-
-    return_type = _get_udf_return_type(dataframe_group_type, func, args)
-    # Dict of 'local' variables into which `_kernel` is defined
-    global_exec_context = {
-        "cuda": cuda,
-        "Group": GroupView,
-        "dataframe_group_type": dataframe_group_type,
-        "types": types,
-    }
-    kernel_string = _groupby_apply_kernel_string_from_template(frame, args)
-    kernel = _get_kernel(kernel_string, global_exec_context, None, func)
-
-    return kernel, return_type
-
-
-=======
->>>>>>> 4d79b06a
 @_performance_tracking
 def jit_groupby_apply(offsets, grouped_values, function, *args):
     """
@@ -148,20 +123,9 @@
         The user-defined function to execute
     """
 
-<<<<<<< HEAD
-    kernel, return_type = _compile_or_get(
-        grouped_values,
-        function,
-        args,
-        kernel_getter=_get_groupby_apply_kernel,
-        suffix="__GROUPBY_APPLY_UDF",
-    )
-    offsets = cp.asarray(offsets)
-=======
     kr = GroupByApplyKernel(grouped_values, function, args)
     kernel, return_type = kr.get_kernel()
     offsets = as_column(offsets)
->>>>>>> 4d79b06a
     ngroups = len(offsets) - 1
 
     if isinstance(return_type, GroupViewType):
@@ -191,7 +155,8 @@
     if kernel.specialized:
         specialized = kernel
     else:
-        specialized = kernel.specialize(*launch_args)
+        with nrt_enabled():
+            specialized = kernel.specialize(*launch_args)
 
     # Ask the driver to give a good config
     ctx = get_context()
@@ -229,11 +194,7 @@
     try:
         kr._get_udf_return_type()
         return True
-<<<<<<< HEAD
     except (UDFError, TypingError, KeyError):
-        return False
-=======
-    except (UDFError, TypingError):
         return False
 
 
@@ -288,12 +249,11 @@
         dataframe_group_type = self._get_frame_type()
         global_exec_context = {
             "cuda": cuda,
-            "Group": Group,
+            "Group": GroupView,
             "dataframe_group_type": dataframe_group_type,
             "types": types,
         }
         return global_exec_context
 
     def _construct_signature(self, return_type):
-        return None
->>>>>>> 4d79b06a
+        return None