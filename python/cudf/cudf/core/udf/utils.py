# Copyright (c) 2020-2025, NVIDIA CORPORATION.
from __future__ import annotations

import functools
import glob
import os
from pickle import dumps
from typing import TYPE_CHECKING

import cachetools
import cupy as cp
import llvmlite.binding as ll
import numpy as np
from cuda.bindings import runtime
from numba import cuda, typeof
from numba.core.datamodel import default_manager, models
from numba.core.extending import register_model
from numba.np import numpy_support
from numba.types import CPointer, Record, Tuple

import rmm

from cudf._lib import strings_udf
<<<<<<< HEAD
from cudf.core.udf.masked_typing import MaskedType
=======
from cudf.core.buffer import as_buffer
from cudf.core.column.column import ColumnBase, as_column
from cudf.core.dtypes import dtype
>>>>>>> 94b1b4b3
from cudf.core.udf.strings_typing import (
    string_view,
    udf_string,
)
from cudf.utils.dtypes import (
    BOOL_TYPES,
    CUDF_STRING_DTYPE,
    DATETIME_TYPES,
    NUMERIC_TYPES,
    SIZE_TYPE_DTYPE,
    STRING_TYPES,
    TIMEDELTA_TYPES,
)

if TYPE_CHECKING:
    from collections.abc import Callable

    import pylibcudf as plc

    from cudf.core.buffer.buffer import Buffer
    from cudf.core.indexed_frame import IndexedFrame

# Maximum size of a string column is 2 GiB
_STRINGS_UDF_DEFAULT_HEAP_SIZE = os.environ.get("STRINGS_UDF_HEAP_SIZE", 2**31)
_HEAP_SIZE = 0

JIT_SUPPORTED_TYPES = (
    NUMERIC_TYPES
    | BOOL_TYPES
    | DATETIME_TYPES
    | TIMEDELTA_TYPES
    | STRING_TYPES
)
LIBCUDF_BITMASK_TYPE = numpy_support.from_dtype(SIZE_TYPE_DTYPE)
MASK_BITSIZE = SIZE_TYPE_DTYPE.itemsize * 8

precompiled: cachetools.LRUCache = cachetools.LRUCache(maxsize=32)

# This cache is keyed on the (signature, code, closure variables) of UDFs, so
# it can hit for distinct functions that are similar. The lru_cache wrapping
# compile_udf misses for these similar functions, but doesn't need to serialize
# closure variables to check for a hit.
_udf_code_cache: cachetools.LRUCache = cachetools.LRUCache(maxsize=32)


def _get_best_ptx_file(archs, max_compute_capability):
    """
    Determine of the available PTX files which one is
    the most recent up to and including the device compute capability.
    """
    filtered_archs = [x for x in archs if x[0] <= max_compute_capability]
    if filtered_archs:
        return max(filtered_archs, key=lambda x: x[0])
    else:
        return None


def _get_ptx_file(path, prefix):
    if "RAPIDS_NO_INITIALIZE" in os.environ:
        # cc=70 ptx is always built
        cc = int(os.environ.get("STRINGS_UDF_CC", "70"))
    else:
        dev = cuda.get_current_device()

        # Load the highest compute capability file available that is less than
        # the current device's.
        cc = int("".join(str(x) for x in dev.compute_capability))
    files = glob.glob(os.path.join(path, f"{prefix}*.ptx"))
    if len(files) == 0:
        raise RuntimeError(f"Missing PTX files for cc={cc}")
    regular_sms = []

    for f in files:
        file_name = os.path.basename(f)
        sm_number = file_name.rstrip(".ptx").lstrip(prefix)
        if sm_number.endswith("a"):
            processed_sm_number = int(sm_number.rstrip("a"))
            if processed_sm_number == cc:
                return f
        else:
            regular_sms.append((int(sm_number), f))

    regular_result = None

    if regular_sms:
        regular_result = _get_best_ptx_file(regular_sms, cc)

    if regular_result is None:
        raise RuntimeError(
            "This cuDF installation is missing the necessary PTX "
            f"files that are <={cc}."
        )
    else:
        return regular_result[1]


@functools.cache
def _ptx_file():
    return _get_ptx_file(
        os.path.join(
            os.path.dirname(strings_udf.__file__), "..", "core", "udf"
        ),
        "shim_",
    )


def _all_dtypes_from_frame(frame, supported_types=JIT_SUPPORTED_TYPES):
    return {
        colname: dtype if str(dtype) in supported_types else np.dtype("O")
        for colname, dtype in frame._dtypes
    }


def _supported_dtypes_from_frame(frame, supported_types=JIT_SUPPORTED_TYPES):
    return {
        colname: dtype
        for colname, dtype in frame._dtypes
        if str(dtype) in supported_types
    }


def _supported_cols_from_frame(frame, supported_types=JIT_SUPPORTED_TYPES):
    return {
        colname: col
        for colname, col in frame._column_labels_and_values
        if str(col.dtype) in supported_types
    }


def _masked_array_type_from_col(col):
    """
    Return a type representing a tuple of arrays,
    the first element an array of the numba type
    corresponding to `dtype`, and the second an
    array of bools representing a mask.
    """

    if col.dtype == CUDF_STRING_DTYPE:
        col_type = CPointer(string_view)
    else:
        nb_scalar_ty = numpy_support.from_dtype(col.dtype)
        col_type = nb_scalar_ty[::1]

    if col.mask is None:
        return col_type
    else:
        return Tuple((col_type, LIBCUDF_BITMASK_TYPE[::1]))


class Row(Record):
    # Numba's Record type provides a convenient abstraction for representing a
    # row, in that it provides a mapping from strings (column / field names) to
    # types. However, it cannot be used directly since it assumes that all its
    # fields can be converted to NumPy types by Numba's internal conversion
    # mechanism (`numba.np_support.as_dtype). This is not the case for cuDF
    # extension types that might be the column types (e.g. masked types, string
    # types or group types).
    #
    # We use this type for type inference and type checking, but not in code
    # generation. For this use case, it is sufficient to provide a dtype for a
    # row that corresponds to any Python object.
    @property
    def dtype(self):
        return np.dtype("object")


register_model(Row)(models.RecordModel)


@cuda.jit(device=True)
def _mask_get(mask, pos):
    """Return the validity of mask[pos] as a word."""
    return (mask[pos // MASK_BITSIZE] >> (pos % MASK_BITSIZE)) & 1


def make_cache_key(udf, sig):
    """
    Build a cache key for a user defined function. Used to avoid
    recompiling the same function for the same set of types
    """
    codebytes = udf.__code__.co_code
    constants = udf.__code__.co_consts
    names = udf.__code__.co_names

    if udf.__closure__ is not None:
        cvars = tuple(x.cell_contents for x in udf.__closure__)
        cvarbytes = dumps(cvars)
    else:
        cvarbytes = b""

    return names, constants, codebytes, cvarbytes, sig


def compile_udf(udf, type_signature):
    """Compile ``udf`` with `numba`

    Compile a python callable function ``udf`` with
    `numba.cuda.compile_ptx_for_current_device(device=True)` using
    ``type_signature`` into CUDA PTX together with the generated output type.

    The output is expected to be passed to the PTX parser in `libcudf`
    to generate a CUDA device function to be inlined into CUDA kernels,
    compiled at runtime and launched.

    Parameters
    ----------
    udf:
      a python callable function

    type_signature:
      a tuple that specifies types of each of the input parameters of ``udf``.
      The types should be one in `numba.types` and could be converted from
      numpy types with `numba.numpy_support.from_dtype(...)`.

    Returns
    -------
    ptx_code:
      The compiled CUDA PTX

    output_type:
      An numpy type

    """
    key = make_cache_key(udf, type_signature)
    res = _udf_code_cache.get(key)
    if res:
        return res

    # We haven't compiled a function like this before, so need to fall back to
    # compilation with Numba
    ptx_code, return_type = cuda.compile_ptx_for_current_device(
        udf, type_signature, device=True
    )
    if not isinstance(return_type, MaskedType):
        output_type = numpy_support.as_dtype(return_type).type
    else:
        output_type = return_type

    # Populate the cache for this function
    res = (ptx_code, output_type)
    _udf_code_cache[key] = res

    return res


def _generate_cache_key(frame, func: Callable, args, suffix="__APPLY_UDF"):
    """Create a cache key that uniquely identifies a compilation.

    A new compilation is needed any time any of the following things change:
    - The UDF itself as defined in python by the user
    - The types of the columns utilized by the UDF
    - The existence of the input columns masks
    """
    scalar_argtypes = tuple(typeof(arg) for arg in args)
    return (
        make_cache_key(func, tuple(_all_dtypes_from_frame(frame).values())),
        *(col.mask is None for col in frame._columns),
        *frame._column_names,
        scalar_argtypes,
        suffix,
    )


def _get_input_args_from_frame(fr: IndexedFrame) -> list:
    args: list[Buffer | tuple[Buffer, Buffer]] = []
    offsets = []
    for col in _supported_cols_from_frame(fr).values():
        if col.dtype == CUDF_STRING_DTYPE:
            data = column_to_string_view_array_init_heap(
                col.to_pylibcudf(mode="read")
            )
        else:
            data = col.data
        if col.mask is not None:
            # argument is a tuple of data, mask
            args.append((data, col.mask))
        else:
            # argument is just the data pointer
            args.append(data)
        offsets.append(col.offset)

    return args + offsets


def _return_arr_from_dtype(dtype, size):
    if dtype == CUDF_STRING_DTYPE:
        return rmm.DeviceBuffer(size=size * _get_extensionty_size(udf_string))
    return cp.empty(size, dtype=dtype)


# The only supported data layout in NVVM.
# See: https://docs.nvidia.com/cuda/nvvm-ir-spec/index.html?#data-layout
_nvvm_data_layout = (
    "e-p:64:64:64-i1:8:8-i8:8:8-i16:16:16-i32:32:32-i64:64:64-"
    "i128:128:128-f32:32:32-f64:64:64-v16:16:16-v32:32:32-"
    "v64:64:64-v128:128:128-n16:32:64"
)


def _get_extensionty_size(ty):
    """
    Return the size of an extension type in bytes
    """
    target_data = ll.create_target_data(_nvvm_data_layout)
    llty = default_manager[ty].get_value_type()
    return llty.get_abi_size(target_data)


def initfunc(f):
    """
    Decorator for initialization functions that should
    be run exactly once.
    """

    @functools.wraps(f)
    def wrapper(*args, **kwargs):
        if wrapper.initialized:
            return
        wrapper.initialized = True
        return f(*args, **kwargs)

    wrapper.initialized = False
    return wrapper


@initfunc
def set_malloc_heap_size(size=None):
    """
    Heap size control for strings_udf, size in bytes.
    """
    global _HEAP_SIZE
    if size is None:
        size = _STRINGS_UDF_DEFAULT_HEAP_SIZE
    if size != _HEAP_SIZE:
        (ret,) = runtime.cudaDeviceSetLimit(
            runtime.cudaLimit.cudaLimitMallocHeapSize, size
        )
        if ret.value != 0:
            raise RuntimeError("Unable to set cudaMalloc heap size")

        _HEAP_SIZE = size


def column_to_string_view_array_init_heap(col: plc.Column) -> Buffer:
    # lazily allocate heap only when a string needs to be returned
    return as_buffer(
        strings_udf.column_to_string_view_array(col), exposed=True
    )


class UDFError(RuntimeError):
    pass<|MERGE_RESOLUTION|>--- conflicted
+++ resolved
@@ -21,13 +21,8 @@
 import rmm
 
 from cudf._lib import strings_udf
-<<<<<<< HEAD
+from cudf.core.buffer import as_buffer
 from cudf.core.udf.masked_typing import MaskedType
-=======
-from cudf.core.buffer import as_buffer
-from cudf.core.column.column import ColumnBase, as_column
-from cudf.core.dtypes import dtype
->>>>>>> 94b1b4b3
 from cudf.core.udf.strings_typing import (
     string_view,
     udf_string,
