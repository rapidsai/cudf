--- conflicted
+++ resolved
@@ -22,24 +22,14 @@
 
 from cudf._lib import strings_udf
 from cudf.core.buffer import as_buffer
-<<<<<<< HEAD
-from cudf.core.column.column import ColumnBase, as_column
-from cudf.core.dtypes import dtype
+from cudf.core.udf.masked_typing import MaskedType
 from cudf.core.udf.nrt_utils import nrt_enabled
-=======
-from cudf.core.udf.masked_typing import MaskedType
->>>>>>> a9c395df
 from cudf.core.udf.strings_typing import (
     NRT_decref,
     managed_udf_string,
     str_view_arg_handler,
     string_view,
 )
-<<<<<<< HEAD
-from cudf.utils import cudautils
-from cudf.utils._numba import _CUDFNumbaConfig, _get_ptx_file
-=======
->>>>>>> a9c395df
 from cudf.utils.dtypes import (
     BOOL_TYPES,
     CUDF_STRING_DTYPE,
@@ -321,8 +311,7 @@
 
 
 def _return_arr_from_dtype(dtype, size):
-<<<<<<< HEAD
-    if dtype == _cudf_str_dtype:
+    if dtype == CUDF_STRING_DTYPE:
         return rmm.DeviceBuffer(
             size=size * _get_extensionty_size(managed_udf_string)
         )
@@ -346,27 +335,6 @@
     return free_managed_udf_string_array
 
 
-def _post_process_output_col(col, retty):
-    if retty == _cudf_str_dtype:
-        result = ColumnBase.from_pylibcudf(
-            strings_udf.column_from_managed_udf_string_array(col)
-        )
-        free_kernel = _make_free_string_kernel()
-
-        with _CUDFNumbaConfig():
-            free_kernel.forall(result.size)(col, result.size)
-        return result
-
-    return as_column(col, retty)
-
-
-=======
-    if dtype == CUDF_STRING_DTYPE:
-        return rmm.DeviceBuffer(size=size * _get_extensionty_size(udf_string))
-    return cp.empty(size, dtype=dtype)
-
-
->>>>>>> a9c395df
 # The only supported data layout in NVVM.
 # See: https://docs.nvidia.com/cuda/nvvm-ir-spec/index.html?#data-layout
 _nvvm_data_layout = (
