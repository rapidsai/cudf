--- conflicted
+++ resolved
@@ -9,242 +9,10 @@
 from numba.core.typing.templates import AbstractTemplate, AttributeTemplate
 from numba.cuda.cudadecl import registry as cuda_decl_registry
 
-<<<<<<< HEAD
-from strings_udf._typing import (
-    StringView,
-    UDFString,
-    bool_binary_funcs,
-    id_unary_funcs,
-    int_binary_funcs,
-    size_type,
-    string_return_attrs,
-    string_unary_funcs,
-    string_view,
-    udf_string,
-)
-=======
 import rmm
->>>>>>> f90ae52b
 
 # libcudf size_type
 size_type = types.int32
-
-<<<<<<< HEAD
-masked_typing.MASKED_INIT_MAP[types.pyobject] = string_view
-masked_typing.MASKED_INIT_MAP[string_view] = string_view
-masked_typing.MASKED_INIT_MAP[udf_string] = udf_string
-=======
->>>>>>> f90ae52b
-
-# String object definitions
-class UDFString(types.Type):
-
-<<<<<<< HEAD
-def _is_valid_string_arg(ty):
-    return (
-        isinstance(ty, MaskedType)
-        and isinstance(ty.value_type, (StringView, UDFString))
-    ) or isinstance(ty, types.StringLiteral)
-=======
-    np_dtype = np.dtype("object")
->>>>>>> f90ae52b
-
-    def __init__(self):
-        super().__init__(name="udf_string")
-
-    @property
-    def return_type(self):
-        return self
-
-
-class StringView(types.Type):
-
-    np_dtype = np.dtype("object")
-
-    def __init__(self):
-        super().__init__(name="string_view")
-
-<<<<<<< HEAD
-@register_string_function(len)
-def len_typing(self, args, kws):
-    if isinstance(args[0], MaskedType) and isinstance(
-        args[0].value_type, (StringView, UDFString)
-    ):
-        return nb_signature(MaskedType(size_type), MaskedType(string_view))
-    elif isinstance(args[0], types.StringLiteral) and len(args) == 1:
-        return nb_signature(size_type, args[0])
-=======
-    @property
-    def return_type(self):
-        return UDFString()
->>>>>>> f90ae52b
-
-
-@register_model(StringView)
-class stringview_model(models.StructModel):
-    # from string_view.hpp:
-    _members = (
-        # const char* _data{}
-        # Pointer to device memory contain char array for this string
-        ("data", types.CPointer(types.char)),
-        # size_type _bytes{};
-        # Number of bytes in _data for this string
-        ("bytes", size_type),
-        # mutable size_type _length{};
-        # Number of characters in this string (computed)
-        ("length", size_type),
-    )
-
-    def __init__(self, dmm, fe_type):
-        super().__init__(dmm, fe_type, self._members)
-
-
-@register_model(UDFString)
-class udf_string_model(models.StructModel):
-    # from udf_string.hpp:
-    # private:
-    #   char* m_data{};
-    #   cudf::size_type m_bytes{};
-    #   cudf::size_type m_size{};
-
-    _members = (
-        ("m_data", types.CPointer(types.char)),
-        ("m_bytes", size_type),
-        ("m_size", size_type),
-    )
-
-    def __init__(self, dmm, fe_type):
-        super().__init__(dmm, fe_type, self._members)
-
-
-any_string_ty = (StringView, UDFString, types.StringLiteral)
-string_view = StringView()
-udf_string = UDFString()
-
-
-class StrViewArgHandler:
-    """
-    As part of Numba's preprocessing step, incoming function arguments are
-    modified based on the associated type for that argument that was used
-    to JIT the kernel. However it only knows how to handle built in array
-    types natively. With string UDFs, the jitted type is string_view*,
-    which numba does not know how to handle.
-
-    This class converts string_view* to raw pointer arguments, which Numba
-    knows how to use.
-
-    See numba.cuda.compiler._prepare_args for details.
-    """
-
-    def prepare_args(self, ty, val, **kwargs):
-        if isinstance(ty, types.CPointer) and isinstance(
-            ty.dtype, (StringView, UDFString)
-        ):
-            return types.uint64, val.ptr if isinstance(
-                val, rmm._lib.device_buffer.DeviceBuffer
-            ) else val.get_ptr(mode="read")
-        else:
-            return ty, val
-
-
-str_view_arg_handler = StrViewArgHandler()
-
-
-# String functions
-@cuda_decl_registry.register_global(len)
-class StringLength(AbstractTemplate):
-    """
-    provide the length of a cudf::string_view like struct
-    """
-
-    def generic(self, args, kws):
-        if isinstance(args[0], any_string_ty) and len(args) == 1:
-            # length:
-            # string_view -> int32
-            # udf_string -> int32
-            # literal -> int32
-            return nb_signature(size_type, args[0])
-
-
-def register_stringview_binaryop(op, retty):
-    """
-    Helper function wrapping numba's low level extension API. Provides
-    the boilerplate needed to associate a signature with a function or
-    operator expecting a string.
-    """
-
-    class StringViewBinaryOp(AbstractTemplate):
-        def generic(self, args, kws):
-            if isinstance(args[0], any_string_ty) and isinstance(
-                args[1], any_string_ty
-            ):
-                return nb_signature(retty, string_view, string_view)
-
-    cuda_decl_registry.register_global(op)(StringViewBinaryOp)
-
-
-def create_binary_attr(attrname, retty):
-    """
-    Helper function wrapping numba's low level extension API. Provides
-    the boilerplate needed to register a binary function of two string
-    objects as an attribute of one, e.g. `string.func(other)`.
-    """
-
-    class StringViewBinaryAttr(AbstractTemplate):
-        key = f"StringView.{attrname}"
-
-        def generic(self, args, kws):
-            return nb_signature(retty, string_view, recvr=self.this)
-
-    def attr(self, mod):
-        return types.BoundFunction(StringViewBinaryAttr, string_view)
-
-    return attr
-
-
-def create_identifier_attr(attrname, retty):
-    """
-    Helper function wrapping numba's low level extension API. Provides
-    the boilerplate needed to register a unary function of a string
-    object as an attribute, e.g. `string.func()`.
-    """
-
-    class StringViewIdentifierAttr(AbstractTemplate):
-        key = f"StringView.{attrname}"
-
-        def generic(self, args, kws):
-            return nb_signature(retty, recvr=self.this)
-
-    def attr(self, mod):
-        return types.BoundFunction(StringViewIdentifierAttr, string_view)
-
-    return attr
-
-
-class StringViewCount(AbstractTemplate):
-    key = "StringView.count"
-
-    def generic(self, args, kws):
-        return nb_signature(size_type, string_view, recvr=self.this)
-
-
-class StringViewReplace(AbstractTemplate):
-    key = "StringView.replace"
-
-    def generic(self, args, kws):
-        return nb_signature(
-            udf_string, string_view, string_view, recvr=self.this
-        )
-
-
-class StringViewAttrs(AttributeTemplate):
-    key = string_view
-
-    def resolve_count(self, mod):
-        return types.BoundFunction(StringViewCount, string_view)
-
-    def resolve_replace(self, mod):
-        return types.BoundFunction(StringViewReplace, string_view)
 
 
 bool_binary_funcs = ["startswith", "endswith"]
@@ -263,53 +31,229 @@
 string_unary_funcs = ["upper", "lower"]
 string_return_attrs = ["strip", "lstrip", "rstrip"]
 
-for func in bool_binary_funcs:
-    setattr(
-        StringViewAttrs,
-        f"resolve_{func}",
-        create_binary_attr(func, types.boolean),
+
+# String object definitions
+class UDFString(types.Type):
+
+    np_dtype = np.dtype("object")
+
+    def __init__(self):
+        super().__init__(name="udf_string")
+
+    @property
+    def return_type(self):
+        return self
+
+
+class StringView(types.Type):
+
+    np_dtype = np.dtype("object")
+
+    def __init__(self):
+        super().__init__(name="string_view")
+
+    @property
+    def return_type(self):
+        return UDFString()
+
+
+@register_model(StringView)
+class stringview_model(models.StructModel):
+    # from string_view.hpp:
+    _members = (
+        # const char* _data{}
+        # Pointer to device memory contain char array for this string
+        ("data", types.CPointer(types.char)),
+        # size_type _bytes{};
+        # Number of bytes in _data for this string
+        ("bytes", size_type),
+        # mutable size_type _length{};
+        # Number of characters in this string (computed)
+        ("length", size_type),
     )
 
-for func in string_return_attrs:
-    setattr(
-        StringViewAttrs,
-        f"resolve_{func}",
-        create_binary_attr(func, udf_string),
+    def __init__(self, dmm, fe_type):
+        super().__init__(dmm, fe_type, self._members)
+
+
+@register_model(UDFString)
+class udf_string_model(models.StructModel):
+    # from udf_string.hpp:
+    # private:
+    #   char* m_data{};
+    #   cudf::size_type m_bytes{};
+    #   cudf::size_type m_size{};
+
+    _members = (
+        ("m_data", types.CPointer(types.char)),
+        ("m_bytes", size_type),
+        ("m_size", size_type),
     )
 
-
-for func in int_binary_funcs:
-    setattr(
-        StringViewAttrs, f"resolve_{func}", create_binary_attr(func, size_type)
-    )
-
-for func in id_unary_funcs:
-    setattr(
-        StringViewAttrs,
-        f"resolve_{func}",
-        create_identifier_attr(func, types.boolean),
-    )
-
-for func in string_unary_funcs:
-    setattr(
-        StringViewAttrs,
-        f"resolve_{func}",
-        create_identifier_attr(func, udf_string),
-    )
-
-<<<<<<< HEAD
-
-class MaskedUDFStringAttrs(MaskedStringViewAttrs):
-    key = MaskedType(udf_string)
-
-    def resolve_value(self, mod):
-        return udf_string
-
-
-cuda_decl_registry.register_attr(MaskedStringViewAttrs)
-cuda_decl_registry.register_attr(MaskedUDFStringAttrs)
-=======
+    def __init__(self, dmm, fe_type):
+        super().__init__(dmm, fe_type, self._members)
+
+
+any_string_ty = (StringView, UDFString, types.StringLiteral)
+string_view = StringView()
+udf_string = UDFString()
+
+
+class StrViewArgHandler:
+    """
+    As part of Numba's preprocessing step, incoming function arguments are
+    modified based on the associated type for that argument that was used
+    to JIT the kernel. However it only knows how to handle built in array
+    types natively. With string UDFs, the jitted type is string_view*,
+    which numba does not know how to handle.
+
+    This class converts string_view* to raw pointer arguments, which Numba
+    knows how to use.
+
+    See numba.cuda.compiler._prepare_args for details.
+    """
+
+    def prepare_args(self, ty, val, **kwargs):
+        if isinstance(ty, types.CPointer) and isinstance(
+            ty.dtype, (StringView, UDFString)
+        ):
+            return types.uint64, val.ptr if isinstance(
+                val, rmm._lib.device_buffer.DeviceBuffer
+            ) else val.get_ptr(mode="read")
+        else:
+            return ty, val
+
+
+str_view_arg_handler = StrViewArgHandler()
+
+
+# String functions
+@cuda_decl_registry.register_global(len)
+class StringLength(AbstractTemplate):
+    """
+    provide the length of a cudf::string_view like struct
+    """
+
+    def generic(self, args, kws):
+        if isinstance(args[0], any_string_ty) and len(args) == 1:
+            # length:
+            # string_view -> int32
+            # udf_string -> int32
+            # literal -> int32
+            return nb_signature(size_type, string_view)
+
+
+def register_stringview_binaryop(op, retty):
+    """
+    Helper function wrapping numba's low level extension API. Provides
+    the boilerplate needed to associate a signature with a function or
+    operator expecting a string.
+    """
+
+    class StringViewBinaryOp(AbstractTemplate):
+        def generic(self, args, kws):
+            if isinstance(args[0], any_string_ty) and isinstance(
+                args[1], any_string_ty
+            ):
+                return nb_signature(retty, string_view, string_view)
+
+    cuda_decl_registry.register_global(op)(StringViewBinaryOp)
+
+
+def create_binary_attr(attrname, retty):
+    """
+    Helper function wrapping numba's low level extension API. Provides
+    the boilerplate needed to register a binary function of two string
+    objects as an attribute of one, e.g. `string.func(other)`.
+    """
+
+    class StringViewBinaryAttr(AbstractTemplate):
+        key = f"StringView.{attrname}"
+
+        def generic(self, args, kws):
+            return nb_signature(retty, string_view, recvr=self.this)
+
+    def attr(self, mod):
+        return types.BoundFunction(StringViewBinaryAttr, string_view)
+
+    return attr
+
+
+def create_identifier_attr(attrname, retty):
+    """
+    Helper function wrapping numba's low level extension API. Provides
+    the boilerplate needed to register a unary function of a string
+    object as an attribute, e.g. `string.func()`.
+    """
+
+    class StringViewIdentifierAttr(AbstractTemplate):
+        key = f"StringView.{attrname}"
+
+        def generic(self, args, kws):
+            return nb_signature(retty, recvr=self.this)
+
+    def attr(self, mod):
+        return types.BoundFunction(StringViewIdentifierAttr, string_view)
+
+    return attr
+
+
+class StringViewCount(AbstractTemplate):
+    key = "StringView.count"
+
+    def generic(self, args, kws):
+        return nb_signature(size_type, string_view, recvr=self.this)
+
+
+class StringViewReplace(AbstractTemplate):
+    key = "StringView.replace"
+
+    def generic(self, args, kws):
+        return nb_signature(
+            udf_string, string_view, string_view, recvr=self.this
+        )
+
+
+class StringViewAttrs(AttributeTemplate):
+    key = string_view
+
+    resolve_startswith = create_binary_attr("startswith", types.boolean)
+    resolve_endswith = create_binary_attr("endswith", types.boolean)
+
+    resolve_strip = create_binary_attr("strip", udf_string)
+    resolve_lstrip = create_binary_attr("lstrip", udf_string)
+    resolve_rstrip = create_binary_attr("rstrip", udf_string)
+
+    resolve_find = create_binary_attr("find", size_type)
+    resolve_rfind = create_binary_attr("rfind", size_type)
+
+    resolve_isalpha = create_identifier_attr("isalpha", types.boolean)
+    resolve_isalnum = create_identifier_attr("isalnum", types.boolean)
+    resolve_isdecimal = create_identifier_attr("isdecimal", types.boolean)
+    resolve_isdigit = create_identifier_attr("isdigit", types.boolean)
+    resolve_isupper = create_identifier_attr("isupper", types.boolean)
+    resolve_islower = create_identifier_attr("islower", types.boolean)
+    resolve_isspace = create_identifier_attr("isspace", types.boolean)
+    resolve_isnumeric = create_identifier_attr("isnumeric", types.boolean)
+    resolve_istitle = create_identifier_attr("istitle", types.boolean)
+
+    resolve_upper = create_identifier_attr("upper", udf_string)
+    resolve_lower = create_identifier_attr("lower", udf_string)
+
+    def resolve_count(self, mod):
+        return types.BoundFunction(StringViewCount, string_view)
+
+    def resolve_replace(self, mod):
+        return types.BoundFunction(StringViewReplace, string_view)
+
+
+@cuda_decl_registry.register_attr
+class UDFStringAttrs(StringViewAttrs):
+    key = udf_string
+
+
 cuda_decl_registry.register_attr(StringViewAttrs)
+cuda_decl_registry.register_attr(UDFStringAttrs)
 
 register_stringview_binaryop(operator.eq, types.boolean)
 register_stringview_binaryop(operator.ne, types.boolean)
@@ -322,5 +266,4 @@
 register_stringview_binaryop(operator.contains, types.boolean)
 
 # st + other
-register_stringview_binaryop(operator.add, udf_string)
->>>>>>> f90ae52b
+register_stringview_binaryop(operator.add, udf_string)