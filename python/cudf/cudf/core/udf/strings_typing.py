--- conflicted
+++ resolved
@@ -40,18 +40,6 @@
         return self
 
 
-class ManagedUDFString(types.Type):
-    np_dtype = np.dtype("object")
-
-    def __init__(self):
-        # initialize the memsys module
-        super().__init__(name="managed_udf_string")
-
-    @property
-    def return_type(self):
-        return self
-
-
 class StringView(types.Type):
     np_dtype = np.dtype("object")
 
@@ -59,11 +47,7 @@
         super().__init__(name="string_view")
 
     @property
-<<<<<<< HEAD
-    def return_type(self):
-=======
     def return_as(self):
->>>>>>> 4d79b06a
         return ManagedUDFString()
 
 
