import operator

from llvmlite import ir
from numba.core import cgutils
from numba.core.typing import signature as nb_signature
from numba.cuda.cudaimpl import (
    lower as cuda_lower,
    registry as cuda_lowering_registry,
)
from numba.extending import lower_builtin, types

from cudf.core.udf import api
<<<<<<< HEAD
from cudf.core.udf._ops import arith_ops, bitwise_ops, comparison_ops
=======
from cudf.core.udf._ops import arith_ops, comparison_ops, unary_ops
>>>>>>> 72694d22
from cudf.core.udf.typing import MaskedType, NAType


@cuda_lowering_registry.lower_constant(NAType)
def constant_na(context, builder, ty, pyval):
    # This handles None, etc.
    return context.get_dummy_value()


# In the typing phase, we declared that a `MaskedType` can be
# added to another `MaskedType` and specified what kind of a
# `MaskedType` would result. Now we have to actually fill in
# the implementation details of how to do that. This is where
# we can involve both validities in constructing the answer


def make_arithmetic_op(op):
    """
    Make closures that implement arithmetic operations. See
    register_arithmetic_op for details.
    """

    def masked_scalar_op_impl(context, builder, sig, args):
        """
        Implement `MaskedType` <op> `MaskedType`
        """
        # MaskedType(...), MaskedType(...)
        masked_type_1, masked_type_2 = sig.args
        # MaskedType(...)
        masked_return_type = sig.return_type

        # Let there be two actual LLVM structs backing the two inputs
        # https://mapping-high-level-constructs-to-llvm-ir.readthedocs.io/en/latest/basic-constructs/structures.html
        m1 = cgutils.create_struct_proxy(masked_type_1)(
            context, builder, value=args[0]
        )
        m2 = cgutils.create_struct_proxy(masked_type_2)(
            context, builder, value=args[1]
        )

        # we will return an output struct
        result = cgutils.create_struct_proxy(masked_return_type)(
            context, builder
        )

        # compute output validity
        valid = builder.and_(m1.valid, m2.valid)
        result.valid = valid
        with builder.if_then(valid):
            # Let numba handle generating the extra IR needed to perform
            # operations on mixed types, by compiling the final core op between
            # the two primitive values as a separate function and calling it
            result.value = context.compile_internal(
                builder,
                lambda x, y: op(x, y),
                nb_signature(
                    masked_return_type.value_type,
                    masked_type_1.value_type,
                    masked_type_2.value_type,
                ),
                (m1.value, m2.value),
            )
        return result._getvalue()

    return masked_scalar_op_impl


def make_unary_op(op):
    """
    Make closures that implement unary operations. See register_unary_op for
    details.
    """

    def masked_scalar_unary_op_impl(context, builder, sig, args):
        """
        Implement <op> `MaskedType`
        """
        # MaskedType(...)
        masked_type_1 = sig.args[0]
        # MaskedType(...)
        masked_return_type = sig.return_type

        m1 = cgutils.create_struct_proxy(masked_type_1)(
            context, builder, value=args[0]
        )

        # we will return an output struct
        result = cgutils.create_struct_proxy(masked_return_type)(
            context, builder
        )

        # compute output validity
        result.valid = m1.valid
        with builder.if_then(m1.valid):
            # Let numba handle generating the extra IR needed to perform
            # operations on mixed types, by compiling the final core op between
            # the two primitive values as a separate function and calling it
            result.value = context.compile_internal(
                builder,
                lambda x: op(x),
                nb_signature(
                    masked_return_type.value_type, masked_type_1.value_type,
                ),
                (m1.value,),
            )
        return result._getvalue()

    return masked_scalar_unary_op_impl


def register_arithmetic_op(op):
    """
    Register a lowering implementation for the
    arithmetic op `op`.

    Because the lowering implementations compile the final
    op separately using a lambda and compile_internal, `op`
    needs to be tied to each lowering implementation using
    a closure.

    This function makes and lowers a closure for one op.

    """
    to_lower_op = make_arithmetic_op(op)
    cuda_lower(op, MaskedType, MaskedType)(to_lower_op)


def register_unary_op(op):
    """
    Register a lowering implementation for the
    unary op `op`.

    Because the lowering implementations compile the final
    op separately using a lambda and compile_internal, `op`
    needs to be tied to each lowering implementation using
    a closure.

    This function makes and lowers a closure for one op.

    """
    to_lower_op = make_unary_op(op)
    cuda_lower(op, MaskedType)(to_lower_op)


def masked_scalar_null_op_impl(context, builder, sig, args):
    """
    Implement `MaskedType` <op> `NAType`
    or `NAType` <op> `MaskedType`
    The answer to this is known up front so no actual operation
    needs to take place
    """

    return_type = sig.return_type  # MaskedType(...)
    result = cgutils.create_struct_proxy(MaskedType(return_type.value_type))(
        context, builder
    )

    # Invalidate the struct and leave `value` uninitialized
    result.valid = context.get_constant(types.boolean, 0)
    return result._getvalue()


def make_const_op(op):
    def masked_scalar_const_op_impl(context, builder, sig, args):
        return_type = sig.return_type
        result = cgutils.create_struct_proxy(return_type)(context, builder)
        result.valid = context.get_constant(types.boolean, 0)
        if isinstance(sig.args[0], MaskedType):
            masked_type, const_type = sig.args
            masked_value, const_value = args

            indata = cgutils.create_struct_proxy(masked_type)(
                context, builder, value=masked_value
            )
            nb_sig = nb_signature(
                return_type.value_type, masked_type.value_type, const_type
            )
            compile_args = (indata.value, const_value)
        else:
            const_type, masked_type = sig.args
            const_value, masked_value = args
            indata = cgutils.create_struct_proxy(masked_type)(
                context, builder, value=masked_value
            )
            nb_sig = nb_signature(
                return_type.value_type, const_type, masked_type.value_type
            )
            compile_args = (const_value, indata.value)
        with builder.if_then(indata.valid):
            result.value = context.compile_internal(
                builder, lambda x, y: op(x, y), nb_sig, compile_args
            )
            result.valid = context.get_constant(types.boolean, 1)
        return result._getvalue()

    return masked_scalar_const_op_impl


def register_const_op(op):
    to_lower_op = make_const_op(op)
    cuda_lower(op, MaskedType, types.Number)(to_lower_op)
    cuda_lower(op, types.Number, MaskedType)(to_lower_op)
    cuda_lower(op, MaskedType, types.Boolean)(to_lower_op)
    cuda_lower(op, types.Boolean, MaskedType)(to_lower_op)
    cuda_lower(op, MaskedType, types.NPDatetime)(to_lower_op)
    cuda_lower(op, types.NPDatetime, MaskedType)(to_lower_op)
    cuda_lower(op, MaskedType, types.NPTimedelta)(to_lower_op)
    cuda_lower(op, types.NPTimedelta, MaskedType)(to_lower_op)


# register all lowering at init
<<<<<<< HEAD
for op in arith_ops + bitwise_ops + comparison_ops:
    register_arithmetic_op(op)
    register_const_op(op)
=======
for binary_op in arith_ops + comparison_ops:
    register_arithmetic_op(binary_op)
    register_const_op(binary_op)
>>>>>>> 72694d22
    # null op impl can be shared between all ops
    cuda_lower(binary_op, MaskedType, NAType)(masked_scalar_null_op_impl)
    cuda_lower(binary_op, NAType, MaskedType)(masked_scalar_null_op_impl)

# register all lowering at init
for unary_op in unary_ops:
    register_unary_op(unary_op)


@cuda_lower(operator.is_, MaskedType, NAType)
@cuda_lower(operator.is_, NAType, MaskedType)
def masked_scalar_is_null_impl(context, builder, sig, args):
    """
    Implement `MaskedType` is `NA`
    """
    if isinstance(sig.args[1], NAType):
        masked_type, na = sig.args
        value = args[0]
    else:
        na, masked_type = sig.args
        value = args[1]

    indata = cgutils.create_struct_proxy(masked_type)(
        context, builder, value=value
    )
    result = cgutils.alloca_once(builder, ir.IntType(1))
    with builder.if_else(indata.valid) as (then, otherwise):
        with then:
            builder.store(context.get_constant(types.boolean, 0), result)
        with otherwise:
            builder.store(context.get_constant(types.boolean, 1), result)

    return builder.load(result)


# Main kernel always calls `pack_return` on whatever the user defined
# function returned. This returns the same data if its already a `Masked`
# else packs it up into a new one that is valid from the get go
@cuda_lower(api.pack_return, MaskedType)
def pack_return_masked_impl(context, builder, sig, args):
    return args[0]


@cuda_lower(api.pack_return, types.Boolean)
@cuda_lower(api.pack_return, types.Number)
@cuda_lower(api.pack_return, types.NPDatetime)
@cuda_lower(api.pack_return, types.NPTimedelta)
def pack_return_scalar_impl(context, builder, sig, args):
    outdata = cgutils.create_struct_proxy(sig.return_type)(context, builder)
    outdata.value = args[0]
    outdata.valid = context.get_constant(types.boolean, 1)

    return outdata._getvalue()


@cuda_lower(operator.truth, MaskedType)
def masked_scalar_truth_impl(context, builder, sig, args):
    indata = cgutils.create_struct_proxy(MaskedType(types.boolean))(
        context, builder, value=args[0]
    )
    return indata.value


@cuda_lower(bool, MaskedType)
def masked_scalar_bool_impl(context, builder, sig, args):
    indata = cgutils.create_struct_proxy(MaskedType(types.boolean))(
        context, builder, value=args[0]
    )
    return indata.value


# To handle the unification, we need to support casting from any type to a
# masked type. The cast implementation takes the value passed in and returns
# a masked type struct wrapping that value.
@cuda_lowering_registry.lower_cast(types.Any, MaskedType)
def cast_primitive_to_masked(context, builder, fromty, toty, val):
    casted = context.cast(builder, val, fromty, toty.value_type)
    ext = cgutils.create_struct_proxy(toty)(context, builder)
    ext.value = casted
    ext.valid = context.get_constant(types.boolean, 1)
    return ext._getvalue()


@cuda_lowering_registry.lower_cast(NAType, MaskedType)
def cast_na_to_masked(context, builder, fromty, toty, val):
    result = cgutils.create_struct_proxy(toty)(context, builder)
    result.valid = context.get_constant(types.boolean, 0)

    return result._getvalue()


@cuda_lowering_registry.lower_cast(MaskedType, MaskedType)
def cast_masked_to_masked(context, builder, fromty, toty, val):
    """
    When numba encounters an op that expects a certain type and
    the input to the op is not of the expected type it will try
    to cast the input to the appropriate type. But, in our case
    the input may be a MaskedType, which numba doesn't natively
    know how to cast to a different MaskedType with a different
    `value_type`. This implements and registers that cast.
    """

    # We will
    operand = cgutils.create_struct_proxy(fromty)(context, builder, value=val)
    casted = context.cast(
        builder, operand.value, fromty.value_type, toty.value_type
    )
    ext = cgutils.create_struct_proxy(toty)(context, builder)
    ext.value = casted
    ext.valid = operand.valid
    return ext._getvalue()


# Masked constructor for use in a kernel for testing
@lower_builtin(api.Masked, types.Boolean, types.boolean)
@lower_builtin(api.Masked, types.Number, types.boolean)
@lower_builtin(api.Masked, types.NPDatetime, types.boolean)
@lower_builtin(api.Masked, types.NPTimedelta, types.boolean)
def masked_constructor(context, builder, sig, args):
    ty = sig.return_type
    value, valid = args
    masked = cgutils.create_struct_proxy(ty)(context, builder)
    masked.value = value
    masked.valid = valid
    return masked._getvalue()


# Allows us to make an instance of MaskedType a global variable
# and properly use it inside functions we will later compile
@cuda_lowering_registry.lower_constant(MaskedType)
def lower_constant_masked(context, builder, ty, val):
    masked = cgutils.create_struct_proxy(ty)(context, builder)
    masked.value = context.get_constant(ty.value_type, val.value)
    masked.valid = context.get_constant(types.boolean, val.valid)
    return masked._getvalue()<|MERGE_RESOLUTION|>--- conflicted
+++ resolved
@@ -10,11 +10,12 @@
 from numba.extending import lower_builtin, types
 
 from cudf.core.udf import api
-<<<<<<< HEAD
-from cudf.core.udf._ops import arith_ops, bitwise_ops, comparison_ops
-=======
-from cudf.core.udf._ops import arith_ops, comparison_ops, unary_ops
->>>>>>> 72694d22
+from cudf.core.udf._ops import (
+    arith_ops,
+    bitwise_ops,
+    comparison_ops,
+    unary_ops,
+)
 from cudf.core.udf.typing import MaskedType, NAType
 
 
@@ -226,15 +227,9 @@
 
 
 # register all lowering at init
-<<<<<<< HEAD
-for op in arith_ops + bitwise_ops + comparison_ops:
-    register_arithmetic_op(op)
-    register_const_op(op)
-=======
-for binary_op in arith_ops + comparison_ops:
+for binary_op in arith_ops + bitwise_ops + comparison_ops:
     register_arithmetic_op(binary_op)
     register_const_op(binary_op)
->>>>>>> 72694d22
     # null op impl can be shared between all ops
     cuda_lower(binary_op, MaskedType, NAType)(masked_scalar_null_op_impl)
     cuda_lower(binary_op, NAType, MaskedType)(masked_scalar_null_op_impl)
