--- conflicted
+++ resolved
@@ -37,8 +37,7 @@
     def __init__(self, value):
         # MaskedType in Numba shall be parameterized
         # with a value type
-<<<<<<< HEAD
-        if isinstance(value, (types.Number, types.Boolean)):
+        if isinstance(value, SUPPORTED_NUMBA_TYPES):
             self.value_type = value
         else:
             # Unsupported Dtype. Numba tends to print out the type info
@@ -50,11 +49,6 @@
                 "you are likely trying to use a column of unsupported"
                 f" dtype in a UDF. Unsupported type: {value} \n\n\n"
             )
-=======
-        if not isinstance(value, SUPPORTED_NUMBA_TYPES):
-            raise TypeError("value_type must be a numeric scalar type")
-        self.value_type = value
->>>>>>> 23de7d08
         super().__init__(name=f"Masked{self.value_type}")
 
     def __hash__(self):
