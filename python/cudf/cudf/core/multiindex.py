# Copyright (c) 2019-2025, NVIDIA CORPORATION.

from __future__ import annotations

import itertools
import numbers
import operator
import warnings
from functools import cached_property
from typing import TYPE_CHECKING, Any

import cupy as cp
import numpy as np
import pandas as pd

import pylibcudf as plc

import cudf
from cudf.api.extensions import no_default
from cudf.api.types import is_integer, is_list_like, is_scalar
from cudf.core import column
from cudf.core._internals import sorting
from cudf.core.algorithms import factorize
from cudf.core.buffer import acquire_spill_lock
from cudf.core.column.column import ColumnBase
from cudf.core.column_accessor import ColumnAccessor
from cudf.core.frame import Frame
from cudf.core.index import (
    Index,
    _get_indexer_basic,
    _index_from_data,
    _lexsorted_equal_range,
    ensure_index,
)
from cudf.core.join._join_helpers import _match_join_keys
from cudf.utils.dtypes import (
    CUDF_STRING_DTYPE,
    SIZE_TYPE_DTYPE,
    is_column_like,
)
from cudf.utils.performance_tracking import _performance_tracking
from cudf.utils.utils import _external_only_api, _is_same_name

if TYPE_CHECKING:
    from collections.abc import Generator, Hashable, MutableMapping

    from typing_extensions import Self

    from cudf._typing import DataFrameOrSeries, Dtype


def _maybe_indices_to_slice(indices: cp.ndarray) -> slice | cp.ndarray:
    """Makes best effort to convert an array of indices into a python slice.
    If the conversion is not possible, return input. `indices` are expected
    to be valid.
    """
    # TODO: improve efficiency by avoiding sync.
    if len(indices) == 1:
        x = indices[0].item()
        return slice(x, x + 1)
    if len(indices) == 2:
        x1, x2 = indices[0].item(), indices[1].item()
        return slice(x1, x2 + 1, x2 - x1)
    start, step = indices[0].item(), (indices[1] - indices[0]).item()
    stop = start + step * len(indices)
    if (indices == cp.arange(start, stop, step)).all():
        return slice(start, stop, step)
    return indices


class MultiIndex(Index):
    """A multi-level or hierarchical index.

    Provides N-Dimensional indexing into Series and DataFrame objects.

    Parameters
    ----------
    levels : sequence of arrays
        The unique labels for each level.
    codes: sequence of arrays
        Integers for each level designating which label at each location.
    sortorder : optional int
        Not yet supported
    names: optional sequence of objects
        Names for each of the index levels.
    copy : bool, default False
        Copy the levels and codes.
    verify_integrity : bool, default True
        Check that the levels/codes are consistent and valid.
        Not yet supported

    Attributes
    ----------
    names
    nlevels
    dtypes
    levels
    codes

    Methods
    -------
    from_arrays
    from_tuples
    from_product
    from_frame
    set_levels
    set_codes
    to_frame
    to_flat_index
    sortlevel
    droplevel
    swaplevel
    reorder_levels
    remove_unused_levels
    get_level_values
    get_loc
    drop

    Returns
    -------
    MultiIndex

    Examples
    --------
    >>> import cudf
    >>> cudf.MultiIndex(
    ... levels=[[1, 2], ['blue', 'red']], codes=[[0, 0, 1, 1], [1, 0, 1, 0]])
    MultiIndex([(1,  'red'),
                (1, 'blue'),
                (2,  'red'),
                (2, 'blue')],
               )
    """

    def __new__(cls, *args, **kwargs):
        return object.__new__(cls)

    @_performance_tracking
    def __init__(
        self,
        levels=None,
        codes=None,
        sortorder=None,
        names=None,
        dtype=None,
        copy=False,
        name=None,
        verify_integrity=True,
    ):
        if sortorder is not None:
            raise NotImplementedError("sortorder is not yet supported")
        if name is not None:
            raise NotImplementedError(
                "Use `names`, `name` is not yet supported"
            )
        if levels is None or codes is None:
            raise TypeError("Must pass both levels and codes")
        elif not (is_list_like(levels) and len(levels) > 0):
            raise ValueError("Must pass non-zero length sequence of levels")
        elif not (is_list_like(codes) and len(codes) > 0):
            raise ValueError("Must pass non-zero length sequence of codes")
        elif len(codes) != len(levels):
            raise ValueError(
                f"levels must have the same length ({len(levels)}) "
                f"as codes ({len(codes)})."
            )

        new_levels = []
        for level in levels:
            new_level = ensure_index(level)
            if copy and new_level is level:
                new_level = new_level.copy(deep=True)
            new_levels.append(new_level)

        new_codes = []
        for code in codes:
            if not (is_list_like(code) or is_column_like(code)):
                raise TypeError("Each code must be list-like")
            new_code = column.as_column(code, dtype=np.dtype(np.int64))
            if copy and new_code is code:
                new_code = new_code.copy(deep=True)
            new_codes.append(new_code)

        source_data = {}
        for i, (code, level) in enumerate(zip(new_codes, new_levels)):
            if len(code):
                lo, hi = code.minmax()
                if lo < -1 or hi > len(level) - 1:
                    raise ValueError(
                        f"Codes must be -1 <= codes <= {len(level) - 1}"
                    )
                if lo == -1:
                    # Now we can gather and insert null automatically
                    code[code == -1] = np.iinfo(SIZE_TYPE_DTYPE).min
            result_col = level._column.take(code, nullify=True)
            source_data[i] = result_col._with_type_metadata(level.dtype)

        Frame.__init__(self, ColumnAccessor(source_data))
        self._levels: None | list[cudf.Index] = new_levels
        self._codes: None | list[column.ColumnBase] = new_codes
        self._name = None
        self.names = names

    @property  # type: ignore
    @_performance_tracking
    def names(self):
        return self._names

    @names.setter  # type: ignore
    @_performance_tracking
    def names(self, value):
        if value is None:
            value = [None] * self.nlevels
        elif not is_list_like(value):
            raise ValueError("Names should be list-like for a MultiIndex")
        elif len(value) != self.nlevels:
            raise ValueError(
                "Length of names must match number of levels in MultiIndex."
            )

        if len(value) == len(set(value)):
            # IMPORTANT: if the provided names are unique,
            # we reconstruct self._data with the names as keys.
            # If they are not unique, the keys of self._data
            # and self._names will be different, which can lead
            # to unexpected behavior in some cases. This is
            # definitely buggy, but we can't disallow non-unique
            # names either...
            self._data = type(self._data)(
                dict(zip(value, self._columns)),
                level_names=self._data.level_names,
                verify=False,
            )
        self._names = pd.core.indexes.frozen.FrozenList(value)

    @_performance_tracking
    def to_series(self, index=None, name=None):
        raise NotImplementedError(
            "MultiIndex.to_series isn't implemented yet."
        )

    @_performance_tracking
    def astype(self, dtype: Dtype, copy: bool = True) -> Self:
        if cudf.dtype(dtype) != CUDF_STRING_DTYPE:
            raise TypeError(
                "Setting a MultiIndex dtype to anything other than object is "
                "not supported"
            )
        return self

    @_performance_tracking
    def rename(self, names, inplace: bool = False) -> Self | None:
        """
        Alter MultiIndex level names

        Parameters
        ----------
        names : list of label
            Names to set, length must be the same as number of levels
        inplace : bool, default False
            If True, modifies objects directly, otherwise returns a new
            ``MultiIndex`` instance

        Returns
        -------
        None or MultiIndex

        Examples
        --------
        Renaming each levels of a MultiIndex to specified name:

        >>> midx = cudf.MultiIndex.from_product(
        ...     [('A', 'B'), (2020, 2021)], names=['c1', 'c2'])
        >>> midx.rename(['lv1', 'lv2'])
        MultiIndex([('A', 2020),
                    ('A', 2021),
                    ('B', 2020),
                    ('B', 2021)],
                names=['lv1', 'lv2'])
        >>> midx.rename(['lv1', 'lv2'], inplace=True)
        >>> midx
        MultiIndex([('A', 2020),
                    ('A', 2021),
                    ('B', 2020),
                    ('B', 2021)],
                names=['lv1', 'lv2'])

        ``names`` argument must be a list, and must have same length as
        ``MultiIndex.levels``:

        >>> midx.rename(['lv0'])
        Traceback (most recent call last):
        ValueError: Length of names must match number of levels in MultiIndex.

        """
        return self.set_names(names, level=None, inplace=inplace)

    @_performance_tracking
    def set_names(
        self, names, level=None, inplace: bool = False
    ) -> Self | None:
        names_is_list_like = is_list_like(names)
        level_is_list_like = is_list_like(level)

        if level is not None and not level_is_list_like and names_is_list_like:
            raise TypeError(
                "Names must be a string when a single level is provided."
            )

        if not names_is_list_like and level is None and self.nlevels > 1:
            raise TypeError("Must pass list-like as `names`.")

        if not names_is_list_like:
            names = [names]
        if level is not None and not level_is_list_like:
            level = [level]

        if level is not None and len(names) != len(level):
            raise ValueError("Length of names must match length of level.")
        if level is None and len(names) != self.nlevels:
            raise ValueError(
                "Length of names must match number of levels in MultiIndex."
            )

        if level is None:
            level = range(self.nlevels)
        else:
            level = [self._level_index_from_level(lev) for lev in level]

        existing_names = list(self.names)
        for i, lev in enumerate(level):
            existing_names[lev] = names[i]
        names = existing_names

        return self._set_names(names=names, inplace=inplace)  # type: ignore[return-value]

    def _maybe_materialize_codes_and_levels(self: Self) -> Self:
        """
        Set self._codes and self._levels from self._columns _when_ needed.

        Factorization of self._columns to self._codes and self._levels is delayed
        due to being expensive and sometimes unnecessary for operations.

        MultiIndex methods are responsible for calling this when needed.
        """
        if self._levels is None and self._codes is None:
            levels = []
            codes = []
            for col in self._data.values():
                code, cats = factorize(col)
                codes.append(column.as_column(code.astype(np.dtype(np.int64))))
                levels.append(cats)
            self._levels = levels
            self._codes = codes
        return self

    @classmethod
    @_performance_tracking
    def _from_data(
        cls,
        data: MutableMapping,
        name: Any = None,
    ) -> Self:
        """
        Use when you have a ColumnAccessor-like mapping but no codes and levels.

        Preferable to use _simple_new if you have codes and levels.
        """
        return cls._simple_new(
            data=ColumnAccessor(data),
            levels=None,
            codes=None,
            names=pd.core.indexes.frozen.FrozenList(data.keys()),
            name=name,
        )

    @_performance_tracking
    def _from_data_like_self(self, data: MutableMapping) -> Self:
        mi = type(self)._from_data(data, name=self.name)
        if mi.nlevels == self.nlevels:
            mi.names = self.names
        return mi

    @classmethod
    def _simple_new(
        cls,
        data: ColumnAccessor,
        levels: None | list[cudf.Index],
        codes: None | list[column.ColumnBase],
        names: pd.core.indexes.frozen.FrozenList,
        name: Any = None,
    ) -> Self:
        """
        Use when you have a ColumnAccessor-like mapping, codes, and levels.
        """
        mi = object.__new__(cls)
        mi._data = data
        mi._levels = levels
        mi._codes = codes
        mi._names = names
        mi._name = name
        return mi

    @property  # type: ignore
    @_performance_tracking
    def name(self):
        return self._name

    @name.setter  # type: ignore
    @_performance_tracking
    def name(self, value):
        self._name = value

    @_performance_tracking
    def copy(
        self,
        names=None,
        deep=False,
        name=None,
    ) -> Self:
        """Returns copy of MultiIndex object.

        Returns a copy of `MultiIndex`. The `levels` and `codes` value can be
        set to the provided parameters. When they are provided, the returned
        MultiIndex is always newly constructed.

        Parameters
        ----------
        names : sequence of objects, optional (default None)
            Names for each of the index levels.
        deep : Bool (default False)
            If True, `._data`, `._levels`, `._codes` will be copied. Ignored if
            `levels` or `codes` are specified.
        name : object, optional (default None)
            Kept for compatibility with 1-dimensional Index. Should not
            be used.

        Returns
        -------
        Copy of MultiIndex Instance

        Examples
        --------
        >>> df = cudf.DataFrame({'Close': [3400.00, 226.58, 3401.80, 228.91]})
        >>> idx1 = cudf.MultiIndex(
        ... levels=[['2020-08-27', '2020-08-28'], ['AMZN', 'MSFT']],
        ... codes=[[0, 0, 1, 1], [0, 1, 0, 1]],
        ... names=['Date', 'Symbol'])
        >>> idx2 = idx1.copy(
        ... names=['col1', 'col2'])

        >>> df.index = idx1
        >>> df
                             Close
        Date       Symbol
        2020-08-27 AMZN    3400.00
                   MSFT     226.58
        2020-08-28 AMZN    3401.80
                   MSFT     228.91

        >>> df.index = idx2
        >>> df
                           Close
        col1       col2
        2020-08-27 AMZN  3400.00
                   MSFT   226.58
        2020-08-28 AMZN  3401.80
                   MSFT   228.91
        """
        if names is not None:
            names = pd.core.indexes.frozen.FrozenList(names)
        else:
            names = self.names
        if self._levels is not None:
            levels: None | list[cudf.Index] = [
                idx.copy(deep=deep) for idx in self._levels
            ]
        else:
            levels = self._levels
        if self._codes is not None:
            codes: None | list[column.ColumnBase] = [
                code.copy(deep=deep) for code in self._codes
            ]
        else:
            codes = self._codes
        return type(self)._simple_new(
            data=self._data.copy(deep=deep),
            levels=levels,
            codes=codes,
            names=names,
            name=name,
        )

    @_performance_tracking
    def __repr__(self) -> str:
        max_seq_items = pd.get_option("display.max_seq_items") or len(self)

        if len(self) > max_seq_items:
            n = int(max_seq_items / 2) + 1
            # TODO: Update the following two arange calls to
            # a single arange call once arange has support for
            # a vector start/end points.
            indices = column.as_column(range(n))
            indices = indices.append(
                column.as_column(range(len(self) - n, len(self), 1))
            )
            preprocess = self.take(indices)
        else:
            preprocess = self

        arrays = []
        for name, col in zip(self.names, preprocess._columns):
            try:
                pd_idx = col.to_pandas(nullable=True)
            except NotImplementedError:
                pd_idx = col.to_pandas(nullable=False)
            pd_idx.name = name
            arrays.append(pd_idx)

        preprocess_pd = pd.MultiIndex.from_arrays(arrays)

        output = repr(preprocess_pd)
        output_prefix = self.__class__.__name__ + "("
        output = output.lstrip(output_prefix)
        lines = output.split("\n")

        if len(lines) > 1:
            if "length=" in lines[-1] and len(self) != len(preprocess_pd):
                last_line = lines[-1]
                length_index = last_line.index("length=")
                last_line = last_line[:length_index] + f"length={len(self)})"
                lines = lines[:-1]
                lines.append(last_line)

        data_output = "\n".join(lines)
        return output_prefix + data_output

    @property  # type: ignore
    @_external_only_api("Use ._codes instead")
    @_performance_tracking
    def codes(self) -> pd.core.indexes.frozen.FrozenList:
        """
        Returns the codes of the underlying MultiIndex.

        Examples
        --------
        >>> import cudf
        >>> df = cudf.DataFrame({'a':[1, 2, 3], 'b':[10, 11, 12]})
        >>> midx = cudf.MultiIndex.from_frame(df)
        >>> midx
        MultiIndex([(1, 10),
                    (2, 11),
                    (3, 12)],
                names=['a', 'b'])
        >>> midx.codes
        FrozenList([[0, 1, 2], [0, 1, 2]])
        """
        self._maybe_materialize_codes_and_levels()
        return pd.core.indexes.frozen.FrozenList(
            col.values
            for col in self._codes  # type: ignore[union-attr]
        )

    def get_slice_bound(self, label, side):
        raise NotImplementedError(
            "get_slice_bound is not currently implemented."
        )

<<<<<<< HEAD
=======
    # TODO: Can remove once MultiIndex inherits from Index
>>>>>>> 16dcb0f6
    @property
    @_performance_tracking
    def nlevels(self) -> int:
        """Integer number of levels in this MultiIndex."""
        return len(self._data)

    @property  # type: ignore
    @_performance_tracking
    def levels(self) -> list[cudf.Index]:
        """
        Returns list of levels in the MultiIndex

        Returns
        -------
        List of Index objects

        Examples
        --------
        >>> import cudf
        >>> df = cudf.DataFrame({'a':[1, 2, 3], 'b':[10, 11, 12]})
        >>> cudf.MultiIndex.from_frame(df)
        MultiIndex([(1, 10),
                    (2, 11),
                    (3, 12)],
                names=['a', 'b'])
        >>> midx = cudf.MultiIndex.from_frame(df)
        >>> midx
        MultiIndex([(1, 10),
                    (2, 11),
                    (3, 12)],
                names=['a', 'b'])
        >>> midx.levels
        [Index([1, 2, 3], dtype='int64', name='a'), Index([10, 11, 12], dtype='int64', name='b')]
        """
        self._maybe_materialize_codes_and_levels()
        return [
            idx.rename(name)  # type: ignore[misc]
            for idx, name in zip(self._levels, self.names)  # type: ignore[arg-type]
        ]

    @property  # type: ignore
    @_performance_tracking
    def ndim(self) -> int:
        """Dimension of the data. For MultiIndex ndim is always 2."""
        return 2

    @_performance_tracking
    def _get_level_label(self, level):
        """Get name of the level.

        Parameters
        ----------
        level : int or level name
            if level is name, it will be returned as it is
            else if level is index of the level, then level
            label will be returned as per the index.
        """
        if level in self.names:
            return level
        else:
            return self.names[level]

    @_performance_tracking
    def isin(self, values, level=None) -> cp.ndarray:
        """Return a boolean array where the index values are in values.

        Compute boolean array of whether each index value is found in
        the passed set of values. The length of the returned boolean
        array matches the length of the index.

        Parameters
        ----------
        values : set, list-like, Index or Multi-Index
            Sought values.
        level : str or int, optional
            Name or position of the index level to use (if the index
            is a MultiIndex).

        Returns
        -------
        is_contained : cupy array
            CuPy array of boolean values.

        Notes
        -----
        When `level` is None, `values` can only be MultiIndex, or a
        set/list-like tuples.
        When `level` is provided, `values` can be Index or MultiIndex,
        or a set/list-like tuples.

        Examples
        --------
        >>> import cudf
        >>> import pandas as pd
        >>> midx = cudf.from_pandas(pd.MultiIndex.from_arrays([[1,2,3],
        ...                                  ['red', 'blue', 'green']],
        ...                                  names=('number', 'color')))
        >>> midx
        MultiIndex([(1,   'red'),
                    (2,  'blue'),
                    (3, 'green')],
                   names=['number', 'color'])

        Check whether the strings in the 'color' level of the MultiIndex
        are in a list of colors.

        >>> midx.isin(['red', 'orange', 'yellow'], level='color')
        array([ True, False, False])

        To check across the levels of a MultiIndex, pass a list of tuples:

        >>> midx.isin([(1, 'red'), (3, 'red')])
        array([ True, False, False])
        """
        if level is None:
            if isinstance(values, cudf.MultiIndex):
                values_idx = values
            elif (
                (
                    isinstance(
                        values,
                        (
                            cudf.Series,
                            cudf.Index,
                            cudf.DataFrame,
                            column.ColumnBase,
                        ),
                    )
                )
                or (not is_list_like(values))
                or (
                    is_list_like(values)
                    and len(values) > 0
                    and not isinstance(values[0], tuple)
                )
            ):
                raise TypeError(
                    "values need to be a Multi-Index or set/list-like tuple "
                    "squences  when `level=None`."
                )
            else:
                values_idx = cudf.MultiIndex.from_tuples(
                    values, names=self.names
                )
            self_df = self.to_frame(index=False).reset_index()
            values_df = values_idx.to_frame(index=False)
            idx = self_df.merge(values_df, how="leftsemi")._data["index"]
            res = column.as_column(False, length=len(self))
            res[idx] = True
            result = res.values
        else:
            level_series = self.get_level_values(level)
            result = level_series.isin(values)

        return result

    def where(self, cond, other=None, inplace=False):
        raise NotImplementedError(
            ".where is not supported for MultiIndex operations"
        )

    @_performance_tracking
    def _compute_validity_mask(self, index, row_tuple, max_length):
        """Computes the valid set of indices of values in the lookup"""
        # TODO: A non-slice(None) will probably raise in as_column
        lookup_dict = {
            i: column.as_column(row)
            for i, row in enumerate(row_tuple)
            if not (isinstance(row, slice) and row == slice(None))
        }
        lookup = cudf.DataFrame._from_data(lookup_dict)
        frame = cudf.DataFrame._from_data(
            ColumnAccessor(
                dict(enumerate(index._columns)),
                verify=False,
            )
        )
        with warnings.catch_warnings():
            warnings.simplefilter("ignore", FutureWarning)
            data_table = cudf.concat(
                [
                    frame,
                    cudf.DataFrame._from_data(
                        ColumnAccessor(
                            {"idx": column.as_column(range(len(frame)))},
                            verify=False,
                        )
                    ),
                ],
                axis=1,
            )
        # Sort indices in pandas compatible mode
        # because we want the indices to be fetched
        # in a deterministic order.
        # TODO: Remove this after merge/join
        # obtain deterministic ordering.
        if cudf.get_option("mode.pandas_compatible"):
            lookup_order = "_" + "_".join(map(str, lookup._column_names))
            lookup[lookup_order] = column.as_column(range(len(lookup)))
            postprocess = operator.methodcaller(
                "sort_values", by=[lookup_order, "idx"]
            )
        else:
            postprocess = lambda r: r  # noqa: E731
        result = postprocess(lookup.merge(data_table))["idx"]
        # Avoid computing levels unless the result of the merge is empty,
        # which suggests that a KeyError should be raised.
        if len(result) == 0:
            for idx, row in enumerate(row_tuple):
                if row == slice(None):
                    continue
                if row not in index.levels[idx]._column:
                    raise KeyError(row)
        return result

    @_performance_tracking
    def _get_valid_indices_by_tuple(self, index, row_tuple, max_length):
        # Instructions for Slicing
        # if tuple, get first and last elements of tuple
        # if open beginning tuple, get 0 to highest valid_index
        # if open ending tuple, get highest valid_index to len()
        # if not open end or beginning, get range lowest beginning index
        # to highest ending index
        if isinstance(row_tuple, slice):
            if (
                isinstance(row_tuple.start, numbers.Number)
                or isinstance(row_tuple.stop, numbers.Number)
                or row_tuple == slice(None)
            ):
                stop = row_tuple.stop or max_length
                start, stop, step = row_tuple.indices(stop)
                return column.as_column(range(start, stop, step))
            start_values = self._compute_validity_mask(
                index, row_tuple.start, max_length
            )
            stop_values = self._compute_validity_mask(
                index, row_tuple.stop, max_length
            )
            return column.as_column(
                range(start_values.min(), stop_values.max() + 1)
            )
        elif isinstance(row_tuple, numbers.Number):
            return row_tuple
        return self._compute_validity_mask(index, row_tuple, max_length)

    @_performance_tracking
    def _index_and_downcast(self, result, index, index_key):
        if isinstance(index_key, (numbers.Number, slice)):
            index_key = [index_key]
        if (
            len(index_key) > 0 and not isinstance(index_key, tuple)
        ) or isinstance(index_key[0], slice):
            index_key = index_key[0]

        slice_access = isinstance(index_key, slice)
        # Count the last n-k columns where n is the number of columns and k is
        # the length of the indexing tuple
        size = 0
        if not isinstance(index_key, (numbers.Number, slice)):
            size = len(index_key)
        num_selected = max(0, index.nlevels - size)

        # determine if we should downcast from a DataFrame to a Series
        need_downcast = (
            isinstance(result, cudf.DataFrame)
            and len(result) == 1  # only downcast if we have a single row
            and not slice_access  # never downcast if we sliced
            and (
                size == 0  # index_key was an integer
                # we indexed into a single row directly, using its label:
                or len(index_key) == self.nlevels
            )
        )
        if need_downcast:
            result = result.T
            return result[result._column_names[0]]

        if len(result) == 0 and not slice_access:
            # Pandas returns an empty Series with a tuple as name
            # the one expected result column
            result = cudf.Series._from_data(
                {}, name=tuple(col[0] for col in index._columns)
            )
        elif num_selected == 1:
            # If there's only one column remaining in the output index, convert
            # it into an Index and name the final index values according
            # to that column's name.
            *_, last_column = index._data.columns
            index = cudf.Index._from_column(last_column, name=index.names[-1])
        elif num_selected > 1:
            # Otherwise pop the leftmost levels, names, and codes from the
            # source index until it has the correct number of columns (n-k)
            result.reset_index(drop=True)
            if index.names is not None:
                result.names = index.names[size:]
            index = MultiIndex(
                levels=index.levels[size:],
                codes=index._codes[size:],
                names=index.names[size:],
            )

        if isinstance(index_key, tuple):
            result.index = index
        return result

    @_performance_tracking
    def _get_row_major(
        self,
        df: DataFrameOrSeries,
        row_tuple: numbers.Number
        | slice
        | tuple[Any, ...]
        | list[tuple[Any, ...]],
    ) -> DataFrameOrSeries:
        if isinstance(row_tuple, slice):
            if row_tuple.start is None:
                row_tuple = slice(self[0], row_tuple.stop, row_tuple.step)
            if row_tuple.stop is None:
                row_tuple = slice(row_tuple.start, self[-1], row_tuple.step)
        self._validate_indexer(row_tuple)
        valid_indices = self._get_valid_indices_by_tuple(
            df.index, row_tuple, len(df.index)
        )
        if isinstance(valid_indices, column.ColumnBase):
            indices = cudf.Series._from_column(valid_indices)
        else:
            indices = cudf.Series(valid_indices)
        result = df.take(indices)
        final = self._index_and_downcast(result, result.index, row_tuple)
        return final

    @_performance_tracking
    def _validate_indexer(
        self,
        indexer: numbers.Number
        | slice
        | tuple[Any, ...]
        | list[tuple[Any, ...]],
    ) -> None:
        if isinstance(indexer, numbers.Number):
            return
        if isinstance(indexer, tuple):
            # drop any slice(None) from the end:
            indexer = tuple(
                itertools.dropwhile(
                    lambda x: x == slice(None), reversed(indexer)
                )
            )[::-1]

            # now check for size
            if len(indexer) > self.nlevels:
                raise IndexError("Indexer size exceeds number of levels")
        elif isinstance(indexer, slice):
            self._validate_indexer(indexer.start)
            self._validate_indexer(indexer.stop)
        else:
            for i in indexer:
                self._validate_indexer(i)

    @_performance_tracking
    def __eq__(self, other):
        if isinstance(other, MultiIndex):
            return np.array(
                [
                    self_col.equals(other_col)
                    for self_col, other_col in zip(
                        self._columns, other._columns
                    )
                ]
            )
        return NotImplemented

    @property  # type: ignore
    @_performance_tracking
    def size(self) -> int:
        # The size of a MultiIndex is only dependent on the number of rows.
        return self._num_rows

    @_performance_tracking
    def take(self, indices) -> Self:
        if isinstance(indices, cudf.Series) and indices.has_nulls:
            raise ValueError("Column must have no nulls.")
        obj = super().take(indices)
        obj.names = self.names
        return obj

    @_performance_tracking
    def serialize(self):
        header, frames = super().serialize()
        # Overwrite the names in _data with the true names.
        header["column_names"] = self.names
        return header, frames

    @classmethod
    @_performance_tracking
    def deserialize(cls, header, frames):
        # Spoof the column names to construct the frame, then set manually.
        column_names = header["column_names"]
        header["column_names"] = range(0, len(column_names))
        obj = super().deserialize(header, frames)
        return obj._set_names(column_names)

    @_performance_tracking
    def __getitem__(self, index):
        flatten = isinstance(index, int)

        if isinstance(index, slice):
            start, stop, step = index.indices(len(self))
            idx = range(start, stop, step)
        elif is_scalar(index):
            idx = [index]
        else:
            idx = index

        indexer = column.as_column(idx)
        ca = self._data._from_columns_like_self(
            (col.take(indexer) for col in self._columns), verify=False
        )
        if self._codes is not None:
            codes = [code.take(indexer) for code in self._codes]
        else:
            codes = self._codes
        result = type(self)._simple_new(
            data=ca, codes=codes, levels=self._levels, names=self.names
        )

        # we are indexing into a single row of the MultiIndex,
        # return that row as a tuple:
        if flatten:
            return result.to_pandas()[0]
        else:
            return result

    @_performance_tracking
    def to_frame(
        self,
        index: bool = True,
        name=no_default,
        allow_duplicates: bool = False,
    ) -> cudf.DataFrame:
        """
        Create a DataFrame with the levels of the MultiIndex as columns.

        Column ordering is determined by the DataFrame constructor with data as
        a dict.

        Parameters
        ----------
        index : bool, default True
            Set the index of the returned DataFrame as the original MultiIndex.
        name : list / sequence of str, optional
            The passed names should substitute index level names.
        allow_duplicates : bool, optional default False
            Allow duplicate column labels to be created. Note
            that this parameter is non-functional because
            duplicates column labels aren't supported in cudf.

        Returns
        -------
        DataFrame

        Examples
        --------
        >>> import cudf
        >>> mi = cudf.MultiIndex.from_tuples([('a', 'c'), ('b', 'd')])
        >>> mi
        MultiIndex([('a', 'c'),
                    ('b', 'd')],
                   )

        >>> df = mi.to_frame()
        >>> df
             0  1
        a c  a  c
        b d  b  d

        >>> df = mi.to_frame(index=False)
        >>> df
           0  1
        0  a  c
        1  b  d

        >>> df = mi.to_frame(name=['x', 'y'])
        >>> df
             x  y
        a c  a  c
        b d  b  d
        """
        if name is no_default:
            column_names = [
                level if name is None else name
                for level, name in enumerate(self.names)
            ]
        elif not is_list_like(name):
            raise TypeError(
                "'name' must be a list / sequence of column names."
            )
        elif len(name) != len(self.levels):
            raise ValueError(
                "'name' should have the same length as "
                "number of levels on index."
            )
        else:
            column_names = name

        if len(column_names) != len(set(column_names)):
            raise ValueError("Duplicate column names are not allowed")
        ca = ColumnAccessor(
            dict(zip(column_names, (col.copy() for col in self._columns))),
            verify=False,
        )
        return cudf.DataFrame._from_data(
            data=ca, index=self if index else None
        )

    @_performance_tracking
    def _level_to_ca_label(self, level) -> tuple[Hashable, int]:
        """
        Convert a level to a ColumAccessor label and an integer position.

        Useful if self._column_names != self.names.

        Parameters
        ----------
        level : int or label

        Returns
        -------
        tuple[Hashable, int]
            (ColumnAccessor label corresponding to level, integer position of the level)
        """
        colnames = self._column_names
        try:
            level_idx = colnames.index(level)
        except ValueError:
            if isinstance(level, int):
                if level < 0:
                    level = level + len(colnames)
                if level < 0 or level >= len(colnames):
                    raise IndexError(f"Invalid level number: '{level}'")
                level_idx = level
                level = colnames[level_idx]
            elif level in self.names:
                level_idx = list(self.names).index(level)
                level = colnames[level_idx]
            else:
                raise KeyError(f"Level not found: '{level}'")
        return level, level_idx

    @_performance_tracking
    def get_level_values(self, level) -> cudf.Index:
        """
        Return the values at the requested level

        Parameters
        ----------
        level : int or label

        Returns
        -------
        An Index containing the values at the requested level.
        """
        level, level_idx = self._level_to_ca_label(level)
        level_values = cudf.Index._from_column(
            self._data[level], name=self.names[level_idx]
        )
        return level_values

    def _is_numeric(self) -> bool:
        return False

    def _is_boolean(self) -> bool:
        return False

    def _is_integer(self) -> bool:
        return False

    def _is_floating(self) -> bool:
        return False

    def _is_object(self) -> bool:
        return False

    def _is_categorical(self) -> bool:
        return False

    def _is_interval(self) -> bool:
        return False

    @classmethod
    @_performance_tracking
    def _concat(cls, objs) -> Self:
        # TODO: This will discard previously computed self._codes and self._levels.
        # Try preserving them if defined.
        source_data = [o.to_frame(index=False) for o in objs]

        # TODO: Verify if this is really necessary or if we can rely on
        # DataFrame._concat.
        if len(source_data) > 1:
            colnames = source_data[0]._data.to_pandas_index
            for obj in source_data[1:]:
                obj.columns = colnames

        source_df = cudf.DataFrame._concat(source_data)
        try:
            # Only set names if all objs have the same names
            (names,) = {o.names for o in objs} - {None}
        except ValueError:
            names = [None] * source_df._num_columns
        return cudf.MultiIndex.from_frame(source_df, names=names)

    @classmethod
    @_performance_tracking
    def from_tuples(
        cls, tuples, sortorder: int | None = None, names=None
    ) -> Self:
        """
        Convert list of tuples to MultiIndex.

        Parameters
        ----------
        tuples : list / sequence of tuple-likes
            Each tuple is the index of one row/column.
        sortorder : int or None
            Level of sortedness (must be lexicographically sorted by that
            level).
        names : list / sequence of str, optional
            Names for the levels in the index.

        Returns
        -------
        MultiIndex

        See Also
        --------
        MultiIndex.from_arrays : Convert list of arrays to MultiIndex.
        MultiIndex.from_product : Make a MultiIndex from cartesian product
                                  of iterables.
        MultiIndex.from_frame : Make a MultiIndex from a DataFrame.

        Examples
        --------
        >>> tuples = [(1, 'red'), (1, 'blue'),
        ...           (2, 'red'), (2, 'blue')]
        >>> cudf.MultiIndex.from_tuples(tuples, names=('number', 'color'))
        MultiIndex([(1,  'red'),
                    (1, 'blue'),
                    (2,  'red'),
                    (2, 'blue')],
                   names=['number', 'color'])
        """
        # Use Pandas for handling Python host objects
        pdi = pd.MultiIndex.from_tuples(
            tuples, sortorder=sortorder, names=names
        )
        return cls.from_pandas(pdi)

    @_performance_tracking
    def to_numpy(self) -> np.ndarray:
        return self.values_host

    def to_flat_index(self):
        """
        Convert a MultiIndex to an Index of Tuples containing the level values.

        This is not currently implemented
        """
        # TODO: Could implement as Index of ListDtype?
        raise NotImplementedError("to_flat_index is not currently supported.")

    @property  # type: ignore
    @_performance_tracking
    def values_host(self) -> np.ndarray:
        """
        Return a numpy representation of the MultiIndex.

        Only the values in the MultiIndex will be returned.

        Returns
        -------
        out : numpy.ndarray
            The values of the MultiIndex.

        Examples
        --------
        >>> import cudf
        >>> midx = cudf.MultiIndex(
        ...         levels=[[1, 3, 4, 5], [1, 2, 5]],
        ...         codes=[[0, 0, 1, 2, 3], [0, 2, 1, 1, 0]],
        ...         names=["x", "y"],
        ...     )
        >>> midx.values_host
        array([(1, 1), (1, 5), (3, 2), (4, 2), (5, 1)], dtype=object)
        >>> type(midx.values_host)
        <class 'numpy.ndarray'>
        """
        return self.to_pandas().values

    @property  # type: ignore
    @_performance_tracking
    def values(self) -> cp.ndarray:
        """
        Return a CuPy representation of the MultiIndex.

        Only the values in the MultiIndex will be returned.

        Returns
        -------
        out: cupy.ndarray
            The values of the MultiIndex.

        Examples
        --------
        >>> import cudf
        >>> midx = cudf.MultiIndex(
        ...         levels=[[1, 3, 4, 5], [1, 2, 5]],
        ...         codes=[[0, 0, 1, 2, 3], [0, 2, 1, 1, 0]],
        ...         names=["x", "y"],
        ...     )
        >>> midx.values
        array([[1, 1],
            [1, 5],
            [3, 2],
            [4, 2],
            [5, 1]])
        >>> type(midx.values)
        <class 'cupy...ndarray'>
        """
        if cudf.get_option("mode.pandas_compatible"):
            raise NotImplementedError(
                "Unable to create a cupy array with tuples."
            )
        return self.to_frame(index=False).values

    @classmethod
    @_performance_tracking
    def from_frame(
        cls,
        df: pd.DataFrame | cudf.DataFrame,
        sortorder: int | None = None,
        names=None,
    ) -> Self:
        """
        Make a MultiIndex from a DataFrame.

        Parameters
        ----------
        df : DataFrame
            DataFrame to be converted to MultiIndex.
        sortorder : int, optional
            Level of sortedness (must be lexicographically sorted by that
            level).
        names : list-like, optional
            If no names are provided, use the column names, or tuple of column
            names if the columns is a MultiIndex. If a sequence, overwrite
            names with the given sequence.

        Returns
        -------
        MultiIndex
            The MultiIndex representation of the given DataFrame.

        See Also
        --------
        MultiIndex.from_arrays : Convert list of arrays to MultiIndex.
        MultiIndex.from_tuples : Convert list of tuples to MultiIndex.
        MultiIndex.from_product : Make a MultiIndex from cartesian product
                                  of iterables.

        Examples
        --------
        >>> import cudf
        >>> df = cudf.DataFrame([['HI', 'Temp'], ['HI', 'Precip'],
        ...                    ['NJ', 'Temp'], ['NJ', 'Precip']],
        ...                   columns=['a', 'b'])
        >>> df
              a       b
        0    HI    Temp
        1    HI  Precip
        2    NJ    Temp
        3    NJ  Precip
        >>> cudf.MultiIndex.from_frame(df)
        MultiIndex([('HI',   'Temp'),
                    ('HI', 'Precip'),
                    ('NJ',   'Temp'),
                    ('NJ', 'Precip')],
                   names=['a', 'b'])

        Using explicit names, instead of the column names

        >>> cudf.MultiIndex.from_frame(df, names=['state', 'observation'])
        MultiIndex([('HI',   'Temp'),
                    ('HI', 'Precip'),
                    ('NJ',   'Temp'),
                    ('NJ', 'Precip')],
                   names=['state', 'observation'])
        """
        if isinstance(df, pd.DataFrame):
            source_data = cudf.DataFrame.from_pandas(df)
        else:
            source_data = df
        names = names if names is not None else source_data._column_names
        return cls.from_arrays(
            source_data._columns, sortorder=sortorder, names=names
        )

    @classmethod
    @_performance_tracking
    def from_product(
        cls, iterables, sortorder: int | None = None, names=None
    ) -> Self:
        """
        Make a MultiIndex from the cartesian product of multiple iterables.

        Parameters
        ----------
        iterables : list / sequence of iterables
            Each iterable has unique labels for each level of the index.
        sortorder : int or None
            Level of sortedness (must be lexicographically sorted by that
            level).
        names : list / sequence of str, optional
            Names for the levels in the index.
            If not explicitly provided, names will be inferred from the
            elements of iterables if an element has a name attribute

        Returns
        -------
        MultiIndex

        See Also
        --------
        MultiIndex.from_tuples : Convert list of tuples to MultiIndex.
        MultiIndex.from_frame : Make a MultiIndex from a DataFrame.

        Examples
        --------
        >>> numbers = [0, 1, 2]
        >>> colors = ['green', 'purple']
        >>> cudf.MultiIndex.from_product([numbers, colors],
        ...                            names=['number', 'color'])
        MultiIndex([(0,  'green'),
                    (0, 'purple'),
                    (1,  'green'),
                    (1, 'purple'),
                    (2,  'green'),
                    (2, 'purple')],
                   names=['number', 'color'])
        """
        # Use Pandas for handling Python host objects
        pdi = pd.MultiIndex.from_product(
            iterables, sortorder=sortorder, names=names
        )
        return cls.from_pandas(pdi)

    @classmethod
    @_performance_tracking
    def from_arrays(
        cls,
        arrays,
        sortorder=None,
        names=None,
    ) -> Self:
        """
        Convert arrays to MultiIndex.

        Parameters
        ----------
        arrays : list / sequence of array-likes
            Each array-like gives one level's value for each data point.
            len(arrays) is the number of levels.
        sortorder : optional int
            Not yet supported
        names : list / sequence of str, optional
            Names for the levels in the index.

        Returns
        -------
        MultiIndex

        See Also
        --------
        MultiIndex.from_tuples : Convert list of tuples to MultiIndex.
        MultiIndex.from_product : Make a MultiIndex from cartesian product
                                  of iterables.
        MultiIndex.from_frame : Make a MultiIndex from a DataFrame.

        Examples
        --------
        >>> arrays = [[1, 1, 2, 2], ['red', 'blue', 'red', 'blue']]
        >>> cudf.MultiIndex.from_arrays(arrays, names=('number', 'color'))
        MultiIndex([(1,  'red'),
                    (1, 'blue'),
                    (2,  'red'),
                    (2, 'blue')],
                   names=['number', 'color'])
        """
        error_msg = "Input must be a list / sequence of array-likes."
        if not is_list_like(arrays):
            raise TypeError(error_msg)
        codes = []
        levels = []
        names_from_arrays = []
        for array in arrays:
            if not (is_list_like(array) or is_column_like(array)):
                raise TypeError(error_msg)
            code, level = factorize(array, sort=True)
            codes.append(code)
            levels.append(level)
            names_from_arrays.append(getattr(array, "name", None))
        if names is None:
            names = names_from_arrays
        return cls(
            codes=codes, levels=levels, sortorder=sortorder, names=names
        )

    @_performance_tracking
    def swaplevel(self, i=-2, j=-1) -> Self:
        """
        Swap level i with level j.
        Calling this method does not change the ordering of the values.

        Parameters
        ----------
        i : int or str, default -2
            First level of index to be swapped.
        j : int or str, default -1
            Second level of index to be swapped.

        Returns
        -------
        MultiIndex
            A new MultiIndex.

        Examples
        --------
        >>> import cudf
        >>> mi = cudf.MultiIndex(levels=[['a', 'b'], ['bb', 'aa']],
        ...                    codes=[[0, 0, 1, 1], [0, 1, 0, 1]])
        >>> mi
        MultiIndex([('a', 'bb'),
            ('a', 'aa'),
            ('b', 'bb'),
            ('b', 'aa')],
           )
        >>> mi.swaplevel(0, 1)
        MultiIndex([('bb', 'a'),
            ('aa', 'a'),
            ('bb', 'b'),
            ('aa', 'b')],
           )
        """
        name_i = self._column_names[i] if isinstance(i, int) else i
        name_j = self._column_names[j] if isinstance(j, int) else j
        to_swap = {name_i, name_j}
        new_data = {}
        # TODO: Preserve self._codes and self._levels if set
        for k, v in self._column_labels_and_values:
            if k not in to_swap:
                new_data[k] = v
            elif k == name_i:
                new_data[name_j] = self._data[name_j]
            elif k == name_j:
                new_data[name_i] = self._data[name_i]
        midx = type(self)._from_data(new_data)
        if all(n is None for n in self.names):
            midx = midx.set_names(self.names)
        return midx

    @_performance_tracking
    def droplevel(self, level=-1) -> Self | cudf.Index:
        """
        Removes the specified levels from the MultiIndex.

        Parameters
        ----------
        level : level name or index, list-like
            Integer, name or list of such, specifying one or more
            levels to drop from the MultiIndex

        Returns
        -------
        A MultiIndex or Index object, depending on the number of remaining
        levels.

        Examples
        --------
        >>> import cudf
        >>> idx = cudf.MultiIndex.from_frame(
        ...     cudf.DataFrame(
        ...         {
        ...             "first": ["a", "a", "a", "b", "b", "b"],
        ...             "second": [1, 1, 2, 2, 3, 3],
        ...             "third": [0, 1, 2, 0, 1, 2],
        ...         }
        ...     )
        ... )

        Dropping level by index:

        >>> idx.droplevel(0)
        MultiIndex([(1, 0),
                    (1, 1),
                    (2, 2),
                    (2, 0),
                    (3, 1),
                    (3, 2)],
                   names=['second', 'third'])

        Dropping level by name:

        >>> idx.droplevel("first")
        MultiIndex([(1, 0),
                    (1, 1),
                    (2, 2),
                    (2, 0),
                    (3, 1),
                    (3, 2)],
                   names=['second', 'third'])

        Dropping multiple levels:

        >>> idx.droplevel(["first", "second"])
        Index([0, 1, 2, 0, 1, 2], dtype='int64', name='third')
        """
        if is_scalar(level):
            level = (level,)
        elif len(level) == 0:
            return self

        new_names = list(self.names)
        new_data = self._data.copy(deep=False)
        for i in sorted(
            (self._level_index_from_level(lev) for lev in level), reverse=True
        ):
            new_names.pop(i)
            new_data.pop(self._data.names[i])

        if len(new_data) == 1:
            return _index_from_data(new_data)
        else:
            mi = type(self)._from_data(new_data)
            mi.names = new_names
            return mi

    @_performance_tracking
    def to_pandas(
        self, *, nullable: bool = False, arrow_type: bool = False
    ) -> pd.MultiIndex:
        # cudf uses np.iinfo(SIZE_TYPE_DTYPE).min as missing code
        # pandas uses -1 as missing code
        self._maybe_materialize_codes_and_levels()
        pd_codes = (
            code.find_and_replace(
                column.as_column(np.iinfo(SIZE_TYPE_DTYPE).min, length=1),
                column.as_column(-1, length=1),
            )
            for code in self._codes  # type: ignore[union-attr]
        )
        return pd.MultiIndex(
            levels=[
                level.to_pandas(nullable=nullable, arrow_type=arrow_type)
                for level in self.levels
            ],
            codes=[col.values_host for col in pd_codes],
            names=self.names,
        )

    @classmethod
    @_performance_tracking
    def from_pandas(
        cls, multiindex: pd.MultiIndex, nan_as_null=no_default
    ) -> Self:
        """
        Convert from a Pandas MultiIndex

        Raises
        ------
        TypeError for invalid input type.

        Examples
        --------
        >>> import cudf
        >>> import pandas as pd
        >>> pmi = pd.MultiIndex(levels=[['a', 'b'], ['c', 'd']],
        ...                     codes=[[0, 1], [1, 1]])
        >>> cudf.from_pandas(pmi)
        MultiIndex([('a', 'd'),
                    ('b', 'd')],
                   )
        """
        if not isinstance(multiindex, pd.MultiIndex):
            raise TypeError("not a pandas.MultiIndex")
        if nan_as_null is no_default:
            nan_as_null = (
                False if cudf.get_option("mode.pandas_compatible") else None
            )
        levels = [
            cudf.Index.from_pandas(level, nan_as_null=nan_as_null)
            for level in multiindex.levels
        ]
        return cls(
            levels=levels, codes=multiindex.codes, names=multiindex.names
        )

    @cached_property  # type: ignore
    @_performance_tracking
    def is_unique(self) -> bool:
        return len(self) == len(self.unique())

    @property
    def dtype(self) -> np.dtype:
        return np.dtype("O")

    @_performance_tracking
    def _is_sorted(self, ascending=None, null_position=None) -> bool:
        """
        Returns a boolean indicating whether the data of the MultiIndex are sorted
        based on the parameters given. Does not account for the index.

        Parameters
        ----------
        self : MultiIndex
            MultiIndex whose columns are to be checked for sort order
        ascending : None or list-like of booleans
            None or list-like of boolean values indicating expected sort order
            of each column. If list-like, size of list-like must be
            len(columns). If None, all columns expected sort order is set to
            ascending. False (0) - ascending, True (1) - descending.
        null_position : None or list-like of booleans
            None or list-like of boolean values indicating desired order of
            nulls compared to other elements. If list-like, size of list-like
            must be len(columns). If None, null order is set to before. False
            (0) - before, True (1) - after.

        Returns
        -------
        returns : boolean
            Returns True, if sorted as expected by ``ascending`` and
            ``null_position``, False otherwise.
        """
        if ascending is not None and not is_list_like(ascending):
            raise TypeError(
                f"Expected a list-like or None for `ascending`, got "
                f"{type(ascending)}"
            )
        if null_position is not None and not is_list_like(null_position):
            raise TypeError(
                f"Expected a list-like or None for `null_position`, got "
                f"{type(null_position)}"
            )
        return sorting.is_sorted(
            self._columns,  # type: ignore[arg-type]
            ascending=ascending,
            null_position=null_position,
        )

    @cached_property  # type: ignore
    @_performance_tracking
    def is_monotonic_increasing(self) -> bool:
        """
        Return if the index is monotonic increasing
        (only equal or increasing) values.
        """
        return self._is_sorted(ascending=None, null_position=None)

    @cached_property  # type: ignore
    @_performance_tracking
    def is_monotonic_decreasing(self) -> bool:
        """
        Return if the index is monotonic decreasing
        (only equal or decreasing) values.
        """
        return self._is_sorted(
            ascending=[False] * len(self.levels), null_position=None
        )

    @_performance_tracking
    def fillna(self, value) -> Self:
        """
        Fill null values with the specified value.

        Parameters
        ----------
        value : scalar
            Scalar value to use to fill nulls. This value cannot be a
            list-likes.

        Returns
        -------
        filled : MultiIndex

        Examples
        --------
        >>> import cudf
        >>> index = cudf.MultiIndex(
        ...         levels=[["a", "b", "c", None], ["1", None, "5"]],
        ...         codes=[[0, 0, 1, 2, 3], [0, 2, 1, 1, 0]],
        ...         names=["x", "y"],
        ...       )
        >>> index
        MultiIndex([( 'a',  '1'),
                    ( 'a',  '5'),
                    ( 'b', <NA>),
                    ( 'c', <NA>),
                    (<NA>,  '1')],
                   names=['x', 'y'])
        >>> index.fillna('hello')
        MultiIndex([(    'a',     '1'),
                    (    'a',     '5'),
                    (    'b', 'hello'),
                    (    'c', 'hello'),
                    ('hello',     '1')],
                   names=['x', 'y'])
        """

        return super().fillna(value=value)

    @_performance_tracking
    def unique(self, level: int | None = None) -> Self | cudf.Index:
        if level is None:
            return self.drop_duplicates(keep="first")
        else:
            return self.get_level_values(level).unique()

    @_performance_tracking
    def nunique(self, dropna: bool = True) -> int:
        mi = self.dropna(how="all") if dropna else self
        return len(mi.unique())

    @_performance_tracking
    def memory_usage(self, deep: bool = False) -> int:
        usage = sum(col.memory_usage for col in self._columns)
        if self._levels is not None:
            usage += sum(
                level.memory_usage(deep=deep) for level in self._levels
            )
        if self._codes is not None:
            usage += sum(code.memory_usage for code in self._codes)
        return usage

    @_performance_tracking
    def difference(self, other, sort=None) -> Self:
        if hasattr(other, "to_pandas"):
            other = other.to_pandas()
        return cudf.from_pandas(self.to_pandas().difference(other, sort))

    @_performance_tracking
    def append(self, other) -> Self:
        """
        Append a collection of MultiIndex objects together

        Parameters
        ----------
        other : MultiIndex or list/tuple of MultiIndex objects

        Returns
        -------
        appended : Index

        Examples
        --------
        >>> import cudf
        >>> idx1 = cudf.MultiIndex(
        ...     levels=[[1, 2], ['blue', 'red']],
        ...     codes=[[0, 0, 1, 1], [1, 0, 1, 0]]
        ... )
        >>> idx2 = cudf.MultiIndex(
        ...     levels=[[3, 4], ['blue', 'red']],
        ...     codes=[[0, 0, 1, 1], [1, 0, 1, 0]]
        ... )
        >>> idx1
        MultiIndex([(1,  'red'),
                    (1, 'blue'),
                    (2,  'red'),
                    (2, 'blue')],
                   )
        >>> idx2
        MultiIndex([(3,  'red'),
                    (3, 'blue'),
                    (4,  'red'),
                    (4, 'blue')],
                   )
        >>> idx1.append(idx2)
        MultiIndex([(1,  'red'),
                    (1, 'blue'),
                    (2,  'red'),
                    (2, 'blue'),
                    (3,  'red'),
                    (3, 'blue'),
                    (4,  'red'),
                    (4, 'blue')],
                   )
        """
        if isinstance(other, (list, tuple)):
            to_concat = [self, *other]
        else:
            to_concat = [self, other]

        for obj in to_concat:
            if not isinstance(obj, MultiIndex):
                raise TypeError(
                    f"all objects should be of type "
                    f"MultiIndex for MultiIndex.append, "
                    f"found object of type: {type(obj)}"
                )

        return type(self)._concat(to_concat)

    @_performance_tracking
    def __array_function__(self, func, types, args, kwargs):
        cudf_df_module = MultiIndex

        for submodule in func.__module__.split(".")[1:]:
            # point cudf to the correct submodule
            if hasattr(cudf_df_module, submodule):
                cudf_df_module = getattr(cudf_df_module, submodule)
            else:
                return NotImplemented

        fname = func.__name__

        handled_types = [cudf_df_module, np.ndarray]

        for t in types:
            if t not in handled_types:
                return NotImplemented

        if hasattr(cudf_df_module, fname):
            cudf_func = getattr(cudf_df_module, fname)
            # Handle case if cudf_func is same as numpy function
            if cudf_func is func:
                return NotImplemented
            else:
                return cudf_func(*args, **kwargs)
        else:
            return NotImplemented

    def _level_index_from_level(self, level) -> int:
        """
        Return level index from given level name or index
        """
        try:
            return self.names.index(level)
        except ValueError:
            if not is_integer(level):
                raise KeyError(f"Level {level} not found")
            if level < 0:
                level += self.nlevels
            if level >= self.nlevels:
                raise IndexError(
                    f"Level {level} out of bounds. "
                    f"Index has {self.nlevels} levels."
                ) from None
            return level

    @_performance_tracking
    def get_indexer(self, target, method=None, limit=None, tolerance=None):
        if tolerance is not None:
            raise NotImplementedError(
                "Parameter tolerance is not supported yet."
            )
        if method == "nearest":
            raise NotImplementedError(
                f"{method=} is not supported yet for MultiIndex."
            )
        if method in {"ffill", "bfill", "pad", "backfill"} and not (
            self.is_monotonic_increasing or self.is_monotonic_decreasing
        ):
            raise ValueError(
                "index must be monotonic increasing or decreasing"
            )

        result = column.as_column(
            -1,
            length=len(target),
            dtype=SIZE_TYPE_DTYPE,
        )
        if not len(self):
<<<<<<< HEAD
            return self._return_get_indexer_result(result.values)
        try:
            target = cudf.MultiIndex.from_tuples(target)
        except TypeError:
            return self._return_get_indexer_result(result.values)
=======
            # TODO: Replace cudf.Index with self once MultiIndex inherits from Index
            return cudf.Index._return_get_indexer_result(result.values)
        try:
            target = cudf.MultiIndex.from_tuples(target)
        except TypeError:
            # Replace cudf.Index with self once MultiIndex inherits from Index
            return cudf.Index._return_get_indexer_result(result.values)
>>>>>>> 16dcb0f6

        join_keys = [
            _match_join_keys(lcol, rcol, "inner")
            for lcol, rcol in zip(target._columns, self._columns)
        ]
        join_keys = map(list, zip(*join_keys))
        with acquire_spill_lock():
            plc_tables = [
                plc.Table([col.to_pylibcudf(mode="read") for col in cols])
                for cols in join_keys
            ]
            left_plc, right_plc = plc.join.inner_join(
                plc_tables[0],
                plc_tables[1],
                plc.types.NullEquality.EQUAL,
            )
            scatter_map = ColumnBase.from_pylibcudf(left_plc)
            indices = ColumnBase.from_pylibcudf(right_plc)
        result_series = cudf.Series._from_column(
            result._scatter_by_column(scatter_map, indices)
        )

        if method in {"ffill", "bfill", "pad", "backfill"}:
            result_series = _get_indexer_basic(
                index=self,
                positions=result_series,
                method=method,
                target_col=target.to_frame(index=False)[
                    list(range(0, self.nlevels))
                ],
                tolerance=tolerance,
            )
        elif method is not None:
            raise ValueError(
                f"{method=} is unsupported, only supported values are: "
                "{['ffill'/'pad', 'bfill'/'backfill', None]}"
            )

<<<<<<< HEAD
        return self._return_get_indexer_result(result_series.to_cupy())
=======
        # Replace cudf.Index with self once MultiIndex inherits from Index
        return cudf.Index._return_get_indexer_result(result_series.to_cupy())
>>>>>>> 16dcb0f6

    @_performance_tracking
    def get_loc(self, key):
        is_sorted = (
            self.is_monotonic_increasing or self.is_monotonic_decreasing
        )
        is_unique = self.is_unique
        key = (key,) if not isinstance(key, tuple) else key

        # Handle partial key search. If length of `key` is less than `nlevels`,
        # Only search levels up to `len(key)` level.
        partial_index = self.__class__._from_data(
            data=self._data.select_by_index(slice(len(key)))
        )
        (
            lower_bound,
            upper_bound,
            sort_inds,
        ) = _lexsorted_equal_range(
            partial_index,
            [column.as_column(k, length=1) for k in key],
            is_sorted,
        )

        if lower_bound == upper_bound:
            raise KeyError(key)

        if is_unique and lower_bound + 1 == upper_bound:
            # Indices are unique (Pandas constraint), search result is unique,
            # return int.
            return (
                lower_bound
                if is_sorted
                else sort_inds.element_indexing(lower_bound)
            )

        if is_sorted:
            # In monotonic index, lex search result is continuous. A slice for
            # the range is returned.
            return slice(lower_bound, upper_bound)

        true_inds = sort_inds.slice(lower_bound, upper_bound).values
        true_inds = _maybe_indices_to_slice(true_inds)
        if isinstance(true_inds, slice):
            return true_inds

        # Not sorted and not unique. Return a boolean mask
        mask = cp.full(len(self), False)
        mask[true_inds] = True
        return mask

    def _get_reconciled_name_object(self, other) -> Self:
        """
        If the result of a set operation will be self,
        return self, unless the names change, in which
        case make a shallow copy of self.
        """
        names = self._maybe_match_names(other)
        if self.names != names:
            return self.rename(names)
        return self

    def _maybe_match_names(self, other) -> list[Hashable]:
        """
        Try to find common names to attach to the result of an operation
        between a and b. Return a consensus list of names if they match
        at least partly or list of None if they have completely
        different names.
        """
        if len(self.names) != len(other.names):
            return [None] * len(self.names)
        return [
            self_name if _is_same_name(self_name, other_name) else None
            for self_name, other_name in zip(self.names, other.names)
        ]

    @_performance_tracking
    def union(self, other, sort=None) -> Self:
        if not isinstance(other, MultiIndex):
            msg = "other must be a MultiIndex or a list of tuples"
            try:
                other = MultiIndex.from_tuples(other, names=self.names)
            except (ValueError, TypeError) as err:
                # ValueError raised by tuples_to_object_array if we
                #  have non-object dtype
                raise TypeError(msg) from err

        if sort not in {None, False}:
            raise ValueError(
                f"The 'sort' keyword only takes the values of "
                f"None or False; {sort} was passed."
            )

        if not len(other) or self.equals(other):
            return self._get_reconciled_name_object(other)
        elif not len(self):
            return other._get_reconciled_name_object(self)

        return self._union(other, sort=sort)

    @_performance_tracking
    def _union(self, other, sort=None) -> Self:
        # TODO: When to_frame is refactored to return a
        # deep copy in future, we should push most of the common
        # logic between MultiIndex._union & Index._union into
        # Index._union.
        other_df = other.copy(deep=True).to_frame(index=False)
        self_df = self.copy(deep=True).to_frame(index=False)
        col_names = list(range(0, self.nlevels))
        self_df.columns = col_names
        other_df.columns = col_names
        self_df["order"] = self_df.index
        other_df["order"] = other_df.index

        result_df = self_df.merge(other_df, on=col_names, how="outer")
        result_df = result_df.sort_values(
            by=result_df._data.to_pandas_index[self.nlevels :],
            ignore_index=True,
        )

        midx = type(self)._from_data(result_df.iloc[:, : self.nlevels]._data)
        midx.names = self.names if self.names == other.names else None
        if sort in {None, True} and len(other):
            return midx.sort_values()
        return midx

    @_performance_tracking
    def _intersection(self, other, sort=None) -> Self:
        if self.names != other.names:
            deep = True
            col_names = list(range(0, self.nlevels))
            res_name = (None,) * self.nlevels
        else:
            deep = False
            col_names = None
            res_name = self.names

        other_df = other.copy(deep=deep).to_frame(index=False)
        self_df = self.copy(deep=deep).to_frame(index=False)
        if col_names is not None:
            other_df.columns = col_names
            self_df.columns = col_names

        result_df = cudf.merge(self_df, other_df, how="inner")
        midx = type(self)._from_data(result_df._data)
        midx.names = res_name
        if sort in {None, True} and len(other):
            return midx.sort_values()
        return midx

    @_performance_tracking
    def _copy_type_metadata(self: Self, other: Self) -> Self:
        res = super()._copy_type_metadata(other)
        if isinstance(other, MultiIndex):
            res._names = other._names
        return res

    @_performance_tracking
    def _split_columns_by_levels(
        self, levels: tuple, *, in_levels: bool
    ) -> Generator[tuple[Any, column.ColumnBase], None, None]:
        # This function assumes that for levels with duplicate names, they are
        # specified by indices, not name by ``levels``. E.g. [None, None] can
        # only be specified by 0, 1, not "None".
        level_names = list(self.names)
        level_indices = {
            lv if isinstance(lv, int) else level_names.index(lv)
            for lv in levels
        }
        for i, (name, col) in enumerate(zip(self.names, self._columns)):
            if in_levels and i in level_indices:
                name = f"level_{i}" if name is None else name
                yield name, col
            elif not in_levels and i not in level_indices:
                yield name, col

    @_performance_tracking
    def _new_index_for_reset_index(
        self, levels: tuple | None, name
    ) -> None | Index:
        """Return the new index after .reset_index"""
        if levels is None:
            return None

        index_columns, index_names = [], []
        for name, col in self._split_columns_by_levels(
            levels, in_levels=False
        ):
            index_columns.append(col)
            index_names.append(name)

        if not index_columns:
            # None is caught later to return RangeIndex
            return None

        index = _index_from_data(
            dict(enumerate(index_columns)),
            name=name,
        )
        if isinstance(index, type(self)):
            index.names = index_names
        else:
            index.name = index_names[0]
        return index

    def _columns_for_reset_index(
        self, levels: tuple | None
    ) -> Generator[tuple[Any, column.ColumnBase], None, None]:
        """Return the columns and column names for .reset_index"""
        if levels is None:
            for i, (col, name) in enumerate(zip(self._columns, self.names)):
                yield f"level_{i}" if name is None else name, col
        else:
            yield from self._split_columns_by_levels(levels, in_levels=True)

    def repeat(self, repeats, axis=None) -> Self:
        return self._from_data(
            self._data._from_columns_like_self(
                super()._repeat(self._columns, repeats, axis)
            )
        )<|MERGE_RESOLUTION|>--- conflicted
+++ resolved
@@ -565,16 +565,6 @@
         raise NotImplementedError(
             "get_slice_bound is not currently implemented."
         )
-
-<<<<<<< HEAD
-=======
-    # TODO: Can remove once MultiIndex inherits from Index
->>>>>>> 16dcb0f6
-    @property
-    @_performance_tracking
-    def nlevels(self) -> int:
-        """Integer number of levels in this MultiIndex."""
-        return len(self._data)
 
     @property  # type: ignore
     @_performance_tracking
@@ -1949,21 +1939,11 @@
             dtype=SIZE_TYPE_DTYPE,
         )
         if not len(self):
-<<<<<<< HEAD
             return self._return_get_indexer_result(result.values)
         try:
             target = cudf.MultiIndex.from_tuples(target)
         except TypeError:
             return self._return_get_indexer_result(result.values)
-=======
-            # TODO: Replace cudf.Index with self once MultiIndex inherits from Index
-            return cudf.Index._return_get_indexer_result(result.values)
-        try:
-            target = cudf.MultiIndex.from_tuples(target)
-        except TypeError:
-            # Replace cudf.Index with self once MultiIndex inherits from Index
-            return cudf.Index._return_get_indexer_result(result.values)
->>>>>>> 16dcb0f6
 
         join_keys = [
             _match_join_keys(lcol, rcol, "inner")
@@ -2002,12 +1982,7 @@
                 "{['ffill'/'pad', 'bfill'/'backfill', None]}"
             )
 
-<<<<<<< HEAD
         return self._return_get_indexer_result(result_series.to_cupy())
-=======
-        # Replace cudf.Index with self once MultiIndex inherits from Index
-        return cudf.Index._return_get_indexer_result(result_series.to_cupy())
->>>>>>> 16dcb0f6
 
     @_performance_tracking
     def get_loc(self, key):
