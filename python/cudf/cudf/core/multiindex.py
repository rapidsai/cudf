# Copyright (c) 2019-2025, NVIDIA CORPORATION.

from __future__ import annotations

import itertools
import numbers
import operator
import warnings
from functools import cached_property
from typing import TYPE_CHECKING, Any

import cupy as cp
import numpy as np
import pandas as pd

import pylibcudf as plc

import cudf
from cudf.api.extensions import no_default
from cudf.api.types import is_integer, is_list_like, is_scalar
from cudf.core import column
from cudf.core._internals import sorting
from cudf.core.algorithms import factorize
from cudf.core.buffer import acquire_spill_lock
from cudf.core.column.column import ColumnBase
from cudf.core.column_accessor import ColumnAccessor
from cudf.core.frame import Frame
from cudf.core.index import (
    Index,
    _get_indexer_basic,
    _index_from_data,
    _lexsorted_equal_range,
    ensure_index,
)
from cudf.core.join._join_helpers import _match_join_keys
from cudf.utils.dtypes import (
    CUDF_STRING_DTYPE,
    SIZE_TYPE_DTYPE,
    is_column_like,
)
from cudf.utils.performance_tracking import _performance_tracking
from cudf.utils.utils import (
    _external_only_api,
    _is_same_name,
    _warn_no_dask_cudf,
)

if TYPE_CHECKING:
    from collections.abc import Generator, Hashable, MutableMapping

    import pyarrow as pa
    from typing_extensions import Self

    from cudf._typing import DataFrameOrSeries, Dtype


def _maybe_indices_to_slice(indices: cp.ndarray) -> slice | cp.ndarray:
    """Makes best effort to convert an array of indices into a python slice.
    If the conversion is not possible, return input. `indices` are expected
    to be valid.
    """
    # TODO: improve efficiency by avoiding sync.
    if len(indices) == 1:
        x = indices[0].item()
        return slice(x, x + 1)
    if len(indices) == 2:
        x1, x2 = indices[0].item(), indices[1].item()
        return slice(x1, x2 + 1, x2 - x1)
    start, step = indices[0].item(), (indices[1] - indices[0]).item()
    stop = start + step * len(indices)
    if (indices == cp.arange(start, stop, step)).all():
        return slice(start, stop, step)
    return indices


class MultiIndex(Index):
    """A multi-level or hierarchical index.

    Provides N-Dimensional indexing into Series and DataFrame objects.

    Parameters
    ----------
    levels : sequence of arrays
        The unique labels for each level.
    codes: sequence of arrays
        Integers for each level designating which label at each location.
    sortorder : optional int
        Not yet supported
    names: optional sequence of objects
        Names for each of the index levels.
    copy : bool, default False
        Copy the levels and codes.
    verify_integrity : bool, default True
        Check that the levels/codes are consistent and valid.
        Not yet supported

    Attributes
    ----------
    names
    nlevels
    dtypes
    levels
    codes

    Methods
    -------
    from_arrays
    from_tuples
    from_product
    from_frame
    set_levels
    set_codes
    to_frame
    to_flat_index
    sortlevel
    droplevel
    swaplevel
    reorder_levels
    remove_unused_levels
    get_level_values
    get_loc
    drop

    Returns
    -------
    MultiIndex

    Examples
    --------
    >>> import cudf
    >>> cudf.MultiIndex(
    ... levels=[[1, 2], ['blue', 'red']], codes=[[0, 0, 1, 1], [1, 0, 1, 0]])
    MultiIndex([(1,  'red'),
                (1, 'blue'),
                (2,  'red'),
                (2, 'blue')],
               )
    """

    @_performance_tracking
    def __init__(
        self,
        levels=None,
        codes=None,
        sortorder=None,
        names=None,
        dtype=None,
        copy=False,
        name=None,
        verify_integrity=True,
    ):
        if isinstance(levels, (pd.MultiIndex, MultiIndex)):
            # TODO: Figure out why cudf.Index(pd.MultiIndex(...)) goes through here twice
            # Somehow due to from_pandas calling cls?
            return
        if sortorder is not None:
            raise NotImplementedError("sortorder is not yet supported")
        if name is not None:
            raise NotImplementedError(
                "Use `names`, `name` is not yet supported"
            )
        if levels is None or codes is None:
            raise TypeError("Must pass both levels and codes")
        elif not (is_list_like(levels) and len(levels) > 0):
            raise ValueError("Must pass non-zero length sequence of levels")
        elif not (is_list_like(codes) and len(codes) > 0):
            raise ValueError("Must pass non-zero length sequence of codes")
        elif len(codes) != len(levels):
            raise ValueError(
                f"levels must have the same length ({len(levels)}) "
                f"as codes ({len(codes)})."
            )

        new_levels = []
        for level in levels:
            new_level = ensure_index(level)
            if copy and new_level is level:
                new_level = new_level.copy(deep=True)
            new_levels.append(new_level)

        new_codes = []
        for code in codes:
            if not (is_list_like(code) or is_column_like(code)):
                raise TypeError("Each code must be list-like")
            new_code = column.as_column(code, dtype=np.dtype(np.int64))
            if copy and new_code is code:
                new_code = new_code.copy(deep=True)
            new_codes.append(new_code)

        source_data = {}
        for i, (code, level) in enumerate(zip(new_codes, new_levels)):
            if len(code):
                lo, hi = code.minmax()
                if lo < -1 or hi > len(level) - 1:
                    raise ValueError(
                        f"Codes must be -1 <= codes <= {len(level) - 1}"
                    )
                if lo == -1:
                    # Now we can gather and insert null automatically
                    code[code == -1] = np.iinfo(SIZE_TYPE_DTYPE).min
            result_col = level._column.take(code, nullify=True)
            source_data[i] = result_col._with_type_metadata(level.dtype)
<<<<<<< HEAD
        super().__init__(ColumnAccessor(source_data))
=======

        Frame.__init__(self, ColumnAccessor(source_data))
>>>>>>> 4655b4bc
        self._levels: None | list[cudf.Index] = new_levels
        self._codes: None | list[column.ColumnBase] = new_codes
        self._name = None
        self.names = names

    @property  # type: ignore
    @_performance_tracking
    def names(self):
        return self._names

    @names.setter  # type: ignore
    @_performance_tracking
    def names(self, value):
        if value is None:
            value = [None] * self.nlevels
        elif not is_list_like(value):
            raise ValueError("Names should be list-like for a MultiIndex")
        elif len(value) != self.nlevels:
            raise ValueError(
                "Length of names must match number of levels in MultiIndex."
            )

        if len(value) == len(set(value)):
            # IMPORTANT: if the provided names are unique,
            # we reconstruct self._data with the names as keys.
            # If they are not unique, the keys of self._data
            # and self._names will be different, which can lead
            # to unexpected behavior in some cases. This is
            # definitely buggy, but we can't disallow non-unique
            # names either...
            self._data = type(self._data)(
                dict(zip(value, self._columns)),
                level_names=self._data.level_names,
                verify=False,
            )
        self._names = pd.core.indexes.frozen.FrozenList(value)

    @_performance_tracking
    def to_series(self, index=None, name=None):
        raise NotImplementedError(
            "MultiIndex.to_series isn't implemented yet."
        )

    @_performance_tracking
    def astype(self, dtype: Dtype, copy: bool = True) -> Self:
        if cudf.dtype(dtype) != CUDF_STRING_DTYPE:
            raise TypeError(
                "Setting a MultiIndex dtype to anything other than object is "
                "not supported"
            )
        return self

    @_performance_tracking
    def rename(self, names, inplace: bool = False) -> Self | None:
        """
        Alter MultiIndex level names

        Parameters
        ----------
        names : list of label
            Names to set, length must be the same as number of levels
        inplace : bool, default False
            If True, modifies objects directly, otherwise returns a new
            ``MultiIndex`` instance

        Returns
        -------
        None or MultiIndex

        Examples
        --------
        Renaming each levels of a MultiIndex to specified name:

        >>> midx = cudf.MultiIndex.from_product(
        ...     [('A', 'B'), (2020, 2021)], names=['c1', 'c2'])
        >>> midx.rename(['lv1', 'lv2'])
        MultiIndex([('A', 2020),
                    ('A', 2021),
                    ('B', 2020),
                    ('B', 2021)],
                names=['lv1', 'lv2'])
        >>> midx.rename(['lv1', 'lv2'], inplace=True)
        >>> midx
        MultiIndex([('A', 2020),
                    ('A', 2021),
                    ('B', 2020),
                    ('B', 2021)],
                names=['lv1', 'lv2'])

        ``names`` argument must be a list, and must have same length as
        ``MultiIndex.levels``:

        >>> midx.rename(['lv0'])
        Traceback (most recent call last):
        ValueError: Length of names must match number of levels in MultiIndex.

        """
        return self.set_names(names, level=None, inplace=inplace)

    @_performance_tracking
    def set_names(
        self, names, level=None, inplace: bool = False
    ) -> Self | None:
        names_is_list_like = is_list_like(names)
        level_is_list_like = is_list_like(level)

        if level is not None and not level_is_list_like and names_is_list_like:
            raise TypeError(
                "Names must be a string when a single level is provided."
            )

        if not names_is_list_like and level is None and self.nlevels > 1:
            raise TypeError("Must pass list-like as `names`.")

        if not names_is_list_like:
            names = [names]
        if level is not None and not level_is_list_like:
            level = [level]

        if level is not None and len(names) != len(level):
            raise ValueError("Length of names must match length of level.")
        if level is None and len(names) != self.nlevels:
            raise ValueError(
                "Length of names must match number of levels in MultiIndex."
            )

        if level is None:
            level = range(self.nlevels)
        else:
            level = [self._level_index_from_level(lev) for lev in level]

        existing_names = list(self.names)
        for i, lev in enumerate(level):
            existing_names[lev] = names[i]
        names = existing_names

        return self._set_names(names=names, inplace=inplace)  # type: ignore[return-value]

    def _maybe_materialize_codes_and_levels(self: Self) -> Self:
        """
        Set self._codes and self._levels from self._columns _when_ needed.

        Factorization of self._columns to self._codes and self._levels is delayed
        due to being expensive and sometimes unnecessary for operations.

        MultiIndex methods are responsible for calling this when needed.
        """
        if self._levels is None and self._codes is None:
            levels = []
            codes = []
            for col in self._data.values():
                code, cats = factorize(col)
                codes.append(column.as_column(code.astype(np.dtype(np.int64))))
                levels.append(cats)
            self._levels = levels
            self._codes = codes
        return self

    @classmethod
    @_performance_tracking
    def _from_data(
        cls,
        data: MutableMapping,
        name: Any = None,
    ) -> Self:
        """
        Use when you have a ColumnAccessor-like mapping but no codes and levels.

        Preferable to use _simple_new if you have codes and levels.
        """
        return cls._simple_new(
            data=ColumnAccessor(data),
            levels=None,
            codes=None,
            names=pd.core.indexes.frozen.FrozenList(data.keys()),
            name=name,
        )

    @_performance_tracking
    def _from_data_like_self(self, data: MutableMapping) -> Self:
        mi = type(self)._from_data(data, name=self.name)
        if mi.nlevels == self.nlevels:
            mi.names = self.names
        return mi

    @classmethod
    def _simple_new(
        cls,
        data: ColumnAccessor,
        levels: None | list[cudf.Index],
        codes: None | list[column.ColumnBase],
        names: pd.core.indexes.frozen.FrozenList,
        name: Any = None,
    ) -> Self:
        """
        Use when you have a ColumnAccessor-like mapping, codes, and levels.
        """
        mi = object.__new__(cls)
        mi._data = data
        mi._levels = levels
        mi._codes = codes
        mi._names = names
        mi._name = name
        return mi

    @property  # type: ignore
    @_performance_tracking
    def name(self):
        return self._name

    @name.setter  # type: ignore
    @_performance_tracking
    def name(self, value):
        self._name = value

    @_performance_tracking
    def copy(
        self,
        names=None,
        deep=False,
        name=None,
    ) -> Self:
        """Returns copy of MultiIndex object.

        Returns a copy of `MultiIndex`. The `levels` and `codes` value can be
        set to the provided parameters. When they are provided, the returned
        MultiIndex is always newly constructed.

        Parameters
        ----------
        names : sequence of objects, optional (default None)
            Names for each of the index levels.
        deep : Bool (default False)
            If True, `._data`, `._levels`, `._codes` will be copied. Ignored if
            `levels` or `codes` are specified.
        name : object, optional (default None)
            Kept for compatibility with 1-dimensional Index. Should not
            be used.

        Returns
        -------
        Copy of MultiIndex Instance

        Examples
        --------
        >>> df = cudf.DataFrame({'Close': [3400.00, 226.58, 3401.80, 228.91]})
        >>> idx1 = cudf.MultiIndex(
        ... levels=[['2020-08-27', '2020-08-28'], ['AMZN', 'MSFT']],
        ... codes=[[0, 0, 1, 1], [0, 1, 0, 1]],
        ... names=['Date', 'Symbol'])
        >>> idx2 = idx1.copy(
        ... names=['col1', 'col2'])

        >>> df.index = idx1
        >>> df
                             Close
        Date       Symbol
        2020-08-27 AMZN    3400.00
                   MSFT     226.58
        2020-08-28 AMZN    3401.80
                   MSFT     228.91

        >>> df.index = idx2
        >>> df
                           Close
        col1       col2
        2020-08-27 AMZN  3400.00
                   MSFT   226.58
        2020-08-28 AMZN  3401.80
                   MSFT   228.91
        """
        if names is not None:
            names = pd.core.indexes.frozen.FrozenList(names)
        else:
            names = self.names
        if self._levels is not None:
            levels: None | list[cudf.Index] = [
                idx.copy(deep=deep) for idx in self._levels
            ]
        else:
            levels = self._levels
        if self._codes is not None:
            codes: None | list[column.ColumnBase] = [
                code.copy(deep=deep) for code in self._codes
            ]
        else:
            codes = self._codes
        return type(self)._simple_new(
            data=self._data.copy(deep=deep),
            levels=levels,
            codes=codes,
            names=names,
            name=name,
        )

    @_performance_tracking
    def __repr__(self) -> str:
        max_seq_items = pd.get_option("display.max_seq_items") or len(self)

        if len(self) > max_seq_items:
            n = int(max_seq_items / 2) + 1
            # TODO: Update the following two arange calls to
            # a single arange call once arange has support for
            # a vector start/end points.
            indices = column.as_column(range(n))
            indices = indices.append(
                column.as_column(range(len(self) - n, len(self), 1))
            )
            preprocess = self.take(indices)
        else:
            preprocess = self

        arrays = []
        for name, col in zip(self.names, preprocess._columns):
            try:
                pd_idx = col.to_pandas(nullable=True)
            except NotImplementedError:
                pd_idx = col.to_pandas(nullable=False)
            pd_idx.name = name
            arrays.append(pd_idx)

        preprocess_pd = pd.MultiIndex.from_arrays(arrays)

        output = repr(preprocess_pd)
        output_prefix = self.__class__.__name__ + "("
        output = output.lstrip(output_prefix)
        lines = output.split("\n")

        if len(lines) > 1:
            if "length=" in lines[-1] and len(self) != len(preprocess_pd):
                last_line = lines[-1]
                length_index = last_line.index("length=")
                last_line = last_line[:length_index] + f"length={len(self)})"
                lines = lines[:-1]
                lines.append(last_line)

        data_output = "\n".join(lines)
        return output_prefix + data_output

    @property  # type: ignore
    @_external_only_api("Use ._codes instead")
    @_performance_tracking
    def codes(self) -> pd.core.indexes.frozen.FrozenList:
        """
        Returns the codes of the underlying MultiIndex.

        Examples
        --------
        >>> import cudf
        >>> df = cudf.DataFrame({'a':[1, 2, 3], 'b':[10, 11, 12]})
        >>> midx = cudf.MultiIndex.from_frame(df)
        >>> midx
        MultiIndex([(1, 10),
                    (2, 11),
                    (3, 12)],
                names=['a', 'b'])
        >>> midx.codes
        FrozenList([[0, 1, 2], [0, 1, 2]])
        """
        self._maybe_materialize_codes_and_levels()
        return pd.core.indexes.frozen.FrozenList(
            col.values
            for col in self._codes  # type: ignore[union-attr]
        )

    def get_slice_bound(self, label, side):
        raise NotImplementedError(
            "get_slice_bound is not currently implemented."
        )

    @property  # type: ignore
    @_performance_tracking
    def levels(self) -> list[cudf.Index]:
        """
        Returns list of levels in the MultiIndex

        Returns
        -------
        List of Index objects

        Examples
        --------
        >>> import cudf
        >>> df = cudf.DataFrame({'a':[1, 2, 3], 'b':[10, 11, 12]})
        >>> cudf.MultiIndex.from_frame(df)
        MultiIndex([(1, 10),
                    (2, 11),
                    (3, 12)],
                names=['a', 'b'])
        >>> midx = cudf.MultiIndex.from_frame(df)
        >>> midx
        MultiIndex([(1, 10),
                    (2, 11),
                    (3, 12)],
                names=['a', 'b'])
        >>> midx.levels
        [Index([1, 2, 3], dtype='int64', name='a'), Index([10, 11, 12], dtype='int64', name='b')]
        """
        self._maybe_materialize_codes_and_levels()
        return [
            idx.rename(name)  # type: ignore[misc]
            for idx, name in zip(self._levels, self.names)  # type: ignore[arg-type]
        ]

    @property  # type: ignore
    @_performance_tracking
    def ndim(self) -> int:
        """Dimension of the data. For MultiIndex ndim is always 2."""
        return 2

    @_performance_tracking
    def _get_level_label(self, level):
        """Get name of the level.

        Parameters
        ----------
        level : int or level name
            if level is name, it will be returned as it is
            else if level is index of the level, then level
            label will be returned as per the index.
        """
        if level in self.names:
            return level
        else:
            return self.names[level]

    @_performance_tracking
    def isin(self, values, level=None) -> cp.ndarray:
        """Return a boolean array where the index values are in values.

        Compute boolean array of whether each index value is found in
        the passed set of values. The length of the returned boolean
        array matches the length of the index.

        Parameters
        ----------
        values : set, list-like, Index or Multi-Index
            Sought values.
        level : str or int, optional
            Name or position of the index level to use (if the index
            is a MultiIndex).

        Returns
        -------
        is_contained : cupy array
            CuPy array of boolean values.

        Notes
        -----
        When `level` is None, `values` can only be MultiIndex, or a
        set/list-like tuples.
        When `level` is provided, `values` can be Index or MultiIndex,
        or a set/list-like tuples.

        Examples
        --------
        >>> import cudf
        >>> import pandas as pd
        >>> midx = cudf.from_pandas(pd.MultiIndex.from_arrays([[1,2,3],
        ...                                  ['red', 'blue', 'green']],
        ...                                  names=('number', 'color')))
        >>> midx
        MultiIndex([(1,   'red'),
                    (2,  'blue'),
                    (3, 'green')],
                   names=['number', 'color'])

        Check whether the strings in the 'color' level of the MultiIndex
        are in a list of colors.

        >>> midx.isin(['red', 'orange', 'yellow'], level='color')
        array([ True, False, False])

        To check across the levels of a MultiIndex, pass a list of tuples:

        >>> midx.isin([(1, 'red'), (3, 'red')])
        array([ True, False, False])
        """
        if level is None:
            if isinstance(values, cudf.MultiIndex):
                values_idx = values
            elif (
                (
                    isinstance(
                        values,
                        (
                            cudf.Series,
                            cudf.Index,
                            cudf.DataFrame,
                            column.ColumnBase,
                        ),
                    )
                )
                or (not is_list_like(values))
                or (
                    is_list_like(values)
                    and len(values) > 0
                    and not isinstance(values[0], tuple)
                )
            ):
                raise TypeError(
                    "values need to be a Multi-Index or set/list-like tuple "
                    "squences  when `level=None`."
                )
            else:
                values_idx = cudf.MultiIndex.from_tuples(
                    values, names=self.names
                )
            self_df = self.to_frame(index=False).reset_index()
            values_df = values_idx.to_frame(index=False)
            idx = self_df.merge(values_df, how="leftsemi")._data["index"]
            res = column.as_column(False, length=len(self))
            res[idx] = True
            result = res.values
        else:
            level_series = self.get_level_values(level)
            result = level_series.isin(values)

        return result

    def where(self, cond, other=None, inplace=False):
        raise NotImplementedError(
            ".where is not supported for MultiIndex operations"
        )

    @_performance_tracking
    def _compute_validity_mask(self, index, row_tuple, max_length):
        """Computes the valid set of indices of values in the lookup"""
        # TODO: A non-slice(None) will probably raise in as_column
        lookup_dict = {
            i: column.as_column(row)
            for i, row in enumerate(row_tuple)
            if not (isinstance(row, slice) and row == slice(None))
        }
        lookup = cudf.DataFrame._from_data(lookup_dict)
        frame = cudf.DataFrame._from_data(
            ColumnAccessor(
                dict(enumerate(index._columns)),
                verify=False,
            )
        )
        with warnings.catch_warnings():
            warnings.simplefilter("ignore", FutureWarning)
            data_table = cudf.concat(
                [
                    frame,
                    cudf.DataFrame._from_data(
                        ColumnAccessor(
                            {"idx": column.as_column(range(len(frame)))},
                            verify=False,
                        )
                    ),
                ],
                axis=1,
            )
        # Sort indices in pandas compatible mode
        # because we want the indices to be fetched
        # in a deterministic order.
        # TODO: Remove this after merge/join
        # obtain deterministic ordering.
        if cudf.get_option("mode.pandas_compatible"):
            lookup_order = "_" + "_".join(map(str, lookup._column_names))
            lookup[lookup_order] = column.as_column(range(len(lookup)))
            postprocess = operator.methodcaller(
                "sort_values", by=[lookup_order, "idx"]
            )
        else:
            postprocess = lambda r: r  # noqa: E731
        result = postprocess(lookup.merge(data_table))["idx"]
        # Avoid computing levels unless the result of the merge is empty,
        # which suggests that a KeyError should be raised.
        if len(result) == 0:
            for idx, row in enumerate(row_tuple):
                if row == slice(None):
                    continue
                if row not in index.levels[idx]._column:
                    raise KeyError(row)
        return result

    @_performance_tracking
    def _get_valid_indices_by_tuple(self, index, row_tuple, max_length):
        # Instructions for Slicing
        # if tuple, get first and last elements of tuple
        # if open beginning tuple, get 0 to highest valid_index
        # if open ending tuple, get highest valid_index to len()
        # if not open end or beginning, get range lowest beginning index
        # to highest ending index
        if isinstance(row_tuple, slice):
            if (
                isinstance(row_tuple.start, numbers.Number)
                or isinstance(row_tuple.stop, numbers.Number)
                or row_tuple == slice(None)
            ):
                stop = row_tuple.stop or max_length
                start, stop, step = row_tuple.indices(stop)
                return column.as_column(range(start, stop, step))
            start_values = self._compute_validity_mask(
                index, row_tuple.start, max_length
            )
            stop_values = self._compute_validity_mask(
                index, row_tuple.stop, max_length
            )
            return column.as_column(
                range(start_values.min(), stop_values.max() + 1)
            )
        elif isinstance(row_tuple, numbers.Number):
            return row_tuple
        return self._compute_validity_mask(index, row_tuple, max_length)

    @_performance_tracking
    def _index_and_downcast(self, result, index, index_key):
        if isinstance(index_key, (numbers.Number, slice)):
            index_key = [index_key]
        if (
            len(index_key) > 0 and not isinstance(index_key, tuple)
        ) or isinstance(index_key[0], slice):
            index_key = index_key[0]

        slice_access = isinstance(index_key, slice)
        # Count the last n-k columns where n is the number of columns and k is
        # the length of the indexing tuple
        size = 0
        if not isinstance(index_key, (numbers.Number, slice)):
            size = len(index_key)
        num_selected = max(0, index.nlevels - size)

        # determine if we should downcast from a DataFrame to a Series
        need_downcast = (
            isinstance(result, cudf.DataFrame)
            and len(result) == 1  # only downcast if we have a single row
            and not slice_access  # never downcast if we sliced
            and (
                size == 0  # index_key was an integer
                # we indexed into a single row directly, using its label:
                or len(index_key) == self.nlevels
            )
        )
        if need_downcast:
            result = result.T
            return result[result._column_names[0]]

        if len(result) == 0 and not slice_access:
            # Pandas returns an empty Series with a tuple as name
            # the one expected result column
            result = cudf.Series._from_data(
                {}, name=tuple(col[0] for col in index._columns)
            )
        elif num_selected == 1:
            # If there's only one column remaining in the output index, convert
            # it into an Index and name the final index values according
            # to that column's name.
            *_, last_column = index._data.columns
            index = cudf.Index._from_column(last_column, name=index.names[-1])
        elif num_selected > 1:
            # Otherwise pop the leftmost levels, names, and codes from the
            # source index until it has the correct number of columns (n-k)
            result.reset_index(drop=True)
            if index.names is not None:
                result.names = index.names[size:]
            index = MultiIndex(
                levels=index.levels[size:],
                codes=index._codes[size:],
                names=index.names[size:],
            )

        if isinstance(index_key, tuple):
            result.index = index
        return result

    @_performance_tracking
    def _get_row_major(
        self,
        df: DataFrameOrSeries,
        row_tuple: numbers.Number
        | slice
        | tuple[Any, ...]
        | list[tuple[Any, ...]],
    ) -> DataFrameOrSeries:
        if isinstance(row_tuple, slice):
            if row_tuple.start is None:
                row_tuple = slice(self[0], row_tuple.stop, row_tuple.step)
            if row_tuple.stop is None:
                row_tuple = slice(row_tuple.start, self[-1], row_tuple.step)
        self._validate_indexer(row_tuple)
        valid_indices = self._get_valid_indices_by_tuple(
            df.index, row_tuple, len(df.index)
        )
        if isinstance(valid_indices, column.ColumnBase):
            indices = cudf.Series._from_column(valid_indices)
        else:
            indices = cudf.Series(valid_indices)
        result = df.take(indices)
        final = self._index_and_downcast(result, result.index, row_tuple)
        return final

    @_performance_tracking
    def _validate_indexer(
        self,
        indexer: numbers.Number
        | slice
        | tuple[Any, ...]
        | list[tuple[Any, ...]],
    ) -> None:
        if isinstance(indexer, numbers.Number):
            return
        if isinstance(indexer, tuple):
            # drop any slice(None) from the end:
            indexer = tuple(
                itertools.dropwhile(
                    lambda x: x == slice(None), reversed(indexer)
                )
            )[::-1]

            # now check for size
            if len(indexer) > self.nlevels:
                raise IndexError("Indexer size exceeds number of levels")
        elif isinstance(indexer, slice):
            self._validate_indexer(indexer.start)
            self._validate_indexer(indexer.stop)
        else:
            for i in indexer:
                self._validate_indexer(i)

    @_performance_tracking
    def __eq__(self, other):
        if isinstance(other, MultiIndex):
            return np.array(
                [
                    self_col.equals(other_col)
                    for self_col, other_col in zip(
                        self._columns, other._columns
                    )
                ]
            )
        return NotImplemented

    @property  # type: ignore
    @_performance_tracking
    def size(self) -> int:
        # The size of a MultiIndex is only dependent on the number of rows.
        return self._num_rows

    @_performance_tracking
    def take(self, indices) -> Self:
        if isinstance(indices, cudf.Series) and indices.has_nulls:
            raise ValueError("Column must have no nulls.")
        obj = super().take(indices)
        obj.names = self.names
        return obj

    @_performance_tracking
    def serialize(self):
        header, frames = super().serialize()
        # Overwrite the names in _data with the true names.
        header["column_names"] = self.names
        return header, frames

    @classmethod
    @_performance_tracking
    def deserialize(cls, header, frames):
        # Spoof the column names to construct the frame, then set manually.
        column_names = header["column_names"]
        header["column_names"] = range(0, len(column_names))
        obj = super().deserialize(header, frames)
        return obj._set_names(column_names)

    @_performance_tracking
    def __getitem__(self, index):
        flatten = isinstance(index, int)

        if isinstance(index, slice):
            start, stop, step = index.indices(len(self))
            idx = range(start, stop, step)
        elif is_scalar(index):
            idx = [index]
        else:
            idx = index

        indexer = column.as_column(idx)
        ca = self._data._from_columns_like_self(
            (col.take(indexer) for col in self._columns), verify=False
        )
        if self._codes is not None:
            codes = [code.take(indexer) for code in self._codes]
        else:
            codes = self._codes
        result = type(self)._simple_new(
            data=ca, codes=codes, levels=self._levels, names=self.names
        )

        # we are indexing into a single row of the MultiIndex,
        # return that row as a tuple:
        if flatten:
            return result.to_pandas()[0]
        else:
            return result

    @_performance_tracking
    def equals(self, other) -> bool:
        return Frame.equals(self, other)

    @_performance_tracking
    def to_arrow(self) -> pa.Table:
        return Frame.to_arrow(self)

    @_performance_tracking
    def to_frame(
        self,
        index: bool = True,
        name=no_default,
        allow_duplicates: bool = False,
    ) -> cudf.DataFrame:
        """
        Create a DataFrame with the levels of the MultiIndex as columns.

        Column ordering is determined by the DataFrame constructor with data as
        a dict.

        Parameters
        ----------
        index : bool, default True
            Set the index of the returned DataFrame as the original MultiIndex.
        name : list / sequence of str, optional
            The passed names should substitute index level names.
        allow_duplicates : bool, optional default False
            Allow duplicate column labels to be created. Note
            that this parameter is non-functional because
            duplicates column labels aren't supported in cudf.

        Returns
        -------
        DataFrame

        Examples
        --------
        >>> import cudf
        >>> mi = cudf.MultiIndex.from_tuples([('a', 'c'), ('b', 'd')])
        >>> mi
        MultiIndex([('a', 'c'),
                    ('b', 'd')],
                   )

        >>> df = mi.to_frame()
        >>> df
             0  1
        a c  a  c
        b d  b  d

        >>> df = mi.to_frame(index=False)
        >>> df
           0  1
        0  a  c
        1  b  d

        >>> df = mi.to_frame(name=['x', 'y'])
        >>> df
             x  y
        a c  a  c
        b d  b  d
        """
        if name is no_default:
            column_names = [
                level if name is None else name
                for level, name in enumerate(self.names)
            ]
        elif not is_list_like(name):
            raise TypeError(
                "'name' must be a list / sequence of column names."
            )
        elif len(name) != len(self.levels):
            raise ValueError(
                "'name' should have the same length as "
                "number of levels on index."
            )
        else:
            column_names = name

        if len(column_names) != len(set(column_names)):
            raise ValueError("Duplicate column names are not allowed")
        ca = ColumnAccessor(
            dict(zip(column_names, (col.copy() for col in self._columns))),
            verify=False,
        )
        return cudf.DataFrame._from_data(
            data=ca, index=self if index else None
        )

    @_performance_tracking
    def _level_to_ca_label(self, level) -> tuple[Hashable, int]:
        """
        Convert a level to a ColumAccessor label and an integer position.

        Useful if self._column_names != self.names.

        Parameters
        ----------
        level : int or label

        Returns
        -------
        tuple[Hashable, int]
            (ColumnAccessor label corresponding to level, integer position of the level)
        """
        colnames = self._column_names
        try:
            level_idx = colnames.index(level)
        except ValueError:
            if isinstance(level, int):
                if level < 0:
                    level = level + len(colnames)
                if level < 0 or level >= len(colnames):
                    raise IndexError(f"Invalid level number: '{level}'")
                level_idx = level
                level = colnames[level_idx]
            elif level in self.names:
                level_idx = list(self.names).index(level)
                level = colnames[level_idx]
            else:
                raise KeyError(f"Level not found: '{level}'")
        return level, level_idx

    @_performance_tracking
    def get_level_values(self, level) -> cudf.Index:
        """
        Return the values at the requested level

        Parameters
        ----------
        level : int or label

        Returns
        -------
        An Index containing the values at the requested level.
        """
        level, level_idx = self._level_to_ca_label(level)
        level_values = cudf.Index._from_column(
            self._data[level], name=self.names[level_idx]
        )
        return level_values

    def _is_numeric(self) -> bool:
        return False

    def _is_boolean(self) -> bool:
        return False

    def _is_integer(self) -> bool:
        return False

    def _is_floating(self) -> bool:
        return False

    def _is_object(self) -> bool:
        return False

    def _is_categorical(self) -> bool:
        return False

    def _is_interval(self) -> bool:
        return False

    @classmethod
    @_performance_tracking
    def _concat(cls, objs) -> Self:
        # TODO: This will discard previously computed self._codes and self._levels.
        # Try preserving them if defined.
        source_data = [o.to_frame(index=False) for o in objs]

        # TODO: Verify if this is really necessary or if we can rely on
        # DataFrame._concat.
        if len(source_data) > 1:
            colnames = source_data[0]._data.to_pandas_index
            for obj in source_data[1:]:
                obj.columns = colnames

        source_df = cudf.DataFrame._concat(source_data)
        try:
            # Only set names if all objs have the same names
            (names,) = {o.names for o in objs} - {None}
        except ValueError:
            names = [None] * source_df._num_columns
        return cudf.MultiIndex.from_frame(source_df, names=names)

    @classmethod
    @_performance_tracking
    def from_tuples(
        cls, tuples, sortorder: int | None = None, names=None
    ) -> Self:
        """
        Convert list of tuples to MultiIndex.

        Parameters
        ----------
        tuples : list / sequence of tuple-likes
            Each tuple is the index of one row/column.
        sortorder : int or None
            Level of sortedness (must be lexicographically sorted by that
            level).
        names : list / sequence of str, optional
            Names for the levels in the index.

        Returns
        -------
        MultiIndex

        See Also
        --------
        MultiIndex.from_arrays : Convert list of arrays to MultiIndex.
        MultiIndex.from_product : Make a MultiIndex from cartesian product
                                  of iterables.
        MultiIndex.from_frame : Make a MultiIndex from a DataFrame.

        Examples
        --------
        >>> tuples = [(1, 'red'), (1, 'blue'),
        ...           (2, 'red'), (2, 'blue')]
        >>> cudf.MultiIndex.from_tuples(tuples, names=('number', 'color'))
        MultiIndex([(1,  'red'),
                    (1, 'blue'),
                    (2,  'red'),
                    (2, 'blue')],
                   names=['number', 'color'])
        """
        # Use Pandas for handling Python host objects
        pdi = pd.MultiIndex.from_tuples(
            tuples, sortorder=sortorder, names=names
        )
        return cls.from_pandas(pdi)

    @_performance_tracking
    def to_numpy(self) -> np.ndarray:
        return self.values_host

    def to_flat_index(self):
        """
        Convert a MultiIndex to an Index of Tuples containing the level values.

        This is not currently implemented
        """
        # TODO: Could implement as Index of ListDtype?
        raise NotImplementedError("to_flat_index is not currently supported.")

    @property  # type: ignore
    @_performance_tracking
    def values_host(self) -> np.ndarray:
        """
        Return a numpy representation of the MultiIndex.

        Only the values in the MultiIndex will be returned.

        Returns
        -------
        out : numpy.ndarray
            The values of the MultiIndex.

        Examples
        --------
        >>> import cudf
        >>> midx = cudf.MultiIndex(
        ...         levels=[[1, 3, 4, 5], [1, 2, 5]],
        ...         codes=[[0, 0, 1, 2, 3], [0, 2, 1, 1, 0]],
        ...         names=["x", "y"],
        ...     )
        >>> midx.values_host
        array([(1, 1), (1, 5), (3, 2), (4, 2), (5, 1)], dtype=object)
        >>> type(midx.values_host)
        <class 'numpy.ndarray'>
        """
        return self.to_pandas().values

    @property  # type: ignore
    @_performance_tracking
    def values(self) -> cp.ndarray:
        """
        Return a CuPy representation of the MultiIndex.

        Only the values in the MultiIndex will be returned.

        Returns
        -------
        out: cupy.ndarray
            The values of the MultiIndex.

        Examples
        --------
        >>> import cudf
        >>> midx = cudf.MultiIndex(
        ...         levels=[[1, 3, 4, 5], [1, 2, 5]],
        ...         codes=[[0, 0, 1, 2, 3], [0, 2, 1, 1, 0]],
        ...         names=["x", "y"],
        ...     )
        >>> midx.values
        array([[1, 1],
            [1, 5],
            [3, 2],
            [4, 2],
            [5, 1]])
        >>> type(midx.values)
        <class 'cupy...ndarray'>
        """
        if cudf.get_option("mode.pandas_compatible"):
            raise NotImplementedError(
                "Unable to create a cupy array with tuples."
            )
        return self.to_frame(index=False).values

    @classmethod
    @_performance_tracking
    def from_arrow(cls, data: pa.Table) -> Self:
        return cls._from_data(Frame.from_arrow(data)._data)

    @classmethod
    @_performance_tracking
    def from_frame(
        cls,
        df: pd.DataFrame | cudf.DataFrame,
        sortorder: int | None = None,
        names=None,
    ) -> Self:
        """
        Make a MultiIndex from a DataFrame.

        Parameters
        ----------
        df : DataFrame
            DataFrame to be converted to MultiIndex.
        sortorder : int, optional
            Level of sortedness (must be lexicographically sorted by that
            level).
        names : list-like, optional
            If no names are provided, use the column names, or tuple of column
            names if the columns is a MultiIndex. If a sequence, overwrite
            names with the given sequence.

        Returns
        -------
        MultiIndex
            The MultiIndex representation of the given DataFrame.

        See Also
        --------
        MultiIndex.from_arrays : Convert list of arrays to MultiIndex.
        MultiIndex.from_tuples : Convert list of tuples to MultiIndex.
        MultiIndex.from_product : Make a MultiIndex from cartesian product
                                  of iterables.

        Examples
        --------
        >>> import cudf
        >>> df = cudf.DataFrame([['HI', 'Temp'], ['HI', 'Precip'],
        ...                    ['NJ', 'Temp'], ['NJ', 'Precip']],
        ...                   columns=['a', 'b'])
        >>> df
              a       b
        0    HI    Temp
        1    HI  Precip
        2    NJ    Temp
        3    NJ  Precip
        >>> cudf.MultiIndex.from_frame(df)
        MultiIndex([('HI',   'Temp'),
                    ('HI', 'Precip'),
                    ('NJ',   'Temp'),
                    ('NJ', 'Precip')],
                   names=['a', 'b'])

        Using explicit names, instead of the column names

        >>> cudf.MultiIndex.from_frame(df, names=['state', 'observation'])
        MultiIndex([('HI',   'Temp'),
                    ('HI', 'Precip'),
                    ('NJ',   'Temp'),
                    ('NJ', 'Precip')],
                   names=['state', 'observation'])
        """
        if isinstance(df, pd.DataFrame):
            source_data = cudf.DataFrame.from_pandas(df)
        else:
            source_data = df
        names = names if names is not None else source_data._column_names
        return cls.from_arrays(
            source_data._columns, sortorder=sortorder, names=names
        )

    @classmethod
    @_performance_tracking
    def from_product(
        cls, iterables, sortorder: int | None = None, names=None
    ) -> Self:
        """
        Make a MultiIndex from the cartesian product of multiple iterables.

        Parameters
        ----------
        iterables : list / sequence of iterables
            Each iterable has unique labels for each level of the index.
        sortorder : int or None
            Level of sortedness (must be lexicographically sorted by that
            level).
        names : list / sequence of str, optional
            Names for the levels in the index.
            If not explicitly provided, names will be inferred from the
            elements of iterables if an element has a name attribute

        Returns
        -------
        MultiIndex

        See Also
        --------
        MultiIndex.from_tuples : Convert list of tuples to MultiIndex.
        MultiIndex.from_frame : Make a MultiIndex from a DataFrame.

        Examples
        --------
        >>> numbers = [0, 1, 2]
        >>> colors = ['green', 'purple']
        >>> cudf.MultiIndex.from_product([numbers, colors],
        ...                            names=['number', 'color'])
        MultiIndex([(0,  'green'),
                    (0, 'purple'),
                    (1,  'green'),
                    (1, 'purple'),
                    (2,  'green'),
                    (2, 'purple')],
                   names=['number', 'color'])
        """
        # Use Pandas for handling Python host objects
        pdi = pd.MultiIndex.from_product(
            iterables, sortorder=sortorder, names=names
        )
        return cls.from_pandas(pdi)

    @classmethod
    @_performance_tracking
    def from_arrays(
        cls,
        arrays,
        sortorder=None,
        names=None,
    ) -> Self:
        """
        Convert arrays to MultiIndex.

        Parameters
        ----------
        arrays : list / sequence of array-likes
            Each array-like gives one level's value for each data point.
            len(arrays) is the number of levels.
        sortorder : optional int
            Not yet supported
        names : list / sequence of str, optional
            Names for the levels in the index.

        Returns
        -------
        MultiIndex

        See Also
        --------
        MultiIndex.from_tuples : Convert list of tuples to MultiIndex.
        MultiIndex.from_product : Make a MultiIndex from cartesian product
                                  of iterables.
        MultiIndex.from_frame : Make a MultiIndex from a DataFrame.

        Examples
        --------
        >>> arrays = [[1, 1, 2, 2], ['red', 'blue', 'red', 'blue']]
        >>> cudf.MultiIndex.from_arrays(arrays, names=('number', 'color'))
        MultiIndex([(1,  'red'),
                    (1, 'blue'),
                    (2,  'red'),
                    (2, 'blue')],
                   names=['number', 'color'])
        """
        error_msg = "Input must be a list / sequence of array-likes."
        if not is_list_like(arrays):
            raise TypeError(error_msg)
        codes = []
        levels = []
        names_from_arrays = []

        for array in arrays:
            if not (is_list_like(array) or is_column_like(array)):
                raise TypeError(error_msg)
            code, level = factorize(array, sort=True)
            codes.append(code)
            levels.append(level)
            names_from_arrays.append(getattr(array, "name", None))
        if names is None:
            names = names_from_arrays
        return cls(
            codes=codes, levels=levels, sortorder=sortorder, names=names
        )

    @_performance_tracking
    def swaplevel(self, i=-2, j=-1) -> Self:
        """
        Swap level i with level j.
        Calling this method does not change the ordering of the values.

        Parameters
        ----------
        i : int or str, default -2
            First level of index to be swapped.
        j : int or str, default -1
            Second level of index to be swapped.

        Returns
        -------
        MultiIndex
            A new MultiIndex.

        Examples
        --------
        >>> import cudf
        >>> mi = cudf.MultiIndex(levels=[['a', 'b'], ['bb', 'aa']],
        ...                    codes=[[0, 0, 1, 1], [0, 1, 0, 1]])
        >>> mi
        MultiIndex([('a', 'bb'),
            ('a', 'aa'),
            ('b', 'bb'),
            ('b', 'aa')],
           )
        >>> mi.swaplevel(0, 1)
        MultiIndex([('bb', 'a'),
            ('aa', 'a'),
            ('bb', 'b'),
            ('aa', 'b')],
           )
        """
        name_i = self._column_names[i] if isinstance(i, int) else i
        name_j = self._column_names[j] if isinstance(j, int) else j
        to_swap = {name_i, name_j}
        new_data = {}
        # TODO: Preserve self._codes and self._levels if set
        for k, v in self._column_labels_and_values:
            if k not in to_swap:
                new_data[k] = v
            elif k == name_i:
                new_data[name_j] = self._data[name_j]
            elif k == name_j:
                new_data[name_i] = self._data[name_i]
        midx = type(self)._from_data(new_data)
        if all(n is None for n in self.names):
            midx = midx.set_names(self.names)
        return midx

    @_performance_tracking
    def droplevel(self, level=-1) -> Self | cudf.Index:
        """
        Removes the specified levels from the MultiIndex.

        Parameters
        ----------
        level : level name or index, list-like
            Integer, name or list of such, specifying one or more
            levels to drop from the MultiIndex

        Returns
        -------
        A MultiIndex or Index object, depending on the number of remaining
        levels.

        Examples
        --------
        >>> import cudf
        >>> idx = cudf.MultiIndex.from_frame(
        ...     cudf.DataFrame(
        ...         {
        ...             "first": ["a", "a", "a", "b", "b", "b"],
        ...             "second": [1, 1, 2, 2, 3, 3],
        ...             "third": [0, 1, 2, 0, 1, 2],
        ...         }
        ...     )
        ... )

        Dropping level by index:

        >>> idx.droplevel(0)
        MultiIndex([(1, 0),
                    (1, 1),
                    (2, 2),
                    (2, 0),
                    (3, 1),
                    (3, 2)],
                   names=['second', 'third'])

        Dropping level by name:

        >>> idx.droplevel("first")
        MultiIndex([(1, 0),
                    (1, 1),
                    (2, 2),
                    (2, 0),
                    (3, 1),
                    (3, 2)],
                   names=['second', 'third'])

        Dropping multiple levels:

        >>> idx.droplevel(["first", "second"])
        Index([0, 1, 2, 0, 1, 2], dtype='int64', name='third')
        """
        if is_scalar(level):
            level = (level,)
        elif len(level) == 0:
            return self

        new_names = list(self.names)
        new_data = self._data.copy(deep=False)
        for i in sorted(
            (self._level_index_from_level(lev) for lev in level), reverse=True
        ):
            new_names.pop(i)
            new_data.pop(self._data.names[i])

        if len(new_data) == 1:
            return _index_from_data(new_data)
        else:
            mi = type(self)._from_data(new_data)
            mi.names = new_names
            return mi

    @_performance_tracking
    def to_pandas(
        self, *, nullable: bool = False, arrow_type: bool = False
    ) -> pd.MultiIndex:
        # cudf uses np.iinfo(SIZE_TYPE_DTYPE).min as missing code
        # pandas uses -1 as missing code
        self._maybe_materialize_codes_and_levels()
        pd_codes = (
            code.find_and_replace(
                column.as_column(np.iinfo(SIZE_TYPE_DTYPE).min, length=1),
                column.as_column(-1, length=1),
            )
            for code in self._codes  # type: ignore[union-attr]
        )
        return pd.MultiIndex(
            levels=[
                level.to_pandas(nullable=nullable, arrow_type=arrow_type)
                for level in self.levels
            ],
            codes=[col.values_host for col in pd_codes],
            names=self.names,
        )

    @classmethod
    @_performance_tracking
    def from_pandas(
        cls, multiindex: pd.MultiIndex, nan_as_null=no_default
    ) -> Self:
        """
        Convert from a Pandas MultiIndex

        Raises
        ------
        TypeError for invalid input type.

        Examples
        --------
        >>> import cudf
        >>> import pandas as pd
        >>> pmi = pd.MultiIndex(levels=[['a', 'b'], ['c', 'd']],
        ...                     codes=[[0, 1], [1, 1]])
        >>> cudf.from_pandas(pmi)
        MultiIndex([('a', 'd'),
                    ('b', 'd')],
                   )
        """
        if not isinstance(multiindex, pd.MultiIndex):
            raise TypeError("not a pandas.MultiIndex")
        if nan_as_null is no_default:
            nan_as_null = (
                False if cudf.get_option("mode.pandas_compatible") else None
            )
        levels = [
            cudf.Index.from_pandas(level, nan_as_null=nan_as_null)
            for level in multiindex.levels
        ]
        return cls(
            levels=levels, codes=multiindex.codes, names=multiindex.names
        )

    @cached_property  # type: ignore
    @_performance_tracking
    def is_unique(self) -> bool:
        return len(self) == len(self.unique())

    @property
    def dtype(self) -> np.dtype:
        return np.dtype("O")

    @_performance_tracking
    def _is_sorted(self, ascending=None, null_position=None) -> bool:
        """
        Returns a boolean indicating whether the data of the MultiIndex are sorted
        based on the parameters given. Does not account for the index.

        Parameters
        ----------
        self : MultiIndex
            MultiIndex whose columns are to be checked for sort order
        ascending : None or list-like of booleans
            None or list-like of boolean values indicating expected sort order
            of each column. If list-like, size of list-like must be
            len(columns). If None, all columns expected sort order is set to
            ascending. False (0) - ascending, True (1) - descending.
        null_position : None or list-like of booleans
            None or list-like of boolean values indicating desired order of
            nulls compared to other elements. If list-like, size of list-like
            must be len(columns). If None, null order is set to before. False
            (0) - before, True (1) - after.

        Returns
        -------
        returns : boolean
            Returns True, if sorted as expected by ``ascending`` and
            ``null_position``, False otherwise.
        """
        if ascending is not None and not is_list_like(ascending):
            raise TypeError(
                f"Expected a list-like or None for `ascending`, got "
                f"{type(ascending)}"
            )
        if null_position is not None and not is_list_like(null_position):
            raise TypeError(
                f"Expected a list-like or None for `null_position`, got "
                f"{type(null_position)}"
            )
        return sorting.is_sorted(
            self._columns,  # type: ignore[arg-type]
            ascending=ascending,
            null_position=null_position,
        )

    @cached_property  # type: ignore
    @_performance_tracking
    def is_monotonic_increasing(self) -> bool:
        """
        Return if the index is monotonic increasing
        (only equal or increasing) values.
        """
        return self._is_sorted(ascending=None, null_position=None)

    @cached_property  # type: ignore
    @_performance_tracking
    def is_monotonic_decreasing(self) -> bool:
        """
        Return if the index is monotonic decreasing
        (only equal or decreasing) values.
        """
        return self._is_sorted(
            ascending=[False] * len(self.levels), null_position=None
        )

    @_performance_tracking
    def fillna(self, value) -> Self:
        """
        Fill null values with the specified value.

        Parameters
        ----------
        value : scalar
            Scalar value to use to fill nulls. This value cannot be a
            list-likes.

        Returns
        -------
        filled : MultiIndex

        Examples
        --------
        >>> import cudf
        >>> index = cudf.MultiIndex(
        ...         levels=[["a", "b", "c", None], ["1", None, "5"]],
        ...         codes=[[0, 0, 1, 2, 3], [0, 2, 1, 1, 0]],
        ...         names=["x", "y"],
        ...       )
        >>> index
        MultiIndex([( 'a',  '1'),
                    ( 'a',  '5'),
                    ( 'b', <NA>),
                    ( 'c', <NA>),
                    (<NA>,  '1')],
                   names=['x', 'y'])
        >>> index.fillna('hello')
        MultiIndex([(    'a',     '1'),
                    (    'a',     '5'),
                    (    'b', 'hello'),
                    (    'c', 'hello'),
                    ('hello',     '1')],
                   names=['x', 'y'])
        """

        return super().fillna(value=value)

    @_performance_tracking
    def unique(self, level: int | None = None) -> Self | cudf.Index:
        if level is None:
            return self.drop_duplicates(keep="first")
        else:
            return self.get_level_values(level).unique()

    @_performance_tracking
    def nunique(self, dropna: bool = True) -> int:
        mi = self.dropna(how="all") if dropna else self
        return len(mi.unique())

    @_performance_tracking
    def memory_usage(self, deep: bool = False) -> int:
        usage = sum(col.memory_usage for col in self._columns)
        if self._levels is not None:
            usage += sum(
                level.memory_usage(deep=deep) for level in self._levels
            )
        if self._codes is not None:
            usage += sum(code.memory_usage for code in self._codes)
        return usage

    @_performance_tracking
    def difference(self, other, sort=None) -> Self:
        if hasattr(other, "to_pandas"):
            other = other.to_pandas()
        return cudf.from_pandas(self.to_pandas().difference(other, sort))

    @_performance_tracking
    def append(self, other) -> Self:
        """
        Append a collection of MultiIndex objects together

        Parameters
        ----------
        other : MultiIndex or list/tuple of MultiIndex objects

        Returns
        -------
        appended : Index

        Examples
        --------
        >>> import cudf
        >>> idx1 = cudf.MultiIndex(
        ...     levels=[[1, 2], ['blue', 'red']],
        ...     codes=[[0, 0, 1, 1], [1, 0, 1, 0]]
        ... )
        >>> idx2 = cudf.MultiIndex(
        ...     levels=[[3, 4], ['blue', 'red']],
        ...     codes=[[0, 0, 1, 1], [1, 0, 1, 0]]
        ... )
        >>> idx1
        MultiIndex([(1,  'red'),
                    (1, 'blue'),
                    (2,  'red'),
                    (2, 'blue')],
                   )
        >>> idx2
        MultiIndex([(3,  'red'),
                    (3, 'blue'),
                    (4,  'red'),
                    (4, 'blue')],
                   )
        >>> idx1.append(idx2)
        MultiIndex([(1,  'red'),
                    (1, 'blue'),
                    (2,  'red'),
                    (2, 'blue'),
                    (3,  'red'),
                    (3, 'blue'),
                    (4,  'red'),
                    (4, 'blue')],
                   )
        """
        if isinstance(other, (list, tuple)):
            to_concat = [self, *other]
        else:
            to_concat = [self, other]

        for obj in to_concat:
            if not isinstance(obj, MultiIndex):
                raise TypeError(
                    f"all objects should be of type "
                    f"MultiIndex for MultiIndex.append, "
                    f"found object of type: {type(obj)}"
                )

        return type(self)._concat(to_concat)

    @_performance_tracking
    def __array_function__(self, func, types, args, kwargs):
        cudf_df_module = MultiIndex

        for submodule in func.__module__.split(".")[1:]:
            # point cudf to the correct submodule
            if hasattr(cudf_df_module, submodule):
                cudf_df_module = getattr(cudf_df_module, submodule)
            else:
                return NotImplemented

        fname = func.__name__

        handled_types = [cudf_df_module, np.ndarray]

        for t in types:
            if t not in handled_types:
                return NotImplemented

        if hasattr(cudf_df_module, fname):
            cudf_func = getattr(cudf_df_module, fname)
            # Handle case if cudf_func is same as numpy function
            if cudf_func is func:
                return NotImplemented
            else:
                return cudf_func(*args, **kwargs)
        else:
            return NotImplemented

    def _level_index_from_level(self, level) -> int:
        """
        Return level index from given level name or index
        """
        try:
            return self.names.index(level)
        except ValueError:
            if not is_integer(level):
                raise KeyError(f"Level {level} not found")
            if level < 0:
                level += self.nlevels
            if level >= self.nlevels:
                raise IndexError(
                    f"Level {level} out of bounds. "
                    f"Index has {self.nlevels} levels."
                ) from None
            return level

    @_performance_tracking
    def get_indexer(self, target, method=None, limit=None, tolerance=None):
        if tolerance is not None:
            raise NotImplementedError(
                "Parameter tolerance is not supported yet."
            )
        if method == "nearest":
            raise NotImplementedError(
                f"{method=} is not supported yet for MultiIndex."
            )
        if method in {"ffill", "bfill", "pad", "backfill"} and not (
            self.is_monotonic_increasing or self.is_monotonic_decreasing
        ):
            raise ValueError(
                "index must be monotonic increasing or decreasing"
            )

        result = column.as_column(
            -1,
            length=len(target),
            dtype=SIZE_TYPE_DTYPE,
        )
        if not len(self):
            return self._return_get_indexer_result(result.values)
        try:
            target = cudf.MultiIndex.from_tuples(target)
        except TypeError:
            return self._return_get_indexer_result(result.values)

        join_keys = [
            _match_join_keys(lcol, rcol, "inner")
            for lcol, rcol in zip(target._columns, self._columns)
        ]
        join_keys = map(list, zip(*join_keys))
        with acquire_spill_lock():
            plc_tables = [
                plc.Table([col.to_pylibcudf(mode="read") for col in cols])
                for cols in join_keys
            ]
            left_plc, right_plc = plc.join.inner_join(
                plc_tables[0],
                plc_tables[1],
                plc.types.NullEquality.EQUAL,
            )
            scatter_map = ColumnBase.from_pylibcudf(left_plc)
            indices = ColumnBase.from_pylibcudf(right_plc)
        result_series = cudf.Series._from_column(
            result._scatter_by_column(scatter_map, indices)
        )

        if method in {"ffill", "bfill", "pad", "backfill"}:
            result_series = _get_indexer_basic(
                index=self,
                positions=result_series,
                method=method,
                target_col=target.to_frame(index=False)[
                    list(range(0, self.nlevels))
                ],
                tolerance=tolerance,
            )
        elif method is not None:
            raise ValueError(
                f"{method=} is unsupported, only supported values are: "
                "{['ffill'/'pad', 'bfill'/'backfill', None]}"
            )

        return self._return_get_indexer_result(result_series.to_cupy())

    @_performance_tracking
    def get_loc(self, key):
        is_sorted = (
            self.is_monotonic_increasing or self.is_monotonic_decreasing
        )
        is_unique = self.is_unique
        key = (key,) if not isinstance(key, tuple) else key

        # Handle partial key search. If length of `key` is less than `nlevels`,
        # Only search levels up to `len(key)` level.
        partial_index = self.__class__._from_data(
            data=self._data.select_by_index(slice(len(key)))
        )
        (
            lower_bound,
            upper_bound,
            sort_inds,
        ) = _lexsorted_equal_range(
            partial_index,
            [column.as_column(k, length=1) for k in key],
            is_sorted,
        )

        if lower_bound == upper_bound:
            raise KeyError(key)

        if is_unique and lower_bound + 1 == upper_bound:
            # Indices are unique (Pandas constraint), search result is unique,
            # return int.
            return (
                lower_bound
                if is_sorted
                else sort_inds.element_indexing(lower_bound)
            )

        if is_sorted:
            # In monotonic index, lex search result is continuous. A slice for
            # the range is returned.
            return slice(lower_bound, upper_bound)

        true_inds = sort_inds.slice(lower_bound, upper_bound).values
        true_inds = _maybe_indices_to_slice(true_inds)
        if isinstance(true_inds, slice):
            return true_inds

        # Not sorted and not unique. Return a boolean mask
        mask = cp.full(len(self), False)
        mask[true_inds] = True
        return mask

    def _get_reconciled_name_object(self, other) -> Self:
        """
        If the result of a set operation will be self,
        return self, unless the names change, in which
        case make a shallow copy of self.
        """
        names = self._maybe_match_names(other)
        if self.names != names:
            return self.rename(names)
        return self

    def _maybe_match_names(self, other) -> list[Hashable]:
        """
        Try to find common names to attach to the result of an operation
        between a and b. Return a consensus list of names if they match
        at least partly or list of None if they have completely
        different names.
        """
        if len(self.names) != len(other.names):
            return [None] * len(self.names)
        return [
            self_name if _is_same_name(self_name, other_name) else None
            for self_name, other_name in zip(self.names, other.names)
        ]

    @_performance_tracking
    def union(self, other, sort=None) -> Self:
        if not isinstance(other, MultiIndex):
            msg = "other must be a MultiIndex or a list of tuples"
            try:
                other = MultiIndex.from_tuples(other, names=self.names)
            except (ValueError, TypeError) as err:
                # ValueError raised by tuples_to_object_array if we
                #  have non-object dtype
                raise TypeError(msg) from err

        if sort not in {None, False}:
            raise ValueError(
                f"The 'sort' keyword only takes the values of "
                f"None or False; {sort} was passed."
            )

        if not len(other) or self.equals(other):
            return self._get_reconciled_name_object(other)
        elif not len(self):
            return other._get_reconciled_name_object(self)

        return self._union(other, sort=sort)

    @_performance_tracking
    def _union(self, other, sort=None) -> Self:
        # TODO: When to_frame is refactored to return a
        # deep copy in future, we should push most of the common
        # logic between MultiIndex._union & Index._union into
        # Index._union.
        other_df = other.copy(deep=True).to_frame(index=False)
        self_df = self.copy(deep=True).to_frame(index=False)
        col_names = list(range(0, self.nlevels))
        self_df.columns = col_names
        other_df.columns = col_names
        self_df["order"] = self_df.index
        other_df["order"] = other_df.index

        result_df = self_df.merge(other_df, on=col_names, how="outer")
        result_df = result_df.sort_values(
            by=result_df._data.to_pandas_index[self.nlevels :],
            ignore_index=True,
        )

        midx = type(self)._from_data(result_df.iloc[:, : self.nlevels]._data)
        midx.names = self.names if self.names == other.names else None
        if sort in {None, True} and len(other):
            return midx.sort_values()
        return midx

    @_performance_tracking
    def _intersection(self, other, sort=None) -> Self:
        if self.names != other.names:
            deep = True
            col_names = list(range(0, self.nlevels))
            res_name = (None,) * self.nlevels
        else:
            deep = False
            col_names = None
            res_name = self.names

        other_df = other.copy(deep=deep).to_frame(index=False)
        self_df = self.copy(deep=deep).to_frame(index=False)
        if col_names is not None:
            other_df.columns = col_names
            self_df.columns = col_names

        result_df = cudf.merge(self_df, other_df, how="inner")
        midx = type(self)._from_data(result_df._data)
        midx.names = res_name
        if sort in {None, True} and len(other):
            return midx.sort_values()
        return midx

    @_performance_tracking
    def _copy_type_metadata(self: Self, other: Self) -> Self:
        res = super()._copy_type_metadata(other)
        if isinstance(other, MultiIndex):
            res._names = other._names
        return res

    @_performance_tracking
    def _split_columns_by_levels(
        self, levels: tuple, *, in_levels: bool
    ) -> Generator[tuple[Any, column.ColumnBase], None, None]:
        # This function assumes that for levels with duplicate names, they are
        # specified by indices, not name by ``levels``. E.g. [None, None] can
        # only be specified by 0, 1, not "None".
        level_names = list(self.names)
        level_indices = {
            lv if isinstance(lv, int) else level_names.index(lv)
            for lv in levels
        }
        for i, (name, col) in enumerate(zip(self.names, self._columns)):
            if in_levels and i in level_indices:
                name = f"level_{i}" if name is None else name
                yield name, col
            elif not in_levels and i not in level_indices:
                yield name, col

    @_performance_tracking
    def _new_index_for_reset_index(
        self, levels: tuple | None, name
    ) -> None | Index:
        """Return the new index after .reset_index"""
        if levels is None:
            return None

        index_columns, index_names = [], []
        for name, col in self._split_columns_by_levels(
            levels, in_levels=False
        ):
            index_columns.append(col)
            index_names.append(name)

        if not index_columns:
            # None is caught later to return RangeIndex
            return None

        index = _index_from_data(
            dict(enumerate(index_columns)),
            name=name,
        )
        if isinstance(index, type(self)):
            index.names = index_names
        else:
            index.name = index_names[0]
        return index

    def _columns_for_reset_index(
        self, levels: tuple | None
    ) -> Generator[tuple[Any, column.ColumnBase], None, None]:
        """Return the columns and column names for .reset_index"""
        if levels is None:
            for i, (col, name) in enumerate(zip(self._columns, self.names)):
                yield f"level_{i}" if name is None else name, col
        else:
            yield from self._split_columns_by_levels(levels, in_levels=True)

    def repeat(self, repeats, axis=None) -> Self:
        return self._from_data(
            self._data._from_columns_like_self(
                super()._repeat(self._columns, repeats, axis)
            )
        )

    @_performance_tracking
    @_warn_no_dask_cudf
    def __dask_tokenize__(self):
        return Frame.__dask_tokenize__(self)<|MERGE_RESOLUTION|>--- conflicted
+++ resolved
@@ -200,12 +200,8 @@
                     code[code == -1] = np.iinfo(SIZE_TYPE_DTYPE).min
             result_col = level._column.take(code, nullify=True)
             source_data[i] = result_col._with_type_metadata(level.dtype)
-<<<<<<< HEAD
-        super().__init__(ColumnAccessor(source_data))
-=======
 
         Frame.__init__(self, ColumnAccessor(source_data))
->>>>>>> 4655b4bc
         self._levels: None | list[cudf.Index] = new_levels
         self._codes: None | list[column.ColumnBase] = new_codes
         self._name = None
