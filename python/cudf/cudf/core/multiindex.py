# Copyright (c) 2019-2025, NVIDIA CORPORATION.

from __future__ import annotations

import itertools
import numbers
import operator
import warnings
from functools import cached_property
from typing import TYPE_CHECKING, Any

import cupy as cp
import numpy as np
import pandas as pd

import pylibcudf as plc

import cudf
from cudf.api.extensions import no_default
from cudf.api.types import is_integer, is_list_like, is_object_dtype, is_scalar
from cudf.core import column
from cudf.core._base_index import _return_get_indexer_result
from cudf.core._internals import sorting
from cudf.core.algorithms import factorize
from cudf.core.buffer import acquire_spill_lock
from cudf.core.column.column import ColumnBase
from cudf.core.column_accessor import ColumnAccessor
from cudf.core.frame import Frame
from cudf.core.index import (
    BaseIndex,
    _get_indexer_basic,
    _lexsorted_equal_range,
    ensure_index,
)
from cudf.core.join._join_helpers import _match_join_keys
from cudf.utils.dtypes import SIZE_TYPE_DTYPE, is_column_like
from cudf.utils.performance_tracking import _performance_tracking
from cudf.utils.utils import NotIterable, _external_only_api, _is_same_name

if TYPE_CHECKING:
    from collections.abc import Generator, Hashable, MutableMapping

    from typing_extensions import Self

    from cudf._typing import DataFrameOrSeries


def _maybe_indices_to_slice(indices: cp.ndarray) -> slice | cp.ndarray:
    """Makes best effort to convert an array of indices into a python slice.
    If the conversion is not possible, return input. `indices` are expected
    to be valid.
    """
    # TODO: improve efficiency by avoiding sync.
    if len(indices) == 1:
        x = indices[0].item()
        return slice(x, x + 1)
    if len(indices) == 2:
        x1, x2 = indices[0].item(), indices[1].item()
        return slice(x1, x2 + 1, x2 - x1)
    start, step = indices[0].item(), (indices[1] - indices[0]).item()
    stop = start + step * len(indices)
    if (indices == cp.arange(start, stop, step)).all():
        return slice(start, stop, step)
    return indices


class MultiIndex(Frame, BaseIndex, NotIterable):
    """A multi-level or hierarchical index.

    Provides N-Dimensional indexing into Series and DataFrame objects.

    Parameters
    ----------
    levels : sequence of arrays
        The unique labels for each level.
    codes: sequence of arrays
        Integers for each level designating which label at each location.
    sortorder : optional int
        Not yet supported
    names: optional sequence of objects
        Names for each of the index levels.
    copy : bool, default False
        Copy the levels and codes.
    verify_integrity : bool, default True
        Check that the levels/codes are consistent and valid.
        Not yet supported

    Attributes
    ----------
    names
    nlevels
    dtypes
    levels
    codes

    Methods
    -------
    from_arrays
    from_tuples
    from_product
    from_frame
    set_levels
    set_codes
    to_frame
    to_flat_index
    sortlevel
    droplevel
    swaplevel
    reorder_levels
    remove_unused_levels
    get_level_values
    get_loc
    drop

    Returns
    -------
    MultiIndex

    Examples
    --------
    >>> import cudf
    >>> cudf.MultiIndex(
    ... levels=[[1, 2], ['blue', 'red']], codes=[[0, 0, 1, 1], [1, 0, 1, 0]])
    MultiIndex([(1,  'red'),
                (1, 'blue'),
                (2,  'red'),
                (2, 'blue')],
               )
    """

    @_performance_tracking
    def __init__(
        self,
        levels=None,
        codes=None,
        sortorder=None,
        names=None,
        dtype=None,
        copy=False,
        name=None,
        verify_integrity=True,
    ):
        if sortorder is not None:
            raise NotImplementedError("sortorder is not yet supported")
        if name is not None:
            raise NotImplementedError(
                "Use `names`, `name` is not yet supported"
            )
        if levels is None or codes is None:
            raise TypeError("Must pass both levels and codes")
        elif not (is_list_like(levels) and len(levels) > 0):
            raise ValueError("Must pass non-zero length sequence of levels")
        elif not (is_list_like(codes) and len(codes) > 0):
            raise ValueError("Must pass non-zero length sequence of codes")
        elif len(codes) != len(levels):
            raise ValueError(
                f"levels must have the same length ({len(levels)}) "
                f"as codes ({len(codes)})."
            )

        new_levels = []
        for level in levels:
            new_level = ensure_index(level)
            if copy and new_level is level:
                new_level = new_level.copy(deep=True)
            new_levels.append(new_level)

        new_codes = []
        for code in codes:
            if not (is_list_like(code) or is_column_like(code)):
                raise TypeError("Each code must be list-like")
            new_code = column.as_column(code).astype("int64")
            if copy and new_code is code:
                new_code = new_code.copy(deep=True)
            new_codes.append(new_code)

        source_data = {}
        for i, (code, level) in enumerate(zip(new_codes, new_levels)):
            if len(code):
                lo, hi = code.minmax()
                if lo < -1 or hi > len(level) - 1:
                    raise ValueError(
                        f"Codes must be -1 <= codes <= {len(level) - 1}"
                    )
                if lo == -1:
                    # Now we can gather and insert null automatically
                    code[code == -1] = np.iinfo(SIZE_TYPE_DTYPE).min
            result_col = level._column.take(code, nullify=True)
            source_data[i] = result_col._with_type_metadata(level.dtype)

        super().__init__(ColumnAccessor(source_data))
        self._levels: None | list[cudf.Index] = new_levels
        self._codes: None | list[column.ColumnBase] = new_codes
        self._name = None
        self.names = names

    @property  # type: ignore
    @_performance_tracking
    def names(self):
        return self._names

    @names.setter  # type: ignore
    @_performance_tracking
    def names(self, value):
        if value is None:
            value = [None] * self.nlevels
        elif not is_list_like(value):
            raise ValueError("Names should be list-like for a MultiIndex")
        elif len(value) != self.nlevels:
            raise ValueError(
                "Length of names must match number of levels in MultiIndex."
            )

        if len(value) == len(set(value)):
            # IMPORTANT: if the provided names are unique,
            # we reconstruct self._data with the names as keys.
            # If they are not unique, the keys of self._data
            # and self._names will be different, which can lead
            # to unexpected behavior in some cases. This is
            # definitely buggy, but we can't disallow non-unique
            # names either...
            self._data = type(self._data)(
                dict(zip(value, self._columns)),
                level_names=self._data.level_names,
                verify=False,
            )
        self._names = pd.core.indexes.frozen.FrozenList(value)

    @_performance_tracking
    def to_series(self, index=None, name=None):
        raise NotImplementedError(
            "MultiIndex.to_series isn't implemented yet."
        )

    @_performance_tracking
    def astype(self, dtype, copy: bool = True) -> Self:
        if not is_object_dtype(dtype):
            raise TypeError(
                "Setting a MultiIndex dtype to anything other than object is "
                "not supported"
            )
        return self

    @_performance_tracking
    def rename(self, names, inplace: bool = False) -> Self | None:
        """
        Alter MultiIndex level names

        Parameters
        ----------
        names : list of label
            Names to set, length must be the same as number of levels
        inplace : bool, default False
            If True, modifies objects directly, otherwise returns a new
            ``MultiIndex`` instance

        Returns
        -------
        None or MultiIndex

        Examples
        --------
        Renaming each levels of a MultiIndex to specified name:

        >>> midx = cudf.MultiIndex.from_product(
        ...     [('A', 'B'), (2020, 2021)], names=['c1', 'c2'])
        >>> midx.rename(['lv1', 'lv2'])
        MultiIndex([('A', 2020),
                    ('A', 2021),
                    ('B', 2020),
                    ('B', 2021)],
                names=['lv1', 'lv2'])
        >>> midx.rename(['lv1', 'lv2'], inplace=True)
        >>> midx
        MultiIndex([('A', 2020),
                    ('A', 2021),
                    ('B', 2020),
                    ('B', 2021)],
                names=['lv1', 'lv2'])

        ``names`` argument must be a list, and must have same length as
        ``MultiIndex.levels``:

        >>> midx.rename(['lv0'])
        Traceback (most recent call last):
        ValueError: Length of names must match number of levels in MultiIndex.

        """
        return self.set_names(names, level=None, inplace=inplace)

    @_performance_tracking
    def set_names(
        self, names, level=None, inplace: bool = False
    ) -> Self | None:
        names_is_list_like = is_list_like(names)
        level_is_list_like = is_list_like(level)

        if level is not None and not level_is_list_like and names_is_list_like:
            raise TypeError(
                "Names must be a string when a single level is provided."
            )

        if not names_is_list_like and level is None and self.nlevels > 1:
            raise TypeError("Must pass list-like as `names`.")

        if not names_is_list_like:
            names = [names]
        if level is not None and not level_is_list_like:
            level = [level]

        if level is not None and len(names) != len(level):
            raise ValueError("Length of names must match length of level.")
        if level is None and len(names) != self.nlevels:
            raise ValueError(
                "Length of names must match number of levels in MultiIndex."
            )

        if level is None:
            level = range(self.nlevels)
        else:
            level = [self._level_index_from_level(lev) for lev in level]

        existing_names = list(self.names)
        for i, lev in enumerate(level):
            existing_names[lev] = names[i]
        names = existing_names

        return self._set_names(names=names, inplace=inplace)

    def _maybe_materialize_codes_and_levels(self: Self) -> Self:
        """
        Set self._codes and self._levels from self._columns _when_ needed.

        Factorization of self._columns to self._codes and self._levels is delayed
        due to being expensive and sometimes unnecessary for operations.

        MultiIndex methods are responsible for calling this when needed.
        """
        if self._levels is None and self._codes is None:
            levels = []
            codes = []
            for col in self._data.values():
                code, cats = factorize(col)
                codes.append(column.as_column(code.astype(np.int64)))
                levels.append(cats)
            self._levels = levels
            self._codes = codes
        return self

    @classmethod
    @_performance_tracking
    def _from_data(
        cls,
        data: MutableMapping,
        name: Any = None,
    ) -> Self:
        """
        Use when you have a ColumnAccessor-like mapping but no codes and levels.

        Preferable to use _simple_new if you have codes and levels.
        """
        return cls._simple_new(
            data=ColumnAccessor(data),
            levels=None,
            codes=None,
            names=pd.core.indexes.frozen.FrozenList(data.keys()),
            name=name,
        )

    @_performance_tracking
    def _from_data_like_self(self, data: MutableMapping) -> Self:
        mi = type(self)._from_data(data, name=self.name)
        if mi.nlevels == self.nlevels:
            mi.names = self.names
        return mi

    @classmethod
    def _simple_new(
        cls,
        data: ColumnAccessor,
        levels: None | list[cudf.Index],
        codes: None | list[column.ColumnBase],
        names: pd.core.indexes.frozen.FrozenList,
        name: Any = None,
    ) -> Self:
        """
        Use when you have a ColumnAccessor-like mapping, codes, and levels.
        """
        mi = object.__new__(cls)
        mi._data = data
        mi._levels = levels
        mi._codes = codes
        mi._names = names
        mi._name = name
        return mi

    @property  # type: ignore
    @_performance_tracking
    def name(self):
        return self._name

    @name.setter  # type: ignore
    @_performance_tracking
    def name(self, value):
        self._name = value

    @_performance_tracking
    def copy(
        self,
        names=None,
        deep=False,
        name=None,
    ) -> Self:
        """Returns copy of MultiIndex object.

        Returns a copy of `MultiIndex`. The `levels` and `codes` value can be
        set to the provided parameters. When they are provided, the returned
        MultiIndex is always newly constructed.

        Parameters
        ----------
        names : sequence of objects, optional (default None)
            Names for each of the index levels.
        deep : Bool (default False)
            If True, `._data`, `._levels`, `._codes` will be copied. Ignored if
            `levels` or `codes` are specified.
        name : object, optional (default None)
            Kept for compatibility with 1-dimensional Index. Should not
            be used.

        Returns
        -------
        Copy of MultiIndex Instance

        Examples
        --------
        >>> df = cudf.DataFrame({'Close': [3400.00, 226.58, 3401.80, 228.91]})
        >>> idx1 = cudf.MultiIndex(
        ... levels=[['2020-08-27', '2020-08-28'], ['AMZN', 'MSFT']],
        ... codes=[[0, 0, 1, 1], [0, 1, 0, 1]],
        ... names=['Date', 'Symbol'])
        >>> idx2 = idx1.copy(
        ... names=['col1', 'col2'])

        >>> df.index = idx1
        >>> df
                             Close
        Date       Symbol
        2020-08-27 AMZN    3400.00
                   MSFT     226.58
        2020-08-28 AMZN    3401.80
                   MSFT     228.91

        >>> df.index = idx2
        >>> df
                           Close
        col1       col2
        2020-08-27 AMZN  3400.00
                   MSFT   226.58
        2020-08-28 AMZN  3401.80
                   MSFT   228.91
        """
        if names is not None:
            names = pd.core.indexes.frozen.FrozenList(names)
        else:
            names = self.names
        if self._levels is not None:
            levels: None | list[cudf.Index] = [
                idx.copy(deep=deep) for idx in self._levels
            ]
        else:
            levels = self._levels
        if self._codes is not None:
            codes: None | list[column.ColumnBase] = [
                code.copy(deep=deep) for code in self._codes
            ]
        else:
            codes = self._codes
        return type(self)._simple_new(
            data=self._data.copy(deep=deep),
            levels=levels,
            codes=codes,
            names=names,
            name=name,
        )

    @_performance_tracking
    def __repr__(self) -> str:
        max_seq_items = pd.get_option("display.max_seq_items") or len(self)

        if len(self) > max_seq_items:
            n = int(max_seq_items / 2) + 1
            # TODO: Update the following two arange calls to
            # a single arange call once arange has support for
            # a vector start/end points.
            indices = column.as_column(range(n))
            indices = indices.append(
                column.as_column(range(len(self) - n, len(self), 1))
            )
            preprocess = self.take(indices)
        else:
            preprocess = self

        arrays = []
        for name, col in zip(self.names, preprocess._columns):
            try:
                pd_idx = col.to_pandas(nullable=True)
            except NotImplementedError:
                pd_idx = col.to_pandas(nullable=False)
            pd_idx.name = name
            arrays.append(pd_idx)

        preprocess_pd = pd.MultiIndex.from_arrays(arrays)

        output = repr(preprocess_pd)
        output_prefix = self.__class__.__name__ + "("
        output = output.lstrip(output_prefix)
        lines = output.split("\n")

        if len(lines) > 1:
            if "length=" in lines[-1] and len(self) != len(preprocess_pd):
                last_line = lines[-1]
                length_index = last_line.index("length=")
                last_line = last_line[:length_index] + f"length={len(self)})"
                lines = lines[:-1]
                lines.append(last_line)

        data_output = "\n".join(lines)
        return output_prefix + data_output

    @property  # type: ignore
    @_external_only_api("Use ._codes instead")
    @_performance_tracking
    def codes(self) -> pd.core.indexes.frozen.FrozenList:
        """
        Returns the codes of the underlying MultiIndex.

        Examples
        --------
        >>> import cudf
        >>> df = cudf.DataFrame({'a':[1, 2, 3], 'b':[10, 11, 12]})
        >>> midx = cudf.MultiIndex.from_frame(df)
        >>> midx
        MultiIndex([(1, 10),
                    (2, 11),
                    (3, 12)],
                names=['a', 'b'])
        >>> midx.codes
        FrozenList([[0, 1, 2], [0, 1, 2]])
        """
        self._maybe_materialize_codes_and_levels()
        return pd.core.indexes.frozen.FrozenList(
            col.values
            for col in self._codes  # type: ignore[union-attr]
        )

    def get_slice_bound(self, label, side):
        raise NotImplementedError(
            "get_slice_bound is not currently implemented."
        )

    @property  # type: ignore
    @_performance_tracking
    def nlevels(self) -> int:
        """Integer number of levels in this MultiIndex."""
        return self._num_columns

    @property  # type: ignore
    @_performance_tracking
    def levels(self) -> list[cudf.Index]:
        """
        Returns list of levels in the MultiIndex

        Returns
        -------
        List of Index objects

        Examples
        --------
        >>> import cudf
        >>> df = cudf.DataFrame({'a':[1, 2, 3], 'b':[10, 11, 12]})
        >>> cudf.MultiIndex.from_frame(df)
        MultiIndex([(1, 10),
                    (2, 11),
                    (3, 12)],
                names=['a', 'b'])
        >>> midx = cudf.MultiIndex.from_frame(df)
        >>> midx
        MultiIndex([(1, 10),
                    (2, 11),
                    (3, 12)],
                names=['a', 'b'])
        >>> midx.levels
        [Index([1, 2, 3], dtype='int64', name='a'), Index([10, 11, 12], dtype='int64', name='b')]
        """
        self._maybe_materialize_codes_and_levels()
        return [
            idx.rename(name)
            for idx, name in zip(self._levels, self.names)  # type: ignore[arg-type]
        ]

    @property  # type: ignore
    @_performance_tracking
    def ndim(self) -> int:
        """Dimension of the data. For MultiIndex ndim is always 2."""
        return 2

    @_performance_tracking
    def _get_level_label(self, level):
        """Get name of the level.

        Parameters
        ----------
        level : int or level name
            if level is name, it will be returned as it is
            else if level is index of the level, then level
            label will be returned as per the index.
        """
        if level in self.names:
            return level
        else:
            return self.names[level]

    @_performance_tracking
    def isin(self, values, level=None) -> cp.ndarray:
        """Return a boolean array where the index values are in values.

        Compute boolean array of whether each index value is found in
        the passed set of values. The length of the returned boolean
        array matches the length of the index.

        Parameters
        ----------
        values : set, list-like, Index or Multi-Index
            Sought values.
        level : str or int, optional
            Name or position of the index level to use (if the index
            is a MultiIndex).

        Returns
        -------
        is_contained : cupy array
            CuPy array of boolean values.

        Notes
        -----
        When `level` is None, `values` can only be MultiIndex, or a
        set/list-like tuples.
        When `level` is provided, `values` can be Index or MultiIndex,
        or a set/list-like tuples.

        Examples
        --------
        >>> import cudf
        >>> import pandas as pd
        >>> midx = cudf.from_pandas(pd.MultiIndex.from_arrays([[1,2,3],
        ...                                  ['red', 'blue', 'green']],
        ...                                  names=('number', 'color')))
        >>> midx
        MultiIndex([(1,   'red'),
                    (2,  'blue'),
                    (3, 'green')],
                   names=['number', 'color'])

        Check whether the strings in the 'color' level of the MultiIndex
        are in a list of colors.

        >>> midx.isin(['red', 'orange', 'yellow'], level='color')
        array([ True, False, False])

        To check across the levels of a MultiIndex, pass a list of tuples:

        >>> midx.isin([(1, 'red'), (3, 'red')])
        array([ True, False, False])
        """
        if level is None:
            if isinstance(values, cudf.MultiIndex):
                values_idx = values
            elif (
                (
                    isinstance(
                        values,
                        (
                            cudf.Series,
                            cudf.Index,
                            cudf.DataFrame,
                            column.ColumnBase,
                        ),
                    )
                )
                or (not is_list_like(values))
                or (
                    is_list_like(values)
                    and len(values) > 0
                    and not isinstance(values[0], tuple)
                )
            ):
                raise TypeError(
                    "values need to be a Multi-Index or set/list-like tuple "
                    "squences  when `level=None`."
                )
            else:
                values_idx = cudf.MultiIndex.from_tuples(
                    values, names=self.names
                )
            self_df = self.to_frame(index=False).reset_index()
            values_df = values_idx.to_frame(index=False)
            idx = self_df.merge(values_df, how="leftsemi")._data["index"]
            res = column.as_column(False, length=len(self))
            res[idx] = True
            result = res.values
        else:
            level_series = self.get_level_values(level)
            result = level_series.isin(values)

        return result

    def where(self, cond, other=None, inplace=False):
        raise NotImplementedError(
            ".where is not supported for MultiIndex operations"
        )

    @_performance_tracking
    def _compute_validity_mask(self, index, row_tuple, max_length):
        """Computes the valid set of indices of values in the lookup"""
        lookup_dict = {}
        for i, row in enumerate(row_tuple):
            if isinstance(row, slice) and row == slice(None):
                continue
            lookup_dict[i] = row
        lookup = cudf.DataFrame(lookup_dict)
        frame = cudf.DataFrame._from_data(
            ColumnAccessor(
                dict(enumerate(index._columns)),
                verify=False,
            )
        )
        with warnings.catch_warnings():
            warnings.simplefilter("ignore", FutureWarning)
            data_table = cudf.concat(
                [
                    frame,
                    cudf.DataFrame._from_data(
                        ColumnAccessor(
                            {"idx": column.as_column(range(len(frame)))},
                            verify=False,
                        )
                    ),
                ],
                axis=1,
            )
        # Sort indices in pandas compatible mode
        # because we want the indices to be fetched
        # in a deterministic order.
        # TODO: Remove this after merge/join
        # obtain deterministic ordering.
        if cudf.get_option("mode.pandas_compatible"):
            lookup_order = "_" + "_".join(map(str, lookup._column_names))
            lookup[lookup_order] = column.as_column(range(len(lookup)))
            postprocess = operator.methodcaller(
                "sort_values", by=[lookup_order, "idx"]
            )
        else:
            postprocess = lambda r: r  # noqa: E731
        result = postprocess(lookup.merge(data_table))["idx"]
        # Avoid computing levels unless the result of the merge is empty,
        # which suggests that a KeyError should be raised.
        if len(result) == 0:
            for idx, row in enumerate(row_tuple):
                if row == slice(None):
                    continue
                if row not in index.levels[idx]._column:
                    raise KeyError(row)
        return result

    @_performance_tracking
    def _get_valid_indices_by_tuple(self, index, row_tuple, max_length):
        # Instructions for Slicing
        # if tuple, get first and last elements of tuple
        # if open beginning tuple, get 0 to highest valid_index
        # if open ending tuple, get highest valid_index to len()
        # if not open end or beginning, get range lowest beginning index
        # to highest ending index
        if isinstance(row_tuple, slice):
            if (
                isinstance(row_tuple.start, numbers.Number)
                or isinstance(row_tuple.stop, numbers.Number)
                or row_tuple == slice(None)
            ):
                stop = row_tuple.stop or max_length
                start, stop, step = row_tuple.indices(stop)
                return column.as_column(range(start, stop, step))
            start_values = self._compute_validity_mask(
                index, row_tuple.start, max_length
            )
            stop_values = self._compute_validity_mask(
                index, row_tuple.stop, max_length
            )
            return column.as_column(
                range(start_values.min(), stop_values.max() + 1)
            )
        elif isinstance(row_tuple, numbers.Number):
            return row_tuple
        return self._compute_validity_mask(index, row_tuple, max_length)

    @_performance_tracking
    def _index_and_downcast(self, result, index, index_key):
        if isinstance(index_key, (numbers.Number, slice)):
            index_key = [index_key]
        if (
            len(index_key) > 0 and not isinstance(index_key, tuple)
        ) or isinstance(index_key[0], slice):
            index_key = index_key[0]

        slice_access = isinstance(index_key, slice)
        # Count the last n-k columns where n is the number of columns and k is
        # the length of the indexing tuple
        size = 0
        if not isinstance(index_key, (numbers.Number, slice)):
            size = len(index_key)
        num_selected = max(0, index.nlevels - size)

        # determine if we should downcast from a DataFrame to a Series
        need_downcast = (
            isinstance(result, cudf.DataFrame)
            and len(result) == 1  # only downcast if we have a single row
            and not slice_access  # never downcast if we sliced
            and (
                size == 0  # index_key was an integer
                # we indexed into a single row directly, using its label:
                or len(index_key) == self.nlevels
            )
        )
        if need_downcast:
            result = result.T
            return result[result._column_names[0]]

        if len(result) == 0 and not slice_access:
            # Pandas returns an empty Series with a tuple as name
            # the one expected result column
            result = cudf.Series._from_data(
                {}, name=tuple(col[0] for col in index._columns)
            )
        elif num_selected == 1:
            # If there's only one column remaining in the output index, convert
            # it into an Index and name the final index values according
            # to that column's name.
            *_, last_column = index._data.columns
            index = cudf.Index._from_column(last_column, name=index.names[-1])
        elif num_selected > 1:
            # Otherwise pop the leftmost levels, names, and codes from the
            # source index until it has the correct number of columns (n-k)
            result.reset_index(drop=True)
            if index.names is not None:
                result.names = index.names[size:]
            index = MultiIndex(
                levels=index.levels[size:],
                codes=index._codes[size:],
                names=index.names[size:],
            )

        if isinstance(index_key, tuple):
            result.index = index
        return result

    @_performance_tracking
    def _get_row_major(
        self,
        df: DataFrameOrSeries,
        row_tuple: numbers.Number
        | slice
        | tuple[Any, ...]
        | list[tuple[Any, ...]],
    ) -> DataFrameOrSeries:
        if isinstance(row_tuple, slice):
            if row_tuple.start is None:
                row_tuple = slice(self[0], row_tuple.stop, row_tuple.step)
            if row_tuple.stop is None:
                row_tuple = slice(row_tuple.start, self[-1], row_tuple.step)
        self._validate_indexer(row_tuple)
        valid_indices = self._get_valid_indices_by_tuple(
            df.index, row_tuple, len(df.index)
        )
        if isinstance(valid_indices, column.ColumnBase):
            indices = cudf.Series._from_column(valid_indices)
        else:
            indices = cudf.Series(valid_indices)
        result = df.take(indices)
        final = self._index_and_downcast(result, result.index, row_tuple)
        return final

    @_performance_tracking
    def _validate_indexer(
        self,
        indexer: numbers.Number
        | slice
        | tuple[Any, ...]
        | list[tuple[Any, ...]],
    ) -> None:
        if isinstance(indexer, numbers.Number):
            return
        if isinstance(indexer, tuple):
            # drop any slice(None) from the end:
            indexer = tuple(
                itertools.dropwhile(
                    lambda x: x == slice(None), reversed(indexer)
                )
            )[::-1]

            # now check for size
            if len(indexer) > self.nlevels:
                raise IndexError("Indexer size exceeds number of levels")
        elif isinstance(indexer, slice):
            self._validate_indexer(indexer.start)
            self._validate_indexer(indexer.stop)
        else:
            for i in indexer:
                self._validate_indexer(i)

    @_performance_tracking
    def __eq__(self, other):
        if isinstance(other, MultiIndex):
            return np.array(
                [
                    self_col.equals(other_col)
                    for self_col, other_col in zip(
                        self._columns, other._columns
                    )
                ]
            )
        return NotImplemented

    @property  # type: ignore
    @_performance_tracking
    def size(self) -> int:
        # The size of a MultiIndex is only dependent on the number of rows.
        return self._num_rows

    @_performance_tracking
    def take(self, indices) -> Self:
        if isinstance(indices, cudf.Series) and indices.has_nulls:
            raise ValueError("Column must have no nulls.")
        obj = super().take(indices)
        obj.names = self.names
        return obj

    @_performance_tracking
    def serialize(self):
        header, frames = super().serialize()
        # Overwrite the names in _data with the true names.
        header["column_names"] = self.names
        return header, frames

    @classmethod
    @_performance_tracking
    def deserialize(cls, header, frames):
        # Spoof the column names to construct the frame, then set manually.
        column_names = header["column_names"]
        header["column_names"] = range(0, len(column_names))
        obj = super().deserialize(header, frames)
        return obj._set_names(column_names)

    @_performance_tracking
    def __getitem__(self, index):
        flatten = isinstance(index, int)

        if isinstance(index, slice):
            start, stop, step = index.indices(len(self))
            idx = range(start, stop, step)
        elif is_scalar(index):
            idx = [index]
        else:
            idx = index

        indexer = column.as_column(idx)
        ca = self._data._from_columns_like_self(
            (col.take(indexer) for col in self._columns), verify=False
        )
        if self._codes is not None:
            codes = [code.take(indexer) for code in self._codes]
        else:
            codes = self._codes
        result = type(self)._simple_new(
            data=ca, codes=codes, levels=self._levels, names=self.names
        )

        # we are indexing into a single row of the MultiIndex,
        # return that row as a tuple:
        if flatten:
            return result.to_pandas()[0]
        else:
            return result

    @_performance_tracking
    def to_frame(
        self,
        index: bool = True,
        name=no_default,
        allow_duplicates: bool = False,
    ) -> cudf.DataFrame:
        """
        Create a DataFrame with the levels of the MultiIndex as columns.

        Column ordering is determined by the DataFrame constructor with data as
        a dict.

        Parameters
        ----------
        index : bool, default True
            Set the index of the returned DataFrame as the original MultiIndex.
        name : list / sequence of str, optional
            The passed names should substitute index level names.
        allow_duplicates : bool, optional default False
            Allow duplicate column labels to be created. Note
            that this parameter is non-functional because
            duplicates column labels aren't supported in cudf.

        Returns
        -------
        DataFrame

        Examples
        --------
        >>> import cudf
        >>> mi = cudf.MultiIndex.from_tuples([('a', 'c'), ('b', 'd')])
        >>> mi
        MultiIndex([('a', 'c'),
                    ('b', 'd')],
                   )

        >>> df = mi.to_frame()
        >>> df
             0  1
        a c  a  c
        b d  b  d

        >>> df = mi.to_frame(index=False)
        >>> df
           0  1
        0  a  c
        1  b  d

        >>> df = mi.to_frame(name=['x', 'y'])
        >>> df
             x  y
        a c  a  c
        b d  b  d
        """
        if name is no_default:
            column_names = [
                level if name is None else name
                for level, name in enumerate(self.names)
            ]
        elif not is_list_like(name):
            raise TypeError(
                "'name' must be a list / sequence of column names."
            )
        elif len(name) != len(self.levels):
            raise ValueError(
                "'name' should have the same length as "
                "number of levels on index."
            )
        else:
            column_names = name

        if len(column_names) != len(set(column_names)):
            raise ValueError("Duplicate column names are not allowed")
        ca = ColumnAccessor(
            dict(zip(column_names, (col.copy() for col in self._columns))),
            verify=False,
        )
        return cudf.DataFrame._from_data(
            data=ca, index=self if index else None
        )

    @_performance_tracking
    def _level_to_ca_label(self, level) -> tuple[Hashable, int]:
        """
        Convert a level to a ColumAccessor label and an integer position.

        Useful if self._column_names != self.names.

        Parameters
        ----------
        level : int or label

        Returns
        -------
        tuple[Hashable, int]
            (ColumnAccessor label corresponding to level, integer position of the level)
        """
        colnames = self._column_names
        try:
            level_idx = colnames.index(level)
        except ValueError:
            if isinstance(level, int):
                if level < 0:
                    level = level + len(colnames)
                if level < 0 or level >= len(colnames):
                    raise IndexError(f"Invalid level number: '{level}'")
                level_idx = level
                level = colnames[level_idx]
            elif level in self.names:
                level_idx = list(self.names).index(level)
                level = colnames[level_idx]
            else:
                raise KeyError(f"Level not found: '{level}'")
        return level, level_idx

    @_performance_tracking
    def get_level_values(self, level) -> cudf.Index:
        """
        Return the values at the requested level

        Parameters
        ----------
        level : int or label

        Returns
        -------
        An Index containing the values at the requested level.
        """
        level, level_idx = self._level_to_ca_label(level)
        level_values = cudf.Index._from_column(
            self._data[level], name=self.names[level_idx]
        )
        return level_values

    def _is_numeric(self) -> bool:
        return False

    def _is_boolean(self) -> bool:
        return False

    def _is_integer(self) -> bool:
        return False

    def _is_floating(self) -> bool:
        return False

    def _is_object(self) -> bool:
        return False

    def _is_categorical(self) -> bool:
        return False

    def _is_interval(self) -> bool:
        return False

    @classmethod
    @_performance_tracking
    def _concat(cls, objs) -> Self:
        # TODO: This will discard previously computed self._codes and self._levels.
        # Try preserving them if defined.
        source_data = [o.to_frame(index=False) for o in objs]

        # TODO: Verify if this is really necessary or if we can rely on
        # DataFrame._concat.
        if len(source_data) > 1:
            colnames = source_data[0]._data.to_pandas_index
            for obj in source_data[1:]:
                obj.columns = colnames

        source_df = cudf.DataFrame._concat(source_data)
        try:
            # Only set names if all objs have the same names
            (names,) = {o.names for o in objs} - {None}
        except ValueError:
            names = [None] * source_df._num_columns
        return cudf.MultiIndex.from_frame(source_df, names=names)

    @classmethod
    @_performance_tracking
    def from_tuples(
        cls, tuples, sortorder: int | None = None, names=None
    ) -> Self:
        """
        Convert list of tuples to MultiIndex.

        Parameters
        ----------
        tuples : list / sequence of tuple-likes
            Each tuple is the index of one row/column.
        sortorder : int or None
            Level of sortedness (must be lexicographically sorted by that
            level).
        names : list / sequence of str, optional
            Names for the levels in the index.

        Returns
        -------
        MultiIndex

        See Also
        --------
        MultiIndex.from_arrays : Convert list of arrays to MultiIndex.
        MultiIndex.from_product : Make a MultiIndex from cartesian product
                                  of iterables.
        MultiIndex.from_frame : Make a MultiIndex from a DataFrame.

        Examples
        --------
        >>> tuples = [(1, 'red'), (1, 'blue'),
        ...           (2, 'red'), (2, 'blue')]
        >>> cudf.MultiIndex.from_tuples(tuples, names=('number', 'color'))
        MultiIndex([(1,  'red'),
                    (1, 'blue'),
                    (2,  'red'),
                    (2, 'blue')],
                   names=['number', 'color'])
        """
        # Use Pandas for handling Python host objects
        pdi = pd.MultiIndex.from_tuples(
            tuples, sortorder=sortorder, names=names
        )
        return cls.from_pandas(pdi)

    @_performance_tracking
    def to_numpy(self) -> np.ndarray:
        return self.values_host

    def to_flat_index(self):
        """
        Convert a MultiIndex to an Index of Tuples containing the level values.

        This is not currently implemented
        """
        # TODO: Could implement as Index of ListDtype?
        raise NotImplementedError("to_flat_index is not currently supported.")

    @property  # type: ignore
    @_performance_tracking
    def values_host(self) -> np.ndarray:
        """
        Return a numpy representation of the MultiIndex.

        Only the values in the MultiIndex will be returned.

        Returns
        -------
        out : numpy.ndarray
            The values of the MultiIndex.

        Examples
        --------
        >>> import cudf
        >>> midx = cudf.MultiIndex(
        ...         levels=[[1, 3, 4, 5], [1, 2, 5]],
        ...         codes=[[0, 0, 1, 2, 3], [0, 2, 1, 1, 0]],
        ...         names=["x", "y"],
        ...     )
        >>> midx.values_host
        array([(1, 1), (1, 5), (3, 2), (4, 2), (5, 1)], dtype=object)
        >>> type(midx.values_host)
        <class 'numpy.ndarray'>
        """
        return self.to_pandas().values

    @property  # type: ignore
    @_performance_tracking
    def values(self) -> cp.ndarray:
        """
        Return a CuPy representation of the MultiIndex.

        Only the values in the MultiIndex will be returned.

        Returns
        -------
        out: cupy.ndarray
            The values of the MultiIndex.

        Examples
        --------
        >>> import cudf
        >>> midx = cudf.MultiIndex(
        ...         levels=[[1, 3, 4, 5], [1, 2, 5]],
        ...         codes=[[0, 0, 1, 2, 3], [0, 2, 1, 1, 0]],
        ...         names=["x", "y"],
        ...     )
        >>> midx.values
        array([[1, 1],
            [1, 5],
            [3, 2],
            [4, 2],
            [5, 1]])
        >>> type(midx.values)
        <class 'cupy...ndarray'>
        """
        if cudf.get_option("mode.pandas_compatible"):
            raise NotImplementedError(
                "Unable to create a cupy array with tuples."
            )
        return self.to_frame(index=False).values

    @classmethod
    @_performance_tracking
    def from_frame(
        cls,
        df: pd.DataFrame | cudf.DataFrame,
        sortorder: int | None = None,
        names=None,
    ) -> Self:
        """
        Make a MultiIndex from a DataFrame.

        Parameters
        ----------
        df : DataFrame
            DataFrame to be converted to MultiIndex.
        sortorder : int, optional
            Level of sortedness (must be lexicographically sorted by that
            level).
        names : list-like, optional
            If no names are provided, use the column names, or tuple of column
            names if the columns is a MultiIndex. If a sequence, overwrite
            names with the given sequence.

        Returns
        -------
        MultiIndex
            The MultiIndex representation of the given DataFrame.

        See Also
        --------
        MultiIndex.from_arrays : Convert list of arrays to MultiIndex.
        MultiIndex.from_tuples : Convert list of tuples to MultiIndex.
        MultiIndex.from_product : Make a MultiIndex from cartesian product
                                  of iterables.

        Examples
        --------
        >>> import cudf
        >>> df = cudf.DataFrame([['HI', 'Temp'], ['HI', 'Precip'],
        ...                    ['NJ', 'Temp'], ['NJ', 'Precip']],
        ...                   columns=['a', 'b'])
        >>> df
              a       b
        0    HI    Temp
        1    HI  Precip
        2    NJ    Temp
        3    NJ  Precip
        >>> cudf.MultiIndex.from_frame(df)
        MultiIndex([('HI',   'Temp'),
                    ('HI', 'Precip'),
                    ('NJ',   'Temp'),
                    ('NJ', 'Precip')],
                   names=['a', 'b'])

        Using explicit names, instead of the column names

        >>> cudf.MultiIndex.from_frame(df, names=['state', 'observation'])
        MultiIndex([('HI',   'Temp'),
                    ('HI', 'Precip'),
                    ('NJ',   'Temp'),
                    ('NJ', 'Precip')],
                   names=['state', 'observation'])
        """
        if isinstance(df, pd.DataFrame):
            source_data = cudf.DataFrame.from_pandas(df)
        else:
            source_data = df
        names = names if names is not None else source_data._column_names
        return cls.from_arrays(
            source_data._columns, sortorder=sortorder, names=names
        )

    @classmethod
    @_performance_tracking
    def from_product(
        cls, iterables, sortorder: int | None = None, names=None
    ) -> Self:
        """
        Make a MultiIndex from the cartesian product of multiple iterables.

        Parameters
        ----------
        iterables : list / sequence of iterables
            Each iterable has unique labels for each level of the index.
        sortorder : int or None
            Level of sortedness (must be lexicographically sorted by that
            level).
        names : list / sequence of str, optional
            Names for the levels in the index.
            If not explicitly provided, names will be inferred from the
            elements of iterables if an element has a name attribute

        Returns
        -------
        MultiIndex

        See Also
        --------
        MultiIndex.from_tuples : Convert list of tuples to MultiIndex.
        MultiIndex.from_frame : Make a MultiIndex from a DataFrame.

        Examples
        --------
        >>> numbers = [0, 1, 2]
        >>> colors = ['green', 'purple']
        >>> cudf.MultiIndex.from_product([numbers, colors],
        ...                            names=['number', 'color'])
        MultiIndex([(0,  'green'),
                    (0, 'purple'),
                    (1,  'green'),
                    (1, 'purple'),
                    (2,  'green'),
                    (2, 'purple')],
                   names=['number', 'color'])
        """
        # Use Pandas for handling Python host objects
        pdi = pd.MultiIndex.from_product(
            iterables, sortorder=sortorder, names=names
        )
        return cls.from_pandas(pdi)

    @classmethod
    @_performance_tracking
    def from_arrays(
        cls,
        arrays,
        sortorder=None,
        names=None,
    ) -> Self:
        """
        Convert arrays to MultiIndex.

        Parameters
        ----------
        arrays : list / sequence of array-likes
            Each array-like gives one level's value for each data point.
            len(arrays) is the number of levels.
        sortorder : optional int
            Not yet supported
        names : list / sequence of str, optional
            Names for the levels in the index.

        Returns
        -------
        MultiIndex

        See Also
        --------
        MultiIndex.from_tuples : Convert list of tuples to MultiIndex.
        MultiIndex.from_product : Make a MultiIndex from cartesian product
                                  of iterables.
        MultiIndex.from_frame : Make a MultiIndex from a DataFrame.

        Examples
        --------
        >>> arrays = [[1, 1, 2, 2], ['red', 'blue', 'red', 'blue']]
        >>> cudf.MultiIndex.from_arrays(arrays, names=('number', 'color'))
        MultiIndex([(1,  'red'),
                    (1, 'blue'),
                    (2,  'red'),
                    (2, 'blue')],
                   names=['number', 'color'])
        """
        error_msg = "Input must be a list / sequence of array-likes."
        if not is_list_like(arrays):
            raise TypeError(error_msg)
        codes = []
        levels = []
        names_from_arrays = []
        for array in arrays:
            if not (is_list_like(array) or is_column_like(array)):
                raise TypeError(error_msg)
            code, level = factorize(array, sort=True)
            codes.append(code)
            levels.append(level)
            names_from_arrays.append(getattr(array, "name", None))
        if names is None:
            names = names_from_arrays
        return cls(
            codes=codes, levels=levels, sortorder=sortorder, names=names
        )

    @_performance_tracking
    def swaplevel(self, i=-2, j=-1) -> Self:
        """
        Swap level i with level j.
        Calling this method does not change the ordering of the values.

        Parameters
        ----------
        i : int or str, default -2
            First level of index to be swapped.
        j : int or str, default -1
            Second level of index to be swapped.

        Returns
        -------
        MultiIndex
            A new MultiIndex.

        Examples
        --------
        >>> import cudf
        >>> mi = cudf.MultiIndex(levels=[['a', 'b'], ['bb', 'aa']],
        ...                    codes=[[0, 0, 1, 1], [0, 1, 0, 1]])
        >>> mi
        MultiIndex([('a', 'bb'),
            ('a', 'aa'),
            ('b', 'bb'),
            ('b', 'aa')],
           )
        >>> mi.swaplevel(0, 1)
        MultiIndex([('bb', 'a'),
            ('aa', 'a'),
            ('bb', 'b'),
            ('aa', 'b')],
           )
        """
        name_i = self._column_names[i] if isinstance(i, int) else i
        name_j = self._column_names[j] if isinstance(j, int) else j
        to_swap = {name_i, name_j}
        new_data = {}
        # TODO: Preserve self._codes and self._levels if set
        for k, v in self._column_labels_and_values:
            if k not in to_swap:
                new_data[k] = v
            elif k == name_i:
                new_data[name_j] = self._data[name_j]
            elif k == name_j:
                new_data[name_i] = self._data[name_i]
        midx = type(self)._from_data(new_data)
        if all(n is None for n in self.names):
            midx = midx.set_names(self.names)
        return midx

    @_performance_tracking
    def droplevel(self, level=-1) -> Self | cudf.Index:
        """
        Removes the specified levels from the MultiIndex.

        Parameters
        ----------
        level : level name or index, list-like
            Integer, name or list of such, specifying one or more
            levels to drop from the MultiIndex

        Returns
        -------
        A MultiIndex or Index object, depending on the number of remaining
        levels.

        Examples
        --------
        >>> import cudf
        >>> idx = cudf.MultiIndex.from_frame(
        ...     cudf.DataFrame(
        ...         {
        ...             "first": ["a", "a", "a", "b", "b", "b"],
        ...             "second": [1, 1, 2, 2, 3, 3],
        ...             "third": [0, 1, 2, 0, 1, 2],
        ...         }
        ...     )
        ... )

        Dropping level by index:

        >>> idx.droplevel(0)
        MultiIndex([(1, 0),
                    (1, 1),
                    (2, 2),
                    (2, 0),
                    (3, 1),
                    (3, 2)],
                   names=['second', 'third'])

        Dropping level by name:

        >>> idx.droplevel("first")
        MultiIndex([(1, 0),
                    (1, 1),
                    (2, 2),
                    (2, 0),
                    (3, 1),
                    (3, 2)],
                   names=['second', 'third'])

        Dropping multiple levels:

        >>> idx.droplevel(["first", "second"])
        Index([0, 1, 2, 0, 1, 2], dtype='int64', name='third')
        """
        if is_scalar(level):
            level = (level,)
        elif len(level) == 0:
            return self

        new_names = list(self.names)
        new_data = self._data.copy(deep=False)
        for i in sorted(
            (self._level_index_from_level(lev) for lev in level), reverse=True
        ):
            new_names.pop(i)
            new_data.pop(self._data.names[i])

        if len(new_data) == 1:
            return cudf.core.index._index_from_data(new_data)
        else:
            mi = type(self)._from_data(new_data)
            mi.names = new_names
            return mi

    @_performance_tracking
    def to_pandas(
        self, *, nullable: bool = False, arrow_type: bool = False
    ) -> pd.MultiIndex:
        # cudf uses np.iinfo(SIZE_TYPE_DTYPE).min as missing code
        # pandas uses -1 as missing code
        self._maybe_materialize_codes_and_levels()
        pd_codes = (
            code.find_and_replace(
                column.as_column(np.iinfo(SIZE_TYPE_DTYPE).min, length=1),
                column.as_column(-1, length=1),
            )
            for code in self._codes  # type: ignore[union-attr]
        )
        return pd.MultiIndex(
            levels=[
                level.to_pandas(nullable=nullable, arrow_type=arrow_type)
                for level in self.levels
            ],
            codes=[col.values_host for col in pd_codes],
            names=self.names,
        )

    @classmethod
    @_performance_tracking
    def from_pandas(
        cls, multiindex: pd.MultiIndex, nan_as_null=no_default
    ) -> Self:
        """
        Convert from a Pandas MultiIndex

        Raises
        ------
        TypeError for invalid input type.

        Examples
        --------
        >>> import cudf
        >>> import pandas as pd
        >>> pmi = pd.MultiIndex(levels=[['a', 'b'], ['c', 'd']],
        ...                     codes=[[0, 1], [1, 1]])
        >>> cudf.from_pandas(pmi)
        MultiIndex([('a', 'd'),
                    ('b', 'd')],
                   )
        """
        if not isinstance(multiindex, pd.MultiIndex):
            raise TypeError("not a pandas.MultiIndex")
        if nan_as_null is no_default:
            nan_as_null = (
                False if cudf.get_option("mode.pandas_compatible") else None
            )
        levels = [
            cudf.Index.from_pandas(level, nan_as_null=nan_as_null)
            for level in multiindex.levels
        ]
        return cls(
            levels=levels, codes=multiindex.codes, names=multiindex.names
        )

    @cached_property  # type: ignore
    @_performance_tracking
    def is_unique(self) -> bool:
        return len(self) == len(self.unique())

    @property
    def dtype(self) -> np.dtype:
        return np.dtype("O")

    @_performance_tracking
    def _is_sorted(self, ascending=None, null_position=None) -> bool:
        """
        Returns a boolean indicating whether the data of the MultiIndex are sorted
        based on the parameters given. Does not account for the index.

        Parameters
        ----------
        self : MultiIndex
            MultiIndex whose columns are to be checked for sort order
        ascending : None or list-like of booleans
            None or list-like of boolean values indicating expected sort order
            of each column. If list-like, size of list-like must be
            len(columns). If None, all columns expected sort order is set to
            ascending. False (0) - ascending, True (1) - descending.
        null_position : None or list-like of booleans
            None or list-like of boolean values indicating desired order of
            nulls compared to other elements. If list-like, size of list-like
            must be len(columns). If None, null order is set to before. False
            (0) - before, True (1) - after.

        Returns
        -------
        returns : boolean
            Returns True, if sorted as expected by ``ascending`` and
            ``null_position``, False otherwise.
        """
        if ascending is not None and not cudf.api.types.is_list_like(
            ascending
        ):
            raise TypeError(
                f"Expected a list-like or None for `ascending`, got "
                f"{type(ascending)}"
            )
        if null_position is not None and not cudf.api.types.is_list_like(
            null_position
        ):
            raise TypeError(
                f"Expected a list-like or None for `null_position`, got "
                f"{type(null_position)}"
            )
        return sorting.is_sorted(
            self._columns,  # type: ignore[arg-type]
            ascending=ascending,
            null_position=null_position,
        )

    @cached_property  # type: ignore
    @_performance_tracking
    def is_monotonic_increasing(self) -> bool:
        """
        Return if the index is monotonic increasing
        (only equal or increasing) values.
        """
        return self._is_sorted(ascending=None, null_position=None)

    @cached_property  # type: ignore
    @_performance_tracking
    def is_monotonic_decreasing(self) -> bool:
        """
        Return if the index is monotonic decreasing
        (only equal or decreasing) values.
        """
        return self._is_sorted(
            ascending=[False] * len(self.levels), null_position=None
        )

    @_performance_tracking
    def fillna(self, value) -> Self:
        """
        Fill null values with the specified value.

        Parameters
        ----------
        value : scalar
            Scalar value to use to fill nulls. This value cannot be a
            list-likes.

        Returns
        -------
        filled : MultiIndex

        Examples
        --------
        >>> import cudf
        >>> index = cudf.MultiIndex(
        ...         levels=[["a", "b", "c", None], ["1", None, "5"]],
        ...         codes=[[0, 0, 1, 2, 3], [0, 2, 1, 1, 0]],
        ...         names=["x", "y"],
        ...       )
        >>> index
        MultiIndex([( 'a',  '1'),
                    ( 'a',  '5'),
                    ( 'b', <NA>),
                    ( 'c', <NA>),
                    (<NA>,  '1')],
                   names=['x', 'y'])
        >>> index.fillna('hello')
        MultiIndex([(    'a',     '1'),
                    (    'a',     '5'),
                    (    'b', 'hello'),
                    (    'c', 'hello'),
                    ('hello',     '1')],
                   names=['x', 'y'])
        """

        return super().fillna(value=value)

    @_performance_tracking
    def unique(self, level: int | None = None) -> Self | cudf.Index:
        if level is None:
            return self.drop_duplicates(keep="first")
        else:
            return self.get_level_values(level).unique()

    @_performance_tracking
    def nunique(self, dropna: bool = True) -> int:
        mi = self.dropna(how="all") if dropna else self
        return len(mi.unique())

    @_performance_tracking
    def memory_usage(self, deep: bool = False) -> int:
        usage = sum(col.memory_usage for col in self._columns)
        if self._levels is not None:
            usage += sum(
                level.memory_usage(deep=deep) for level in self._levels
            )
        if self._codes is not None:
            usage += sum(code.memory_usage for code in self._codes)
        return usage

    @_performance_tracking
    def difference(self, other, sort=None) -> Self:
        if hasattr(other, "to_pandas"):
            other = other.to_pandas()
        return cudf.from_pandas(self.to_pandas().difference(other, sort))

    @_performance_tracking
    def append(self, other) -> Self:
        """
        Append a collection of MultiIndex objects together

        Parameters
        ----------
        other : MultiIndex or list/tuple of MultiIndex objects

        Returns
        -------
        appended : Index

        Examples
        --------
        >>> import cudf
        >>> idx1 = cudf.MultiIndex(
        ...     levels=[[1, 2], ['blue', 'red']],
        ...     codes=[[0, 0, 1, 1], [1, 0, 1, 0]]
        ... )
        >>> idx2 = cudf.MultiIndex(
        ...     levels=[[3, 4], ['blue', 'red']],
        ...     codes=[[0, 0, 1, 1], [1, 0, 1, 0]]
        ... )
        >>> idx1
        MultiIndex([(1,  'red'),
                    (1, 'blue'),
                    (2,  'red'),
                    (2, 'blue')],
                   )
        >>> idx2
        MultiIndex([(3,  'red'),
                    (3, 'blue'),
                    (4,  'red'),
                    (4, 'blue')],
                   )
        >>> idx1.append(idx2)
        MultiIndex([(1,  'red'),
                    (1, 'blue'),
                    (2,  'red'),
                    (2, 'blue'),
                    (3,  'red'),
                    (3, 'blue'),
                    (4,  'red'),
                    (4, 'blue')],
                   )
        """
        if isinstance(other, (list, tuple)):
            to_concat = [self, *other]
        else:
            to_concat = [self, other]

        for obj in to_concat:
            if not isinstance(obj, MultiIndex):
                raise TypeError(
                    f"all objects should be of type "
                    f"MultiIndex for MultiIndex.append, "
                    f"found object of type: {type(obj)}"
                )

        return type(self)._concat(to_concat)

    @_performance_tracking
    def __array_function__(self, func, types, args, kwargs):
        cudf_df_module = MultiIndex

        for submodule in func.__module__.split(".")[1:]:
            # point cudf to the correct submodule
            if hasattr(cudf_df_module, submodule):
                cudf_df_module = getattr(cudf_df_module, submodule)
            else:
                return NotImplemented

        fname = func.__name__

        handled_types = [cudf_df_module, np.ndarray]

        for t in types:
            if t not in handled_types:
                return NotImplemented

        if hasattr(cudf_df_module, fname):
            cudf_func = getattr(cudf_df_module, fname)
            # Handle case if cudf_func is same as numpy function
            if cudf_func is func:
                return NotImplemented
            else:
                return cudf_func(*args, **kwargs)
        else:
            return NotImplemented

    def _level_index_from_level(self, level) -> int:
        """
        Return level index from given level name or index
        """
        try:
            return self.names.index(level)
        except ValueError:
            if not is_integer(level):
                raise KeyError(f"Level {level} not found")
            if level < 0:
                level += self.nlevels
            if level >= self.nlevels:
                raise IndexError(
                    f"Level {level} out of bounds. "
                    f"Index has {self.nlevels} levels."
                ) from None
            return level

    @_performance_tracking
    def get_indexer(self, target, method=None, limit=None, tolerance=None):
        if tolerance is not None:
            raise NotImplementedError(
                "Parameter tolerance is not supported yet."
            )
        if method == "nearest":
            raise NotImplementedError(
                f"{method=} is not supported yet for MultiIndex."
            )
        if method in {"ffill", "bfill", "pad", "backfill"} and not (
            self.is_monotonic_increasing or self.is_monotonic_decreasing
        ):
            raise ValueError(
                "index must be monotonic increasing or decreasing"
            )

        result = column.as_column(
            -1,
            length=len(target),
            dtype=SIZE_TYPE_DTYPE,
        )
        if not len(self):
            return _return_get_indexer_result(result.values)
        try:
            target = cudf.MultiIndex.from_tuples(target)
        except TypeError:
            return _return_get_indexer_result(result.values)

        join_keys = [
            _match_join_keys(lcol, rcol, "inner")
            for lcol, rcol in zip(target._columns, self._columns)
        ]
        join_keys = map(list, zip(*join_keys))
        with acquire_spill_lock():
            plc_tables = [
                plc.Table([col.to_pylibcudf(mode="read") for col in cols])
                for cols in join_keys
            ]
            left_plc, right_plc = plc.join.inner_join(
                plc_tables[0],
                plc_tables[1],
                plc.types.NullEquality.EQUAL,
            )
<<<<<<< HEAD
            scatter_map = ColumnBase.from_pylibcudf(left_plc)
            indices = ColumnBase.from_pylibcudf(right_plc)
        result = ColumnBase.from_pylibcudf(
            copying.scatter([indices], scatter_map, [result])[0]
        )
        result_series = cudf.Series._from_column(result)
=======
            scatter_map = libcudf.column.Column.from_pylibcudf(left_plc)
            indices = libcudf.column.Column.from_pylibcudf(right_plc)
        result_series = cudf.Series._from_column(
            result._scatter_by_column(scatter_map, indices)
        )
>>>>>>> e20abb9a

        if method in {"ffill", "bfill", "pad", "backfill"}:
            result_series = _get_indexer_basic(
                index=self,
                positions=result_series,
                method=method,
                target_col=target.to_frame(index=False)[
                    list(range(0, self.nlevels))
                ],
                tolerance=tolerance,
            )
        elif method is not None:
            raise ValueError(
                f"{method=} is unsupported, only supported values are: "
                "{['ffill'/'pad', 'bfill'/'backfill', None]}"
            )

        return _return_get_indexer_result(result_series.to_cupy())

    @_performance_tracking
    def get_loc(self, key):
        is_sorted = (
            self.is_monotonic_increasing or self.is_monotonic_decreasing
        )
        is_unique = self.is_unique
        key = (key,) if not isinstance(key, tuple) else key

        # Handle partial key search. If length of `key` is less than `nlevels`,
        # Only search levels up to `len(key)` level.
        partial_index = self.__class__._from_data(
            data=self._data.select_by_index(slice(len(key)))
        )
        (
            lower_bound,
            upper_bound,
            sort_inds,
        ) = _lexsorted_equal_range(
            partial_index,
            [column.as_column(k, length=1) for k in key],
            is_sorted,
        )

        if lower_bound == upper_bound:
            raise KeyError(key)

        if is_unique and lower_bound + 1 == upper_bound:
            # Indices are unique (Pandas constraint), search result is unique,
            # return int.
            return (
                lower_bound
                if is_sorted
                else sort_inds.element_indexing(lower_bound)
            )

        if is_sorted:
            # In monotonic index, lex search result is continuous. A slice for
            # the range is returned.
            return slice(lower_bound, upper_bound)

        true_inds = sort_inds.slice(lower_bound, upper_bound).values
        true_inds = _maybe_indices_to_slice(true_inds)
        if isinstance(true_inds, slice):
            return true_inds

        # Not sorted and not unique. Return a boolean mask
        mask = cp.full(len(self), False)
        mask[true_inds] = True
        return mask

    def _get_reconciled_name_object(self, other) -> Self:
        """
        If the result of a set operation will be self,
        return self, unless the names change, in which
        case make a shallow copy of self.
        """
        names = self._maybe_match_names(other)
        if self.names != names:
            return self.rename(names)
        return self

    def _maybe_match_names(self, other) -> list[Hashable]:
        """
        Try to find common names to attach to the result of an operation
        between a and b. Return a consensus list of names if they match
        at least partly or list of None if they have completely
        different names.
        """
        if len(self.names) != len(other.names):
            return [None] * len(self.names)
        return [
            self_name if _is_same_name(self_name, other_name) else None
            for self_name, other_name in zip(self.names, other.names)
        ]

    @_performance_tracking
    def union(self, other, sort=None) -> Self:
        if not isinstance(other, MultiIndex):
            msg = "other must be a MultiIndex or a list of tuples"
            try:
                other = MultiIndex.from_tuples(other, names=self.names)
            except (ValueError, TypeError) as err:
                # ValueError raised by tuples_to_object_array if we
                #  have non-object dtype
                raise TypeError(msg) from err

        if sort not in {None, False}:
            raise ValueError(
                f"The 'sort' keyword only takes the values of "
                f"None or False; {sort} was passed."
            )

        if not len(other) or self.equals(other):
            return self._get_reconciled_name_object(other)
        elif not len(self):
            return other._get_reconciled_name_object(self)

        return self._union(other, sort=sort)

    @_performance_tracking
    def _union(self, other, sort=None) -> Self:
        # TODO: When to_frame is refactored to return a
        # deep copy in future, we should push most of the common
        # logic between MultiIndex._union & BaseIndex._union into
        # Index._union.
        other_df = other.copy(deep=True).to_frame(index=False)
        self_df = self.copy(deep=True).to_frame(index=False)
        col_names = list(range(0, self.nlevels))
        self_df.columns = col_names
        other_df.columns = col_names
        self_df["order"] = self_df.index
        other_df["order"] = other_df.index

        result_df = self_df.merge(other_df, on=col_names, how="outer")
        result_df = result_df.sort_values(
            by=result_df._data.to_pandas_index[self.nlevels :],
            ignore_index=True,
        )

        midx = type(self)._from_data(result_df.iloc[:, : self.nlevels]._data)
        midx.names = self.names if self.names == other.names else None
        if sort in {None, True} and len(other):
            return midx.sort_values()
        return midx

    @_performance_tracking
    def _intersection(self, other, sort=None) -> Self:
        if self.names != other.names:
            deep = True
            col_names = list(range(0, self.nlevels))
            res_name = (None,) * self.nlevels
        else:
            deep = False
            col_names = None
            res_name = self.names

        other_df = other.copy(deep=deep).to_frame(index=False)
        self_df = self.copy(deep=deep).to_frame(index=False)
        if col_names is not None:
            other_df.columns = col_names
            self_df.columns = col_names

        result_df = cudf.merge(self_df, other_df, how="inner")
        midx = type(self)._from_data(result_df._data)
        midx.names = res_name
        if sort in {None, True} and len(other):
            return midx.sort_values()
        return midx

    @_performance_tracking
    def _copy_type_metadata(self: Self, other: Self) -> Self:
        res = super()._copy_type_metadata(other)
        if isinstance(other, MultiIndex):
            res._names = other._names
        return res

    @_performance_tracking
    def _split_columns_by_levels(
        self, levels: tuple, *, in_levels: bool
    ) -> Generator[tuple[Any, column.ColumnBase], None, None]:
        # This function assumes that for levels with duplicate names, they are
        # specified by indices, not name by ``levels``. E.g. [None, None] can
        # only be specified by 0, 1, not "None".
        level_names = list(self.names)
        level_indices = {
            lv if isinstance(lv, int) else level_names.index(lv)
            for lv in levels
        }
        for i, (name, col) in enumerate(zip(self.names, self._columns)):
            if in_levels and i in level_indices:
                name = f"level_{i}" if name is None else name
                yield name, col
            elif not in_levels and i not in level_indices:
                yield name, col

    @_performance_tracking
    def _new_index_for_reset_index(
        self, levels: tuple | None, name
    ) -> None | BaseIndex:
        """Return the new index after .reset_index"""
        if levels is None:
            return None

        index_columns, index_names = [], []
        for name, col in self._split_columns_by_levels(
            levels, in_levels=False
        ):
            index_columns.append(col)
            index_names.append(name)

        if not index_columns:
            # None is caught later to return RangeIndex
            return None

        index = cudf.core.index._index_from_data(
            dict(enumerate(index_columns)),
            name=name,
        )
        if isinstance(index, type(self)):
            index.names = index_names
        else:
            index.name = index_names[0]
        return index

    def _columns_for_reset_index(
        self, levels: tuple | None
    ) -> Generator[tuple[Any, column.ColumnBase], None, None]:
        """Return the columns and column names for .reset_index"""
        if levels is None:
            for i, (col, name) in enumerate(zip(self._columns, self.names)):
                yield f"level_{i}" if name is None else name, col
        else:
            yield from self._split_columns_by_levels(levels, in_levels=True)

    def repeat(self, repeats, axis=None) -> Self:
        return self._from_data(
            self._data._from_columns_like_self(
                super()._repeat(self._columns, repeats, axis)
            )
        )<|MERGE_RESOLUTION|>--- conflicted
+++ resolved
@@ -1962,20 +1962,11 @@
                 plc_tables[1],
                 plc.types.NullEquality.EQUAL,
             )
-<<<<<<< HEAD
             scatter_map = ColumnBase.from_pylibcudf(left_plc)
             indices = ColumnBase.from_pylibcudf(right_plc)
-        result = ColumnBase.from_pylibcudf(
-            copying.scatter([indices], scatter_map, [result])[0]
-        )
-        result_series = cudf.Series._from_column(result)
-=======
-            scatter_map = libcudf.column.Column.from_pylibcudf(left_plc)
-            indices = libcudf.column.Column.from_pylibcudf(right_plc)
         result_series = cudf.Series._from_column(
             result._scatter_by_column(scatter_map, indices)
         )
->>>>>>> e20abb9a
 
         if method in {"ffill", "bfill", "pad", "backfill"}:
             result_series = _get_indexer_basic(
