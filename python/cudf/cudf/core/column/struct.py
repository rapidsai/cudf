# Copyright (c) 2020-2025, NVIDIA CORPORATION.
from __future__ import annotations

from functools import cached_property
from typing import TYPE_CHECKING, Any

import pandas as pd
import pyarrow as pa

import pylibcudf as plc

import cudf
from cudf.core.column.column import ColumnBase
from cudf.core.dtypes import StructDtype
from cudf.utils.dtypes import (
    is_dtype_obj_struct,
    pyarrow_dtype_to_cudf_dtype,
)
from cudf.utils.scalar import (
    maybe_nested_pa_scalar_to_py,
    pa_scalar_to_plc_scalar,
)
from cudf.utils.utils import _is_null_host_scalar

if TYPE_CHECKING:
    from collections.abc import Mapping

    from typing_extensions import Self

    from cudf._typing import DtypeObj
    from cudf.core.column.string import StringColumn


def _maybe_na_to_none(value: Any) -> Any:
    """
    Convert NA-like values to None for pyarrow.
    """
    if _is_null_host_scalar(value):
        return None
    else:
        return value


class StructColumn(ColumnBase):
    """
    Column that stores fields of values.

    Every column has n children, where n is
    the number of fields in the Struct Dtype.
    """

    _VALID_PLC_TYPES = {plc.TypeId.STRUCT}

    def __init__(
        self,
        plc_column: plc.Column,
        size: int,
        dtype: StructDtype,
<<<<<<< HEAD
        offset: int,
        null_count: int,
        exposed: bool,
=======
        mask: Buffer | None,
        offset: int,
        null_count: int,
        children: tuple[ColumnBase, ...],
>>>>>>> 96e6c812
    ):
        dtype = self._validate_dtype_instance(dtype)
        super().__init__(
            plc_column=plc_column,
            size=size,
            dtype=dtype,
            offset=offset,
            null_count=null_count,
            exposed=exposed,
        )

    def _get_children_from_pylibcudf_column(
        self,
        plc_column: plc.Column,
        dtype: StructDtype,  # type: ignore[override]
        exposed: bool,
    ) -> tuple[ColumnBase, ...]:
        return tuple(
            child._with_type_metadata(field_dtype)
            for child, field_dtype in zip(
                super()._get_children_from_pylibcudf_column(
                    plc_column, dtype=dtype, exposed=exposed
                ),
                dtype.fields.values(),
                strict=True,
            )
        )

    def _prep_pandas_compat_repr(self) -> StringColumn | Self:
        """
        Preprocess Column to be compatible with pandas repr, namely handling nulls.

        * null (datetime/timedelta) = str(pd.NaT)
        * null (other types)= str(pd.NA)
        """
        # TODO: handle if self.has_nulls(): case
        return self

    @staticmethod
    def _validate_dtype_instance(dtype: StructDtype) -> StructDtype:
        # IntervalDtype is a subclass of StructDtype, so compare types exactly
        if (
            not cudf.get_option("mode.pandas_compatible")
            and type(dtype) is not StructDtype
        ) or (
            cudf.get_option("mode.pandas_compatible")
            and not is_dtype_obj_struct(dtype)
        ):
            raise ValueError(
                f"{type(dtype).__name__} must be a StructDtype exactly."
            )
        return dtype

    @property
    def base_size(self) -> int:
        if self.base_children:
            return len(self.base_children[0])
        else:
            return self.size + self.offset

    def to_arrow(self) -> pa.Array:
        children = [child.to_arrow() for child in self.children]
        dtype: StructDtype = (
            pyarrow_dtype_to_cudf_dtype(self.dtype)  # type: ignore[assignment]
            if isinstance(self.dtype, pd.ArrowDtype)
            else self.dtype
        )
        pa_type = pa.struct(
            {
                field: child.type
                for field, child in zip(dtype.fields, children, strict=True)
            }
        )

        if self.mask is not None:
            buffers = [pa.py_buffer(self.mask.memoryview())]
        else:
            # PyArrow stubs are too strict - from_buffers should accept None for missing buffers
            buffers = [None]  # type: ignore[list-item]

        return pa.StructArray.from_buffers(
            pa_type, len(self), buffers, children=children
        )

    def to_pandas(
        self,
        *,
        nullable: bool = False,
        arrow_type: bool = False,
    ) -> pd.Index:
        # We cannot go via Arrow's `to_pandas` because of the following issue:
        # https://issues.apache.org/jira/browse/ARROW-12680
        if (
            arrow_type
            or nullable
            or (
                cudf.get_option("mode.pandas_compatible")
                and isinstance(self.dtype, pd.ArrowDtype)
            )
        ):
            return super().to_pandas(nullable=nullable, arrow_type=arrow_type)
        else:
            return pd.Index(self.to_arrow().tolist(), dtype="object")

    @cached_property
    def memory_usage(self) -> int:
        n = super().memory_usage
        for child in self.children:
            n += child.memory_usage

        return n

    def element_indexing(self, index: int) -> dict[Any, Any] | None:
        result = super().element_indexing(index)
        if isinstance(result, pa.Scalar):
            py_element = maybe_nested_pa_scalar_to_py(result)
            return self.dtype._recursively_replace_fields(py_element)  # type: ignore[union-attr]
        return result

    def _cast_setitem_value(self, value: Any) -> plc.Scalar:
        if isinstance(value, dict):
            new_value = {
                field: _maybe_na_to_none(value.get(field, None))
                for field in self.dtype.fields  # type: ignore[union-attr]
            }
            return pa_scalar_to_plc_scalar(
                pa.scalar(new_value, type=self.dtype.to_arrow())  # type: ignore[union-attr]
            )
        elif value is None or value is cudf.NA:
            return pa_scalar_to_plc_scalar(
                pa.scalar(None, type=self.dtype.to_arrow())  # type: ignore[union-attr]
            )
        else:
            raise ValueError(
                f"Can not set {type(value).__name__} into StructColumn"
            )

    def copy(self, deep: bool = True) -> Self:
        # Since struct columns are immutable, both deep and
        # shallow copies share the underlying device data and mask.
        return super().copy(deep=False)

    @property
    def __cuda_array_interface__(self) -> Mapping[str, Any]:
        raise NotImplementedError(
            "Structs are not yet supported via `__cuda_array_interface__`"
        )

    def _with_type_metadata(
        self: StructColumn, dtype: DtypeObj
    ) -> StructColumn:
        from cudf.core.column import IntervalColumn
        from cudf.core.dtypes import IntervalDtype

        # Check IntervalDtype first because it's a subclass of StructDtype
        if isinstance(dtype, IntervalDtype):
            new_children = [
                child.astype(dtype.subtype).to_pylibcudf(mode="read")
                for child in self.base_children
            ]
            new_plc_column = plc.Column(
                plc.DataType(plc.TypeId.STRUCT),
                self.plc_column.size(),
                self.plc_column.data(),
                self.plc_column.null_mask(),
                self.plc_column.null_count(),
                self.plc_column.offset(),
                new_children,
            )
            return IntervalColumn(
                plc_column=new_plc_column,
                size=self.size,
                dtype=dtype,
                offset=self.offset,
                null_count=self.null_count,
                exposed=False,
            )
        elif isinstance(dtype, StructDtype):
            new_children = [
                self.base_children[i]
                ._with_type_metadata(dtype.fields[f])
                .to_pylibcudf(mode="read")
                for i, f in enumerate(dtype.fields.keys())
            ]
            new_plc_column = plc.Column(
                plc.DataType(plc.TypeId.STRUCT),
                self.plc_column.size(),
                self.plc_column.data(),
                self.plc_column.null_mask(),
                self.plc_column.null_count(),
                self.plc_column.offset(),
                new_children,
            )
            return StructColumn(
                plc_column=new_plc_column,
                size=self.size,
                dtype=dtype,
                offset=self.offset,
                null_count=self.null_count,
                exposed=False,
            )
        # For pandas dtypes, store them directly in the column's dtype property
        elif isinstance(dtype, pd.ArrowDtype) and isinstance(
            dtype.pyarrow_dtype, pa.StructType
        ):
            self._dtype = dtype

        return self<|MERGE_RESOLUTION|>--- conflicted
+++ resolved
@@ -56,16 +56,9 @@
         plc_column: plc.Column,
         size: int,
         dtype: StructDtype,
-<<<<<<< HEAD
         offset: int,
         null_count: int,
         exposed: bool,
-=======
-        mask: Buffer | None,
-        offset: int,
-        null_count: int,
-        children: tuple[ColumnBase, ...],
->>>>>>> 96e6c812
     ):
         dtype = self._validate_dtype_instance(dtype)
         super().__init__(
