--- conflicted
+++ resolved
@@ -4,15 +4,10 @@
 import pyarrow as pa
 
 import cudf
-<<<<<<< HEAD
 from cudf._typing import Dtype
 from cudf.core.column import ColumnBase, build_struct_column
-from cudf.core.column.methods import ColumnMethodsMixin
+from cudf.core.column.methods import ColumnMethods
 from cudf.core.dtypes import StructDtype
-=======
-from cudf.core.column import ColumnBase
-from cudf.core.column.methods import ColumnMethods
->>>>>>> a2bd07a3
 from cudf.utils.dtypes import is_struct_dtype
 
 
@@ -25,7 +20,7 @@
 
     """
 
-    dtype: cudf.core.dtypes.StructDtype
+    dtype: StructDtype
 
     @property
     def base_size(self):
