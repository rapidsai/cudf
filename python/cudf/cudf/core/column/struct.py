# Copyright (c) 2020-2025, NVIDIA CORPORATION.
from __future__ import annotations

from functools import cached_property
from typing import TYPE_CHECKING, Any

import pandas as pd
import pyarrow as pa

import cudf
from cudf.core.column.column import ColumnBase
from cudf.core.column.methods import ColumnMethods
from cudf.core.dtypes import StructDtype
<<<<<<< HEAD
from cudf.core.scalar import pa_scalar_to_plc_scalar
from cudf.utils.dtypes import (
    get_dtype_of_same_kind,
    is_dtype_obj_struct,
    pyarrow_dtype_to_cudf_dtype,
=======
from cudf.utils.scalar import (
    maybe_nested_pa_scalar_to_py,
    pa_scalar_to_plc_scalar,
>>>>>>> c89c83c0
)
from cudf.utils.utils import _is_null_host_scalar

if TYPE_CHECKING:
    from typing_extensions import Self

    import pylibcudf as plc

    from cudf._typing import Dtype
    from cudf.core.buffer import Buffer
    from cudf.core.column.string import StringColumn


def _maybe_na_to_none(value: Any) -> Any:
    """
    Convert NA-like values to None for pyarrow.
    """
    if _is_null_host_scalar(value):
        return None
    else:
        return value


class StructColumn(ColumnBase):
    """
    Column that stores fields of values.

    Every column has n children, where n is
    the number of fields in the Struct Dtype.
    """

    def __init__(
        self,
        data: None,
        size: int,
        dtype: StructDtype,
        mask: Buffer | None = None,
        offset: int = 0,
        null_count: int | None = None,
        children: tuple[ColumnBase, ...] = (),
    ):
        if data is not None:
            raise ValueError("data must be None.")
        dtype = self._validate_dtype_instance(dtype)
        super().__init__(
            data=data,
            size=size,
            dtype=dtype,
            mask=mask,
            offset=offset,
            null_count=null_count,
            children=children,
        )

    def _prep_pandas_compat_repr(self) -> StringColumn | Self:
        """
        Preprocess Column to be compatible with pandas repr, namely handling nulls.

        * null (datetime/timedelta) = str(pd.NaT)
        * null (other types)= str(pd.NA)
        """
        # TODO: handle if self.has_nulls(): case
        return self

    @staticmethod
    def _validate_dtype_instance(dtype: StructDtype) -> StructDtype:
        # IntervalDtype is a subclass of StructDtype, so compare types exactly
        if (
            not cudf.get_option("mode.pandas_compatible")
            and type(dtype) is not StructDtype
        ) or (
            cudf.get_option("mode.pandas_compatible")
            and not is_dtype_obj_struct(dtype)
        ):
            raise ValueError(
                f"{type(dtype).__name__} must be a StructDtype exactly."
            )
        return dtype

    @property
    def base_size(self):
        if self.base_children:
            return len(self.base_children[0])
        else:
            return self.size + self.offset

    def to_arrow(self) -> pa.Array:
        children = [child.to_arrow() for child in self.children]
        dtype = (
            pyarrow_dtype_to_cudf_dtype(self.dtype)
            if isinstance(self.dtype, pd.ArrowDtype)
            else self.dtype
        )
        pa_type = pa.struct(
            {field: child.type for field, child in zip(dtype.fields, children)}
        )

        if self.mask is not None:
            buffers = (pa.py_buffer(self.mask.memoryview()),)
        else:
            buffers = (None,)

        return pa.StructArray.from_buffers(
            pa_type, len(self), buffers, children=children
        )

    def to_pandas(
        self,
        *,
        nullable: bool = False,
        arrow_type: bool = False,
    ) -> pd.Index:
        # We cannot go via Arrow's `to_pandas` because of the following issue:
        # https://issues.apache.org/jira/browse/ARROW-12680
        if (
            arrow_type
            or nullable
            or (
                cudf.get_option("mode.pandas_compatible")
                and isinstance(self.dtype, pd.ArrowDtype)
            )
        ):
            return super().to_pandas(nullable=nullable, arrow_type=arrow_type)
        else:
            return pd.Index(self.to_arrow().tolist(), dtype="object")

    @cached_property
    def memory_usage(self) -> int:
        n = super().memory_usage
        for child in self.children:
            n += child.memory_usage

        return n

    def element_indexing(self, index: int) -> dict:
        result = super().element_indexing(index)
        if isinstance(result, pa.Scalar):
            py_element = maybe_nested_pa_scalar_to_py(result)
            return self.dtype._recursively_replace_fields(py_element)
        return result

    def _cast_setitem_value(self, value: Any) -> plc.Scalar:
        if isinstance(value, dict):
            new_value = {
                field: _maybe_na_to_none(value.get(field, None))
                for field in self.dtype.fields
            }
            return pa_scalar_to_plc_scalar(
                pa.scalar(new_value, type=self.dtype.to_arrow())
            )
        elif value is None or value is cudf.NA:
            return pa_scalar_to_plc_scalar(
                pa.scalar(None, type=self.dtype.to_arrow())
            )
        else:
            raise ValueError(
                f"Can not set {type(value).__name__} into StructColumn"
            )

    def copy(self, deep: bool = True) -> Self:
        # Since struct columns are immutable, both deep and
        # shallow copies share the underlying device data and mask.
        result = super().copy(deep=False)
        if deep:
            result = result._rename_fields(self.dtype.fields.keys())
        return result

    def _rename_fields(self, names) -> Self:
        """
        Return a StructColumn with the same field values as this StructColumn,
        but with the field names equal to `names`.
        """
        dtype = StructDtype(
            {name: col.dtype for name, col in zip(names, self.children)}
        )
        return StructColumn(  # type: ignore[return-value]
            data=None,
            size=self.size,
            dtype=dtype,
            mask=self.base_mask,
            offset=self.offset,
            null_count=self.null_count,
            children=self.base_children,
        )

    @property
    def __cuda_array_interface__(self):
        raise NotImplementedError(
            "Structs are not yet supported via `__cuda_array_interface__`"
        )

    def _with_type_metadata(self: StructColumn, dtype: Dtype) -> StructColumn:
        from cudf.core.column import IntervalColumn
        from cudf.core.dtypes import IntervalDtype

        # Check IntervalDtype first because it's a subclass of StructDtype
        if isinstance(dtype, IntervalDtype):
            return IntervalColumn.from_struct_column(self, closed=dtype.closed)
        elif isinstance(dtype, StructDtype):
            return StructColumn(
                data=None,
                dtype=dtype,
                children=tuple(
                    self.base_children[i]._with_type_metadata(dtype.fields[f])
                    for i, f in enumerate(dtype.fields.keys())
                ),
                mask=self.base_mask,
                size=self.size,
                offset=self.offset,
                null_count=self.null_count,
            )
        # For pandas dtypes, store them directly in the column's dtype property
        elif isinstance(dtype, pd.ArrowDtype) and isinstance(
            dtype.pyarrow_dtype, pa.StructType
        ):
            self._dtype = dtype

        return self


class StructMethods(ColumnMethods):
    """
    Struct methods for Series
    """

    _column: StructColumn

    def __init__(self, parent=None):
        if not is_dtype_obj_struct(parent.dtype):
            raise AttributeError(
                "Can only use .struct accessor with a 'struct' dtype"
            )
        super().__init__(parent=parent)

    def field(self, key):
        """
        Extract children of the specified struct column
        in the Series

        Parameters
        ----------
        key: int or str
            index/position or field name of the respective
            struct column

        Returns
        -------
        Series

        Examples
        --------
        >>> s = cudf.Series([{'a': 1, 'b': 2}, {'a': 3, 'b': 4}])
        >>> s.struct.field(0)
        0    1
        1    3
        dtype: int64
        >>> s.struct.field('a')
        0    1
        1    3
        dtype: int64
        """
        struct_dtype_fields = StructDtype.from_struct_dtype(
            self._column.dtype
        ).fields
        field_keys = list(struct_dtype_fields.keys())
        if key in struct_dtype_fields:
            pos = field_keys.index(key)
            return self._return_or_inplace(
                self._column.children[pos]._with_type_metadata(
                    get_dtype_of_same_kind(
                        self._column.dtype, struct_dtype_fields[key]
                    )
                )
            )
        else:
            if isinstance(key, int):
                try:
                    return self._return_or_inplace(self._column.children[key])
                except IndexError:
                    raise IndexError(f"Index {key} out of range")
            else:
                raise KeyError(
                    f"Field '{key}' is not found in the set of existing keys."
                )

    def explode(self):
        """
        Return a DataFrame whose columns are the fields of this struct Series.

        Notes
        -----
        Note that a copy of the columns is made.

        Examples
        --------
        >>> s
        0    {'a': 1, 'b': 'x'}
        1    {'a': 2, 'b': 'y'}
        2    {'a': 3, 'b': 'z'}
        3    {'a': 4, 'b': 'a'}
        dtype: struct

        >>> s.struct.explode()
           a  b
        0  1  x
        1  2  y
        2  3  z
        3  4  a
        """
        data = {
            name: col.copy(deep=True)
            for name, col in zip(
                self._column.dtype.fields, self._column.children
            )
        }
        rangeindex = len(data) == 0
        return cudf.DataFrame._from_data(
            cudf.core.column_accessor.ColumnAccessor(
                data, rangeindex=rangeindex
            )
        )<|MERGE_RESOLUTION|>--- conflicted
+++ resolved
@@ -11,17 +11,14 @@
 from cudf.core.column.column import ColumnBase
 from cudf.core.column.methods import ColumnMethods
 from cudf.core.dtypes import StructDtype
-<<<<<<< HEAD
-from cudf.core.scalar import pa_scalar_to_plc_scalar
 from cudf.utils.dtypes import (
     get_dtype_of_same_kind,
     is_dtype_obj_struct,
     pyarrow_dtype_to_cudf_dtype,
-=======
+)
 from cudf.utils.scalar import (
     maybe_nested_pa_scalar_to_py,
     pa_scalar_to_plc_scalar,
->>>>>>> c89c83c0
 )
 from cudf.utils.utils import _is_null_host_scalar
 
