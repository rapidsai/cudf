--- conflicted
+++ resolved
@@ -213,12 +213,9 @@
                 dtype=dtype,
                 offset=self.offset,
                 null_count=self.null_count,
-<<<<<<< HEAD
-=======
                 children=tuple(  # type: ignore[arg-type]
                     child.astype(dtype.subtype) for child in self.base_children
                 ),  # type: ignore[arg-type]
->>>>>>> f0b02861
             )
         elif isinstance(dtype, StructDtype):
             return StructColumn(
