# SPDX-FileCopyrightText: Copyright (c) 2020-2025, NVIDIA CORPORATION.
# SPDX-License-Identifier: Apache-2.0
from __future__ import annotations

from functools import cached_property
from typing import TYPE_CHECKING, Any

import pandas as pd
import pyarrow as pa

import pylibcudf as plc

import cudf
from cudf.core.column.column import ColumnBase
from cudf.core.dtypes import StructDtype
from cudf.utils.dtypes import (
    is_dtype_obj_struct,
    pyarrow_dtype_to_cudf_dtype,
)
from cudf.utils.scalar import (
    maybe_nested_pa_scalar_to_py,
    pa_scalar_to_plc_scalar,
)
from cudf.utils.utils import _is_null_host_scalar

if TYPE_CHECKING:
    from collections.abc import Mapping

    from typing_extensions import Self

    from cudf._typing import DtypeObj
    from cudf.core.column.string import StringColumn


def _maybe_na_to_none(value: Any) -> Any:
    """
    Convert NA-like values to None for pyarrow.
    """
    if _is_null_host_scalar(value):
        return None
    else:
        return value


class StructColumn(ColumnBase):
    """
    Column that stores fields of values.

    Every column has n children, where n is
    the number of fields in the Struct Dtype.
    """

    _VALID_PLC_TYPES = {plc.TypeId.STRUCT}

    def __init__(
        self,
        plc_column: plc.Column,
        size: int,
        dtype: StructDtype,
        offset: int,
        null_count: int,
        exposed: bool,
    ):
        dtype = self._validate_dtype_instance(dtype)
        super().__init__(
            plc_column=plc_column,
            size=size,
            dtype=dtype,
            offset=offset,
            null_count=null_count,
            exposed=exposed,
        )

    def _get_children_from_pylibcudf_column(
        self,
        plc_column: plc.Column,
        dtype: StructDtype,  # type: ignore[override]
        exposed: bool,
    ) -> tuple[ColumnBase, ...]:
        return tuple(
            child._with_type_metadata(field_dtype)
            for child, field_dtype in zip(
                super()._get_children_from_pylibcudf_column(
                    plc_column, dtype=dtype, exposed=exposed
                ),
                dtype.fields.values(),
                strict=True,
            )
        )

    @staticmethod
    def _validate_dtype_instance(dtype: StructDtype) -> StructDtype:
        # IntervalDtype is a subclass of StructDtype, so compare types exactly
        if (
            not cudf.get_option("mode.pandas_compatible")
            and type(dtype) is not StructDtype
        ) or (
            cudf.get_option("mode.pandas_compatible")
            and not is_dtype_obj_struct(dtype)
        ):
            raise ValueError(
                f"{type(dtype).__name__} must be a StructDtype exactly."
            )
        return dtype

    def _prep_pandas_compat_repr(self) -> StringColumn | Self:
        """
        Preprocess Column to be compatible with pandas repr, namely handling nulls.

        * null (datetime/timedelta) = str(pd.NaT)
        * null (other types)= str(pd.NA)
        """
        # TODO: handle if self.has_nulls(): case
        return self

    @property
    def base_size(self) -> int:
        if self.base_children:
            return len(self.base_children[0])
        else:
            return self.size + self.offset

    def to_arrow(self) -> pa.Array:
        children = [child.to_arrow() for child in self.children]
        dtype: StructDtype = (
            pyarrow_dtype_to_cudf_dtype(self.dtype)  # type: ignore[assignment]
            if isinstance(self.dtype, pd.ArrowDtype)
            else self.dtype
        )
        pa_type = pa.struct(
            {
                field: child.type
                for field, child in zip(dtype.fields, children, strict=True)
            }
        )

        if self.mask is not None:
            buffers = [pa.py_buffer(self.mask.memoryview())]
        else:
            # PyArrow stubs are too strict - from_buffers should accept None for missing buffers
            buffers = [None]  # type: ignore[list-item]

        return pa.StructArray.from_buffers(
            pa_type, len(self), buffers, children=children
        )

    def to_pandas(
        self,
        *,
        nullable: bool = False,
        arrow_type: bool = False,
    ) -> pd.Index:
        # We cannot go via Arrow's `to_pandas` because of the following issue:
        # https://issues.apache.org/jira/browse/ARROW-12680
        if (
            arrow_type
            or nullable
            or (
                cudf.get_option("mode.pandas_compatible")
                and isinstance(self.dtype, pd.ArrowDtype)
            )
        ):
            return super().to_pandas(nullable=nullable, arrow_type=arrow_type)
        else:
            return pd.Index(self.to_arrow().tolist(), dtype="object")

    @cached_property
    def memory_usage(self) -> int:
        n = super().memory_usage
        for child in self.children:
            n += child.memory_usage

        return n

    def element_indexing(self, index: int) -> dict[Any, Any] | None:
        result = super().element_indexing(index)
        if isinstance(result, pa.Scalar):
            py_element = maybe_nested_pa_scalar_to_py(result)
            return self.dtype._recursively_replace_fields(py_element)  # type: ignore[union-attr]
        return result

    def _cast_setitem_value(self, value: Any) -> plc.Scalar:
        if isinstance(value, dict):
            new_value = {
                field: _maybe_na_to_none(value.get(field, None))
                for field in self.dtype.fields  # type: ignore[union-attr]
            }
            return pa_scalar_to_plc_scalar(
                pa.scalar(new_value, type=self.dtype.to_arrow())  # type: ignore[union-attr]
            )
        elif value is None or value is cudf.NA:
            return pa_scalar_to_plc_scalar(
                pa.scalar(None, type=self.dtype.to_arrow())  # type: ignore[union-attr]
            )
        else:
            raise ValueError(
                f"Can not set {type(value).__name__} into StructColumn"
            )

    def copy(self, deep: bool = True) -> Self:
        # Since struct columns are immutable, both deep and
        # shallow copies share the underlying device data and mask.
        return super().copy(deep=False)

    @property
    def __cuda_array_interface__(self) -> Mapping[str, Any]:
        raise NotImplementedError(
            "Structs are not yet supported via `__cuda_array_interface__`"
        )

    def _with_type_metadata(
        self: StructColumn, dtype: DtypeObj | None
    ) -> StructColumn:
        from cudf.core.column import IntervalColumn
        from cudf.core.dtypes import IntervalDtype

        # Check IntervalDtype first because it's a subclass of StructDtype
        if isinstance(dtype, IntervalDtype):
            new_children = [
                child.astype(dtype.subtype).to_pylibcudf(mode="read")
                for child in self.base_children
            ]
            new_plc_column = plc.Column(
                plc.DataType(plc.TypeId.STRUCT),
                self.plc_column.size(),
                self.plc_column.data(),
                self.plc_column.null_mask(),
                self.plc_column.null_count(),
                self.plc_column.offset(),
                new_children,
            )
            return IntervalColumn(
                plc_column=new_plc_column,
                size=self.size,
                dtype=dtype,
                offset=self.offset,
                null_count=self.null_count,
<<<<<<< HEAD
                children=tuple(
                    child.astype(dtype.subtype)
                    if dtype.subtype is not None
                    else child
                    for child in self.base_children
                ),  # type: ignore[arg-type]
=======
                exposed=False,
>>>>>>> f5161e7b
            )
        elif isinstance(dtype, StructDtype):
            new_children = [
                self.base_children[i]
                ._with_type_metadata(dtype.fields[f])
                .to_pylibcudf(mode="read")
                for i, f in enumerate(dtype.fields.keys())
            ]
            new_plc_column = plc.Column(
                plc.DataType(plc.TypeId.STRUCT),
                self.plc_column.size(),
                self.plc_column.data(),
                self.plc_column.null_mask(),
                self.plc_column.null_count(),
                self.plc_column.offset(),
                new_children,
            )
            return StructColumn(
                plc_column=new_plc_column,
                size=self.size,
                dtype=dtype,
                offset=self.offset,
                null_count=self.null_count,
                exposed=False,
            )
        # For pandas dtypes, store them directly in the column's dtype property
        elif isinstance(dtype, pd.ArrowDtype) and isinstance(
            dtype.pyarrow_dtype, pa.StructType
        ):
            self._dtype = dtype

        return self<|MERGE_RESOLUTION|>--- conflicted
+++ resolved
@@ -216,8 +216,9 @@
 
         # Check IntervalDtype first because it's a subclass of StructDtype
         if isinstance(dtype, IntervalDtype):
+            # IntervalDtype.subtype can be None in type stubs but is guaranteed at runtime
             new_children = [
-                child.astype(dtype.subtype).to_pylibcudf(mode="read")
+                child.astype(dtype.subtype).to_pylibcudf(mode="read")  # type: ignore[arg-type]
                 for child in self.base_children
             ]
             new_plc_column = plc.Column(
@@ -235,16 +236,7 @@
                 dtype=dtype,
                 offset=self.offset,
                 null_count=self.null_count,
-<<<<<<< HEAD
-                children=tuple(
-                    child.astype(dtype.subtype)
-                    if dtype.subtype is not None
-                    else child
-                    for child in self.base_children
-                ),  # type: ignore[arg-type]
-=======
                 exposed=False,
->>>>>>> f5161e7b
             )
         elif isinstance(dtype, StructDtype):
             new_children = [
