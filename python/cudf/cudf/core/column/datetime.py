--- conflicted
+++ resolved
@@ -197,7 +197,6 @@
             f"cannot astype a datetimelike from [{self.dtype}] to [{dtype}]"
         )
 
-<<<<<<< HEAD
     def as_numerical_column(
         self, dtype: Dtype
     ) -> "cudf.core.column.NumericalColumn":
@@ -208,12 +207,6 @@
     def as_string_column(
         self, dtype: Dtype, format=None
     ) -> "cudf.core.column.StringColumn":
-=======
-    def as_numerical_column(self, dtype):
-        return self.as_numerical.astype(dtype)
-
-    def as_string_column(self, dtype, format=None):
->>>>>>> b71b2030
         if format is None:
             format = _dtype_to_format_conversion.get(
                 self.dtype.name, "%Y-%m-%d %H:%M:%S"
