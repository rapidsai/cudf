# Copyright (c) 2019-2020, NVIDIA CORPORATION.
import datetime as dt
import re
from numbers import Number
from typing import Any, Sequence, Union, cast

import numpy as np
import pandas as pd
from nvtx import annotate

import cudf
from cudf import _lib as libcudf
from cudf._typing import DatetimeLikeScalar, Dtype, DtypeObj, ScalarObj
from cudf.core.buffer import Buffer
from cudf.core.column import ColumnBase, column, string
from cudf.utils.dtypes import is_scalar
from cudf.utils.utils import _fillna_natwise

# nanoseconds per time_unit
_numpy_to_pandas_conversion = {
    "ns": 1,
    "us": 1000,
    "ms": 1000000,
    "s": 1000000000,
    "m": 60000000000,
    "h": 3600000000000,
    "D": 86400000000000,
}

_dtype_to_format_conversion = {
    "datetime64[ns]": "%Y-%m-%d %H:%M:%S.%9f",
    "datetime64[us]": "%Y-%m-%d %H:%M:%S.%6f",
    "datetime64[ms]": "%Y-%m-%d %H:%M:%S.%3f",
    "datetime64[s]": "%Y-%m-%d %H:%M:%S",
}


class DatetimeColumn(column.ColumnBase):
    def __init__(
        self,
        data: Buffer,
        dtype: DtypeObj,
        mask: Buffer = None,
        size: int = None,
        offset: int = 0,
        null_count: int = None,
    ):
        """
        Parameters
        ----------
        data : Buffer
            The datetime values
        dtype : np.dtype
            The data type
        mask : Buffer; optional
            The validity mask
        """
        dtype = np.dtype(dtype)
        if data.size % dtype.itemsize:
            raise ValueError("Buffer size must be divisible by element size")
        if size is None:
            size = data.size // dtype.itemsize
            size = size - offset
        super().__init__(
            data,
            size=size,
            dtype=dtype,
            mask=mask,
            offset=offset,
            null_count=null_count,
        )

        if not (self.dtype.type is np.datetime64):
            raise TypeError(f"{self.dtype} is not a supported datetime type")

        self._time_unit, _ = np.datetime_data(self.dtype)

    def __contains__(self, item: ScalarObj) -> bool:
        try:
            item_as_dt64 = np.datetime64(item, self._time_unit)
        except ValueError:
            # If item cannot be converted to datetime type
            # np.datetime64 raises ValueError, hence `item`
            # cannot exist in `self`.
            return False
        return item_as_dt64.astype("int64") in self.as_numerical

    @property
    def time_unit(self) -> str:
        return self._time_unit

    @property
    def year(self) -> "ColumnBase":
        return self.get_dt_field("year")

    @property
    def month(self) -> "ColumnBase":
        return self.get_dt_field("month")

    @property
    def day(self) -> "ColumnBase":
        return self.get_dt_field("day")

    @property
    def hour(self) -> "ColumnBase":
        return self.get_dt_field("hour")

    @property
    def minute(self) -> "ColumnBase":
        return self.get_dt_field("minute")

    @property
    def second(self) -> "ColumnBase":
        return self.get_dt_field("second")

    @property
    def weekday(self) -> "ColumnBase":
        return self.get_dt_field("weekday")

    def to_pandas(
        self, index: "cudf.Index" = None, nullable: bool = False, **kwargs
    ) -> "cudf.Series":
        # Workaround until following issue is fixed:
        # https://issues.apache.org/jira/browse/ARROW-9772

        # Pandas supports only `datetime64[ns]`, hence the cast.
        pd_series = pd.Series(
            self.astype("datetime64[ns]").to_array("NAT"), copy=False
        )

        if index is not None:
            pd_series.index = index

        return pd_series

    def get_dt_field(self, field: str) -> "ColumnBase":
        return libcudf.datetime.extract_datetime_component(self, field)

    def normalize_binop_value(self, other: DatetimeLikeScalar) -> ScalarObj:
        if isinstance(other, cudf.Scalar):
            return other

        if isinstance(other, np.ndarray) and other.ndim == 0:
            other = other.item()

        if isinstance(other, dt.datetime):
            other = np.datetime64(other)
        elif isinstance(other, dt.timedelta):
            other = np.timedelta64(other)
        elif isinstance(other, pd.Timestamp):
            other = other.to_datetime64()
        elif isinstance(other, pd.Timedelta):
            other = other.to_timedelta64()
        elif isinstance(other, cudf.DateOffset):
            return other
        if isinstance(other, np.datetime64):
            if np.isnat(other):
                return cudf.Scalar(None, dtype=self.dtype)

            other = other.astype(self.dtype)
            return cudf.Scalar(other)
        elif isinstance(other, np.timedelta64):
            other_time_unit = cudf.utils.dtypes.get_time_unit(other)

            if other_time_unit not in ("s", "ms", "ns", "us"):
                other = other.astype("timedelta64[s]")

            if np.isnat(other):
                return cudf.Scalar(None, dtype=other.dtype)

            return cudf.Scalar(other)
        else:
            raise TypeError(f"cannot normalize {type(other)}")

    @property
    def as_numerical(self) -> "cudf.core.column.NumericalColumn":
        return cast(
            "cudf.core.column.NumericalColumn",
            column.build_column(
                data=self.base_data,
                dtype=np.int64,
                mask=self.base_mask,
                offset=self.offset,
                size=self.size,
            ),
        )

    def as_datetime_column(self, dtype: Dtype, **kwargs) -> "DatetimeColumn":
        dtype = np.dtype(dtype)
        if dtype == self.dtype:
            return self
        return libcudf.unary.cast(self, dtype=dtype)

    def as_timedelta_column(
        self, dtype: Dtype, **kwargs
    ) -> "cudf.core.column.TimeDeltaColumn":
        raise TypeError(
            f"cannot astype a datetimelike from [{self.dtype}] to [{dtype}]"
        )

    def as_numerical_column(
        self, dtype: Dtype
    ) -> "cudf.core.column.NumericalColumn":
        return cast(
            "cudf.core.column.NumericalColumn", self.as_numerical.astype(dtype)
        )

    def as_string_column(
        self, dtype: Dtype, format=None
    ) -> "cudf.core.column.StringColumn":
        if format is None:
            format = _dtype_to_format_conversion.get(
                self.dtype.name, "%Y-%m-%d %H:%M:%S"
            )
        if len(self) > 0:
            return string._datetime_to_str_typecast_functions[
                np.dtype(self.dtype)
            ](self, format)
        else:
            return cast(
                "cudf.core.column.StringColumn",
                column.column_empty(0, dtype="object", masked=False),
            )

    def default_na_value(self) -> DatetimeLikeScalar:
        """Returns the default NA value for this column
        """
        return np.datetime64("nat", self.time_unit)

    def mean(self, skipna=None, dtype=np.float64) -> ScalarObj:
        return pd.Timestamp(
            self.as_numerical.mean(skipna=skipna, dtype=dtype),
            unit=self.time_unit,
        )

    def quantile(
        self, q: Union[float, Sequence[float]], interpolation: str, exact: bool
    ) -> "ColumnBase":
        result = self.as_numerical.quantile(
            q=q, interpolation=interpolation, exact=exact
        )
        if isinstance(q, Number):
            return pd.Timestamp(result, unit=self.time_unit)
        return result.astype(self.dtype)

<<<<<<< HEAD
    def binary_operator(
        self,
        op: str,
        rhs: Union["ColumnBase", "cudf.Scalar"],
        reflect: bool = False,
    ) -> "ColumnBase":
=======
    def binary_operator(self, op, rhs, reflect=False):
        if isinstance(rhs, cudf.DateOffset):
            return binop_offset(self, rhs, op)
>>>>>>> 8c1f01e1
        lhs, rhs = self, rhs
        if op in ("eq", "ne", "lt", "gt", "le", "ge"):
            out_dtype = np.bool
        elif op == "add" and pd.api.types.is_timedelta64_dtype(rhs.dtype):
            out_dtype = cudf.core.column.timedelta._timedelta_add_result_dtype(
                rhs, lhs
            )
        elif op == "sub" and pd.api.types.is_timedelta64_dtype(rhs.dtype):
            out_dtype = cudf.core.column.timedelta._timedelta_sub_result_dtype(
                rhs if reflect else lhs, lhs if reflect else rhs
            )
        elif op == "sub" and pd.api.types.is_datetime64_dtype(rhs.dtype):
            units = ["s", "ms", "us", "ns"]
            lhs_time_unit = cudf.utils.dtypes.get_time_unit(lhs)
            lhs_unit = units.index(lhs_time_unit)
            rhs_time_unit = cudf.utils.dtypes.get_time_unit(rhs)
            rhs_unit = units.index(rhs_time_unit)
            out_dtype = np.dtype(
                f"timedelta64[{units[max(lhs_unit, rhs_unit)]}]"
            )
        else:
            raise TypeError(
                f"Series of dtype {self.dtype} cannot perform "
                f" the operation {op}"
            )
        return binop(lhs, rhs, op=op, out_dtype=out_dtype, reflect=reflect)

    def fillna(self, fill_value: Any) -> "ColumnBase":
        if cudf.utils.utils.isnat(fill_value):
            return _fillna_natwise(self)
        if is_scalar(fill_value):
            if not isinstance(fill_value, cudf.Scalar):
                fill_value = cudf.Scalar(fill_value, dtype=self.dtype)
        else:
            fill_value = column.as_column(fill_value, nan_as_null=False)

        result = libcudf.replace.replace_nulls(self, fill_value)
        return result

    def find_first_value(self, value: ScalarObj, closest: bool = False) -> int:
        """
        Returns offset of first value that matches
        """
        value = pd.to_datetime(value)
        value = column.as_column(value, dtype=self.dtype).as_numerical[0]
        return self.as_numerical.find_first_value(value, closest=closest)

    def find_last_value(self, value: ScalarObj, closest: bool = False) -> int:
        """
        Returns offset of last value that matches
        """
        value = pd.to_datetime(value)
        value = column.as_column(value, dtype=self.dtype).as_numerical[0]
        return self.as_numerical.find_last_value(value, closest=closest)

    @property
    def is_unique(self) -> bool:
        return self.as_numerical.is_unique

    def can_cast_safely(self, to_dtype: Dtype) -> bool:
        if np.issubdtype(to_dtype, np.datetime64):

            to_res, _ = np.datetime_data(to_dtype)
            self_res, _ = np.datetime_data(self.dtype)

            max_int = np.iinfo(np.dtype("int64")).max

            max_dist = np.timedelta64(
                self.max().astype(np.dtype("int64"), copy=False), self_res
            )
            min_dist = np.timedelta64(
                self.min().astype(np.dtype("int64"), copy=False), self_res
            )

            self_delta_dtype = np.timedelta64(0, self_res).dtype

            if max_dist <= np.timedelta64(max_int, to_res).astype(
                self_delta_dtype
            ) and min_dist <= np.timedelta64(max_int, to_res).astype(
                self_delta_dtype
            ):
                return True
            else:
                return False
        elif to_dtype == np.dtype("int64") or to_dtype == np.dtype("O"):
            # can safely cast to representation, or string
            return True
        else:
            return False


@annotate("BINARY_OP", color="orange", domain="cudf_python")
def binop(
    lhs: Union["ColumnBase", ScalarObj],
    rhs: Union["ColumnBase", ScalarObj],
    op: str,
    out_dtype: Dtype,
    reflect: bool,
) -> "ColumnBase":
    if reflect:
        lhs, rhs = rhs, lhs
    out = libcudf.binaryop.binaryop(lhs, rhs, op, out_dtype)
    return out


<<<<<<< HEAD
def infer_format(element: str, **kwargs) -> str:
=======
def binop_offset(lhs, rhs, op):
    if rhs._is_no_op:
        return lhs
    else:
        rhs = rhs._generate_column(len(lhs), op)
        out = libcudf.datetime.add_months(lhs, rhs)
        return out


def infer_format(element, **kwargs):
>>>>>>> 8c1f01e1
    """
    Infers datetime format from a string, also takes cares for `ms` and `ns`
    """
    fmt = pd.core.tools.datetimes._guess_datetime_format(element, **kwargs)

    if fmt is not None:
        return fmt

    element_parts = element.split(".")
    if len(element_parts) != 2:
        raise ValueError("Given date string not likely a datetime.")

    # There is possibility that the element is of following format
    # '00:00:03.333333 2016-01-01'
    second_part = re.split(r"(\D+)", element_parts[1], maxsplit=1)
    subsecond_fmt = ".%" + str(len(second_part[0])) + "f"

    first_part = pd.core.tools.datetimes._guess_datetime_format(
        element_parts[0], **kwargs
    )
    # For the case where first_part is '00:00:03'
    if first_part is None:
        tmp = "1970-01-01 " + element_parts[0]
        first_part = pd.core.tools.datetimes._guess_datetime_format(
            tmp, **kwargs
        ).split(" ", 1)[1]
    if first_part is None:
        raise ValueError("Unable to infer the timestamp format from the data")

    if len(second_part) > 1:
        # "Z" indicates Zulu time(widely used in aviation) - Which is
        # UTC timezone that currently cudf only supports. Having any other
        # unsuppported timezone will let the code fail below
        # with a ValueError.
        second_part.remove("Z")
        second_part = "".join(second_part[1:])  # type: ignore

        if len(second_part) > 1:
            # Only infer if second_part is not an empty string.
            second_part = pd.core.tools.datetimes._guess_datetime_format(
                second_part, **kwargs
            )
    else:
        second_part = ""  # type: ignore

    try:
        fmt = first_part + subsecond_fmt + second_part
    except Exception:
        raise ValueError("Unable to infer the timestamp format from the data")

    return fmt<|MERGE_RESOLUTION|>--- conflicted
+++ resolved
@@ -243,18 +243,14 @@
             return pd.Timestamp(result, unit=self.time_unit)
         return result.astype(self.dtype)
 
-<<<<<<< HEAD
     def binary_operator(
         self,
         op: str,
         rhs: Union["ColumnBase", "cudf.Scalar"],
         reflect: bool = False,
     ) -> "ColumnBase":
-=======
-    def binary_operator(self, op, rhs, reflect=False):
         if isinstance(rhs, cudf.DateOffset):
             return binop_offset(self, rhs, op)
->>>>>>> 8c1f01e1
         lhs, rhs = self, rhs
         if op in ("eq", "ne", "lt", "gt", "le", "ge"):
             out_dtype = np.bool
@@ -360,9 +356,6 @@
     return out
 
 
-<<<<<<< HEAD
-def infer_format(element: str, **kwargs) -> str:
-=======
 def binop_offset(lhs, rhs, op):
     if rhs._is_no_op:
         return lhs
@@ -372,8 +365,7 @@
         return out
 
 
-def infer_format(element, **kwargs):
->>>>>>> 8c1f01e1
+def infer_format(element: str, **kwargs) -> str:
     """
     Infers datetime format from a string, also takes cares for `ms` and `ns`
     """
