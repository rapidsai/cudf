--- conflicted
+++ resolved
@@ -30,12 +30,12 @@
 from cudf.core.buffer import Buffer, acquire_spill_lock
 from cudf.core.column.column import ColumnBase, as_column
 from cudf.core.column.timedelta import _unit_to_nanoseconds_conversion
-<<<<<<< HEAD
-from cudf.utils.dtypes import CUDF_STRING_DTYPE, _get_base_dtype
-=======
 from cudf.core.scalar import pa_scalar_to_plc_scalar
-from cudf.utils.dtypes import _get_base_dtype, cudf_dtype_to_pa_type
->>>>>>> a46307a5
+from cudf.utils.dtypes import (
+    CUDF_STRING_DTYPE,
+    _get_base_dtype,
+    cudf_dtype_to_pa_type,
+)
 from cudf.utils.utils import (
     _all_bools_with_nulls,
     _datetime_timedelta_find_and_replace,
