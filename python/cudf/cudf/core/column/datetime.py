# SPDX-FileCopyrightText: Copyright (c) 2019-2025, NVIDIA CORPORATION.
# SPDX-License-Identifier: Apache-2.0

from __future__ import annotations

import calendar
import functools
import locale
import re
import warnings
from locale import nl_langinfo
from typing import TYPE_CHECKING, Literal, cast

import numpy as np
import pandas as pd
import pyarrow as pa

import pylibcudf as plc

import cudf
from cudf.core._internals import binaryop
from cudf.core._internals.timezones import (
    check_ambiguous_and_nonexistent,
    get_compatible_timezone,
    get_tz_data,
)
from cudf.core.buffer import acquire_spill_lock
from cudf.core.column.column import ColumnBase, as_column
from cudf.core.column.temporal_base import TemporalBaseColumn
from cudf.utils.dtypes import (
    _get_base_dtype,
    cudf_dtype_from_pa_type,
    cudf_dtype_to_pa_type,
    get_dtype_of_same_kind,
    get_dtype_of_same_type,
)
from cudf.utils.scalar import pa_scalar_to_plc_scalar

if TYPE_CHECKING:
    from collections.abc import Callable

    from cudf._typing import (
        ColumnBinaryOperand,
        DtypeObj,
        ScalarLike,
    )
    from cudf.core.column.numerical import NumericalColumn
    from cudf.core.column.string import StringColumn

# nanoseconds per time_unit
_dtype_to_format_conversion = {
    "datetime64[ns]": "%Y-%m-%d %H:%M:%S.%9f",
    "datetime64[us]": "%Y-%m-%d %H:%M:%S.%6f",
    "datetime64[ms]": "%Y-%m-%d %H:%M:%S.%3f",
    "datetime64[s]": "%Y-%m-%d %H:%M:%S",
}

_DATETIME_SPECIAL_FORMATS = {
    "%b",
    "%B",
    "%A",
    "%a",
}


def _resolve_binop_resolution(
    left_unit: Literal["s", "ms", "us", "ns"],
    right_unit: Literal["s", "ms", "us", "ns"],
) -> Literal["s", "ms", "us", "ns"]:
    units: list[Literal["s", "ms", "us", "ns"]] = ["s", "ms", "us", "ns"]
    left_idx = units.index(left_unit)
    right_idx = units.index(right_unit)
    return units[max(left_idx, right_idx)]


class DatetimeColumn(TemporalBaseColumn):
    """
    A Column implementation for Date-time types.

    Parameters
    ----------
    data : Buffer
        The datetime values
    dtype : np.dtype
        The data type
    mask : Buffer; optional
        The validity mask
    """

    _NP_SCALAR = np.datetime64
    _PD_SCALAR = pd.Timestamp
    _VALID_BINARY_OPERATIONS = {
        "__eq__",
        "__ne__",
        "__lt__",
        "__le__",
        "__gt__",
        "__ge__",
        "__add__",
        "__sub__",
        "__radd__",
        "__rsub__",
    }
    _VALID_PLC_TYPES = {
        plc.TypeId.TIMESTAMP_SECONDS,
        plc.TypeId.TIMESTAMP_MILLISECONDS,
        plc.TypeId.TIMESTAMP_MICROSECONDS,
        plc.TypeId.TIMESTAMP_NANOSECONDS,
    }

    def __init__(
        self,
        plc_column: plc.Column,
        size: int,
        dtype: np.dtype | pd.DatetimeTZDtype,
        offset: int,
        null_count: int,
        exposed: bool,
    ) -> None:
        dtype = self._validate_dtype_instance(dtype)
        super().__init__(
            plc_column=plc_column,
            size=size,
            dtype=dtype,
            offset=offset,
            null_count=null_count,
            exposed=exposed,
        )

    @staticmethod
    def _validate_dtype_instance(
        dtype: np.dtype | pd.DatetimeTZDtype,
    ) -> np.dtype | pd.DatetimeTZDtype:
        # Skip validation for DatetimeTZDtype as it's handled by DatetimeTZColumn subclass
        if isinstance(dtype, pd.DatetimeTZDtype):
            return dtype
        if (
            cudf.get_option("mode.pandas_compatible") and not dtype.kind == "M"
        ) or (
            not cudf.get_option("mode.pandas_compatible")
            and not (isinstance(dtype, np.dtype) and dtype.kind == "M")
        ):
            raise ValueError(f"dtype must be a datetime, got {dtype}")
        return dtype

    def _clear_cache(self) -> None:
        super()._clear_cache()
        attrs = (
            "days_in_month",
            "is_year_start",
            "is_leap_year",
            "is_year_end",
            "is_quarter_start",
            "is_quarter_end",
            "is_month_start",
            "is_month_end",
            "day_of_year",
            "weekday",
            "nanosecond",
            "microsecond",
            "millisecond",
            "second",
            "minute",
            "hour",
            "day",
            "month",
            "year",
            "quarter",
            "time_unit",
        )
        for attr in attrs:
            try:
                delattr(self, attr)
            except AttributeError:
                # attr was not called yet, so ignore.
                pass

    def __contains__(self, item: ScalarLike) -> bool:
        try:
            ts = self._PD_SCALAR(item).as_unit(self.time_unit)  # type: ignore[arg-type]
        except Exception:
            # pandas can raise a variety of errors
            # item cannot exist in self.
            return False
        if ts.tzinfo is None and isinstance(self.dtype, pd.DatetimeTZDtype):
            return False
        elif ts.tzinfo is not None:
            ts = ts.tz_convert(None)
        return super().__contains__(ts.to_numpy())

    @functools.cached_property
    @acquire_spill_lock()
    def quarter(self) -> ColumnBase:
        return type(self).from_pylibcudf(
            plc.datetime.extract_quarter(self.to_pylibcudf(mode="read"))
        )

    @functools.cached_property
    def year(self) -> ColumnBase:
        return self._get_dt_field(plc.datetime.DatetimeComponent.YEAR)

    @functools.cached_property
    def month(self) -> ColumnBase:
        return self._get_dt_field(plc.datetime.DatetimeComponent.MONTH)

    @functools.cached_property
    def day(self) -> ColumnBase:
        return self._get_dt_field(plc.datetime.DatetimeComponent.DAY)

    @functools.cached_property
    def hour(self) -> ColumnBase:
        return self._get_dt_field(plc.datetime.DatetimeComponent.HOUR)

    @functools.cached_property
    def minute(self) -> ColumnBase:
        return self._get_dt_field(plc.datetime.DatetimeComponent.MINUTE)

    @functools.cached_property
    def second(self) -> ColumnBase:
        return self._get_dt_field(plc.datetime.DatetimeComponent.SECOND)

    @functools.cached_property
    def millisecond(self) -> ColumnBase:
        return self._get_dt_field(plc.datetime.DatetimeComponent.MILLISECOND)

    @functools.cached_property
    def microsecond(self) -> ColumnBase:
        return self._get_dt_field(plc.datetime.DatetimeComponent.MICROSECOND)

    @functools.cached_property
    def nanosecond(self) -> ColumnBase:
        return self._get_dt_field(plc.datetime.DatetimeComponent.NANOSECOND)

    @functools.cached_property
    def weekday(self) -> ColumnBase:
        # pandas counts Monday-Sunday as 0-6
        # while libcudf counts Monday-Sunday as 1-7
        result = self._get_dt_field(plc.datetime.DatetimeComponent.WEEKDAY)
        return result - result.dtype.type(1)

    @functools.cached_property
    @acquire_spill_lock()
    def day_of_year(self) -> ColumnBase:
        return type(self).from_pylibcudf(
            plc.datetime.day_of_year(self.to_pylibcudf(mode="read"))
        )

    @functools.cached_property
    def is_month_start(self) -> ColumnBase:
        return (self.day == 1).fillna(False)

    @functools.cached_property
    def is_month_end(self) -> ColumnBase:
        with acquire_spill_lock():
            last_day_col = type(self).from_pylibcudf(
                plc.datetime.last_day_of_month(self.to_pylibcudf(mode="read"))
            )
        return (self.day == last_day_col.day).fillna(False)

    @functools.cached_property
    def is_quarter_end(self) -> ColumnBase:
        last_month = self.month.isin([3, 6, 9, 12])
        return (self.is_month_end & last_month).fillna(False)

    @functools.cached_property
    def is_quarter_start(self) -> ColumnBase:
        first_month = self.month.isin([1, 4, 7, 10])
        return (self.is_month_start & first_month).fillna(False)

    @functools.cached_property
    def is_year_end(self) -> ColumnBase:
        day_of_year = self.day_of_year
        leap_dates = self.is_leap_year

        leap = day_of_year == 366
        non_leap = day_of_year == 365
        return leap.copy_if_else(non_leap, leap_dates).fillna(False)

    @functools.cached_property
    @acquire_spill_lock()
    def is_leap_year(self) -> ColumnBase:
        return type(self).from_pylibcudf(
            plc.datetime.is_leap_year(self.to_pylibcudf(mode="read"))
        )

    @functools.cached_property
    def is_year_start(self) -> ColumnBase:
        return (self.day_of_year == 1).fillna(False)

    @functools.cached_property
    @acquire_spill_lock()
    def days_in_month(self) -> ColumnBase:
        return type(self).from_pylibcudf(
            plc.datetime.days_in_month(self.to_pylibcudf(mode="read"))
        )

    @functools.cached_property
    def day_of_week(self) -> ColumnBase:
        raise NotImplementedError("day_of_week is currently not implemented.")

    @functools.cached_property
    def tz(self):
        """
        Return the timezone.

        Returns
        -------
        datetime.tzinfo or None
            Returns None when the array is tz-naive.
        """
        if isinstance(self.dtype, pd.DatetimeTZDtype):
            return self.dtype.tz
        return None

    @functools.cached_property
    def time_unit(self) -> str:
        return np.datetime_data(self.dtype)[0]

    @functools.cached_property
    def freq(self) -> str | None:
        raise NotImplementedError("freq is not yet implemented.")

    @functools.cached_property
    def date(self):
        raise NotImplementedError("date is not yet implemented.")

    @functools.cached_property
    def time(self):
        raise NotImplementedError("time is not yet implemented.")

    @functools.cached_property
    def timetz(self):
        raise NotImplementedError("timetz is not yet implemented.")

    @functools.cached_property
    def is_normalized(self) -> bool:
        raise NotImplementedError(
            "is_normalized is currently not implemented."
        )

    def to_julian_date(self) -> ColumnBase:
        raise NotImplementedError(
            "to_julian_date is currently not implemented."
        )

    def normalize(self) -> ColumnBase:
        raise NotImplementedError("normalize is currently not implemented.")

    @acquire_spill_lock()
    def _get_dt_field(
        self, field: plc.datetime.DatetimeComponent
    ) -> ColumnBase:
        return type(self).from_pylibcudf(
            plc.datetime.extract_datetime_component(
                self.to_pylibcudf(mode="read"),
                field,
            )
        )

    def _get_field_names(
        self,
        field: Literal["month", "weekday"],
        labels: list[str],
        locale: str | None = None,
    ) -> ColumnBase:
        if locale is not None:
            raise NotImplementedError(
                "Setting a locale is currently not supported. "
                "Results will be returned in your current locale."
            )
        col_labels = as_column(labels)
        indices = getattr(self, field)
        has_nulls = indices.has_nulls()
        if has_nulls:
            indices = indices.fillna(len(col_labels))
        return col_labels.take(indices, nullify=True, check_bounds=has_nulls)

    def get_day_names(self, locale: str | None = None) -> ColumnBase:
        return self._get_field_names(
            "weekday", list(calendar.day_name), locale=locale
        )

    def get_month_names(self, locale: str | None = None) -> ColumnBase:
        return self._get_field_names(
            "month", list(calendar.month_name), locale=locale
        )

    def _round_dt(
        self,
        round_func: Callable[
            [plc.Column, plc.datetime.RoundingFrequency], plc.Column
        ],
        freq: str,
    ) -> ColumnBase:
        # https://pandas.pydata.org/pandas-docs/stable/reference/api/pandas.Timedelta.resolution_string.html
        old_to_new_freq_map = {
            "H": "h",
            "N": "ns",
            "T": "min",
            "L": "ms",
            "U": "us",
            "S": "s",
        }
        if freq in old_to_new_freq_map:
            warnings.warn(
                f"{freq} is deprecated and will be "
                "removed in a future version, please use "
                f"{old_to_new_freq_map[freq]} instead.",
                FutureWarning,
            )
            freq = old_to_new_freq_map[freq]
        rounding_fequency_map = {
            "D": plc.datetime.RoundingFrequency.DAY,
            "h": plc.datetime.RoundingFrequency.HOUR,
            "min": plc.datetime.RoundingFrequency.MINUTE,
            "s": plc.datetime.RoundingFrequency.SECOND,
            "ms": plc.datetime.RoundingFrequency.MILLISECOND,
            "us": plc.datetime.RoundingFrequency.MICROSECOND,
            "ns": plc.datetime.RoundingFrequency.NANOSECOND,
        }
        if (plc_freq := rounding_fequency_map.get(freq)) is None:
            raise ValueError(f"Invalid resolution: '{freq}'")

        with acquire_spill_lock():
            return type(self).from_pylibcudf(
                round_func(
                    self.to_pylibcudf(mode="read"),
                    plc_freq,
                )
            )

    def ceil(self, freq: str) -> ColumnBase:
        return self._round_dt(plc.datetime.ceil_datetimes, freq)

    def floor(self, freq: str) -> ColumnBase:
        return self._round_dt(plc.datetime.floor_datetimes, freq)

    def round(self, freq: str) -> ColumnBase:
        return self._round_dt(plc.datetime.round_datetimes, freq)

    def isocalendar(self) -> dict[str, ColumnBase]:
        return {
            field: self.strftime(format=directive).astype(np.dtype(np.uint32))
            for field, directive in zip(
                ["year", "week", "day"], ["%G", "%V", "%u"], strict=True
            )
        }

    def as_datetime_column(self, dtype: np.dtype) -> DatetimeColumn:
        if dtype == self.dtype:
            return self
        elif isinstance(dtype, pd.DatetimeTZDtype):
            raise TypeError(
                "Cannot use .astype to convert from timezone-naive dtype to timezone-aware dtype. "
                "Use tz_localize instead."
            )
        return self.cast(dtype=dtype)  # type: ignore[return-value]

    def as_timedelta_column(self, dtype: np.dtype) -> None:  # type: ignore[override]
        raise TypeError(
            f"cannot astype a datetimelike from {self.dtype} to {dtype}"
        )

    @functools.cached_property
    def _strftime_names(self) -> plc.Column:
        """Strftime names for %A, %a, %B, %b"""
        return plc.Column.from_iterable_of_py(
            [
                nl_langinfo(loc)
                for loc in (
                    locale.AM_STR,
                    locale.PM_STR,
                    locale.DAY_1,
                    locale.DAY_2,
                    locale.DAY_3,
                    locale.DAY_4,
                    locale.DAY_5,
                    locale.DAY_6,
                    locale.DAY_7,
                    locale.ABDAY_1,
                    locale.ABDAY_2,
                    locale.ABDAY_3,
                    locale.ABDAY_4,
                    locale.ABDAY_5,
                    locale.ABDAY_6,
                    locale.ABDAY_7,
                    locale.MON_1,
                    locale.MON_2,
                    locale.MON_3,
                    locale.MON_4,
                    locale.MON_5,
                    locale.MON_6,
                    locale.MON_7,
                    locale.MON_8,
                    locale.MON_9,
                    locale.MON_10,
                    locale.MON_11,
                    locale.MON_12,
                    locale.ABMON_1,
                    locale.ABMON_2,
                    locale.ABMON_3,
                    locale.ABMON_4,
                    locale.ABMON_5,
                    locale.ABMON_6,
                    locale.ABMON_7,
                    locale.ABMON_8,
                    locale.ABMON_9,
                    locale.ABMON_10,
                    locale.ABMON_11,
                    locale.ABMON_12,
                )
            ]
        )

    def strftime(self, format: str) -> StringColumn:
        if len(self) == 0:
            return super().strftime(format)
        if re.search("%[aAbB]", format):
            names = self._strftime_names
        else:
            names = plc.Column.from_scalar(
                plc.Scalar.from_py(None, plc.DataType(plc.TypeId.STRING)), 0
            )
        with acquire_spill_lock():
            return type(self).from_pylibcudf(  # type: ignore[return-value]
                plc.strings.convert.convert_datetime.from_timestamps(
                    self.to_pylibcudf(mode="read"),
                    format,
                    names,
                )
            )

    def as_string_column(self, dtype: DtypeObj) -> StringColumn:
        format = _dtype_to_format_conversion.get(
            self.dtype.name, "%Y-%m-%d %H:%M:%S"
        )
        if cudf.get_option("mode.pandas_compatible"):
            if isinstance(dtype, np.dtype) and dtype.kind == "O":
                raise TypeError(
                    f"Cannot astype a datetimelike from {self.dtype} to {dtype}"
                )
            if format.endswith("f"):
                sub_second_res_len = 3
            else:
                sub_second_res_len = 0

            has_nanos = self.time_unit == "ns" and self.nanosecond.any()
            has_micros = (
                self.time_unit in {"ns", "us"} and self.microsecond.any()
            )
            has_millis = (
                self.time_unit in {"ns", "us", "ms"} and self.millisecond.any()
            )
            has_seconds = self.second.any()
            has_minutes = self.minute.any()
            has_hours = self.hour.any()
            if sub_second_res_len:
                if has_nanos:
                    # format should be intact and rest of the
                    # following conditions shouldn't execute.
                    pass
                elif has_micros:
                    format = format[:-sub_second_res_len] + "%6f"
                elif has_millis:
                    format = format[:-sub_second_res_len] + "%3f"
                elif has_seconds or has_minutes or has_hours:
                    format = format[:-4]
                else:
                    format = format.split(" ")[0]
            elif not (has_seconds or has_minutes or has_hours):
                format = format.split(" ")[0]
        return self.strftime(format)

    def _binaryop(self, other: ColumnBinaryOperand, op: str) -> ColumnBase:
        reflect, op = self._check_reflected_op(op)
        if isinstance(other, cudf.DateOffset):
            return other._datetime_binop(self, op, reflect=reflect)
        other = self._normalize_binop_operand(other)
        if other is NotImplemented:
            return NotImplemented

        if reflect:
            lhs = other
            rhs = self
            if isinstance(lhs, pa.Scalar):
                lhs_unit = lhs.type.unit
                other_dtype = cudf_dtype_from_pa_type(lhs.type)
            else:
                lhs_unit = lhs.time_unit  # type: ignore[attr-defined]
                other_dtype = lhs.dtype
            rhs_unit = rhs.time_unit
        else:
            lhs = self
            rhs = other  # type: ignore[assignment]
            if isinstance(rhs, pa.Scalar):
                rhs_unit = rhs.type.unit
                other_dtype = cudf_dtype_from_pa_type(rhs.type)
            else:
                rhs_unit = rhs.time_unit
                other_dtype = rhs.dtype
            lhs_unit = lhs.time_unit

        other_is_timedelta = other_dtype.kind == "m"
        other_is_datetime64 = other_dtype.kind == "M"

        out_dtype = None

        if (
            op
            in {
                "__ne__",
                "__lt__",
                "__gt__",
                "__le__",
                "__ge__",
            }
            and other_is_datetime64
        ):
            out_dtype = get_dtype_of_same_kind(self.dtype, np.dtype(np.bool_))
        elif op == "__add__" and other_is_timedelta:
            # The only thing we can add to a datetime is a timedelta. This
            # operation is symmetric, i.e. we allow `datetime + timedelta` or
            # `timedelta + datetime`. Both result in DatetimeColumns.
            out_dtype = get_dtype_of_same_kind(
                self.dtype,
                np.dtype(
                    f"datetime64[{_resolve_binop_resolution(lhs_unit, rhs_unit)}]"  # type: ignore[arg-type]
                ),
            )
        elif op == "__sub__":
            # Subtracting a datetime from a datetime results in a timedelta.
            if other_is_datetime64:
                out_dtype = get_dtype_of_same_kind(
                    self.dtype,
                    np.dtype(
                        f"timedelta64[{_resolve_binop_resolution(lhs_unit, rhs_unit)}]"  # type: ignore[arg-type]
                    ),
                )
            # We can subtract a timedelta from a datetime, but not vice versa.
            # Not only is subtraction antisymmetric (as is normal), it is only
            # well-defined if this operation was not invoked via reflection.
            elif other_is_timedelta and not reflect:
                out_dtype = get_dtype_of_same_kind(
                    self.dtype,
                    np.dtype(
                        f"datetime64[{_resolve_binop_resolution(lhs_unit, rhs_unit)}]"  # type: ignore[arg-type]
                    ),
                )
        elif op in {
            "__eq__",
            "__ne__",
            "NULL_EQUALS",
            "NULL_NOT_EQUALS",
        }:
            out_dtype = get_dtype_of_same_kind(self.dtype, np.dtype(np.bool_))
            if isinstance(other, ColumnBase) and not isinstance(
                other, DatetimeColumn
            ):
                fill_value = op in ("__ne__", "NULL_NOT_EQUALS")
                result = self._all_bools_with_nulls(
                    other, bool_fill_value=fill_value
                )
                if cudf.get_option("mode.pandas_compatible"):
                    result = result.fillna(fill_value)
                return result

        if out_dtype is None:
            return NotImplemented

        lhs_binop: plc.Scalar | ColumnBase = (
            pa_scalar_to_plc_scalar(lhs) if isinstance(lhs, pa.Scalar) else lhs
        )
        rhs_binop: plc.Scalar | ColumnBase = (
            pa_scalar_to_plc_scalar(rhs) if isinstance(rhs, pa.Scalar) else rhs
        )

        result_col = binaryop.binaryop(lhs_binop, rhs_binop, op, out_dtype)
        if out_dtype.kind != "b" and op == "__add__":
            return result_col
        elif (
            cudf.get_option("mode.pandas_compatible") and out_dtype.kind == "b"
        ):
            return result_col.fillna(op == "__ne__")
        else:
            return result_col

    def _with_type_metadata(self, dtype: DtypeObj | None) -> DatetimeColumn:
        if isinstance(dtype, pd.DatetimeTZDtype):
            return DatetimeTZColumn(
                plc_column=self.plc_column,
                size=self.size,
                dtype=dtype,
                offset=self.offset,
                null_count=self.null_count,
                exposed=False,
            )
        if cudf.get_option("mode.pandas_compatible") and dtype is not None:
            self._dtype = get_dtype_of_same_type(dtype, self.dtype)

        return self

    def _find_ambiguous_and_nonexistent(
        self, zone_name: str
    ) -> tuple[NumericalColumn, NumericalColumn] | tuple[bool, bool]:
        """
        Recognize ambiguous and nonexistent timestamps for the given timezone.

        Returns a tuple of columns, both of "bool" dtype and of the same
        size as `self`, that respectively indicate ambiguous and
        nonexistent timestamps in `self` with the value `True`.

        Ambiguous and/or nonexistent timestamps are only possible if any
        transitions occur in the time zone database for the given timezone.
        If no transitions occur, the tuple `(False, False)` is returned.
        """
        transition_times, offsets = get_tz_data(zone_name)
        offsets = offsets.astype(np.dtype(f"timedelta64[{self.time_unit}]"))  # type: ignore[assignment]

        if len(offsets) == 1:  # no transitions
            return False, False

        transition_times, offsets, old_offsets = (
            transition_times.slice(1, len(transition_times)),
            offsets.slice(1, len(offsets)),
            offsets.slice(0, len(offsets) - 1),
        )

        # Assume we have two clocks at the moment of transition:
        # - Clock 1 is turned forward or backwards correctly
        # - Clock 2 makes no changes
        clock_1 = transition_times + offsets
        clock_2 = transition_times + old_offsets

        # At the start of an ambiguous time period, Clock 1 (which has
        # been turned back) reads less than Clock 2:
        cond = clock_1 < clock_2
        ambiguous_begin = clock_1.apply_boolean_mask(cond)

        # The end of an ambiguous time period is what Clock 2 reads at
        # the moment of transition:
        ambiguous_end = clock_2.apply_boolean_mask(cond)
        ambiguous = self.label_bins(
            left_edge=ambiguous_begin,
            left_inclusive=True,
            right_edge=ambiguous_end,
            right_inclusive=False,
        ).notnull()

        # At the start of a non-existent time period, Clock 2 reads less
        # than Clock 1 (which has been turned forward):
        cond = clock_1 > clock_2
        nonexistent_begin = clock_2.apply_boolean_mask(cond)

        # The end of the non-existent time period is what Clock 1 reads
        # at the moment of transition:
        nonexistent_end = clock_1.apply_boolean_mask(cond)
        nonexistent = self.label_bins(
            left_edge=nonexistent_begin,
            left_inclusive=True,
            right_edge=nonexistent_end,
            right_inclusive=False,
        ).notnull()

        return ambiguous, nonexistent  # type: ignore[return-value]

    def tz_localize(
        self,
        tz: str | None,
        ambiguous: Literal["NaT"] = "NaT",
        nonexistent: Literal["NaT"] = "NaT",
    ) -> DatetimeColumn:
        if tz is None:
            return self.copy()
        ambiguous, nonexistent = check_ambiguous_and_nonexistent(
            ambiguous, nonexistent
        )
        dtype = get_compatible_timezone(pd.DatetimeTZDtype(self.time_unit, tz))  # type: ignore[arg-type]
        tzname = dtype.tz.key  # type: ignore[attr-defined]
        ambiguous_col, nonexistent_col = self._find_ambiguous_and_nonexistent(
            tzname
        )
        localized = self._scatter_by_column(
            self.isnull() | (ambiguous_col | nonexistent_col),
            pa_scalar_to_plc_scalar(
                pa.scalar(None, type=cudf_dtype_to_pa_type(self.dtype))
            ),
        )

        transition_times, offsets = get_tz_data(tzname)
        transition_times_local = (transition_times + offsets).astype(
            localized.dtype
        )
        indices = (
            transition_times_local.searchsorted(localized, side="right") - 1
        )
        offsets_to_utc = offsets.take(indices, nullify=True)
        gmt_data = localized - offsets_to_utc
        return gmt_data._with_type_metadata(dtype)

    def tz_convert(self, tz: str | None) -> DatetimeColumn:
        raise TypeError(
            "Cannot convert tz-naive timestamps, use tz_localize to localize"
        )


class DatetimeTZColumn(DatetimeColumn):
    @staticmethod
    def _validate_dtype_instance(
        dtype: np.dtype | pd.DatetimeTZDtype,
    ) -> pd.DatetimeTZDtype:
        if not isinstance(dtype, pd.DatetimeTZDtype):
            raise ValueError("dtype must be a pandas.DatetimeTZDtype")
        return get_compatible_timezone(dtype)

    def _clear_cache(self) -> None:
        super()._clear_cache()
        try:
            del self._local_time
        except AttributeError:
            pass

    def to_pandas(
        self,
        *,
        nullable: bool = False,
        arrow_type: bool = False,
    ) -> pd.Index:
        if (
            arrow_type
            or nullable
            or (
                cudf.get_option("mode.pandas_compatible")
                and isinstance(self.dtype, pd.ArrowDtype)
            )
        ):
            return super().to_pandas(nullable=nullable, arrow_type=arrow_type)
        else:
            return self._local_time.to_pandas().tz_localize(  # type: ignore[attr-defined]
                self.dtype.tz,  # type: ignore[union-attr]
                ambiguous="NaT",
                nonexistent="NaT",
            )

    def to_arrow(self) -> pa.Array:
        # Cast to expected timestamp array type for assume_timezone
        local_array = cast(pa.TimestampArray, self._local_time.to_arrow())
        return pa.compute.assume_timezone(local_array, str(self.dtype.tz))  # type: ignore[union-attr]

    @functools.cached_property
    def time_unit(self) -> str:
        return self.dtype.unit  # type: ignore[union-attr]

    @property
    def _utc_time(self) -> DatetimeColumn:
        """Return UTC time as naive timestamps."""
        return DatetimeColumn(
<<<<<<< HEAD
            data=self.base_data,  # type: ignore[arg-type]
            dtype=_get_base_dtype(cast(pd.DatetimeTZDtype, self.dtype)),
            mask=self.base_mask,
=======
            plc_column=self.plc_column,
>>>>>>> f5161e7b
            size=self.size,
            dtype=_get_base_dtype(self.dtype),
            offset=self.offset,
            null_count=self.null_count,
            exposed=False,
        )

    @functools.cached_property
    def _local_time(self) -> DatetimeColumn:
        """Return the local time as naive timestamps."""
        transition_times, offsets = get_tz_data(str(self.dtype.tz))  # type: ignore[union-attr]
        base_dtype = _get_base_dtype(cast(pd.DatetimeTZDtype, self.dtype))
        indices = (
            transition_times.astype(base_dtype).searchsorted(
                self.astype(base_dtype), side="right"
            )
            - 1
        )
        offsets_from_utc = offsets.take(indices, nullify=True)
        return self + offsets_from_utc

    def as_string_column(self, dtype: DtypeObj) -> StringColumn:
        return self._local_time.as_string_column(dtype)

    def as_datetime_column(
        self, dtype: np.dtype | pd.DatetimeTZDtype
    ) -> DatetimeColumn:
        if isinstance(dtype, pd.DatetimeTZDtype) and dtype != self.dtype:
            if dtype.unit != self.time_unit:
                # TODO: Doesn't check that new unit is valid.
                casted = self._with_type_metadata(dtype)
            else:
                casted = self
            return casted.tz_convert(str(dtype.tz))
        return super().as_datetime_column(cast(np.dtype, dtype))

    @acquire_spill_lock()
    def _get_dt_field(
        self, field: plc.datetime.DatetimeComponent
    ) -> ColumnBase:
        return type(self).from_pylibcudf(
            plc.datetime.extract_datetime_component(
                self._local_time.to_pylibcudf(mode="read"),
                field,
            )
        )

    def __repr__(self) -> str:
        # Arrow prints the UTC timestamps, but we want to print the
        # local timestamps:
        arr = self._local_time.to_arrow().cast(
            pa.timestamp(self.dtype.unit, str(self.dtype.tz))  # type: ignore[union-attr]
        )
        return (
            f"{object.__repr__(self)}\n{arr.to_string()}\ndtype: {self.dtype}"
        )

    def tz_localize(
        self,
        tz: str | None,
        ambiguous: Literal["NaT"] = "NaT",
        nonexistent: Literal["NaT"] = "NaT",
    ) -> DatetimeColumn:
        if tz is None:
            return self._local_time
        ambiguous, nonexistent = check_ambiguous_and_nonexistent(
            ambiguous, nonexistent
        )
        raise ValueError(
            "Already localized. "
            "Use `tz_convert` to convert between time zones."
        )

    def tz_convert(self, tz: str | None) -> DatetimeColumn:
        if tz is None:
            return self._utc_time
        elif tz == str(self.dtype.tz):  # type: ignore[union-attr]
            return self.copy()
        utc_time = self._utc_time
        return utc_time._with_type_metadata(
            pd.DatetimeTZDtype(self.time_unit, tz)  # type: ignore[arg-type]
        )<|MERGE_RESOLUTION|>--- conflicted
+++ resolved
@@ -854,15 +854,9 @@
     def _utc_time(self) -> DatetimeColumn:
         """Return UTC time as naive timestamps."""
         return DatetimeColumn(
-<<<<<<< HEAD
-            data=self.base_data,  # type: ignore[arg-type]
+            plc_column=self.plc_column,
+            size=self.size,
             dtype=_get_base_dtype(cast(pd.DatetimeTZDtype, self.dtype)),
-            mask=self.base_mask,
-=======
-            plc_column=self.plc_column,
->>>>>>> f5161e7b
-            size=self.size,
-            dtype=_get_base_dtype(self.dtype),
             offset=self.offset,
             null_count=self.null_count,
             exposed=False,
