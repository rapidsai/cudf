# Copyright (c) 2019-2025, NVIDIA CORPORATION.

from __future__ import annotations

import calendar
import functools
import locale
import re
import warnings
from locale import nl_langinfo
from typing import TYPE_CHECKING, Literal, cast

import numpy as np
import pandas as pd
import pyarrow as pa

import pylibcudf as plc

import cudf
from cudf.core._internals import binaryop
from cudf.core._internals.timezones import (
    check_ambiguous_and_nonexistent,
    get_compatible_timezone,
    get_tz_data,
)
from cudf.core.buffer import acquire_spill_lock
from cudf.core.column.column import ColumnBase, as_column
from cudf.core.column.temporal_base import TemporalBaseColumn
from cudf.utils.dtypes import (
    _get_base_dtype,
    cudf_dtype_from_pa_type,
    cudf_dtype_to_pa_type,
    get_dtype_of_same_kind,
    get_dtype_of_same_type,
)
from cudf.utils.scalar import pa_scalar_to_plc_scalar

if TYPE_CHECKING:
    from collections.abc import Callable

    from cudf._typing import (
        ColumnBinaryOperand,
        DtypeObj,
        ScalarLike,
    )
    from cudf.core.column.numerical import NumericalColumn
    from cudf.core.column.string import StringColumn

# nanoseconds per time_unit
_dtype_to_format_conversion = {
    "datetime64[ns]": "%Y-%m-%d %H:%M:%S.%9f",
    "datetime64[us]": "%Y-%m-%d %H:%M:%S.%6f",
    "datetime64[ms]": "%Y-%m-%d %H:%M:%S.%3f",
    "datetime64[s]": "%Y-%m-%d %H:%M:%S",
}

_DATETIME_SPECIAL_FORMATS = {
    "%b",
    "%B",
    "%A",
    "%a",
}


def _resolve_binop_resolution(
    left_unit: Literal["s", "ms", "us", "ns"],
    right_unit: Literal["s", "ms", "us", "ns"],
) -> Literal["s", "ms", "us", "ns"]:
    units: list[Literal["s", "ms", "us", "ns"]] = ["s", "ms", "us", "ns"]
    left_idx = units.index(left_unit)
    right_idx = units.index(right_unit)
    return units[max(left_idx, right_idx)]


class DatetimeColumn(TemporalBaseColumn):
    """
    A Column implementation for Date-time types.

    Parameters
    ----------
    data : Buffer
        The datetime values
    dtype : np.dtype
        The data type
    mask : Buffer; optional
        The validity mask
    """

    _NP_SCALAR = np.datetime64
    _PD_SCALAR = pd.Timestamp
    _VALID_BINARY_OPERATIONS = {
        "__eq__",
        "__ne__",
        "__lt__",
        "__le__",
        "__gt__",
        "__ge__",
        "__add__",
        "__sub__",
        "__radd__",
        "__rsub__",
    }
    _VALID_PLC_TYPES = {
        plc.TypeId.TIMESTAMP_SECONDS,
        plc.TypeId.TIMESTAMP_MILLISECONDS,
        plc.TypeId.TIMESTAMP_MICROSECONDS,
        plc.TypeId.TIMESTAMP_NANOSECONDS,
    }

    def __init__(
        self,
        plc_column: plc.Column,
        size: int,
        dtype: np.dtype | pd.DatetimeTZDtype,
        offset: int,
        null_count: int,
        exposed: bool,
    ) -> None:
        dtype = self._validate_dtype_instance(dtype)
        super().__init__(
            plc_column=plc_column,
            size=size,
            dtype=dtype,
            offset=offset,
            null_count=null_count,
            exposed=exposed,
        )

    def _clear_cache(self) -> None:
        super()._clear_cache()
        attrs = (
            "days_in_month",
            "is_year_start",
            "is_leap_year",
            "is_year_end",
            "is_quarter_start",
            "is_quarter_end",
            "is_month_start",
            "is_month_end",
            "day_of_year",
            "weekday",
            "nanosecond",
            "microsecond",
            "millisecond",
            "second",
            "minute",
            "hour",
            "day",
            "month",
            "year",
            "quarter",
            "time_unit",
        )
        for attr in attrs:
            try:
                delattr(self, attr)
            except AttributeError:
                # attr was not called yet, so ignore.
                pass

    @staticmethod
    def _validate_dtype_instance(dtype: np.dtype) -> np.dtype:
        if (
            cudf.get_option("mode.pandas_compatible") and not dtype.kind == "M"
        ) or (
            not cudf.get_option("mode.pandas_compatible")
            and not (isinstance(dtype, np.dtype) and dtype.kind == "M")
        ):
            raise ValueError(f"dtype must be a datetime, got {dtype}")
        return dtype

    def __contains__(self, item: ScalarLike) -> bool:
        try:
            ts = self._PD_SCALAR(item).as_unit(self.time_unit)
        except Exception:
            # pandas can raise a variety of errors
            # item cannot exist in self.
            return False
        if ts.tzinfo is None and isinstance(self.dtype, pd.DatetimeTZDtype):
            return False
        elif ts.tzinfo is not None:
            ts = ts.tz_convert(None)
        return super().__contains__(ts.to_numpy())

    @functools.cached_property
    @acquire_spill_lock()
    def quarter(self) -> ColumnBase:
        return type(self).from_pylibcudf(
            plc.datetime.extract_quarter(self.to_pylibcudf(mode="read"))
        )

    @functools.cached_property
    def year(self) -> ColumnBase:
        return self._get_dt_field(plc.datetime.DatetimeComponent.YEAR)

    @functools.cached_property
    def month(self) -> ColumnBase:
        return self._get_dt_field(plc.datetime.DatetimeComponent.MONTH)

    @functools.cached_property
    def day(self) -> ColumnBase:
        return self._get_dt_field(plc.datetime.DatetimeComponent.DAY)

    @functools.cached_property
    def hour(self) -> ColumnBase:
        return self._get_dt_field(plc.datetime.DatetimeComponent.HOUR)

    @functools.cached_property
    def minute(self) -> ColumnBase:
        return self._get_dt_field(plc.datetime.DatetimeComponent.MINUTE)

    @functools.cached_property
    def second(self) -> ColumnBase:
        return self._get_dt_field(plc.datetime.DatetimeComponent.SECOND)

    @functools.cached_property
    def millisecond(self) -> ColumnBase:
        return self._get_dt_field(plc.datetime.DatetimeComponent.MILLISECOND)

    @functools.cached_property
    def microsecond(self) -> ColumnBase:
        return self._get_dt_field(plc.datetime.DatetimeComponent.MICROSECOND)

    @functools.cached_property
    def nanosecond(self) -> ColumnBase:
        return self._get_dt_field(plc.datetime.DatetimeComponent.NANOSECOND)

    @functools.cached_property
    def weekday(self) -> ColumnBase:
        # pandas counts Monday-Sunday as 0-6
        # while libcudf counts Monday-Sunday as 1-7
        result = self._get_dt_field(plc.datetime.DatetimeComponent.WEEKDAY)
        return result - result.dtype.type(1)

    @functools.cached_property
    @acquire_spill_lock()
    def day_of_year(self) -> ColumnBase:
        return type(self).from_pylibcudf(
            plc.datetime.day_of_year(self.to_pylibcudf(mode="read"))
        )

    @functools.cached_property
    def is_month_start(self) -> ColumnBase:
        return (self.day == 1).fillna(False)

    @functools.cached_property
    def is_month_end(self) -> ColumnBase:
        with acquire_spill_lock():
            last_day_col = type(self).from_pylibcudf(
                plc.datetime.last_day_of_month(self.to_pylibcudf(mode="read"))
            )
        return (self.day == last_day_col.day).fillna(False)

    @functools.cached_property
    def is_quarter_end(self) -> ColumnBase:
        last_month = self.month.isin([3, 6, 9, 12])
        return (self.is_month_end & last_month).fillna(False)

    @functools.cached_property
    def is_quarter_start(self) -> ColumnBase:
        first_month = self.month.isin([1, 4, 7, 10])
        return (self.is_month_start & first_month).fillna(False)

    @functools.cached_property
    def is_year_end(self) -> ColumnBase:
        day_of_year = self.day_of_year
        leap_dates = self.is_leap_year

        leap = day_of_year == 366
        non_leap = day_of_year == 365
        return leap.copy_if_else(non_leap, leap_dates).fillna(False)

    @functools.cached_property
    @acquire_spill_lock()
    def is_leap_year(self) -> ColumnBase:
        return type(self).from_pylibcudf(
            plc.datetime.is_leap_year(self.to_pylibcudf(mode="read"))
        )

    @functools.cached_property
    def is_year_start(self) -> ColumnBase:
        return (self.day_of_year == 1).fillna(False)

    @functools.cached_property
    @acquire_spill_lock()
    def days_in_month(self) -> ColumnBase:
        return type(self).from_pylibcudf(
            plc.datetime.days_in_month(self.to_pylibcudf(mode="read"))
        )

    @functools.cached_property
    def day_of_week(self) -> ColumnBase:
        raise NotImplementedError("day_of_week is currently not implemented.")

    @functools.cached_property
    def tz(self):
        """
        Return the timezone.

        Returns
        -------
        datetime.tzinfo or None
            Returns None when the array is tz-naive.
        """
        if isinstance(self.dtype, pd.DatetimeTZDtype):
            return self.dtype.tz
        return None

    @functools.cached_property
    def time_unit(self) -> str:
        return np.datetime_data(self.dtype)[0]

    @functools.cached_property
    def freq(self) -> str | None:
        raise NotImplementedError("freq is not yet implemented.")

    @functools.cached_property
    def date(self):
        raise NotImplementedError("date is not yet implemented.")

    @functools.cached_property
    def time(self):
        raise NotImplementedError("time is not yet implemented.")

    @functools.cached_property
    def timetz(self):
        raise NotImplementedError("timetz is not yet implemented.")

    @functools.cached_property
    def is_normalized(self) -> bool:
        raise NotImplementedError(
            "is_normalized is currently not implemented."
        )

    def to_julian_date(self) -> ColumnBase:
        raise NotImplementedError(
            "to_julian_date is currently not implemented."
        )

    def normalize(self) -> ColumnBase:
        raise NotImplementedError("normalize is currently not implemented.")

    @acquire_spill_lock()
    def _get_dt_field(
        self, field: plc.datetime.DatetimeComponent
    ) -> ColumnBase:
        return type(self).from_pylibcudf(
            plc.datetime.extract_datetime_component(
                self.to_pylibcudf(mode="read"),
                field,
            )
        )

    def _get_field_names(
        self,
        field: Literal["month", "weekday"],
        labels: list[str],
        locale: str | None = None,
    ) -> ColumnBase:
        if locale is not None:
            raise NotImplementedError(
                "Setting a locale is currently not supported. "
                "Results will be returned in your current locale."
            )
        col_labels = as_column(labels)
        indices = getattr(self, field)
        has_nulls = indices.has_nulls()
        if has_nulls:
            indices = indices.fillna(len(col_labels))
        return col_labels.take(indices, nullify=True, check_bounds=has_nulls)

    def get_day_names(self, locale: str | None = None) -> ColumnBase:
        return self._get_field_names(
            "weekday", list(calendar.day_name), locale=locale
        )

    def get_month_names(self, locale: str | None = None) -> ColumnBase:
        return self._get_field_names(
            "month", list(calendar.month_name), locale=locale
        )

    def _round_dt(
        self,
        round_func: Callable[
            [plc.Column, plc.datetime.RoundingFrequency], plc.Column
        ],
        freq: str,
    ) -> ColumnBase:
        # https://pandas.pydata.org/pandas-docs/stable/reference/api/pandas.Timedelta.resolution_string.html
        old_to_new_freq_map = {
            "H": "h",
            "N": "ns",
            "T": "min",
            "L": "ms",
            "U": "us",
            "S": "s",
        }
        if freq in old_to_new_freq_map:
            warnings.warn(
                f"{freq} is deprecated and will be "
                "removed in a future version, please use "
                f"{old_to_new_freq_map[freq]} instead.",
                FutureWarning,
            )
            freq = old_to_new_freq_map[freq]
        rounding_fequency_map = {
            "D": plc.datetime.RoundingFrequency.DAY,
            "h": plc.datetime.RoundingFrequency.HOUR,
            "min": plc.datetime.RoundingFrequency.MINUTE,
            "s": plc.datetime.RoundingFrequency.SECOND,
            "ms": plc.datetime.RoundingFrequency.MILLISECOND,
            "us": plc.datetime.RoundingFrequency.MICROSECOND,
            "ns": plc.datetime.RoundingFrequency.NANOSECOND,
        }
        if (plc_freq := rounding_fequency_map.get(freq)) is None:
            raise ValueError(f"Invalid resolution: '{freq}'")

        with acquire_spill_lock():
            return type(self).from_pylibcudf(
                round_func(
                    self.to_pylibcudf(mode="read"),
                    plc_freq,
                )
            )

    def ceil(self, freq: str) -> ColumnBase:
        return self._round_dt(plc.datetime.ceil_datetimes, freq)

    def floor(self, freq: str) -> ColumnBase:
        return self._round_dt(plc.datetime.floor_datetimes, freq)

    def round(self, freq: str) -> ColumnBase:
        return self._round_dt(plc.datetime.round_datetimes, freq)

    def isocalendar(self) -> dict[str, ColumnBase]:
        return {
            field: self.strftime(format=directive).astype(np.dtype(np.uint32))
            for field, directive in zip(
                ["year", "week", "day"], ["%G", "%V", "%u"], strict=True
            )
        }

    def as_datetime_column(self, dtype: np.dtype) -> DatetimeColumn:
        if dtype == self.dtype:
            return self
        elif isinstance(dtype, pd.DatetimeTZDtype):
            raise TypeError(
                "Cannot use .astype to convert from timezone-naive dtype to timezone-aware dtype. "
                "Use tz_localize instead."
            )
        return self.cast(dtype=dtype)  # type: ignore[return-value]

    def as_timedelta_column(self, dtype: np.dtype) -> None:  # type: ignore[override]
        raise TypeError(
            f"cannot astype a datetimelike from {self.dtype} to {dtype}"
        )

    @functools.cached_property
    def _strftime_names(self) -> plc.Column:
        """Strftime names for %A, %a, %B, %b"""
        return plc.Column.from_iterable_of_py(
            [
                nl_langinfo(loc)
                for loc in (
                    locale.AM_STR,
                    locale.PM_STR,
                    locale.DAY_1,
                    locale.DAY_2,
                    locale.DAY_3,
                    locale.DAY_4,
                    locale.DAY_5,
                    locale.DAY_6,
                    locale.DAY_7,
                    locale.ABDAY_1,
                    locale.ABDAY_2,
                    locale.ABDAY_3,
                    locale.ABDAY_4,
                    locale.ABDAY_5,
                    locale.ABDAY_6,
                    locale.ABDAY_7,
                    locale.MON_1,
                    locale.MON_2,
                    locale.MON_3,
                    locale.MON_4,
                    locale.MON_5,
                    locale.MON_6,
                    locale.MON_7,
                    locale.MON_8,
                    locale.MON_9,
                    locale.MON_10,
                    locale.MON_11,
                    locale.MON_12,
                    locale.ABMON_1,
                    locale.ABMON_2,
                    locale.ABMON_3,
                    locale.ABMON_4,
                    locale.ABMON_5,
                    locale.ABMON_6,
                    locale.ABMON_7,
                    locale.ABMON_8,
                    locale.ABMON_9,
                    locale.ABMON_10,
                    locale.ABMON_11,
                    locale.ABMON_12,
                )
            ]
        )

    def strftime(self, format: str) -> StringColumn:
        if len(self) == 0:
            return super().strftime(format)
        if re.search("%[aAbB]", format):
            names = self._strftime_names
        else:
            names = plc.Column.from_scalar(
                plc.Scalar.from_py(None, plc.DataType(plc.TypeId.STRING)), 0
            )
        with acquire_spill_lock():
            return type(self).from_pylibcudf(  # type: ignore[return-value]
                plc.strings.convert.convert_datetime.from_timestamps(
                    self.to_pylibcudf(mode="read"),
                    format,
                    names,
                )
            )

    def as_string_column(self, dtype: DtypeObj) -> StringColumn:
        format = _dtype_to_format_conversion.get(
            self.dtype.name, "%Y-%m-%d %H:%M:%S"
        )
        if cudf.get_option("mode.pandas_compatible"):
            if isinstance(dtype, np.dtype) and dtype.kind == "O":
                raise TypeError(
                    f"Cannot astype a datetimelike from {self.dtype} to {dtype}"
                )
            if format.endswith("f"):
                sub_second_res_len = 3
            else:
                sub_second_res_len = 0

            has_nanos = self.time_unit == "ns" and self.nanosecond.any()
            has_micros = (
                self.time_unit in {"ns", "us"} and self.microsecond.any()
            )
            has_millis = (
                self.time_unit in {"ns", "us", "ms"} and self.millisecond.any()
            )
            has_seconds = self.second.any()
            has_minutes = self.minute.any()
            has_hours = self.hour.any()
            if sub_second_res_len:
                if has_nanos:
                    # format should be intact and rest of the
                    # following conditions shouldn't execute.
                    pass
                elif has_micros:
                    format = format[:-sub_second_res_len] + "%6f"
                elif has_millis:
                    format = format[:-sub_second_res_len] + "%3f"
                elif has_seconds or has_minutes or has_hours:
                    format = format[:-4]
                else:
                    format = format.split(" ")[0]
            elif not (has_seconds or has_minutes or has_hours):
                format = format.split(" ")[0]
        return self.strftime(format)

    def _binaryop(self, other: ColumnBinaryOperand, op: str) -> ColumnBase:
        reflect, op = self._check_reflected_op(op)
        if isinstance(other, cudf.DateOffset):
            return other._datetime_binop(self, op, reflect=reflect)
        other = self._normalize_binop_operand(other)
        if other is NotImplemented:
            return NotImplemented

        if reflect:
            lhs = other
            rhs = self
            if isinstance(lhs, pa.Scalar):
                lhs_unit = lhs.type.unit
                other_dtype = cudf_dtype_from_pa_type(lhs.type)
            else:
                lhs_unit = lhs.time_unit  # type: ignore[attr-defined]
                other_dtype = lhs.dtype
            rhs_unit = rhs.time_unit
        else:
            lhs = self
            rhs = other  # type: ignore[assignment]
            if isinstance(rhs, pa.Scalar):
                rhs_unit = rhs.type.unit
                other_dtype = cudf_dtype_from_pa_type(rhs.type)
            else:
                rhs_unit = rhs.time_unit
                other_dtype = rhs.dtype
            lhs_unit = lhs.time_unit

        other_is_timedelta = other_dtype.kind == "m"
        other_is_datetime64 = other_dtype.kind == "M"

        out_dtype = None

        if (
            op
            in {
                "__ne__",
                "__lt__",
                "__gt__",
                "__le__",
                "__ge__",
            }
            and other_is_datetime64
        ):
            out_dtype = get_dtype_of_same_kind(self.dtype, np.dtype(np.bool_))
        elif op == "__add__" and other_is_timedelta:
            # The only thing we can add to a datetime is a timedelta. This
            # operation is symmetric, i.e. we allow `datetime + timedelta` or
            # `timedelta + datetime`. Both result in DatetimeColumns.
            out_dtype = get_dtype_of_same_kind(
                self.dtype,
                np.dtype(
                    f"datetime64[{_resolve_binop_resolution(lhs_unit, rhs_unit)}]"  # type: ignore[arg-type]
                ),
            )
        elif op == "__sub__":
            # Subtracting a datetime from a datetime results in a timedelta.
            if other_is_datetime64:
                out_dtype = get_dtype_of_same_kind(
                    self.dtype,
                    np.dtype(
                        f"timedelta64[{_resolve_binop_resolution(lhs_unit, rhs_unit)}]"  # type: ignore[arg-type]
                    ),
                )
            # We can subtract a timedelta from a datetime, but not vice versa.
            # Not only is subtraction antisymmetric (as is normal), it is only
            # well-defined if this operation was not invoked via reflection.
            elif other_is_timedelta and not reflect:
                out_dtype = get_dtype_of_same_kind(
                    self.dtype,
                    np.dtype(
                        f"datetime64[{_resolve_binop_resolution(lhs_unit, rhs_unit)}]"  # type: ignore[arg-type]
                    ),
                )
        elif op in {
            "__eq__",
            "__ne__",
            "NULL_EQUALS",
            "NULL_NOT_EQUALS",
        }:
            out_dtype = get_dtype_of_same_kind(self.dtype, np.dtype(np.bool_))
            if isinstance(other, ColumnBase) and not isinstance(
                other, DatetimeColumn
            ):
                fill_value = op in ("__ne__", "NULL_NOT_EQUALS")
                result = self._all_bools_with_nulls(
                    other, bool_fill_value=fill_value
                )
                if cudf.get_option("mode.pandas_compatible"):
                    result = result.fillna(fill_value)
                return result

        if out_dtype is None:
            return NotImplemented

        lhs_binop: plc.Scalar | ColumnBase = (
            pa_scalar_to_plc_scalar(lhs) if isinstance(lhs, pa.Scalar) else lhs
        )
        rhs_binop: plc.Scalar | ColumnBase = (
            pa_scalar_to_plc_scalar(rhs) if isinstance(rhs, pa.Scalar) else rhs
        )

        result_col = binaryop.binaryop(lhs_binop, rhs_binop, op, out_dtype)
        if out_dtype.kind != "b" and op == "__add__":
            return result_col
        elif (
            cudf.get_option("mode.pandas_compatible") and out_dtype.kind == "b"
        ):
            return result_col.fillna(op == "__ne__")
        else:
            return result_col

    def _with_type_metadata(self, dtype: DtypeObj) -> DatetimeColumn:
        if isinstance(dtype, pd.DatetimeTZDtype):
            return DatetimeTZColumn(
<<<<<<< HEAD
                plc_column=self.plc_column,
=======
                data=self.base_data,  # type: ignore[arg-type]
                dtype=dtype,
                mask=self.base_mask,
>>>>>>> 6cb91d25
                size=self.size,
                dtype=dtype,
                offset=self.offset,
                null_count=self.null_count,
<<<<<<< HEAD
                exposed=False,
=======
                children=self.base_children,
>>>>>>> 6cb91d25
            )
        if cudf.get_option("mode.pandas_compatible"):
            self._dtype = get_dtype_of_same_type(dtype, self.dtype)

        return self

    def _find_ambiguous_and_nonexistent(
        self, zone_name: str
    ) -> tuple[NumericalColumn, NumericalColumn] | tuple[bool, bool]:
        """
        Recognize ambiguous and nonexistent timestamps for the given timezone.

        Returns a tuple of columns, both of "bool" dtype and of the same
        size as `self`, that respectively indicate ambiguous and
        nonexistent timestamps in `self` with the value `True`.

        Ambiguous and/or nonexistent timestamps are only possible if any
        transitions occur in the time zone database for the given timezone.
        If no transitions occur, the tuple `(False, False)` is returned.
        """
        transition_times, offsets = get_tz_data(zone_name)
        offsets = offsets.astype(np.dtype(f"timedelta64[{self.time_unit}]"))  # type: ignore[assignment]

        if len(offsets) == 1:  # no transitions
            return False, False

        transition_times, offsets, old_offsets = (
            transition_times.slice(1, len(transition_times)),
            offsets.slice(1, len(offsets)),
            offsets.slice(0, len(offsets) - 1),
        )

        # Assume we have two clocks at the moment of transition:
        # - Clock 1 is turned forward or backwards correctly
        # - Clock 2 makes no changes
        clock_1 = transition_times + offsets
        clock_2 = transition_times + old_offsets

        # At the start of an ambiguous time period, Clock 1 (which has
        # been turned back) reads less than Clock 2:
        cond = clock_1 < clock_2
        ambiguous_begin = clock_1.apply_boolean_mask(cond)

        # The end of an ambiguous time period is what Clock 2 reads at
        # the moment of transition:
        ambiguous_end = clock_2.apply_boolean_mask(cond)
        ambiguous = self.label_bins(
            left_edge=ambiguous_begin,
            left_inclusive=True,
            right_edge=ambiguous_end,
            right_inclusive=False,
        ).notnull()

        # At the start of a non-existent time period, Clock 2 reads less
        # than Clock 1 (which has been turned forward):
        cond = clock_1 > clock_2
        nonexistent_begin = clock_2.apply_boolean_mask(cond)

        # The end of the non-existent time period is what Clock 1 reads
        # at the moment of transition:
        nonexistent_end = clock_1.apply_boolean_mask(cond)
        nonexistent = self.label_bins(
            left_edge=nonexistent_begin,
            left_inclusive=True,
            right_edge=nonexistent_end,
            right_inclusive=False,
        ).notnull()

        return ambiguous, nonexistent  # type: ignore[return-value]

    def tz_localize(
        self,
        tz: str | None,
        ambiguous: Literal["NaT"] = "NaT",
        nonexistent: Literal["NaT"] = "NaT",
    ) -> DatetimeColumn:
        if tz is None:
            return self.copy()
        ambiguous, nonexistent = check_ambiguous_and_nonexistent(
            ambiguous, nonexistent
        )
        dtype = get_compatible_timezone(pd.DatetimeTZDtype(self.time_unit, tz))
        tzname = dtype.tz.key
        ambiguous_col, nonexistent_col = self._find_ambiguous_and_nonexistent(
            tzname
        )
        localized = self._scatter_by_column(
            self.isnull() | (ambiguous_col | nonexistent_col),
            pa_scalar_to_plc_scalar(
                pa.scalar(None, type=cudf_dtype_to_pa_type(self.dtype))
            ),
        )

        transition_times, offsets = get_tz_data(tzname)
        transition_times_local = (transition_times + offsets).astype(
            localized.dtype
        )
        indices = (
            transition_times_local.searchsorted(localized, side="right") - 1
        )
        offsets_to_utc = offsets.take(indices, nullify=True)
        gmt_data = localized - offsets_to_utc
        return gmt_data._with_type_metadata(dtype)

    def tz_convert(self, tz: str | None) -> DatetimeColumn:
        raise TypeError(
            "Cannot convert tz-naive timestamps, use tz_localize to localize"
        )


class DatetimeTZColumn(DatetimeColumn):
    def _clear_cache(self) -> None:
        super()._clear_cache()
        try:
            del self._local_time
        except AttributeError:
            pass

    @staticmethod
    def _validate_dtype_instance(
        dtype: pd.DatetimeTZDtype,
    ) -> pd.DatetimeTZDtype:
        if not isinstance(dtype, pd.DatetimeTZDtype):
            raise ValueError("dtype must be a pandas.DatetimeTZDtype")
        return get_compatible_timezone(dtype)

    def to_pandas(
        self,
        *,
        nullable: bool = False,
        arrow_type: bool = False,
    ) -> pd.Index:
        if (
            arrow_type
            or nullable
            or (
                cudf.get_option("mode.pandas_compatible")
                and isinstance(self.dtype, pd.ArrowDtype)
            )
        ):
            return super().to_pandas(nullable=nullable, arrow_type=arrow_type)
        else:
            return self._local_time.to_pandas().tz_localize(
                self.dtype.tz,  # type: ignore[union-attr]
                ambiguous="NaT",
                nonexistent="NaT",
            )

    def to_arrow(self) -> pa.Array:
        # Cast to expected timestamp array type for assume_timezone
        local_array = cast(pa.TimestampArray, self._local_time.to_arrow())
        return pa.compute.assume_timezone(local_array, str(self.dtype.tz))  # type: ignore[union-attr]

    @functools.cached_property
    def time_unit(self) -> str:
        return self.dtype.unit  # type: ignore[union-attr]

    @property
    def _utc_time(self) -> DatetimeColumn:
        """Return UTC time as naive timestamps."""
        return DatetimeColumn(
<<<<<<< HEAD
            plc_column=self.plc_column,
=======
            data=self.base_data,  # type: ignore[arg-type]
            dtype=_get_base_dtype(self.dtype),
            mask=self.base_mask,
>>>>>>> 6cb91d25
            size=self.size,
            dtype=_get_base_dtype(self.dtype),
            offset=self.offset,
            null_count=self.null_count,
<<<<<<< HEAD
            exposed=False,
=======
            children=self.base_children,
>>>>>>> 6cb91d25
        )

    @functools.cached_property
    def _local_time(self) -> DatetimeColumn:
        """Return the local time as naive timestamps."""
        transition_times, offsets = get_tz_data(str(self.dtype.tz))  # type: ignore[union-attr]
        base_dtype = _get_base_dtype(self.dtype)
        indices = (
            transition_times.astype(base_dtype).searchsorted(
                self.astype(base_dtype), side="right"
            )
            - 1
        )
        offsets_from_utc = offsets.take(indices, nullify=True)
        return self + offsets_from_utc

    def as_string_column(self, dtype: DtypeObj) -> StringColumn:
        return self._local_time.as_string_column(dtype)

    def as_datetime_column(
        self, dtype: np.dtype | pd.DatetimeTZDtype
    ) -> DatetimeColumn:
        if isinstance(dtype, pd.DatetimeTZDtype) and dtype != self.dtype:
            if dtype.unit != self.time_unit:
                # TODO: Doesn't check that new unit is valid.
                casted = self._with_type_metadata(dtype)
            else:
                casted = self
            return casted.tz_convert(str(dtype.tz))
        return super().as_datetime_column(dtype)

    @acquire_spill_lock()
    def _get_dt_field(
        self, field: plc.datetime.DatetimeComponent
    ) -> ColumnBase:
        return type(self).from_pylibcudf(
            plc.datetime.extract_datetime_component(
                self._local_time.to_pylibcudf(mode="read"),
                field,
            )
        )

    def __repr__(self) -> str:
        # Arrow prints the UTC timestamps, but we want to print the
        # local timestamps:
        arr = self._local_time.to_arrow().cast(
            pa.timestamp(self.dtype.unit, str(self.dtype.tz))  # type: ignore[union-attr]
        )
        return (
            f"{object.__repr__(self)}\n{arr.to_string()}\ndtype: {self.dtype}"
        )

    def tz_localize(
        self,
        tz: str | None,
        ambiguous: Literal["NaT"] = "NaT",
        nonexistent: Literal["NaT"] = "NaT",
    ) -> DatetimeColumn:
        if tz is None:
            return self._local_time
        ambiguous, nonexistent = check_ambiguous_and_nonexistent(
            ambiguous, nonexistent
        )
        raise ValueError(
            "Already localized. "
            "Use `tz_convert` to convert between time zones."
        )

    def tz_convert(self, tz: str | None) -> DatetimeColumn:
        if tz is None:
            return self._utc_time
        elif tz == str(self.dtype.tz):  # type: ignore[union-attr]
            return self.copy()
        utc_time = self._utc_time
        return utc_time._with_type_metadata(
            pd.DatetimeTZDtype(self.time_unit, tz)
        )<|MERGE_RESOLUTION|>--- conflicted
+++ resolved
@@ -681,22 +681,12 @@
     def _with_type_metadata(self, dtype: DtypeObj) -> DatetimeColumn:
         if isinstance(dtype, pd.DatetimeTZDtype):
             return DatetimeTZColumn(
-<<<<<<< HEAD
                 plc_column=self.plc_column,
-=======
-                data=self.base_data,  # type: ignore[arg-type]
-                dtype=dtype,
-                mask=self.base_mask,
->>>>>>> 6cb91d25
                 size=self.size,
                 dtype=dtype,
                 offset=self.offset,
                 null_count=self.null_count,
-<<<<<<< HEAD
                 exposed=False,
-=======
-                children=self.base_children,
->>>>>>> 6cb91d25
             )
         if cudf.get_option("mode.pandas_compatible"):
             self._dtype = get_dtype_of_same_type(dtype, self.dtype)
@@ -858,22 +848,12 @@
     def _utc_time(self) -> DatetimeColumn:
         """Return UTC time as naive timestamps."""
         return DatetimeColumn(
-<<<<<<< HEAD
             plc_column=self.plc_column,
-=======
-            data=self.base_data,  # type: ignore[arg-type]
-            dtype=_get_base_dtype(self.dtype),
-            mask=self.base_mask,
->>>>>>> 6cb91d25
             size=self.size,
             dtype=_get_base_dtype(self.dtype),
             offset=self.offset,
             null_count=self.null_count,
-<<<<<<< HEAD
             exposed=False,
-=======
-            children=self.base_children,
->>>>>>> 6cb91d25
         )
 
     @functools.cached_property
