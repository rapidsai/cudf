# Copyright (c) 2019-2025, NVIDIA CORPORATION.

from __future__ import annotations

import calendar
import datetime
import functools
import locale
import re
import warnings
from locale import nl_langinfo
from typing import TYPE_CHECKING, Literal, cast

import numpy as np
import pandas as pd
import pyarrow as pa

import pylibcudf as plc

import cudf
import cudf.core.column.column as column
from cudf.api.extensions import no_default
from cudf.core._compat import PANDAS_GE_220
from cudf.core._internals import binaryop
from cudf.core._internals.timezones import (
    check_ambiguous_and_nonexistent,
    get_compatible_timezone,
    get_tz_data,
)
from cudf.core.buffer import Buffer, acquire_spill_lock
from cudf.core.column.column import ColumnBase, as_column
from cudf.core.column.timedelta import _unit_to_nanoseconds_conversion
from cudf.core.scalar import pa_scalar_to_plc_scalar
from cudf.utils.dtypes import (
    CUDF_STRING_DTYPE,
    _get_base_dtype,
    cudf_dtype_to_pa_type,
)
from cudf.utils.utils import (
    _all_bools_with_nulls,
    _datetime_timedelta_find_and_replace,
)

if TYPE_CHECKING:
    from collections.abc import Callable, Sequence

    from cudf._typing import (
        ColumnBinaryOperand,
        DatetimeLikeScalar,
        Dtype,
<<<<<<< HEAD
        NoDefault,
=======
        DtypeObj,
>>>>>>> b92d2c0a
        ScalarLike,
    )
    from cudf.core.column.numerical import NumericalColumn

if PANDAS_GE_220:
    _guess_datetime_format = pd.tseries.api.guess_datetime_format
else:
    _guess_datetime_format = pd.core.tools.datetimes.guess_datetime_format

# nanoseconds per time_unit
_dtype_to_format_conversion = {
    "datetime64[ns]": "%Y-%m-%d %H:%M:%S.%9f",
    "datetime64[us]": "%Y-%m-%d %H:%M:%S.%6f",
    "datetime64[ms]": "%Y-%m-%d %H:%M:%S.%3f",
    "datetime64[s]": "%Y-%m-%d %H:%M:%S",
}

_DATETIME_SPECIAL_FORMATS = {
    "%b",
    "%B",
    "%A",
    "%a",
}

_DATETIME_NAMES = [
    nl_langinfo(locale.AM_STR),  # type: ignore
    nl_langinfo(locale.PM_STR),  # type: ignore
    nl_langinfo(locale.DAY_1),
    nl_langinfo(locale.DAY_2),
    nl_langinfo(locale.DAY_3),
    nl_langinfo(locale.DAY_4),
    nl_langinfo(locale.DAY_5),
    nl_langinfo(locale.DAY_6),
    nl_langinfo(locale.DAY_7),
    nl_langinfo(locale.ABDAY_1),
    nl_langinfo(locale.ABDAY_2),
    nl_langinfo(locale.ABDAY_3),
    nl_langinfo(locale.ABDAY_4),
    nl_langinfo(locale.ABDAY_5),
    nl_langinfo(locale.ABDAY_6),
    nl_langinfo(locale.ABDAY_7),
    nl_langinfo(locale.MON_1),
    nl_langinfo(locale.MON_2),
    nl_langinfo(locale.MON_3),
    nl_langinfo(locale.MON_4),
    nl_langinfo(locale.MON_5),
    nl_langinfo(locale.MON_6),
    nl_langinfo(locale.MON_7),
    nl_langinfo(locale.MON_8),
    nl_langinfo(locale.MON_9),
    nl_langinfo(locale.MON_10),
    nl_langinfo(locale.MON_11),
    nl_langinfo(locale.MON_12),
    nl_langinfo(locale.ABMON_1),
    nl_langinfo(locale.ABMON_2),
    nl_langinfo(locale.ABMON_3),
    nl_langinfo(locale.ABMON_4),
    nl_langinfo(locale.ABMON_5),
    nl_langinfo(locale.ABMON_6),
    nl_langinfo(locale.ABMON_7),
    nl_langinfo(locale.ABMON_8),
    nl_langinfo(locale.ABMON_9),
    nl_langinfo(locale.ABMON_10),
    nl_langinfo(locale.ABMON_11),
    nl_langinfo(locale.ABMON_12),
]


def infer_format(element: str, **kwargs) -> str:
    """
    Infers datetime format from a string, also takes cares for `ms` and `ns`
    """
    if not cudf.get_option("mode.pandas_compatible"):
        # We allow "Z" but don't localize it to datetime64[ns, UTC] type (yet)
        element = element.replace("Z", "")
    fmt = _guess_datetime_format(element, **kwargs)

    if fmt is not None:
        if "%z" in fmt or "%Z" in fmt:
            raise NotImplementedError(
                "cuDF does not yet support timezone-aware datetimes"
            )
        if ".%f" not in fmt:
            # For context read:
            # https://github.com/pandas-dev/pandas/issues/52418
            # We cannot rely on format containing only %f
            # c++/libcudf expects .%3f, .%6f, .%9f
            # Logic below handles those cases well.
            return fmt

    element_parts = element.split(".")
    if len(element_parts) != 2:
        raise ValueError("Given date string not likely a datetime.")

    # There is possibility that the element is of following format
    # '00:00:03.333333 2016-01-01'
    second_parts = re.split(r"(\D+)", element_parts[1], maxsplit=1)
    subsecond_fmt = ".%" + str(len(second_parts[0])) + "f"

    first_part = _guess_datetime_format(element_parts[0], **kwargs)
    # For the case where first_part is '00:00:03'
    if first_part is None:
        tmp = "1970-01-01 " + element_parts[0]
        first_part = _guess_datetime_format(tmp, **kwargs).split(" ", 1)[1]
    if first_part is None:
        raise ValueError("Unable to infer the timestamp format from the data")

    if len(second_parts) > 1:
        # We may have a non-digit, timezone-like component
        # like Z, UTC-3, +01:00
        if any(re.search(r"\D", part) for part in second_parts):
            raise NotImplementedError(
                "cuDF does not yet support timezone-aware datetimes"
            )
        second_part = "".join(second_parts[1:])

        if len(second_part) > 1:
            # Only infer if second_parts is not an empty string.
            second_part = _guess_datetime_format(second_part, **kwargs)
    else:
        second_part = ""

    try:
        fmt = first_part + subsecond_fmt + second_part
    except Exception:
        raise ValueError("Unable to infer the timestamp format from the data")

    return fmt


def _resolve_mixed_dtypes(
    lhs: ColumnBinaryOperand, rhs: ColumnBinaryOperand, base_type: str
) -> Dtype:
    units = ["s", "ms", "us", "ns"]
    lhs_time_unit = cudf.utils.dtypes.get_time_unit(lhs)
    lhs_unit = units.index(lhs_time_unit)
    rhs_time_unit = cudf.utils.dtypes.get_time_unit(rhs)
    rhs_unit = units.index(rhs_time_unit)
    return np.dtype(f"{base_type}[{units[max(lhs_unit, rhs_unit)]}]")


class DatetimeColumn(column.ColumnBase):
    """
    A Column implementation for Date-time types.

    Parameters
    ----------
    data : Buffer
        The datetime values
    dtype : np.dtype
        The data type
    mask : Buffer; optional
        The validity mask
    """

    _VALID_BINARY_OPERATIONS = {
        "__eq__",
        "__ne__",
        "__lt__",
        "__le__",
        "__gt__",
        "__ge__",
        "__add__",
        "__sub__",
        "__radd__",
        "__rsub__",
    }

    _PANDAS_NA_REPR = str(pd.NaT)

    def __init__(
        self,
        data: Buffer,
        size: int | None,
        dtype: np.dtype | pd.DatetimeTZDtype,
        mask: Buffer | None = None,
        offset: int = 0,
        null_count: int | None = None,
        children: tuple = (),
    ):
        if not isinstance(data, Buffer):
            raise ValueError("data must be a Buffer.")
        dtype = self._validate_dtype_instance(dtype)
        if data.size % dtype.itemsize:
            raise ValueError("Buffer size must be divisible by element size")
        if size is None:
            size = data.size // dtype.itemsize
            size = size - offset
        if len(children) != 0:
            raise ValueError(f"{type(self).__name__} must have no children.")
        super().__init__(
            data=data,
            size=size,
            dtype=dtype,
            mask=mask,
            offset=offset,
            null_count=null_count,
            children=children,
        )

    @staticmethod
    def _validate_dtype_instance(dtype: np.dtype) -> np.dtype:
        if not (isinstance(dtype, np.dtype) and dtype.kind == "M"):
            raise ValueError("dtype must be a datetime, numpy dtype")
        return dtype

    def __contains__(self, item: ScalarLike) -> bool:
        try:
            ts = pd.Timestamp(item).as_unit(self.time_unit)
        except Exception:
            # pandas can raise a variety of errors
            # item cannot exist in self.
            return False
        if ts.tzinfo is None and isinstance(self.dtype, pd.DatetimeTZDtype):
            return False
        elif ts.tzinfo is not None:
            ts = ts.tz_convert(None)
        return ts.to_numpy().astype(np.dtype(np.int64)) in cast(
            "cudf.core.column.NumericalColumn", self.astype(np.dtype(np.int64))
        )

    @functools.cached_property
    def time_unit(self) -> str:
        return np.datetime_data(self.dtype)[0]

    @property
    def quarter(self) -> ColumnBase:
        with acquire_spill_lock():
            return type(self).from_pylibcudf(
                plc.datetime.extract_quarter(self.to_pylibcudf(mode="read"))
            )

    @property
    def year(self) -> ColumnBase:
        return self._get_dt_field(plc.datetime.DatetimeComponent.YEAR)

    @property
    def month(self) -> ColumnBase:
        return self._get_dt_field(plc.datetime.DatetimeComponent.MONTH)

    @property
    def day(self) -> ColumnBase:
        return self._get_dt_field(plc.datetime.DatetimeComponent.DAY)

    @property
    def hour(self) -> ColumnBase:
        return self._get_dt_field(plc.datetime.DatetimeComponent.HOUR)

    @property
    def minute(self) -> ColumnBase:
        return self._get_dt_field(plc.datetime.DatetimeComponent.MINUTE)

    @property
    def second(self) -> ColumnBase:
        return self._get_dt_field(plc.datetime.DatetimeComponent.SECOND)

    @property
    def millisecond(self) -> ColumnBase:
        return self._get_dt_field(plc.datetime.DatetimeComponent.MILLISECOND)

    @property
    def microsecond(self) -> ColumnBase:
        return self._get_dt_field(plc.datetime.DatetimeComponent.MICROSECOND)

    @property
    def nanosecond(self) -> ColumnBase:
        return self._get_dt_field(plc.datetime.DatetimeComponent.NANOSECOND)

    @property
    def weekday(self) -> ColumnBase:
        # pandas counts Monday-Sunday as 0-6
        # while libcudf counts Monday-Sunday as 1-7
        result = self._get_dt_field(plc.datetime.DatetimeComponent.WEEKDAY)
        return result - result.dtype.type(1)

    @property
    def day_of_year(self) -> ColumnBase:
        with acquire_spill_lock():
            return type(self).from_pylibcudf(
                plc.datetime.day_of_year(self.to_pylibcudf(mode="read"))
            )

    @property
    def is_month_start(self) -> ColumnBase:
        return (self.day == 1).fillna(False)

    @property
    def is_month_end(self) -> ColumnBase:
        with acquire_spill_lock():
            last_day_col = type(self).from_pylibcudf(
                plc.datetime.last_day_of_month(self.to_pylibcudf(mode="read"))
            )
        return (self.day == last_day_col.day).fillna(False)  # type: ignore[attr-defined]

    @property
    def is_quarter_end(self) -> ColumnBase:
        last_month = self.month.isin([3, 6, 9, 12])
        return (self.is_month_end & last_month).fillna(False)

    @property
    def is_quarter_start(self) -> ColumnBase:
        first_month = self.month.isin([1, 4, 7, 10])
        return (self.is_month_start & first_month).fillna(False)

    @property
    def is_year_end(self) -> ColumnBase:
        day_of_year = self.day_of_year
        leap_dates = self.is_leap_year

        leap = day_of_year == 366
        non_leap = day_of_year == 365
        return leap.copy_if_else(non_leap, leap_dates).fillna(False)

    @property
    def is_leap_year(self) -> ColumnBase:
        with acquire_spill_lock():
            return type(self).from_pylibcudf(
                plc.datetime.is_leap_year(self.to_pylibcudf(mode="read"))
            )

    @property
    def is_year_start(self) -> ColumnBase:
        return (self.day_of_year == 1).fillna(False)

    @property
    def days_in_month(self) -> ColumnBase:
        with acquire_spill_lock():
            return type(self).from_pylibcudf(
                plc.datetime.days_in_month(self.to_pylibcudf(mode="read"))
            )

    @property
    def day_of_week(self) -> ColumnBase:
        raise NotImplementedError("day_of_week is currently not implemented.")

    @property
    def is_normalized(self) -> bool:
        raise NotImplementedError(
            "is_normalized is currently not implemented."
        )

    def to_julian_date(self) -> ColumnBase:
        raise NotImplementedError(
            "to_julian_date is currently not implemented."
        )

    def normalize(self) -> ColumnBase:
        raise NotImplementedError("normalize is currently not implemented.")

    @property
    def values(self):
        """
        Return a CuPy representation of the DateTimeColumn.
        """
        raise NotImplementedError(
            "DateTime Arrays is not yet implemented in cudf"
        )

    def element_indexing(self, index: int):
        result = super().element_indexing(index)
        if cudf.get_option("mode.pandas_compatible"):
            return pd.Timestamp(result)
        return result

    def _get_dt_field(
        self, field: plc.datetime.DatetimeComponent
    ) -> ColumnBase:
        with acquire_spill_lock():
            return type(self).from_pylibcudf(
                plc.datetime.extract_datetime_component(
                    self.to_pylibcudf(mode="read"),
                    field,
                )
            )

    def _get_field_names(
        self,
        field: Literal["month", "weekday"],
        labels: list[str],
        locale: str | None = None,
    ) -> ColumnBase:
        if locale is not None:
            raise NotImplementedError(
                "Setting a locale is currently not supported. "
                "Results will be returned in your current locale."
            )
        col_labels = as_column(labels)
        indices = getattr(self, field)
        has_nulls = indices.has_nulls()
        if has_nulls:
            indices = indices.fillna(len(col_labels))
        return col_labels.take(indices, nullify=True, check_bounds=has_nulls)

    def get_day_names(self, locale: str | None = None) -> ColumnBase:
        return self._get_field_names(
            "weekday", list(calendar.day_name), locale=locale
        )

    def get_month_names(self, locale: str | None = None) -> ColumnBase:
        return self._get_field_names(
            "month", list(calendar.month_name), locale=locale
        )

    def _round_dt(
        self,
        round_func: Callable[
            [plc.Column, plc.datetime.RoundingFrequency], plc.Column
        ],
        freq: str,
    ) -> ColumnBase:
        # https://pandas.pydata.org/pandas-docs/stable/reference/api/pandas.Timedelta.resolution_string.html
        old_to_new_freq_map = {
            "H": "h",
            "N": "ns",
            "T": "min",
            "L": "ms",
            "U": "us",
            "S": "s",
        }
        if freq in old_to_new_freq_map:
            warnings.warn(
                f"{freq} is deprecated and will be "
                "removed in a future version, please use "
                f"{old_to_new_freq_map[freq]} instead.",
                FutureWarning,
            )
            freq = old_to_new_freq_map[freq]
        rounding_fequency_map = {
            "D": plc.datetime.RoundingFrequency.DAY,
            "h": plc.datetime.RoundingFrequency.HOUR,
            "min": plc.datetime.RoundingFrequency.MINUTE,
            "s": plc.datetime.RoundingFrequency.SECOND,
            "ms": plc.datetime.RoundingFrequency.MILLISECOND,
            "us": plc.datetime.RoundingFrequency.MICROSECOND,
            "ns": plc.datetime.RoundingFrequency.NANOSECOND,
        }
        if (plc_freq := rounding_fequency_map.get(freq)) is None:
            raise ValueError(f"Invalid resolution: '{freq}'")

        with acquire_spill_lock():
            return type(self).from_pylibcudf(
                round_func(
                    self.to_pylibcudf(mode="read"),
                    plc_freq,
                )
            )

    def ceil(self, freq: str) -> ColumnBase:
        return self._round_dt(plc.datetime.ceil_datetimes, freq)

    def floor(self, freq: str) -> ColumnBase:
        return self._round_dt(plc.datetime.floor_datetimes, freq)

    def round(self, freq: str) -> ColumnBase:
        return self._round_dt(plc.datetime.round_datetimes, freq)

    def isocalendar(self) -> dict[str, ColumnBase]:
        return {
            field: self.strftime(format=directive).astype(np.dtype(np.uint32))
            for field, directive in zip(
                ["year", "week", "day"], ["%G", "%V", "%u"]
            )
        }

    def normalize_binop_value(  # type: ignore[override]
        self, other: DatetimeLikeScalar
    ) -> cudf.Scalar | cudf.DateOffset | ColumnBase:
        if isinstance(other, (cudf.Scalar, ColumnBase, cudf.DateOffset)):
            return other

        tz_error_msg = (
            "Cannot perform binary operation on timezone-naive columns"
            " and timezone-aware timestamps."
        )
        if isinstance(other, pd.Timestamp):
            if other.tz is not None:
                raise NotImplementedError(tz_error_msg)
            other = other.to_datetime64()
        elif isinstance(other, pd.Timedelta):
            other = other.to_timedelta64()
        elif isinstance(other, datetime.datetime):
            if other.tzinfo is not None:
                raise NotImplementedError(tz_error_msg)
            other = np.datetime64(other)
        elif isinstance(other, datetime.timedelta):
            other = np.timedelta64(other)

        if isinstance(other, np.datetime64):
            if np.isnat(other):
                other_time_unit = cudf.utils.dtypes.get_time_unit(other)
                if other_time_unit not in {"s", "ms", "ns", "us"}:
                    other_time_unit = "ns"

                return cudf.Scalar(
                    None, dtype=f"datetime64[{other_time_unit}]"
                )

            other = other.astype(self.dtype)
            return cudf.Scalar(other)
        elif isinstance(other, np.timedelta64):
            other_time_unit = cudf.utils.dtypes.get_time_unit(other)

            if np.isnat(other):
                return cudf.Scalar(
                    None,
                    dtype="timedelta64[ns]"
                    if other_time_unit not in {"s", "ms", "ns", "us"}
                    else other.dtype,
                )

            if other_time_unit not in {"s", "ms", "ns", "us"}:
                other = other.astype(np.dtype("timedelta64[s]"))

            return cudf.Scalar(other)
        elif isinstance(other, str):
            try:
                return cudf.Scalar(other, dtype=self.dtype)
            except ValueError:
                pass

        return NotImplemented

    def as_datetime_column(self, dtype: Dtype) -> DatetimeColumn:
        if dtype == self.dtype:
            return self
        elif isinstance(dtype, pd.DatetimeTZDtype):
            raise TypeError(
                "Cannot use .astype to convert from timezone-naive dtype to timezone-aware dtype. "
                "Use tz_localize instead."
            )
        return self.cast(dtype=dtype)  # type: ignore[return-value]

    def as_timedelta_column(self, dtype: Dtype) -> None:  # type: ignore[override]
        raise TypeError(
            f"cannot astype a datetimelike from {self.dtype} to {dtype}"
        )

    def as_numerical_column(
        self, dtype: Dtype
    ) -> cudf.core.column.NumericalColumn:
        col = cudf.core.column.NumericalColumn(
            data=self.base_data,  # type: ignore[arg-type]
            dtype=np.dtype(np.int64),
            mask=self.base_mask,
            offset=self.offset,
            size=self.size,
        )
        return cast(cudf.core.column.NumericalColumn, col.astype(dtype))

    def strftime(self, format: str) -> cudf.core.column.StringColumn:
        if len(self) == 0:
            return cast(
                cudf.core.column.StringColumn,
                column.column_empty(0, dtype=CUDF_STRING_DTYPE),
            )
        if format in _DATETIME_SPECIAL_FORMATS:
            names = as_column(_DATETIME_NAMES)
        else:
            names = column.column_empty(0, dtype=CUDF_STRING_DTYPE)
        with acquire_spill_lock():
            return type(self).from_pylibcudf(  # type: ignore[return-value]
                plc.strings.convert.convert_datetime.from_timestamps(
                    self.to_pylibcudf(mode="read"),
                    format,
                    names.to_pylibcudf(mode="read"),
                )
            )

    def as_string_column(self) -> cudf.core.column.StringColumn:
        format = _dtype_to_format_conversion.get(
            self.dtype.name, "%Y-%m-%d %H:%M:%S"
        )
        if cudf.get_option("mode.pandas_compatible"):
            if format.endswith("f"):
                sub_second_res_len = 3
            else:
                sub_second_res_len = 0

            has_nanos = self.time_unit == "ns" and self.nanosecond.any()
            has_micros = (
                self.time_unit in {"ns", "us"} and self.microsecond.any()
            )
            has_millis = (
                self.time_unit in {"ns", "us", "ms"} and self.millisecond.any()
            )
            has_seconds = self.second.any()
            has_minutes = self.minute.any()
            has_hours = self.hour.any()
            if sub_second_res_len:
                if has_nanos:
                    # format should be intact and rest of the
                    # following conditions shouldn't execute.
                    pass
                elif has_micros:
                    format = format[:-sub_second_res_len] + "%6f"
                elif has_millis:
                    format = format[:-sub_second_res_len] + "%3f"
                elif has_seconds or has_minutes or has_hours:
                    format = format[:-4]
                else:
                    format = format.split(" ")[0]
            elif not (has_seconds or has_minutes or has_hours):
                format = format.split(" ")[0]
        return self.strftime(format)

    def mean(self, skipna=None, min_count: int = 0) -> ScalarLike:
        return pd.Timestamp(
            cast(
                "cudf.core.column.NumericalColumn",
                self.astype(np.dtype(np.int64)),
            ).mean(skipna=skipna, min_count=min_count),
            unit=self.time_unit,
        ).as_unit(self.time_unit)

    def std(
        self,
        skipna: bool | None = None,
        min_count: int = 0,
        ddof: int = 1,
    ) -> pd.Timedelta:
        return pd.Timedelta(
            cast(
                "cudf.core.column.NumericalColumn",
                self.astype(np.dtype(np.int64)),
            ).std(skipna=skipna, min_count=min_count, ddof=ddof)
            * _unit_to_nanoseconds_conversion[self.time_unit],
        ).as_unit(self.time_unit)

    def median(self, skipna: bool | None = None) -> pd.Timestamp:
        return pd.Timestamp(
            cast(
                "cudf.core.column.NumericalColumn",
                self.astype(np.dtype(np.int64)),
            ).median(skipna=skipna),
            unit=self.time_unit,
        ).as_unit(self.time_unit)

    def cov(self, other: DatetimeColumn) -> float:
        if not isinstance(other, DatetimeColumn):
            raise TypeError(
                f"cannot perform cov with types {self.dtype}, {other.dtype}"
            )
        return cast(
            "cudf.core.column.NumericalColumn", self.astype(np.dtype(np.int64))
        ).cov(
            cast(
                "cudf.core.column.NumericalColumn",
                other.astype(np.dtype(np.int64)),
            )
        )

    def corr(self, other: DatetimeColumn) -> float:
        if not isinstance(other, DatetimeColumn):
            raise TypeError(
                f"cannot perform corr with types {self.dtype}, {other.dtype}"
            )
        return cast(
            "cudf.core.column.NumericalColumn", self.astype(np.dtype(np.int64))
        ).corr(
            cast(
                "cudf.core.column.NumericalColumn",
                other.astype(np.dtype(np.int64)),
            )
        )

    def quantile(
        self,
        q: np.ndarray,
        interpolation: str,
        exact: bool,
        return_scalar: bool,
    ) -> ColumnBase:
        result = self.astype(np.dtype(np.int64)).quantile(
            q=q,
            interpolation=interpolation,
            exact=exact,
            return_scalar=return_scalar,
        )
        if return_scalar:
            return pd.Timestamp(result, unit=self.time_unit).as_unit(
                self.time_unit
            )
        return result.astype(self.dtype)

    def find_and_replace(
        self,
        to_replace: ColumnBase,
        replacement: ColumnBase,
        all_nan: bool = False,
    ) -> DatetimeColumn:
        return cast(
            DatetimeColumn,
            _datetime_timedelta_find_and_replace(
                original_column=self,
                to_replace=to_replace,
                replacement=replacement,
                all_nan=all_nan,
            ),
        )

    def _binaryop(self, other: ColumnBinaryOperand, op: str) -> ColumnBase:
        reflect, op = self._check_reflected_op(op)
        other = self._wrap_binop_normalization(other)
        if other is NotImplemented:
            return NotImplemented
        if isinstance(other, cudf.DateOffset):
            return other._datetime_binop(self, op, reflect=reflect)

        # We check this on `other` before reflection since we already know the
        # dtype of `self`.
        other_is_timedelta = other.dtype.kind == "m"
        other_is_datetime64 = other.dtype.kind == "M"
        lhs, rhs = (other, self) if reflect else (self, other)
        out_dtype = None

        if (
            op
            in {
                "__ne__",
                "__lt__",
                "__gt__",
                "__le__",
                "__ge__",
            }
            and other_is_datetime64
        ):
            out_dtype = np.dtype(np.bool_)
        elif op == "__add__" and other_is_timedelta:
            # The only thing we can add to a datetime is a timedelta. This
            # operation is symmetric, i.e. we allow `datetime + timedelta` or
            # `timedelta + datetime`. Both result in DatetimeColumns.
            out_dtype = _resolve_mixed_dtypes(lhs, rhs, "datetime64")
        elif op == "__sub__":
            # Subtracting a datetime from a datetime results in a timedelta.
            if other_is_datetime64:
                out_dtype = _resolve_mixed_dtypes(lhs, rhs, "timedelta64")
            # We can subtract a timedelta from a datetime, but not vice versa.
            # Not only is subtraction antisymmetric (as is normal), it is only
            # well-defined if this operation was not invoked via reflection.
            elif other_is_timedelta and not reflect:
                out_dtype = _resolve_mixed_dtypes(lhs, rhs, "datetime64")
        elif op in {
            "__eq__",
            "__ne__",
            "NULL_EQUALS",
            "NULL_NOT_EQUALS",
        }:
            out_dtype = np.dtype(np.bool_)
            if isinstance(other, ColumnBase) and not isinstance(
                other, DatetimeColumn
            ):
                fill_value = op in ("__ne__", "NULL_NOT_EQUALS")
                result = _all_bools_with_nulls(
                    self, other, bool_fill_value=fill_value
                )
                if cudf.get_option("mode.pandas_compatible"):
                    result = result.fillna(fill_value)
                return result

        if out_dtype is None:
            return NotImplemented

        result_col = binaryop.binaryop(lhs, rhs, op, out_dtype)
        if out_dtype.kind != "b" and op == "__add__":
            return result_col
        elif (
            cudf.get_option("mode.pandas_compatible") and out_dtype.kind == "b"
        ):
            return result_col.fillna(op == "__ne__")
        else:
            return result_col

    def indices_of(
        self, value: ScalarLike
    ) -> cudf.core.column.NumericalColumn:
        value = (
            pd.to_datetime(value)
            .to_numpy()
            .astype(self.dtype)
            .astype(np.dtype(np.int64))
        )
        return self.astype(np.dtype(np.int64)).indices_of(value)

    @property
    def is_unique(self) -> bool:
        return self.astype(np.dtype(np.int64)).is_unique

    def isin(self, values: Sequence) -> ColumnBase:
        return cudf.core.tools.datetimes._isin_datetimelike(self, values)

    def can_cast_safely(self, to_dtype: DtypeObj) -> bool:
        if to_dtype.kind == "M":  # type: ignore[union-attr]
            to_res, _ = np.datetime_data(to_dtype)
            self_res, _ = np.datetime_data(self.dtype)

            int64 = np.dtype(np.int64)
            max_int = np.iinfo(int64).max

            max_dist = np.timedelta64(
                self.max().astype(int64, copy=False), self_res
            )
            min_dist = np.timedelta64(
                self.min().astype(int64, copy=False), self_res
            )

            self_delta_dtype = np.timedelta64(0, self_res).dtype

            if max_dist <= np.timedelta64(max_int, to_res).astype(
                self_delta_dtype
            ) and min_dist <= np.timedelta64(max_int, to_res).astype(
                self_delta_dtype
            ):
                return True
            else:
                return False
        elif to_dtype == np.dtype(np.int64) or to_dtype == CUDF_STRING_DTYPE:
            # can safely cast to representation, or string
            return True
        else:
            return False

    def _with_type_metadata(self, dtype):
        if isinstance(dtype, pd.DatetimeTZDtype):
            return DatetimeTZColumn(
                data=self.base_data,
                dtype=dtype,
                mask=self.base_mask,
                size=self.size,
                offset=self.offset,
                null_count=self.null_count,
            )
        return self

    def _find_ambiguous_and_nonexistent(
        self, zone_name: str
    ) -> tuple[NumericalColumn, NumericalColumn] | tuple[bool, bool]:
        """
        Recognize ambiguous and nonexistent timestamps for the given timezone.

        Returns a tuple of columns, both of "bool" dtype and of the same
        size as `self`, that respectively indicate ambiguous and
        nonexistent timestamps in `self` with the value `True`.

        Ambiguous and/or nonexistent timestamps are only possible if any
        transitions occur in the time zone database for the given timezone.
        If no transitions occur, the tuple `(False, False)` is returned.
        """
        transition_times, offsets = get_tz_data(zone_name)
        offsets = offsets.astype(np.dtype(f"timedelta64[{self.time_unit}]"))  # type: ignore[assignment]

        if len(offsets) == 1:  # no transitions
            return False, False

        transition_times, offsets, old_offsets = (
            transition_times.slice(1, len(transition_times)),
            offsets.slice(1, len(offsets)),
            offsets.slice(0, len(offsets) - 1),
        )

        # Assume we have two clocks at the moment of transition:
        # - Clock 1 is turned forward or backwards correctly
        # - Clock 2 makes no changes
        clock_1 = transition_times + offsets
        clock_2 = transition_times + old_offsets

        # At the start of an ambiguous time period, Clock 1 (which has
        # been turned back) reads less than Clock 2:
        cond = clock_1 < clock_2
        ambiguous_begin = clock_1.apply_boolean_mask(cond)

        # The end of an ambiguous time period is what Clock 2 reads at
        # the moment of transition:
        ambiguous_end = clock_2.apply_boolean_mask(cond)
        with acquire_spill_lock():
            plc_column = plc.labeling.label_bins(
                self.to_pylibcudf(mode="read"),
                ambiguous_begin.to_pylibcudf(mode="read"),
                plc.labeling.Inclusive.YES,
                ambiguous_end.to_pylibcudf(mode="read"),
                plc.labeling.Inclusive.NO,
            )
            ambiguous = ColumnBase.from_pylibcudf(plc_column)
        ambiguous = ambiguous.notnull()

        # At the start of a non-existent time period, Clock 2 reads less
        # than Clock 1 (which has been turned forward):
        cond = clock_1 > clock_2
        nonexistent_begin = clock_2.apply_boolean_mask(cond)

        # The end of the non-existent time period is what Clock 1 reads
        # at the moment of transition:
        nonexistent_end = clock_1.apply_boolean_mask(cond)
        with acquire_spill_lock():
            plc_column = plc.labeling.label_bins(
                self.to_pylibcudf(mode="read"),
                nonexistent_begin.to_pylibcudf(mode="read"),
                plc.labeling.Inclusive.YES,
                nonexistent_end.to_pylibcudf(mode="read"),
                plc.labeling.Inclusive.NO,
            )
            nonexistent = ColumnBase.from_pylibcudf(plc_column)
        nonexistent = nonexistent.notnull()

        return ambiguous, nonexistent  # type: ignore[return-value]

    def tz_localize(
        self,
        tz: str | None,
        ambiguous: Literal["NaT"] = "NaT",
        nonexistent: Literal["NaT"] = "NaT",
    ):
        if tz is None:
            return self.copy()
        ambiguous, nonexistent = check_ambiguous_and_nonexistent(
            ambiguous, nonexistent
        )
        dtype = get_compatible_timezone(pd.DatetimeTZDtype(self.time_unit, tz))
        tzname = dtype.tz.key
        ambiguous_col, nonexistent_col = self._find_ambiguous_and_nonexistent(
            tzname
        )
        localized = self._scatter_by_column(
            self.isnull() | (ambiguous_col | nonexistent_col),
            pa_scalar_to_plc_scalar(
                pa.scalar(None, type=cudf_dtype_to_pa_type(self.dtype))
            ),
        )

        transition_times, offsets = get_tz_data(tzname)
        transition_times_local = (transition_times + offsets).astype(
            localized.dtype
        )
        indices = (
            transition_times_local.searchsorted(localized, side="right") - 1
        )
        offsets_to_utc = offsets.take(indices, nullify=True)
        gmt_data = localized - offsets_to_utc
        return DatetimeTZColumn(
            data=gmt_data.base_data,
            dtype=dtype,
            mask=localized.base_mask,
            size=gmt_data.size,
            offset=gmt_data.offset,
        )

    def tz_convert(self, tz: str | None):
        raise TypeError(
            "Cannot convert tz-naive timestamps, use tz_localize to localize"
        )

    def to_pandas(
        self,
        *,
        nullable: bool | NoDefault = no_default,
        arrow_type: bool | NoDefault = no_default,
    ) -> pd.Index:
        if nullable is no_default:
            nullable = False
        if arrow_type is no_default:
            arrow_type = False
        if arrow_type and nullable:
            raise ValueError(
                f"{arrow_type=} and {nullable=} cannot both be set."
            )
        elif nullable:
            raise NotImplementedError(f"{nullable=} is not implemented.")
        pa_array = self.to_arrow()
        if arrow_type:
            return pd.Index(pd.arrays.ArrowExtensionArray(pa_array))
        else:
            # Workaround for datetime types until the following issue is fixed:
            # https://github.com/apache/arrow/issues/45341
            return pd.Index(
                pa_array.to_numpy(zero_copy_only=False, writable=True)
            )


class DatetimeTZColumn(DatetimeColumn):
    def __init__(
        self,
        data: Buffer,
        size: int | None,
        dtype: pd.DatetimeTZDtype,
        mask: Buffer | None = None,
        offset: int = 0,
        null_count: int | None = None,
        children: tuple = (),
    ):
        super().__init__(
            data=data,
            size=size,
            dtype=dtype,
            mask=mask,
            offset=offset,
            null_count=null_count,
            children=children,
        )

    @staticmethod
    def _validate_dtype_instance(
        dtype: pd.DatetimeTZDtype,
    ) -> pd.DatetimeTZDtype:
        if not isinstance(dtype, pd.DatetimeTZDtype):
            raise ValueError("dtype must be a pandas.DatetimeTZDtype")
        return get_compatible_timezone(dtype)

    def to_pandas(
        self,
        *,
        nullable: bool | NoDefault = no_default,
        arrow_type: bool | NoDefault = no_default,
    ) -> pd.Index:
        if nullable is no_default:
            nullable = False
        if arrow_type is no_default:
            arrow_type = False
        if arrow_type or nullable:
            return super().to_pandas(nullable=nullable, arrow_type=arrow_type)
        else:
            return self._local_time.to_pandas().tz_localize(
                self.dtype.tz, ambiguous="NaT", nonexistent="NaT"
            )

    def to_arrow(self) -> pa.Array:
        return pa.compute.assume_timezone(
            self._local_time.to_arrow(), str(self.dtype.tz)
        )

    @functools.cached_property
    def time_unit(self) -> str:
        return self.dtype.unit

    @property
    def _utc_time(self):
        """Return UTC time as naive timestamps."""
        return DatetimeColumn(
            data=self.base_data,
            dtype=_get_base_dtype(self.dtype),
            mask=self.base_mask,
            size=self.size,
            offset=self.offset,
            null_count=self.null_count,
        )

    @property
    def _local_time(self):
        """Return the local time as naive timestamps."""
        transition_times, offsets = get_tz_data(str(self.dtype.tz))
        base_dtype = _get_base_dtype(self.dtype)
        transition_times = transition_times.astype(base_dtype)
        indices = (
            transition_times.searchsorted(
                self.astype(base_dtype), side="right"
            )
            - 1
        )
        offsets_from_utc = offsets.take(indices, nullify=True)
        return self + offsets_from_utc

    def strftime(self, format: str) -> cudf.core.column.StringColumn:
        return self._local_time.strftime(format)

    def as_string_column(self) -> cudf.core.column.StringColumn:
        return self._local_time.as_string_column()

    def as_datetime_column(self, dtype: Dtype) -> DatetimeColumn:
        if isinstance(dtype, pd.DatetimeTZDtype) and dtype != self.dtype:
            if dtype.unit != self.time_unit:
                # TODO: Doesn't check that new unit is valid.
                casted = self._with_type_metadata(dtype)
            else:
                casted = self
            return casted.tz_convert(str(dtype.tz))
        return super().as_datetime_column(dtype)

    def _get_dt_field(
        self, field: plc.datetime.DatetimeComponent
    ) -> ColumnBase:
        with acquire_spill_lock():
            return type(self).from_pylibcudf(
                plc.datetime.extract_datetime_component(
                    self._local_time.to_pylibcudf(mode="read"),
                    field,
                )
            )

    def __repr__(self):
        # Arrow prints the UTC timestamps, but we want to print the
        # local timestamps:
        arr = self._local_time.to_arrow().cast(
            pa.timestamp(self.dtype.unit, str(self.dtype.tz))
        )
        return (
            f"{object.__repr__(self)}\n{arr.to_string()}\ndtype: {self.dtype}"
        )

    def tz_localize(self, tz: str | None, ambiguous="NaT", nonexistent="NaT"):
        if tz is None:
            return self._local_time
        ambiguous, nonexistent = check_ambiguous_and_nonexistent(
            ambiguous, nonexistent
        )
        raise ValueError(
            "Already localized. "
            "Use `tz_convert` to convert between time zones."
        )

    def tz_convert(self, tz: str | None):
        if tz is None:
            return self._utc_time
        elif tz == str(self.dtype.tz):
            return self.copy()
        utc_time = self._utc_time
        return type(self)(
            data=utc_time.base_data,
            dtype=pd.DatetimeTZDtype(self.time_unit, tz),
            mask=utc_time.base_mask,
            size=utc_time.size,
            offset=utc_time.offset,
        )<|MERGE_RESOLUTION|>--- conflicted
+++ resolved
@@ -48,11 +48,8 @@
         ColumnBinaryOperand,
         DatetimeLikeScalar,
         Dtype,
-<<<<<<< HEAD
+        DtypeObj,
         NoDefault,
-=======
-        DtypeObj,
->>>>>>> b92d2c0a
         ScalarLike,
     )
     from cudf.core.column.numerical import NumericalColumn
