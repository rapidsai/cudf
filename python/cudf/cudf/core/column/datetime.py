--- conflicted
+++ resolved
@@ -7,20 +7,7 @@
 import locale
 import re
 from locale import nl_langinfo
-<<<<<<< HEAD
-from typing import (
-    TYPE_CHECKING,
-    Any,
-    Literal,
-    Mapping,
-    Optional,
-    Sequence,
-    Tuple,
-    cast,
-)
-=======
-from typing import Any, Optional, Sequence, cast
->>>>>>> e3ea5237
+from typing import TYPE_CHECKING, Any, Literal, Optional, Sequence, Tuple, cast
 
 import numpy as np
 import pandas as pd
