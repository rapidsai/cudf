# Copyright (c) 2018-2021, NVIDIA CORPORATION.

from __future__ import annotations

import pickle
from collections.abc import MutableSequence
from typing import (
    TYPE_CHECKING,
    Any,
    Dict,
    Mapping,
    Optional,
    Sequence,
    Tuple,
    Union,
    cast,
)

import numpy as np
import pandas as pd
import pyarrow as pa
from numba import cuda

import cudf
from cudf import _lib as libcudf
from cudf._lib.scalar import as_device_scalar
from cudf._lib.transform import bools_to_mask
from cudf._typing import ColumnLike, Dtype, ScalarLike
from cudf.core.buffer import Buffer
from cudf.core.column import column
from cudf.core.column.methods import ColumnMethodsMixin
from cudf.core.dtypes import CategoricalDtype
from cudf.utils.dtypes import (
    is_categorical_dtype,
    is_mixed_with_object_dtype,
    min_signed_type,
    min_unsigned_type,
    is_interval_dtype,
)

if TYPE_CHECKING:
    from cudf.core.column import (
        ColumnBase,
        DatetimeColumn,
        NumericalColumn,
        StringColumn,
        TimeDeltaColumn,
    )


ParentType = Union["cudf.Series", "cudf.Index"]


class CategoricalAccessor(ColumnMethodsMixin):
    _column: CategoricalColumn

    def __init__(self, column: Any, parent: ParentType = None):
        """
        Accessor object for categorical properties of the Series values.
        Be aware that assigning to `categories` is a inplace operation,
        while all methods return new categorical data per default.

        Parameters
        ----------
        column : Column
        parent : Series or CategoricalIndex

        Examples
        --------
        >>> s = cudf.Series([1,2,3], dtype='category')
        >>> s
        >>> s
        0    1
        1    2
        2    3
        dtype: category
        Categories (3, int64): [1, 2, 3]
        >>> s.cat.categories
        Int64Index([1, 2, 3], dtype='int64')
        >>> s.cat.reorder_categories([3,2,1])
        0    1
        1    2
        2    3
        dtype: category
        Categories (3, int64): [3, 2, 1]
        >>> s.cat.remove_categories([1])
        0    <NA>
        1       2
        2       3
        dtype: category
        Categories (2, int64): [2, 3]
        >>> s.cat.set_categories(list('abcde'))
        0    <NA>
        1    <NA>
        2    <NA>
        dtype: category
        Categories (5, object): ['a', 'b', 'c', 'd', 'e']
        >>> s.cat.as_ordered()
        0    1
        1    2
        2    3
        dtype: category
        Categories (3, int64): [1 < 2 < 3]
        >>> s.cat.as_unordered()
        0    1
        1    2
        2    3
        dtype: category
        Categories (3, int64): [1, 2, 3]
        """
        if not is_categorical_dtype(column.dtype):
            raise AttributeError(
                "Can only use .cat accessor with a 'category' dtype"
            )
        super().__init__(column=column, parent=parent)

    @property
    def categories(self) -> "cudf.core.index.BaseIndex":
        """
        The categories of this categorical.
        """
        return cudf.core.index.as_index(self._column.categories)

    @property
    def codes(self) -> "cudf.Series":
        """
        Return Series of codes as well as the index.
        """
        index = (
            self._parent.index
            if isinstance(self._parent, cudf.Series)
            else None
        )
        return cudf.Series(self._column.codes, index=index)

    @property
    def ordered(self) -> Optional[bool]:
        """
        Whether the categories have an ordered relationship.
        """
        return self._column.ordered

    def as_ordered(self, inplace: bool = False) -> Optional[ParentType]:
        """
        Set the Categorical to be ordered.

        Parameters
        ----------

        inplace : bool, default False
            Whether or not to add the categories inplace
            or return a copy of this categorical with
            added categories.

        Returns
        -------
        Categorical
            Ordered Categorical or None if inplace.

        Examples
        --------
        >>> import cudf
        >>> s = cudf.Series([10, 1, 1, 2, 10, 2, 10], dtype="category")
        >>> s
        0    10
        1     1
        2     1
        3     2
        4    10
        5     2
        6    10
        dtype: category
        Categories (3, int64): [1, 2, 10]
        >>> s.cat.as_ordered()
        0    10
        1     1
        2     1
        3     2
        4    10
        5     2
        6    10
        dtype: category
        Categories (3, int64): [1 < 2 < 10]
        >>> s.cat.as_ordered(inplace=True)
        >>> s
        0    10
        1     1
        2     1
        3     2
        4    10
        5     2
        6    10
        dtype: category
        Categories (3, int64): [1 < 2 < 10]
        """
        out_col = self._column
        if not out_col.ordered:
            out_col = self._set_categories(
                self._column.categories, self._column.categories, ordered=True,
            )

        return self._return_or_inplace(out_col, inplace=inplace)

    def as_unordered(self, inplace: bool = False) -> Optional[ParentType]:
        """
        Set the Categorical to be unordered.

        Parameters
        ----------

        inplace : bool, default False
            Whether or not to set the ordered attribute
            in-place or return a copy of this
            categorical with ordered set to False.

        Returns
        -------
        Categorical
            Unordered Categorical or None if inplace.

        Examples
        --------
        >>> import cudf
        >>> s = cudf.Series([10, 1, 1, 2, 10, 2, 10], dtype="category")
        >>> s
        0    10
        1     1
        2     1
        3     2
        4    10
        5     2
        6    10
        dtype: category
        Categories (3, int64): [1, 2, 10]
        >>> s = s.cat.as_ordered()
        >>> s
        0    10
        1     1
        2     1
        3     2
        4    10
        5     2
        6    10
        dtype: category
        Categories (3, int64): [1 < 2 < 10]
        >>> s.cat.as_unordered()
        0    10
        1     1
        2     1
        3     2
        4    10
        5     2
        6    10
        dtype: category
        Categories (3, int64): [1, 2, 10]
        >>> s.cat.as_unordered(inplace=True)
        >>> s
        0    10
        1     1
        2     1
        3     2
        4    10
        5     2
        6    10
        dtype: category
        Categories (3, int64): [1, 2, 10]
        """
        out_col = self._column
        if out_col.ordered:
            out_col = self._set_categories(
                self._column.categories, self.categories, ordered=False
            )

        return self._return_or_inplace(out_col, inplace=inplace)

    def add_categories(
        self, new_categories: Any, inplace: bool = False
    ) -> Optional[ParentType]:
        """
        Add new categories.

        `new_categories` will be included at the last/highest
        place in the categories and will be unused directly
        after this call.

        Parameters
        ----------

        new_categories : category or list-like of category
            The new categories to be included.

        inplace : bool, default False
            Whether or not to add the categories inplace
            or return a copy of this categorical with
            added categories.

        Returns
        -------
        cat
            Categorical with new categories added or
            None if inplace.

        Examples
        --------
        >>> import cudf
        >>> s = cudf.Series([1, 2], dtype="category")
        >>> s
        0    1
        1    2
        dtype: category
        Categories (2, int64): [1, 2]
        >>> s.cat.add_categories([0, 3, 4])
        0    1
        1    2
        dtype: category
        Categories (5, int64): [1, 2, 0, 3, 4]
        >>> s
        0    1
        1    2
        dtype: category
        Categories (2, int64): [1, 2]
        >>> s.cat.add_categories([0, 3, 4], inplace=True)
        >>> s
        0    1
        1    2
        dtype: category
        Categories (5, int64): [1, 2, 0, 3, 4]
        """

        old_categories = self._column.categories
        new_categories = column.as_column(
            new_categories,
            dtype=old_categories.dtype if len(new_categories) == 0 else None,
        )

        if is_mixed_with_object_dtype(old_categories, new_categories):
            raise TypeError(
                f"cudf does not support adding categories with existing "
                f"categories of dtype `{old_categories.dtype}` and new "
                f"categories of dtype `{new_categories.dtype}`, please "
                f"type-cast new_categories to the same type as "
                f"existing categories."
            )
        common_dtype = np.find_common_type(
            [old_categories.dtype, new_categories.dtype], []
        )

        new_categories = new_categories.astype(common_dtype)
        old_categories = old_categories.astype(common_dtype)

        if old_categories.isin(new_categories).any():
            raise ValueError("new categories must not include old categories")

        new_categories = old_categories.append(new_categories)
        out_col = self._column
        if not self._categories_equal(new_categories):
            out_col = self._set_categories(old_categories, new_categories)

        return self._return_or_inplace(out_col, inplace=inplace)

    def remove_categories(
        self, removals: Any, inplace: bool = False,
    ) -> Optional[ParentType]:
        """
        Remove the specified categories.

        `removals` must be included in the
        old categories. Values which were in the
        removed categories will be set to null.

        Parameters
        ----------

        removals : category or list-like of category
            The categories which should be removed.

        inplace : bool, default False
            Whether or not to remove the categories
            inplace or return a copy of this categorical
            with removed categories.

        Returns
        -------
        cat
            Categorical with removed categories or None
            if inplace.

        Examples
        --------
        >>> import cudf
        >>> s = cudf.Series([10, 1, 1, 2, 10, 2, 10], dtype="category")
        >>> s
        0    10
        1     1
        2     1
        3     2
        4    10
        5     2
        6    10
        dtype: category
        Categories (3, int64): [1, 2, 10]
        >>> s.cat.remove_categories([1])
        0      10
        1    <NA>
        2    <NA>
        3       2
        4      10
        5       2
        6      10
        dtype: category
        Categories (2, int64): [2, 10]
        >>> s
        0    10
        1     1
        2     1
        3     2
        4    10
        5     2
        6    10
        dtype: category
        Categories (3, int64): [1, 2, 10]
        >>> s.cat.remove_categories([10], inplace=True)
        >>> s
        0    <NA>
        1       1
        2       1
        3       2
        4    <NA>
        5       2
        6    <NA>
        dtype: category
        Categories (2, int64): [1, 2]
        """
        cats = self.categories.to_series()
        removals = cudf.Series(removals, dtype=cats.dtype)
        removals_mask = removals.isin(cats)

        # ensure all the removals are in the current categories
        # list. If not, raise an error to match Pandas behavior
        if not removals_mask.all():
            vals = removals[~removals_mask].to_array()
            raise ValueError(f"removals must all be in old categories: {vals}")

        new_categories = cats[~cats.isin(removals)]._column
        out_col = self._column
        if not self._categories_equal(new_categories):
            out_col = self._set_categories(
                self._column.categories, new_categories
            )

        return self._return_or_inplace(out_col, inplace=inplace)

    def set_categories(
        self,
        new_categories: Any,
        ordered: bool = False,
        rename: bool = False,
        inplace: bool = False,
    ) -> Optional[ParentType]:
        """
        Set the categories to the specified new_categories.


        `new_categories` can include new categories (which
        will result in unused categories) or remove old categories
        (which results in values set to null). If `rename==True`,
        the categories will simple be renamed (less or more items
        than in old categories will result in values set to null or
        in unused categories respectively).

        This method can be used to perform more than one action
        of adding, removing, and reordering simultaneously and
        is therefore faster than performing the individual steps
        via the more specialised methods.

        On the other hand this methods does not do checks
        (e.g., whether the old categories are included in the
        new categories on a reorder), which can result in
        surprising changes.

        Parameters
        ----------

        new_categories : list-like
            The categories in new order.

        ordered : bool, default None
            Whether or not the categorical is treated as
            a ordered categorical. If not given, do
            not change the ordered information.

        rename : bool, default False
            Whether or not the `new_categories` should be
            considered as a rename of the old categories
            or as reordered categories.

        inplace : bool, default False
            Whether or not to reorder the categories in-place
            or return a copy of this categorical with
            reordered categories.

        Returns
        -------
        cat
            Categorical with reordered categories
            or None if inplace.

        Examples
        --------
        >>> import cudf
        >>> s = cudf.Series([1, 1, 2, 10, 2, 10], dtype='category')
        >>> s
        0     1
        1     1
        2     2
        3    10
        4     2
        5    10
        dtype: category
        Categories (3, int64): [1, 2, 10]
        >>> s.cat.set_categories([1, 10])
        0       1
        1       1
        2    <NA>
        3      10
        4    <NA>
        5      10
        dtype: category
        Categories (2, int64): [1, 10]
        >>> s.cat.set_categories([1, 10], inplace=True)
        >>> s
        0       1
        1       1
        2    <NA>
        3      10
        4    <NA>
        5      10
        dtype: category
        Categories (2, int64): [1, 10]
        """
        ordered = ordered if ordered is not None else self.ordered
        new_categories = column.as_column(new_categories)

        if isinstance(new_categories, CategoricalColumn):
            new_categories = new_categories.categories

        # when called with rename=True, the pandas behavior is
        # to replace the current category values with the new
        # categories.
        if rename:
            # enforce same length
            if len(new_categories) != len(self._column.categories):
                raise ValueError(
                    "new_categories must have the same "
                    "number of items as old categories"
                )

            out_col = column.build_categorical_column(
                categories=new_categories,
                codes=self._column.base_children[0],
                mask=self._column.base_mask,
                size=self._column.size,
                offset=self._column.offset,
                ordered=ordered,
            )
        else:
            out_col = self._column
            if not (type(out_col.categories) is type(new_categories)):
                # If both categories are of different Column types,
                # return a column full of Nulls.
                out_col = _create_empty_categorical_column(
                    self._column,
                    CategoricalDtype(
                        categories=new_categories, ordered=ordered
                    ),
                )
            elif (
                not self._categories_equal(new_categories, ordered=ordered)
                or not self.ordered == ordered
            ):
                out_col = self._set_categories(
                    self._column.categories, new_categories, ordered=ordered,
                )
        return self._return_or_inplace(out_col, inplace=inplace)

    def reorder_categories(
        self,
        new_categories: Any,
        ordered: bool = False,
        inplace: bool = False,
    ) -> Optional[ParentType]:
        """
        Reorder categories as specified in new_categories.

        `new_categories` need to include all old categories
        and no new category items.

        Parameters
        ----------

        new_categories : Index-like
            The categories in new order.

        ordered : bool, optional
            Whether or not the categorical is treated
            as a ordered categorical. If not given, do
            not change the ordered information.


        inplace : bool, default False
            Whether or not to reorder the categories
            inplace or return a copy of this categorical
            with reordered categories.


        Returns
        -------
        cat
            Categorical with reordered categories or
            None if inplace.

        Raises
        ------
        ValueError
            If the new categories do not contain all old
            category items or any new ones.


        Examples
        --------
        >>> import cudf
        >>> s = cudf.Series([10, 1, 1, 2, 10, 2, 10], dtype="category")
        >>> s
        0    10
        1     1
        2     1
        3     2
        4    10
        5     2
        6    10
        dtype: category
        Categories (3, int64): [1, 2, 10]
        >>> s.cat.reorder_categories([10, 1, 2])
        0    10
        1     1
        2     1
        3     2
        4    10
        5     2
        6    10
        dtype: category
        Categories (3, int64): [10, 1, 2]
        >>> s.cat.reorder_categories([10, 1])
        ValueError: items in new_categories are not the same as in
        old categories
        """
        new_categories = column.as_column(new_categories)
        # Compare new_categories against current categories.
        # Ignore order for comparison because we're only interested
        # in whether new_categories has all the same values as the
        # current set of categories.
        if not self._categories_equal(new_categories, ordered=False):
            raise ValueError(
                "items in new_categories are not the same as in "
                "old categories"
            )
        out_col = self._set_categories(
            self._column.categories, new_categories, ordered=ordered
        )

        return self._return_or_inplace(out_col, inplace=inplace)

    def _categories_equal(
        self, new_categories: ColumnBase, ordered=False
    ) -> bool:
        cur_categories = self._column.categories
        if len(new_categories) != len(cur_categories):
            return False
        if new_categories.dtype != cur_categories.dtype:
            return False
        # if order doesn't matter, sort before the equals call below
        if not ordered:
            cur_categories = cudf.Series(cur_categories).sort_values(
                ignore_index=True
            )
            new_categories = cudf.Series(new_categories).sort_values(
                ignore_index=True
            )
        return cur_categories.equals(new_categories)

    def _set_categories(
        self,
        current_categories: Any,
        new_categories: Any,
        is_unique: bool = False,
        ordered: bool = False,
    ) -> CategoricalColumn:
        """Returns a new CategoricalColumn with the categories set to the
        specified *new_categories*.

        Notes
        -----
        Assumes ``new_categories`` is the same dtype as the current categories
        """

        cur_cats = column.as_column(current_categories)
        new_cats = column.as_column(new_categories)

        # Join the old and new categories to build a map from
        # old to new codes, inserting na_sentinel for any old
        # categories that don't exist in the new categories

        # Ensure new_categories is unique first
        if not (is_unique or new_cats.is_unique):
            # drop_duplicates() instead of unique() to preserve order
            new_cats = (
                cudf.Series(new_cats)
                .drop_duplicates(ignore_index=True)
                ._column
            )

        cur_codes = self.codes
        max_cat_size = (
            len(cur_cats) if len(cur_cats) > len(new_cats) else len(new_cats)
        )
        out_code_dtype = min_unsigned_type(max_cat_size)

        cur_order = column.arange(len(cur_codes))
        old_codes = column.arange(len(cur_cats), dtype=out_code_dtype)
        new_codes = column.arange(len(new_cats), dtype=out_code_dtype)

        new_df = cudf.DataFrame({"new_codes": new_codes, "cats": new_cats})
        old_df = cudf.DataFrame({"old_codes": old_codes, "cats": cur_cats})
        cur_df = cudf.DataFrame({"old_codes": cur_codes, "order": cur_order})

        # Join the old and new categories and line up their codes
        df = old_df.merge(new_df, on="cats", how="left")
        # Join the old and new codes to "recode" the codes data buffer
        df = cur_df.merge(df, on="old_codes", how="left")
        df = df.sort_values(by="order")
        df.reset_index(drop=True, inplace=True)

        ordered = ordered if ordered is not None else self.ordered
        new_codes = df["new_codes"]._column

        # codes can't have masks, so take mask out before moving in
        return column.build_categorical_column(
            categories=new_cats,
            codes=column.as_column(new_codes.base_data, dtype=new_codes.dtype),
            mask=new_codes.base_mask,
            size=new_codes.size,
            offset=new_codes.offset,
            ordered=ordered,
        )

    def _decategorize(self) -> ColumnBase:
        return self._column._get_decategorized_column()


class CategoricalColumn(column.ColumnBase):
    """Implements operations for Columns of Categorical type
    """

    dtype: cudf.core.dtypes.CategoricalDtype
    _codes: Optional[NumericalColumn]
    _children: Tuple[NumericalColumn]

    def __init__(
        self,
        dtype: CategoricalDtype,
        mask: Buffer = None,
        size: int = None,
        offset: int = 0,
        null_count: int = None,
        children: Tuple["column.ColumnBase", ...] = (),
    ):
        """
        Parameters
        ----------
        dtype : CategoricalDtype
        mask : Buffer
            The validity mask
        offset : int
            Data offset
        children : Tuple[ColumnBase]
            Two non-null columns containing the categories and codes
            respectively
        """
        if size is None:
            for child in children:
                assert child.offset == 0
                assert child.base_mask is None
            size = children[0].size
            size = size - offset
        if isinstance(dtype, pd.api.types.CategoricalDtype):
            dtype = CategoricalDtype.from_pandas(dtype)
        if not isinstance(dtype, CategoricalDtype):
            raise ValueError("dtype must be instance of CategoricalDtype")
        super().__init__(
            data=None,
            size=size,
            dtype=dtype,
            mask=mask,
            offset=offset,
            null_count=null_count,
            children=children,
        )
        self._codes = None

    @property
    def base_size(self) -> int:
        return int(
            (self.base_children[0].size) / self.base_children[0].dtype.itemsize
        )

    def __contains__(self, item: ScalarLike) -> bool:
        try:
            self._encode(item)
        except ValueError:
            return False
        return self._encode(item) in self.as_numerical

    def serialize(self) -> Tuple[dict, list]:
        header: Dict[Any, Any] = {}
        frames = []
        header["type-serialized"] = pickle.dumps(type(self))
        header["dtype"], dtype_frames = self.dtype.serialize()
        header["dtype_frames_count"] = len(dtype_frames)
        frames.extend(dtype_frames)
        header["data"], data_frames = self.codes.serialize()
        header["data_frames_count"] = len(data_frames)
        frames.extend(data_frames)
        if self.mask is not None:
            mask_header, mask_frames = self.mask.serialize()
            header["mask"] = mask_header
            frames.extend(mask_frames)
        header["frame_count"] = len(frames)
        return header, frames

    @classmethod
    def deserialize(cls, header: dict, frames: list) -> CategoricalColumn:
        n_dtype_frames = header["dtype_frames_count"]
        dtype = CategoricalDtype.deserialize(
            header["dtype"], frames[:n_dtype_frames]
        )
        n_data_frames = header["data_frames_count"]

        column_type = pickle.loads(header["data"]["type-serialized"])
        data = column_type.deserialize(
            header["data"],
            frames[n_dtype_frames : n_dtype_frames + n_data_frames],
        )
        mask = None
        if "mask" in header:
            mask = Buffer.deserialize(
                header["mask"], [frames[n_dtype_frames + n_data_frames]]
            )
        return cast(
            CategoricalColumn,
            column.build_column(
                data=None,
                dtype=dtype,
                mask=mask,
                children=(column.as_column(data.base_data, dtype=data.dtype),),
            ),
        )

    def set_base_data(self, value):
        if value is not None:
            raise RuntimeError(
                "CategoricalColumns do not use data attribute of Column, use "
                "`set_base_children` instead"
            )
        else:
            super().set_base_data(value)

    def _process_values_for_isin(
        self, values: Sequence
    ) -> Tuple[ColumnBase, ColumnBase]:
        lhs = self
        # We need to convert values to same type as self,
        # hence passing dtype=self.dtype
        rhs = cudf.core.column.as_column(values, dtype=self.dtype)
        return lhs, rhs

    def set_base_mask(self, value: Optional[Buffer]):
        super().set_base_mask(value)
        self._codes = None

    def set_base_children(self, value: Tuple[ColumnBase, ...]):
        super().set_base_children(value)
        self._codes = None

    @property
    def children(self) -> Tuple[NumericalColumn]:
        if self._children is None:
            codes_column = self.base_children[0]

            buf = Buffer(codes_column.base_data)
            buf.ptr = buf.ptr + (self.offset * codes_column.dtype.itemsize)
            buf.size = self.size * codes_column.dtype.itemsize

            codes_column = cast(
                cudf.core.column.NumericalColumn,
                column.build_column(
                    data=buf, dtype=codes_column.dtype, size=self.size,
                ),
            )
            self._children = (codes_column,)
        return self._children

    @property
    def as_numerical(self) -> NumericalColumn:
        return cast(
            cudf.core.column.NumericalColumn,
            column.build_column(
                data=self.codes.data, dtype=self.codes.dtype, mask=self.mask
            ),
        )

    @property
    def categories(self) -> ColumnBase:
        return self.dtype.categories._values

    @categories.setter
    def categories(self, value):
        self.dtype = CategoricalDtype(
            categories=value, ordered=self.dtype.ordered
        )

    @property
    def codes(self) -> NumericalColumn:
        if self._codes is None:
            self._codes = self.children[0].set_mask(self.mask)
        return cast(cudf.core.column.NumericalColumn, self._codes)

    @property
    def ordered(self) -> Optional[bool]:
        return self.dtype.ordered

    @ordered.setter
    def ordered(self, value: bool):
        self.dtype.ordered = value

    def cat(self, parent: ParentType = None):
        return CategoricalAccessor(self, parent=parent)

    def unary_operator(self, unaryop: str):
        raise TypeError(
            f"Series of dtype `category` cannot perform the operation: "
            f"{unaryop}"
        )

    def __setitem__(self, key, value):
        if cudf.utils.dtypes.is_scalar(
            value
        ) and cudf._lib.scalar._is_null_host_scalar(value):
            to_add_categories = 0
        else:
            to_add_categories = len(
                cudf.Index(value).difference(self.categories)
            )

        if to_add_categories > 0:
            raise ValueError(
                "Cannot setitem on a Categorical with a new "
                "category, set the categories first"
            )

        if cudf.utils.dtypes.is_scalar(value):
            value = self._encode(value) if value is not None else value
        else:
            value = cudf.core.column.as_column(value).astype(self.dtype)
            value = value.codes
        codes = self.codes
        codes[key] = value
        out = cudf.core.column.build_categorical_column(
            categories=self.categories,
            codes=codes,
            mask=codes.base_mask,
            size=codes.size,
            offset=self.offset,
            ordered=self.ordered,
        )
        self._mimic_inplace(out, inplace=True)

    def _fill(
        self,
        fill_value: ScalarLike,
        begin: int,
        end: int,
        inplace: bool = False,
    ) -> "column.ColumnBase":
        if end <= begin or begin >= self.size:
            return self if inplace else self.copy()

        fill_code = self._encode(fill_value)
        fill_scalar = as_device_scalar(fill_code, self.codes.dtype)

        result = self if inplace else self.copy()

        libcudf.filling.fill_in_place(result.codes, begin, end, fill_scalar)
        return result

    def slice(
        self, start: int, stop: int, stride: int = None
    ) -> "column.ColumnBase":
        codes = self.codes.slice(start, stop, stride)
        return cudf.core.column.build_categorical_column(
            categories=self.categories,
            codes=cudf.core.column.as_column(
                codes.base_data, dtype=codes.dtype
            ),
            mask=codes.base_mask,
            ordered=self.ordered,
            size=codes.size,
            offset=codes.offset,
        )

    def binary_operator(
        self, op: str, rhs, reflect: bool = False
    ) -> ColumnBase:
        if not (self.ordered and rhs.ordered) and op not in (
            "eq",
            "ne",
            "NULL_EQUALS",
        ):
            if op in ("lt", "gt", "le", "ge"):
                raise TypeError(
                    "Unordered Categoricals can only compare equality or not"
                )
            raise TypeError(
                f"Series of dtype `{self.dtype}` cannot perform the "
                f"operation: {op}"
            )
        if self.dtype != rhs.dtype:
            raise TypeError("Categoricals can only compare with the same type")
        return self.as_numerical.binary_operator(op, rhs.as_numerical)

    def normalize_binop_value(self, other: ScalarLike) -> CategoricalColumn:

        if isinstance(other, np.ndarray) and other.ndim == 0:
            other = other.item()

        ary = cudf.utils.utils.scalar_broadcast_to(
            self._encode(other), size=len(self), dtype=self.codes.dtype
        )
        col = column.build_categorical_column(
            categories=self.dtype.categories._values,
            codes=column.as_column(ary),
            mask=self.base_mask,
            ordered=self.dtype.ordered,
        )
        return col

    def sort_by_values(
        self, ascending: bool = True, na_position="last"
    ) -> Tuple[CategoricalColumn, NumericalColumn]:
        codes, inds = self.as_numerical.sort_by_values(ascending, na_position)
        col = column.build_categorical_column(
            categories=self.dtype.categories._values,
            codes=column.as_column(codes.base_data, dtype=codes.dtype),
            mask=codes.base_mask,
            size=codes.size,
            ordered=self.dtype.ordered,
        )
        return col, inds

    def element_indexing(self, index: int) -> ScalarLike:
        val = self.as_numerical.element_indexing(index)
        return self._decode(int(val)) if val is not None else val

    @property
    def __cuda_array_interface__(self) -> Mapping[str, Any]:
        raise TypeError(
            "Categorical does not support `__cuda_array_interface__`."
            " Please consider using `.codes` or `.categories`"
            " if you need this functionality."
        )

    def to_pandas(self, index: pd.Index = None, **kwargs) -> pd.Series:
        if self.categories.dtype.kind == "f":
            new_mask = bools_to_mask(self.notnull())
            col = column.build_categorical_column(
                categories=self.categories,
                codes=column.as_column(self.codes, dtype=self.codes.dtype),
                mask=new_mask,
                ordered=self.dtype.ordered,
                size=self.codes.size,
            )
        else:
            col = self

        signed_dtype = min_signed_type(len(col.categories))
        codes = col.cat().codes.astype(signed_dtype).fillna(-1).to_array()
        if is_interval_dtype(col.categories.dtype):
<<<<<<< HEAD
            # leaving out dropna because it termporarily changes an interval
=======
            # leaving out dropna because it temporarily changes an interval
>>>>>>> 58b354f2
            # index into a struct and throws off results.
            # TODO: work on interval index dropna
            categories = col.categories.to_pandas()
        else:
            categories = col.categories.dropna(drop_nan=True).to_pandas()
        data = pd.Categorical.from_codes(
            codes, categories=categories, ordered=col.ordered
        )
        return pd.Series(data, index=index)

    def to_arrow(self) -> pa.Array:
        """Convert to PyArrow Array."""
        # arrow doesn't support unsigned codes
        signed_type = (
            min_signed_type(self.codes.max())
            if self.codes.size > 0
            else np.int8
        )
        codes = self.codes.astype(signed_type)
        categories = self.categories

        out_indices = codes.to_arrow()
        out_dictionary = categories.to_arrow()

        return pa.DictionaryArray.from_arrays(
            out_indices, out_dictionary, ordered=self.ordered,
        )

    @property
    def values_host(self) -> np.ndarray:
        """
        Return a numpy representation of the CategoricalColumn.
        """
        return self.to_pandas().values

    @property
    def values(self):
        """
        Return a CuPy representation of the CategoricalColumn.
        """
        raise NotImplementedError("cudf.Categorical is not yet implemented")

    def clip(self, lo: ScalarLike, hi: ScalarLike) -> "column.ColumnBase":
        return (
            self.astype(self.categories.dtype).clip(lo, hi).astype(self.dtype)
        )

    @property
    def data_array_view(self) -> cuda.devicearray.DeviceNDArray:
        return self.codes.data_array_view

    def unique(self) -> CategoricalColumn:
        codes = self.as_numerical.unique()
        return column.build_categorical_column(
            categories=self.categories,
            codes=column.as_column(codes.base_data, dtype=codes.dtype),
            mask=codes.base_mask,
            offset=codes.offset,
            size=codes.size,
            ordered=self.ordered,
        )

    def _encode(self, value) -> ScalarLike:
        return self.categories.find_first_value(value)

    def _decode(self, value: int) -> ScalarLike:
        if value == self.default_na_value():
            return None
        return self.categories.element_indexing(value)

    def default_na_value(self) -> ScalarLike:
        return -1

    def find_and_replace(
        self,
        to_replace: ColumnLike,
        replacement: ColumnLike,
        all_nan: bool = False,
    ) -> CategoricalColumn:
        """
        Return col with *to_replace* replaced with *replacement*.
        """
        to_replace_col = column.as_column(to_replace)
        replacement_col = column.as_column(replacement)

        if type(to_replace_col) != type(replacement_col):
            raise TypeError(
                f"to_replace and value should be of same types,"
                f"got to_replace dtype: {to_replace_col.dtype} and "
                f"value dtype: {replacement_col.dtype}"
            )

        # create a dataframe containing the pre-replacement categories
        # and a copy of them to work with. The index of this dataframe
        # represents the original ints that map to the categories
        old_cats = cudf.DataFrame()
        old_cats["cats"] = column.as_column(self.dtype.categories)
        new_cats = old_cats.copy(deep=True)

        # Create a column with the appropriate labels replaced
        old_cats["cats_replace"] = old_cats["cats"].replace(
            to_replace_col, replacement_col
        )

        # Construct the new categorical labels
        # If a category is being replaced by an existing one, we
        # want to map it to None. If it's totally new, we want to
        # map it to the new label it is to be replaced by
        dtype_replace = cudf.Series(replacement_col)
        dtype_replace[dtype_replace.isin(old_cats["cats"])] = None
        new_cats["cats"] = new_cats["cats"].replace(
            to_replace_col, dtype_replace
        )

        # anything we mapped to None, we want to now filter out since
        # those categories don't exist anymore
        # Resetting the index creates a column 'index' that associates
        # the original integers to the new labels
        bmask = new_cats["cats"]._column.notna()
        new_cats = cudf.DataFrame(
            {"cats": new_cats["cats"]._column.apply_boolean_mask(bmask)}
        ).reset_index()

        # old_cats contains replaced categories and the ints that
        # previously mapped to those categories and the index of
        # new_cats is a RangeIndex that contains the new ints
        catmap = old_cats.merge(
            new_cats, left_on="cats_replace", right_on="cats", how="inner"
        )

        # The index of this frame is now the old ints, but the column
        # named 'index', which came from the filtered categories,
        # contains the new ints that we need to map to
        to_replace_col = column.as_column(catmap.index).astype(
            self.cat().codes.dtype
        )
        replacement_col = catmap["index"]._column.astype(
            self.cat().codes.dtype
        )

        replaced = column.as_column(self.cat().codes)
        output = libcudf.replace.replace(
            replaced, to_replace_col, replacement_col
        )

        return column.build_categorical_column(
            categories=new_cats["cats"],
            codes=column.as_column(output.base_data, dtype=output.dtype),
            mask=output.base_mask,
            offset=output.offset,
            size=output.size,
            ordered=self.dtype.ordered,
        )

    def isnull(self) -> ColumnBase:
        """
        Identify missing values in a CategoricalColumn.
        """
        result = libcudf.unary.is_null(self)

        if self.categories.dtype.kind == "f":
            # Need to consider `np.nan` values incase
            # of an underlying float column
            categories = libcudf.unary.is_nan(self.categories)
            if categories.any():
                code = self._encode(np.nan)
                result = result | (self.codes == cudf.Scalar(code))

        return result

    def notnull(self) -> ColumnBase:
        """
        Identify non-missing values in a CategoricalColumn.
        """
        result = libcudf.unary.is_valid(self)

        if self.categories.dtype.kind == "f":
            # Need to consider `np.nan` values incase
            # of an underlying float column
            categories = libcudf.unary.is_nan(self.categories)
            if categories.any():
                code = self._encode(np.nan)
                result = result & (self.codes != cudf.Scalar(code))

        return result

    def fillna(
        self, fill_value: Any = None, method: Any = None, dtype: Dtype = None
    ) -> CategoricalColumn:
        """
        Fill null values with *fill_value*
        """
        if not self.nullable:
            return self

        if fill_value is not None:
            fill_is_scalar = np.isscalar(fill_value)

            if fill_is_scalar:
                if fill_value == self.default_na_value():
                    fill_value = self.codes.dtype.type(fill_value)
                else:
                    try:
                        fill_value = self._encode(fill_value)
                        fill_value = self.codes.dtype.type(fill_value)
                    except (ValueError) as err:
                        err_msg = "fill value must be in categories"
                        raise ValueError(err_msg) from err
            else:
                fill_value = column.as_column(fill_value, nan_as_null=False)
                if isinstance(fill_value, CategoricalColumn):
                    if self.dtype != fill_value.dtype:
                        raise ValueError(
                            "Cannot set a Categorical with another, "
                            "without identical categories"
                        )
                # TODO: only required if fill_value has a subset of the
                # categories:
                fill_value = fill_value.cat()._set_categories(
                    fill_value.cat().categories,
                    self.categories,
                    is_unique=True,
                )
                fill_value = column.as_column(fill_value.codes).astype(
                    self.codes.dtype
                )

        result = super().fillna(value=fill_value, method=method)

        result = column.build_categorical_column(
            categories=self.dtype.categories._values,
            codes=column.as_column(result.base_data, dtype=result.dtype),
            offset=result.offset,
            size=result.size,
            mask=result.base_mask,
            ordered=self.dtype.ordered,
        )

        return result

    def find_first_value(
        self, value: ScalarLike, closest: bool = False
    ) -> int:
        """
        Returns offset of first value that matches
        """
        return self.as_numerical.find_first_value(self._encode(value))

    def find_last_value(self, value: ScalarLike, closest: bool = False) -> int:
        """
        Returns offset of last value that matches
        """
        return self.as_numerical.find_last_value(self._encode(value))

    @property
    def is_monotonic_increasing(self) -> bool:
        return bool(self.ordered) and self.as_numerical.is_monotonic_increasing

    @property
    def is_monotonic_decreasing(self) -> bool:
        return bool(self.ordered) and self.as_numerical.is_monotonic_decreasing

    def as_categorical_column(
        self, dtype: Dtype, **kwargs
    ) -> CategoricalColumn:
        if isinstance(dtype, str) and dtype == "category":
            return self
        if (
            isinstance(
                dtype, (cudf.core.dtypes.CategoricalDtype, pd.CategoricalDtype)
            )
            and (dtype.categories is None)
            and (dtype.ordered is None)
        ):
            return self

        if isinstance(dtype, pd.CategoricalDtype):
            dtype = CategoricalDtype(
                categories=dtype.categories, ordered=dtype.ordered
            )

        if not isinstance(dtype, CategoricalDtype):
            raise ValueError("dtype must be CategoricalDtype")

        if not isinstance(self.categories, type(dtype.categories._values)):
            # If both categories are of different Column types,
            # return a column full of Nulls.
            return _create_empty_categorical_column(self, dtype)

        return self.cat().set_categories(
            new_categories=dtype.categories, ordered=dtype.ordered
        )

    def as_numerical_column(self, dtype: Dtype) -> NumericalColumn:
        return self._get_decategorized_column().as_numerical_column(dtype)

    def as_string_column(self, dtype, format=None) -> StringColumn:
        return self._get_decategorized_column().as_string_column(
            dtype, format=format
        )

    def as_datetime_column(self, dtype, **kwargs) -> DatetimeColumn:
        return self._get_decategorized_column().as_datetime_column(
            dtype, **kwargs
        )

    def as_timedelta_column(self, dtype, **kwargs) -> TimeDeltaColumn:
        return self._get_decategorized_column().as_timedelta_column(
            dtype, **kwargs
        )

    def _get_decategorized_column(self) -> ColumnBase:
        if self.null_count == len(self):
            # self.categories is empty; just return codes
            return self.cat().codes._column
        gather_map = self.cat().codes.astype("int32").fillna(0)._column
        out = self.categories.take(gather_map)
        out = out.set_mask(self.mask)
        return out

    def copy(self, deep: bool = True) -> CategoricalColumn:
        if deep:
            copied_col = libcudf.copying.copy_column(self)
            copied_cat = libcudf.copying.copy_column(self.dtype._categories)

            return column.build_categorical_column(
                categories=copied_cat,
                codes=column.as_column(
                    copied_col.base_data, dtype=copied_col.dtype
                ),
                offset=copied_col.offset,
                size=copied_col.size,
                mask=copied_col.base_mask,
                ordered=self.dtype.ordered,
            )
        else:
            return column.build_categorical_column(
                categories=self.dtype.categories._values,
                codes=column.as_column(
                    self.codes.base_data, dtype=self.codes.dtype
                ),
                mask=self.base_mask,
                ordered=self.dtype.ordered,
                offset=self.offset,
                size=self.size,
            )

    def __sizeof__(self) -> int:
        return (
            self.cat().categories.__sizeof__() + self.cat().codes.__sizeof__()
        )

    def _memory_usage(self, **kwargs) -> int:
        deep = kwargs.get("deep", False)
        if deep:
            return self.__sizeof__()
        else:
            return (
                self.categories._memory_usage()
                + self.cat().codes.memory_usage()
            )

    def _mimic_inplace(
        self, other_col: ColumnBase, inplace: bool = False
    ) -> Optional[ColumnBase]:
        out = super()._mimic_inplace(other_col, inplace=inplace)
        if inplace and isinstance(other_col, CategoricalColumn):
            self._codes = other_col._codes
        return out

    def view(self, dtype: Dtype) -> ColumnBase:
        raise NotImplementedError(
            "Categorical column views are not currently supported"
        )

    @staticmethod
    def _concat(objs: MutableSequence[CategoricalColumn]) -> CategoricalColumn:
        # TODO: This function currently assumes it is being called from
        # column._concat_columns, at least to the extent that all the
        # preprocessing in that function has already been done. That should be
        # improved as the concatenation API is solidified.

        # Find the first non-null column:
        head = next((obj for obj in objs if obj.valid_count), objs[0])

        # Combine and de-dupe the categories
        cats = (
            cudf.concat([o.cat().categories for o in objs])
            .drop_duplicates()
            ._column
        )
        objs = [
            o.cat()._set_categories(o.cat().categories, cats, is_unique=True)
            for o in objs
        ]
        codes = [o.codes for o in objs]

        newsize = sum(map(len, codes))
        if newsize > libcudf.MAX_COLUMN_SIZE:
            raise MemoryError(
                f"Result of concat cannot have "
                f"size > {libcudf.MAX_COLUMN_SIZE_STR}"
            )
        elif newsize == 0:
            codes_col = column.column_empty(0, head.codes.dtype, masked=True)
        else:
            # Filter out inputs that have 0 length, then concatenate.
            codes = [o for o in codes if len(o)]
            codes_col = libcudf.concat.concat_columns(objs)

        return column.build_categorical_column(
            categories=column.as_column(cats),
            codes=column.as_column(codes_col.base_data, dtype=codes_col.dtype),
            mask=codes_col.base_mask,
            size=codes_col.size,
            offset=codes_col.offset,
        )

    def _copy_type_metadata(
        self: CategoricalColumn, other: ColumnBase
    ) -> ColumnBase:
        """Copies type metadata from self onto other, returning a new column.

        In addition to the default behavior, if `other` is not a
        CategoricalColumn, we assume other is a column of codes, and return a
        CategoricalColumn composed of `other`  and the categories of `self`.
        """
        if not isinstance(other, cudf.core.column.CategoricalColumn):
            other = column.build_categorical_column(
                categories=self.categories,
                codes=column.as_column(other.base_data, dtype=other.dtype),
                mask=other.base_mask,
                ordered=self.ordered,
                size=other.size,
                offset=other.offset,
                null_count=other.null_count,
            )
        # Have to ignore typing here because it misdiagnoses super().
        return super()._copy_type_metadata(other)  # type: ignore


def _create_empty_categorical_column(
    categorical_column: CategoricalColumn, dtype: "CategoricalDtype"
) -> CategoricalColumn:
    return column.build_categorical_column(
        categories=column.as_column(dtype.categories),
        codes=column.as_column(
            cudf.utils.utils.scalar_broadcast_to(
                categorical_column.default_na_value(),
                categorical_column.size,
                np.dtype(categorical_column.cat().codes),
            )
        ),
        offset=categorical_column.offset,
        size=categorical_column.size,
        mask=categorical_column.base_mask,
        ordered=dtype.ordered,
    )


def pandas_categorical_as_column(
    categorical: ColumnLike, codes: ColumnLike = None
) -> CategoricalColumn:

    """Creates a CategoricalColumn from a pandas.Categorical

    If ``codes`` is defined, use it instead of ``categorical.codes``
    """
    codes = categorical.codes if codes is None else codes
    codes = column.as_column(codes)

    valid_codes = codes != codes.dtype.type(-1)

    mask = None
    if not valid_codes.all():
        mask = bools_to_mask(valid_codes)

    return column.build_categorical_column(
        categories=categorical.categories,
        codes=column.as_column(codes.base_data, dtype=codes.dtype),
        size=codes.size,
        mask=mask,
        ordered=categorical.ordered,
    )<|MERGE_RESOLUTION|>--- conflicted
+++ resolved
@@ -1094,11 +1094,7 @@
         signed_dtype = min_signed_type(len(col.categories))
         codes = col.cat().codes.astype(signed_dtype).fillna(-1).to_array()
         if is_interval_dtype(col.categories.dtype):
-<<<<<<< HEAD
-            # leaving out dropna because it termporarily changes an interval
-=======
             # leaving out dropna because it temporarily changes an interval
->>>>>>> 58b354f2
             # index into a struct and throws off results.
             # TODO: work on interval index dropna
             categories = col.categories.to_pandas()
