# Copyright (c) 2018-2024, NVIDIA CORPORATION.

from __future__ import annotations

import warnings
from functools import cached_property
from typing import TYPE_CHECKING, Any, Mapping, Sequence, cast

import numpy as np
import pandas as pd
import pyarrow as pa
from typing_extensions import Self

import cudf
from cudf import _lib as libcudf
from cudf._lib.transform import bools_to_mask
from cudf.core.column import column
from cudf.core.column.methods import ColumnMethods
from cudf.core.dtypes import CategoricalDtype, IntervalDtype
from cudf.utils.dtypes import (
    find_common_type,
    is_mixed_with_object_dtype,
    min_signed_type,
    min_unsigned_type,
)

if TYPE_CHECKING:
    from collections import abc

    import numba.cuda

    from cudf._typing import (
        ColumnBinaryOperand,
        ColumnLike,
        Dtype,
        ScalarLike,
        SeriesOrIndex,
        SeriesOrSingleColumnIndex,
    )
    from cudf.core.buffer import Buffer
    from cudf.core.column import (
        ColumnBase,
        DatetimeColumn,
        NumericalColumn,
        StringColumn,
        TimeDeltaColumn,
    )


# Using np.int8(-1) to allow silent wrap-around when casting to uint
# it may make sense to make this dtype specific or a function.
_DEFAULT_CATEGORICAL_VALUE = np.int8(-1)


def as_unsigned_codes(
    num_cats: int, codes: NumericalColumn
) -> NumericalColumn:
    codes_dtype = min_unsigned_type(num_cats)
    return cast(
        cudf.core.column.numerical.NumericalColumn, codes.astype(codes_dtype)
    )


class CategoricalAccessor(ColumnMethods):
    """
    Accessor object for categorical properties of the Series values.
    Be aware that assigning to `categories` is a inplace operation,
    while all methods return new categorical data per default.

    Parameters
    ----------
    column : Column
    parent : Series or CategoricalIndex

    Examples
    --------
    >>> s = cudf.Series([1,2,3], dtype='category')
    >>> s
    0    1
    1    2
    2    3
    dtype: category
    Categories (3, int64): [1, 2, 3]
    >>> s.cat.categories
    Index([1, 2, 3], dtype='int64')
    >>> s.cat.reorder_categories([3,2,1])
    0    1
    1    2
    2    3
    dtype: category
    Categories (3, int64): [3, 2, 1]
    >>> s.cat.remove_categories([1])
    0    <NA>
    1       2
    2       3
    dtype: category
    Categories (2, int64): [2, 3]
    >>> s.cat.set_categories(list('abcde'))
    0    <NA>
    1    <NA>
    2    <NA>
    dtype: category
    Categories (5, object): ['a', 'b', 'c', 'd', 'e']
    >>> s.cat.as_ordered()
    0    1
    1    2
    2    3
    dtype: category
    Categories (3, int64): [1 < 2 < 3]
    >>> s.cat.as_unordered()
    0    1
    1    2
    2    3
    dtype: category
    Categories (3, int64): [1, 2, 3]
    """

    _column: CategoricalColumn

    def __init__(self, parent: SeriesOrSingleColumnIndex):
        if not isinstance(parent.dtype, CategoricalDtype):
            raise AttributeError(
                "Can only use .cat accessor with a 'category' dtype"
            )
        super().__init__(parent=parent)

    @property
    def categories(self) -> "cudf.core.index.Index":
        """
        The categories of this categorical.
        """
        return self._column.dtype.categories

    @property
    def codes(self) -> cudf.Series:
        """
        Return Series of codes as well as the index.
        """
        index = (
            self._parent.index
            if isinstance(self._parent, cudf.Series)
            else None
        )
        return cudf.Series._from_column(self._column.codes, index=index)

    @property
    def ordered(self) -> bool:
        """
        Whether the categories have an ordered relationship.
        """
        return self._column.ordered

    def as_ordered(self) -> SeriesOrIndex | None:
        """
        Set the Categorical to be ordered.

        Returns
        -------
        Categorical
            Ordered Categorical.

        Examples
        --------
        >>> import cudf
        >>> s = cudf.Series([10, 1, 1, 2, 10, 2, 10], dtype="category")
        >>> s
        0    10
        1     1
        2     1
        3     2
        4    10
        5     2
        6    10
        dtype: category
        Categories (3, int64): [1, 2, 10]
        >>> s.cat.as_ordered()
        0    10
        1     1
        2     1
        3     2
        4    10
        5     2
        6    10
        dtype: category
        Categories (3, int64): [1 < 2 < 10]
        """
        return self._return_or_inplace(self._column.as_ordered(ordered=True))

    def as_unordered(self) -> SeriesOrIndex | None:
        """
        Set the Categorical to be unordered.

        Returns
        -------
        Categorical
            Unordered Categorical or None if inplace.

        Examples
        --------
        >>> import cudf
        >>> s = cudf.Series([10, 1, 1, 2, 10, 2, 10], dtype="category")
        >>> s
        0    10
        1     1
        2     1
        3     2
        4    10
        5     2
        6    10
        dtype: category
        Categories (3, int64): [1, 2, 10]
        >>> s = s.cat.as_ordered()
        >>> s
        0    10
        1     1
        2     1
        3     2
        4    10
        5     2
        6    10
        dtype: category
        Categories (3, int64): [1 < 2 < 10]
        >>> s.cat.as_unordered()
        0    10
        1     1
        2     1
        3     2
        4    10
        5     2
        6    10
        dtype: category
        Categories (3, int64): [1, 2, 10]
        """
        return self._return_or_inplace(self._column.as_ordered(ordered=False))

    def add_categories(self, new_categories: Any) -> SeriesOrIndex | None:
        """
        Add new categories.

        `new_categories` will be included at the last/highest
        place in the categories and will be unused directly
        after this call.

        Parameters
        ----------
        new_categories : category or list-like of category
            The new categories to be included.

        Returns
        -------
        cat
            Categorical with new categories added.

        Examples
        --------
        >>> import cudf
        >>> s = cudf.Series([1, 2], dtype="category")
        >>> s
        0    1
        1    2
        dtype: category
        Categories (2, int64): [1, 2]
        >>> s.cat.add_categories([0, 3, 4])
        0    1
        1    2
        dtype: category
        Categories (5, int64): [1, 2, 0, 3, 4]
        >>> s
        0    1
        1    2
        dtype: category
        Categories (2, int64): [1, 2]
        """
        return self._return_or_inplace(
            self._column.add_categories(new_categories=new_categories)
        )

    def remove_categories(
        self,
        removals: Any,
    ) -> SeriesOrIndex | None:
        """
        Remove the specified categories.

        `removals` must be included in the
        old categories. Values which were in the
        removed categories will be set to null.

        Parameters
        ----------
        removals : category or list-like of category
            The categories which should be removed.

        Returns
        -------
        cat
            Categorical with removed categories

        Examples
        --------
        >>> import cudf
        >>> s = cudf.Series([10, 1, 1, 2, 10, 2, 10], dtype="category")
        >>> s
        0    10
        1     1
        2     1
        3     2
        4    10
        5     2
        6    10
        dtype: category
        Categories (3, int64): [1, 2, 10]
        >>> s.cat.remove_categories([1])
        0      10
        1    <NA>
        2    <NA>
        3       2
        4      10
        5       2
        6      10
        dtype: category
        Categories (2, int64): [2, 10]
        >>> s
        0    10
        1     1
        2     1
        3     2
        4    10
        5     2
        6    10
        dtype: category
        Categories (3, int64): [1, 2, 10]
        """
        return self._return_or_inplace(
            self._column.remove_categories(removals=removals)
        )

    def set_categories(
        self,
        new_categories: Any,
        ordered: bool = False,
        rename: bool = False,
    ) -> SeriesOrIndex | None:
        """
        Set the categories to the specified new_categories.


        `new_categories` can include new categories (which
        will result in unused categories) or remove old categories
        (which results in values set to null). If `rename==True`,
        the categories will simple be renamed (less or more items
        than in old categories will result in values set to null or
        in unused categories respectively).

        This method can be used to perform more than one action
        of adding, removing, and reordering simultaneously and
        is therefore faster than performing the individual steps
        via the more specialised methods.

        On the other hand this methods does not do checks
        (e.g., whether the old categories are included in the
        new categories on a reorder), which can result in
        surprising changes.

        Parameters
        ----------
        new_categories : list-like
            The categories in new order.
        ordered : bool, default None
            Whether or not the categorical is treated as
            a ordered categorical. If not given, do
            not change the ordered information.
        rename : bool, default False
            Whether or not the `new_categories` should be
            considered as a rename of the old categories
            or as reordered categories.

        Returns
        -------
        cat
            Categorical with reordered categories

        Examples
        --------
        >>> import cudf
        >>> s = cudf.Series([1, 1, 2, 10, 2, 10], dtype='category')
        >>> s
        0     1
        1     1
        2     2
        3    10
        4     2
        5    10
        dtype: category
        Categories (3, int64): [1, 2, 10]
        >>> s.cat.set_categories([1, 10])
        0       1
        1       1
        2    <NA>
        3      10
        4    <NA>
        5      10
        dtype: category
        Categories (2, int64): [1, 10]
        """
        return self._return_or_inplace(
            self._column.set_categories(
                new_categories=new_categories, ordered=ordered, rename=rename
            )
        )

    def reorder_categories(
        self,
        new_categories: Any,
        ordered: bool = False,
    ) -> SeriesOrIndex | None:
        """
        Reorder categories as specified in new_categories.

        `new_categories` need to include all old categories
        and no new category items.

        Parameters
        ----------
        new_categories : Index-like
            The categories in new order.
        ordered : bool, optional
            Whether or not the categorical is treated
            as a ordered categorical. If not given, do
            not change the ordered information.

        Returns
        -------
        cat
            Categorical with reordered categories

        Raises
        ------
        ValueError
            If the new categories do not contain all old
            category items or any new ones.


        Examples
        --------
        >>> import cudf
        >>> s = cudf.Series([10, 1, 1, 2, 10, 2, 10], dtype="category")
        >>> s
        0    10
        1     1
        2     1
        3     2
        4    10
        5     2
        6    10
        dtype: category
        Categories (3, int64): [1, 2, 10]
        >>> s.cat.reorder_categories([10, 1, 2])
        0    10
        1     1
        2     1
        3     2
        4    10
        5     2
        6    10
        dtype: category
        Categories (3, int64): [10, 1, 2]
        >>> s.cat.reorder_categories([10, 1])
        ValueError: items in new_categories are not the same as in
        old categories
        """
        return self._return_or_inplace(
            self._column.reorder_categories(new_categories, ordered=ordered),
        )


def validate_categorical_children(children) -> None:
    if not (
        len(children) == 1
        and isinstance(children[0], cudf.core.column.numerical.NumericalColumn)
        and children[0].dtype.kind in "iu"
    ):
        # TODO: Enforce unsigned integer?
        raise ValueError(
            "Must specify exactly one child NumericalColumn of integers for representing the codes."
        )


class CategoricalColumn(column.ColumnBase):
    """
    Implements operations for Columns of Categorical type

    Parameters
    ----------
    dtype : CategoricalDtype
    mask : Buffer
        The validity mask
    offset : int
        Data offset
    children : Tuple[ColumnBase]
        Two non-null columns containing the categories and codes
        respectively
    """

    dtype: CategoricalDtype
    _children: tuple[NumericalColumn]
    _VALID_REDUCTIONS = {
        "max",
        "min",
    }
    _VALID_BINARY_OPERATIONS = {
        "__eq__",
        "__ne__",
        "__lt__",
        "__le__",
        "__gt__",
        "__ge__",
    }

    def __init__(
        self,
        data: None,
        size: int | None,
        dtype: CategoricalDtype,
        mask: Buffer | None = None,
        offset: int = 0,
        null_count: int | None = None,
        children: tuple[NumericalColumn] = (),  # type: ignore[assignment]
    ):
        if data is not None:
            raise ValueError(f"{data=} must be None")
        validate_categorical_children(children)
        if size is None:
            child = children[0]
            assert child.offset == 0
            assert child.base_mask is None
            size = child.size
            size = size - offset
        if not isinstance(dtype, CategoricalDtype):
            raise ValueError(
                f"{dtype=} must be cudf.CategoricalDtype instance."
            )
        super().__init__(
            data=data,
            size=size,
            dtype=dtype,
            mask=mask,
            offset=offset,
            null_count=null_count,
            children=children,
        )
        self._codes = self.children[0].set_mask(self.mask)

    @property
    def base_size(self) -> int:
        return int(
            (self.base_children[0].size) / self.base_children[0].dtype.itemsize
        )

    def __contains__(self, item: ScalarLike) -> bool:
        try:
            self._encode(item)
        except ValueError:
            return False
        return self._encode(item) in self.codes

    def set_base_data(self, value):
        if value is not None:
            raise RuntimeError(
                "CategoricalColumns do not use data attribute of Column, use "
                "`set_base_children` instead"
            )
        else:
            super().set_base_data(value)

    def _process_values_for_isin(
        self, values: Sequence
    ) -> tuple[ColumnBase, ColumnBase]:
        lhs = self
        # We need to convert values to same type as self,
        # hence passing dtype=self.dtype
        rhs = cudf.core.column.as_column(values, dtype=self.dtype)
        return lhs, rhs

    def set_base_mask(self, value: Buffer | None) -> None:
        super().set_base_mask(value)
        self._codes = self.children[0].set_mask(self.mask)

    def set_base_children(self, value: tuple[NumericalColumn]) -> None:  # type: ignore[override]
        super().set_base_children(value)
        validate_categorical_children(value)
        self._codes = value[0].set_mask(self.mask)

    @property
    def children(self) -> tuple[NumericalColumn]:
        if self._children is None:
            codes_column = self.base_children[0]
            start = self.offset * codes_column.dtype.itemsize
            end = start + self.size * codes_column.dtype.itemsize
            codes_column = cudf.core.column.NumericalColumn(
                data=codes_column.base_data[start:end],
                dtype=codes_column.dtype,
                size=self.size,
            )
            self._children = (codes_column,)
        return self._children

    @property
    def categories(self) -> ColumnBase:
        return self.dtype.categories._values

    @property
    def codes(self) -> NumericalColumn:
        return self._codes

    @property
    def ordered(self) -> bool:
        return self.dtype.ordered

    def __setitem__(self, key, value):
        if cudf.api.types.is_scalar(
            value
        ) and cudf._lib.scalar._is_null_host_scalar(value):
            to_add_categories = 0
        else:
            if cudf.api.types.is_scalar(value):
                arr = column.as_column(value, length=1, nan_as_null=False)
            else:
                arr = column.as_column(value, nan_as_null=False)
            to_add_categories = len(
                cudf.Index._from_column(arr).difference(
                    cudf.Index._from_column(self.categories)
                )
            )

        if to_add_categories > 0:
            raise TypeError(
                "Cannot setitem on a Categorical with a new "
                "category, set the categories first"
            )

        if cudf.api.types.is_scalar(value):
            value = self._encode(value) if value is not None else value
        else:
            value = cudf.core.column.as_column(value).astype(self.dtype)
            value = value.codes
        codes = self.codes
        codes[key] = value
        out = type(self)(
            data=self.data,
            size=codes.size,
            dtype=self.dtype,
            mask=codes.base_mask,
            children=(codes,),
        )
        self._mimic_inplace(out, inplace=True)

    def _fill(
        self,
        fill_value: ScalarLike,
        begin: int,
        end: int,
        inplace: bool = False,
    ) -> Self:
        if end <= begin or begin >= self.size:
            return self if inplace else self.copy()

        fill_code = self._encode(fill_value)
        fill_scalar = cudf._lib.scalar.as_device_scalar(
            fill_code, self.codes.dtype
        )

        result = self if inplace else self.copy()

        libcudf.filling.fill_in_place(result.codes, begin, end, fill_scalar)
        return result

    def slice(self, start: int, stop: int, stride: int | None = None) -> Self:
        codes = self.codes.slice(start, stop, stride)
        return type(self)(
            data=self.data,  # type: ignore[arg-type]
            size=codes.size,
            dtype=self.dtype,
            mask=codes.base_mask,
            offset=codes.offset,
            children=(codes,),
        )

    def _reduce(
        self,
        op: str,
        skipna: bool | None = None,
        min_count: int = 0,
        *args,
        **kwargs,
    ) -> ScalarLike:
        # Only valid reductions are min and max
        if not self.ordered:
            raise TypeError(
                f"Categorical is not ordered for operation {op} "
                "you can use .as_ordered() to change the Categorical "
                "to an ordered one."
            )
        return self._decode(
            self.codes._reduce(op, skipna, min_count, *args, **kwargs)
        )

    def _binaryop(self, other: ColumnBinaryOperand, op: str) -> ColumnBase:
        other = self._wrap_binop_normalization(other)
        # TODO: This is currently just here to make mypy happy, but eventually
        # we'll need to properly establish the APIs for these methods.
        if not isinstance(other, CategoricalColumn):
            raise ValueError
        # Note: at this stage we are guaranteed that the dtypes are equal.
        if not self.ordered and op not in {
            "__eq__",
            "__ne__",
            "NULL_EQUALS",
            "NULL_NOT_EQUALS",
        }:
            raise TypeError(
                "The only binary operations supported by unordered "
                "categorical columns are equality and inequality."
            )
        return self.codes._binaryop(other.codes, op)

    def normalize_binop_value(self, other: ScalarLike) -> Self:
        if isinstance(other, column.ColumnBase):
            if not isinstance(other, CategoricalColumn):
                return NotImplemented
            if other.dtype != self.dtype:
                raise TypeError(
                    "Categoricals can only compare with the same type"
                )
            return cast(Self, other)
        codes = column.as_column(
            self._encode(other), length=len(self), dtype=self.codes.dtype
        )
        return type(self)(
            data=None,
            size=self.size,
            dtype=self.dtype,
            mask=self.base_mask,
            children=(codes,),  # type: ignore[arg-type]
        )

    def sort_values(self, ascending: bool = True, na_position="last") -> Self:
        codes = self.codes.sort_values(ascending, na_position)
        return type(self)(
            data=self.data,  # type: ignore[arg-type]
            size=codes.size,
            dtype=self.dtype,
            mask=codes.base_mask,
            children=(codes,),
        )

    def element_indexing(self, index: int) -> ScalarLike:
        val = self.codes.element_indexing(index)
        return self._decode(int(val)) if val is not None else val

    @property
    def __cuda_array_interface__(self) -> Mapping[str, Any]:
        raise TypeError(
            "Categorical does not support `__cuda_array_interface__`."
            " Please consider using `.codes` or `.categories`"
            " if you need this functionality."
        )

    def to_pandas(
        self,
        *,
        nullable: bool = False,
        arrow_type: bool = False,
    ) -> pd.Index:
        if nullable:
            return super().to_pandas(nullable=nullable, arrow_type=arrow_type)
        elif arrow_type:
            raise NotImplementedError(f"{arrow_type=} is not implemented.")

        if self.categories.dtype.kind == "f":
            new_mask = bools_to_mask(self.notnull())
            col = type(self)(
                data=self.data,  # type: ignore[arg-type]
                size=self.size,
                dtype=self.dtype,
                mask=new_mask,
                children=self.children,
            )
        else:
            col = self

        signed_dtype = min_signed_type(len(col.categories))
        codes = (
            col.codes.astype(signed_dtype)
            .fillna(_DEFAULT_CATEGORICAL_VALUE)
            .values_host
        )

        cats = col.categories.nans_to_nulls()
        if not isinstance(cats.dtype, IntervalDtype):
            # leaving out dropna because it temporarily changes an interval
            # index into a struct and throws off results.
            # TODO: work on interval index dropna
            cats = cats.dropna()
        data = pd.Categorical.from_codes(
            codes, categories=cats.to_pandas(), ordered=col.ordered
        )
        return pd.Index(data)

    def to_arrow(self) -> pa.Array:
        """Convert to PyArrow Array."""
        # arrow doesn't support unsigned codes
        signed_type = (
            min_signed_type(self.codes.max())
            if self.codes.size > 0
            else np.int8
        )
        codes = self.codes.astype(signed_type)
        categories = self.categories

        out_indices = codes.to_arrow()
        out_dictionary = categories.to_arrow()

        return pa.DictionaryArray.from_arrays(
            out_indices,
            out_dictionary,
            ordered=self.ordered,
        )

    @property
    def values_host(self) -> np.ndarray:
        """
        Return a numpy representation of the CategoricalColumn.
        """
        return self.to_pandas().values

    @property
    def values(self):
        """
        Return a CuPy representation of the CategoricalColumn.
        """
        raise NotImplementedError("cudf.Categorical is not yet implemented")

    def clip(self, lo: ScalarLike, hi: ScalarLike) -> "column.ColumnBase":
        return (
            self.astype(self.categories.dtype).clip(lo, hi).astype(self.dtype)
        )

    def data_array_view(
        self, *, mode="write"
    ) -> numba.cuda.devicearray.DeviceNDArray:
        return self.codes.data_array_view(mode=mode)

    def unique(self) -> Self:
        codes = self.codes.unique()
        return type(self)(
            data=self.data,  # type: ignore[arg-type]
            size=codes.size,
            dtype=self.dtype,
            mask=codes.base_mask,
            offset=codes.offset,
            children=(codes,),
        )

    def _encode(self, value) -> ScalarLike:
        return self.categories.find_first_value(value)

    def _decode(self, value: int) -> ScalarLike:
        if value == _DEFAULT_CATEGORICAL_VALUE:
            return None
        return self.categories.element_indexing(value)

    def find_and_replace(
        self,
        to_replace: ColumnLike,
        replacement: ColumnLike,
        all_nan: bool = False,
    ) -> CategoricalColumn:
        """
        Return col with *to_replace* replaced with *replacement*.
        """
        to_replace_col = column.as_column(to_replace)
        if len(to_replace_col) == to_replace_col.null_count:
            to_replace_col = to_replace_col.astype(self.categories.dtype)
        replacement_col = column.as_column(replacement)
        if len(replacement_col) == replacement_col.null_count:
            replacement_col = replacement_col.astype(self.categories.dtype)

        if type(to_replace_col) != type(replacement_col):
            raise TypeError(
                f"to_replace and value should be of same types,"
                f"got to_replace dtype: {to_replace_col.dtype} and "
                f"value dtype: {replacement_col.dtype}"
            )
        df = cudf.DataFrame._from_data(
            {"old": to_replace_col, "new": replacement_col}
        )
        df = df.drop_duplicates(subset=["old"], keep="last", ignore_index=True)
        if df._data["old"].null_count == 1:
            fill_value = (
                df._data["new"]
                .apply_boolean_mask(df._data["old"].isnull())
                .element_indexing(0)
            )
            # TODO: This line of code does not work because we cannot use the
            # `in` operator on self.categories (which is a column). mypy
            # realizes that this is wrong because __iter__ is not implemented.
            # However, it seems that this functionality has been broken for a
            # long time so for now we're just having mypy ignore and we'll come
            # back to this.
            if fill_value in self.categories:  # type: ignore
                replaced = self.fillna(fill_value)
            else:
                new_categories = self.categories.append(
                    column.as_column([fill_value])
                )
                replaced = self._set_categories(new_categories)
                replaced = replaced.fillna(fill_value)
            df = df.dropna(subset=["old"])
            to_replace_col = df._data["old"]
            replacement_col = df._data["new"]
        else:
            replaced = self
        if df._data["new"].null_count > 0:
            drop_values = df._data["old"].apply_boolean_mask(
                df._data["new"].isnull()
            )
            cur_categories = replaced.categories
            new_categories = cur_categories.apply_boolean_mask(
                cur_categories.isin(drop_values).unary_operator("not")
            )
            replaced = replaced._set_categories(new_categories)
            df = df.dropna(subset=["new"])
            to_replace_col = df._data["old"]
            replacement_col = df._data["new"]

        # create a dataframe containing the pre-replacement categories
        # and a column with the appropriate labels replaced.
        # The index of this dataframe represents the original
        # ints that map to the categories
        cats_col = column.as_column(replaced.dtype.categories)
        old_cats = cudf.DataFrame._from_data(
            {
                "cats": cats_col,
                "cats_replace": cats_col.find_and_replace(
                    to_replace_col, replacement_col
                ),
            }
        )

        # Construct the new categorical labels
        # If a category is being replaced by an existing one, we
        # want to map it to None. If it's totally new, we want to
        # map it to the new label it is to be replaced by
        dtype_replace = cudf.Series._from_column(replacement_col)
        dtype_replace[dtype_replace.isin(cats_col)] = None
        new_cats_col = cats_col.find_and_replace(
            to_replace_col, dtype_replace._column
        )

        # anything we mapped to None, we want to now filter out since
        # those categories don't exist anymore
        # Resetting the index creates a column 'index' that associates
        # the original integers to the new labels
        bmask = new_cats_col.notnull()
        new_cats_col = new_cats_col.apply_boolean_mask(bmask)
        new_cats = cudf.DataFrame._from_data(
            {
                "index": column.as_column(range(len(new_cats_col))),
                "cats": new_cats_col,
            }
        )

        # old_cats contains replaced categories and the ints that
        # previously mapped to those categories and the index of
        # new_cats is a RangeIndex that contains the new ints
        catmap = old_cats.merge(
            new_cats, left_on="cats_replace", right_on="cats", how="inner"
        )

        # The index of this frame is now the old ints, but the column
        # named 'index', which came from the filtered categories,
        # contains the new ints that we need to map to
        to_replace_col = column.as_column(catmap.index).astype(
            replaced.codes.dtype
        )
        replacement_col = catmap._data["index"].astype(replaced.codes.dtype)

        replaced_codes = column.as_column(replaced.codes)
        output = libcudf.replace.replace(
            replaced_codes, to_replace_col, replacement_col
        )
        codes = as_unsigned_codes(len(new_cats["cats"]), output)

        result = type(self)(
            data=self.data,  # type: ignore[arg-type]
            size=codes.size,
            dtype=CategoricalDtype(
                categories=new_cats["cats"], ordered=self.dtype.ordered
            ),
            mask=codes.base_mask,
            offset=codes.offset,
            children=(codes,),
        )
        if result.dtype != self.dtype:
            warnings.warn(
                "The behavior of replace with "
                "CategoricalDtype is deprecated. In a future version, replace "
                "will only be used for cases that preserve the categories. "
                "To change the categories, use ser.cat.rename_categories "
                "instead.",
                FutureWarning,
            )
        return result

    def isnull(self) -> ColumnBase:
        """
        Identify missing values in a CategoricalColumn.
        """
        result = libcudf.unary.is_null(self)

        if self.categories.dtype.kind == "f":
            # Need to consider `np.nan` values in case
            # of an underlying float column
            categories = libcudf.unary.is_nan(self.categories)
            if categories.any():
                code = self._encode(np.nan)
                result = result | (self.codes == cudf.Scalar(code))

        return result

    def notnull(self) -> ColumnBase:
        """
        Identify non-missing values in a CategoricalColumn.
        """
        result = libcudf.unary.is_valid(self)

        if self.categories.dtype.kind == "f":
            # Need to consider `np.nan` values in case
            # of an underlying float column
            categories = libcudf.unary.is_nan(self.categories)
            if categories.any():
                code = self._encode(np.nan)
                result = result & (self.codes != cudf.Scalar(code))

        return result

    def _validate_fillna_value(
        self, fill_value: ScalarLike | ColumnLike
    ) -> cudf.Scalar | ColumnBase:
        """Align fill_value for .fillna based on column type."""
        if cudf.api.types.is_scalar(fill_value):
            if fill_value != _DEFAULT_CATEGORICAL_VALUE:
                try:
                    fill_value = self._encode(fill_value)
                except ValueError as err:
                    raise ValueError(
                        f"{fill_value=} must be in categories"
                    ) from err
            return cudf.Scalar(fill_value, dtype=self.codes.dtype)
        else:
            fill_value = column.as_column(fill_value, nan_as_null=False)
            if isinstance(fill_value.dtype, CategoricalDtype):
                if self.dtype != fill_value.dtype:
                    raise TypeError(
                        "Cannot set a categorical with another without identical categories"
                    )
            else:
                raise TypeError(
                    "Cannot set a categorical with non-categorical data"
                )
            fill_value = cast(CategoricalColumn, fill_value)._set_categories(
                self.categories,
            )
            return fill_value.codes.astype(self.codes.dtype)

    def indices_of(
        self, value: ScalarLike
    ) -> cudf.core.column.NumericalColumn:
        return self.codes.indices_of(self._encode(value))

    @property
    def is_monotonic_increasing(self) -> bool:
        return bool(self.ordered) and self.codes.is_monotonic_increasing

    @property
    def is_monotonic_decreasing(self) -> bool:
        return bool(self.ordered) and self.codes.is_monotonic_decreasing

    def as_categorical_column(self, dtype: Dtype) -> Self:
        if isinstance(dtype, str) and dtype == "category":
            return self
        if isinstance(dtype, pd.CategoricalDtype):
            dtype = cudf.CategoricalDtype.from_pandas(dtype)
        if (
            isinstance(dtype, cudf.CategoricalDtype)
            and dtype.categories is None
            and dtype.ordered is None
        ):
            return self
        elif not isinstance(dtype, CategoricalDtype):
            raise ValueError("dtype must be CategoricalDtype")

        if not isinstance(self.categories, type(dtype.categories._column)):
            # If both categories are of different Column types,
            # return a column full of Nulls.
            codes = cast(
                cudf.core.column.numerical.NumericalColumn,
                column.as_column(
                    _DEFAULT_CATEGORICAL_VALUE,
                    length=self.size,
                    dtype=self.codes.dtype,
                ),
            )
            codes = as_unsigned_codes(len(dtype.categories), codes)
            return type(self)(
                data=self.data,  # type: ignore[arg-type]
                size=self.size,
                dtype=dtype,
                mask=self.base_mask,
                offset=self.offset,
                children=(codes,),
            )

        return self.set_categories(
            new_categories=dtype.categories, ordered=bool(dtype.ordered)
        )

    def as_numerical_column(self, dtype: Dtype) -> NumericalColumn:
        return self._get_decategorized_column().as_numerical_column(dtype)

    def as_string_column(self) -> StringColumn:
        return self._get_decategorized_column().as_string_column()

    def as_datetime_column(self, dtype: Dtype) -> DatetimeColumn:
        return self._get_decategorized_column().as_datetime_column(dtype)

    def as_timedelta_column(self, dtype: Dtype) -> TimeDeltaColumn:
        return self._get_decategorized_column().as_timedelta_column(dtype)

    def _get_decategorized_column(self) -> ColumnBase:
        if self.null_count == len(self):
            # self.categories is empty; just return codes
            return self.codes
        gather_map = self.codes.astype(libcudf.types.size_type_dtype).fillna(0)
        out = self.categories.take(gather_map)
        out = out.set_mask(self.mask)
        return out

    def copy(self, deep: bool = True) -> Self:
        result_col = super().copy(deep=deep)
        if deep:
            dtype_copy = CategoricalDtype(
                categories=self.categories.copy(),
                ordered=self.ordered,
            )
            result_col = cast(Self, result_col._with_type_metadata(dtype_copy))
        return result_col

    @cached_property
    def memory_usage(self) -> int:
        return self.categories.memory_usage + self.codes.memory_usage

    def _mimic_inplace(
        self, other_col: ColumnBase, inplace: bool = False
    ) -> Self | None:
        out = super()._mimic_inplace(other_col, inplace=inplace)
        if inplace and isinstance(other_col, CategoricalColumn):
            self._codes = other_col.codes
        return out

    def view(self, dtype: Dtype) -> ColumnBase:
        raise NotImplementedError(
            "Categorical column views are not currently supported"
        )

    @staticmethod
    def _concat(
        objs: abc.MutableSequence[CategoricalColumn],
    ) -> CategoricalColumn:
        # TODO: This function currently assumes it is being called from
        # column.concat_columns, at least to the extent that all the
        # preprocessing in that function has already been done. That should be
        # improved as the concatenation API is solidified.

        # Find the first non-null column:
        head = next(
            (obj for obj in objs if obj.null_count != len(obj)), objs[0]
        )

        # Combine and de-dupe the categories
        cats = column.concat_columns([o.categories for o in objs]).unique()
        objs = [o._set_categories(cats, is_unique=True) for o in objs]
        codes = [o.codes for o in objs]

        newsize = sum(map(len, codes))
        if newsize > libcudf.MAX_COLUMN_SIZE:
            raise MemoryError(
                f"Result of concat cannot have "
                f"size > {libcudf.MAX_COLUMN_SIZE_STR}"
            )
        elif newsize == 0:
            codes_col = column.column_empty(0, head.codes.dtype, masked=True)
        else:
            # Filter out inputs that have 0 length, then concatenate.
            codes = [o for o in codes if len(o)]
            codes_col = libcudf.concat.concat_columns(objs)

        codes_col = as_unsigned_codes(
            len(cats),
            cast(cudf.core.column.numerical.NumericalColumn, codes_col),
        )
        return CategoricalColumn(
            data=None,
            size=codes_col.size,
            dtype=CategoricalDtype(categories=cats),
            mask=codes_col.base_mask,
            offset=codes_col.offset,
            children=(codes_col,),  # type: ignore[arg-type]
        )

    def _with_type_metadata(self: Self, dtype: Dtype) -> Self:
        if isinstance(dtype, CategoricalDtype):
            return type(self)(
                data=self.data,  # type: ignore[arg-type]
                size=self.codes.size,
                dtype=dtype,
                mask=self.codes.base_mask,
                offset=self.codes.offset,
                null_count=self.codes.null_count,
                children=(self.codes,),
            )
        return self

    def set_categories(
        self,
        new_categories: Any,
        ordered: bool = False,
        rename: bool = False,
    ) -> Self:
        # See CategoricalAccessor.set_categories.

        ordered = ordered if ordered is not None else self.ordered
        new_categories = column.as_column(new_categories)

        if isinstance(new_categories, CategoricalColumn):
            new_categories = new_categories.categories

        # when called with rename=True, the pandas behavior is
        # to replace the current category values with the new
        # categories.
        if rename:
            # enforce same length
            if len(new_categories) != len(self.categories):
                raise ValueError(
                    "new_categories must have the same "
                    "number of items as old categories"
                )
            out_col = type(self)(
                data=self.data,  # type: ignore[arg-type]
                size=self.size,
                dtype=CategoricalDtype(
                    categories=new_categories, ordered=ordered
                ),
                mask=self.base_mask,
                offset=self.offset,
                children=(self.codes,),
            )
        else:
            out_col = self
            if type(out_col.categories) is not type(new_categories):
                # If both categories are of different Column types,
                # return a column full of Nulls.
                new_codes = cast(
                    cudf.core.column.numerical.NumericalColumn,
                    column.as_column(
                        _DEFAULT_CATEGORICAL_VALUE,
                        length=self.size,
                        dtype=self.codes.dtype,
                    ),
                )
                new_codes = as_unsigned_codes(len(new_categories), new_codes)
                out_col = type(self)(
                    data=self.data,  # type: ignore[arg-type]
                    size=self.size,
                    dtype=CategoricalDtype(
                        categories=new_categories, ordered=ordered
                    ),
                    mask=self.base_mask,
                    offset=self.offset,
                    children=(new_codes,),
                )
            elif (
                not out_col._categories_equal(new_categories, ordered=True)
                or not self.ordered == ordered
            ):
                out_col = out_col._set_categories(
                    new_categories,
                    ordered=ordered,
                )
        return out_col

    def _categories_equal(
        self, new_categories: ColumnBase, ordered=False
    ) -> bool:
        cur_categories = self.categories
        if len(new_categories) != len(cur_categories):
            return False
        if new_categories.dtype != cur_categories.dtype:
            return False
        # if order doesn't matter, sort before the equals call below
        if not ordered:
            cur_categories = cur_categories.sort_values()
            new_categories = new_categories.sort_values()
        return cur_categories.equals(new_categories)

    def _set_categories(
        self,
        new_categories: Any,
        is_unique: bool = False,
        ordered: bool = False,
    ) -> Self:
        """Returns a new CategoricalColumn with the categories set to the
        specified *new_categories*.

        Notes
        -----
        Assumes ``new_categories`` is the same dtype as the current categories
        """

        cur_cats = column.as_column(self.categories)
        new_cats = column.as_column(new_categories)

        # Join the old and new categories to build a map from
        # old to new codes, inserting na_sentinel for any old
        # categories that don't exist in the new categories

        # Ensure new_categories is unique first
        if not (is_unique or new_cats.is_unique):
            new_cats = cudf.Series(new_cats)._column.unique()

        if cur_cats.equals(new_cats, check_dtypes=True):
            # TODO: Internal usages don't always need a copy; add a copy keyword
            # as_ordered shallow copies
            return self.copy().as_ordered(ordered=ordered)

        cur_codes = self.codes
        out_code_dtype = min_unsigned_type(max(len(cur_cats), len(new_cats)))

        cur_order = column.as_column(range(len(cur_codes)))
        old_codes = column.as_column(
            range(len(cur_cats)), dtype=out_code_dtype
        )
        new_codes = column.as_column(
            range(len(new_cats)), dtype=out_code_dtype
        )

        new_df = cudf.DataFrame._from_data(
            data={"new_codes": new_codes, "cats": new_cats}
        )
        old_df = cudf.DataFrame._from_data(
            data={"old_codes": old_codes, "cats": cur_cats}
        )
        cur_df = cudf.DataFrame._from_data(
            data={"old_codes": cur_codes, "order": cur_order}
        )

        # Join the old and new categories and line up their codes
        df = old_df.merge(new_df, on="cats", how="left")
        # Join the old and new codes to "recode" the codes data buffer
        df = cur_df.merge(df, on="old_codes", how="left")
        df = df.sort_values(by="order")
        df.reset_index(drop=True, inplace=True)

        ordered = ordered if ordered is not None else self.ordered
        new_codes = cast(
            cudf.core.column.numerical.NumericalColumn, df._data["new_codes"]
        )

        # codes can't have masks, so take mask out before moving in
<<<<<<< HEAD
        return cast(
            Self,
            column.build_categorical_column(
                categories=new_cats,
                codes=column.build_column(
                    new_codes.base_data, dtype=new_codes.dtype
                ),
                mask=new_codes.base_mask,
                size=new_codes.size,
                offset=new_codes.offset,
                ordered=ordered,
            ),
=======
        new_codes = as_unsigned_codes(len(new_cats), new_codes)
        return type(self)(
            data=self.data,  # type: ignore[arg-type]
            size=new_codes.size,
            dtype=CategoricalDtype(categories=new_cats, ordered=ordered),
            mask=new_codes.base_mask,
            offset=new_codes.offset,
            children=(new_codes,),
>>>>>>> 949f1719
        )

    def add_categories(self, new_categories: Any) -> Self:
        old_categories = self.categories
        new_categories = column.as_column(
            new_categories,
            dtype=old_categories.dtype if len(new_categories) == 0 else None,
        )
        if is_mixed_with_object_dtype(old_categories, new_categories):
            raise TypeError(
                f"cudf does not support adding categories with existing "
                f"categories of dtype `{old_categories.dtype}` and new "
                f"categories of dtype `{new_categories.dtype}`, please "
                f"type-cast new_categories to the same type as "
                f"existing categories."
            )
        common_dtype = find_common_type(
            [old_categories.dtype, new_categories.dtype]
        )

        new_categories = new_categories.astype(common_dtype)
        old_categories = old_categories.astype(common_dtype)

        if old_categories.isin(new_categories).any():
            raise ValueError("new categories must not include old categories")

        new_categories = old_categories.append(new_categories)
        if not self._categories_equal(new_categories):
            return self._set_categories(new_categories)
        return self

    def remove_categories(
        self,
        removals: Any,
    ) -> Self:
        removals = column.as_column(removals).astype(self.categories.dtype)
        removals_mask = removals.isin(self.categories)

        # ensure all the removals are in the current categories
        # list. If not, raise an error to match Pandas behavior
        if not removals_mask.all():
            raise ValueError("removals must all be in old categories")

        new_categories = self.categories.apply_boolean_mask(
            self.categories.isin(removals).unary_operator("not")
        )
        if not self._categories_equal(new_categories):
            return self._set_categories(new_categories)
        return self

    def reorder_categories(
        self,
        new_categories: Any,
        ordered: bool = False,
    ) -> CategoricalColumn:
        new_categories = column.as_column(new_categories)
        # Compare new_categories against current categories.
        # Ignore order for comparison because we're only interested
        # in whether new_categories has all the same values as the
        # current set of categories.
        if not self._categories_equal(new_categories, ordered=False):
            raise ValueError(
                "items in new_categories are not the same as in "
                "old categories"
            )
        return self._set_categories(new_categories, ordered=ordered)

    def rename_categories(self, new_categories) -> CategoricalColumn:
        raise NotImplementedError(
            "rename_categories is currently not supported."
        )

    def remove_unused_categories(self) -> Self:
        raise NotImplementedError(
            "remove_unused_categories is currently not supported."
        )

<<<<<<< HEAD
    def as_ordered(self, ordered: bool):
=======
    def as_ordered(self, ordered: bool) -> Self:
>>>>>>> 949f1719
        if self.dtype.ordered == ordered:
            return self
        return type(self)(
            data=self.data,  # type: ignore[arg-type]
            size=self.size,
            dtype=CategoricalDtype(
                categories=self.categories, ordered=ordered
            ),
            mask=self.base_mask,
            offset=self.offset,
            children=self.children,
        )<|MERGE_RESOLUTION|>--- conflicted
+++ resolved
@@ -1378,20 +1378,6 @@
         )
 
         # codes can't have masks, so take mask out before moving in
-<<<<<<< HEAD
-        return cast(
-            Self,
-            column.build_categorical_column(
-                categories=new_cats,
-                codes=column.build_column(
-                    new_codes.base_data, dtype=new_codes.dtype
-                ),
-                mask=new_codes.base_mask,
-                size=new_codes.size,
-                offset=new_codes.offset,
-                ordered=ordered,
-            ),
-=======
         new_codes = as_unsigned_codes(len(new_cats), new_codes)
         return type(self)(
             data=self.data,  # type: ignore[arg-type]
@@ -1400,7 +1386,6 @@
             mask=new_codes.base_mask,
             offset=new_codes.offset,
             children=(new_codes,),
->>>>>>> 949f1719
         )
 
     def add_categories(self, new_categories: Any) -> Self:
@@ -1478,11 +1463,7 @@
             "remove_unused_categories is currently not supported."
         )
 
-<<<<<<< HEAD
-    def as_ordered(self, ordered: bool):
-=======
     def as_ordered(self, ordered: bool) -> Self:
->>>>>>> 949f1719
         if self.dtype.ordered == ordered:
             return self
         return type(self)(
