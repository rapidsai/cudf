# Copyright (c) 2018-2021, NVIDIA CORPORATION.

from __future__ import annotations

import pickle
from collections.abc import MutableSequence
from typing import (
    TYPE_CHECKING,
    Any,
    Dict,
    Mapping,
    Optional,
    Sequence,
    Tuple,
    Union,
    cast,
)

import numpy as np
import pandas as pd
import pyarrow as pa
from numba import cuda

import cudf
from cudf import _lib as libcudf
from cudf._lib.scalar import as_device_scalar
from cudf._lib.transform import bools_to_mask
from cudf._lib.categories import set_categories as cpp_set_categories
from cudf._lib.null_mask import create_null_mask, MaskState
from cudf._lib.stream_compaction import drop_duplicates
from cudf._lib.table import Table
from cudf._typing import ColumnLike, Dtype, ScalarLike
from cudf._lib.search import contains
from cudf._lib.copying import gather
from cudf._lib.sort import order_by
from cudf.core.buffer import Buffer
from cudf.core.column import column
from cudf.core.column.methods import ColumnMethodsMixin
from cudf.core.dtypes import CategoricalDtype
from cudf.utils.dtypes import (
    is_categorical_dtype,
    is_mixed_with_object_dtype,
    min_signed_type,
    min_unsigned_type,
    is_interval_dtype,
)

if TYPE_CHECKING:
    from cudf.core.column import (
        ColumnBase,
        DatetimeColumn,
        NumericalColumn,
        StringColumn,
        TimeDeltaColumn,
    )


ParentType = Union["cudf.Series", "cudf.Index"]


class CategoricalAccessor(ColumnMethodsMixin):
    _column: CategoricalColumn

    def __init__(self, column: Any, parent: ParentType = None):
        """
        Accessor object for categorical properties of the Series values.
        Be aware that assigning to `categories` is a inplace operation,
        while all methods return new categorical data per default.

        Parameters
        ----------
        column : Column
        parent : Series or CategoricalIndex

        Examples
        --------
        >>> s = cudf.Series([1,2,3], dtype='category')
        >>> s
        >>> s
        0    1
        1    2
        2    3
        dtype: category
        Categories (3, int64): [1, 2, 3]
        >>> s.cat.categories
        Int64Index([1, 2, 3], dtype='int64')
        >>> s.cat.reorder_categories([3,2,1])
        0    1
        1    2
        2    3
        dtype: category
        Categories (3, int64): [3, 2, 1]
        >>> s.cat.remove_categories([1])
        0    <NA>
        1       2
        2       3
        dtype: category
        Categories (2, int64): [2, 3]
        >>> s.cat.set_categories(list('abcde'))
        0    <NA>
        1    <NA>
        2    <NA>
        dtype: category
        Categories (5, object): ['a', 'b', 'c', 'd', 'e']
        >>> s.cat.as_ordered()
        0    1
        1    2
        2    3
        dtype: category
        Categories (3, int64): [1 < 2 < 3]
        >>> s.cat.as_unordered()
        0    1
        1    2
        2    3
        dtype: category
        Categories (3, int64): [1, 2, 3]
        """
        if not is_categorical_dtype(column.dtype):
            raise AttributeError(
                "Can only use .cat accessor with a 'category' dtype"
            )
        super().__init__(column=column, parent=parent)

    @property
    def categories(self) -> "cudf.core.index.BaseIndex":
        """
        The categories of this categorical.
        """
        return cudf.core.index.as_index(self._column.categories)

    @property
    def codes(self) -> "cudf.Series":
        """
        Return Series of codes as well as the index.
        """
        index = (
            self._parent.index
            if isinstance(self._parent, cudf.Series)
            else None
        )
        return cudf.Series(self._column.codes, index=index)

    @property
    def ordered(self) -> Optional[bool]:
        """
        Whether the categories have an ordered relationship.
        """
        return self._column.ordered

    def as_ordered(self, inplace: bool = False) -> Optional[ParentType]:
        """
        Set the Categorical to be ordered.

        Parameters
        ----------

        inplace : bool, default False
            Whether or not to add the categories inplace
            or return a copy of this categorical with
            added categories.

        Returns
        -------
        Categorical
            Ordered Categorical or None if inplace.

        Examples
        --------
        >>> import cudf
        >>> s = cudf.Series([10, 1, 1, 2, 10, 2, 10], dtype="category")
        >>> s
        0    10
        1     1
        2     1
        3     2
        4    10
        5     2
        6    10
        dtype: category
        Categories (3, int64): [1, 2, 10]
        >>> s.cat.as_ordered()
        0    10
        1     1
        2     1
        3     2
        4    10
        5     2
        6    10
        dtype: category
        Categories (3, int64): [1 < 2 < 10]
        >>> s.cat.as_ordered(inplace=True)
        >>> s
        0    10
        1     1
        2     1
        3     2
        4    10
        5     2
        6    10
        dtype: category
        Categories (3, int64): [1 < 2 < 10]
        """
        out_col = self._column
        if not out_col.ordered:
            out_col = self._set_categories(
                self._column.categories, ordered=True,
            )

        return self._return_or_inplace(out_col, inplace=inplace)

    def as_unordered(self, inplace: bool = False) -> Optional[ParentType]:
        """
        Set the Categorical to be unordered.

        Parameters
        ----------

        inplace : bool, default False
            Whether or not to set the ordered attribute
            in-place or return a copy of this
            categorical with ordered set to False.

        Returns
        -------
        Categorical
            Unordered Categorical or None if inplace.

        Examples
        --------
        >>> import cudf
        >>> s = cudf.Series([10, 1, 1, 2, 10, 2, 10], dtype="category")
        >>> s
        0    10
        1     1
        2     1
        3     2
        4    10
        5     2
        6    10
        dtype: category
        Categories (3, int64): [1, 2, 10]
        >>> s = s.cat.as_ordered()
        >>> s
        0    10
        1     1
        2     1
        3     2
        4    10
        5     2
        6    10
        dtype: category
        Categories (3, int64): [1 < 2 < 10]
        >>> s.cat.as_unordered()
        0    10
        1     1
        2     1
        3     2
        4    10
        5     2
        6    10
        dtype: category
        Categories (3, int64): [1, 2, 10]
        >>> s.cat.as_unordered(inplace=True)
        >>> s
        0    10
        1     1
        2     1
        3     2
        4    10
        5     2
        6    10
        dtype: category
        Categories (3, int64): [1, 2, 10]
        """
        out_col = self._column
        if out_col.ordered:
            out_col = self._set_categories(
                self._column.categories, ordered=False
            )

        return self._return_or_inplace(out_col, inplace=inplace)

    def add_categories(
        self, new_categories: Any, inplace: bool = False
    ) -> Optional[ParentType]:
        """
        Add new categories.

        `new_categories` will be included at the last/highest
        place in the categories and will be unused directly
        after this call.

        Parameters
        ----------

        new_categories : category or list-like of category
            The new categories to be included.

        inplace : bool, default False
            Whether or not to add the categories inplace
            or return a copy of this categorical with
            added categories.

        Returns
        -------
        cat
            Categorical with new categories added or
            None if inplace.

        Examples
        --------
        >>> import cudf
        >>> s = cudf.Series([1, 2], dtype="category")
        >>> s
        0    1
        1    2
        dtype: category
        Categories (2, int64): [1, 2]
        >>> s.cat.add_categories([0, 3, 4])
        0    1
        1    2
        dtype: category
        Categories (5, int64): [1, 2, 0, 3, 4]
        >>> s
        0    1
        1    2
        dtype: category
        Categories (2, int64): [1, 2]
        >>> s.cat.add_categories([0, 3, 4], inplace=True)
        >>> s
        0    1
        1    2
        dtype: category
        Categories (5, int64): [1, 2, 0, 3, 4]
        """

        old_categories = self._column.categories
        new_categories = column.as_column(
            new_categories,
            dtype=old_categories.dtype if len(new_categories) == 0 else None,
        )

        if is_mixed_with_object_dtype(old_categories, new_categories):
            raise TypeError(
                f"cudf does not support adding categories with existing "
                f"categories of dtype `{old_categories.dtype}` and new "
                f"categories of dtype `{new_categories.dtype}`, please "
                f"type-cast new_categories to the same type as "
                f"existing categories."
            )
        common_dtype = np.find_common_type(
            [old_categories.dtype, new_categories.dtype], []
        )

        new_categories = new_categories.astype(common_dtype)
        old_categories = old_categories.astype(common_dtype)

        if old_categories.isin(new_categories).any():
            raise ValueError("new categories must not include old categories")

        new_categories = old_categories.append(new_categories)
        out_col = self._column
        if not self._categories_equal(new_categories):
            out_col = self._set_categories(old_categories, new_categories)

        return self._return_or_inplace(out_col, inplace=inplace)

    def remove_categories(
        self, removals: Any, inplace: bool = False,
    ) -> Optional[ParentType]:
        """
        Remove the specified categories.

        `removals` must be included in the
        old categories. Values which were in the
        removed categories will be set to null.

        Parameters
        ----------

        removals : category or list-like of category
            The categories which should be removed.

        inplace : bool, default False
            Whether or not to remove the categories
            inplace or return a copy of this categorical
            with removed categories.

        Returns
        -------
        cat
            Categorical with removed categories or None
            if inplace.

        Examples
        --------
        >>> import cudf
        >>> s = cudf.Series([10, 1, 1, 2, 10, 2, 10], dtype="category")
        >>> s
        0    10
        1     1
        2     1
        3     2
        4    10
        5     2
        6    10
        dtype: category
        Categories (3, int64): [1, 2, 10]
        >>> s.cat.remove_categories([1])
        0      10
        1    <NA>
        2    <NA>
        3       2
        4      10
        5       2
        6      10
        dtype: category
        Categories (2, int64): [2, 10]
        >>> s
        0    10
        1     1
        2     1
        3     2
        4    10
        5     2
        6    10
        dtype: category
        Categories (3, int64): [1, 2, 10]
        >>> s.cat.remove_categories([10], inplace=True)
        >>> s
        0    <NA>
        1       1
        2       1
        3       2
        4    <NA>
        5       2
        6    <NA>
        dtype: category
        Categories (2, int64): [1, 2]
        """
        cats = self.categories.to_series()
        removals = cudf.Series(removals, dtype=cats.dtype)
        removals_mask = removals.isin(cats)

        # ensure all the removals are in the current categories
        # list. If not, raise an error to match Pandas behavior
        if not removals_mask.all():
            vals = removals[~removals_mask].to_array()
            raise ValueError(f"removals must all be in old categories: {vals}")

        new_categories = cats[~cats.isin(removals)]._column
        out_col = self._column
        if not self._categories_equal(new_categories):
            out_col = self._set_categories(
                self._column.categories, new_categories
            )

        return self._return_or_inplace(out_col, inplace=inplace)

    def set_categories(
        self,
        new_categories: Any,
        ordered: bool = False,
        rename: bool = False,
        inplace: bool = False,
    ) -> Optional[ParentType]:
        """
        Set the categories to the specified new_categories.


        `new_categories` can include new categories (which
        will result in unused categories) or remove old categories
        (which results in values set to null). If `rename==True`,
        the categories will simple be renamed (less or more items
        than in old categories will result in values set to null or
        in unused categories respectively).

        This method can be used to perform more than one action
        of adding, removing, and reordering simultaneously and
        is therefore faster than performing the individual steps
        via the more specialised methods.

        On the other hand this methods does not do checks
        (e.g., whether the old categories are included in the
        new categories on a reorder), which can result in
        surprising changes.

        Parameters
        ----------

        new_categories : list-like
            The categories in new order.

        ordered : optional bool, default False
            Whether or not the categorical is treated as
            a ordered categorical. If not given, do
            not change the ordered information.

        rename : bool, default False
            Whether or not the `new_categories` should be
            considered as a rename of the old categories
            or as reordered categories.

        inplace : bool, default False
            Whether or not to reorder the categories in-place
            or return a copy of this categorical with
            reordered categories.

        Returns
        -------
        cat
            Categorical with reordered categories
            or None if inplace.

        Examples
        --------
        >>> import cudf
        >>> s = cudf.Series([1, 1, 2, 10, 2, 10], dtype='category')
        >>> s
        0     1
        1     1
        2     2
        3    10
        4     2
        5    10
        dtype: category
        Categories (3, int64): [1, 2, 10]
        >>> s.cat.set_categories([1, 10])
        0       1
        1       1
        2    <NA>
        3      10
        4    <NA>
        5      10
        dtype: category
        Categories (2, int64): [1, 10]
        >>> s.cat.set_categories([1, 10], inplace=True)
        >>> s
        0       1
        1       1
        2    <NA>
        3      10
        4    <NA>
        5      10
        dtype: category
        Categories (2, int64): [1, 10]
        """
        ordered = self.ordered if ordered is None else ordered
        new_categories = column.as_column(new_categories)

        if isinstance(new_categories, CategoricalColumn):
            new_categories = new_categories.categories

        # when called with rename=True, the pandas behavior is
        # to replace the current category values with the new
        # categories.
        if rename:
            # enforce same length
            if len(new_categories) != len(self._column.categories):
                raise ValueError(
                    "new_categories must have the same "
                    "number of items as old categories"
                )

            return column.build_categorical_column(
                categories=new_categories,
                codes=self._column.codes,
                mask=self._column.mask.copy(),
                size=self._column.size,
                offset=0,
                null_count=self._column.null_count,
                ordered=self.ordered
            )

        if type(self._column.categories) is not type(new_categories):
            # Return a new categorical column of same size, but null-filled
            return _null_filled_categorical_column_like(self._column, 
                                                        dtype=CategoricalDtype(
                                                            new_categories,
                                                            ordered=self.ordered
                                                        )
                                                        )
        else:
            out_col = self._set_categories(new_categories, ordered=ordered)
        return self._return_or_inplace(out_col, inplace=inplace)

    def reorder_categories(
        self,
        new_categories: Any,
        ordered: bool = False,
        inplace: bool = False,
    ) -> Optional[ParentType]:
        """
        Reorder categories as specified in new_categories.

        `new_categories` need to include all old categories
        and no new category items.

        Parameters
        ----------

        new_categories : Index-like
            The categories in new order.

        ordered : bool, optional
            Whether or not the categorical is treated
            as a ordered categorical. If not given, do
            not change the ordered information.


        inplace : bool, default False
            Whether or not to reorder the categories
            inplace or return a copy of this categorical
            with reordered categories.


        Returns
        -------
        cat
            Categorical with reordered categories or
            None if inplace.

        Raises
        ------
        ValueError
            If the new categories do not contain all old
            category items or any new ones.


        Examples
        --------
        >>> import cudf
        >>> s = cudf.Series([10, 1, 1, 2, 10, 2, 10], dtype="category")
        >>> s
        0    10
        1     1
        2     1
        3     2
        4    10
        5     2
        6    10
        dtype: category
        Categories (3, int64): [1, 2, 10]
        >>> s.cat.reorder_categories([10, 1, 2])
        0    10
        1     1
        2     1
        3     2
        4    10
        5     2
        6    10
        dtype: category
        Categories (3, int64): [10, 1, 2]
        >>> s.cat.reorder_categories([10, 1])
        ValueError: items in new_categories are not the same as in
        old categories
        """
        new_categories = column.as_column(new_categories)
        # Compare new_categories against current categories.
        # Ignore order for comparison because we're only interested
        # in whether new_categories has all the same values as the
        # current set of categories.
        if not contains(new_categories, self._column.categories).all():
            raise ValueError(
                "items in new_categories are not the same as in "
                "old categories"
            )
        out_col = self._set_categories(
            new_categories, ordered=ordered
        )

        return self._return_or_inplace(out_col, inplace=inplace)

    def _categories_equal(
        self, new_categories: ColumnBase, ordered=False
    ) -> bool:
        cur_categories = self._column.categories
        if len(new_categories) != len(cur_categories):
            return False
        if new_categories.dtype != cur_categories.dtype:
            return False
        # if order doesn't matter, sort before the equals call below
        if not ordered:
            cur_categories = cudf.Series(cur_categories).sort_values(
                ignore_index=True
            )
            new_categories = cudf.Series(new_categories).sort_values(
                ignore_index=True
            )
        return cur_categories.equals(new_categories)

    def _set_categories(
        self,
        new_categories: Any,
        is_unique: bool = None,
        ordered: bool = False,
    ) -> CategoricalColumn:
        """Returns a new CategoricalColumn with the categories set to the
        specified *new_categories*.

        Notes
        -----
        Assumes ``new_categories`` is the same dtype as the current categories
        """
        new_categories = column.as_column(new_categories)

        should_drop_duplicates = is_unique is False or not new_categories.is_unique 
        if should_drop_duplicates:
            new_categories = drop_duplicates(Table({None: new_categories}))._columns[0]

        new_col = cpp_set_categories(self._column, new_categories)
        new_col = column.build_column(
            dtype=CategoricalDtype(new_categories, ordered=ordered),
            data=None,
            size=new_col.size,
            mask=new_col.mask,
            offset=new_col.offset,
            null_count=new_col.null_count,
            children=new_col.base_children
        )
        new_col._category_order = new_categories.argsort()

        return new_col

    def _decategorize(self) -> ColumnBase:
        return self._column._get_decategorized_column()


class CategoricalColumn(column.ColumnBase):
    """Implements operations for Columns of Categorical type
    """

    dtype: cudf.core.dtypes.CategoricalDtype
    _codes: Optional[NumericalColumn]
    _children: Tuple[NumericalColumn]
    _category_order: Optional[NumericalColumn]

    def __init__(
        self,
        dtype: CategoricalDtype,
        mask: Buffer = None,
        size: int = None,
        offset: int = 0,
        null_count: int = None,
        children: Tuple["column.ColumnBase", ...] = (),
    ):
        """
        Parameters
        ----------
        dtype : CategoricalDtype
        mask : Buffer
            The validity mask
        offset : int
            Data offset
        children : Tuple[ColumnBase]
            Two non-null columns containing the categories and codes
            respectively
        """
        if size is None:
            for child in children:
                assert child.offset == 0
                assert child.base_mask is None
            size = children[0].size
            size = size - offset
        if isinstance(dtype, pd.api.types.CategoricalDtype):
            dtype = CategoricalDtype.from_pandas(dtype)
        if not isinstance(dtype, CategoricalDtype):
            raise ValueError("dtype must be instance of CategoricalDtype")
        super().__init__(
            data=None,
            size=size,
            dtype=dtype,
            mask=mask,
            offset=offset,
            null_count=null_count,
            children=children,
        )
        self._codes = None
        self._category_order = None

    @property
    def base_size(self) -> int:
        return self.base_children[0].base_size

    def __contains__(self, item: ScalarLike) -> bool:
        try:
            self._encode(item)
        except ValueError:
            return False
        return self._encode(item) in self.as_numerical

    def serialize(self) -> Tuple[dict, list]:
        header: Dict[Any, Any] = {}
        frames = []
        header["type-serialized"] = pickle.dumps(type(self))
        header["dtype"], dtype_frames = self.dtype.serialize()
        header["dtype_frames_count"] = len(dtype_frames)
        frames.extend(dtype_frames)
        header["data"], data_frames = self.codes.serialize()
        header["data_frames_count"] = len(data_frames)
        frames.extend(data_frames)
        if self.mask is not None:
            mask_header, mask_frames = self.mask.serialize()
            header["mask"] = mask_header
            frames.extend(mask_frames)
        header["frame_count"] = len(frames)
        return header, frames

    @classmethod
    def deserialize(cls, header: dict, frames: list) -> CategoricalColumn:
        n_dtype_frames = header["dtype_frames_count"]
        dtype = CategoricalDtype.deserialize(
            header["dtype"], frames[:n_dtype_frames]
        )
        n_data_frames = header["data_frames_count"]

        column_type = pickle.loads(header["data"]["type-serialized"])
        data = column_type.deserialize(
            header["data"],
            frames[n_dtype_frames : n_dtype_frames + n_data_frames],
        )
        mask = None
        if "mask" in header:
            mask = Buffer.deserialize(
                header["mask"], [frames[n_dtype_frames + n_data_frames]]
            )
        return cast(
            CategoricalColumn,
            column.build_column(
                data=None,
                dtype=dtype,
                mask=mask,
                children=(column.as_column(data.base_data, dtype=data.dtype),),
            ),
        )

    def set_base_data(self, value):
        if value is not None:
            raise RuntimeError(
                "CategoricalColumns do not use data attribute of Column, use "
                "`set_base_children` instead"
            )
        else:
            super().set_base_data(value)

    def _process_values_for_isin(
        self, values: Sequence
    ) -> Tuple[ColumnBase, ColumnBase]:
        lhs = self
        # We need to convert values to same type as self,
        # hence passing dtype=self.dtype
        rhs = cudf.core.column.as_column(values, dtype=self.dtype)
        return lhs, rhs

    def set_base_mask(self, value: Optional[Buffer]):
        super().set_base_mask(value)
        self._codes = None

    def set_base_children(self, value: Tuple[ColumnBase, ...]):
        super().set_base_children(value)
        self._codes = None

    @property
    def as_numerical(self) -> NumericalColumn:
        return cast(
            cudf.core.column.NumericalColumn,
            column.build_column(
                data=self.codes.data, dtype=self.codes.dtype, mask=self.mask
            ),
        )

    @property
    def categories(self) -> ColumnBase:
        return self.dtype.categories._values

    @categories.setter
    def categories(self, value):
        self.dtype = CategoricalDtype(
            categories=value, ordered=self.dtype.ordered
        )

    @property
    def codes(self) -> NumericalColumn:
        """Compute codes array corresponding to CategoricalDtype.categories
        Requires re-mapping from `_internal_codes` with `_category_order`.
        Null item codes are stored as `uint32.max()` in `_internal_codes`,
        remapping them will result in null indices.
        """
        remapped_index = self._remap_codes_with_order(self._category_order)
        dtype = self._codes_min_signed_dtype()
        nullable_codes = remapped_index.as_numerical_column(dtype=dtype)
        self._codes = nullable_codes.fillna(-1)
        return self._codes


    @property
    def ordered(self) -> Optional[bool]:
        return self.dtype.ordered

    @ordered.setter
    def ordered(self, value: bool):
        self.dtype.ordered = value

    def cat(self, parent: ParentType = None):
        return CategoricalAccessor(self, parent=parent)

    def unary_operator(self, unaryop: str):
        raise TypeError(
            f"Series of dtype `category` cannot perform the operation: "
            f"{unaryop}"
        )

    # def __setitem__(self, key, value):
    #     if cudf.utils.dtypes.is_scalar(
    #         value
    #     ) and cudf._lib.scalar._is_null_host_scalar(value):
    #         to_add_categories = 0
    #     else:
    #         to_add_categories = len(
    #             cudf.Index(value).difference(self.categories)
    #         )

    #     if to_add_categories > 0:
    #         raise ValueError(
    #             "Cannot setitem on a Categorical with a new "
    #             "category, set the categories first"
    #         )

    #     if cudf.utils.dtypes.is_scalar(value):
    #         value = self._encode(value) if value is not None else value
    #     else:
    #         value = cudf.core.column.as_column(value).astype(self.dtype)
    #         value = value.codes
    #     codes = self.codes
    #     codes[key] = value
    #     out = cudf.core.column.build_categorical_column(
    #         categories=self.categories,
    #         codes=codes,
    #         mask=codes.base_mask,
    #         size=codes.size,
    #         offset=self.offset,
    #         ordered=self.ordered,
    #     )
    #     self._mimic_inplace(out, inplace=True)

    def _fill(
        self,
        fill_value: ScalarLike,
        begin: int,
        end: int,
        inplace: bool = False,
    ) -> "column.ColumnBase":
        if end <= begin or begin >= self.size:
            return self if inplace else self.copy()

        fill_code = self._encode(fill_value)
        fill_scalar = as_device_scalar(fill_code, self.codes.dtype)

        result = self if inplace else self.copy()

        libcudf.filling.fill_in_place(result.codes, begin, end, fill_scalar)
        return result

    # def slice(
    #     self, start: int, stop: int, stride: int = None
    # ) -> "column.ColumnBase":
    #     codes = self.codes.slice(start, stop, stride)
    #     return cudf.core.column.build_categorical_column(
    #         categories=self.categories,
    #         codes=cudf.core.column.as_column(
    #             codes.base_data, dtype=codes.dtype
    #         ),
    #         mask=codes.base_mask,
    #         ordered=self.ordered,
    #         size=codes.size,
    #         offset=codes.offset,
    #     )

    def binary_operator(
        self, op: str, rhs, reflect: bool = False
    ) -> ColumnBase:
        if not (self.ordered and rhs.ordered) and op not in (
            "eq",
            "ne",
            "NULL_EQUALS",
        ):
            if op in ("lt", "gt", "le", "ge"):
                raise TypeError(
                    "Unordered Categoricals can only compare equality or not"
                )
            raise TypeError(
                f"Series of dtype `{self.dtype}` cannot perform the "
                f"operation: {op}"
            )
        if self.dtype != rhs.dtype:
            raise TypeError("Categoricals can only compare with the same type")
        return self.as_numerical.binary_operator(op, rhs.as_numerical)

    def normalize_binop_value(self, other: ScalarLike) -> CategoricalColumn:

        if isinstance(other, np.ndarray) and other.ndim == 0:
            other = other.item()

        codes = cudf.utils.utils.scalar_broadcast_to(
            self._encode(other), size=len(self), dtype=self.codes.dtype
        )
        col = column.build_categorical_column(
            categories=self.dtype.categories._values,
            codes=codes,
            size=self.size,
            ordered=self.dtype.ordered
        )
        return col

    # def sort_by_values(
    #     self, ascending: bool = True, na_position="last"
    # ) -> Tuple[CategoricalColumn, NumericalColumn]:
    #     codes, inds = self.as_numerical.sort_by_values(ascending, na_position)
    #     col = column.build_categorical_column(
    #         categories=self.dtype.categories._values,
    #         codes=column.as_column(codes.base_data, dtype=codes.dtype),
    #         mask=codes.base_mask,
    #         size=codes.size,
    #         ordered=self.dtype.ordered,
    #     )
    #     return col, inds

    def element_indexing(self, index: int) -> ScalarLike:
        val = self.as_numerical.element_indexing(index)
        return self._decode(int(val)) if val is not cudf.NA else val

    @property
    def __cuda_array_interface__(self) -> Mapping[str, Any]:
        raise TypeError(
            "Categorical does not support `__cuda_array_interface__`."
            " Please consider using `.codes` or `.categories`"
            " if you need this functionality."
        )

    def to_pandas(self, index: pd.Index = None, **kwargs) -> pd.Series:
        if self.categories.dtype.kind == "f":
            new_mask = bools_to_mask(self.notnull())
            col = self.__class__(dtype=self.dtype,
                                 mask=new_mask,
                                 size=self.size,
                                 offset=self.offset,
                                 null_count=self.null_count,
                                 children=self.base_children)
        else:
            col = self

        signed_dtype = min_signed_type(len(col.categories))
        codes = col.cat().codes.astype(signed_dtype).fillna(-1).to_array()
        if is_interval_dtype(col.categories.dtype):
            # leaving out dropna because it temporarily changes an interval
            # index into a struct and throws off results.
            # TODO: work on interval index dropna
            categories = col.categories.to_pandas()
        else:
            categories = col.categories.dropna(drop_nan=True).to_pandas()
        data = pd.Categorical.from_codes(
            codes, categories=categories, ordered=col.ordered
        )
        return pd.Series(data, index=index)

    def to_arrow(self) -> pa.Array:
        """Convert to PyArrow Array."""
        # arrow doesn't support unsigned codes
        signed_type = (
            min_signed_type(self.codes.max())
            if self.codes.size > 0
            else np.int8
        )
        codes = self.codes.astype(signed_type)
        categories = self.categories

        out_indices = codes.to_arrow()
        out_dictionary = categories.to_arrow()

        return pa.DictionaryArray.from_arrays(
            out_indices, out_dictionary, ordered=self.ordered,
        )

    @property
    def values_host(self) -> np.ndarray:
        """
        Return a numpy representation of the CategoricalColumn.
        """
        return self.to_pandas().values

    @property
    def values(self):
        """
        Return a CuPy representation of the CategoricalColumn.
        """
        raise NotImplementedError("cudf.Categorical is not yet implemented")

    def clip(self, lo: ScalarLike, hi: ScalarLike) -> "column.ColumnBase":
        return (
            self.astype(self.categories.dtype).clip(lo, hi).astype(self.dtype)
        )

    @property
    def data_array_view(self) -> cuda.devicearray.DeviceNDArray:
        return self.codes.data_array_view

    def _encode(self, value) -> ScalarLike:
        return self._internal_categories.find_first_value(value)

    def _decode(self, value: int) -> ScalarLike:
        if value == self.default_na_value():
            return None
        return self._internal_categories.element_indexing(value)

    def default_na_value(self) -> ScalarLike:
        return -1

    # def find_and_replace(
    #     self,
    #     to_replace: ColumnLike,
    #     replacement: ColumnLike,
    #     all_nan: bool = False,
    # ) -> CategoricalColumn:
    #     """
    #     Return col with *to_replace* replaced with *replacement*.
    #     """
    #     to_replace_col = column.as_column(to_replace)
    #     replacement_col = column.as_column(replacement)

    #     if type(to_replace_col) != type(replacement_col):
    #         raise TypeError(
    #             f"to_replace and value should be of same types,"
    #             f"got to_replace dtype: {to_replace_col.dtype} and "
    #             f"value dtype: {replacement_col.dtype}"
    #         )

    #     # create a dataframe containing the pre-replacement categories
    #     # and a copy of them to work with. The index of this dataframe
    #     # represents the original ints that map to the categories
    #     old_cats = cudf.DataFrame()
    #     old_cats["cats"] = column.as_column(self.dtype.categories)
    #     new_cats = old_cats.copy(deep=True)

    #     # Create a column with the appropriate labels replaced
    #     old_cats["cats_replace"] = old_cats["cats"].replace(
    #         to_replace_col, replacement_col
    #     )

    #     # Construct the new categorical labels
    #     # If a category is being replaced by an existing one, we
    #     # want to map it to None. If it's totally new, we want to
    #     # map it to the new label it is to be replaced by
    #     dtype_replace = cudf.Series(replacement_col)
    #     dtype_replace[dtype_replace.isin(old_cats["cats"])] = None
    #     new_cats["cats"] = new_cats["cats"].replace(
    #         to_replace_col, dtype_replace
    #     )

    #     # anything we mapped to None, we want to now filter out since
    #     # those categories don't exist anymore
    #     # Resetting the index creates a column 'index' that associates
    #     # the original integers to the new labels
    #     bmask = new_cats["cats"]._column.notna()
    #     new_cats = cudf.DataFrame(
    #         {"cats": new_cats["cats"]._column.apply_boolean_mask(bmask)}
    #     ).reset_index()

    #     # old_cats contains replaced categories and the ints that
    #     # previously mapped to those categories and the index of
    #     # new_cats is a RangeIndex that contains the new ints
    #     catmap = old_cats.merge(
    #         new_cats, left_on="cats_replace", right_on="cats", how="inner"
    #     )

    #     # The index of this frame is now the old ints, but the column
    #     # named 'index', which came from the filtered categories,
    #     # contains the new ints that we need to map to
    #     to_replace_col = column.as_column(catmap.index).astype(
    #         self.cat().codes.dtype
    #     )
    #     replacement_col = catmap["index"]._column.astype(
    #         self.cat().codes.dtype
    #     )

    #     replaced = column.as_column(self.cat().codes)
    #     output = libcudf.replace.replace(
    #         replaced, to_replace_col, replacement_col
    #     )

    #     return column.build_categorical_column(
    #         categories=new_cats["cats"],
    #         codes=column.as_column(output.base_data, dtype=output.dtype),
    #         mask=output.base_mask,
    #         offset=output.offset,
    #         size=output.size,
    #         ordered=self.dtype.ordered,
    #     )

    def isnull(self) -> ColumnBase:
        """
        Identify missing values in a CategoricalColumn.
        """
        result = libcudf.unary.is_null(self)

        if self.categories.dtype.kind == "f":
            # Need to consider `np.nan` values incase
            # of an underlying float column
            categories = libcudf.unary.is_nan(self.categories)
            if categories.any():
                code = self._encode(np.nan)
                result = result | (self.codes == cudf.Scalar(code))

        return result

    def notnull(self) -> ColumnBase:
        """
        Identify non-missing values in a CategoricalColumn.
        """
        result = libcudf.unary.is_valid(self)

        if self.categories.dtype.kind == "f":
            # Need to consider `np.nan` values incase
            # of an underlying float column
            categories = libcudf.unary.is_nan(self.categories)
            if categories.any():
                code = self._encode(np.nan)
                result = result & (self.codes != cudf.Scalar(code))

        return result

    # def fillna(
    #     self, fill_value: Any = None, method: Any = None, dtype: Dtype = None
    # ) -> CategoricalColumn:
    #     """
    #     Fill null values with *fill_value*
    #     """
    #     if not self.nullable:
    #         return self

    #     if fill_value is not None:
    #         fill_is_scalar = np.isscalar(fill_value)

    #         if fill_is_scalar:
    #             if fill_value == self.default_na_value():
    #                 fill_value = self.codes.dtype.type(fill_value)
    #             else:
    #                 try:
    #                     fill_value = self._encode(fill_value)
    #                     fill_value = self.codes.dtype.type(fill_value)
    #                 except (ValueError) as err:
    #                     err_msg = "fill value must be in categories"
    #                     raise ValueError(err_msg) from err
    #         else:
    #             fill_value = column.as_column(fill_value, nan_as_null=False)
    #             if isinstance(fill_value, CategoricalColumn):
    #                 if self.dtype != fill_value.dtype:
    #                     raise ValueError(
    #                         "Cannot set a Categorical with another, "
    #                         "without identical categories"
    #                     )
    #             # TODO: only required if fill_value has a subset of the
    #             # categories:
    #             fill_value = fill_value.cat()._set_categories(
    #                 fill_value.cat().categories,
    #                 self.categories,
    #                 is_unique=True,
    #             )
    #             fill_value = column.as_column(fill_value.codes).astype(
    #                 self.codes.dtype
    #             )

    #     result = super().fillna(value=fill_value, method=method)

    #     result = column.build_categorical_column(
    #         categories=self.dtype.categories._values,
    #         codes=column.as_column(result.base_data, dtype=result.dtype),
    #         offset=result.offset,
    #         size=result.size,
    #         mask=result.base_mask,
    #         ordered=self.dtype.ordered,
    #     )

    #     return result

    def find_first_value(
        self, value: ScalarLike, closest: bool = False
    ) -> int:
        """
        Returns offset of first value that matches
        """
        return self.as_numerical.find_first_value(self._encode(value))

    def find_last_value(self, value: ScalarLike, closest: bool = False) -> int:
        """
        Returns offset of last value that matches
        """
        return self.as_numerical.find_last_value(self._encode(value))

    @property
    def is_monotonic_increasing(self) -> bool:
        return bool(self.ordered) and self.as_numerical.is_monotonic_increasing

    @property
    def is_monotonic_decreasing(self) -> bool:
        return bool(self.ordered) and self.as_numerical.is_monotonic_decreasing

    def as_categorical_column(
        self, dtype: Dtype, **kwargs
    ) -> CategoricalColumn:
        if isinstance(dtype, str) and dtype == "category":
            return self
        if (
            isinstance(
                dtype, (cudf.core.dtypes.CategoricalDtype, pd.CategoricalDtype)
            )
            and (dtype.categories is None)
            and (dtype.ordered is None)
        ):
            return self

        if isinstance(dtype, pd.CategoricalDtype):
            dtype = CategoricalDtype(
                categories=dtype.categories, ordered=dtype.ordered
            )

        if not isinstance(dtype, CategoricalDtype):
            raise ValueError("dtype must be CategoricalDtype")

        if not isinstance(self.categories, type(dtype.categories._values)):
            # If both categories are of different Column types,
            # return a column full of Nulls.
            return _null_filled_categorical_column_like(self, dtype)

        return self.cat().set_categories(
            new_categories=dtype.categories, ordered=dtype.ordered
        )

    def as_numerical_column(self, dtype: Dtype) -> NumericalColumn:
        return self._get_decategorized_column().as_numerical_column(dtype)

    def as_string_column(self, dtype, format=None) -> StringColumn:
        return self._get_decategorized_column().as_string_column(
            dtype, format=format
        )

    def as_datetime_column(self, dtype, **kwargs) -> DatetimeColumn:
        return self._get_decategorized_column().as_datetime_column(
            dtype, **kwargs
        )

    def as_timedelta_column(self, dtype, **kwargs) -> TimeDeltaColumn:
        return self._get_decategorized_column().as_timedelta_column(
            dtype, **kwargs
        )

    def _get_decategorized_column(self) -> ColumnBase:
        if self.null_count == len(self):
            # self.categories is empty; just return codes
            return self.cat().codes._column
        gather_map = self.cat().codes.astype("int32").fillna(0)._column
        out = self.categories.take(gather_map)
        out = out.set_mask(self.mask)
        return out

    def copy(self, deep: bool = True) -> CategoricalColumn:
        result = libcudf.copying.copy_column(self) if deep else self
        result = column.build_column(data=None,
                                    dtype=self.dtype,
                                    mask=result.base_mask,
                                    size=result.size,
                                    offset=result.offset,
                                    null_count=result.null_count,
                                    children=result.base_children)
        result._category_order = self._category_order
        return result
        

    def __sizeof__(self) -> int:
        return (
            self.cat().categories.__sizeof__() + self.cat().codes.__sizeof__()
        )

    def _memory_usage(self, **kwargs) -> int:
        deep = kwargs.get("deep", False)
        if deep:
            return self.__sizeof__()
        else:
            return (
                self.categories._memory_usage()
                + self.cat().codes.memory_usage()
            )

    def _mimic_inplace(
        self, other_col: ColumnBase, inplace: bool = False
    ) -> Optional[ColumnBase]:
        out = super()._mimic_inplace(other_col, inplace=inplace)
        if inplace and isinstance(other_col, CategoricalColumn):
            self._codes = other_col._codes
        return out

    def view(self, dtype: Dtype) -> ColumnBase:
        raise NotImplementedError(
            "Categorical column views are not currently supported"
        )

<<<<<<< HEAD
    # @staticmethod
    # def _concat(objs: MutableSequence[CategoricalColumn]) -> CategoricalColumn:
    #     # TODO: This function currently assumes it is being called from
    #     # column._concat_columns, at least to the extent that all the
    #     # preprocessing in that function has already been done. That should be
    #     # improved as the concatenation API is solidified.

    #     # Find the first non-null column:
    #     head = next((obj for obj in objs if obj.valid_count), objs[0])

    #     # Combine and de-dupe the categories
    #     cats = (
    #         cudf.concat([o.cat().categories for o in objs])
    #         .drop_duplicates()
    #         ._column
    #     )
    #     objs = [
    #         o.cat()._set_categories(o.cat().categories, cats, is_unique=True)
    #         for o in objs
    #     ]
    #     codes = [o.codes for o in objs]

    #     newsize = sum(map(len, codes))
    #     if newsize > libcudf.MAX_COLUMN_SIZE:
    #         raise MemoryError(
    #             f"Result of concat cannot have "
    #             f"size > {libcudf.MAX_COLUMN_SIZE_STR}"
    #         )
    #     elif newsize == 0:
    #         codes_col = column.column_empty(0, head.codes.dtype, masked=True)
    #     else:
    #         # Filter out inputs that have 0 length, then concatenate.
    #         codes = [o for o in codes if len(o)]
    #         codes_col = libcudf.concat.concat_columns(objs)

    #     return column.build_categorical_column(
    #         categories=column.as_column(cats),
    #         codes=column.as_column(codes_col.base_data, dtype=codes_col.dtype),
    #         mask=codes_col.base_mask,
    #         size=codes_col.size,
    #         offset=codes_col.offset,
    #     )

    # def _copy_type_metadata(
    #     self: CategoricalColumn, other: ColumnBase
    # ) -> ColumnBase:
    #     """Copies type metadata from self onto other, returning a new column.

    #     In addition to the default behavior, if `other` is not a
    #     CategoricalColumn, we assume other is a column of codes, and return a
    #     CategoricalColumn composed of `other`  and the categories of `self`.
    #     """
    #     if not isinstance(other, cudf.core.column.CategoricalColumn):
    #         other = column.build_categorical_column(
    #             categories=self.categories,
    #             codes=column.as_column(other.base_data, dtype=other.dtype),
    #             mask=other.base_mask,
    #             ordered=self.ordered,
    #             size=other.size,
    #             offset=other.offset,
    #             null_count=other.null_count,
    #         )
    #     # Have to ignore typing here because it misdiagnoses super().
    #     return super()._copy_type_metadata(other)  # type: ignore
=======
    @staticmethod
    def _concat(objs: MutableSequence[CategoricalColumn]) -> CategoricalColumn:
        # TODO: This function currently assumes it is being called from
        # column._concat_columns, at least to the extent that all the
        # preprocessing in that function has already been done. That should be
        # improved as the concatenation API is solidified.

        # Find the first non-null column:
        head = next((obj for obj in objs if obj.valid_count), objs[0])

        # Combine and de-dupe the categories
        cats = (
            cudf.concat([o.cat().categories for o in objs])
            .drop_duplicates()
            ._column
        )
        objs = [
            o.cat()._set_categories(o.cat().categories, cats, is_unique=True)
            for o in objs
        ]
        codes = [o.codes for o in objs]

        newsize = sum(map(len, codes))
        if newsize > libcudf.MAX_COLUMN_SIZE:
            raise MemoryError(
                f"Result of concat cannot have "
                f"size > {libcudf.MAX_COLUMN_SIZE_STR}"
            )
        elif newsize == 0:
            codes_col = column.column_empty(0, head.codes.dtype, masked=True)
        else:
            # Filter out inputs that have 0 length, then concatenate.
            codes = [o for o in codes if len(o)]
            codes_col = libcudf.concat.concat_columns(objs)

        return column.build_categorical_column(
            categories=column.as_column(cats),
            codes=column.as_column(codes_col.base_data, dtype=codes_col.dtype),
            mask=codes_col.base_mask,
            size=codes_col.size,
            offset=codes_col.offset,
        )

    def _with_type_metadata(
        self: CategoricalColumn, dtype: Dtype
    ) -> CategoricalColumn:
        if isinstance(dtype, CategoricalDtype):
            return column.build_categorical_column(
                categories=dtype.categories._values,
                codes=column.as_column(
                    self.codes.base_data, dtype=self.codes.dtype
                ),
                mask=self.codes.base_mask,
                ordered=dtype.ordered,
                size=self.codes.size,
                offset=self.codes.offset,
                null_count=self.codes.null_count,
            )

        return self
>>>>>>> 884f98fd

    @property
    def _internal_categories(self) -> ColumnBase:
        return self.children[1]

    @property
    def _internal_codes(self) -> NumericalColumn:
        return cast("cudf.core.column.NumericalColumn", self.children[0])

    def _remap_codes_with_order(self, order : Optional[NumericalColumn] = None) -> NumericalColumn:
        if order is None:
            return self._internal_codes
        return gather(
            Table({None: order}),
            self._internal_codes,
            nullify=True
        )._columns[0]
    
    def _codes_min_signed_dtype(self):
        return min_signed_type(self._internal_categories.size) if self._internal_codes.size > 0 else np.int8

def _null_filled_categorical_column_like(
    categorical_column: CategoricalColumn, dtype: "CategoricalDtype"
) -> CategoricalColumn:
    return column.build_categorical_column(
        categories=column.as_column(dtype.categories),
        codes=column.as_column(
            cudf.utils.utils.scalar_broadcast_to(
                categorical_column.default_na_value(),
                categorical_column.size,
                np.dtype(categorical_column.cat().codes),
            )
        ),
        offset=categorical_column.offset,
        size=categorical_column.size,
        mask=categorical_column.base_mask,
        ordered=dtype.ordered,
    )


def pandas_categorical_as_column(
    categorical: pd.Categorical, codes: ColumnLike = None
) -> CategoricalColumn:

    """Creates a CategoricalColumn from a pandas.Categorical

    If ``codes`` is defined, use it instead of ``categorical.codes``
    """
    codes = categorical.codes if codes is None else codes
    codes = column.as_column(codes, dtype="uint32")

    valid_codes = codes != codes.dtype.type(-1)

    mask = None
    if not valid_codes.all():
        mask = bools_to_mask(valid_codes)

    category_column = column.as_column(categorical.dtype.categories)

    return column.build_categorical_column(
        categories=category_column,
        codes=codes,
        size=codes.size,
        mask=mask,
        ordered=categorical.ordered,
    )<|MERGE_RESOLUTION|>--- conflicted
+++ resolved
@@ -1403,72 +1403,6 @@
             "Categorical column views are not currently supported"
         )
 
-<<<<<<< HEAD
-    # @staticmethod
-    # def _concat(objs: MutableSequence[CategoricalColumn]) -> CategoricalColumn:
-    #     # TODO: This function currently assumes it is being called from
-    #     # column._concat_columns, at least to the extent that all the
-    #     # preprocessing in that function has already been done. That should be
-    #     # improved as the concatenation API is solidified.
-
-    #     # Find the first non-null column:
-    #     head = next((obj for obj in objs if obj.valid_count), objs[0])
-
-    #     # Combine and de-dupe the categories
-    #     cats = (
-    #         cudf.concat([o.cat().categories for o in objs])
-    #         .drop_duplicates()
-    #         ._column
-    #     )
-    #     objs = [
-    #         o.cat()._set_categories(o.cat().categories, cats, is_unique=True)
-    #         for o in objs
-    #     ]
-    #     codes = [o.codes for o in objs]
-
-    #     newsize = sum(map(len, codes))
-    #     if newsize > libcudf.MAX_COLUMN_SIZE:
-    #         raise MemoryError(
-    #             f"Result of concat cannot have "
-    #             f"size > {libcudf.MAX_COLUMN_SIZE_STR}"
-    #         )
-    #     elif newsize == 0:
-    #         codes_col = column.column_empty(0, head.codes.dtype, masked=True)
-    #     else:
-    #         # Filter out inputs that have 0 length, then concatenate.
-    #         codes = [o for o in codes if len(o)]
-    #         codes_col = libcudf.concat.concat_columns(objs)
-
-    #     return column.build_categorical_column(
-    #         categories=column.as_column(cats),
-    #         codes=column.as_column(codes_col.base_data, dtype=codes_col.dtype),
-    #         mask=codes_col.base_mask,
-    #         size=codes_col.size,
-    #         offset=codes_col.offset,
-    #     )
-
-    # def _copy_type_metadata(
-    #     self: CategoricalColumn, other: ColumnBase
-    # ) -> ColumnBase:
-    #     """Copies type metadata from self onto other, returning a new column.
-
-    #     In addition to the default behavior, if `other` is not a
-    #     CategoricalColumn, we assume other is a column of codes, and return a
-    #     CategoricalColumn composed of `other`  and the categories of `self`.
-    #     """
-    #     if not isinstance(other, cudf.core.column.CategoricalColumn):
-    #         other = column.build_categorical_column(
-    #             categories=self.categories,
-    #             codes=column.as_column(other.base_data, dtype=other.dtype),
-    #             mask=other.base_mask,
-    #             ordered=self.ordered,
-    #             size=other.size,
-    #             offset=other.offset,
-    #             null_count=other.null_count,
-    #         )
-    #     # Have to ignore typing here because it misdiagnoses super().
-    #     return super()._copy_type_metadata(other)  # type: ignore
-=======
     @staticmethod
     def _concat(objs: MutableSequence[CategoricalColumn]) -> CategoricalColumn:
         # TODO: This function currently assumes it is being called from
@@ -1529,7 +1463,6 @@
             )
 
         return self
->>>>>>> 884f98fd
 
     @property
     def _internal_categories(self) -> ColumnBase:
