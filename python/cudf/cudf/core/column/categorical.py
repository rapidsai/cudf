# Copyright (c) 2018-2025, NVIDIA CORPORATION.

from __future__ import annotations

import warnings
from functools import cached_property
from typing import TYPE_CHECKING, Any, cast

import numpy as np
import pandas as pd
import pyarrow as pa
from typing_extensions import Self

import pylibcudf as plc

import cudf
from cudf.api.types import is_scalar
from cudf.core.column import column
from cudf.core.column.methods import ColumnMethods
from cudf.core.dtypes import CategoricalDtype, IntervalDtype
from cudf.core.scalar import pa_scalar_to_plc_scalar
from cudf.utils.dtypes import (
    SIZE_TYPE_DTYPE,
    cudf_dtype_to_pa_type,
    find_common_type,
    is_mixed_with_object_dtype,
    min_signed_type,
    min_unsigned_type,
)

if TYPE_CHECKING:
    from collections import abc
    from collections.abc import Mapping, Sequence

    import numba.cuda

    from cudf._typing import (
        ColumnBinaryOperand,
        ColumnLike,
        Dtype,
        DtypeObj,
        ScalarLike,
        SeriesOrIndex,
        SeriesOrSingleColumnIndex,
    )
    from cudf.core.buffer import Buffer
    from cudf.core.column import (
        ColumnBase,
        DatetimeColumn,
        NumericalColumn,
        StringColumn,
        TimeDeltaColumn,
    )


# Using np.int8(-1) to allow silent wrap-around when casting to uint
# it may make sense to make this dtype specific or a function.
_DEFAULT_CATEGORICAL_VALUE = np.int8(-1)


def as_unsigned_codes(
    num_cats: int, codes: NumericalColumn
) -> NumericalColumn:
    codes_dtype = min_unsigned_type(num_cats)
    return cast(
        cudf.core.column.numerical.NumericalColumn, codes.astype(codes_dtype)
    )


class CategoricalAccessor(ColumnMethods):
    """
    Accessor object for categorical properties of the Series values.
    Be aware that assigning to `categories` is a inplace operation,
    while all methods return new categorical data per default.

    Parameters
    ----------
    column : Column
    parent : Series or CategoricalIndex

    Examples
    --------
    >>> s = cudf.Series([1,2,3], dtype='category')
    >>> s
    0    1
    1    2
    2    3
    dtype: category
    Categories (3, int64): [1, 2, 3]
    >>> s.cat.categories
    Index([1, 2, 3], dtype='int64')
    >>> s.cat.reorder_categories([3,2,1])
    0    1
    1    2
    2    3
    dtype: category
    Categories (3, int64): [3, 2, 1]
    >>> s.cat.remove_categories([1])
    0    <NA>
    1       2
    2       3
    dtype: category
    Categories (2, int64): [2, 3]
    >>> s.cat.set_categories(list('abcde'))
    0    <NA>
    1    <NA>
    2    <NA>
    dtype: category
    Categories (5, object): ['a', 'b', 'c', 'd', 'e']
    >>> s.cat.as_ordered()
    0    1
    1    2
    2    3
    dtype: category
    Categories (3, int64): [1 < 2 < 3]
    >>> s.cat.as_unordered()
    0    1
    1    2
    2    3
    dtype: category
    Categories (3, int64): [1, 2, 3]
    """

    _column: CategoricalColumn

    def __init__(self, parent: SeriesOrSingleColumnIndex):
        if not isinstance(parent.dtype, CategoricalDtype):
            raise AttributeError(
                "Can only use .cat accessor with a 'category' dtype"
            )
        super().__init__(parent=parent)

    @property
    def categories(self) -> cudf.Index:
        """
        The categories of this categorical.
        """
        return self._column.dtype.categories

    @property
    def codes(self) -> cudf.Series:
        """
        Return Series of codes as well as the index.
        """
        index = (
            self._parent.index
            if isinstance(self._parent, cudf.Series)
            else None
        )
        return cudf.Series._from_column(self._column.codes, index=index)

    @property
    def ordered(self) -> bool | None:
        """
        Whether the categories have an ordered relationship.
        """
        return self._column.ordered

    def as_ordered(self) -> SeriesOrIndex | None:
        """
        Set the Categorical to be ordered.

        Returns
        -------
        Categorical
            Ordered Categorical.

        Examples
        --------
        >>> import cudf
        >>> s = cudf.Series([10, 1, 1, 2, 10, 2, 10], dtype="category")
        >>> s
        0    10
        1     1
        2     1
        3     2
        4    10
        5     2
        6    10
        dtype: category
        Categories (3, int64): [1, 2, 10]
        >>> s.cat.as_ordered()
        0    10
        1     1
        2     1
        3     2
        4    10
        5     2
        6    10
        dtype: category
        Categories (3, int64): [1 < 2 < 10]
        """
        return self._return_or_inplace(self._column.as_ordered(ordered=True))

    def as_unordered(self) -> SeriesOrIndex | None:
        """
        Set the Categorical to be unordered.

        Returns
        -------
        Categorical
            Unordered Categorical or None if inplace.

        Examples
        --------
        >>> import cudf
        >>> s = cudf.Series([10, 1, 1, 2, 10, 2, 10], dtype="category")
        >>> s
        0    10
        1     1
        2     1
        3     2
        4    10
        5     2
        6    10
        dtype: category
        Categories (3, int64): [1, 2, 10]
        >>> s = s.cat.as_ordered()
        >>> s
        0    10
        1     1
        2     1
        3     2
        4    10
        5     2
        6    10
        dtype: category
        Categories (3, int64): [1 < 2 < 10]
        >>> s.cat.as_unordered()
        0    10
        1     1
        2     1
        3     2
        4    10
        5     2
        6    10
        dtype: category
        Categories (3, int64): [1, 2, 10]
        """
        return self._return_or_inplace(self._column.as_ordered(ordered=False))

    def add_categories(self, new_categories: Any) -> SeriesOrIndex | None:
        """
        Add new categories.

        `new_categories` will be included at the last/highest
        place in the categories and will be unused directly
        after this call.

        Parameters
        ----------
        new_categories : category or list-like of category
            The new categories to be included.

        Returns
        -------
        cat
            Categorical with new categories added.

        Examples
        --------
        >>> import cudf
        >>> s = cudf.Series([1, 2], dtype="category")
        >>> s
        0    1
        1    2
        dtype: category
        Categories (2, int64): [1, 2]
        >>> s.cat.add_categories([0, 3, 4])
        0    1
        1    2
        dtype: category
        Categories (5, int64): [1, 2, 0, 3, 4]
        >>> s
        0    1
        1    2
        dtype: category
        Categories (2, int64): [1, 2]
        """
        return self._return_or_inplace(
            self._column.add_categories(new_categories=new_categories)
        )

    def remove_categories(
        self,
        removals: Any,
    ) -> SeriesOrIndex | None:
        """
        Remove the specified categories.

        `removals` must be included in the
        old categories. Values which were in the
        removed categories will be set to null.

        Parameters
        ----------
        removals : category or list-like of category
            The categories which should be removed.

        Returns
        -------
        cat
            Categorical with removed categories

        Examples
        --------
        >>> import cudf
        >>> s = cudf.Series([10, 1, 1, 2, 10, 2, 10], dtype="category")
        >>> s
        0    10
        1     1
        2     1
        3     2
        4    10
        5     2
        6    10
        dtype: category
        Categories (3, int64): [1, 2, 10]
        >>> s.cat.remove_categories([1])
        0      10
        1    <NA>
        2    <NA>
        3       2
        4      10
        5       2
        6      10
        dtype: category
        Categories (2, int64): [2, 10]
        >>> s
        0    10
        1     1
        2     1
        3     2
        4    10
        5     2
        6    10
        dtype: category
        Categories (3, int64): [1, 2, 10]
        """
        return self._return_or_inplace(
            self._column.remove_categories(removals=removals)
        )

    def set_categories(
        self,
        new_categories: Any,
        ordered: bool = False,
        rename: bool = False,
    ) -> SeriesOrIndex | None:
        """
        Set the categories to the specified new_categories.


        `new_categories` can include new categories (which
        will result in unused categories) or remove old categories
        (which results in values set to null). If `rename==True`,
        the categories will simple be renamed (less or more items
        than in old categories will result in values set to null or
        in unused categories respectively).

        This method can be used to perform more than one action
        of adding, removing, and reordering simultaneously and
        is therefore faster than performing the individual steps
        via the more specialised methods.

        On the other hand this methods does not do checks
        (e.g., whether the old categories are included in the
        new categories on a reorder), which can result in
        surprising changes.

        Parameters
        ----------
        new_categories : list-like
            The categories in new order.
        ordered : bool, default None
            Whether or not the categorical is treated as
            a ordered categorical. If not given, do
            not change the ordered information.
        rename : bool, default False
            Whether or not the `new_categories` should be
            considered as a rename of the old categories
            or as reordered categories.

        Returns
        -------
        cat
            Categorical with reordered categories

        Examples
        --------
        >>> import cudf
        >>> s = cudf.Series([1, 1, 2, 10, 2, 10], dtype='category')
        >>> s
        0     1
        1     1
        2     2
        3    10
        4     2
        5    10
        dtype: category
        Categories (3, int64): [1, 2, 10]
        >>> s.cat.set_categories([1, 10])
        0       1
        1       1
        2    <NA>
        3      10
        4    <NA>
        5      10
        dtype: category
        Categories (2, int64): [1, 10]
        """
        return self._return_or_inplace(
            self._column.set_categories(
                new_categories=new_categories, ordered=ordered, rename=rename
            )
        )

    def reorder_categories(
        self,
        new_categories: Any,
        ordered: bool = False,
    ) -> SeriesOrIndex | None:
        """
        Reorder categories as specified in new_categories.

        `new_categories` need to include all old categories
        and no new category items.

        Parameters
        ----------
        new_categories : Index-like
            The categories in new order.
        ordered : bool, optional
            Whether or not the categorical is treated
            as a ordered categorical. If not given, do
            not change the ordered information.

        Returns
        -------
        cat
            Categorical with reordered categories

        Raises
        ------
        ValueError
            If the new categories do not contain all old
            category items or any new ones.


        Examples
        --------
        >>> import cudf
        >>> s = cudf.Series([10, 1, 1, 2, 10, 2, 10], dtype="category")
        >>> s
        0    10
        1     1
        2     1
        3     2
        4    10
        5     2
        6    10
        dtype: category
        Categories (3, int64): [1, 2, 10]
        >>> s.cat.reorder_categories([10, 1, 2])
        0    10
        1     1
        2     1
        3     2
        4    10
        5     2
        6    10
        dtype: category
        Categories (3, int64): [10, 1, 2]
        >>> s.cat.reorder_categories([10, 1])
        ValueError: items in new_categories are not the same as in
        old categories
        """
        return self._return_or_inplace(
            self._column.reorder_categories(new_categories, ordered=ordered),
        )


def validate_categorical_children(children) -> None:
    if not (
        len(children) == 1
        and isinstance(children[0], cudf.core.column.numerical.NumericalColumn)
        and children[0].dtype.kind in "iu"
    ):
        # TODO: Enforce unsigned integer?
        raise ValueError(
            "Must specify exactly one child NumericalColumn of integers for representing the codes."
        )


class CategoricalColumn(column.ColumnBase):
    """
    Implements operations for Columns of Categorical type

    Parameters
    ----------
    dtype : CategoricalDtype
    mask : Buffer
        The validity mask
    offset : int
        Data offset
    children : Tuple[ColumnBase]
        Two non-null columns containing the categories and codes
        respectively
    """

    dtype: CategoricalDtype
    _children: tuple[NumericalColumn]  # type: ignore[assignment]
    _VALID_REDUCTIONS = {
        "max",
        "min",
    }
    _VALID_BINARY_OPERATIONS = {
        "__eq__",
        "__ne__",
        "__lt__",
        "__le__",
        "__gt__",
        "__ge__",
    }

    def __init__(
        self,
        data: None,
        size: int | None,
        dtype: CategoricalDtype,
        mask: Buffer | None = None,
        offset: int = 0,
        null_count: int | None = None,
        children: tuple[NumericalColumn] = (),  # type: ignore[assignment]
    ):
        if data is not None:
            raise ValueError(f"{data=} must be None")
        validate_categorical_children(children)
        if size is None:
            child = children[0]
            assert child.offset == 0
            assert child.base_mask is None
            size = child.size
            size = size - offset
        if not isinstance(dtype, CategoricalDtype):
            raise ValueError(
                f"{dtype=} must be cudf.CategoricalDtype instance."
            )
        super().__init__(
            data=data,
            size=size,
            dtype=dtype,
            mask=mask,
            offset=offset,
            null_count=null_count,
            children=children,
        )
        self._codes = self.children[0].set_mask(self.mask)

    @property
    def base_size(self) -> int:
        return int(
            (self.base_children[0].size) / self.base_children[0].dtype.itemsize
        )

    def __contains__(self, item: ScalarLike) -> bool:
        try:
            self._encode(item)
        except ValueError:
            return False
        return self._encode(item) in self.codes

    def set_base_data(self, value):
        if value is not None:
            raise RuntimeError(
                "CategoricalColumns do not use data attribute of Column, use "
                "`set_base_children` instead"
            )
        else:
            super().set_base_data(value)

    def _process_values_for_isin(
        self, values: Sequence
    ) -> tuple[ColumnBase, ColumnBase]:
        lhs = self
        # We need to convert values to same type as self,
        # hence passing dtype=self.dtype
        rhs = cudf.core.column.as_column(values, dtype=self.dtype)
        return lhs, rhs

    def set_base_mask(self, value: Buffer | None) -> None:
        super().set_base_mask(value)
        self._codes = self.children[0].set_mask(self.mask)

    def set_base_children(self, value: tuple[NumericalColumn]) -> None:  # type: ignore[override]
        super().set_base_children(value)
        validate_categorical_children(value)
        self._codes = value[0].set_mask(self.mask)

    @property
    def children(self) -> tuple[NumericalColumn]:
        if self._children is None:
            codes_column = self.base_children[0]
            start = self.offset * codes_column.dtype.itemsize
            end = start + self.size * codes_column.dtype.itemsize
            codes_column = cudf.core.column.NumericalColumn(
                data=codes_column.base_data[start:end],
                dtype=codes_column.dtype,
                size=self.size,
            )
            self._children = (codes_column,)
        return self._children

    @property
    def categories(self) -> ColumnBase:
        return self.dtype.categories._column

    @property
    def codes(self) -> NumericalColumn:
        return self._codes

    @property
    def ordered(self) -> bool | None:
        return self.dtype.ordered

    def __setitem__(self, key, value):
        if is_scalar(value) and cudf.utils.utils._is_null_host_scalar(value):
            to_add_categories = 0
        else:
            if is_scalar(value):
                arr = column.as_column(value, length=1, nan_as_null=False)
            else:
                arr = column.as_column(value, nan_as_null=False)
            to_add_categories = len(
                cudf.Index._from_column(arr).difference(
                    cudf.Index._from_column(self.categories)
                )
            )

        if to_add_categories > 0:
            raise TypeError(
                "Cannot setitem on a Categorical with a new "
                "category, set the categories first"
            )

        if is_scalar(value):
            value = self._encode(value) if value is not None else value
        else:
            value = cudf.core.column.as_column(value).astype(self.dtype)
            value = value.codes
        codes = self.codes
        codes[key] = value
        out = type(self)(
            data=self.data,
            size=codes.size,
            dtype=self.dtype,
            mask=codes.base_mask,
            children=(codes,),
        )
        self._mimic_inplace(out, inplace=True)

    def _fill(
        self,
        fill_value: plc.Scalar,
        begin: int,
        end: int,
        inplace: bool = False,
    ) -> Self:
        if end <= begin or begin >= self.size:
            return self if inplace else self.copy()

        fill_code = self._encode(plc.interop.to_arrow(fill_value))
        result = self if inplace else self.copy()
        result.codes._fill(
            pa_scalar_to_plc_scalar(pa.scalar(fill_code)),
            begin,
            end,
            inplace=True,
        )
        return result

    def slice(self, start: int, stop: int, stride: int | None = None) -> Self:
        codes = self.codes.slice(start, stop, stride)
        return type(self)(
            data=self.data,  # type: ignore[arg-type]
            size=codes.size,
            dtype=self.dtype,
            mask=codes.base_mask,
            offset=codes.offset,
            children=(codes,),
        )

    def _reduce(
        self,
        op: str,
        skipna: bool | None = None,
        min_count: int = 0,
        *args,
        **kwargs,
    ) -> ScalarLike:
        # Only valid reductions are min and max
        if not self.ordered:
            raise TypeError(
                f"Categorical is not ordered for operation {op} "
                "you can use .as_ordered() to change the Categorical "
                "to an ordered one."
            )
        return self._decode(
            self.codes._reduce(op, skipna, min_count, *args, **kwargs)
        )

    def _binaryop(self, other: ColumnBinaryOperand, op: str) -> ColumnBase:
<<<<<<< HEAD
        other = self._normalize_binop_operand(other)
        # TODO: This is currently just here to make mypy happy, but eventually
        # we'll need to properly establish the APIs for these methods.
        if not isinstance(other, CategoricalColumn):
            raise ValueError
        # Note: at this stage we are guaranteed that the dtypes are equal.
        if not self.ordered and op not in {
            "__eq__",
            "__ne__",
            "NULL_EQUALS",
            "NULL_NOT_EQUALS",
        }:
=======
        other = self._wrap_binop_normalization(other)
        equality_ops = {"__eq__", "__ne__", "NULL_EQUALS", "NULL_NOT_EQUALS"}
        if not self.ordered and op not in equality_ops:
>>>>>>> a72ca0bf
            raise TypeError(
                "The only binary operations supported by unordered "
                "categorical columns are equality and inequality."
            )
        if not isinstance(other, CategoricalColumn):
            if op not in equality_ops:
                raise TypeError(
                    f"Cannot compare a Categorical for op {op} with a "
                    "non-categorical type. If you want to compare values, "
                    "decategorize the Categorical first."
                )
            elif op not in equality_ops.union(
                {"__gt__", "__lt__", "__ge__", "__le__"}
            ):
                # TODO: Other non-comparison ops may raise or be supported
                return NotImplemented
            return self._get_decategorized_column()._binaryop(other, op)
        return self.codes._binaryop(other.codes, op)

<<<<<<< HEAD
    def _normalize_binop_operand(self, other: ScalarLike) -> Self:
=======
    def normalize_binop_value(
        self, other: ColumnBinaryOperand
    ) -> column.ColumnBase:
>>>>>>> a72ca0bf
        if isinstance(other, column.ColumnBase):
            if not isinstance(other, CategoricalColumn):
                # We'll compare self's decategorized values later
                return other
            if other.dtype != self.dtype:
                raise TypeError(
                    "Categoricals can only compare with the same type"
                )
            return other
        codes = column.as_column(
            self._encode(other), length=len(self), dtype=self.codes.dtype
        )
        return type(self)(
            data=None,
            size=self.size,
            dtype=self.dtype,
            mask=self.base_mask,
            children=(codes,),  # type: ignore[arg-type]
        )

    def sort_values(self, ascending: bool = True, na_position="last") -> Self:
        codes = self.codes.sort_values(ascending, na_position)
        return type(self)(
            data=self.data,  # type: ignore[arg-type]
            size=codes.size,
            dtype=self.dtype,
            mask=codes.base_mask,
            children=(codes,),
        )

    def element_indexing(self, index: int) -> ScalarLike:
        val = self.codes.element_indexing(index)
        return self._decode(int(val)) if val is not None else val

    @property
    def __cuda_array_interface__(self) -> Mapping[str, Any]:
        raise TypeError(
            "Categorical does not support `__cuda_array_interface__`."
            " Please consider using `.codes` or `.categories`"
            " if you need this functionality."
        )

    def to_pandas(
        self,
        *,
        nullable: bool = False,
        arrow_type: bool = False,
    ) -> pd.Index:
        if nullable:
            return super().to_pandas(nullable=nullable, arrow_type=arrow_type)
        elif arrow_type:
            raise NotImplementedError(f"{arrow_type=} is not implemented.")

        if self.categories.dtype.kind == "f":
            col = type(self)(
                data=self.data,  # type: ignore[arg-type]
                size=self.size,
                dtype=self.dtype,
                mask=self.notnull().fillna(False).as_mask(),
                children=self.children,
            )
        else:
            col = self

        signed_dtype = min_signed_type(len(col.categories))
        codes = (
            col.codes.astype(signed_dtype)
            .fillna(_DEFAULT_CATEGORICAL_VALUE)
            .values_host
        )

        cats = col.categories.nans_to_nulls()
        if not isinstance(cats.dtype, IntervalDtype):
            # leaving out dropna because it temporarily changes an interval
            # index into a struct and throws off results.
            # TODO: work on interval index dropna
            cats = cats.dropna()
        data = pd.Categorical.from_codes(
            codes, categories=cats.to_pandas(), ordered=col.ordered
        )
        return pd.Index(data)

    def to_arrow(self) -> pa.Array:
        """Convert to PyArrow Array."""
        # pyarrow.Table doesn't support unsigned codes
        signed_type = (
            min_signed_type(self.codes.max())
            if self.codes.size > 0
            else np.dtype(np.int8)
        )
        return pa.DictionaryArray.from_arrays(
            self.codes.astype(signed_type).to_arrow(),
            self.categories.to_arrow(),
            ordered=self.ordered,
        )

    @property
    def values_host(self) -> np.ndarray:
        """
        Return a numpy representation of the CategoricalColumn.
        """
        return self.to_pandas().values

    @property
    def values(self):
        """
        Return a CuPy representation of the CategoricalColumn.
        """
        raise NotImplementedError("cudf.Categorical is not yet implemented")

    def clip(self, lo: ScalarLike, hi: ScalarLike) -> Self:
        return (
            self.astype(self.categories.dtype).clip(lo, hi).astype(self.dtype)  # type: ignore[return-value]
        )

    def data_array_view(
        self, *, mode="write"
    ) -> numba.cuda.devicearray.DeviceNDArray:
        return self.codes.data_array_view(mode=mode)

    def unique(self) -> Self:
        codes = self.codes.unique()
        return type(self)(
            data=self.data,  # type: ignore[arg-type]
            size=codes.size,
            dtype=self.dtype,
            mask=codes.base_mask,
            offset=codes.offset,
            children=(codes,),
        )

    def _encode(self, value) -> ScalarLike:
        return self.categories.find_first_value(value)

    def _decode(self, value: int) -> ScalarLike:
        if value == _DEFAULT_CATEGORICAL_VALUE:
            return None
        return self.categories.element_indexing(value)

    def find_and_replace(
        self,
        to_replace: ColumnLike,
        replacement: ColumnLike,
        all_nan: bool = False,
    ) -> CategoricalColumn:
        """
        Return col with *to_replace* replaced with *replacement*.
        """
        to_replace_col = column.as_column(to_replace)
        if len(to_replace_col) == to_replace_col.null_count:
            to_replace_col = to_replace_col.astype(self.categories.dtype)
        replacement_col = column.as_column(replacement)
        if len(replacement_col) == replacement_col.null_count:
            replacement_col = replacement_col.astype(self.categories.dtype)

        if type(to_replace_col) is not type(replacement_col):
            raise TypeError(
                f"to_replace and value should be of same types,"
                f"got to_replace dtype: {to_replace_col.dtype} and "
                f"value dtype: {replacement_col.dtype}"
            )
        df = cudf.DataFrame._from_data(
            {"old": to_replace_col, "new": replacement_col}
        )
        df = df.drop_duplicates(subset=["old"], keep="last", ignore_index=True)
        if df._data["old"].null_count == 1:
            fill_value = (
                df._data["new"]
                .apply_boolean_mask(df._data["old"].isnull())
                .element_indexing(0)
            )
            # TODO: This line of code does not work because we cannot use the
            # `in` operator on self.categories (which is a column). mypy
            # realizes that this is wrong because __iter__ is not implemented.
            # However, it seems that this functionality has been broken for a
            # long time so for now we're just having mypy ignore and we'll come
            # back to this.
            if fill_value in self.categories:  # type: ignore
                replaced = self.fillna(fill_value)
            else:
                new_categories = self.categories.append(
                    column.as_column([fill_value])
                )
                replaced = self._set_categories(new_categories)
                replaced = replaced.fillna(fill_value)
            df = df.dropna(subset=["old"])
            to_replace_col = df._data["old"]
            replacement_col = df._data["new"]
        else:
            replaced = self
        if df._data["new"].null_count > 0:
            drop_values = df._data["old"].apply_boolean_mask(
                df._data["new"].isnull()
            )
            cur_categories = replaced.categories
            new_categories = cur_categories.apply_boolean_mask(
                cur_categories.isin(drop_values).unary_operator("not")
            )
            replaced = replaced._set_categories(new_categories)
            df = df.dropna(subset=["new"])
            to_replace_col = df._data["old"]
            replacement_col = df._data["new"]

        # create a dataframe containing the pre-replacement categories
        # and a column with the appropriate labels replaced.
        # The index of this dataframe represents the original
        # ints that map to the categories
        cats_col = column.as_column(replaced.dtype.categories)
        old_cats = cudf.DataFrame._from_data(
            {
                "cats": cats_col,
                "cats_replace": cats_col.find_and_replace(
                    to_replace_col, replacement_col
                ),
            }
        )

        # Construct the new categorical labels
        # If a category is being replaced by an existing one, we
        # want to map it to None. If it's totally new, we want to
        # map it to the new label it is to be replaced by
        dtype_replace = cudf.Series._from_column(replacement_col)
        dtype_replace[dtype_replace.isin(cats_col)] = None
        new_cats_col = cats_col.find_and_replace(
            to_replace_col, dtype_replace._column
        )

        # anything we mapped to None, we want to now filter out since
        # those categories don't exist anymore
        # Resetting the index creates a column 'index' that associates
        # the original integers to the new labels
        bmask = new_cats_col.notnull()
        new_cats_col = new_cats_col.apply_boolean_mask(bmask)
        new_cats = cudf.DataFrame._from_data(
            {
                "index": column.as_column(range(len(new_cats_col))),
                "cats": new_cats_col,
            }
        )

        # old_cats contains replaced categories and the ints that
        # previously mapped to those categories and the index of
        # new_cats is a RangeIndex that contains the new ints
        catmap = old_cats.merge(
            new_cats, left_on="cats_replace", right_on="cats", how="inner"
        )

        # The index of this frame is now the old ints, but the column
        # named 'index', which came from the filtered categories,
        # contains the new ints that we need to map to
        to_replace_col = column.as_column(catmap.index).astype(
            replaced.codes.dtype
        )
        replacement_col = catmap._data["index"].astype(replaced.codes.dtype)

        replaced_codes = column.as_column(replaced.codes)
        output = replaced_codes.replace(to_replace_col, replacement_col)
        codes = as_unsigned_codes(len(new_cats["cats"]), output)  # type: ignore[arg-type]

        result = type(self)(
            data=self.data,  # type: ignore[arg-type]
            size=codes.size,
            dtype=CategoricalDtype(
                categories=new_cats["cats"], ordered=self.dtype.ordered
            ),
            mask=codes.base_mask,
            offset=codes.offset,
            children=(codes,),
        )
        if result.dtype != self.dtype:
            warnings.warn(
                "The behavior of replace with "
                "CategoricalDtype is deprecated. In a future version, replace "
                "will only be used for cases that preserve the categories. "
                "To change the categories, use ser.cat.rename_categories "
                "instead.",
                FutureWarning,
            )
        return result

    def isnull(self) -> ColumnBase:
        """
        Identify missing values in a CategoricalColumn.
        """
        result = super().isnull()

        if self.categories.dtype.kind == "f":
            # Need to consider `np.nan` values in case
            # of an underlying float column
            categories = self.categories.isnan()
            if categories.any():
                code = self._encode(np.nan)
                result = result | (self.codes == code)

        return result

    def notnull(self) -> ColumnBase:
        """
        Identify non-missing values in a CategoricalColumn.
        """
        result = super().is_valid()

        if self.categories.dtype.kind == "f":
            # Need to consider `np.nan` values in case
            # of an underlying float column
            categories = self.categories.isnan()
            if categories.any():
                code = self._encode(np.nan)
                result = result & (self.codes != code)

        return result

    def _validate_fillna_value(
        self, fill_value: ScalarLike | ColumnLike
    ) -> plc.Scalar | ColumnBase:
        """Align fill_value for .fillna based on column type."""
        if is_scalar(fill_value):
            if fill_value != _DEFAULT_CATEGORICAL_VALUE:
                try:
                    fill_value = self._encode(fill_value)
                except ValueError as err:
                    raise ValueError(
                        f"{fill_value=} must be in categories"
                    ) from err
            return pa_scalar_to_plc_scalar(
                pa.scalar(
                    fill_value, type=cudf_dtype_to_pa_type(self.codes.dtype)
                )
            )
        else:
            fill_value = column.as_column(fill_value, nan_as_null=False)
            if isinstance(fill_value.dtype, CategoricalDtype):
                if self.dtype != fill_value.dtype:
                    raise TypeError(
                        "Cannot set a categorical with another without identical categories"
                    )
            else:
                raise TypeError(
                    "Cannot set a categorical with non-categorical data"
                )
            fill_value = cast(CategoricalColumn, fill_value)._set_categories(
                self.categories,
            )
            return fill_value.codes.astype(self.codes.dtype)

    def indices_of(
        self, value: ScalarLike
    ) -> cudf.core.column.NumericalColumn:
        return self.codes.indices_of(self._encode(value))

    @property
    def is_monotonic_increasing(self) -> bool:
        return bool(self.ordered) and self.codes.is_monotonic_increasing

    @property
    def is_monotonic_decreasing(self) -> bool:
        return bool(self.ordered) and self.codes.is_monotonic_decreasing

    def as_categorical_column(self, dtype: cudf.CategoricalDtype) -> Self:
        if not isinstance(self.categories, type(dtype.categories._column)):
            if isinstance(
                self.categories.dtype, cudf.StructDtype
            ) and isinstance(dtype.categories.dtype, cudf.IntervalDtype):
                codes = self.codes
            else:
                # Otherwise if both categories are of different Column types,
                # return a column full of nulls.
                codes = cast(
                    cudf.core.column.numerical.NumericalColumn,
                    column.as_column(
                        _DEFAULT_CATEGORICAL_VALUE,
                        length=self.size,
                        dtype=self.codes.dtype,
                    ),
                )
                codes = as_unsigned_codes(len(dtype.categories), codes)
            return type(self)(
                data=self.data,  # type: ignore[arg-type]
                size=self.size,
                dtype=dtype,
                mask=self.base_mask,
                offset=self.offset,
                children=(codes,),
            )

        return self.set_categories(
            new_categories=dtype.categories, ordered=bool(dtype.ordered)
        )

    def as_numerical_column(self, dtype: np.dtype) -> NumericalColumn:
        return self._get_decategorized_column().as_numerical_column(dtype)

    def as_string_column(self) -> StringColumn:
        return self._get_decategorized_column().as_string_column()

    def as_datetime_column(self, dtype: np.dtype) -> DatetimeColumn:
        return self._get_decategorized_column().as_datetime_column(dtype)

    def as_timedelta_column(self, dtype: np.dtype) -> TimeDeltaColumn:
        return self._get_decategorized_column().as_timedelta_column(dtype)

    def _get_decategorized_column(self) -> ColumnBase:
        if self.null_count == len(self):
            # self.categories is empty; just return codes
            return self.codes
        gather_map = self.codes.astype(SIZE_TYPE_DTYPE).fillna(0)
        out = self.categories.take(gather_map)
        out = out.set_mask(self.mask)
        return out

    def copy(self, deep: bool = True) -> Self:
        result_col = super().copy(deep=deep)
        if deep:
            dtype_copy = CategoricalDtype(
                categories=self.categories.copy(),
                ordered=self.ordered,
            )
            result_col = cast(Self, result_col._with_type_metadata(dtype_copy))
        return result_col

    @cached_property
    def memory_usage(self) -> int:
        return self.categories.memory_usage + self.codes.memory_usage

    def _mimic_inplace(
        self, other_col: ColumnBase, inplace: bool = False
    ) -> Self | None:
        out = super()._mimic_inplace(other_col, inplace=inplace)  # type: ignore[arg-type]
        if inplace and isinstance(other_col, CategoricalColumn):
            self._codes = other_col.codes
        return out

    def view(self, dtype: DtypeObj) -> ColumnBase:
        raise NotImplementedError(
            "Categorical column views are not currently supported"
        )

    @staticmethod
    def _concat(
        objs: abc.MutableSequence[CategoricalColumn],
    ) -> CategoricalColumn:
        # TODO: This function currently assumes it is being called from
        # column.concat_columns, at least to the extent that all the
        # preprocessing in that function has already been done. That should be
        # improved as the concatenation API is solidified.

        # Find the first non-null column:
        head = next(
            (obj for obj in objs if obj.null_count != len(obj)), objs[0]
        )

        # Combine and de-dupe the categories
        cats = column.concat_columns([o.categories for o in objs]).unique()
        objs = [o._set_categories(cats, is_unique=True) for o in objs]
        codes = [o.codes for o in objs]

        newsize = sum(map(len, codes))
        if newsize > np.iinfo(SIZE_TYPE_DTYPE).max:
            raise MemoryError(
                f"Result of concat cannot have size > {SIZE_TYPE_DTYPE}_MAX"
            )
        elif newsize == 0:
            codes_col = column.column_empty(0, head.codes.dtype)
        else:
            codes_col = column.concat_columns(codes)  # type: ignore[arg-type]

        codes_col = as_unsigned_codes(
            len(cats),
            cast(cudf.core.column.numerical.NumericalColumn, codes_col),
        )
        return CategoricalColumn(
            data=None,
            size=codes_col.size,
            dtype=CategoricalDtype(categories=cats),
            mask=codes_col.base_mask,
            offset=codes_col.offset,
            children=(codes_col,),  # type: ignore[arg-type]
        )

    def _with_type_metadata(self: Self, dtype: Dtype) -> Self:
        if isinstance(dtype, CategoricalDtype):
            return type(self)(
                data=self.data,  # type: ignore[arg-type]
                size=self.codes.size,
                dtype=dtype,
                mask=self.codes.base_mask,
                offset=self.codes.offset,
                null_count=self.codes.null_count,
                children=(self.codes,),
            )
        return self

    def set_categories(
        self,
        new_categories: Any,
        ordered: bool = False,
        rename: bool = False,
    ) -> Self:
        # See CategoricalAccessor.set_categories.

        ordered = ordered if ordered is not None else self.ordered
        new_categories = column.as_column(new_categories)

        if isinstance(new_categories, CategoricalColumn):
            new_categories = new_categories.categories

        # when called with rename=True, the pandas behavior is
        # to replace the current category values with the new
        # categories.
        if rename:
            # enforce same length
            if len(new_categories) != len(self.categories):
                raise ValueError(
                    "new_categories must have the same "
                    "number of items as old categories"
                )
            out_col = type(self)(
                data=self.data,  # type: ignore[arg-type]
                size=self.size,
                dtype=CategoricalDtype(
                    categories=new_categories, ordered=ordered
                ),
                mask=self.base_mask,
                offset=self.offset,
                children=(self.codes,),
            )
        else:
            out_col = self
            if type(out_col.categories) is not type(new_categories):
                # If both categories are of different Column types,
                # return a column full of Nulls.
                new_codes = cast(
                    cudf.core.column.numerical.NumericalColumn,
                    column.as_column(
                        _DEFAULT_CATEGORICAL_VALUE,
                        length=self.size,
                        dtype=self.codes.dtype,
                    ),
                )
                new_codes = as_unsigned_codes(len(new_categories), new_codes)
                out_col = type(self)(
                    data=self.data,  # type: ignore[arg-type]
                    size=self.size,
                    dtype=CategoricalDtype(
                        categories=new_categories, ordered=ordered
                    ),
                    mask=self.base_mask,
                    offset=self.offset,
                    children=(new_codes,),
                )
            elif (
                not out_col._categories_equal(new_categories, ordered=True)
                or not self.ordered == ordered
            ):
                out_col = out_col._set_categories(
                    new_categories,
                    ordered=ordered,
                )
        return out_col

    def _categories_equal(
        self, new_categories: ColumnBase, ordered=False
    ) -> bool:
        cur_categories = self.categories
        if len(new_categories) != len(cur_categories):
            return False
        if new_categories.dtype != cur_categories.dtype:
            return False
        # if order doesn't matter, sort before the equals call below
        if not ordered:
            cur_categories = cur_categories.sort_values()
            new_categories = new_categories.sort_values()
        return cur_categories.equals(new_categories)

    def _set_categories(
        self,
        new_categories: Any,
        is_unique: bool = False,
        ordered: bool = False,
    ) -> Self:
        """Returns a new CategoricalColumn with the categories set to the
        specified *new_categories*.

        Notes
        -----
        Assumes ``new_categories`` is the same dtype as the current categories
        """

        cur_cats = column.as_column(self.categories)
        new_cats = column.as_column(new_categories)

        # Join the old and new categories to build a map from
        # old to new codes, inserting na_sentinel for any old
        # categories that don't exist in the new categories

        # Ensure new_categories is unique first
        if not (is_unique or new_cats.is_unique):
            new_cats = new_cats.unique()

        if cur_cats.equals(new_cats, check_dtypes=True):
            # TODO: Internal usages don't always need a copy; add a copy keyword
            # as_ordered shallow copies
            return self.copy().as_ordered(ordered=ordered)

        cur_codes = self.codes
        out_code_dtype = min_unsigned_type(max(len(cur_cats), len(new_cats)))

        cur_order = column.as_column(range(len(cur_codes)))
        old_codes = column.as_column(
            range(len(cur_cats)), dtype=out_code_dtype
        )
        new_codes = column.as_column(
            range(len(new_cats)), dtype=out_code_dtype
        )

        new_df = cudf.DataFrame._from_data(
            data={"new_codes": new_codes, "cats": new_cats}
        )
        old_df = cudf.DataFrame._from_data(
            data={"old_codes": old_codes, "cats": cur_cats}
        )
        cur_df = cudf.DataFrame._from_data(
            data={"old_codes": cur_codes, "order": cur_order}
        )

        # Join the old and new categories and line up their codes
        df = old_df.merge(new_df, on="cats", how="left")
        # Join the old and new codes to "recode" the codes data buffer
        df = cur_df.merge(df, on="old_codes", how="left")
        df = df.sort_values(by="order")
        df.reset_index(drop=True, inplace=True)

        ordered = ordered if ordered is not None else self.ordered
        new_codes = cast(
            cudf.core.column.numerical.NumericalColumn, df._data["new_codes"]
        )

        # codes can't have masks, so take mask out before moving in
        new_codes = as_unsigned_codes(len(new_cats), new_codes)
        return type(self)(
            data=self.data,  # type: ignore[arg-type]
            size=new_codes.size,
            dtype=CategoricalDtype(categories=new_cats, ordered=ordered),
            mask=new_codes.base_mask,
            offset=new_codes.offset,
            children=(new_codes,),
        )

    def add_categories(self, new_categories: Any) -> Self:
        old_categories = self.categories
        new_categories = column.as_column(
            new_categories,
            dtype=old_categories.dtype if len(new_categories) == 0 else None,
        )
        if is_mixed_with_object_dtype(old_categories, new_categories):
            raise TypeError(
                f"cudf does not support adding categories with existing "
                f"categories of dtype `{old_categories.dtype}` and new "
                f"categories of dtype `{new_categories.dtype}`, please "
                f"type-cast new_categories to the same type as "
                f"existing categories."
            )
        common_dtype = find_common_type(
            [old_categories.dtype, new_categories.dtype]
        )

        new_categories = new_categories.astype(common_dtype)
        old_categories = old_categories.astype(common_dtype)

        if old_categories.isin(new_categories).any():
            raise ValueError("new categories must not include old categories")

        new_categories = old_categories.append(new_categories)
        if not self._categories_equal(new_categories):
            return self._set_categories(new_categories)
        return self

    def remove_categories(
        self,
        removals: Any,
    ) -> Self:
        removals = column.as_column(removals).astype(self.categories.dtype)
        removals_mask = removals.isin(self.categories)

        # ensure all the removals are in the current categories
        # list. If not, raise an error to match Pandas behavior
        if not removals_mask.all():
            raise ValueError("removals must all be in old categories")

        new_categories = self.categories.apply_boolean_mask(
            self.categories.isin(removals).unary_operator("not")
        )
        if not self._categories_equal(new_categories):
            return self._set_categories(new_categories)
        return self

    def reorder_categories(
        self,
        new_categories: Any,
        ordered: bool = False,
    ) -> CategoricalColumn:
        new_categories = column.as_column(new_categories)
        # Compare new_categories against current categories.
        # Ignore order for comparison because we're only interested
        # in whether new_categories has all the same values as the
        # current set of categories.
        if not self._categories_equal(new_categories, ordered=False):
            raise ValueError(
                "items in new_categories are not the same as in old categories"
            )
        return self._set_categories(new_categories, ordered=ordered)

    def rename_categories(self, new_categories) -> CategoricalColumn:
        raise NotImplementedError(
            "rename_categories is currently not supported."
        )

    def remove_unused_categories(self) -> Self:
        raise NotImplementedError(
            "remove_unused_categories is currently not supported."
        )

    def as_ordered(self, ordered: bool) -> Self:
        if self.dtype.ordered == ordered:
            return self
        return type(self)(
            data=self.data,  # type: ignore[arg-type]
            size=self.size,
            dtype=CategoricalDtype(
                categories=self.categories, ordered=ordered
            ),
            mask=self.base_mask,
            offset=self.offset,
            children=self.children,
        )<|MERGE_RESOLUTION|>--- conflicted
+++ resolved
@@ -710,24 +710,9 @@
         )
 
     def _binaryop(self, other: ColumnBinaryOperand, op: str) -> ColumnBase:
-<<<<<<< HEAD
         other = self._normalize_binop_operand(other)
-        # TODO: This is currently just here to make mypy happy, but eventually
-        # we'll need to properly establish the APIs for these methods.
-        if not isinstance(other, CategoricalColumn):
-            raise ValueError
-        # Note: at this stage we are guaranteed that the dtypes are equal.
-        if not self.ordered and op not in {
-            "__eq__",
-            "__ne__",
-            "NULL_EQUALS",
-            "NULL_NOT_EQUALS",
-        }:
-=======
-        other = self._wrap_binop_normalization(other)
         equality_ops = {"__eq__", "__ne__", "NULL_EQUALS", "NULL_NOT_EQUALS"}
         if not self.ordered and op not in equality_ops:
->>>>>>> a72ca0bf
             raise TypeError(
                 "The only binary operations supported by unordered "
                 "categorical columns are equality and inequality."
@@ -747,13 +732,9 @@
             return self._get_decategorized_column()._binaryop(other, op)
         return self.codes._binaryop(other.codes, op)
 
-<<<<<<< HEAD
-    def _normalize_binop_operand(self, other: ScalarLike) -> Self:
-=======
-    def normalize_binop_value(
+    def _normalize_binop_operand(
         self, other: ColumnBinaryOperand
     ) -> column.ColumnBase:
->>>>>>> a72ca0bf
         if isinstance(other, column.ColumnBase):
             if not isinstance(other, CategoricalColumn):
                 # We'll compare self's decategorized values later
