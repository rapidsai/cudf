# Copyright (c) 2018-2020, NVIDIA CORPORATION.

import pickle

import cupy
import numpy as np
import pandas as pd
import pyarrow as pa

import cudf
import cudf._libxx as libcudfxx
from cudf._libxx.transform import bools_to_mask
from cudf.core.buffer import Buffer
from cudf.core.column import column
from cudf.core.dtypes import CategoricalDtype


class CategoricalAccessor(object):
    """
    This mimicks pandas `df.cat` interface.
    """

    def __init__(self, column, parent=None):
        self._column = column
        self._parent = parent

    @property
    def categories(self):
        from cudf.core.index import as_index

        return as_index(self._column.categories)

    @property
    def codes(self):
        return cudf.Series(self._column.codes)

    @property
    def ordered(self):
        return self._column.ordered

    def as_ordered(self, **kwargs):
        out_col = self._column
        if not out_col.ordered:
            kwargs["ordered"] = True
            out_col = self._set_categories(self._column.categories, **kwargs)

        return self._return_or_inplace(out_col, **kwargs)

    def as_unordered(self, **kwargs):
        out_col = self._column
        if out_col.ordered:
            kwargs["ordered"] = False
            out_col = self._set_categories(self.categories, **kwargs)

        return self._return_or_inplace(out_col, **kwargs)

    def add_categories(self, new_categories, **kwargs):
        new_categories = column.as_column(new_categories)
        new_categories = self._column.categories.append(new_categories)
        out_col = self._column
        if not self._categories_equal(new_categories, **kwargs):
            out_col = self._set_categories(new_categories, **kwargs)

        return self._return_or_inplace(out_col, **kwargs)

    def remove_categories(self, removals, **kwargs):
        from cudf import Series

        cats = self.categories.to_series()
        removals = Series(removals, dtype=cats.dtype)
        removals_mask = removals.isin(cats)

        # ensure all the removals are in the current categories
        # list. If not, raise an error to match Pandas behavior
        if not removals_mask.all():
            vals = removals[~removals_mask].to_array()
            msg = "removals must all be in old categories: {}".format(vals)
            raise ValueError(msg)

        new_categories = cats[~cats.isin(removals)]._column
        out_col = self._column
        if not self._categories_equal(new_categories, **kwargs):
            out_col = self._set_categories(new_categories, **kwargs)

        return self._return_or_inplace(out_col, **kwargs)

    def set_categories(self, new_categories, **kwargs):
        """Returns a new Series with the categories set to the
        specified *new_categories*."""
        ordered = kwargs.get("ordered", self.ordered)
        rename = kwargs.pop("rename", False)
        new_categories = column.as_column(new_categories)
        # when called with rename=True, the pandas behavior is
        # to replace the current category values with the new
        # categories.
        if rename:
            # enforce same length
            if len(new_categories) != len(self._column.categories):
                raise ValueError(
                    "new_categories must have the same "
                    "number of items as old categories"
                )

            out_col = column.build_categorical_column(
                categories=new_categories,
                codes=self._column.base_children[0],
                mask=self._column.base_mask,
                size=self._column.size,
                offset=self._column.offset,
                ordered=ordered,
            )
        else:
            out_col = self._column
            if not self._categories_equal(new_categories, **kwargs):
                out_col = self._set_categories(new_categories, **kwargs)

        return self._return_or_inplace(out_col, **kwargs)

    def reorder_categories(self, new_categories, **kwargs):
        new_categories = column.as_column(new_categories)
        # Compare new_categories against current categories.
        # Ignore order for comparison because we're only interested
        # in whether new_categories has all the same values as the
        # current set of categories.
        if not self._categories_equal(new_categories, ordered=False):
            raise ValueError(
                "items in new_categories are not the same as in "
                "old categories"
            )
        out_col = self._set_categories(new_categories, **kwargs)

        return self._return_or_inplace(out_col, **kwargs)

    def _categories_equal(self, new_categories, **kwargs):
        cur_categories = self._column.categories
        if len(new_categories) != len(cur_categories):
            return False
        # if order doesn't matter, sort before the equals call below
        if not kwargs.get("ordered", self.ordered):
            from cudf.core.series import Series

            cur_categories = Series(cur_categories).sort_values()
            new_categories = Series(new_categories).sort_values()
        return cur_categories._column.equals(new_categories._column)

    def _set_categories(self, new_categories, **kwargs):
        """Returns a new CategoricalColumn with the categories set to the
        specified *new_categories*.

        Notes
        -----
        Assumes ``new_categories`` is the same dtype as the current categories
        """

        from cudf import DataFrame, Series

        cur_cats = self._column.categories
        new_cats = column.as_column(new_categories)

        # Join the old and new categories to build a map from
        # old to new codes, inserting na_sentinel for any old
        # categories that don't exist in the new categories

        # Ensure new_categories is unique first
        if not (kwargs.get("is_unique", False) or new_cats.is_unique):
            # drop_duplicates() instead of unique() to preserve order
            new_cats = Series(new_cats).drop_duplicates()._column

        cur_codes = self.codes
        cur_order = cupy.arange(len(cur_codes))
        old_codes = cupy.arange(len(cur_cats), dtype=cur_codes.dtype)
        new_codes = cupy.arange(len(new_cats), dtype=cur_codes.dtype)

        new_df = DataFrame({"new_codes": new_codes, "cats": new_cats})
        old_df = DataFrame({"old_codes": old_codes, "cats": cur_cats})
        cur_df = DataFrame({"old_codes": cur_codes, "order": cur_order})

        # Join the old and new categories and line up their codes
        df = old_df.merge(new_df, on="cats", how="left")
        # Join the old and new codes to "recode" the codes data buffer
        df = cur_df.merge(df, on="old_codes", how="left")
        df = df.sort_values(by="order").reset_index(True)

        ordered = kwargs.get("ordered", self.ordered)
        new_codes = df["new_codes"]._column

        # codes can't have masks, so take mask out before moving in
        return column.build_categorical_column(
            categories=new_cats,
            codes=column.as_column(new_codes.base_data, dtype=new_codes.dtype),
            mask=new_codes.base_mask,
            size=new_codes.size,
            offset=new_codes.offset,
            ordered=ordered,
        )

    def _return_or_inplace(self, new_col, **kwargs):
        """
        Returns an object of the type of the column owner or updates the column
        of the owner (Series or Index) to mimic an inplace operation
        """
        from cudf import Series
        from cudf.core.index import CategoricalIndex

        owner = self._parent
        inplace = kwargs.get("inplace", False)
        if inplace:
            self._column._mimic_inplace(new_col, inplace=True)
        else:
            if owner is None:
                return new_col
            elif isinstance(owner, CategoricalIndex):
                return CategoricalIndex(new_col, name=owner.name)
            elif isinstance(owner, Series):
                return Series(new_col, index=owner.index, name=owner.name)


class CategoricalColumn(column.ColumnBase):
    """Implements operations for Columns of Categorical type
    """

    def __init__(self, dtype, mask=None, size=None, offset=0, children=()):
        """
        Parameters
        ----------
        dtype : CategoricalDtype
        mask : Buffer
            The validity mask
        offset : int
            Data offset
        children : Tuple[Column]
            Two non-null columns containing the categories and codes
            respectively
        """
        if size is None:
            for child in children:
                assert child.offset == 0
<<<<<<< HEAD

=======
                assert child.base_mask is None
>>>>>>> 7e6a94a2
            size = children[0].size
            size = size - offset
        if isinstance(dtype, pd.api.types.CategoricalDtype):
            dtype = CategoricalDtype.from_pandas(dtype)
        if not isinstance(dtype, CategoricalDtype):
            raise ValueError("dtype must be instance of CategoricalDtype")
        super().__init__(
            data=None,
            size=size,
            dtype=dtype,
            mask=mask,
            offset=offset,
            children=children,
        )

        self._codes = None

    @property
    def base_size(self):
        return int(
            (self.base_children[0].size) / self.base_children[0].dtype.itemsize
        )

    def __contains__(self, item):
        try:
            self._encode(item)
        except ValueError:
            return False
        return self._encode(item) in self.as_numerical

    def serialize(self):
        header = {}
        frames = []
        header["type-serialized"] = pickle.dumps(type(self))
        header["dtype"], dtype_frames = self.dtype.serialize()
        header["dtype_frames_count"] = len(dtype_frames)
        frames.extend(dtype_frames)
        header["data"], data_frames = self.codes.serialize()
        header["data_frames_count"] = len(data_frames)
        frames.extend(data_frames)
        if self.nullable:
            mask_header, mask_frames = self.mask.serialize()
            header["mask"] = mask_header
            frames.extend(mask_frames)
        header["frame_count"] = len(frames)
        return header, frames

    @classmethod
    def deserialize(cls, header, frames):
        n_dtype_frames = header["dtype_frames_count"]
        dtype = CategoricalDtype.deserialize(
            header["dtype"], frames[:n_dtype_frames]
        )
        n_data_frames = header["data_frames_count"]

        column_type = pickle.loads(header["data"]["type-serialized"])
        data = column_type.deserialize(
            header["data"],
            frames[n_dtype_frames : n_dtype_frames + n_data_frames],
        )
        mask = None
        if "mask" in header:
            mask = Buffer.deserialize(
                header["mask"], [frames[n_dtype_frames + n_data_frames]]
            )
        return column.build_column(
            data=None,
            dtype=dtype,
            mask=mask,
            children=(column.as_column(data.base_data, dtype=data.dtype),),
        )

    def set_base_data(self, value):
        if value is not None:
            raise RuntimeError(
                "CategoricalColumns do not use data attribute of Column, use "
                "`set_base_children` instead"
            )
        else:
            super().set_base_data(value)

    def set_base_mask(self, value):
        super().set_base_mask(value)
        self._codes = None

    def set_base_children(self, value):
        super().set_base_children(value)
        self._codes = None

    @property
    def children(self):
        if self._children is None:
            codes_column = self.base_children[0]

            buf = Buffer(codes_column.base_data)
            buf.ptr = buf.ptr + (self.offset * codes_column.dtype.itemsize)
            buf.size = self.size * codes_column.dtype.itemsize

            codes_column = column.build_column(
                data=buf, dtype=codes_column.dtype, size=self.size,
            )
            self._children = (codes_column,)
        return self._children

    @property
    def as_numerical(self):
        return column.build_column(
            data=self.codes.data, dtype=self.codes.dtype, mask=self.mask
        )

    @property
    def categories(self):
        return self.dtype.categories._values

    @categories.setter
    def categories(self, value):
        self.dtype = CategoricalDtype(
            categories=value, ordered=self.dtype.ordered
        )

    @property
    def codes(self):
        if self._codes is None:
            self._codes = self.children[0].set_mask(self.mask)
        return self._codes

    @property
    def ordered(self):
        return self.dtype.ordered

    @ordered.setter
    def ordered(self, value):
        self.dtype.ordered = value

    def cat(self, parent=None):
        return CategoricalAccessor(self, parent=parent)

    def unary_operator(self, unaryop):
        msg = (
            "Series of dtype `category` cannot perform the operation: "
            "{}".format(unaryop)
        )
        raise TypeError(msg)

    def binary_operator(self, op, rhs, reflect=False):

        if not (self.ordered and rhs.ordered) and op not in ("eq", "ne"):
            if op in ("lt", "gt", "le", "ge"):
                raise TypeError(
                    f"Unordered Categoricals can only compare equality or not"
                )
            raise TypeError(
                f"Series of dtype `{self.dtype}` cannot perform the "
                f"operation: {op}"
            )
        if self.dtype != rhs.dtype:
            raise TypeError("Categoricals can only compare with the same type")
        return self.as_numerical.binary_operator(op, rhs.as_numerical)

    def normalize_binop_value(self, other):
        from cudf.utils import utils

        ary = utils.scalar_broadcast_to(
            self._encode(other), size=len(self), dtype=self.codes.dtype
        )
        col = column.build_categorical_column(
            categories=self.dtype.categories,
            codes=column.as_column(ary),
            mask=self.base_mask,
<<<<<<< HEAD
            offset=self.offset,
            size=self.size,
=======
>>>>>>> 7e6a94a2
            ordered=self.dtype.ordered,
        )
        return col

    def sort_by_values(self, ascending=True, na_position="last"):
        codes, inds = self.as_numerical.sort_by_values(ascending, na_position)
        col = column.build_categorical_column(
            categories=self.dtype.categories,
            codes=column.as_column(codes.base_data, dtype=codes.dtype),
            mask=codes.base_mask,
            size=codes.size,
            ordered=self.dtype.ordered,
        )
        return col, inds

    def element_indexing(self, index):
        val = self.as_numerical.element_indexing(index)
        return self._decode(val) if val is not None else val

    @property
    def __cuda_array_interface__(self):
        raise TypeError(
            "Categorical does not support `__cuda_array_interface__`."
            " Please consider using `.codes` or `.categories`"
            " if you need this functionality."
        )

    def to_pandas(self, index=None):
        codes = self.cat().codes.fillna(-1).to_array()
        categories = self.categories.to_pandas()
        data = pd.Categorical.from_codes(
            codes, categories=categories, ordered=self.ordered
        )
        return pd.Series(data, index=index)

    def to_arrow(self):
        return pa.DictionaryArray.from_arrays(
            from_pandas=True,
            ordered=self.ordered,
            indices=self.as_numerical.to_arrow(),
            dictionary=self.categories.to_arrow(),
        )

    def unique(self):
        codes = self.as_numerical.unique()
        return column.build_categorical_column(
            categories=self.categories,
            codes=column.as_column(codes.base_data, dtype=codes.dtype),
            mask=codes.base_mask,
            offset=codes.offset,
            size=codes.size,
            ordered=self.ordered,
        )

    def _encode(self, value):
        return self.categories.find_first_value(value)

    def _decode(self, value):
        if value == self.default_na_value():
            return None
        return self.categories.element_indexing(value)

    def default_na_value(self):
        return -1

    def find_and_replace(self, to_replace, replacement, all_nan):
        """
        Return col with *to_replace* replaced with *replacement*.
        """
        replaced = column.as_column(self.cat().codes)

        to_replace_col = column.as_column(
            np.asarray(
                [self._encode(val) for val in to_replace], dtype=replaced.dtype
            )
        )
        replacement_col = column.as_column(
            np.asarray(
                [self._encode(val) for val in replacement],
                dtype=replaced.dtype,
            )
        )

        output = libcudfxx.replace.replace(
            replaced, to_replace_col, replacement_col
        )

        return column.build_categorical_column(
            categories=self.dtype.categories,
            codes=column.as_column(output.base_data, dtype=output.dtype),
            mask=output.base_mask,
            offset=output.offset,
            size=output.size,
            ordered=self.dtype.ordered,
        )

    def fillna(self, fill_value):
        """
        Fill null values with *fill_value*
        """
        if not self.nullable:
            return self

        fill_is_scalar = np.isscalar(fill_value)

        if fill_is_scalar:
            if fill_value == self.default_na_value():
                fill_value = self.codes.dtype.type(fill_value)
            else:
                try:
                    fill_value = self._encode(fill_value)
                    fill_value = self.codes.dtype.type(fill_value)
                except (ValueError) as err:
                    err_msg = "fill value must be in categories"
                    raise ValueError(err_msg) from err
        else:
            fill_value = column.as_column(fill_value, nan_as_null=False)
            # TODO: only required if fill_value has a subset of the categories:
            fill_value = fill_value.cat()._set_categories(
                self.categories, is_unique=True
            )
            fill_value = column.as_column(fill_value.codes).astype(
                self.codes.dtype
            )

        result = libcudfxx.replace.replace_nulls(self, fill_value)

        result = column.build_categorical_column(
            categories=self.dtype.categories,
            codes=column.as_column(result.base_data, dtype=result.dtype),
            offset=result.offset,
            size=result.size,
            mask=None,
            ordered=self.dtype.ordered,
        )

        return result

    def find_first_value(self, value, closest=False):
        """
        Returns offset of first value that matches
        """
        return self.as_numerical.find_first_value(self._encode(value))

    def find_last_value(self, value, closest=False):
        """
        Returns offset of last value that matches
        """
        return self.as_numerical.find_last_value(self._encode(value))

    @property
    def is_monotonic_increasing(self):
        if not hasattr(self, "_is_monotonic_increasing"):
            self._is_monotonic_increasing = (
                self.ordered and self.as_numerical.is_monotonic_increasing
            )
        return self._is_monotonic_increasing

    @property
    def is_monotonic_decreasing(self):
        if not hasattr(self, "_is_monotonic_decreasing"):
            self._is_monotonic_decreasing = (
                self.ordered and self.as_numerical.is_monotonic_decreasing
            )
        return self._is_monotonic_decreasing

    def as_categorical_column(self, dtype, **kwargs):
        return self

    def as_numerical_column(self, dtype, **kwargs):
        return self._get_decategorized_column().as_numerical_column(
            dtype, **kwargs
        )

    def as_string_column(self, dtype, **kwargs):
        return self._get_decategorized_column().as_string_column(
            dtype, **kwargs
        )

    def as_datetime_column(self, dtype, **kwargs):
        return self._get_decategorized_column().as_datetime_column(
            dtype, **kwargs
        )

    def _get_decategorized_column(self):
        if self.null_count == len(self):
            # self.categories is empty; just return codes
            return self.cat().codes._column
        gather_map = self.cat().codes.astype("int32").fillna(0)._column
        out = self.categories.take(gather_map)
        out = out.set_mask(self.mask)
        return out

    def copy(self, deep=True):
        if deep:
            copied_col = libcudfxx.copying.copy_column(self)

            return column.build_categorical_column(
                categories=self.dtype.categories,
                codes=column.as_column(
                    copied_col.base_data, dtype=copied_col.dtype
                ),
                offset=copied_col.offset,
                size=copied_col.size,
                mask=copied_col.base_mask,
                ordered=self.dtype.ordered,
            )
        else:
            return column.build_categorical_column(
                categories=self.dtype.categories,
                codes=column.as_column(
                    self.codes.base_data, dtype=self.codes.dtype
                ),
                mask=self.base_mask,
                ordered=self.dtype.ordered,
                offset=self.offset,
                size=self.size,
            )

    def __sizeof__(self):
        return (
            self.cat().categories.__sizeof__() + self.cat().codes.__sizeof__()
        )

    def _memory_usage(self, deep=False):
        if deep:
            return self.__sizeof__()
        else:
            return (
                self._categories._memory_usage()
                + self.cat().codes.memory_usage()
            )

    def _mimic_inplace(self, other_col, inplace=False):
        out = super()._mimic_inplace(other_col, inplace=inplace)
        if inplace:
            self._codes = other_col._codes

        return out


def pandas_categorical_as_column(categorical, codes=None):

    """Creates a CategoricalColumn from a pandas.Categorical

    If ``codes`` is defined, use it instead of ``categorical.codes``
    """
    codes = categorical.codes if codes is None else codes
    codes = column.as_column(codes)

    valid_codes = codes.binary_operator("ne", codes.dtype.type(-1))

    mask = None
    if not valid_codes.all():
        mask = bools_to_mask(valid_codes)

    return column.build_categorical_column(
        categories=categorical.categories,
        codes=column.as_column(codes.base_data, dtype=codes.dtype),
        size=codes.size,
        mask=mask,
        ordered=categorical.ordered,
    )<|MERGE_RESOLUTION|>--- conflicted
+++ resolved
@@ -235,11 +235,7 @@
         if size is None:
             for child in children:
                 assert child.offset == 0
-<<<<<<< HEAD
-
-=======
                 assert child.base_mask is None
->>>>>>> 7e6a94a2
             size = children[0].size
             size = size - offset
         if isinstance(dtype, pd.api.types.CategoricalDtype):
@@ -409,11 +405,6 @@
             categories=self.dtype.categories,
             codes=column.as_column(ary),
             mask=self.base_mask,
-<<<<<<< HEAD
-            offset=self.offset,
-            size=self.size,
-=======
->>>>>>> 7e6a94a2
             ordered=self.dtype.ordered,
         )
         return col
