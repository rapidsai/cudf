--- conflicted
+++ resolved
@@ -102,16 +102,8 @@
         dtype: CategoricalDtype,
         offset: int,
         null_count: int,
-<<<<<<< HEAD
         exposed: bool,
     ) -> None:
-=======
-        children: tuple[NumericalColumn],
-    ):
-        if data is not None:
-            raise ValueError(f"{data=} must be None")
-        validate_categorical_children(children)
->>>>>>> 6cb91d25
         if not isinstance(dtype, CategoricalDtype):
             raise ValueError(
                 f"{dtype=} must be cudf.CategoricalDtype instance."
