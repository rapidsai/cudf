--- conflicted
+++ resolved
@@ -27,11 +27,7 @@
 from cudf._typing import ColumnLike, Dtype, ScalarLike
 from cudf.core.buffer import Buffer
 from cudf.core.column import column
-<<<<<<< HEAD
-from cudf.core.column.methods import ColumnMethodsMixin, ParentType
-=======
 from cudf.core.column.methods import ColumnMethods
->>>>>>> a2bd07a3
 from cudf.core.dtypes import CategoricalDtype
 from cudf.utils.dtypes import (
     is_categorical_dtype,
@@ -52,11 +48,7 @@
     )
 
 
-<<<<<<< HEAD
-class CategoricalAccessor(ColumnMethodsMixin):
-=======
 class CategoricalAccessor(ColumnMethods):
->>>>>>> a2bd07a3
     _column: CategoricalColumn
 
     def __init__(self, parent: SeriesOrIndex):
@@ -649,19 +641,10 @@
         ValueError: items in new_categories are not the same as in
         old categories
         """
-        new_categories = column.as_column(new_categories)
-        # Compare new_categories against current categories.
-        # Ignore order for comparison because we're only interested
-        # in whether new_categories has all the same values as the
-        # current set of categories.
-        if not self._column._categories_equal(new_categories, ordered=False):
-            raise ValueError(
-                "items in new_categories are not the same as in "
-                "old categories"
-            )
-        out_col = self._column._set_categories(new_categories, ordered=ordered)
-
-        return self._return_or_inplace(out_col, inplace=inplace)
+        return self._return_or_inplace(
+            self._column.reorder_categories(new_categories, ordered=ordered),
+            inplace=inplace,
+        )
 
 
 class CategoricalColumn(column.ColumnBase):
@@ -996,8 +979,7 @@
             col = self
 
         signed_dtype = min_signed_type(len(col.categories))
-<<<<<<< HEAD
-        codes = col.cat().codes.astype(signed_dtype).fillna(-1).to_array()
+        codes = col.codes.astype(signed_dtype).fillna(-1).to_array()
         if is_interval_dtype(col.categories.dtype):
             # leaving out dropna because it temporarily changes an interval
             # index into a struct and throws off results.
@@ -1005,10 +987,6 @@
             categories = col.categories.to_pandas()
         else:
             categories = col.categories.dropna(drop_nan=True).to_pandas()
-=======
-        codes = col.codes.astype(signed_dtype).fillna(-1).to_array()
-        categories = col.categories.dropna(drop_nan=True).to_pandas()
->>>>>>> a2bd07a3
         data = pd.Categorical.from_codes(
             codes, categories=categories, ordered=col.ordered
         )
@@ -1406,7 +1384,6 @@
             offset=codes_col.offset,
         )
 
-<<<<<<< HEAD
     def _with_type_metadata(
         self: CategoricalColumn, dtype: Dtype
     ) -> CategoricalColumn:
@@ -1422,9 +1399,8 @@
                 offset=self.codes.offset,
                 null_count=self.codes.null_count,
             )
-
         return self
-=======
+
     def set_categories(
         self, new_categories: Any, ordered: bool = False, rename: bool = False,
     ) -> CategoricalColumn:
@@ -1557,6 +1533,21 @@
             ordered=ordered,
         )
 
+    def reorder_categories(
+        self, new_categories: Any, ordered: bool = False,
+    ) -> CategoricalColumn:
+        new_categories = column.as_column(new_categories)
+        # Compare new_categories against current categories.
+        # Ignore order for comparison because we're only interested
+        # in whether new_categories has all the same values as the
+        # current set of categories.
+        if not self._categories_equal(new_categories, ordered=False):
+            raise ValueError(
+                "items in new_categories are not the same as in "
+                "old categories"
+            )
+        return self._set_categories(new_categories, ordered=ordered)
+
     def as_ordered(self):
         out_col = self
         if not out_col.ordered:
@@ -1582,7 +1573,6 @@
                 ordered=False,
             )
         return out_col
->>>>>>> a2bd07a3
 
 
 def _create_empty_categorical_column(
