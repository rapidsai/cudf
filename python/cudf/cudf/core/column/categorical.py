--- conflicted
+++ resolved
@@ -35,10 +35,6 @@
     from cudf._typing import (
         ColumnBinaryOperand,
         ColumnLike,
-<<<<<<< HEAD
-=======
-        Dtype,
->>>>>>> f5161e7b
         DtypeObj,
         ScalarLike,
     )
