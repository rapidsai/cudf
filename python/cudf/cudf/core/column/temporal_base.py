--- conflicted
+++ resolved
@@ -47,33 +47,6 @@
     _NP_SCALAR: ClassVar[type[np.datetime64] | type[np.timedelta64]]
     _PD_SCALAR: pd.Timestamp | pd.Timedelta
 
-<<<<<<< HEAD
-=======
-    def __init__(
-        self,
-        data: Buffer,
-        size: int,
-        dtype: np.dtype | pd.DatetimeTZDtype,
-        mask: Buffer | None,
-        offset: int,
-        null_count: int,
-        children: tuple,
-    ):
-        if not isinstance(data, Buffer):
-            raise ValueError("data must be a Buffer.")
-        if len(children) != 0:
-            raise ValueError(f"{type(self).__name__} must have no children.")
-        super().__init__(
-            data=data,
-            size=size,
-            dtype=dtype,
-            mask=mask,
-            offset=offset,
-            null_count=null_count,
-            children=children,
-        )
-
->>>>>>> 96e6c812
     def __contains__(self, item: np.datetime64 | np.timedelta64) -> bool:
         """
         Check if the column contains a given value.
