--- conflicted
+++ resolved
@@ -25,10 +25,7 @@
 from cudf.errors import MixedTypeError
 from cudf.utils.dtypes import (
     CUDF_STRING_DTYPE,
-<<<<<<< HEAD
     cudf_dtype_from_pa_type,
-=======
->>>>>>> 17ee5325
     cudf_dtype_to_pa_type,
     find_common_type,
     min_signed_type,
