# Copyright (c) 2018-2023, NVIDIA CORPORATION.

from __future__ import annotations

from typing import (
    Any,
    Callable,
    Mapping,
    Optional,
    Sequence,
    Tuple,
    Union,
    cast,
)

import numpy as np
import pandas as pd

import cudf
from cudf import _lib as libcudf
from cudf._lib.stream_compaction import drop_nulls
from cudf._typing import (
    ColumnBinaryOperand,
    ColumnLike,
    Dtype,
    DtypeObj,
    ScalarLike,
)
from cudf.api.types import (
    is_bool_dtype,
    is_float_dtype,
    is_integer,
    is_integer_dtype,
    is_number,
    is_scalar,
)
from cudf.core.buffer import (
    Buffer,
    acquire_spill_lock,
    cuda_array_interface_wrapper,
)
from cudf.core.column import (
    ColumnBase,
    as_column,
    build_column,
    column,
    full,
    string,
)
from cudf.core.dtypes import CategoricalDtype
from cudf.core.mixins import BinaryOperand
from cudf.utils import cudautils
from cudf.utils.dtypes import (
    NUMERIC_TYPES,
    min_column_type,
    min_signed_type,
    np_dtypes_to_pandas_dtypes,
    numeric_normalize_types,
    to_cudf_compatible_scalar,
)

from .numerical_base import NumericalBaseColumn


class NumericalColumn(NumericalBaseColumn):
    """
    A Column object for Numeric types.

    Parameters
    ----------
    data : Buffer
    dtype : np.dtype
        The dtype associated with the data Buffer
    mask : Buffer, optional
    """

    _nan_count: Optional[int]
    _VALID_BINARY_OPERATIONS = BinaryOperand._SUPPORTED_BINARY_OPERATIONS

    def __init__(
        self,
        data: Buffer,
        dtype: DtypeObj,
        mask: Buffer = None,
        size: int = None,  # TODO: make this non-optional
        offset: int = 0,
        null_count: int = None,
    ):
        dtype = cudf.dtype(dtype)

        if data.size % dtype.itemsize:
            raise ValueError("Buffer size must be divisible by element size")
        if size is None:
            size = (data.size // dtype.itemsize) - offset
        self._nan_count = None
        super().__init__(
            data,
            size=size,
            dtype=dtype,
            mask=mask,
            offset=offset,
            null_count=null_count,
        )

    def _clear_cache(self):
        super()._clear_cache()
        self._nan_count = None

    def __contains__(self, item: ScalarLike) -> bool:
        """
        Returns True if column contains item, else False.
        """
        # Handles improper item types
        # Fails if item is of type None, so the handler.
        try:
            if np.can_cast(item, self.dtype):
                item = self.dtype.type(item)
            else:
                return False
        except (TypeError, ValueError):
            return False
        # TODO: Use `scalar`-based `contains` wrapper
        return libcudf.search.contains(
            self, column.as_column([item], dtype=self.dtype)
        ).any()

    def has_nulls(self, include_nan=False):
        return self.null_count != 0 or (
            self.nan_count != 0 if include_nan else False
        )

    def __setitem__(self, key: Any, value: Any):
        """
        Set the value of ``self[key]`` to ``value``.

        If ``value`` and ``self`` are of different types, ``value`` is coerced
        to ``self.dtype``.
        """

        # Normalize value to scalar/column
        device_value = (
            cudf.Scalar(
                value,
                dtype=self.dtype
                if cudf._lib.scalar._is_null_host_scalar(value)
                else None,
            )
            if is_scalar(value)
            else as_column(value)
        )

        if not is_bool_dtype(self.dtype) and is_bool_dtype(device_value.dtype):
            raise TypeError(f"Invalid value {value} for dtype {self.dtype}")
        else:
            device_value = device_value.astype(self.dtype)

        out: Optional[ColumnBase]  # If None, no need to perform mimic inplace.
        if isinstance(key, slice):
            out = self._scatter_by_slice(key, device_value)
        else:
            key = as_column(key)
            if not isinstance(key, cudf.core.column.NumericalColumn):
                raise ValueError(f"Invalid scatter map type {key.dtype}.")
            out = self._scatter_by_column(key, device_value)

        if out:
            self._mimic_inplace(out, inplace=True)

    @property
    def __cuda_array_interface__(self) -> Mapping[str, Any]:

        output = {
            "shape": (len(self),),
            "strides": (self.dtype.itemsize,),
            "typestr": self.dtype.str,
            "data": (self.data_ptr, False),
            "version": 1,
        }

        if self.nullable and self.has_nulls():
            # Create a simple Python object that exposes the
            # `__cuda_array_interface__` attribute here since we need to modify
            # some of the attributes from the numba device array
            output["mask"] = cuda_array_interface_wrapper(
                ptr=self.mask_ptr,
                size=len(self),
                owner=self.mask,
                readonly=True,
                typestr="<t1",
            )

        return output

    def unary_operator(self, unaryop: Union[str, Callable]) -> ColumnBase:
        if callable(unaryop):
            return libcudf.transform.transform(self, unaryop)

        unaryop = libcudf.unary.UnaryOp[unaryop.upper()]
        return libcudf.unary.unary_operation(self, unaryop)

    def _binaryop(self, other: ColumnBinaryOperand, op: str) -> ColumnBase:
        int_float_dtype_mapping = {
            np.int8: np.float32,
            np.int16: np.float32,
            np.int32: np.float32,
            np.int64: np.float64,
            np.uint8: np.float32,
            np.uint16: np.float32,
            np.uint32: np.float64,
            np.uint64: np.float64,
            np.bool_: np.float32,
        }

        if op in {"__truediv__", "__rtruediv__"}:
            # Division with integer types results in a suitable float.
            if truediv_type := int_float_dtype_mapping.get(self.dtype.type):
                return self.astype(truediv_type)._binaryop(other, op)

        reflect, op = self._check_reflected_op(op)
        if (other := self._wrap_binop_normalization(other)) is NotImplemented:
            return NotImplemented
        out_dtype = self.dtype
        if other is not None:
            out_dtype = np.result_type(self.dtype, other.dtype)
            if op in {"__mod__", "__floordiv__"}:
                tmp = self if reflect else other
                # Guard against division by zero for integers.
                if (
                    (tmp.dtype.type in int_float_dtype_mapping)
                    and (tmp.dtype.type != np.bool_)
                    and (
                        (
                            (
                                np.isscalar(tmp)
                                or (
                                    isinstance(tmp, cudf.Scalar)
                                    # host to device copy
                                    and tmp.is_valid()
                                )
                            )
                            and (0 == tmp)
                        )
                        or ((isinstance(tmp, NumericalColumn)) and (0 in tmp))
                    )
                ):
                    out_dtype = cudf.dtype("float64")

        if op in {
            "__lt__",
            "__gt__",
            "__le__",
            "__ge__",
            "__eq__",
            "__ne__",
            "NULL_EQUALS",
        }:
            out_dtype = "bool"

        if op in {"__and__", "__or__", "__xor__"}:
            if is_float_dtype(self.dtype) or is_float_dtype(other):
                raise TypeError(
                    f"Operation 'bitwise {op[2:-2]}' not supported between "
                    f"{self.dtype.type.__name__} and "
                    f"{other.dtype.type.__name__}"
                )
            if is_bool_dtype(self.dtype) or is_bool_dtype(other):
                out_dtype = "bool"

        if (
            op == "__pow__"
            and is_integer_dtype(self.dtype)
            and (is_integer(other) or is_integer_dtype(other.dtype))
        ):
            op = "INT_POW"

        lhs, rhs = (other, self) if reflect else (self, other)

        return libcudf.binaryop.binaryop(lhs, rhs, op, out_dtype)

    def nans_to_nulls(self: NumericalColumn) -> NumericalColumn:
        # Only floats can contain nan.
        if self.dtype.kind != "f" or self.nan_count == 0:
            return self
        newmask = libcudf.transform.nans_to_nulls(self)
        return self.set_mask(newmask)

    def normalize_binop_value(
        self, other: ScalarLike
    ) -> Union[ColumnBase, cudf.Scalar]:
        if isinstance(other, ColumnBase):
            if not isinstance(other, NumericalColumn):
                return NotImplemented
            return other
        if isinstance(other, cudf.Scalar):
            if self.dtype == other.dtype:
                return other
            # expensive device-host transfer just to
            # adjust the dtype
            other = other.value
        # Try and match pandas and hence numpy. Deduce the common
        # dtype via the _value_ of other, and the dtype of self. TODO:
        # When NEP50 is accepted, this might want changed or
        # simplified.
        # This is not at all simple:
        # np.result_type(np.int64(0), np.uint8)
        #   => np.uint8
        # np.result_type(np.asarray([0], dtype=np.int64), np.uint8)
        #   => np.int64
        # np.promote_types(np.int64(0), np.uint8)
        #   => np.int64
        # np.promote_types(np.asarray([0], dtype=np.int64).dtype, np.uint8)
        #   => np.int64
        common_dtype = np.result_type(self.dtype, other)
        if common_dtype.kind in {"b", "i", "u", "f"}:
            if self.dtype.kind == "b":
                common_dtype = min_signed_type(other)
            return cudf.Scalar(other, dtype=common_dtype)
        else:
            return NotImplemented

    def int2ip(self) -> "cudf.core.column.StringColumn":
        if self.dtype != cudf.dtype("int64"):
            raise TypeError("Only int64 type can be converted to ip")

        return libcudf.string_casting.int2ip(self)

    def as_string_column(
        self, dtype: Dtype, format=None, **kwargs
    ) -> "cudf.core.column.StringColumn":
        if len(self) > 0:
            return string._numeric_to_str_typecast_functions[
                cudf.dtype(self.dtype)
            ](self)
        else:
            return cast(
                "cudf.core.column.StringColumn", as_column([], dtype="object")
            )

    def as_datetime_column(
        self, dtype: Dtype, **kwargs
    ) -> "cudf.core.column.DatetimeColumn":
        return cast(
            "cudf.core.column.DatetimeColumn",
            build_column(
                data=self.astype("int64").base_data,
                dtype=dtype,
                mask=self.base_mask,
                offset=self.offset,
                size=self.size,
            ),
        )

    def as_timedelta_column(
        self, dtype: Dtype, **kwargs
    ) -> "cudf.core.column.TimeDeltaColumn":
        return cast(
            "cudf.core.column.TimeDeltaColumn",
            build_column(
                data=self.astype("int64").base_data,
                dtype=dtype,
                mask=self.base_mask,
                offset=self.offset,
                size=self.size,
            ),
        )

    def as_decimal_column(
        self, dtype: Dtype, **kwargs
    ) -> "cudf.core.column.DecimalBaseColumn":
        return libcudf.unary.cast(self, dtype)

    def as_numerical_column(self, dtype: Dtype, **kwargs) -> NumericalColumn:
        dtype = cudf.dtype(dtype)
        if dtype == self.dtype:
            return self
        return libcudf.unary.cast(self, dtype)

    def all(self, skipna: bool = True) -> bool:
        # If all entries are null the result is True, including when the column
        # is empty.
        result_col = self.nans_to_nulls() if skipna else self

        if result_col.null_count == result_col.size:
            return True

        return libcudf.reduce.reduce("all", result_col, dtype=np.bool_)

    def any(self, skipna: bool = True) -> bool:
        # Early exit for fast cases.
        result_col = self.nans_to_nulls() if skipna else self

        if not skipna and result_col.has_nulls():
            return True
        elif skipna and result_col.null_count == result_col.size:
            return False

        return libcudf.reduce.reduce("any", result_col, dtype=np.bool_)

    @property
    def nan_count(self) -> int:
        if self.dtype.kind != "f":
            self._nan_count = 0
        elif self._nan_count is None:
            nan_col = libcudf.unary.is_nan(self)
            self._nan_count = nan_col.sum()
        return self._nan_count

    def dropna(self, drop_nan: bool = False) -> NumericalColumn:
        col = self.nans_to_nulls() if drop_nan else self
        return drop_nulls([col])[0]

    @property
    def contains_na_entries(self) -> bool:
        return (self.nan_count != 0) or (self.null_count != 0)

    def _process_values_for_isin(
        self, values: Sequence
    ) -> Tuple[ColumnBase, ColumnBase]:
        lhs = cast("cudf.core.column.ColumnBase", self)
        rhs = as_column(values, nan_as_null=False)

        if isinstance(rhs, NumericalColumn):
            rhs = rhs.astype(dtype=self.dtype)

        if lhs.null_count == len(lhs):
            lhs = lhs.astype(rhs.dtype)
        elif rhs.null_count == len(rhs):
            rhs = rhs.astype(lhs.dtype)

        return lhs, rhs

    def _can_return_nan(self, skipna: bool = None) -> bool:
        return not skipna and self.has_nulls(include_nan=True)

    def _process_for_reduction(
        self, skipna: bool = None, min_count: int = 0
    ) -> Union[NumericalColumn, ScalarLike]:
        skipna = True if skipna is None else skipna

        if self._can_return_nan(skipna=skipna):
            return cudf.utils.dtypes._get_nan_for_dtype(self.dtype)

        col = self.nans_to_nulls() if skipna else self
        return super(NumericalColumn, col)._process_for_reduction(
            skipna=skipna, min_count=min_count
        )

    def find_and_replace(
        self,
        to_replace: ColumnLike,
        replacement: ColumnLike,
        all_nan: bool = False,
    ) -> NumericalColumn:
        """
        Return col with *to_replace* replaced with *value*.
        """

        # If all of `to_replace`/`replacement` are `None`,
        # dtype of `to_replace_col`/`replacement_col`
        # is inferred as `string`, but this is a valid
        # float64 column too, Hence we will need to type-cast
        # to self.dtype.
        to_replace_col = column.as_column(to_replace)
        if to_replace_col.null_count == len(to_replace_col):
            to_replace_col = to_replace_col.astype(self.dtype)

        replacement_col = column.as_column(replacement)
        if replacement_col.null_count == len(replacement_col):
            replacement_col = replacement_col.astype(self.dtype)

        if not isinstance(to_replace_col, type(replacement_col)):
            raise TypeError(
                f"to_replace and value should be of same types,"
                f"got to_replace dtype: {to_replace_col.dtype} and "
                f"value dtype: {replacement_col.dtype}"
            )

        if not isinstance(to_replace_col, NumericalColumn) and not isinstance(
            replacement_col, NumericalColumn
        ):
            return self.copy()

        to_replace_col = _normalize_find_and_replace_input(
            self.dtype, to_replace
        )
        if all_nan:
            replacement_col = column.as_column(replacement, dtype=self.dtype)
        else:
            replacement_col = _normalize_find_and_replace_input(
                self.dtype, replacement
            )
        if len(replacement_col) == 1 and len(to_replace_col) > 1:
            replacement_col = column.as_column(
                full(len(to_replace_col), replacement[0], self.dtype)
            )
        elif len(replacement_col) == 1 and len(to_replace_col) == 0:
            return self.copy()
        to_replace_col, replacement_col, replaced = numeric_normalize_types(
            to_replace_col, replacement_col, self
        )
        df = cudf.DataFrame._from_data(
            {"old": to_replace_col, "new": replacement_col}
        )
        df = df.drop_duplicates(subset=["old"], keep="last", ignore_index=True)
        if df._data["old"].null_count == 1:
            replaced = replaced.fillna(
                df._data["new"]
                .apply_boolean_mask(df._data["old"].isnull())
                .element_indexing(0)
            )
            df = df.dropna(subset=["old"])

        return libcudf.replace.replace(
            replaced, df._data["old"], df._data["new"]
        )

    def fillna(
        self,
        fill_value: Any = None,
        method: str = None,
        dtype: Dtype = None,
        fill_nan: bool = True,
    ) -> NumericalColumn:
        """
        Fill null values with *fill_value*
        """
        col = self.nans_to_nulls() if fill_nan else self

        if col.null_count == 0:
            return col

        if method is not None:
            return super(NumericalColumn, col).fillna(fill_value, method)

        if fill_value is None:
            raise ValueError("Must specify either 'fill_value' or 'method'")

        if (
            isinstance(fill_value, cudf.Scalar)
            and fill_value.dtype == col.dtype
        ):
            return super(NumericalColumn, col).fillna(fill_value, method)

        if np.isscalar(fill_value):
            # cast safely to the same dtype as self
            fill_value_casted = col.dtype.type(fill_value)
            if not np.isnan(fill_value) and (fill_value_casted != fill_value):
                raise TypeError(
                    f"Cannot safely cast non-equivalent "
                    f"{type(fill_value).__name__} to {col.dtype.name}"
                )
            fill_value = cudf.Scalar(fill_value_casted)
        else:
            fill_value = column.as_column(fill_value, nan_as_null=False)
            if is_integer_dtype(col.dtype):
                # cast safely to the same dtype as self
                if fill_value.dtype != col.dtype:
                    new_fill_value = fill_value.astype(col.dtype)
                    if not (new_fill_value == fill_value).all():
                        raise TypeError(
                            f"Cannot safely cast non-equivalent "
                            f"{col.dtype.type.__name__} to "
                            f"{cudf.dtype(dtype).type.__name__}"
                        )
                    fill_value = new_fill_value
            else:
                fill_value = fill_value.astype(col.dtype)

        return super(NumericalColumn, col).fillna(fill_value, method)

    @acquire_spill_lock()
    def _find_value(
        self, value: ScalarLike, closest: bool, find: Callable, compare: str
    ) -> int:
        value = to_cudf_compatible_scalar(value)
        if not is_number(value):
            raise ValueError("Expected a numeric value")
        found = 0
        if len(self):
            found = find(
<<<<<<< HEAD
                self._data_array_view,
=======
                self.data_array_view(mode="read"),
>>>>>>> f7d434d6
                value,
                mask=self.mask,
            )
        if found == -1:
            if self.is_monotonic_increasing and closest:
                found = find(
<<<<<<< HEAD
                    self._data_array_view,
=======
                    self.data_array_view(mode="read"),
>>>>>>> f7d434d6
                    value,
                    mask=self.mask,
                    compare=compare,
                )
                if found == -1:
                    raise ValueError("value not found")
            else:
                raise ValueError("value not found")
        return found

    def find_first_value(
        self, value: ScalarLike, closest: bool = False
    ) -> int:
        """
        Returns offset of first value that matches. For monotonic
        columns, returns the offset of the first larger value
        if closest=True.
        """
        if self.is_monotonic_increasing and closest:
            if value < self.min():
                return 0
            elif value > self.max():
                return len(self)
        return self._find_value(value, closest, cudautils.find_first, "gt")

    def find_last_value(self, value: ScalarLike, closest: bool = False) -> int:
        """
        Returns offset of last value that matches. For monotonic
        columns, returns the offset of the last smaller value
        if closest=True.
        """
        if self.is_monotonic_increasing and closest:
            if value < self.min():
                return -1
            elif value > self.max():
                return len(self) - 1
        return self._find_value(value, closest, cudautils.find_last, "lt")

    def can_cast_safely(self, to_dtype: DtypeObj) -> bool:
        """
        Returns true if all the values in self can be
        safely cast to dtype
        """
        if self.dtype.kind == to_dtype.kind:
            if self.dtype <= to_dtype:
                return True
            else:
                # Kinds are the same but to_dtype is smaller
                if "float" in to_dtype.name:
                    finfo = np.finfo(to_dtype)
                    lower_, upper_ = finfo.min, finfo.max
                elif "int" in to_dtype.name:
                    iinfo = np.iinfo(to_dtype)
                    lower_, upper_ = iinfo.min, iinfo.max

                if self.dtype.kind == "f":
                    # Exclude 'np.inf', '-np.inf'
                    s = cudf.Series(self)
                    # TODO: replace np.inf with cudf scalar when
                    # https://github.com/rapidsai/cudf/pull/6297 merges
                    non_infs = s[~((s == np.inf) | (s == -np.inf))]
                    col = non_infs._column
                else:
                    col = self

                min_ = col.min()
                # TODO: depending on implementation of cudf scalar and future
                # refactor of min/max, change the test method
                if np.isnan(min_):
                    # Column contains only infs
                    return True

                return (min_ >= lower_) and (col.max() < upper_)

        # want to cast int to uint
        elif self.dtype.kind == "i" and to_dtype.kind == "u":
            i_max_ = np.iinfo(self.dtype).max
            u_max_ = np.iinfo(to_dtype).max

            return (self.min() >= 0) and (
                (i_max_ <= u_max_) or (self.max() < u_max_)
            )

        # want to cast uint to int
        elif self.dtype.kind == "u" and to_dtype.kind == "i":
            u_max_ = np.iinfo(self.dtype).max
            i_max_ = np.iinfo(to_dtype).max

            return (u_max_ <= i_max_) or (self.max() < i_max_)

        # want to cast int to float
        elif self.dtype.kind in {"i", "u"} and to_dtype.kind == "f":
            info = np.finfo(to_dtype)
            biggest_exact_int = 2 ** (info.nmant + 1)
            if (self.min() >= -biggest_exact_int) and (
                self.max() <= biggest_exact_int
            ):
                return True
            else:

                filled = self.fillna(0)
                return (
                    cudf.Series(filled).astype(to_dtype).astype(filled.dtype)
                    == cudf.Series(filled)
                ).all()

        # want to cast float to int:
        elif self.dtype.kind == "f" and to_dtype.kind in {"i", "u"}:
            iinfo = np.iinfo(to_dtype)
            min_, max_ = iinfo.min, iinfo.max

            # best we can do is hope to catch it here and avoid compare
            if (self.min() >= min_) and (self.max() <= max_):
                filled = self.fillna(0, fill_nan=False)
                return (cudf.Series(filled) % 1 == 0).all()
            else:
                return False

        return False

    def _with_type_metadata(self: ColumnBase, dtype: Dtype) -> ColumnBase:
        if isinstance(dtype, CategoricalDtype):
            return column.build_categorical_column(
                categories=dtype.categories._values,
                codes=build_column(self.base_data, dtype=self.dtype),
                mask=self.base_mask,
                ordered=dtype.ordered,
                size=self.size,
                offset=self.offset,
                null_count=self.null_count,
            )

        return self

    def to_pandas(
        self, index: pd.Index = None, nullable: bool = False, **kwargs
    ) -> "pd.Series":
        if nullable and self.dtype in np_dtypes_to_pandas_dtypes:
            pandas_nullable_dtype = np_dtypes_to_pandas_dtypes[self.dtype]
            arrow_array = self.to_arrow()
            pandas_array = pandas_nullable_dtype.__from_arrow__(arrow_array)
            pd_series = pd.Series(pandas_array, copy=False)
        elif str(self.dtype) in NUMERIC_TYPES and not self.has_nulls():
            pd_series = pd.Series(self.values_host, copy=False)
        else:
            pd_series = self.to_arrow().to_pandas(**kwargs)

        if index is not None:
            pd_series.index = index
        return pd_series

    def _reduction_result_dtype(self, reduction_op: str) -> Dtype:
        col_dtype = self.dtype
        if reduction_op in {"sum", "product"}:
            col_dtype = (
                col_dtype if col_dtype.kind == "f" else np.dtype("int64")
            )
        elif reduction_op == "sum_of_squares":
            col_dtype = np.find_common_type([col_dtype], [np.dtype("uint64")])

        return col_dtype


def _normalize_find_and_replace_input(
    input_column_dtype: DtypeObj, col_to_normalize: Union[ColumnBase, list]
) -> ColumnBase:
    normalized_column = column.as_column(
        col_to_normalize,
        dtype=input_column_dtype if len(col_to_normalize) <= 0 else None,
    )
    col_to_normalize_dtype = normalized_column.dtype
    if isinstance(col_to_normalize, list):
        if normalized_column.null_count == len(normalized_column):
            normalized_column = normalized_column.astype(input_column_dtype)
        col_to_normalize_dtype = min_column_type(
            normalized_column, input_column_dtype
        )
        # Scalar case
        if len(col_to_normalize) == 1:
            if cudf._lib.scalar._is_null_host_scalar(col_to_normalize[0]):
                return normalized_column.astype(input_column_dtype)
            else:
                col_to_normalize_casted = input_column_dtype.type(
                    col_to_normalize[0]
                )
            if not np.isnan(col_to_normalize_casted) and (
                col_to_normalize_casted != col_to_normalize[0]
            ):
                raise TypeError(
                    f"Cannot safely cast non-equivalent "
                    f"{col_to_normalize[0]} "
                    f"to {input_column_dtype.name}"
                )
            else:
                col_to_normalize_dtype = input_column_dtype
    elif hasattr(col_to_normalize, "dtype"):
        col_to_normalize_dtype = col_to_normalize.dtype
    else:
        raise TypeError(f"Type {type(col_to_normalize)} not supported")

    if (
        col_to_normalize_dtype.kind == "f"
        and input_column_dtype.kind in {"i", "u"}
    ) or (col_to_normalize_dtype.num > input_column_dtype.num):
        raise TypeError(
            f"Potentially unsafe cast for non-equivalent "
            f"{col_to_normalize_dtype.name} "
            f"to {input_column_dtype.name}"
        )
    return normalized_column.astype(input_column_dtype)


def digitize(
    column: ColumnBase, bins: np.ndarray, right: bool = False
) -> ColumnBase:
    """Return the indices of the bins to which each value in column belongs.

    Parameters
    ----------
    column : Column
        Input column.
    bins : Column-like
        1-D column-like object of bins with same type as `column`, should be
        monotonically increasing.
    right : bool
        Indicates whether interval contains the right or left bin edge.

    Returns
    -------
    A column containing the indices
    """
    if not column.dtype == bins.dtype:
        raise ValueError(
            "Digitize() expects bins and input column have the same dtype."
        )

    bin_col = as_column(bins, dtype=bins.dtype)
    if bin_col.nullable:
        raise ValueError("`bins` cannot contain null entries.")

    return as_column(libcudf.sort.digitize([column], [bin_col], right))<|MERGE_RESOLUTION|>--- conflicted
+++ resolved
@@ -578,22 +578,14 @@
         found = 0
         if len(self):
             found = find(
-<<<<<<< HEAD
-                self._data_array_view,
-=======
                 self.data_array_view(mode="read"),
->>>>>>> f7d434d6
                 value,
                 mask=self.mask,
             )
         if found == -1:
             if self.is_monotonic_increasing and closest:
                 found = find(
-<<<<<<< HEAD
-                    self._data_array_view,
-=======
                     self.data_array_view(mode="read"),
->>>>>>> f7d434d6
                     value,
                     mask=self.mask,
                     compare=compare,
