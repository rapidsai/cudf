--- conflicted
+++ resolved
@@ -94,29 +94,15 @@
             np.dtype("uint32"),
             np.dtype("uint64"),
         ]
-<<<<<<< HEAD
         if rhs is None:
             out_dtype = self.dtype
         else:
             if not (
-                isinstance(
-                    rhs,
-                    (
-                        NumericalColumn,
-                        cudf.Scalar,
-                        cudf._lib.scalar.DeviceScalar,
-                    ),
-                )
+                isinstance(rhs, (NumericalColumn, cudf.Scalar,),)
                 or np.isscalar(rhs)
             ):
                 msg = "{!r} operator not supported between {} and {}"
                 raise TypeError(msg.format(binop, type(self), type(rhs)))
-=======
-        tmp = rhs
-        if reflect:
-            tmp = self
-        if isinstance(rhs, (NumericalColumn, cudf.Scalar)) or np.isscalar(rhs):
->>>>>>> b71b2030
             out_dtype = np.result_type(self.dtype, rhs.dtype)
             if binop in ["mod", "floordiv"]:
                 tmp = self if reflect else rhs
@@ -172,13 +158,9 @@
 
         return libcudf.string_casting.int2ip(self)
 
-<<<<<<< HEAD
     def as_string_column(
         self, dtype: Dtype, format=None
     ) -> "cudf.core.column.StringColumn":
-=======
-    def as_string_column(self, dtype, **kwargs):
->>>>>>> b71b2030
         if len(self) > 0:
             return string._numeric_to_str_typecast_functions[
                 np.dtype(self.dtype)
@@ -216,11 +198,7 @@
             ),
         )
 
-<<<<<<< HEAD
     def as_numerical_column(self, dtype: Dtype) -> "NumericalColumn":
-=======
-    def as_numerical_column(self, dtype):
->>>>>>> b71b2030
         dtype = np.dtype(dtype)
         if dtype == self.dtype:
             return self
