--- conflicted
+++ resolved
@@ -12,16 +12,7 @@
 import cudf
 from cudf import _lib as libcudf
 from cudf._lib import pylibcudf
-<<<<<<< HEAD
-from cudf.api.types import is_bool_dtype, is_integer, is_scalar
-=======
-from cudf.api.types import (
-    is_float_dtype,
-    is_integer,
-    is_integer_dtype,
-    is_scalar,
-)
->>>>>>> a6de6cc2
+from cudf.api.types import is_integer, is_scalar
 from cudf.core.column import (
     ColumnBase,
     as_column,
