--- conflicted
+++ resolved
@@ -83,23 +83,13 @@
 
     def __init__(
         self,
-<<<<<<< HEAD
         plc_column: plc.Column,
         size: int,
         dtype: np.dtype,
         offset: int,
         null_count: int,
         exposed: bool,
-=======
-        data: Buffer,
-        size: int,
-        dtype: np.dtype,
-        mask: Buffer | None,
-        offset: int,
-        null_count: int,
-        children: tuple,
->>>>>>> 96e6c812
-    ):
+    ) -> None:
         if (
             cudf.get_option("mode.pandas_compatible")
             and dtype.kind not in "iufb"
