--- conflicted
+++ resolved
@@ -434,17 +434,16 @@
             replaced, to_replace_col, replacement_col
         )
 
-<<<<<<< HEAD
     def fillna(
-        self, fill_value: Any = None, method: str = None, dtype: Dtype = None
+        self,
+        fill_value: Any = None,
+        method: str = None,
+        dtype: Dtype = None,
+        fill_nan: bool = None,
     ) -> "NumericalColumn":
-=======
-    def fillna(self, fill_value=None, method=None, fill_nan=True):
->>>>>>> bf0c37af
         """
         Fill null values with *fill_value*
         """
-
         if fill_nan:
             col = self.nans_to_nulls()
         else:
