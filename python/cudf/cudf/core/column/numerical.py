# Copyright (c) 2018-2025, NVIDIA CORPORATION.

from __future__ import annotations

import functools
from typing import TYPE_CHECKING, Any, cast

import numpy as np
import pandas as pd
import pyarrow as pa
from numba.np import numpy_support
from typing_extensions import Self

import pylibcudf as plc

import cudf
import cudf.core.column.column as column
from cudf.api.types import is_integer, is_scalar
from cudf.core._internals import binaryop, unary
from cudf.core.buffer import acquire_spill_lock, as_buffer
from cudf.core.column.column import ColumnBase, as_column
from cudf.core.column.numerical_base import NumericalBaseColumn
from cudf.core.dtypes import CategoricalDtype
from cudf.core.mixins import BinaryOperand
from cudf.errors import MixedTypeError
from cudf.utils import cudautils
from cudf.utils.dtypes import (
    find_common_type,
    min_column_type,
    min_signed_type,
    np_dtypes_to_pandas_dtypes,
)

if TYPE_CHECKING:
    from collections.abc import Callable, Sequence

    from cudf._typing import (
        ColumnBinaryOperand,
        ColumnLike,
        Dtype,
        DtypeObj,
        ScalarLike,
    )
    from cudf.core.buffer import Buffer

_unaryop_map = {
    "ASIN": "ARCSIN",
    "ACOS": "ARCCOS",
    "ATAN": "ARCTAN",
    "INVERT": "BIT_INVERT",
}


class NumericalColumn(NumericalBaseColumn):
    """
    A Column object for Numeric types.

    Parameters
    ----------
    data : Buffer
    dtype : np.dtype
        The dtype associated with the data Buffer
    mask : Buffer, optional
    """

    _VALID_BINARY_OPERATIONS = BinaryOperand._SUPPORTED_BINARY_OPERATIONS

    def __init__(
        self,
        data: Buffer,
        size: int | None,
        dtype: np.dtype,
        mask: Buffer | None = None,
        offset: int = 0,
        null_count: int | None = None,
        children: tuple = (),
    ):
        if not (isinstance(dtype, np.dtype) and dtype.kind in "iufb"):
            raise ValueError(
                "dtype must be a floating, integer or boolean numpy dtype."
            )

        if data.size % dtype.itemsize:
            raise ValueError("Buffer size must be divisible by element size")
        if size is None:
            size = (data.size // dtype.itemsize) - offset
        super().__init__(
            data=data,
            size=size,
            dtype=dtype,
            mask=mask,
            offset=offset,
            null_count=null_count,
            children=children,
        )

    def _clear_cache(self):
        super()._clear_cache()
        try:
            del self.nan_count
        except AttributeError:
            pass

    def __contains__(self, item: ScalarLike) -> bool:
        """
        Returns True if column contains item, else False.
        """
        # Handles improper item types
        # Fails if item is of type None, so the handler.
        try:
            search_item = self.dtype.type(item)
            if search_item != item and self.dtype.kind != "f":
                return False
        except (TypeError, ValueError):
            return False
        # TODO: Use `scalar`-based `contains` wrapper
        return self.contains(
            column.as_column([search_item], dtype=self.dtype)
        ).any()

    def indices_of(self, value: ScalarLike) -> NumericalColumn:
        if isinstance(value, (bool, np.bool_)) and self.dtype.kind != "b":
            raise ValueError(
                f"Cannot use a {type(value).__name__} to find an index of "
                f"a {self.dtype} Index."
            )
        if (
            value is not None
            and self.dtype.kind in {"c", "f"}
            and np.isnan(value)
        ):
            nan_col = unary.is_nan(self)
            return nan_col.indices_of(True)
        else:
            return super().indices_of(value)

    def has_nulls(self, include_nan: bool = False) -> bool:
        return bool(self.null_count != 0) or (
            include_nan and bool(self.nan_count != 0)
        )

    def __setitem__(self, key: Any, value: Any):
        """
        Set the value of ``self[key]`` to ``value``.

        If ``value`` and ``self`` are of different types, ``value`` is coerced
        to ``self.dtype``.
        """

        # Normalize value to scalar/column
        device_value: cudf.Scalar | ColumnBase = (
            cudf.Scalar(
                value,
                dtype=self.dtype
                if cudf.utils.utils._is_null_host_scalar(value)
                else None,
            )
            if is_scalar(value)
            else as_column(value)
        )

        if self.dtype.kind != "b" and device_value.dtype.kind == "b":
            raise TypeError(f"Invalid value {value} for dtype {self.dtype}")
        else:
            device_value = device_value.astype(self.dtype)

        out: ColumnBase | None  # If None, no need to perform mimic inplace.
        if isinstance(key, slice):
            out = self._scatter_by_slice(key, device_value)
        else:
            key = as_column(
                key,
                dtype="float64"
                if isinstance(key, list) and len(key) == 0
                else None,
            )
            if not isinstance(key, cudf.core.column.NumericalColumn):
                raise ValueError(f"Invalid scatter map type {key.dtype}.")
            out = self._scatter_by_column(key, device_value)

        if out:
            self._mimic_inplace(out, inplace=True)

    @acquire_spill_lock()
    def transform(self, compiled_op, np_dtype: np.dtype) -> ColumnBase:
        plc_column = plc.transform.transform(
            self.to_pylibcudf(mode="read"),
            compiled_op[0],
            plc.column._datatype_from_dtype_desc(np_dtype.str[1:]),
            True,
        )
        return type(self).from_pylibcudf(plc_column)

    def unary_operator(self, unaryop: str | Callable) -> ColumnBase:
        if callable(unaryop):
            nb_type = numpy_support.from_dtype(self.dtype)
            nb_signature = (nb_type,)
            compiled_op = cudautils.compile_udf(unaryop, nb_signature)
            np_dtype = np.dtype(compiled_op[1])
            return self.transform(compiled_op, np_dtype)

        unaryop = unaryop.upper()
        unaryop = _unaryop_map.get(unaryop, unaryop)
        unaryop = plc.unary.UnaryOperator[unaryop]
        return unary.unary_operation(self, unaryop)

    def __invert__(self):
        if self.dtype.kind in "ui":
            return self.unary_operator("invert")
        elif self.dtype.kind == "b":
            return self.unary_operator("not")
        else:
            return super().__invert__()

    def _binaryop(self, other: ColumnBinaryOperand, op: str) -> ColumnBase:
        int_float_dtype_mapping = {
            np.int8: np.float32,
            np.int16: np.float32,
            np.int32: np.float32,
            np.int64: np.float64,
            np.uint8: np.float32,
            np.uint16: np.float32,
            np.uint32: np.float64,
            np.uint64: np.float64,
            np.bool_: np.float32,
        }

        out_dtype = None
        if op in {"__truediv__", "__rtruediv__"}:
            # Division with integer types results in a suitable float.
            if truediv_type := int_float_dtype_mapping.get(self.dtype.type):
                return self.astype(truediv_type)._binaryop(other, op)
        elif op in {
            "__lt__",
            "__gt__",
            "__le__",
            "__ge__",
            "__eq__",
            "__ne__",
        }:
            out_dtype = "bool"

            # If `other` is a Python integer and it is out-of-bounds
            # promotion could fail but we can trivially define the result
            # in terms of `notnull` or `NULL_NOT_EQUALS`.
            if type(other) is int and self.dtype.kind in "iu":
                truthiness = None
                iinfo = np.iinfo(self.dtype)
                if iinfo.min > other:
                    truthiness = op in {"__ne__", "__gt__", "__ge__"}
                elif iinfo.max < other:
                    truthiness = op in {"__ne__", "__lt__", "__le__"}

                # Compare with minimum value so that the result is true/false
                if truthiness is True:
                    other = iinfo.min
                    op = "__ge__"
                elif truthiness is False:
                    other = iinfo.min
                    op = "__lt__"

        elif op in {"NULL_EQUALS", "NULL_NOT_EQUALS"}:
            out_dtype = "bool"

        reflect, op = self._check_reflected_op(op)
        if (other := self._wrap_binop_normalization(other)) is NotImplemented:
            return NotImplemented

        if out_dtype is not None:
            pass  # out_dtype was already set to bool
        if other is None:
            # not a binary operator, so no need to promote
            out_dtype = self.dtype
        elif out_dtype is None:
            out_dtype = np.result_type(self.dtype, other.dtype)
            if op in {"__mod__", "__floordiv__"}:
                tmp = self if reflect else other
                # Guard against division by zero for integers.
                if (
                    tmp.dtype.type in int_float_dtype_mapping
                    and tmp.dtype.kind != "b"
                ):
                    if isinstance(tmp, NumericalColumn) and 0 in tmp:
                        out_dtype = cudf.dtype("float64")
                    elif isinstance(tmp, cudf.Scalar):
                        if tmp.is_valid() and tmp == 0:
                            # tmp == 0 can return NA
                            out_dtype = cudf.dtype("float64")
                    elif is_scalar(tmp) and tmp == 0:
                        out_dtype = cudf.dtype("float64")

        if op in {"__and__", "__or__", "__xor__"}:
            if self.dtype.kind == "f" or other.dtype.kind == "f":
                raise TypeError(
                    f"Operation 'bitwise {op[2:-2]}' not supported between "
                    f"{self.dtype.type.__name__} and "
                    f"{other.dtype.type.__name__}"
                )
            if self.dtype.kind == "b" or other.dtype.kind == "b":
                out_dtype = "bool"

        elif (
            op == "__pow__"
            and self.dtype.kind in "iu"
            and (is_integer(other) or other.dtype.kind in "iu")
        ):
            op = "INT_POW"

        lhs, rhs = (other, self) if reflect else (self, other)

        return binaryop.binaryop(lhs, rhs, op, out_dtype)

    def nans_to_nulls(self: Self) -> Self:
        # Only floats can contain nan.
        if self.dtype.kind != "f" or self.nan_count == 0:
            return self
        with acquire_spill_lock():
            mask, _ = plc.transform.nans_to_nulls(
                self.to_pylibcudf(mode="read")
            )
            return self.set_mask(as_buffer(mask))

    def normalize_binop_value(self, other: ScalarLike) -> Self | cudf.Scalar:
        if isinstance(other, ColumnBase):
            if not isinstance(other, type(self)):
                return NotImplemented
            return other
        if isinstance(other, cudf.Scalar):
            if self.dtype == other.dtype:
                return other

            # expensive device-host transfer just to
            # adjust the dtype
            other = other.value

            # NumPy 2 needs a Python scalar to do weak promotion, but
            # pandas forces weak promotion always
            # TODO: We could use 0, 0.0, and 0j for promotion to avoid copies.
            if other.dtype.kind in "ifc":
                other = other.item()
        elif not isinstance(other, (int, float, complex)):
            # Go via NumPy to get the value
            other = np.array(other)
            if other.dtype.kind in "ifc":
                other = other.item()

        # Try and match pandas and hence numpy. Deduce the common
        # dtype via the _value_ of other, and the dtype of self on NumPy 1.x
        # with NumPy 2, we force weak promotion even for our/NumPy scalars
        # to match pandas 2.2.
        # Weak promotion is not at all simple:
        # np.result_type(0, np.uint8)
        #   => np.uint8
        # np.result_type(np.asarray([0], dtype=np.int64), np.uint8)
        #   => np.int64
        # np.promote_types(np.int64(0), np.uint8)
        #   => np.int64
        # np.promote_types(np.asarray([0], dtype=np.int64).dtype, np.uint8)
        #   => np.int64
        common_dtype = np.result_type(self.dtype, other)
        if common_dtype.kind in {"b", "i", "u", "f"}:
            if self.dtype.kind == "b":
                common_dtype = min_signed_type(other)
            return cudf.Scalar(other, dtype=common_dtype)
        else:
            return NotImplemented

    @acquire_spill_lock()
    def int2ip(self) -> cudf.core.column.StringColumn:
        if self.dtype != np.dtype(np.uint32):
            raise TypeError("Only uint32 type can be converted to ip")
        plc_column = plc.strings.convert.convert_ipv4.integers_to_ipv4(
            self.to_pylibcudf(mode="read")
        )
        return type(self).from_pylibcudf(plc_column)  # type: ignore[return-value]

    def as_string_column(self) -> cudf.core.column.StringColumn:
        if len(self) == 0:
            return cast(
                cudf.core.column.StringColumn,
                column.column_empty(0, dtype="object"),
            )
        elif self.dtype.kind == "b":
            conv_func = functools.partial(
                plc.strings.convert.convert_booleans.from_booleans,
<<<<<<< HEAD
                true_string=cudf.Scalar("True", dtype="str").device_value,
                false_string=cudf.Scalar("False", dtype="str").device_value,
=======
                true_string=plc.interop.from_arrow(pa.scalar("True")),
                false_string=plc.interop.from_arrow(pa.scalar("False")),
>>>>>>> 2c385c45
            )
        elif self.dtype.kind in {"i", "u"}:
            conv_func = plc.strings.convert.convert_integers.from_integers
        elif self.dtype.kind == "f":
            conv_func = plc.strings.convert.convert_floats.from_floats
        else:
            raise ValueError(f"No string conversion from type {self.dtype}")

        with acquire_spill_lock():
            return type(self).from_pylibcudf(  # type: ignore[return-value]
                conv_func(self.to_pylibcudf(mode="read"))
            )

    def as_datetime_column(
        self, dtype: Dtype
    ) -> cudf.core.column.DatetimeColumn:
        return cudf.core.column.DatetimeColumn(
            data=self.astype("int64").base_data,  # type: ignore[arg-type]
            dtype=dtype,
            mask=self.base_mask,
            offset=self.offset,
            size=self.size,
        )

    def as_timedelta_column(
        self, dtype: Dtype
    ) -> cudf.core.column.TimeDeltaColumn:
        return cudf.core.column.TimeDeltaColumn(
            data=self.astype("int64").base_data,  # type: ignore[arg-type]
            dtype=dtype,
            mask=self.base_mask,
            offset=self.offset,
            size=self.size,
        )

    def as_decimal_column(
        self, dtype: Dtype
    ) -> "cudf.core.column.DecimalBaseColumn":
        return unary.cast(self, dtype)  # type: ignore[return-value]

    def as_numerical_column(self, dtype: Dtype) -> NumericalColumn:
        dtype = cudf.dtype(dtype)
        if dtype == self.dtype:
            return self
        return unary.cast(self, dtype)  # type: ignore[return-value]

    def all(self, skipna: bool = True) -> bool:
        # If all entries are null the result is True, including when the column
        # is empty.
        result_col = self.nans_to_nulls() if skipna else self
        return super(type(self), result_col).all(skipna=skipna)

    def any(self, skipna: bool = True) -> bool:
        # Early exit for fast cases.
        result_col = self.nans_to_nulls() if skipna else self
        return super(type(self), result_col).any(skipna=skipna)

    @functools.cached_property
    def nan_count(self) -> int:
        if self.dtype.kind != "f":
            return 0
        nan_col = unary.is_nan(self)
        return nan_col.sum()

    def _process_values_for_isin(
        self, values: Sequence
    ) -> tuple[ColumnBase, ColumnBase]:
        lhs = cast("cudf.core.column.ColumnBase", self)
        try:
            rhs = as_column(values, nan_as_null=False)
        except (MixedTypeError, TypeError) as e:
            # There is a corner where `values` can be of `object` dtype
            # but have values of homogeneous type.
            inferred_dtype = cudf.api.types.infer_dtype(values)
            if (
                self.dtype.kind in {"i", "u"} and inferred_dtype == "integer"
            ) or (
                self.dtype.kind == "f"
                and inferred_dtype in {"floating", "integer"}
            ):
                rhs = as_column(values, nan_as_null=False, dtype=self.dtype)
            elif self.dtype.kind == "f" and inferred_dtype == "integer":
                rhs = as_column(values, nan_as_null=False, dtype="int")
            elif (
                self.dtype.kind in {"i", "u"} and inferred_dtype == "floating"
            ):
                rhs = as_column(values, nan_as_null=False, dtype="float")
            else:
                raise e
        else:
            if isinstance(rhs, NumericalColumn):
                rhs = rhs.astype(dtype=self.dtype)

        if lhs.null_count == len(lhs):
            lhs = lhs.astype(rhs.dtype)
        elif rhs.null_count == len(rhs):
            rhs = rhs.astype(lhs.dtype)

        return lhs, rhs

    def _can_return_nan(self, skipna: bool | None = None) -> bool:
        return not skipna and self.has_nulls(include_nan=True)

    def find_and_replace(
        self,
        to_replace: ColumnLike,
        replacement: ColumnLike,
        all_nan: bool = False,
    ) -> Self:
        """
        Return col with *to_replace* replaced with *value*.
        """

        # If all of `to_replace`/`replacement` are `None`,
        # dtype of `to_replace_col`/`replacement_col`
        # is inferred as `string`, but this is a valid
        # float64 column too, Hence we will need to type-cast
        # to self.dtype.
        to_replace_col = column.as_column(to_replace)
        if to_replace_col.null_count == len(to_replace_col):
            to_replace_col = to_replace_col.astype(self.dtype)

        replacement_col = column.as_column(replacement)
        if replacement_col.null_count == len(replacement_col):
            replacement_col = replacement_col.astype(self.dtype)

        if not isinstance(to_replace_col, type(replacement_col)):
            raise TypeError(
                f"to_replace and value should be of same types,"
                f"got to_replace dtype: {to_replace_col.dtype} and "
                f"value dtype: {replacement_col.dtype}"
            )

        if not isinstance(to_replace_col, NumericalColumn) and not isinstance(
            replacement_col, NumericalColumn
        ):
            return self.copy()

        try:
            to_replace_col = _normalize_find_and_replace_input(
                self.dtype, to_replace
            )
        except TypeError:
            # if `to_replace` cannot be normalized to the current dtype,
            # that means no value of `to_replace` is present in self,
            # Hence there is no point of proceeding further.
            return self.copy()

        if all_nan:
            replacement_col = column.as_column(replacement, dtype=self.dtype)
        else:
            try:
                replacement_col = _normalize_find_and_replace_input(
                    self.dtype, replacement
                )
            except TypeError:
                # Some floating values can never be converted into signed or unsigned integers
                # for those cases, we just need a column of `replacement` constructed
                # with its own type for the final type determination below at `find_common_type`
                # call.
                replacement_col = column.as_column(
                    replacement,
                    dtype=self.dtype if len(replacement) <= 0 else None,
                )
        common_type = find_common_type(
            (to_replace_col.dtype, replacement_col.dtype, self.dtype)
        )
        if len(replacement_col) == 1 and len(to_replace_col) > 1:
            replacement_col = column.as_column(
                replacement[0], length=len(to_replace_col), dtype=common_type
            )
        elif len(replacement_col) == 1 and len(to_replace_col) == 0:
            return self.copy()
        replaced = cast(Self, self.astype(common_type))
        df = cudf.DataFrame._from_data(
            {
                "old": to_replace_col.astype(common_type),
                "new": replacement_col.astype(common_type),
            }
        )
        df = df.drop_duplicates(subset=["old"], keep="last", ignore_index=True)
        if df._data["old"].null_count == 1:
            replaced = replaced.fillna(
                df._data["new"]
                .apply_boolean_mask(df._data["old"].isnull())
                .element_indexing(0)
            )
            df = df.dropna(subset=["old"])

        return replaced.replace(df._data["old"], df._data["new"])

    def _validate_fillna_value(
        self, fill_value: ScalarLike | ColumnLike
    ) -> cudf.Scalar | ColumnBase:
        """Align fill_value for .fillna based on column type."""
        if is_scalar(fill_value):
            cudf_obj: cudf.Scalar | ColumnBase = cudf.Scalar(fill_value)
            if not as_column(cudf_obj).can_cast_safely(self.dtype):
                raise TypeError(
                    f"Cannot safely cast non-equivalent "
                    f"{type(fill_value).__name__} to {self.dtype.name}"
                )
        else:
            cudf_obj = as_column(fill_value, nan_as_null=False)
            if not cudf_obj.can_cast_safely(self.dtype):  # type: ignore[attr-defined]
                raise TypeError(
                    f"Cannot safely cast non-equivalent "
                    f"{cudf_obj.dtype.type.__name__} to "
                    f"{self.dtype.type.__name__}"
                )
        return cudf_obj.astype(self.dtype)

    def can_cast_safely(self, to_dtype: DtypeObj) -> bool:
        """
        Returns true if all the values in self can be
        safely cast to dtype
        """
        if self.dtype.kind == to_dtype.kind:
            if self.dtype <= to_dtype:
                return True
            else:
                # Kinds are the same but to_dtype is smaller
                if "float" in to_dtype.name:
                    finfo = np.finfo(to_dtype)
                    lower_, upper_ = finfo.min, finfo.max
                elif "int" in to_dtype.name:
                    iinfo = np.iinfo(to_dtype)
                    lower_, upper_ = iinfo.min, iinfo.max

                if self.dtype.kind == "f":
                    # Exclude 'np.inf', '-np.inf'
                    not_inf = (self != np.inf) & (self != -np.inf)
                    col = self.apply_boolean_mask(not_inf)
                else:
                    col = self

                min_ = col.min()
                # TODO: depending on implementation of cudf scalar and future
                # refactor of min/max, change the test method
                if np.isnan(min_):
                    # Column contains only infs
                    return True

                return (min_ >= lower_) and (col.max() < upper_)

        # want to cast int to uint
        elif self.dtype.kind == "i" and to_dtype.kind == "u":
            i_max_ = np.iinfo(self.dtype).max
            u_max_ = np.iinfo(to_dtype).max

            return (self.min() >= 0) and (
                (i_max_ <= u_max_) or (self.max() < u_max_)
            )

        # want to cast uint to int
        elif self.dtype.kind == "u" and to_dtype.kind == "i":
            u_max_ = np.iinfo(self.dtype).max
            i_max_ = np.iinfo(to_dtype).max

            return (u_max_ <= i_max_) or (self.max() < i_max_)

        # want to cast int to float
        elif self.dtype.kind in {"i", "u"} and to_dtype.kind == "f":
            info = np.finfo(to_dtype)
            biggest_exact_int = 2 ** (info.nmant + 1)
            if (self.min() >= -biggest_exact_int) and (
                self.max() <= biggest_exact_int
            ):
                return True
            else:
                filled = self.fillna(0)
                return (
                    filled.astype(to_dtype).astype(filled.dtype) == filled
                ).all()

        # want to cast float to int:
        elif self.dtype.kind == "f" and to_dtype.kind in {"i", "u"}:
            if self.nan_count > 0:
                return False
            iinfo = np.iinfo(to_dtype)
            min_, max_ = iinfo.min, iinfo.max

            # best we can do is hope to catch it here and avoid compare
            # Use Python floats, which have precise comparison for float64.
            # NOTE(seberg): it would make sense to limit to the mantissa range.
            if (float(self.min()) >= min_) and (float(self.max()) <= max_):
                filled = self.fillna(0)
                return (filled % 1 == 0).all()
            else:
                return False

        return False

    def _with_type_metadata(self: Self, dtype: Dtype) -> ColumnBase:
        if isinstance(dtype, CategoricalDtype):
            codes = cudf.core.column.categorical.as_unsigned_codes(
                len(dtype.categories), self
            )
            return cudf.core.column.CategoricalColumn(
                data=None,
                size=self.size,
                dtype=dtype,
                mask=self.base_mask,
                offset=self.offset,
                null_count=self.null_count,
                children=(codes,),
            )
        return self

    def to_pandas(
        self,
        *,
        nullable: bool = False,
        arrow_type: bool = False,
    ) -> pd.Index:
        if arrow_type and nullable:
            return super().to_pandas(nullable=nullable, arrow_type=arrow_type)
        elif arrow_type:
            return super().to_pandas(nullable=nullable, arrow_type=arrow_type)
        elif (
            nullable
            and (
                pandas_nullable_dtype := np_dtypes_to_pandas_dtypes.get(
                    self.dtype
                )
            )
            is not None
        ):
            arrow_array = self.to_arrow()
            pandas_array = pandas_nullable_dtype.__from_arrow__(arrow_array)  # type: ignore[attr-defined]
            return pd.Index(pandas_array, copy=False)
        elif self.dtype.kind in set("iuf") and not self.has_nulls():
            return pd.Index(self.values_host, copy=False)
        else:
            return super().to_pandas(nullable=nullable, arrow_type=arrow_type)

    def _reduction_result_dtype(self, reduction_op: str) -> Dtype:
        if reduction_op in {"sum", "product"}:
            if self.dtype.kind == "f":
                return self.dtype
            return np.dtype("int64")
        elif reduction_op == "sum_of_squares":
            return np.result_dtype(self.dtype, np.dtype("uint64"))
        elif reduction_op in {"var", "std", "mean"}:
            return np.dtype("float64")

        return super()._reduction_result_dtype(reduction_op)

    @acquire_spill_lock()
    def digitize(self, bins: np.ndarray, right: bool = False) -> Self:
        """Return the indices of the bins to which each value in column belongs.

        Parameters
        ----------
        bins : np.ndarray
            1-D column-like object of bins with same type as `column`, should be
            monotonically increasing.
        right : bool
            Indicates whether interval contains the right or left bin edge.

        Returns
        -------
        A column containing the indices
        """
        if self.dtype != bins.dtype:
            raise ValueError(
                "digitize() expects bins and input column have the same dtype."
            )

        bin_col = as_column(bins, dtype=bins.dtype)
        if bin_col.nullable:
            raise ValueError("`bins` cannot contain null entries.")

        return type(self).from_pylibcudf(  # type: ignore[return-value]
            getattr(plc.search, "lower_bound" if right else "upper_bound")(
                plc.Table([bin_col.to_pylibcudf(mode="read")]),
                plc.Table([self.to_pylibcudf(mode="read")]),
                [plc.types.Order.ASCENDING],
                [plc.types.NullOrder.BEFORE],
            )
        )


def _normalize_find_and_replace_input(
    input_column_dtype: DtypeObj, col_to_normalize: ColumnBase | list
) -> ColumnBase:
    normalized_column = column.as_column(
        col_to_normalize,
        dtype=input_column_dtype if len(col_to_normalize) <= 0 else None,
    )
    col_to_normalize_dtype = normalized_column.dtype
    if isinstance(col_to_normalize, list):
        if normalized_column.null_count == len(normalized_column):
            normalized_column = normalized_column.astype(input_column_dtype)
        if normalized_column.can_cast_safely(input_column_dtype):
            return normalized_column.astype(input_column_dtype)
        col_to_normalize_dtype = min_column_type(
            normalized_column, input_column_dtype
        )
        # Scalar case
        if len(col_to_normalize) == 1:
            if cudf.utils.utils._is_null_host_scalar(col_to_normalize[0]):
                return normalized_column.astype(input_column_dtype)
            if np.isinf(col_to_normalize[0]):
                return normalized_column
            col_to_normalize_casted = np.array(col_to_normalize[0]).astype(
                col_to_normalize_dtype
            )

            if not np.isnan(col_to_normalize_casted) and (
                col_to_normalize_casted != col_to_normalize[0]
            ):
                raise TypeError(
                    f"Cannot safely cast non-equivalent "
                    f"{col_to_normalize[0]} "
                    f"to {input_column_dtype.name}"
                )
        if normalized_column.can_cast_safely(col_to_normalize_dtype):
            return normalized_column.astype(col_to_normalize_dtype)
    elif hasattr(col_to_normalize, "dtype"):
        col_to_normalize_dtype = col_to_normalize.dtype
    else:
        raise TypeError(f"Type {type(col_to_normalize)} not supported")

    if (
        col_to_normalize_dtype.kind == "f"
        and input_column_dtype.kind in {"i", "u"}
    ) or (col_to_normalize_dtype.num > input_column_dtype.num):
        raise TypeError(
            f"Potentially unsafe cast for non-equivalent "
            f"{col_to_normalize_dtype.name} "
            f"to {input_column_dtype.name}"
        )
    if not normalized_column.can_cast_safely(input_column_dtype):
        return normalized_column
    return normalized_column.astype(input_column_dtype)<|MERGE_RESOLUTION|>--- conflicted
+++ resolved
@@ -383,13 +383,8 @@
         elif self.dtype.kind == "b":
             conv_func = functools.partial(
                 plc.strings.convert.convert_booleans.from_booleans,
-<<<<<<< HEAD
-                true_string=cudf.Scalar("True", dtype="str").device_value,
-                false_string=cudf.Scalar("False", dtype="str").device_value,
-=======
                 true_string=plc.interop.from_arrow(pa.scalar("True")),
                 false_string=plc.interop.from_arrow(pa.scalar("False")),
->>>>>>> 2c385c45
             )
         elif self.dtype.kind in {"i", "u"}:
             conv_func = plc.strings.convert.convert_integers.from_integers
