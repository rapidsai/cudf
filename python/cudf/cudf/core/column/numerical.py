# Copyright (c) 2018-2021, NVIDIA CORPORATION.

from __future__ import annotations

from types import SimpleNamespace
from typing import Any, Mapping, Sequence, Tuple, Union, cast

import cupy
import numpy as np
import pandas as pd

import cudf
from cudf import _lib as libcudf
from cudf._typing import BinaryOperand, ColumnLike, Dtype, DtypeObj, ScalarLike
from cudf.api.types import is_integer_dtype, is_number
from cudf.core.buffer import Buffer
from cudf.core.column import (
    ColumnBase,
    as_column,
    build_column,
    column,
    string,
)
from cudf.core.dtypes import CategoricalDtype, Decimal64Dtype
from cudf.utils import cudautils, utils
from cudf.utils.dtypes import (
    NUMERIC_TYPES,
    cudf_dtypes_to_pandas_dtypes,
    min_column_type,
    min_signed_type,
    numeric_normalize_types,
    to_cudf_compatible_scalar,
)

from .numerical_base import NumericalBaseColumn


class NumericalColumn(NumericalBaseColumn):
    """
    A Column object for Numeric types.

    Parameters
    ----------
    data : Buffer
    dtype : np.dtype
        The dtype associated with the data Buffer
    mask : Buffer, optional
    """

    def __init__(
        self,
        data: Buffer,
        dtype: DtypeObj,
        mask: Buffer = None,
        size: int = None,  # TODO: make this non-optional
        offset: int = 0,
        null_count: int = None,
    ):
<<<<<<< HEAD
        """
        Parameters
        ----------
        data : Buffer
        dtype : np.dtype
            The dtype associated with the data Buffer
        mask : Buffer, optional
        """
        dtype = cudf.dtype(dtype)
=======
        dtype = np.dtype(dtype)
>>>>>>> 7d892d11
        if data.size % dtype.itemsize:
            raise ValueError("Buffer size must be divisible by element size")
        if size is None:
            size = data.size // dtype.itemsize
            size = size - offset

        super().__init__(
            data,
            size=size,
            dtype=dtype,
            mask=mask,
            offset=offset,
            null_count=null_count,
        )

    def __contains__(self, item: ScalarLike) -> bool:
        """
        Returns True if column contains item, else False.
        """
        # Handles improper item types
        # Fails if item is of type None, so the handler.
        try:
            if np.can_cast(item, self.data_array_view.dtype):
                item = self.data_array_view.dtype.type(item)
            else:
                return False
        except (TypeError, ValueError):
            return False
        # TODO: Use `scalar`-based `contains` wrapper
        return libcudf.search.contains(
            self, column.as_column([item], dtype=self.dtype)
        ).any()

    @property
    def __cuda_array_interface__(self) -> Mapping[str, Any]:
        output = {
            "shape": (len(self),),
            "strides": (self.dtype.itemsize,),
            "typestr": self.dtype.str,
            "data": (self.data_ptr, False),
            "version": 1,
        }

        if self.nullable and self.has_nulls:

            # Create a simple Python object that exposes the
            # `__cuda_array_interface__` attribute here since we need to modify
            # some of the attributes from the numba device array
            mask = SimpleNamespace(
                __cuda_array_interface__={
                    "shape": (len(self),),
                    "typestr": "<t1",
                    "data": (self.mask_ptr, True),
                    "version": 1,
                }
            )
            output["mask"] = mask

        return output

    def unary_operator(self, unaryop: str) -> ColumnBase:
        return _numeric_column_unaryop(self, op=unaryop)

    def binary_operator(
        self, binop: str, rhs: BinaryOperand, reflect: bool = False,
    ) -> ColumnBase:
        int_dtypes = [
            cudf.dtype("int8"),
            cudf.dtype("int16"),
            cudf.dtype("int32"),
            cudf.dtype("int64"),
            cudf.dtype("uint8"),
            cudf.dtype("uint16"),
            cudf.dtype("uint32"),
            cudf.dtype("uint64"),
        ]
        if rhs is None:
            out_dtype = self.dtype
        else:
            if not (
                isinstance(
                    rhs,
                    (
                        NumericalColumn,
                        cudf.Scalar,
                        cudf.core.column.Decimal64Column,
                    ),
                )
                or np.isscalar(rhs)
            ):
                msg = "{!r} operator not supported between {} and {}"
                raise TypeError(msg.format(binop, type(self), type(rhs)))
            if isinstance(rhs, cudf.core.column.Decimal64Column):
                lhs: Union[ScalarLike, ColumnBase] = self.as_decimal_column(
                    Decimal64Dtype(Decimal64Dtype.MAX_PRECISION, 0)
                )
                return lhs.binary_operator(binop, rhs)
            out_dtype = np.result_type(self.dtype, rhs.dtype)
            if binop in ["mod", "floordiv"]:
                tmp = self if reflect else rhs
                if (tmp.dtype in int_dtypes) and (
                    (np.isscalar(tmp) and (0 == tmp))
                    or ((isinstance(tmp, NumericalColumn)) and (0.0 in tmp))
                ):
                    out_dtype = cudf.dtype("float64")

        if binop in {"lt", "gt", "le", "ge", "eq", "ne", "NULL_EQUALS"}:
            out_dtype = "bool"
        lhs, rhs = (self, rhs) if not reflect else (rhs, self)
        return libcudf.binaryop.binaryop(lhs, rhs, binop, out_dtype)

    def normalize_binop_value(
        self, other: ScalarLike
    ) -> Union[ColumnBase, ScalarLike]:
        if other is None:
            return other
        if isinstance(other, cudf.Scalar):
            if self.dtype == other.dtype:
                return other
            # expensive device-host transfer just to
            # adjust the dtype
            other = other.value
        elif isinstance(other, np.ndarray) and other.ndim == 0:
            other = other.item()
        other_dtype = np.min_scalar_type(other)
        if other_dtype.kind in {"b", "i", "u", "f"}:
            if isinstance(other, cudf.Scalar):
                return other
            other_dtype = np.promote_types(self.dtype, other_dtype)
            if other_dtype == cudf.dtype("float16"):
                other_dtype = cudf.dtype("float32")
                other = other_dtype.type(other)
            if self.dtype.kind == "b":
                other_dtype = min_signed_type(other)
            if np.isscalar(other):
                other = cudf.dtype(other_dtype).type(other)
                return other
            else:
                ary = utils.scalar_broadcast_to(
                    other, size=len(self), dtype=other_dtype
                )
                return column.build_column(
                    data=Buffer(ary), dtype=ary.dtype, mask=self.mask,
                )
        else:
            raise TypeError(f"cannot broadcast {type(other)}")

    def int2ip(self) -> "cudf.core.column.StringColumn":
        if self.dtype != cudf.dtype("int64"):
            raise TypeError("Only int64 type can be converted to ip")

        return libcudf.string_casting.int2ip(self)

    def as_string_column(
        self, dtype: Dtype, format=None, **kwargs
    ) -> "cudf.core.column.StringColumn":
        if len(self) > 0:
            return string._numeric_to_str_typecast_functions[
                cudf.dtype(self.dtype)
            ](self)
        else:
            return cast(
                "cudf.core.column.StringColumn", as_column([], dtype="object")
            )

    def as_datetime_column(
        self, dtype: Dtype, **kwargs
    ) -> "cudf.core.column.DatetimeColumn":
        return cast(
            "cudf.core.column.DatetimeColumn",
            build_column(
                data=self.astype("int64").base_data,
                dtype=dtype,
                mask=self.base_mask,
                offset=self.offset,
                size=self.size,
            ),
        )

    def as_timedelta_column(
        self, dtype: Dtype, **kwargs
    ) -> "cudf.core.column.TimeDeltaColumn":
        return cast(
            "cudf.core.column.TimeDeltaColumn",
            build_column(
                data=self.astype("int64").base_data,
                dtype=dtype,
                mask=self.base_mask,
                offset=self.offset,
                size=self.size,
            ),
        )

    def as_decimal_column(
        self, dtype: Dtype, **kwargs
    ) -> "cudf.core.column.Decimal64Column":
        return libcudf.unary.cast(self, dtype)

    def as_numerical_column(self, dtype: Dtype, **kwargs) -> NumericalColumn:
        dtype = cudf.dtype(dtype)
        if dtype == self.dtype:
            return self
        return libcudf.unary.cast(self, dtype)

    def _process_values_for_isin(
        self, values: Sequence
    ) -> Tuple[ColumnBase, ColumnBase]:
        lhs = cast("cudf.core.column.ColumnBase", self)
        rhs = as_column(values, nan_as_null=False)

        if isinstance(rhs, NumericalColumn):
            rhs = rhs.astype(dtype=self.dtype)

        if lhs.null_count == len(lhs):
            lhs = lhs.astype(rhs.dtype)
        elif rhs.null_count == len(rhs):
            rhs = rhs.astype(lhs.dtype)

        return lhs, rhs

    def default_na_value(self) -> ScalarLike:
        """Returns the default NA value for this column
        """
        dkind = self.dtype.kind
        if dkind == "f":
            return self.dtype.type(np.nan)
        elif dkind == "i":
            return np.iinfo(self.dtype).min
        elif dkind == "u":
            return np.iinfo(self.dtype).max
        elif dkind == "b":
            return self.dtype.type(False)
        else:
            raise TypeError(f"numeric column of {self.dtype} has no NaN value")

    def find_and_replace(
        self,
        to_replace: ColumnLike,
        replacement: ColumnLike,
        all_nan: bool = False,
    ) -> NumericalColumn:
        """
        Return col with *to_replace* replaced with *value*.
        """
        to_replace_col = column.as_column(to_replace)
        replacement_col = column.as_column(replacement)

        if type(to_replace_col) != type(replacement_col):
            raise TypeError(
                f"to_replace and value should be of same types,"
                f"got to_replace dtype: {to_replace_col.dtype} and "
                f"value dtype: {replacement_col.dtype}"
            )

        if not isinstance(to_replace_col, NumericalColumn) and not isinstance(
            replacement_col, NumericalColumn
        ):
            return self.copy()

        to_replace_col = _normalize_find_and_replace_input(
            self.dtype, to_replace
        )
        if all_nan:
            replacement_col = column.as_column(replacement, dtype=self.dtype)
        else:
            replacement_col = _normalize_find_and_replace_input(
                self.dtype, replacement
            )
        replaced = self.copy()
        if len(replacement_col) == 1 and len(to_replace_col) > 1:
            replacement_col = column.as_column(
                utils.scalar_broadcast_to(
                    replacement[0], (len(to_replace_col),), self.dtype
                )
            )
        elif len(replacement_col) == 1 and len(to_replace_col) == 0:
            return replaced
        to_replace_col, replacement_col, replaced = numeric_normalize_types(
            to_replace_col, replacement_col, replaced
        )
        df = cudf.DataFrame({"old": to_replace_col, "new": replacement_col})
        df = df.drop_duplicates(subset=["old"], keep="last", ignore_index=True)
        if df._data["old"].null_count == 1:
            replaced = replaced.fillna(
                df._data["new"][df._data["old"].isna()][0]
            )
            df = df.dropna(subset=["old"])

        return libcudf.replace.replace(
            replaced, df["old"]._column, df["new"]._column
        )

    def fillna(
        self,
        fill_value: Any = None,
        method: str = None,
        dtype: Dtype = None,
        fill_nan: bool = True,
    ) -> NumericalColumn:
        """
        Fill null values with *fill_value*
        """
        if fill_nan:
            col = self.nans_to_nulls()
        else:
            col = self

        if method is not None:
            return super(NumericalColumn, col).fillna(fill_value, method)

        if fill_value is None:
            raise ValueError("Must specify either 'fill_value' or 'method'")

        if (
            isinstance(fill_value, cudf.Scalar)
            and fill_value.dtype == col.dtype
        ):
            return super(NumericalColumn, col).fillna(fill_value, method)

        if np.isscalar(fill_value):
            # cast safely to the same dtype as self
            fill_value_casted = col.dtype.type(fill_value)
            if not np.isnan(fill_value) and (fill_value_casted != fill_value):
                raise TypeError(
                    f"Cannot safely cast non-equivalent "
                    f"{type(fill_value).__name__} to {col.dtype.name}"
                )
            fill_value = cudf.Scalar(fill_value_casted)
        else:
            fill_value = column.as_column(fill_value, nan_as_null=False)
            # cast safely to the same dtype as self
            if is_integer_dtype(col.dtype):
                fill_value = _safe_cast_to_int(fill_value, col.dtype)
            else:
                fill_value = fill_value.astype(col.dtype)

        return super(NumericalColumn, col).fillna(fill_value, method)

    def find_first_value(
        self, value: ScalarLike, closest: bool = False
    ) -> int:
        """
        Returns offset of first value that matches. For monotonic
        columns, returns the offset of the first larger value
        if closest=True.
        """
        value = to_cudf_compatible_scalar(value)
        if not is_number(value):
            raise ValueError("Expected a numeric value")
        found = 0
        if len(self):
            found = cudautils.find_first(
                self.data_array_view, value, mask=self.mask
            )
        if found == -1 and self.is_monotonic and closest:
            if value < self.min():
                found = 0
            elif value > self.max():
                found = len(self)
            else:
                found = cudautils.find_first(
                    self.data_array_view, value, mask=self.mask, compare="gt",
                )
                if found == -1:
                    raise ValueError("value not found")
        elif found == -1:
            raise ValueError("value not found")
        return found

    def find_last_value(self, value: ScalarLike, closest: bool = False) -> int:
        """
        Returns offset of last value that matches. For monotonic
        columns, returns the offset of the last smaller value
        if closest=True.
        """
        value = to_cudf_compatible_scalar(value)
        if not is_number(value):
            raise ValueError("Expected a numeric value")
        found = 0
        if len(self):
            found = cudautils.find_last(
                self.data_array_view, value, mask=self.mask,
            )
        if found == -1 and self.is_monotonic and closest:
            if value < self.min():
                found = -1
            elif value > self.max():
                found = len(self) - 1
            else:
                found = cudautils.find_last(
                    self.data_array_view, value, mask=self.mask, compare="lt",
                )
                if found == -1:
                    raise ValueError("value not found")
        elif found == -1:
            raise ValueError("value not found")
        return found

    def can_cast_safely(self, to_dtype: DtypeObj) -> bool:
        """
        Returns true if all the values in self can be
        safely cast to dtype
        """
        if self.dtype.kind == to_dtype.kind:
            if self.dtype <= to_dtype:
                return True
            else:
                # Kinds are the same but to_dtype is smaller
                if "float" in to_dtype.name:
                    finfo = np.finfo(to_dtype)
                    lower_, upper_ = finfo.min, finfo.max
                elif "int" in to_dtype.name:
                    iinfo = np.iinfo(to_dtype)
                    lower_, upper_ = iinfo.min, iinfo.max

                if self.dtype.kind == "f":
                    # Exclude 'np.inf', '-np.inf'
                    s = cudf.Series(self)
                    # TODO: replace np.inf with cudf scalar when
                    # https://github.com/rapidsai/cudf/pull/6297 merges
                    non_infs = s[
                        ((s == np.inf) | (s == -np.inf)).logical_not()
                    ]
                    col = non_infs._column
                else:
                    col = self

                min_ = col.min()
                # TODO: depending on implementation of cudf scalar and future
                # refactor of min/max, change the test method
                if np.isnan(min_):
                    # Column contains only infs
                    return True

                max_ = col.max()
                if (min_ >= lower_) and (max_ < upper_):
                    return True
                else:
                    return False

        # want to cast int to uint
        elif self.dtype.kind == "i" and to_dtype.kind == "u":
            i_max_ = np.iinfo(self.dtype).max
            u_max_ = np.iinfo(to_dtype).max

            if self.min() >= 0:
                if i_max_ <= u_max_:
                    return True
                if self.max() < u_max_:
                    return True
            return False

        # want to cast uint to int
        elif self.dtype.kind == "u" and to_dtype.kind == "i":
            u_max_ = np.iinfo(self.dtype).max
            i_max_ = np.iinfo(to_dtype).max

            if u_max_ <= i_max_:
                return True
            if self.max() < i_max_:
                return True
            return False

        # want to cast int to float
        elif self.dtype.kind in {"i", "u"} and to_dtype.kind == "f":
            info = np.finfo(to_dtype)
            biggest_exact_int = 2 ** (info.nmant + 1)
            if (self.min() >= -biggest_exact_int) and (
                self.max() <= biggest_exact_int
            ):
                return True
            else:

                filled = self.fillna(0)
                if (
                    cudf.Series(filled).astype(to_dtype).astype(filled.dtype)
                    == cudf.Series(filled)
                ).all():
                    return True
                else:
                    return False

        # want to cast float to int:
        elif self.dtype.kind == "f" and to_dtype.kind in {"i", "u"}:
            iinfo = np.iinfo(to_dtype)
            min_, max_ = iinfo.min, iinfo.max

            # best we can do is hope to catch it here and avoid compare
            if (self.min() >= min_) and (self.max() <= max_):
                filled = self.fillna(0, fill_nan=False)
                if (cudf.Series(filled) % 1 == 0).all():
                    return True
                else:
                    return False
            else:
                return False

        return False

    def _with_type_metadata(self: ColumnBase, dtype: Dtype) -> ColumnBase:
        if isinstance(dtype, CategoricalDtype):
            return column.build_categorical_column(
                categories=dtype.categories._values,
                codes=as_column(self.base_data, dtype=self.dtype),
                mask=self.base_mask,
                ordered=dtype.ordered,
                size=self.size,
                offset=self.offset,
                null_count=self.null_count,
            )

        return self

    def to_pandas(
        self, index: pd.Index = None, nullable: bool = False, **kwargs
    ) -> "pd.Series":
        if nullable and self.dtype in cudf_dtypes_to_pandas_dtypes:
            pandas_nullable_dtype = cudf_dtypes_to_pandas_dtypes[self.dtype]
            arrow_array = self.to_arrow()
            pandas_array = pandas_nullable_dtype.__from_arrow__(arrow_array)
            pd_series = pd.Series(pandas_array, copy=False)
        elif str(self.dtype) in NUMERIC_TYPES and not self.has_nulls:
            pd_series = pd.Series(cupy.asnumpy(self.values), copy=False)
        else:
            pd_series = self.to_arrow().to_pandas(**kwargs)

        if index is not None:
            pd_series.index = index
        return pd_series


def _numeric_column_unaryop(operand: ColumnBase, op: str) -> ColumnBase:
    if callable(op):
        return libcudf.transform.transform(operand, op)

    op = libcudf.unary.UnaryOp[op.upper()]
    return libcudf.unary.unary_operation(operand, op)


def _safe_cast_to_int(col: ColumnBase, dtype: DtypeObj) -> ColumnBase:
    """
    Cast given NumericalColumn to given integer dtype safely.
    """
    assert is_integer_dtype(dtype)

    if col.dtype == dtype:
        return col

    new_col = col.astype(dtype)
    if (new_col == col).all():
        return new_col
    else:
        raise TypeError(
            f"Cannot safely cast non-equivalent "
            f"{col.dtype.type.__name__} to {cudf.dtype(dtype).type.__name__}"
        )


def _normalize_find_and_replace_input(
    input_column_dtype: DtypeObj, col_to_normalize: Union[ColumnBase, list]
) -> ColumnBase:
    normalized_column = column.as_column(
        col_to_normalize,
        dtype=input_column_dtype if len(col_to_normalize) <= 0 else None,
    )
    col_to_normalize_dtype = normalized_column.dtype
    if isinstance(col_to_normalize, list):
        col_to_normalize_dtype = min_column_type(
            normalized_column, input_column_dtype
        )
        # Scalar case
        if len(col_to_normalize) == 1:
            if cudf._lib.scalar._is_null_host_scalar(col_to_normalize[0]):
                return normalized_column.astype(input_column_dtype)
            else:
                col_to_normalize_casted = input_column_dtype.type(
                    col_to_normalize[0]
                )
            if not np.isnan(col_to_normalize_casted) and (
                col_to_normalize_casted != col_to_normalize[0]
            ):
                raise TypeError(
                    f"Cannot safely cast non-equivalent "
                    f"{col_to_normalize[0]} "
                    f"to {input_column_dtype.name}"
                )
            else:
                col_to_normalize_dtype = input_column_dtype
    elif hasattr(col_to_normalize, "dtype"):
        col_to_normalize_dtype = col_to_normalize.dtype
    else:
        raise TypeError(f"Type {type(col_to_normalize)} not supported")

    if (
        col_to_normalize_dtype.kind == "f"
        and input_column_dtype.kind in {"i", "u"}
    ) or (col_to_normalize_dtype.num > input_column_dtype.num):
        raise TypeError(
            f"Potentially unsafe cast for non-equivalent "
            f"{col_to_normalize_dtype.name} "
            f"to {input_column_dtype.name}"
        )
    return normalized_column.astype(input_column_dtype)


def digitize(
    column: ColumnBase, bins: np.ndarray, right: bool = False
) -> ColumnBase:
    """Return the indices of the bins to which each value in column belongs.

    Parameters
    ----------
    column : Column
        Input column.
    bins : Column-like
        1-D column-like object of bins with same type as `column`, should be
        monotonically increasing.
    right : bool
        Indicates whether interval contains the right or left bin edge.

    Returns
    -------
    A column containing the indices
    """
    if not column.dtype == bins.dtype:
        raise ValueError(
            "Digitize() expects bins and input column have the same dtype."
        )

    bin_col = as_column(bins, dtype=bins.dtype)
    if bin_col.nullable:
        raise ValueError("`bins` cannot contain null entries.")

    return as_column(
        libcudf.sort.digitize(column.as_frame(), bin_col.as_frame(), right)
    )<|MERGE_RESOLUTION|>--- conflicted
+++ resolved
@@ -56,19 +56,8 @@
         offset: int = 0,
         null_count: int = None,
     ):
-<<<<<<< HEAD
-        """
-        Parameters
-        ----------
-        data : Buffer
-        dtype : np.dtype
-            The dtype associated with the data Buffer
-        mask : Buffer, optional
-        """
         dtype = cudf.dtype(dtype)
-=======
-        dtype = np.dtype(dtype)
->>>>>>> 7d892d11
+
         if data.size % dtype.itemsize:
             raise ValueError("Buffer size must be divisible by element size")
         if size is None:
