--- conflicted
+++ resolved
@@ -917,12 +917,10 @@
 
     def _with_type_metadata(
         self: Self,
-<<<<<<< HEAD
         dtype: DtypeObj | None,
-=======
-        dtype: DtypeObj,
->>>>>>> f5161e7b
     ) -> ColumnBase:
+        if dtype is None:
+            return self
         if isinstance(dtype, CategoricalDtype):
             codes_dtype = min_unsigned_type(len(dtype.categories))
             codes = cast(NumericalColumn, self.astype(codes_dtype))
