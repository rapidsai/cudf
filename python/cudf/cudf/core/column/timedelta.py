# Copyright (c) 2020-2024, NVIDIA CORPORATION.

from __future__ import annotations

import datetime
import functools
from typing import TYPE_CHECKING, cast

import numpy as np
import pandas as pd
import pyarrow as pa

import pylibcudf as plc

import cudf
import cudf.core.column.column as column
import cudf.core.column.string as string
from cudf import _lib as libcudf
from cudf.api.types import is_scalar
from cudf.core._internals import unary
from cudf.core.buffer import Buffer, acquire_spill_lock
<<<<<<< HEAD
from cudf.core.column import ColumnBase, column
=======
from cudf.core.column.column import ColumnBase
>>>>>>> 541e7e86
from cudf.utils.dtypes import np_to_pa_dtype
from cudf.utils.utils import (
    _all_bools_with_nulls,
    _datetime_timedelta_find_and_replace,
)

if TYPE_CHECKING:
    from collections.abc import Sequence

    from cudf._typing import ColumnBinaryOperand, DatetimeLikeScalar, Dtype

_unit_to_nanoseconds_conversion = {
    "ns": 1,
    "us": 1_000,
    "ms": 1_000_000,
    "s": 1_000_000_000,
    "m": 60_000_000_000,
    "h": 3_600_000_000_000,
    "D": 86_400_000_000_000,
}


class TimeDeltaColumn(ColumnBase):
    """
    Parameters
    ----------
    data : Buffer
        The Timedelta values
    dtype : np.dtype
        The data type
    size : int
        Size of memory allocation.
    mask : Buffer; optional
        The validity mask
    offset : int
        Data offset
    null_count : int, optional
        The number of null values.
        If None, it is calculated automatically.
    """

    _VALID_BINARY_OPERATIONS = {
        "__eq__",
        "__ne__",
        "__lt__",
        "__le__",
        "__gt__",
        "__ge__",
        "__add__",
        "__sub__",
        "__mul__",
        "__mod__",
        "__truediv__",
        "__floordiv__",
        "__radd__",
        "__rsub__",
        "__rmul__",
        "__rmod__",
        "__rtruediv__",
        "__rfloordiv__",
    }

    def __init__(
        self,
        data: Buffer,
        size: int | None,
        dtype: np.dtype,
        mask: Buffer | None = None,
        offset: int = 0,
        null_count: int | None = None,
        children: tuple = (),
    ):
        if not isinstance(data, Buffer):
            raise ValueError("data must be a Buffer.")
        if not (isinstance(dtype, np.dtype) and dtype.kind == "m"):
            raise ValueError("dtype must be a timedelta numpy dtype.")

        if data.size % dtype.itemsize:
            raise ValueError("Buffer size must be divisible by element size")
        if size is None:
            size = data.size // dtype.itemsize
            size = size - offset
        if len(children) != 0:
            raise ValueError("TimeDeltaColumn must have no children.")
        super().__init__(
            data=data,
            size=size,
            dtype=dtype,
            mask=mask,
            offset=offset,
            null_count=null_count,
            children=children,
        )

    def __contains__(self, item: DatetimeLikeScalar) -> bool:
        try:
            item = np.timedelta64(item, self.time_unit)
        except ValueError:
            # If item cannot be converted to duration type
            # np.timedelta64 raises ValueError, hence `item`
            # cannot exist in `self`.
            return False
        return item.view("int64") in cast(
            "cudf.core.column.NumericalColumn", self.astype("int64")
        )

    @property
    def values(self):
        """
        Return a CuPy representation of the TimeDeltaColumn.
        """
        raise NotImplementedError(
            "TimeDelta Arrays is not yet implemented in cudf"
        )

    def element_indexing(self, index: int):
        result = super().element_indexing(index)
        if cudf.get_option("mode.pandas_compatible"):
            return pd.Timedelta(result)
        return result

    @acquire_spill_lock()
    def to_arrow(self) -> pa.Array:
        mask = None
        if self.nullable:
            mask = pa.py_buffer(
                self.mask_array_view(mode="read").copy_to_host()
            )
        data = pa.py_buffer(
            self.astype("int64").data_array_view(mode="read").copy_to_host()
        )
        pa_dtype = np_to_pa_dtype(self.dtype)
        return pa.Array.from_buffers(
            type=pa_dtype,
            length=len(self),
            buffers=[mask, data],
            null_count=self.null_count,
        )

    def _binaryop(self, other: ColumnBinaryOperand, op: str) -> ColumnBase:
        reflect, op = self._check_reflected_op(op)
        other = self._wrap_binop_normalization(other)
        if other is NotImplemented:
            return NotImplemented

        this: ColumnBinaryOperand = self
        out_dtype = None

        if other.dtype.kind == "m":
            # TODO: pandas will allow these operators to work but return false
            # when comparing to non-timedelta dtypes. We should do the same.
            if op in {
                "__eq__",
                "__ne__",
                "__lt__",
                "__gt__",
                "__le__",
                "__ge__",
                "NULL_EQUALS",
                "NULL_NOT_EQUALS",
            }:
                out_dtype = cudf.dtype(np.bool_)
            elif op == "__mod__":
                out_dtype = determine_out_dtype(self.dtype, other.dtype)
            elif op in {"__truediv__", "__floordiv__"}:
                common_dtype = determine_out_dtype(self.dtype, other.dtype)
                out_dtype = np.float64 if op == "__truediv__" else np.int64
                this = self.astype(common_dtype).astype(out_dtype)
                if isinstance(other, cudf.Scalar):
                    if other.is_valid():
                        other = other.value.astype(common_dtype).astype(
                            out_dtype
                        )
                    else:
                        other = cudf.Scalar(None, out_dtype)
                else:
                    other = other.astype(common_dtype).astype(out_dtype)
            elif op in {"__add__", "__sub__"}:
                out_dtype = determine_out_dtype(self.dtype, other.dtype)
        elif other.dtype.kind in {"f", "i", "u"}:
            if op in {"__mul__", "__mod__", "__truediv__", "__floordiv__"}:
                out_dtype = self.dtype
            elif op in {"__eq__", "__ne__", "NULL_EQUALS", "NULL_NOT_EQUALS"}:
                if isinstance(other, ColumnBase) and not isinstance(
                    other, TimeDeltaColumn
                ):
                    fill_value = op in ("__ne__", "NULL_NOT_EQUALS")
                    result = _all_bools_with_nulls(
                        self,
                        other,
                        bool_fill_value=fill_value,
                    )
                    if cudf.get_option("mode.pandas_compatible"):
                        result = result.fillna(fill_value)
                    return result

        if out_dtype is None:
            return NotImplemented

        lhs, rhs = (other, this) if reflect else (this, other)

        result = libcudf.binaryop.binaryop(lhs, rhs, op, out_dtype)
        if cudf.get_option(
            "mode.pandas_compatible"
        ) and out_dtype == cudf.dtype(np.bool_):
            result = result.fillna(op == "__ne__")
        return result

    def normalize_binop_value(self, other) -> ColumnBinaryOperand:
        if isinstance(other, (ColumnBase, cudf.Scalar)):
            return other

        tz_error_msg = (
            "Cannot perform binary operation on timezone-naive columns"
            " and timezone-aware timestamps."
        )
        if isinstance(other, datetime.datetime):
            if other.tzinfo is not None:
                raise NotImplementedError(tz_error_msg)
            other = pd.Timestamp(other).to_datetime64()
        elif isinstance(other, datetime.timedelta):
            other = pd.Timedelta(other).to_timedelta64()

        if isinstance(other, np.timedelta64):
            other_time_unit = cudf.utils.dtypes.get_time_unit(other)
            if np.isnat(other):
                return cudf.Scalar(
                    None,
                    dtype="timedelta64[ns]"
                    if other_time_unit not in {"s", "ms", "ns", "us"}
                    else self.dtype,
                )

            if other_time_unit not in {"s", "ms", "ns", "us"}:
                common_dtype = "timedelta64[s]"
            else:
                common_dtype = determine_out_dtype(self.dtype, other.dtype)
            return cudf.Scalar(other.astype(common_dtype))
        elif is_scalar(other):
            return cudf.Scalar(other)
        return NotImplemented

    @functools.cached_property
    def time_unit(self) -> str:
        return np.datetime_data(self.dtype)[0]

    def total_seconds(self) -> ColumnBase:
        raise NotImplementedError("total_seconds is currently not implemented")

    def ceil(self, freq: str) -> ColumnBase:
        raise NotImplementedError("ceil is currently not implemented")

    def floor(self, freq: str) -> ColumnBase:
        raise NotImplementedError("floor is currently not implemented")

    def round(self, freq: str) -> ColumnBase:
        raise NotImplementedError("round is currently not implemented")

    def as_numerical_column(
        self, dtype: Dtype
    ) -> cudf.core.column.NumericalColumn:
        col = cudf.core.column.NumericalColumn(
            data=self.base_data,  # type: ignore[arg-type]
            dtype=np.dtype(np.int64),
            mask=self.base_mask,
            offset=self.offset,
            size=self.size,
        )
        return cast("cudf.core.column.NumericalColumn", col.astype(dtype))

    def as_datetime_column(self, dtype: Dtype) -> None:  # type: ignore[override]
        raise TypeError(
            f"cannot astype a timedelta from {self.dtype} to {dtype}"
        )

    def strftime(self, format: str) -> cudf.core.column.StringColumn:
        if len(self) == 0:
            return cast(
                cudf.core.column.StringColumn,
                column.column_empty(0, dtype="object", masked=False),
            )
        else:
            with acquire_spill_lock():
                return type(self).from_pylibcudf(  # type: ignore[return-value]
                    plc.strings.convert.convert_durations.from_durations(
                        self.to_pylibcudf(mode="read"), format
                    )
                )

    def as_string_column(self) -> cudf.core.column.StringColumn:
        return self.strftime("%D days %H:%M:%S")

    def as_timedelta_column(self, dtype: Dtype) -> TimeDeltaColumn:
        if dtype == self.dtype:
            return self
        return unary.cast(self, dtype=dtype)  # type: ignore[return-value]

    def find_and_replace(
        self,
        to_replace: ColumnBase,
        replacement: ColumnBase,
        all_nan: bool = False,
    ) -> TimeDeltaColumn:
        return cast(
            TimeDeltaColumn,
            _datetime_timedelta_find_and_replace(
                original_column=self,
                to_replace=to_replace,
                replacement=replacement,
                all_nan=all_nan,
            ),
        )

    def can_cast_safely(self, to_dtype: Dtype) -> bool:
        if to_dtype.kind == "m":  # type: ignore[union-attr]
            to_res, _ = np.datetime_data(to_dtype)
            self_res, _ = np.datetime_data(self.dtype)

            max_int = np.iinfo(np.int64).max

            max_dist = np.timedelta64(
                self.max().astype(np.int64, copy=False), self_res
            )
            min_dist = np.timedelta64(
                self.min().astype(np.int64, copy=False), self_res
            )

            self_delta_dtype = np.timedelta64(0, self_res).dtype

            if max_dist <= np.timedelta64(max_int, to_res).astype(
                self_delta_dtype
            ) and min_dist <= np.timedelta64(max_int, to_res).astype(
                self_delta_dtype
            ):
                return True
            else:
                return False
        elif to_dtype == cudf.dtype("int64") or to_dtype == cudf.dtype("O"):
            # can safely cast to representation, or string
            return True
        else:
            return False

    def mean(self, skipna=None) -> pd.Timedelta:
        return pd.Timedelta(
            cast(
                "cudf.core.column.NumericalColumn", self.astype("int64")
            ).mean(skipna=skipna),
            unit=self.time_unit,
        ).as_unit(self.time_unit)

    def median(self, skipna: bool | None = None) -> pd.Timedelta:
        return pd.Timedelta(
            cast(
                "cudf.core.column.NumericalColumn", self.astype("int64")
            ).median(skipna=skipna),
            unit=self.time_unit,
        ).as_unit(self.time_unit)

    def isin(self, values: Sequence) -> ColumnBase:
        return cudf.core.tools.datetimes._isin_datetimelike(self, values)

    def quantile(
        self,
        q: np.ndarray,
        interpolation: str,
        exact: bool,
        return_scalar: bool,
    ) -> ColumnBase:
        result = self.astype("int64").quantile(
            q=q,
            interpolation=interpolation,
            exact=exact,
            return_scalar=return_scalar,
        )
        if return_scalar:
            return pd.Timedelta(result, unit=self.time_unit).as_unit(
                self.time_unit
            )
        return result.astype(self.dtype)

    def sum(
        self,
        skipna: bool | None = None,
        min_count: int = 0,
        dtype: Dtype | None = None,
    ) -> pd.Timedelta:
        return pd.Timedelta(
            # Since sum isn't overridden in Numerical[Base]Column, mypy only
            # sees the signature from Reducible (which doesn't have the extra
            # parameters from ColumnBase._reduce) so we have to ignore this.
            self.astype("int64").sum(  # type: ignore
                skipna=skipna, min_count=min_count, dtype=dtype
            ),
            unit=self.time_unit,
        ).as_unit(self.time_unit)

    def std(
        self,
        skipna: bool | None = None,
        min_count: int = 0,
        ddof: int = 1,
    ) -> pd.Timedelta:
        return pd.Timedelta(
            cast("cudf.core.column.NumericalColumn", self.astype("int64")).std(
                skipna=skipna, min_count=min_count, ddof=ddof
            ),
            unit=self.time_unit,
        ).as_unit(self.time_unit)

    def cov(self, other: TimeDeltaColumn) -> float:
        if not isinstance(other, TimeDeltaColumn):
            raise TypeError(
                f"cannot perform cov with types {self.dtype}, {other.dtype}"
            )
        return cast(
            "cudf.core.column.NumericalColumn", self.astype("int64")
        ).cov(cast("cudf.core.column.NumericalColumn", other.astype("int64")))

    def corr(self, other: TimeDeltaColumn) -> float:
        if not isinstance(other, TimeDeltaColumn):
            raise TypeError(
                f"cannot perform corr with types {self.dtype}, {other.dtype}"
            )
        return cast(
            "cudf.core.column.NumericalColumn", self.astype("int64")
        ).corr(cast("cudf.core.column.NumericalColumn", other.astype("int64")))

    def components(self) -> dict[str, ColumnBase]:
        """
        Return a Dataframe of the components of the Timedeltas.

        Returns
        -------
        DataFrame

        Examples
        --------
        >>> s = pd.Series(pd.to_timedelta(np.arange(5), unit='s'))
        >>> s = cudf.Series([12231312123, 1231231231, 1123236768712, 2135656,
        ...     3244334234], dtype='timedelta64[ms]')
        >>> s
        0      141 days 13:35:12.123
        1       14 days 06:00:31.231
        2    13000 days 10:12:48.712
        3        0 days 00:35:35.656
        4       37 days 13:12:14.234
        dtype: timedelta64[ms]
        >>> s.dt.components
            days  hours  minutes  seconds  milliseconds  microseconds  nanoseconds
        0    141     13       35       12           123             0            0
        1     14      6        0       31           231             0            0
        2  13000     10       12       48           712             0            0
        3      0      0       35       35           656             0            0
        4     37     13       12       14           234             0            0
        """

        date_meta = {
            "seconds": ["m", "s"],
            "milliseconds": ["s", "ms"],
            "microseconds": ["ms", "us"],
            "nanoseconds": ["us", "ns"],
        }
        data = {
            "days": self
            // cudf.Scalar(
                np.timedelta64(
                    _unit_to_nanoseconds_conversion["D"], "ns"
                ).astype(self.dtype)
            ),
            "hours": (
                self
                % cudf.Scalar(
                    np.timedelta64(
                        _unit_to_nanoseconds_conversion["D"], "ns"
                    ).astype(self.dtype)
                )
            )
            // cudf.Scalar(
                np.timedelta64(
                    _unit_to_nanoseconds_conversion["h"], "ns"
                ).astype(self.dtype)
            ),
            "minutes": (
                self
                % cudf.Scalar(
                    np.timedelta64(
                        _unit_to_nanoseconds_conversion["h"], "ns"
                    ).astype(self.dtype)
                )
            )
            // cudf.Scalar(
                np.timedelta64(
                    _unit_to_nanoseconds_conversion["m"], "ns"
                ).astype(self.dtype)
            ),
        }
        keys_list = iter(date_meta.keys())
        for name in keys_list:
            value = date_meta[name]
            data[name] = (
                self
                % cudf.Scalar(
                    np.timedelta64(
                        _unit_to_nanoseconds_conversion[value[0]], "ns"
                    ).astype(self.dtype)
                )
            ) // cudf.Scalar(
                np.timedelta64(
                    _unit_to_nanoseconds_conversion[value[1]], "ns"
                ).astype(self.dtype)
            )
            if self.time_unit == value[1]:
                break

        for name in keys_list:
            res_col = column.as_column(0, length=len(self), dtype="int64")
            if self.nullable:
                res_col = res_col.set_mask(self.mask)
            data[name] = res_col
        return data

    @property
    def days(self) -> "cudf.core.column.NumericalColumn":
        """
        Number of days for each element.

        Returns
        -------
        NumericalColumn
        """
        return self // cudf.Scalar(
            np.timedelta64(_unit_to_nanoseconds_conversion["D"], "ns").astype(
                self.dtype
            )
        )

    @property
    def seconds(self) -> "cudf.core.column.NumericalColumn":
        """
        Number of seconds (>= 0 and less than 1 day).

        Returns
        -------
        NumericalColumn
        """
        # This property must return the number of seconds (>= 0 and
        # less than 1 day) for each element, hence first performing
        # mod operation to remove the number of days and then performing
        # division operation to extract the number of seconds.

        return (
            self
            % cudf.Scalar(
                np.timedelta64(
                    _unit_to_nanoseconds_conversion["D"], "ns"
                ).astype(self.dtype)
            )
        ) // cudf.Scalar(
            np.timedelta64(_unit_to_nanoseconds_conversion["s"], "ns")
        )

    @property
    def microseconds(self) -> "cudf.core.column.NumericalColumn":
        """
        Number of microseconds (>= 0 and less than 1 second).

        Returns
        -------
        NumericalColumn
        """
        # This property must return the number of microseconds (>= 0 and
        # less than 1 second) for each element, hence first performing
        # mod operation to remove the number of seconds and then performing
        # division operation to extract the number of microseconds.

        return (
            self
            % np.timedelta64(
                _unit_to_nanoseconds_conversion["s"], "ns"
            ).astype(self.dtype)
        ) // cudf.Scalar(
            np.timedelta64(_unit_to_nanoseconds_conversion["us"], "ns")
        )

    @property
    def nanoseconds(self) -> "cudf.core.column.NumericalColumn":
        """
        Return the number of nanoseconds (n), where 0 <= n < 1 microsecond.

        Returns
        -------
        NumericalColumn
        """
        # This property must return the number of nanoseconds (>= 0 and
        # less than 1 microsecond) for each element, hence first performing
        # mod operation to remove the number of microseconds and then
        # performing division operation to extract the number
        # of nanoseconds.

        if self.time_unit != "ns":
            res_col = column.as_column(0, length=len(self), dtype="int64")
            if self.nullable:
                res_col = res_col.set_mask(self.mask)
            return cast("cudf.core.column.NumericalColumn", res_col)
        return (
            self
            % cudf.Scalar(
                np.timedelta64(_unit_to_nanoseconds_conversion["us"], "ns")
            )
        ) // cudf.Scalar(
            np.timedelta64(_unit_to_nanoseconds_conversion["ns"], "ns")
        )


def determine_out_dtype(lhs_dtype: Dtype, rhs_dtype: Dtype) -> Dtype:
    if np.can_cast(np.dtype(lhs_dtype), np.dtype(rhs_dtype)):
        return rhs_dtype
    elif np.can_cast(np.dtype(rhs_dtype), np.dtype(lhs_dtype)):
        return lhs_dtype
    else:
        raise TypeError(f"Cannot type-cast {lhs_dtype} and {rhs_dtype}")<|MERGE_RESOLUTION|>--- conflicted
+++ resolved
@@ -14,16 +14,11 @@
 
 import cudf
 import cudf.core.column.column as column
-import cudf.core.column.string as string
 from cudf import _lib as libcudf
 from cudf.api.types import is_scalar
 from cudf.core._internals import unary
 from cudf.core.buffer import Buffer, acquire_spill_lock
-<<<<<<< HEAD
-from cudf.core.column import ColumnBase, column
-=======
 from cudf.core.column.column import ColumnBase
->>>>>>> 541e7e86
 from cudf.utils.dtypes import np_to_pa_dtype
 from cudf.utils.utils import (
     _all_bools_with_nulls,
