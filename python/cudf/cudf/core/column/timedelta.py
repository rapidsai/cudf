# Copyright (c) 2020-2023, NVIDIA CORPORATION.

from __future__ import annotations

import datetime
from typing import Any, Sequence, cast

import numpy as np
import pandas as pd
import pyarrow as pa

import cudf
from cudf import _lib as libcudf
from cudf._typing import ColumnBinaryOperand, DatetimeLikeScalar, Dtype
from cudf.api.types import is_scalar, is_timedelta64_dtype
from cudf.core.buffer import Buffer, acquire_spill_lock
from cudf.core.column import ColumnBase, column, string
from cudf.utils.dtypes import np_to_pa_dtype
from cudf.utils.utils import _fillna_natwise

_dtype_to_format_conversion = {
    "timedelta64[ns]": "%D days %H:%M:%S",
    "timedelta64[us]": "%D days %H:%M:%S",
    "timedelta64[ms]": "%D days %H:%M:%S",
    "timedelta64[s]": "%D days %H:%M:%S",
}

_unit_to_nanoseconds_conversion = {
    "ns": 1,
    "us": 1_000,
    "ms": 1_000_000,
    "s": 1_000_000_000,
    "m": 60_000_000_000,
    "h": 3_600_000_000_000,
    "D": 86_400_000_000_000,
}


class TimeDeltaColumn(ColumnBase):
    """
    Parameters
    ----------
    data : Buffer
        The Timedelta values
    dtype : np.dtype
        The data type
    size : int
        Size of memory allocation.
    mask : Buffer; optional
        The validity mask
    offset : int
        Data offset
    null_count : int, optional
        The number of null values.
        If None, it is calculated automatically.
    """

    _VALID_BINARY_OPERATIONS = {
        "__eq__",
        "__ne__",
        "__lt__",
        "__le__",
        "__gt__",
        "__ge__",
        "__add__",
        "__sub__",
        "__mul__",
        "__mod__",
        "__truediv__",
        "__floordiv__",
        "__radd__",
        "__rsub__",
        "__rmul__",
        "__rmod__",
        "__rtruediv__",
        "__rfloordiv__",
    }

    def __init__(
        self,
        data: Buffer,
        dtype: Dtype,
        size: int = None,  # TODO: make non-optional
        mask: Buffer = None,
        offset: int = 0,
        null_count: int = None,
    ):
        dtype = cudf.dtype(dtype)

        if data.size % dtype.itemsize:
            raise ValueError("Buffer size must be divisible by element size")
        if size is None:
            size = data.size // dtype.itemsize
            size = size - offset
        super().__init__(
            data,
            size=size,
            dtype=dtype,
            mask=mask,
            offset=offset,
            null_count=null_count,
        )

        if not (self.dtype.type is np.timedelta64):
            raise TypeError(f"{self.dtype} is not a supported duration type")

        self._time_unit, _ = np.datetime_data(self.dtype)

    def __contains__(self, item: DatetimeLikeScalar) -> bool:
        try:
            item = np.timedelta64(item, self._time_unit)
        except ValueError:
            # If item cannot be converted to duration type
            # np.timedelta64 raises ValueError, hence `item`
            # cannot exist in `self`.
            return False
        return item.view("int64") in self.as_numerical

    @property
    def values(self):
        """
        Return a CuPy representation of the TimeDeltaColumn.
        """
        raise NotImplementedError(
            "TimeDelta Arrays is not yet implemented in cudf"
        )

    @acquire_spill_lock()
    def to_arrow(self) -> pa.Array:
        mask = None
        if self.nullable:
<<<<<<< HEAD
            mask = pa.py_buffer(self.mask_array_view.copy_to_host())
        data = pa.py_buffer(self.as_numerical.values_host)
=======
            mask = pa.py_buffer(
                self.mask_array_view(mode="read").copy_to_host()
            )
        data = pa.py_buffer(
            self.as_numerical.data_array_view(mode="read").copy_to_host()
        )
>>>>>>> f7d434d6
        pa_dtype = np_to_pa_dtype(self.dtype)
        return pa.Array.from_buffers(
            type=pa_dtype,
            length=len(self),
            buffers=[mask, data],
            null_count=self.null_count,
        )

    def to_pandas(
        self, index=None, nullable: bool = False, **kwargs
    ) -> pd.Series:
        # Workaround until following issue is fixed:
        # https://issues.apache.org/jira/browse/ARROW-9772

        # Pandas supports only `timedelta64[ns]`, hence the cast.
        pd_series = pd.Series(
            self.astype("timedelta64[ns]").fillna("NaT").values_host,
            copy=False,
        )

        if index is not None:
            pd_series.index = index

        return pd_series

    def _binaryop(self, other: ColumnBinaryOperand, op: str) -> ColumnBase:
        reflect, op = self._check_reflected_op(op)
        other = self._wrap_binop_normalization(other)
        if other is NotImplemented:
            return NotImplemented

        this: ColumnBinaryOperand = self
        out_dtype = None

        if is_timedelta64_dtype(other.dtype):
            # TODO: pandas will allow these operators to work but return false
            # when comparing to non-timedelta dtypes. We should do the same.
            if op in {
                "__eq__",
                "__ne__",
                "__lt__",
                "__gt__",
                "__le__",
                "__ge__",
                "NULL_EQUALS",
            }:
                out_dtype = np.bool_
            elif op == "__mod__":
                out_dtype = determine_out_dtype(self.dtype, other.dtype)
            elif op in {"__truediv__", "__floordiv__"}:
                common_dtype = determine_out_dtype(self.dtype, other.dtype)
                out_dtype = np.float64 if op == "__truediv__" else np.int64
                this = self.astype(common_dtype).astype(out_dtype)
                if isinstance(other, cudf.Scalar):
                    if other.is_valid():
                        other = other.value.astype(common_dtype).astype(
                            out_dtype
                        )
                    else:
                        other = cudf.Scalar(None, out_dtype)
                else:
                    other = other.astype(common_dtype).astype(out_dtype)
            elif op in {"__add__", "__sub__"}:
                out_dtype = determine_out_dtype(self.dtype, other.dtype)
        elif other.dtype.kind in {"f", "i", "u"}:
            if op in {"__mul__", "__mod__", "__truediv__", "__floordiv__"}:
                out_dtype = self.dtype

        if out_dtype is None:
            return NotImplemented

        lhs, rhs = (other, this) if reflect else (this, other)

        return libcudf.binaryop.binaryop(lhs, rhs, op, out_dtype)

    def normalize_binop_value(self, other) -> ColumnBinaryOperand:
        if isinstance(other, (ColumnBase, cudf.Scalar)):
            return other
        if isinstance(other, datetime.timedelta):
            other = np.timedelta64(other)
        elif isinstance(other, pd.Timestamp):
            other = other.to_datetime64()
        elif isinstance(other, pd.Timedelta):
            other = other.to_timedelta64()
        if isinstance(other, np.timedelta64):
            other_time_unit = cudf.utils.dtypes.get_time_unit(other)
            if np.isnat(other):
                return cudf.Scalar(None, dtype=self.dtype)

            if other_time_unit not in {"s", "ms", "ns", "us"}:
                common_dtype = "timedelta64[s]"
            else:
                common_dtype = determine_out_dtype(self.dtype, other.dtype)
            return cudf.Scalar(other.astype(common_dtype))
        elif np.isscalar(other):
            return cudf.Scalar(other)
        return NotImplemented

    @property
    def as_numerical(self) -> "cudf.core.column.NumericalColumn":
        return cast(
            "cudf.core.column.NumericalColumn",
            column.build_column(
                data=self.base_data,
                dtype=np.int64,
                mask=self.base_mask,
                offset=self.offset,
                size=self.size,
            ),
        )

    @property
    def time_unit(self) -> str:
        return self._time_unit

    def fillna(
        self, fill_value: Any = None, method: str = None, dtype: Dtype = None
    ) -> TimeDeltaColumn:
        if fill_value is not None:
            if cudf.utils.utils._isnat(fill_value):
                return _fillna_natwise(self)
            col: ColumnBase = self
            if is_scalar(fill_value):
                if isinstance(fill_value, np.timedelta64):
                    dtype = determine_out_dtype(self.dtype, fill_value.dtype)
                    fill_value = fill_value.astype(dtype)
                    col = col.astype(dtype)
                if not isinstance(fill_value, cudf.Scalar):
                    fill_value = cudf.Scalar(fill_value, dtype=dtype)
            else:
                fill_value = column.as_column(fill_value, nan_as_null=False)
            return cast(TimeDeltaColumn, ColumnBase.fillna(col, fill_value))
        else:
            return super().fillna(method=method)

    def as_numerical_column(
        self, dtype: Dtype, **kwargs
    ) -> "cudf.core.column.NumericalColumn":
        return cast(
            "cudf.core.column.NumericalColumn", self.as_numerical.astype(dtype)
        )

    def as_datetime_column(
        self, dtype: Dtype, **kwargs
    ) -> "cudf.core.column.DatetimeColumn":
        raise TypeError(
            f"cannot astype a timedelta from {self.dtype} to {dtype}"
        )

    def as_string_column(
        self, dtype: Dtype, format=None, **kwargs
    ) -> "cudf.core.column.StringColumn":
        if format is None:
            format = _dtype_to_format_conversion.get(
                self.dtype.name, "%D days %H:%M:%S"
            )
        if len(self) > 0:
            return string._timedelta_to_str_typecast_functions[
                cudf.dtype(self.dtype)
            ](self, format=format)
        else:
            return cast(
                "cudf.core.column.StringColumn",
                column.column_empty(0, dtype="object", masked=False),
            )

    def as_timedelta_column(self, dtype: Dtype, **kwargs) -> TimeDeltaColumn:
        dtype = cudf.dtype(dtype)
        if dtype == self.dtype:
            return self
        return libcudf.unary.cast(self, dtype=dtype)

    def mean(self, skipna=None, dtype: Dtype = np.float64) -> pd.Timedelta:
        return pd.Timedelta(
            self.as_numerical.mean(skipna=skipna, dtype=dtype),
            unit=self.time_unit,
        )

    def median(self, skipna: bool = None) -> pd.Timedelta:
        return pd.Timedelta(
            self.as_numerical.median(skipna=skipna), unit=self.time_unit
        )

    def isin(self, values: Sequence) -> ColumnBase:
        return cudf.core.tools.datetimes._isin_datetimelike(self, values)

    def quantile(
        self,
        q: np.ndarray,
        interpolation: str,
        exact: bool,
        return_scalar: bool,
    ) -> ColumnBase:
        result = self.as_numerical.quantile(
            q=q,
            interpolation=interpolation,
            exact=exact,
            return_scalar=return_scalar,
        )
        if return_scalar:
            return pd.Timedelta(result, unit=self.time_unit)
        return result.astype(self.dtype)

    def sum(
        self,
        skipna: bool = None,
        min_count: int = 0,
        dtype: Dtype = None,
    ) -> pd.Timedelta:
        return pd.Timedelta(
            # Since sum isn't overridden in Numerical[Base]Column, mypy only
            # sees the signature from Reducible (which doesn't have the extra
            # parameters from ColumnBase._reduce) so we have to ignore this.
            self.as_numerical.sum(  # type: ignore
                skipna=skipna, min_count=min_count, dtype=dtype
            ),
            unit=self.time_unit,
        )

    def std(
        self,
        skipna: bool = None,
        min_count: int = 0,
        dtype: Dtype = np.float64,
        ddof: int = 1,
    ) -> pd.Timedelta:
        return pd.Timedelta(
            self.as_numerical.std(
                skipna=skipna, min_count=min_count, ddof=ddof, dtype=dtype
            ),
            unit=self.time_unit,
        )

    def components(self, index=None) -> "cudf.DataFrame":
        """
        Return a Dataframe of the components of the Timedeltas.

        Returns
        -------
        DataFrame

        Examples
        --------
        >>> s = pd.Series(pd.to_timedelta(np.arange(5), unit='s'))
        >>> s = cudf.Series([12231312123, 1231231231, 1123236768712, 2135656,
        ...     3244334234], dtype='timedelta64[ms]')
        >>> s
        0      141 days 13:35:12.123
        1       14 days 06:00:31.231
        2    13000 days 10:12:48.712
        3        0 days 00:35:35.656
        4       37 days 13:12:14.234
        dtype: timedelta64[ms]
        >>> s.dt.components
            days  hours  minutes  seconds  milliseconds  microseconds  nanoseconds
        0    141     13       35       12           123             0            0
        1     14      6        0       31           231             0            0
        2  13000     10       12       48           712             0            0
        3      0      0       35       35           656             0            0
        4     37     13       12       14           234             0            0
        """  # noqa: E501

        return cudf.DataFrame(
            data={
                "days": self
                // cudf.Scalar(
                    np.timedelta64(_unit_to_nanoseconds_conversion["D"], "ns")
                ),
                "hours": (
                    self
                    % cudf.Scalar(
                        np.timedelta64(
                            _unit_to_nanoseconds_conversion["D"], "ns"
                        )
                    )
                )
                // cudf.Scalar(
                    np.timedelta64(_unit_to_nanoseconds_conversion["h"], "ns")
                ),
                "minutes": (
                    self
                    % cudf.Scalar(
                        np.timedelta64(
                            _unit_to_nanoseconds_conversion["h"], "ns"
                        )
                    )
                )
                // cudf.Scalar(
                    np.timedelta64(_unit_to_nanoseconds_conversion["m"], "ns")
                ),
                "seconds": (
                    self
                    % cudf.Scalar(
                        np.timedelta64(
                            _unit_to_nanoseconds_conversion["m"], "ns"
                        )
                    )
                )
                // cudf.Scalar(
                    np.timedelta64(_unit_to_nanoseconds_conversion["s"], "ns")
                ),
                "milliseconds": (
                    self
                    % cudf.Scalar(
                        np.timedelta64(
                            _unit_to_nanoseconds_conversion["s"], "ns"
                        )
                    )
                )
                // cudf.Scalar(
                    np.timedelta64(_unit_to_nanoseconds_conversion["ms"], "ns")
                ),
                "microseconds": (
                    self
                    % cudf.Scalar(
                        np.timedelta64(
                            _unit_to_nanoseconds_conversion["ms"], "ns"
                        )
                    )
                )
                // cudf.Scalar(
                    np.timedelta64(_unit_to_nanoseconds_conversion["us"], "ns")
                ),
                "nanoseconds": (
                    self
                    % cudf.Scalar(
                        np.timedelta64(
                            _unit_to_nanoseconds_conversion["us"], "ns"
                        )
                    )
                )
                // cudf.Scalar(
                    np.timedelta64(_unit_to_nanoseconds_conversion["ns"], "ns")
                ),
            },
            index=index,
        )

    @property
    def days(self) -> "cudf.core.column.NumericalColumn":
        """
        Number of days for each element.

        Returns
        -------
        NumericalColumn
        """
        return self // cudf.Scalar(
            np.timedelta64(_unit_to_nanoseconds_conversion["D"], "ns")
        )

    @property
    def seconds(self) -> "cudf.core.column.NumericalColumn":
        """
        Number of seconds (>= 0 and less than 1 day).

        Returns
        -------
        NumericalColumn
        """
        # This property must return the number of seconds (>= 0 and
        # less than 1 day) for each element, hence first performing
        # mod operation to remove the number of days and then performing
        # division operation to extract the number of seconds.

        return (
            self
            % cudf.Scalar(
                np.timedelta64(_unit_to_nanoseconds_conversion["D"], "ns")
            )
        ) // cudf.Scalar(
            np.timedelta64(_unit_to_nanoseconds_conversion["s"], "ns")
        )

    @property
    def microseconds(self) -> "cudf.core.column.NumericalColumn":
        """
        Number of microseconds (>= 0 and less than 1 second).

        Returns
        -------
        NumericalColumn
        """
        # This property must return the number of microseconds (>= 0 and
        # less than 1 second) for each element, hence first performing
        # mod operation to remove the number of seconds and then performing
        # division operation to extract the number of microseconds.

        return (
            self % np.timedelta64(_unit_to_nanoseconds_conversion["s"], "ns")
        ) // cudf.Scalar(
            np.timedelta64(_unit_to_nanoseconds_conversion["us"], "ns")
        )

    @property
    def nanoseconds(self) -> "cudf.core.column.NumericalColumn":
        """
        Return the number of nanoseconds (n), where 0 <= n < 1 microsecond.

        Returns
        -------
        NumericalColumn
        """
        # This property must return the number of nanoseconds (>= 0 and
        # less than 1 microsecond) for each element, hence first performing
        # mod operation to remove the number of microseconds and then
        # performing division operation to extract the number
        # of nanoseconds.

        return (
            self
            % cudf.Scalar(
                np.timedelta64(_unit_to_nanoseconds_conversion["us"], "ns")
            )
        ) // cudf.Scalar(
            np.timedelta64(_unit_to_nanoseconds_conversion["ns"], "ns")
        )


def determine_out_dtype(lhs_dtype: Dtype, rhs_dtype: Dtype) -> Dtype:
    if np.can_cast(np.dtype(lhs_dtype), np.dtype(rhs_dtype)):
        return rhs_dtype
    elif np.can_cast(np.dtype(rhs_dtype), np.dtype(lhs_dtype)):
        return lhs_dtype
    else:
        raise TypeError(f"Cannot type-cast {lhs_dtype} and {rhs_dtype}")<|MERGE_RESOLUTION|>--- conflicted
+++ resolved
@@ -129,17 +129,12 @@
     def to_arrow(self) -> pa.Array:
         mask = None
         if self.nullable:
-<<<<<<< HEAD
-            mask = pa.py_buffer(self.mask_array_view.copy_to_host())
-        data = pa.py_buffer(self.as_numerical.values_host)
-=======
             mask = pa.py_buffer(
                 self.mask_array_view(mode="read").copy_to_host()
             )
         data = pa.py_buffer(
             self.as_numerical.data_array_view(mode="read").copy_to_host()
         )
->>>>>>> f7d434d6
         pa_dtype = np_to_pa_dtype(self.dtype)
         return pa.Array.from_buffers(
             type=pa_dtype,
