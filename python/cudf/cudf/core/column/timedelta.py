--- conflicted
+++ resolved
@@ -30,16 +30,11 @@
 
     from cudf._typing import (
         ColumnBinaryOperand,
-<<<<<<< HEAD
         ColumnLike,
         DatetimeLikeScalar,
         Dtype,
+        DtypeObj,
         ScalarLike,
-=======
-        DatetimeLikeScalar,
-        Dtype,
-        DtypeObj,
->>>>>>> 83a29ce1
     )
 
 _unit_to_nanoseconds_conversion = {
