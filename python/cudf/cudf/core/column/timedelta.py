# Copyright (c) 2020-2021, NVIDIA CORPORATION.

from __future__ import annotations

import datetime as dt
from numbers import Number
from typing import Any, Sequence, Tuple, Union, cast

import numpy as np
import pandas as pd
import pyarrow as pa

import cudf
from cudf import _lib as libcudf
from cudf._typing import (
    BinaryOperand,
    DatetimeLikeScalar,
    Dtype,
    DtypeObj,
    ScalarLike,
)
from cudf.core.buffer import Buffer
from cudf.core.column import ColumnBase, column, string
from cudf.core.column.datetime import _numpy_to_pandas_conversion
from cudf.utils.dtypes import is_scalar, np_to_pa_dtype
from cudf.utils.utils import _fillna_natwise

_dtype_to_format_conversion = {
    "timedelta64[ns]": "%D days %H:%M:%S",
    "timedelta64[us]": "%D days %H:%M:%S",
    "timedelta64[ms]": "%D days %H:%M:%S",
    "timedelta64[s]": "%D days %H:%M:%S",
}


class TimeDeltaColumn(column.ColumnBase):
    """
    Parameters
    ----------
    data : Buffer
        The Timedelta values
    dtype : np.dtype
        The data type
    size : int
        Size of memory allocation.
    mask : Buffer; optional
        The validity mask
    offset : int
        Data offset
    null_count : int, optional
        The number of null values.
        If None, it is calculated automatically.
    """

    def __init__(
        self,
        data: Buffer,
        dtype: Dtype,
        size: int = None,  # TODO: make non-optional
        mask: Buffer = None,
        offset: int = 0,
        null_count: int = None,
    ):
<<<<<<< HEAD
        """
        Parameters
        ----------
        data : Buffer
            The Timedelta values
        dtype : np.dtype
            The data type
        size : int
            Size of memory allocation.
        mask : Buffer; optional
            The validity mask
        offset : int
            Data offset
        null_count : int, optional
            The number of null values.
            If None, it is calculated automatically.
        """
        dtype = cudf.dtype(dtype)
=======
        dtype = np.dtype(dtype)
>>>>>>> 7d892d11
        if data.size % dtype.itemsize:
            raise ValueError("Buffer size must be divisible by element size")
        if size is None:
            size = data.size // dtype.itemsize
            size = size - offset
        super().__init__(
            data,
            size=size,
            dtype=dtype,
            mask=mask,
            offset=offset,
            null_count=null_count,
        )

        if not (self.dtype.type is np.timedelta64):
            raise TypeError(f"{self.dtype} is not a supported duration type")

        self._time_unit, _ = np.datetime_data(self.dtype)

    def __contains__(self, item: DatetimeLikeScalar) -> bool:
        try:
            item = np.timedelta64(item, self._time_unit)
        except ValueError:
            # If item cannot be converted to duration type
            # np.timedelta64 raises ValueError, hence `item`
            # cannot exist in `self`.
            return False
        return item.view("int64") in self.as_numerical

    def to_arrow(self) -> pa.Array:
        mask = None
        if self.nullable:
            mask = pa.py_buffer(self.mask_array_view.copy_to_host())
        data = pa.py_buffer(self.as_numerical.data_array_view.copy_to_host())
        pa_dtype = np_to_pa_dtype(self.dtype)
        return pa.Array.from_buffers(
            type=pa_dtype,
            length=len(self),
            buffers=[mask, data],
            null_count=self.null_count,
        )

    def to_pandas(
        self, index=None, nullable: bool = False, **kwargs
    ) -> pd.Series:
        # Workaround until following issue is fixed:
        # https://issues.apache.org/jira/browse/ARROW-9772

        # Pandas supports only `timedelta64[ns]`, hence the cast.
        pd_series = pd.Series(
            self.astype("timedelta64[ns]").to_array("NAT"), copy=False
        )

        if index is not None:
            pd_series.index = index

        return pd_series

    def _binary_op_floordiv(
        self, rhs: BinaryOperand
    ) -> Tuple["column.ColumnBase", BinaryOperand, DtypeObj]:
        lhs = self  # type: column.ColumnBase
        if pd.api.types.is_timedelta64_dtype(rhs.dtype):
            common_dtype = determine_out_dtype(self.dtype, rhs.dtype)
            lhs = lhs.astype(common_dtype).astype("float64")
            if isinstance(rhs, cudf.Scalar):
                if rhs.is_valid():
                    rhs = cudf.Scalar(
                        np.timedelta64(rhs.value)
                        .astype(common_dtype)
                        .astype("float64")
                    )
                else:
                    rhs = cudf.Scalar(None, "float64")
            else:
                rhs = rhs.astype(common_dtype).astype("float64")
            out_dtype = cudf.dtype("int64")
        elif rhs.dtype.kind in ("f", "i", "u"):
            out_dtype = self.dtype
        else:
            raise TypeError(
                f"Floor Division of {self.dtype} with {rhs.dtype} "
                f"cannot be performed."
            )

        return lhs, rhs, out_dtype

    def _binary_op_mul(self, rhs: BinaryOperand) -> DtypeObj:
        if rhs.dtype.kind in ("f", "i", "u"):
            out_dtype = self.dtype
        else:
            raise TypeError(
                f"Multiplication of {self.dtype} with {rhs.dtype} "
                f"cannot be performed."
            )
        return out_dtype

    def _binary_op_mod(self, rhs: BinaryOperand) -> DtypeObj:
        if pd.api.types.is_timedelta64_dtype(rhs.dtype):
            out_dtype = determine_out_dtype(self.dtype, rhs.dtype)
        elif rhs.dtype.kind in ("f", "i", "u"):
            out_dtype = self.dtype
        else:
            raise TypeError(
                f"Modulus of {self.dtype} with {rhs.dtype} "
                f"cannot be performed."
            )
        return out_dtype

    def _binary_op_eq_ne(self, rhs: BinaryOperand) -> DtypeObj:
        if pd.api.types.is_timedelta64_dtype(rhs.dtype):
            out_dtype = np.bool_
        else:
            raise TypeError(
                f"Equality of {self.dtype} with {rhs.dtype} "
                f"cannot be performed."
            )
        return out_dtype

    def _binary_op_lt_gt_le_ge(self, rhs: BinaryOperand) -> DtypeObj:
        if pd.api.types.is_timedelta64_dtype(rhs.dtype):
            return np.bool_
        else:
            raise TypeError(
                f"Invalid comparison between dtype={self.dtype}"
                f" and {rhs.dtype}"
            )

    def _binary_op_truediv(
        self, rhs: BinaryOperand
    ) -> Tuple["column.ColumnBase", BinaryOperand, DtypeObj]:
        lhs = self  # type: column.ColumnBase
        if pd.api.types.is_timedelta64_dtype(rhs.dtype):
            common_dtype = determine_out_dtype(self.dtype, rhs.dtype)
            lhs = lhs.astype(common_dtype).astype("float64")
            if isinstance(rhs, cudf.Scalar):
                if rhs.is_valid():
                    rhs = rhs.value.astype(common_dtype).astype("float64")
                else:
                    rhs = cudf.Scalar(None, "float64")
            else:
                rhs = rhs.astype(common_dtype).astype("float64")

            out_dtype = cudf.dtype("float64")
        elif rhs.dtype.kind in ("f", "i", "u"):
            out_dtype = self.dtype
        else:
            raise TypeError(
                f"Division of {self.dtype} with {rhs.dtype} "
                f"cannot be performed."
            )

        return lhs, rhs, out_dtype

    def binary_operator(
        self, op: str, rhs: BinaryOperand, reflect: bool = False
    ) -> "column.ColumnBase":
        lhs, rhs = self, rhs

        if op in ("eq", "ne"):
            out_dtype = self._binary_op_eq_ne(rhs)
        elif op in ("lt", "gt", "le", "ge", "NULL_EQUALS"):
            out_dtype = self._binary_op_lt_gt_le_ge(rhs)
        elif op == "mul":
            out_dtype = self._binary_op_mul(rhs)
        elif op == "mod":
            out_dtype = self._binary_op_mod(rhs)
        elif op == "truediv":
            lhs, rhs, out_dtype = self._binary_op_truediv(rhs)  # type: ignore
        elif op == "floordiv":
            lhs, rhs, out_dtype = self._binary_op_floordiv(rhs)  # type: ignore
            op = "truediv"
        elif op == "add":
            out_dtype = _timedelta_add_result_dtype(lhs, rhs)
        elif op == "sub":
            out_dtype = _timedelta_sub_result_dtype(lhs, rhs)
        else:
            raise TypeError(
                f"Series of dtype {self.dtype} cannot perform "
                f"the operation {op}"
            )

        if reflect:
            lhs, rhs = rhs, lhs  # type: ignore

        return libcudf.binaryop.binaryop(lhs, rhs, op, out_dtype)

    def normalize_binop_value(self, other) -> BinaryOperand:
        if isinstance(other, cudf.Scalar):
            return other

        if isinstance(other, np.ndarray) and other.ndim == 0:
            other = other.item()

        if isinstance(other, dt.timedelta):
            other = np.timedelta64(other)
        elif isinstance(other, pd.Timestamp):
            other = other.to_datetime64()
        elif isinstance(other, pd.Timedelta):
            other = other.to_timedelta64()
        if isinstance(other, np.timedelta64):
            other_time_unit = cudf.utils.dtypes.get_time_unit(other)
            if np.isnat(other):
                return cudf.Scalar(None, dtype=self.dtype)

            if other_time_unit not in ("s", "ms", "ns", "us"):
                other = other.astype("timedelta64[s]")
            else:
                common_dtype = determine_out_dtype(self.dtype, other.dtype)
                other = other.astype(common_dtype)
            return cudf.Scalar(other)
        elif np.isscalar(other):
            return cudf.Scalar(other)
        elif other is None:
            return cudf.Scalar(other, dtype=self.dtype)
        else:
            raise TypeError(f"cannot normalize {type(other)}")

    @property
    def as_numerical(self) -> "cudf.core.column.NumericalColumn":
        return cast(
            "cudf.core.column.NumericalColumn",
            column.build_column(
                data=self.base_data,
                dtype=np.int64,
                mask=self.base_mask,
                offset=self.offset,
                size=self.size,
            ),
        )

    def default_na_value(self) -> ScalarLike:
        """Returns the default NA value for this column
        """
        return np.timedelta64("nat", self.time_unit)

    @property
    def time_unit(self) -> str:
        return self._time_unit

    def fillna(
        self, fill_value: Any = None, method: str = None, dtype: Dtype = None
    ) -> TimeDeltaColumn:
        if fill_value is not None:
            if cudf.utils.utils._isnat(fill_value):
                return _fillna_natwise(self)
            col = self  # type: column.ColumnBase
            if is_scalar(fill_value):
                if isinstance(fill_value, np.timedelta64):
                    dtype = determine_out_dtype(self.dtype, fill_value.dtype)
                    fill_value = fill_value.astype(dtype)
                    col = col.astype(dtype)
                if not isinstance(fill_value, cudf.Scalar):
                    fill_value = cudf.Scalar(fill_value, dtype=dtype)
            else:
                fill_value = column.as_column(fill_value, nan_as_null=False)
            return cast(TimeDeltaColumn, ColumnBase.fillna(col, fill_value))
        else:
            return super().fillna(method=method)

    def as_numerical_column(
        self, dtype: Dtype, **kwargs
    ) -> "cudf.core.column.NumericalColumn":
        return cast(
            "cudf.core.column.NumericalColumn", self.as_numerical.astype(dtype)
        )

    def as_datetime_column(
        self, dtype: Dtype, **kwargs
    ) -> "cudf.core.column.DatetimeColumn":
        raise TypeError(
            f"cannot astype a timedelta from [{self.dtype}] to [{dtype}]"
        )

    def as_string_column(
        self, dtype: Dtype, format=None, **kwargs
    ) -> "cudf.core.column.StringColumn":
        if format is None:
            format = _dtype_to_format_conversion.get(
                self.dtype.name, "%D days %H:%M:%S"
            )
        if len(self) > 0:
            return string._timedelta_to_str_typecast_functions[
                cudf.dtype(self.dtype)
            ](self, format=format)
        else:
            return cast(
                "cudf.core.column.StringColumn",
                column.column_empty(0, dtype="object", masked=False),
            )

    def as_timedelta_column(self, dtype: Dtype, **kwargs) -> TimeDeltaColumn:
        dtype = cudf.dtype(dtype)
        if dtype == self.dtype:
            return self
        return libcudf.unary.cast(self, dtype=dtype)

    def mean(self, skipna=None, dtype: Dtype = np.float64) -> pd.Timedelta:
        return pd.Timedelta(
            self.as_numerical.mean(skipna=skipna, dtype=dtype),
            unit=self.time_unit,
        )

    def median(self, skipna: bool = None) -> pd.Timedelta:
        return pd.Timedelta(
            self.as_numerical.median(skipna=skipna), unit=self.time_unit
        )

    def isin(self, values: Sequence) -> ColumnBase:
        return cudf.core.tools.datetimes._isin_datetimelike(self, values)

    def quantile(
        self, q: Union[float, Sequence[float]], interpolation: str, exact: bool
    ) -> "column.ColumnBase":
        result = self.as_numerical.quantile(
            q=q, interpolation=interpolation, exact=exact
        )
        if isinstance(q, Number):
            return pd.Timedelta(result, unit=self.time_unit)
        return result.astype(self.dtype)

    def sum(
        self, skipna: bool = None, dtype: Dtype = None, min_count=0
    ) -> pd.Timedelta:
        return pd.Timedelta(
            self.as_numerical.sum(
                skipna=skipna, dtype=dtype, min_count=min_count
            ),
            unit=self.time_unit,
        )

    def std(
        self, skipna: bool = None, ddof: int = 1, dtype: Dtype = np.float64
    ) -> pd.Timedelta:
        return pd.Timedelta(
            self.as_numerical.std(skipna=skipna, ddof=ddof, dtype=dtype),
            unit=self.time_unit,
        )

    def components(self, index=None) -> "cudf.DataFrame":
        """
        Return a Dataframe of the components of the Timedeltas.

        Returns
        -------
        DataFrame

        Examples
        --------
        >>> s = pd.Series(pd.to_timedelta(np.arange(5), unit='s'))
        >>> s = cudf.Series([12231312123, 1231231231, 1123236768712, 2135656,
        ...     3244334234], dtype='timedelta64[ms]')
        >>> s
        0      141 days 13:35:12.123
        1       14 days 06:00:31.231
        2    13000 days 10:12:48.712
        3        0 days 00:35:35.656
        4       37 days 13:12:14.234
        dtype: timedelta64[ms]
        >>> s.dt.components
            days  hours  minutes  seconds  milliseconds  microseconds  nanoseconds
        0    141     13       35       12           123             0            0
        1     14      6        0       31           231             0            0
        2  13000     10       12       48           712             0            0
        3      0      0       35       35           656             0            0
        4     37     13       12       14           234             0            0
        """  # noqa: E501

        return cudf.DataFrame(
            data={
                "days": self
                // cudf.Scalar(
                    np.timedelta64(_numpy_to_pandas_conversion["D"], "ns")
                ),
                "hours": (
                    self
                    % cudf.Scalar(
                        np.timedelta64(_numpy_to_pandas_conversion["D"], "ns")
                    )
                )
                // cudf.Scalar(
                    np.timedelta64(_numpy_to_pandas_conversion["h"], "ns")
                ),
                "minutes": (
                    self
                    % cudf.Scalar(
                        np.timedelta64(_numpy_to_pandas_conversion["h"], "ns")
                    )
                )
                // cudf.Scalar(
                    np.timedelta64(_numpy_to_pandas_conversion["m"], "ns")
                ),
                "seconds": (
                    self
                    % cudf.Scalar(
                        np.timedelta64(_numpy_to_pandas_conversion["m"], "ns")
                    )
                )
                // cudf.Scalar(
                    np.timedelta64(_numpy_to_pandas_conversion["s"], "ns")
                ),
                "milliseconds": (
                    self
                    % cudf.Scalar(
                        np.timedelta64(_numpy_to_pandas_conversion["s"], "ns")
                    )
                )
                // cudf.Scalar(
                    np.timedelta64(_numpy_to_pandas_conversion["ms"], "ns")
                ),
                "microseconds": (
                    self
                    % cudf.Scalar(
                        np.timedelta64(_numpy_to_pandas_conversion["ms"], "ns")
                    )
                )
                // cudf.Scalar(
                    np.timedelta64(_numpy_to_pandas_conversion["us"], "ns")
                ),
                "nanoseconds": (
                    self
                    % cudf.Scalar(
                        np.timedelta64(_numpy_to_pandas_conversion["us"], "ns")
                    )
                )
                // cudf.Scalar(
                    np.timedelta64(_numpy_to_pandas_conversion["ns"], "ns")
                ),
            },
            index=index,
        )

    @property
    def days(self) -> "cudf.core.column.NumericalColumn":
        """
        Number of days for each element.

        Returns
        -------
        NumericalColumn
        """
        return self // cudf.Scalar(
            np.timedelta64(_numpy_to_pandas_conversion["D"], "ns")
        )

    @property
    def seconds(self) -> "cudf.core.column.NumericalColumn":
        """
        Number of seconds (>= 0 and less than 1 day).

        Returns
        -------
        NumericalColumn
        """
        # This property must return the number of seconds (>= 0 and
        # less than 1 day) for each element, hence first performing
        # mod operation to remove the number of days and then performing
        # division operation to extract the number of seconds.

        return (
            self
            % cudf.Scalar(
                np.timedelta64(_numpy_to_pandas_conversion["D"], "ns")
            )
        ) // cudf.Scalar(
            np.timedelta64(_numpy_to_pandas_conversion["s"], "ns")
        )

    @property
    def microseconds(self) -> "cudf.core.column.NumericalColumn":
        """
        Number of microseconds (>= 0 and less than 1 second).

        Returns
        -------
        NumericalColumn
        """
        # This property must return the number of microseconds (>= 0 and
        # less than 1 second) for each element, hence first performing
        # mod operation to remove the number of seconds and then performing
        # division operation to extract the number of microseconds.

        return (
            self % np.timedelta64(_numpy_to_pandas_conversion["s"], "ns")
        ) // cudf.Scalar(
            np.timedelta64(_numpy_to_pandas_conversion["us"], "ns")
        )

    @property
    def nanoseconds(self) -> "cudf.core.column.NumericalColumn":
        """
        Return the number of nanoseconds (n), where 0 <= n < 1 microsecond.

        Returns
        -------
        NumericalColumn
        """
        # This property must return the number of nanoseconds (>= 0 and
        # less than 1 microsecond) for each element, hence first performing
        # mod operation to remove the number of microseconds and then
        # performing division operation to extract the number
        # of nanoseconds.

        return (
            self
            % cudf.Scalar(
                np.timedelta64(_numpy_to_pandas_conversion["us"], "ns")
            )
        ) // cudf.Scalar(
            np.timedelta64(_numpy_to_pandas_conversion["ns"], "ns")
        )


def determine_out_dtype(lhs_dtype: Dtype, rhs_dtype: Dtype) -> Dtype:
    if np.can_cast(cudf.dtype(lhs_dtype), cudf.dtype(rhs_dtype)):
        return rhs_dtype
    elif np.can_cast(cudf.dtype(rhs_dtype), cudf.dtype(lhs_dtype)):
        return lhs_dtype
    else:
        raise TypeError(f"Cannot type-cast {lhs_dtype} and {rhs_dtype}")


def _timedelta_add_result_dtype(
    lhs: BinaryOperand, rhs: BinaryOperand
) -> Dtype:
    if pd.api.types.is_timedelta64_dtype(rhs.dtype):
        out_dtype = determine_out_dtype(lhs.dtype, rhs.dtype)
    elif pd.api.types.is_datetime64_dtype(rhs.dtype):
        units = ["s", "ms", "us", "ns"]
        lhs_time_unit = cudf.utils.dtypes.get_time_unit(lhs)
        lhs_unit = units.index(lhs_time_unit)
        rhs_time_unit = cudf.utils.dtypes.get_time_unit(rhs)
        rhs_unit = units.index(rhs_time_unit)
        out_dtype = cudf.dtype(f"datetime64[{units[max(lhs_unit, rhs_unit)]}]")
    else:
        raise TypeError(
            f"Addition of {lhs.dtype} with {rhs.dtype} "
            f"cannot be performed."
        )

    return out_dtype


def _timedelta_sub_result_dtype(
    lhs: BinaryOperand, rhs: BinaryOperand
) -> Dtype:
    if pd.api.types.is_timedelta64_dtype(
        lhs.dtype
    ) and pd.api.types.is_timedelta64_dtype(rhs.dtype):
        out_dtype = determine_out_dtype(lhs.dtype, rhs.dtype)
    elif pd.api.types.is_timedelta64_dtype(
        rhs.dtype
    ) and pd.api.types.is_datetime64_dtype(lhs.dtype):
        units = ["s", "ms", "us", "ns"]
        lhs_time_unit = cudf.utils.dtypes.get_time_unit(lhs)
        lhs_unit = units.index(lhs_time_unit)
        rhs_time_unit = cudf.utils.dtypes.get_time_unit(rhs)
        rhs_unit = units.index(rhs_time_unit)
        out_dtype = cudf.dtype(f"datetime64[{units[max(lhs_unit, rhs_unit)]}]")
    else:
        raise TypeError(
            f"Subtraction of {lhs.dtype} with {rhs.dtype} "
            f"cannot be performed."
        )

    return out_dtype<|MERGE_RESOLUTION|>--- conflicted
+++ resolved
@@ -61,28 +61,8 @@
         offset: int = 0,
         null_count: int = None,
     ):
-<<<<<<< HEAD
-        """
-        Parameters
-        ----------
-        data : Buffer
-            The Timedelta values
-        dtype : np.dtype
-            The data type
-        size : int
-            Size of memory allocation.
-        mask : Buffer; optional
-            The validity mask
-        offset : int
-            Data offset
-        null_count : int, optional
-            The number of null values.
-            If None, it is calculated automatically.
-        """
         dtype = cudf.dtype(dtype)
-=======
-        dtype = np.dtype(dtype)
->>>>>>> 7d892d11
+
         if data.size % dtype.itemsize:
             raise ValueError("Buffer size must be divisible by element size")
         if size is None:
