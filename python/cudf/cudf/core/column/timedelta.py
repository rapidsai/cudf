--- conflicted
+++ resolved
@@ -10,8 +10,6 @@
 
 import cudf
 from cudf import _lib as libcudf
-<<<<<<< HEAD
-from cudf._lib.scalar import DeviceScalar, as_device_scalar
 from cudf._typing import (
     BinaryOperand,
     DatetimeLikeScalar,
@@ -20,8 +18,6 @@
     ScalarObj,
 )
 from cudf.core.buffer import Buffer
-=======
->>>>>>> b71b2030
 from cudf.core.column import column, string
 from cudf.core.column.datetime import _numpy_to_pandas_conversion
 from cudf.utils.dtypes import is_scalar, np_to_pa_dtype
@@ -128,11 +124,7 @@
         if pd.api.types.is_timedelta64_dtype(rhs.dtype):
             common_dtype = determine_out_dtype(self.dtype, rhs.dtype)
             lhs = lhs.astype(common_dtype).astype("float64")
-<<<<<<< HEAD
-            if isinstance(rhs, (cudf.Scalar, DeviceScalar)):
-=======
             if isinstance(rhs, cudf.Scalar):
->>>>>>> b71b2030
                 if rhs.is_valid:
                     rhs = np.timedelta64(rhs.value)
                     rhs = rhs.astype(common_dtype).astype("float64")
@@ -247,12 +239,8 @@
             )
 
         if reflect:
-<<<<<<< HEAD
             lhs, rhs = rhs, lhs  # type: ignore
 
-=======
-            lhs, rhs = rhs, lhs
->>>>>>> b71b2030
         return binop(lhs, rhs, op=op, out_dtype=out_dtype)
 
     def normalize_binop_value(self, other) -> BinaryOperand:
@@ -323,17 +311,12 @@
         result = libcudf.replace.replace_nulls(col, fill_value)
         return result
 
-<<<<<<< HEAD
     def as_numerical_column(
         self, dtype: Dtype
     ) -> "cudf.core.column.NumericalColumn":
         return cast(
             "cudf.core.column.NumericalColumn", self.as_numerical.astype(dtype)
         )
-=======
-    def as_numerical_column(self, dtype):
-        return self.as_numerical.astype(dtype)
->>>>>>> b71b2030
 
     def as_datetime_column(
         self, dtype: Dtype, **kwargs
