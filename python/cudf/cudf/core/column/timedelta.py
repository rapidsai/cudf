--- conflicted
+++ resolved
@@ -33,11 +33,8 @@
         ColumnBinaryOperand,
         DatetimeLikeScalar,
         Dtype,
-<<<<<<< HEAD
+        DtypeObj,
         NoDefault,
-=======
-        DtypeObj,
->>>>>>> b92d2c0a
     )
 
 _unit_to_nanoseconds_conversion = {
