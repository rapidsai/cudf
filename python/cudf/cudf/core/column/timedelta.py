--- conflicted
+++ resolved
@@ -18,15 +18,10 @@
 from cudf.core._internals import binaryop
 from cudf.core.buffer import Buffer, acquire_spill_lock
 from cudf.core.column.column import ColumnBase
-<<<<<<< HEAD
 from cudf.utils.dtypes import (
     CUDF_STRING_DTYPE,
     find_common_type,
-    np_to_pa_dtype,
 )
-=======
-from cudf.utils.dtypes import CUDF_STRING_DTYPE
->>>>>>> cb16d849
 from cudf.utils.utils import (
     _all_bools_with_nulls,
     _datetime_timedelta_find_and_replace,
