# Copyright (c) 2020-2025, NVIDIA CORPORATION.

from __future__ import annotations

import datetime
import functools
import math
from typing import TYPE_CHECKING, cast

import numpy as np
import pandas as pd
import pyarrow as pa

import pylibcudf as plc

import cudf
import cudf.core.column.column as column
from cudf.api.types import is_scalar
from cudf.core._internals import binaryop
from cudf.core.buffer import Buffer, acquire_spill_lock
from cudf.core.column.column import ColumnBase
from cudf.utils.dtypes import CUDF_STRING_DTYPE, np_to_pa_dtype
from cudf.utils.utils import (
    _all_bools_with_nulls,
    _datetime_timedelta_find_and_replace,
)

if TYPE_CHECKING:
    from collections.abc import Sequence

    from cudf._typing import ColumnBinaryOperand, DatetimeLikeScalar, Dtype

_unit_to_nanoseconds_conversion = {
    "ns": 1,
    "us": 1_000,
    "ms": 1_000_000,
    "s": 1_000_000_000,
    "m": 60_000_000_000,
    "h": 3_600_000_000_000,
    "D": 86_400_000_000_000,
}


@functools.cache
def get_np_td_unit_conversion(
    reso: str, dtype: None | np.dtype
) -> np.timedelta64:
    td = np.timedelta64(_unit_to_nanoseconds_conversion[reso], "ns")
    if dtype is not None:
        return td.astype(dtype)
    return td


class TimeDeltaColumn(ColumnBase):
    """
    Parameters
    ----------
    data : Buffer
        The Timedelta values
    dtype : np.dtype
        The data type
    size : int
        Size of memory allocation.
    mask : Buffer; optional
        The validity mask
    offset : int
        Data offset
    null_count : int, optional
        The number of null values.
        If None, it is calculated automatically.
    """

    _VALID_BINARY_OPERATIONS = {
        "__eq__",
        "__ne__",
        "__lt__",
        "__le__",
        "__gt__",
        "__ge__",
        "__add__",
        "__sub__",
        "__mul__",
        "__mod__",
        "__truediv__",
        "__floordiv__",
        "__radd__",
        "__rsub__",
        "__rmul__",
        "__rmod__",
        "__rtruediv__",
        "__rfloordiv__",
    }

    _PANDAS_NA_REPR = str(pd.NaT)

    def __init__(
        self,
        data: Buffer,
        size: int | None,
        dtype: np.dtype,
        mask: Buffer | None = None,
        offset: int = 0,
        null_count: int | None = None,
        children: tuple = (),
    ):
        if not isinstance(data, Buffer):
            raise ValueError("data must be a Buffer.")
        if not (isinstance(dtype, np.dtype) and dtype.kind == "m"):
            raise ValueError("dtype must be a timedelta numpy dtype.")

        if data.size % dtype.itemsize:
            raise ValueError("Buffer size must be divisible by element size")
        if size is None:
            size = data.size // dtype.itemsize
            size = size - offset
        if len(children) != 0:
            raise ValueError("TimeDeltaColumn must have no children.")
        super().__init__(
            data=data,
            size=size,
            dtype=dtype,
            mask=mask,
            offset=offset,
            null_count=null_count,
            children=children,
        )

    def __contains__(self, item: DatetimeLikeScalar) -> bool:
        try:
            item = np.timedelta64(item, self.time_unit)
        except ValueError:
            # If item cannot be converted to duration type
            # np.timedelta64 raises ValueError, hence `item`
            # cannot exist in `self`.
            return False
<<<<<<< HEAD
        return item.view("int64") in cast(
=======
        return item.view(np.dtype(np.int64)) in cast(
>>>>>>> 81bb6f1e
            "cudf.core.column.NumericalColumn", self.astype(np.dtype(np.int64))
        )

    @property
    def values(self):
        """
        Return a CuPy representation of the TimeDeltaColumn.
        """
        raise NotImplementedError(
            "TimeDelta Arrays is not yet implemented in cudf"
        )

    def element_indexing(self, index: int):
        result = super().element_indexing(index)
        if cudf.get_option("mode.pandas_compatible"):
            return pd.Timedelta(result)
        return result

    def to_pandas(
        self,
        *,
        nullable: bool = False,
        arrow_type: bool = False,
    ) -> pd.Index:
        if arrow_type and nullable:
            raise ValueError(
                f"{arrow_type=} and {nullable=} cannot both be set."
            )
        elif nullable:
            raise NotImplementedError(f"{nullable=} is not implemented.")
        pa_array = self.to_arrow()
        if arrow_type:
            return pd.Index(pd.arrays.ArrowExtensionArray(pa_array))
        else:
            # Workaround for timedelta types until the following issue is fixed:
            # https://github.com/apache/arrow/issues/45341
            return pd.Index(
                pa_array.to_numpy(zero_copy_only=False, writable=True)
            )

    @acquire_spill_lock()
    def to_arrow(self) -> pa.Array:
        mask = None
        if self.nullable:
            mask = pa.py_buffer(
                self.mask_array_view(mode="read").copy_to_host()
            )
        data = pa.py_buffer(
            self.astype(np.dtype(np.int64))
            .data_array_view(mode="read")
            .copy_to_host()
        )
        pa_dtype = np_to_pa_dtype(self.dtype)
        return pa.Array.from_buffers(
            type=pa_dtype,
            length=len(self),
            buffers=[mask, data],
            null_count=self.null_count,
        )

    def _binaryop(self, other: ColumnBinaryOperand, op: str) -> ColumnBase:
        reflect, op = self._check_reflected_op(op)
        other = self._wrap_binop_normalization(other)
        if other is NotImplemented:
            return NotImplemented

        this: ColumnBinaryOperand = self
        out_dtype = None

        if other.dtype.kind == "m":
            # TODO: pandas will allow these operators to work but return false
            # when comparing to non-timedelta dtypes. We should do the same.
            if op in {
                "__eq__",
                "__ne__",
                "__lt__",
                "__gt__",
                "__le__",
                "__ge__",
                "NULL_EQUALS",
                "NULL_NOT_EQUALS",
            }:
                out_dtype = np.dtype(np.bool_)
            elif op == "__mod__":
                out_dtype = determine_out_dtype(self.dtype, other.dtype)
            elif op in {"__truediv__", "__floordiv__"}:
                common_dtype = determine_out_dtype(self.dtype, other.dtype)
                out_dtype = (
                    np.dtype(np.float64)
                    if op == "__truediv__"
                    else np.dtype(np.int64)
                )
                this = self.astype(common_dtype).astype(out_dtype)
                if isinstance(other, cudf.Scalar):
                    if other.is_valid():
                        other = cudf.Scalar(
                            other.value.astype(common_dtype).astype(out_dtype)
                        )
                    else:
                        other = cudf.Scalar(None, out_dtype)
                else:
                    other = other.astype(common_dtype).astype(out_dtype)
            elif op in {"__add__", "__sub__"}:
                out_dtype = determine_out_dtype(self.dtype, other.dtype)
        elif other.dtype.kind in {"f", "i", "u"}:
            if op in {"__mul__", "__mod__", "__truediv__", "__floordiv__"}:
                out_dtype = self.dtype
            elif op in {"__eq__", "__ne__", "NULL_EQUALS", "NULL_NOT_EQUALS"}:
                if isinstance(other, ColumnBase) and not isinstance(
                    other, TimeDeltaColumn
                ):
                    fill_value = op in ("__ne__", "NULL_NOT_EQUALS")
                    result = _all_bools_with_nulls(
                        self,
                        other,
                        bool_fill_value=fill_value,
                    )
                    if cudf.get_option("mode.pandas_compatible"):
                        result = result.fillna(fill_value)
                    return result

        if out_dtype is None:
            return NotImplemented

        lhs, rhs = (other, this) if reflect else (this, other)

        result = binaryop.binaryop(lhs, rhs, op, out_dtype)
        if cudf.get_option("mode.pandas_compatible") and out_dtype.kind == "b":
            result = result.fillna(op == "__ne__")
        return result

    def normalize_binop_value(self, other) -> ColumnBinaryOperand:
        if isinstance(other, (ColumnBase, cudf.Scalar)):
            return other

        tz_error_msg = (
            "Cannot perform binary operation on timezone-naive columns"
            " and timezone-aware timestamps."
        )
        if isinstance(other, datetime.datetime):
            if other.tzinfo is not None:
                raise NotImplementedError(tz_error_msg)
            other = pd.Timestamp(other).to_datetime64()
        elif isinstance(other, datetime.timedelta):
            other = pd.Timedelta(other).to_timedelta64()

        if isinstance(other, np.timedelta64):
            other_time_unit = cudf.utils.dtypes.get_time_unit(other)
            if np.isnat(other):
                return cudf.Scalar(
                    None,
                    dtype="timedelta64[ns]"
                    if other_time_unit not in {"s", "ms", "ns", "us"}
                    else self.dtype,
                )

            if other_time_unit not in {"s", "ms", "ns", "us"}:
                common_dtype = "timedelta64[s]"
            else:
                common_dtype = determine_out_dtype(self.dtype, other.dtype)
            return cudf.Scalar(other.astype(common_dtype))
        elif is_scalar(other):
            return cudf.Scalar(other)
        return NotImplemented

    @functools.cached_property
    def time_unit(self) -> str:
        return np.datetime_data(self.dtype)[0]

    def total_seconds(self) -> ColumnBase:
        conversion = _unit_to_nanoseconds_conversion[self.time_unit] / 1e9
        # Typecast to decimal128 to avoid floating point precision issues
        # https://github.com/rapidsai/cudf/issues/17664
        return (
            (self.astype(np.dtype(np.int64)) * conversion)
            .astype(cudf.Decimal128Dtype(38, 9))
            .round(decimals=abs(int(math.log10(conversion))))
            .astype(np.dtype(np.float64))
        )

    def ceil(self, freq: str) -> ColumnBase:
        raise NotImplementedError("ceil is currently not implemented")

    def floor(self, freq: str) -> ColumnBase:
        raise NotImplementedError("floor is currently not implemented")

    def round(self, freq: str) -> ColumnBase:
        raise NotImplementedError("round is currently not implemented")

    def as_numerical_column(
        self, dtype: np.dtype
    ) -> cudf.core.column.NumericalColumn:
        col = cudf.core.column.NumericalColumn(
            data=self.base_data,  # type: ignore[arg-type]
            dtype=np.dtype(np.int64),
            mask=self.base_mask,
            offset=self.offset,
            size=self.size,
        )
        return cast("cudf.core.column.NumericalColumn", col.astype(dtype))

    def as_datetime_column(self, dtype: np.dtype) -> None:  # type: ignore[override]
        raise TypeError(
            f"cannot astype a timedelta from {self.dtype} to {dtype}"
        )

    def strftime(self, format: str) -> cudf.core.column.StringColumn:
        if len(self) == 0:
            return cast(
                cudf.core.column.StringColumn,
                column.column_empty(0, dtype=CUDF_STRING_DTYPE),
            )
        else:
            with acquire_spill_lock():
                return type(self).from_pylibcudf(  # type: ignore[return-value]
                    plc.strings.convert.convert_durations.from_durations(
                        self.to_pylibcudf(mode="read"), format
                    )
                )

    def as_string_column(self) -> cudf.core.column.StringColumn:
        return self.strftime("%D days %H:%M:%S")

    def as_timedelta_column(self, dtype: np.dtype) -> TimeDeltaColumn:
        if dtype == self.dtype:
            return self
        return self.cast(dtype=dtype)  # type: ignore[return-value]

    def find_and_replace(
        self,
        to_replace: ColumnBase,
        replacement: ColumnBase,
        all_nan: bool = False,
    ) -> TimeDeltaColumn:
        return cast(
            TimeDeltaColumn,
            _datetime_timedelta_find_and_replace(
                original_column=self,
                to_replace=to_replace,
                replacement=replacement,
                all_nan=all_nan,
            ),
        )

    def can_cast_safely(self, to_dtype: Dtype) -> bool:
        if to_dtype.kind == "m":  # type: ignore[union-attr]
            to_res, _ = np.datetime_data(to_dtype)
            self_res, _ = np.datetime_data(self.dtype)

            max_int = np.iinfo(np.int64).max

            max_dist = np.timedelta64(
                self.max().astype(np.int64, copy=False), self_res
            )
            min_dist = np.timedelta64(
                self.min().astype(np.int64, copy=False), self_res
            )

            self_delta_dtype = np.timedelta64(0, self_res).dtype

            if max_dist <= np.timedelta64(max_int, to_res).astype(
                self_delta_dtype
            ) and min_dist <= np.timedelta64(max_int, to_res).astype(
                self_delta_dtype
            ):
                return True
            else:
                return False
        elif to_dtype == np.dtype(np.int64) or to_dtype == CUDF_STRING_DTYPE:
            # can safely cast to representation, or string
            return True
        else:
            return False

    def mean(self, skipna=None) -> pd.Timedelta:
        return pd.Timedelta(
            cast(
                "cudf.core.column.NumericalColumn",
                self.astype(np.dtype(np.int64)),
            ).mean(skipna=skipna),
            unit=self.time_unit,
        ).as_unit(self.time_unit)

    def median(self, skipna: bool | None = None) -> pd.Timedelta:
        return pd.Timedelta(
            cast(
                "cudf.core.column.NumericalColumn",
                self.astype(np.dtype(np.int64)),
            ).median(skipna=skipna),
            unit=self.time_unit,
        ).as_unit(self.time_unit)

    def isin(self, values: Sequence) -> ColumnBase:
        return cudf.core.tools.datetimes._isin_datetimelike(self, values)

    def quantile(
        self,
        q: np.ndarray,
        interpolation: str,
        exact: bool,
        return_scalar: bool,
    ) -> ColumnBase:
        result = self.astype(np.dtype(np.int64)).quantile(
            q=q,
            interpolation=interpolation,
            exact=exact,
            return_scalar=return_scalar,
        )
        if return_scalar:
            return pd.Timedelta(result, unit=self.time_unit).as_unit(
                self.time_unit
            )
        return result.astype(self.dtype)

    def sum(
        self,
        skipna: bool | None = None,
        min_count: int = 0,
        dtype: Dtype | None = None,
    ) -> pd.Timedelta:
        return pd.Timedelta(
            # Since sum isn't overridden in Numerical[Base]Column, mypy only
            # sees the signature from Reducible (which doesn't have the extra
            # parameters from ColumnBase._reduce) so we have to ignore this.
            self.astype(np.dtype(np.int64)).sum(  # type: ignore
                skipna=skipna, min_count=min_count, dtype=dtype
            ),
            unit=self.time_unit,
        ).as_unit(self.time_unit)

    def std(
        self,
        skipna: bool | None = None,
        min_count: int = 0,
        ddof: int = 1,
    ) -> pd.Timedelta:
        return pd.Timedelta(
            cast(
                "cudf.core.column.NumericalColumn",
                self.astype(np.dtype(np.int64)),
            ).std(skipna=skipna, min_count=min_count, ddof=ddof),
            unit=self.time_unit,
        ).as_unit(self.time_unit)

    def cov(self, other: TimeDeltaColumn) -> float:
        if not isinstance(other, TimeDeltaColumn):
            raise TypeError(
                f"cannot perform cov with types {self.dtype}, {other.dtype}"
            )
        return cast(
            "cudf.core.column.NumericalColumn", self.astype(np.dtype(np.int64))
        ).cov(
            cast(
                "cudf.core.column.NumericalColumn",
                other.astype(np.dtype(np.int64)),
            )
        )

    def corr(self, other: TimeDeltaColumn) -> float:
        if not isinstance(other, TimeDeltaColumn):
            raise TypeError(
                f"cannot perform corr with types {self.dtype}, {other.dtype}"
            )
        return cast(
            "cudf.core.column.NumericalColumn", self.astype(np.dtype(np.int64))
        ).corr(
            cast(
                "cudf.core.column.NumericalColumn",
                other.astype(np.dtype(np.int64)),
            )
        )

    def components(self) -> dict[str, ColumnBase]:
        """
        Return a Dataframe of the components of the Timedeltas.

        Returns
        -------
        DataFrame

        Examples
        --------
        >>> s = pd.Series(pd.to_timedelta(np.arange(5), unit='s'))
        >>> s = cudf.Series([12231312123, 1231231231, 1123236768712, 2135656,
        ...     3244334234], dtype='timedelta64[ms]')
        >>> s
        0      141 days 13:35:12.123
        1       14 days 06:00:31.231
        2    13000 days 10:12:48.712
        3        0 days 00:35:35.656
        4       37 days 13:12:14.234
        dtype: timedelta64[ms]
        >>> s.dt.components
            days  hours  minutes  seconds  milliseconds  microseconds  nanoseconds
        0    141     13       35       12           123             0            0
        1     14      6        0       31           231             0            0
        2  13000     10       12       48           712             0            0
        3      0      0       35       35           656             0            0
        4     37     13       12       14           234             0            0
        """
        date_meta = {
            "hours": ["D", "h"],
            "minutes": ["h", "m"],
            "seconds": ["m", "s"],
            "milliseconds": ["s", "ms"],
            "microseconds": ["ms", "us"],
            "nanoseconds": ["us", "ns"],
        }
        data = {"days": self // get_np_td_unit_conversion("D", self.dtype)}
        reached_self_unit = False
        for result_key, (mod_unit, div_unit) in date_meta.items():
            if not reached_self_unit:
                res_col = (
                    self % get_np_td_unit_conversion(mod_unit, self.dtype)
                ) // get_np_td_unit_conversion(div_unit, self.dtype)
                reached_self_unit = self.time_unit == div_unit
            else:
                res_col = column.as_column(
                    0, length=len(self), dtype=np.dtype(np.int64)
                )
                if self.nullable:
                    res_col = res_col.set_mask(self.mask)
            data[result_key] = res_col
        return data

    @property
    def days(self) -> cudf.core.column.NumericalColumn:
        """
        Number of days for each element.

        Returns
        -------
        NumericalColumn
        """
        return self // get_np_td_unit_conversion("D", self.dtype)

    @property
    def seconds(self) -> cudf.core.column.NumericalColumn:
        """
        Number of seconds (>= 0 and less than 1 day).

        Returns
        -------
        NumericalColumn
        """
        # This property must return the number of seconds (>= 0 and
        # less than 1 day) for each element, hence first performing
        # mod operation to remove the number of days and then performing
        # division operation to extract the number of seconds.

        return (
            self % get_np_td_unit_conversion("D", self.dtype)
        ) // get_np_td_unit_conversion("s", None)

    @property
    def microseconds(self) -> cudf.core.column.NumericalColumn:
        """
        Number of microseconds (>= 0 and less than 1 second).

        Returns
        -------
        NumericalColumn
        """
        # This property must return the number of microseconds (>= 0 and
        # less than 1 second) for each element, hence first performing
        # mod operation to remove the number of seconds and then performing
        # division operation to extract the number of microseconds.

        return (
            self % get_np_td_unit_conversion("s", self.dtype)
        ) // get_np_td_unit_conversion("us", None)

    @property
    def nanoseconds(self) -> cudf.core.column.NumericalColumn:
        """
        Return the number of nanoseconds (n), where 0 <= n < 1 microsecond.

        Returns
        -------
        NumericalColumn
        """
        # This property must return the number of nanoseconds (>= 0 and
        # less than 1 microsecond) for each element, hence first performing
        # mod operation to remove the number of microseconds and then
        # performing division operation to extract the number
        # of nanoseconds.

        if self.time_unit != "ns":
            res_col = column.as_column(
                0, length=len(self), dtype=np.dtype(np.int64)
            )
            if self.nullable:
                res_col = res_col.set_mask(self.mask)
            return cast("cudf.core.column.NumericalColumn", res_col)
        return (
            self % get_np_td_unit_conversion("us", None)
        ) // get_np_td_unit_conversion("ns", None)


def determine_out_dtype(lhs_dtype: Dtype, rhs_dtype: Dtype) -> Dtype:
    if np.can_cast(np.dtype(lhs_dtype), np.dtype(rhs_dtype)):
        return rhs_dtype
    elif np.can_cast(np.dtype(rhs_dtype), np.dtype(lhs_dtype)):
        return lhs_dtype
    else:
        raise TypeError(f"Cannot type-cast {lhs_dtype} and {rhs_dtype}")<|MERGE_RESOLUTION|>--- conflicted
+++ resolved
@@ -133,11 +133,7 @@
             # np.timedelta64 raises ValueError, hence `item`
             # cannot exist in `self`.
             return False
-<<<<<<< HEAD
-        return item.view("int64") in cast(
-=======
         return item.view(np.dtype(np.int64)) in cast(
->>>>>>> 81bb6f1e
             "cudf.core.column.NumericalColumn", self.astype(np.dtype(np.int64))
         )
 
