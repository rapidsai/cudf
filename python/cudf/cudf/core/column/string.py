--- conflicted
+++ resolved
@@ -6256,15 +6256,9 @@
         )
 
     @acquire_spill_lock()
-<<<<<<< HEAD
     def characters_normalize(self, do_lower: bool = True) -> Self:
-        return Column.from_pylibcudf(  # type: ignore[return-value]
+        return ColumnBase.from_pylibcudf(  # type: ignore[return-value]
             plc.nvtext.normalize.characters_normalize(
-=======
-    def normalize_characters(self, do_lower: bool = True) -> Self:
-        return ColumnBase.from_pylibcudf(  # type: ignore[return-value]
-            plc.nvtext.normalize.normalize_characters(
->>>>>>> 78e59c9f
                 self.to_pylibcudf(mode="read"),
                 do_lower,
             )
@@ -6274,7 +6268,7 @@
     def normalize_characters(
         self, normalizer: plc.nvtext.normalize.CharacterNormalizer
     ) -> Self:
-        return Column.from_pylibcudf(  # type: ignore[return-value]
+        return ColumnBase.from_pylibcudf(  # type: ignore[return-value]
             plc.nvtext.normalize.normalize_characters(
                 self.to_pylibcudf(mode="read"),
                 normalizer,
