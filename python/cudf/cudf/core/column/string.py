--- conflicted
+++ resolved
@@ -302,15 +302,10 @@
             with acquire_spill_lock():
                 plc_column = plc.strings.combine.join_strings(
                     self._column.to_pylibcudf(mode="read"),
-<<<<<<< HEAD
-                    cudf.Scalar(sep).device_value,
-                    cudf.Scalar(na_rep, "str").device_value,
-=======
                     plc.interop.from_arrow(pa.scalar(sep)),
                     plc.interop.from_arrow(
                         pa.scalar(na_rep, type=pa.string())
                     ),
->>>>>>> 2c385c45
                 )
                 data = Column.from_pylibcudf(plc_column)
         else:
@@ -366,15 +361,10 @@
                             )
                         ]
                     ),
-<<<<<<< HEAD
-                    cudf.Scalar(sep).device_value,
-                    cudf.Scalar(na_rep, "str").device_value,
-=======
                     plc.interop.from_arrow(pa.scalar(sep)),
                     plc.interop.from_arrow(
                         pa.scalar(na_rep, type=pa.string())
                     ),
->>>>>>> 2c385c45
                 )
                 data = Column.from_pylibcudf(plc_column)
 
@@ -536,15 +526,9 @@
             with acquire_spill_lock():
                 plc_column = plc.strings.combine.join_list_elements(
                     strings_column.to_pylibcudf(mode="read"),
-<<<<<<< HEAD
-                    cudf.Scalar(sep).device_value,
-                    cudf.Scalar(string_na_rep).device_value,
-                    cudf.Scalar("", cudf.dtype("object")).device_value,
-=======
                     plc.interop.from_arrow(pa.scalar(sep)),
                     plc.interop.from_arrow(pa.scalar(string_na_rep)),
                     plc.interop.from_arrow(pa.scalar("")),
->>>>>>> 2c385c45
                     plc.strings.combine.SeparatorOnNulls.YES,
                     plc.strings.combine.OutputIfEmptyList.NULL_ELEMENT,
                 )
@@ -565,13 +549,8 @@
                 plc_column = plc.strings.combine.join_list_elements(
                     strings_column.to_pylibcudf(mode="read"),
                     sep_column.to_pylibcudf(mode="read"),
-<<<<<<< HEAD
-                    cudf.Scalar(sep_na_rep).device_value,
-                    cudf.Scalar(string_na_rep).device_value,
-=======
                     plc.interop.from_arrow(pa.scalar(sep_na_rep)),
                     plc.interop.from_arrow(pa.scalar(string_na_rep)),
->>>>>>> 2c385c45
                     plc.strings.combine.SeparatorOnNulls.YES,
                     plc.strings.combine.OutputIfEmptyList.NULL_ELEMENT,
                 )
@@ -830,11 +809,7 @@
                 with acquire_spill_lock():
                     plc_result = plc.strings.find.contains(
                         input_column.to_pylibcudf(mode="read"),
-<<<<<<< HEAD
-                        plc_pat.device_value,
-=======
                         plc.interop.from_arrow(pa.scalar(pat_normed)),
->>>>>>> 2c385c45
                     )
                     result_col = Column.from_pylibcudf(plc_result)
         else:
@@ -919,13 +894,8 @@
         with acquire_spill_lock():
             plc_result = plc.strings.contains.like(
                 self._column.to_pylibcudf(mode="read"),
-<<<<<<< HEAD
-                cudf.Scalar(pat, "str").device_value,
-                cudf.Scalar(esc, "str").device_value,
-=======
                 plc.interop.from_arrow(pa.scalar(pat)),
                 plc.interop.from_arrow(pa.scalar(esc)),
->>>>>>> 2c385c45
             )
             result = Column.from_pylibcudf(plc_result)
 
@@ -1103,23 +1073,14 @@
                     plc.strings.regex_program.RegexProgram.create(
                         pat, plc.strings.regex_flags.RegexFlags.DEFAULT
                     ),
-<<<<<<< HEAD
-                    cudf.Scalar(repl, "str").device_value,
-=======
                     plc.interop.from_arrow(pa.scalar(repl)),
->>>>>>> 2c385c45
                     n,
                 )
             else:
                 plc_result = plc.strings.replace.replace(
                     self._column.to_pylibcudf(mode="read"),
-<<<<<<< HEAD
-                    cudf.Scalar(pat).device_value,
-                    cudf.Scalar(repl).device_value,
-=======
                     plc.interop.from_arrow(pa.scalar(pat)),
                     plc.interop.from_arrow(pa.scalar(repl)),
->>>>>>> 2c385c45
                     n,
                 )
             result = Column.from_pylibcudf(plc_result)
@@ -1239,15 +1200,9 @@
         with acquire_spill_lock():
             plc_result = plc.strings.slice.slice_strings(
                 self._column.to_pylibcudf(mode="read"),
-<<<<<<< HEAD
-                cudf.Scalar(start, param_dtype).device_value,
-                cudf.Scalar(stop, param_dtype).device_value,
-                cudf.Scalar(step, param_dtype).device_value,
-=======
                 plc.interop.from_arrow(pa.scalar(start, param_dtype)),
                 plc.interop.from_arrow(pa.scalar(stop, param_dtype)),
                 plc.interop.from_arrow(pa.scalar(step, param_dtype)),
->>>>>>> 2c385c45
             )
             result = Column.from_pylibcudf(plc_result)
         return self._return_or_inplace(result)
@@ -2221,11 +2176,7 @@
                 plc.strings.char_types.StringCharacterTypes.ALL_TYPES
                 if keep
                 else plc.strings.char_types.StringCharacterTypes.ALPHANUM,
-<<<<<<< HEAD
-                cudf.Scalar(repl, "str").device_value,
-=======
                 plc.interop.from_arrow(pa.scalar(repl, type=pa.string())),
->>>>>>> 2c385c45
                 plc.strings.char_types.StringCharacterTypes.ALPHANUM
                 if keep
                 else plc.strings.char_types.StringCharacterTypes.ALL_TYPES,
@@ -2369,11 +2320,7 @@
         with acquire_spill_lock():
             plc_result = plc.strings.replace.replace_slice(
                 self._column.to_pylibcudf(mode="read"),
-<<<<<<< HEAD
-                cudf.Scalar(repl, "str").device_value,
-=======
                 plc.interop.from_arrow(pa.scalar(repl, type=pa.string())),
->>>>>>> 2c385c45
                 start,
                 stop,
             )
@@ -2554,11 +2501,7 @@
         with acquire_spill_lock():
             plc_result = plc.json.get_json_object(
                 self._column.to_pylibcudf(mode="read"),
-<<<<<<< HEAD
-                cudf.Scalar(json_path, "str").device_value,
-=======
                 plc.interop.from_arrow(pa.scalar(json_path)),
->>>>>>> 2c385c45
                 options,
             )
             result = Column.from_pylibcudf(plc_result)
@@ -3376,11 +3319,7 @@
             plc_result = plc.strings.strip.strip(
                 self._column.to_pylibcudf(mode="read"),
                 side,
-<<<<<<< HEAD
-                cudf.Scalar(to_strip, "str").device_value,
-=======
                 plc.interop.from_arrow(pa.scalar(to_strip, type=pa.string())),
->>>>>>> 2c385c45
             )
             result = Column.from_pylibcudf(plc_result)
         return self._return_or_inplace(result)
@@ -3997,11 +3936,7 @@
                 f"{type(pat).__name__}"
             )
         elif is_scalar(pat):
-<<<<<<< HEAD
-            plc_pat = cudf.Scalar(pat, "str").device_value
-=======
             plc_pat = plc.interop.from_arrow(pa.scalar(pat, type=pa.string()))
->>>>>>> 2c385c45
         else:
             plc_pat = column.as_column(pat, dtype="str").to_pylibcudf(
                 mode="read"
@@ -4201,11 +4136,7 @@
         with acquire_spill_lock():
             plc_result = method(
                 self._column.to_pylibcudf(mode="read"),
-<<<<<<< HEAD
-                cudf.Scalar(sub, "str").device_value,
-=======
                 plc.interop.from_arrow(pa.scalar(sub, type=pa.string())),
->>>>>>> 2c385c45
                 start,
                 end,
             )
@@ -4688,11 +4619,7 @@
                 plc.strings.translate.FilterType.KEEP
                 if keep
                 else plc.strings.translate.FilterType.REMOVE,
-<<<<<<< HEAD
-                cudf.Scalar(repl, "str").device_value,
-=======
                 plc.interop.from_arrow(pa.scalar(repl, type=pa.string())),
->>>>>>> 2c385c45
             )
             result = Column.from_pylibcudf(plc_result)
         return self._return_or_inplace(result)
@@ -5838,13 +5765,8 @@
             with acquire_spill_lock():
                 plc_column = plc.strings.combine.join_strings(
                     result_col.to_pylibcudf(mode="read"),
-<<<<<<< HEAD
-                    cudf.Scalar("").device_value,
-                    cudf.Scalar(None, "str").device_value,
-=======
                     plc.interop.from_arrow(pa.scalar("")),
                     plc.interop.from_arrow(pa.scalar(None, type=pa.string())),
->>>>>>> 2c385c45
                 )
                 return Column.from_pylibcudf(plc_column).element_indexing(0)
         else:
@@ -6129,15 +6051,10 @@
                                 rhs.to_pylibcudf(mode="read"),
                             ]
                         ),
-<<<<<<< HEAD
-                        cudf.Scalar("").device_value,
-                        cudf.Scalar(None, "str").device_value,
-=======
                         plc.interop.from_arrow(pa.scalar("")),
                         plc.interop.from_arrow(
                             pa.scalar(None, type=pa.string())
                         ),
->>>>>>> 2c385c45
                     )
                     return Column.from_pylibcudf(plc_column)
             elif op in {
@@ -6227,11 +6144,7 @@
         result = plc.nvtext.generate_ngrams.generate_ngrams(
             self.to_pylibcudf(mode="read"),
             ngrams,
-<<<<<<< HEAD
-            separator.device_value,
-=======
             separator,
->>>>>>> 2c385c45
         )
         return type(self).from_pylibcudf(result)  # type: ignore[return-value]
 
@@ -6273,11 +6186,7 @@
             plc.nvtext.byte_pair_encode.byte_pair_encoding(
                 self.to_pylibcudf(mode="read"),
                 merge_pairs,
-<<<<<<< HEAD
-                separator.device_value,
-=======
                 plc.interop.from_arrow(pa.scalar(separator)),
->>>>>>> 2c385c45
             )
         )
 
@@ -6292,13 +6201,8 @@
             plc.nvtext.ngrams_tokenize.ngrams_tokenize(
                 self.to_pylibcudf(mode="read"),
                 ngrams,
-<<<<<<< HEAD
-                delimiter.device_value,
-                separator.device_value,
-=======
                 delimiter,
                 separator,
->>>>>>> 2c385c45
             )
         )
 
@@ -6328,11 +6232,7 @@
                 self.to_pylibcudf(mode="read"),
                 targets.to_pylibcudf(mode="read"),
                 replacements.to_pylibcudf(mode="read"),
-<<<<<<< HEAD
-                delimiter.device_value,
-=======
                 delimiter,
->>>>>>> 2c385c45
             )
         )
 
@@ -6347,13 +6247,8 @@
             plc.nvtext.replace.filter_tokens(
                 self.to_pylibcudf(mode="read"),
                 min_token_length,
-<<<<<<< HEAD
-                replacement.device_value,
-                delimiter.device_value,
-=======
                 replacement,
                 delimiter,
->>>>>>> 2c385c45
             )
         )
 
@@ -6407,11 +6302,7 @@
     def tokenize_scalar(self, delimiter: plc.Scalar) -> Self:
         return type(self).from_pylibcudf(  # type: ignore[return-value]
             plc.nvtext.tokenize.tokenize_scalar(
-<<<<<<< HEAD
-                self.to_pylibcudf(mode="read"), delimiter.device_value
-=======
                 self.to_pylibcudf(mode="read"), delimiter
->>>>>>> 2c385c45
             )
         )
 
@@ -6428,11 +6319,7 @@
     def count_tokens_scalar(self, delimiter: plc.Scalar) -> NumericalColumn:
         return type(self).from_pylibcudf(  # type: ignore[return-value]
             plc.nvtext.tokenize.count_tokens_scalar(
-<<<<<<< HEAD
-                self.to_pylibcudf(mode="read"), delimiter.device_value
-=======
                 self.to_pylibcudf(mode="read"), delimiter
->>>>>>> 2c385c45
             )
         )
 
@@ -6464,11 +6351,7 @@
             plc.nvtext.tokenize.tokenize_with_vocabulary(
                 self.to_pylibcudf(mode="read"),
                 vocabulary,
-<<<<<<< HEAD
-                delimiter.device_value,
-=======
                 plc.interop.from_arrow(pa.scalar(delimiter)),
->>>>>>> 2c385c45
                 default_id,
             )
         )
@@ -6479,11 +6362,7 @@
             plc.nvtext.tokenize.detokenize(
                 self.to_pylibcudf(mode="read"),
                 indices.to_pylibcudf(mode="read"),
-<<<<<<< HEAD
-                separator.device_value,
-=======
                 separator,
->>>>>>> 2c385c45
             )
         )
 
@@ -6638,11 +6517,7 @@
     ) -> Self:
         plc_column = method(
             self.to_pylibcudf(mode="read"),
-<<<<<<< HEAD
-            delimiter.device_value,
-=======
             delimiter,
->>>>>>> 2c385c45
             maxsplit,
         )
         return type(self).from_pylibcudf(plc_column)  # type: ignore[return-value]
@@ -6666,11 +6541,7 @@
     ) -> dict[int, Self]:
         plc_table = method(
             self.to_pylibcudf(mode="read"),
-<<<<<<< HEAD
-            delimiter.device_value,
-=======
             delimiter,
->>>>>>> 2c385c45
             maxsplit,
         )
         return dict(
@@ -6694,11 +6565,7 @@
     ) -> dict[int, Self]:
         plc_table = method(
             self.to_pylibcudf(mode="read"),
-<<<<<<< HEAD
-            delimiter.device_value,
-=======
             delimiter,
->>>>>>> 2c385c45
         )
         return dict(
             enumerate(
