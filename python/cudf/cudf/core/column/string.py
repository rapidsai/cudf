# Copyright (c) 2019-2023, NVIDIA CORPORATION.

from __future__ import annotations

import re
import warnings
from functools import cached_property
from typing import (
    TYPE_CHECKING,
    Any,
    Optional,
    Sequence,
    Tuple,
    Union,
    cast,
    overload,
)

import cupy
import numpy as np
import pandas as pd
import pyarrow as pa
from numba import cuda

import cudf
import cudf.api.types
from cudf import _lib as libcudf
from cudf._lib import string_casting as str_cast, strings as libstrings
from cudf._lib.column import Column
from cudf._lib.types import size_type_dtype
from cudf.api.types import (
    is_integer,
    is_list_dtype,
    is_scalar,
    is_string_dtype,
)
from cudf.core.buffer import Buffer
from cudf.core.column import column, datetime
from cudf.core.column.column import ColumnBase
from cudf.core.column.methods import ColumnMethods
from cudf.utils.docutils import copy_docstring
from cudf.utils.dtypes import can_convert_to_column


def str_to_boolean(column: StringColumn):
    """Takes in string column and returns boolean column"""
    return (
        libstrings.count_characters(column) > cudf.Scalar(0, dtype="int8")
    ).fillna(False)


if TYPE_CHECKING:
    from cudf._typing import (
        ColumnBinaryOperand,
        ColumnLike,
        Dtype,
        ScalarLike,
        SeriesOrIndex,
    )


_str_to_numeric_typecast_functions = {
    cudf.api.types.dtype("int8"): str_cast.stoi8,
    cudf.api.types.dtype("int16"): str_cast.stoi16,
    cudf.api.types.dtype("int32"): str_cast.stoi,
    cudf.api.types.dtype("int64"): str_cast.stol,
    cudf.api.types.dtype("uint8"): str_cast.stoui8,
    cudf.api.types.dtype("uint16"): str_cast.stoui16,
    cudf.api.types.dtype("uint32"): str_cast.stoui,
    cudf.api.types.dtype("uint64"): str_cast.stoul,
    cudf.api.types.dtype("float32"): str_cast.stof,
    cudf.api.types.dtype("float64"): str_cast.stod,
    cudf.api.types.dtype("bool"): str_to_boolean,
}

_numeric_to_str_typecast_functions = {
    cudf.api.types.dtype("int8"): str_cast.i8tos,
    cudf.api.types.dtype("int16"): str_cast.i16tos,
    cudf.api.types.dtype("int32"): str_cast.itos,
    cudf.api.types.dtype("int64"): str_cast.ltos,
    cudf.api.types.dtype("uint8"): str_cast.ui8tos,
    cudf.api.types.dtype("uint16"): str_cast.ui16tos,
    cudf.api.types.dtype("uint32"): str_cast.uitos,
    cudf.api.types.dtype("uint64"): str_cast.ultos,
    cudf.api.types.dtype("float32"): str_cast.ftos,
    cudf.api.types.dtype("float64"): str_cast.dtos,
    cudf.api.types.dtype("bool"): str_cast.from_booleans,
}

_datetime_to_str_typecast_functions = {
    # TODO: support Date32 UNIX days
    # cudf.api.types.dtype("datetime64[D]"): str_cast.int2timestamp,
    cudf.api.types.dtype("datetime64[s]"): str_cast.int2timestamp,
    cudf.api.types.dtype("datetime64[ms]"): str_cast.int2timestamp,
    cudf.api.types.dtype("datetime64[us]"): str_cast.int2timestamp,
    cudf.api.types.dtype("datetime64[ns]"): str_cast.int2timestamp,
}

_timedelta_to_str_typecast_functions = {
    cudf.api.types.dtype("timedelta64[s]"): str_cast.int2timedelta,
    cudf.api.types.dtype("timedelta64[ms]"): str_cast.int2timedelta,
    cudf.api.types.dtype("timedelta64[us]"): str_cast.int2timedelta,
    cudf.api.types.dtype("timedelta64[ns]"): str_cast.int2timedelta,
}


def _is_supported_regex_flags(flags):
    return flags == 0 or (
        (flags & (re.MULTILINE | re.DOTALL) != 0)
        and (flags & ~(re.MULTILINE | re.DOTALL) == 0)
    )


class StringMethods(ColumnMethods):
    """
    Vectorized string functions for Series and Index.

    This mimics pandas ``df.str`` interface. nulls stay null
    unless handled otherwise by a particular method.
    Patterned after Python's string methods, with some
    inspiration from R's stringr package.
    """

    _column: StringColumn

    def __init__(self, parent):
        value_type = (
            parent.dtype.leaf_type
            if is_list_dtype(parent.dtype)
            else parent.dtype
        )
        if not is_string_dtype(value_type):
            raise AttributeError(
                "Can only use .str accessor with string values"
            )
        super().__init__(parent=parent)

    def htoi(self) -> SeriesOrIndex:
        """
        Returns integer value represented by each hex string.
        String is interpreted to have hex (base-16) characters.

        Returns
        -------
        Series/Index of str dtype

        Examples
        --------
        >>> import cudf
        >>> s = cudf.Series(["1234", "ABCDEF", "1A2", "cafe"])
        >>> s.str.htoi()
        0        4660
        1    11259375
        2         418
        3       51966
        dtype: int64
        """

        out = str_cast.htoi(self._column)

        return self._return_or_inplace(out, inplace=False)

    hex_to_int = htoi

    def ip2int(self) -> SeriesOrIndex:
        """
        This converts ip strings to integers

        Returns
        -------
        Series/Index of str dtype

        Examples
        --------
        >>> import cudf
        >>> s = cudf.Series(["12.168.1.1", "10.0.0.1"])
        >>> s.str.ip2int()
        0    212336897
        1    167772161
        dtype: int64

        Returns 0's if any string is not an IP.

        >>> s = cudf.Series(["12.168.1.1", "10.0.0.1", "abc"])
        >>> s.str.ip2int()
        0    212336897
        1    167772161
        2            0
        dtype: int64
        """

        out = str_cast.ip2int(self._column)

        return self._return_or_inplace(out, inplace=False)

    ip_to_int = ip2int

    def __getitem__(self, key):
        if isinstance(key, slice):
            return self.slice(start=key.start, stop=key.stop, step=key.step)
        else:
            return self.get(key)

    def len(self) -> SeriesOrIndex:
        r"""
        Computes the length of each element in the Series/Index.

        Returns
        -------
        Series or Index of int
            A Series or Index of integer values
            indicating the length of each element in the Series or Index.

        Examples
        --------
        >>> import cudf
        >>> s = cudf.Series(["dog", "", "\n", None])
        >>> s.str.len()
        0       3
        1       0
        2       1
        3    <NA>
        dtype: int32
        """

        return self._return_or_inplace(
            libstrings.count_characters(self._column)
        )

    def byte_count(self) -> SeriesOrIndex:
        """
        Computes the number of bytes of each string in the Series/Index.

        Returns
        -------
        Series or Index of int
            A Series or Index of integer values
            indicating the number of bytes of each strings in the
            Series or Index.

        Examples
        --------
        >>> import cudf
        >>> s = cudf.Series(["abc","d","ef"])
        >>> s.str.byte_count()
        0    3
        1    1
        2    2
        dtype: int32
        >>> s = cudf.Series(["Hello", "Bye", "Thanks 😊"])
        >>> s.str.byte_count()
        0     5
        1     3
        2    11
        dtype: int32
        """
        return self._return_or_inplace(
            libstrings.count_bytes(self._column),
        )

    @overload
    def cat(
        self, sep: Optional[str] = None, na_rep: Optional[str] = None
    ) -> str:
        ...

    @overload
    def cat(
        self, others, sep: Optional[str] = None, na_rep: Optional[str] = None
    ) -> Union[SeriesOrIndex, "cudf.core.column.string.StringColumn"]:
        ...

    def cat(self, others=None, sep=None, na_rep=None):
        """
        Concatenate strings in the Series/Index with given separator.

        If ``others`` is specified, this function concatenates the Series/Index
        and elements of others element-wise. If others is not passed, then all
        values in the Series/Index are concatenated into a single string with
        a given sep.

        Parameters
        ----------
        others : Series or List of str
            Strings to be appended.
            The number of strings must match ``size()`` of this instance.
            This must be either a Series of string dtype or a Python
            list of strings.

        sep : str
            If specified, this separator will be appended to each string
            before appending the others.

        na_rep : str
            This character will take the place of any null strings
            (not empty strings) in either list.

            -  If ``na_rep`` is ``None``, and ``others`` is ``None``,
               missing values in the Series/Index are
               omitted from the result.

            -  If ``na_rep`` is ``None``, and ``others`` is
               not ``None``, a row containing a missing value
               in any of the columns (before concatenation)
               will have a missing value in the result.

        Returns
        -------
        concat : str or Series/Index of str dtype
            If ``others`` is ``None``, ``str`` is returned,
            otherwise a ``Series/Index`` (same type as caller)
            of str dtype is returned.

        Examples
        --------
        >>> import cudf
        >>> s = cudf.Series(['a', 'b', None, 'd'])
        >>> s.str.cat(sep=' ')
        'a b d'

        By default, NA values in the Series are ignored. Using na_rep, they
        can be given a representation:

        >>> s.str.cat(sep=' ', na_rep='?')
        'a b ? d'

        If others is specified, corresponding values are concatenated with
        the separator. Result will be a Series of strings.

        >>> s.str.cat(['A', 'B', 'C', 'D'], sep=',')
        0     a,A
        1     b,B
        2    <NA>
        3     d,D
        dtype: object

        Missing values will remain missing in the result, but can again be
        represented using na_rep

        >>> s.str.cat(['A', 'B', 'C', 'D'], sep=',', na_rep='-')
        0    a,A
        1    b,B
        2    -,C
        3    d,D
        dtype: object

        If sep is not specified, the values are concatenated without
        separation.

        >>> s.str.cat(['A', 'B', 'C', 'D'], na_rep='-')
        0    aA
        1    bB
        2    -C
        3    dD
        dtype: object
        """
        if sep is None:
            sep = ""

        if others is None:
            data = libstrings.join(
                self._column,
                cudf.Scalar(sep),
                cudf.Scalar(na_rep, "str"),
            )
        else:
            other_cols = _get_cols_list(self._parent, others)
            all_cols = [self._column] + other_cols
            data = libstrings.concatenate(
                all_cols,
                cudf.Scalar(sep),
                cudf.Scalar(na_rep, "str"),
            )

        if len(data) == 1 and data.null_count == 1:
            data = [""]
        # We only want to keep the index if we are adding something to each
        # row, not if we are joining all the rows into a single string.
        out = self._return_or_inplace(data, retain_index=others is not None)
        if len(out) == 1 and others is None:
            if isinstance(out, cudf.Series):
                out = out.iloc[0]
            else:
                out = out[0]
        return out

    def join(
        self, sep=None, string_na_rep=None, sep_na_rep=None
    ) -> SeriesOrIndex:
        """
        Join lists contained as elements in the Series/Index with passed
        delimiter.

        If the elements of a Series are lists themselves, join the content of
        these lists using the delimiter passed to the function.
        This function is an equivalent to :meth:`str.join`.
        In the special case that the lists in the Series contain only ``None``,
        a `<NA>`/`None` value will always be returned.

        Parameters
        ----------
        sep : str or array-like
            If str, the delimiter is used between list entries.
            If array-like, the string at a position is used as a
            delimiter for corresponding row of the list entries.
        string_na_rep : str, default None
            This character will take the place of null strings
            (not empty strings) in the Series but will be considered
            only if the Series contains list elements and those lists have
            at least one non-null string. If ``string_na_rep`` is ``None``,
            it defaults to empty space "".
        sep_na_rep : str, default None
            This character will take the place of any null strings
            (not empty strings) in `sep`. This parameter can be used
            only if `sep` is array-like. If ``sep_na_rep`` is ``None``,
            it defaults to empty space "".

        Returns
        -------
        Series/Index: object
            The list entries concatenated by intervening occurrences of
            the delimiter.

        Raises
        ------
        ValueError
            - If ``sep_na_rep`` is supplied when ``sep`` is str.
            - If ``sep`` is array-like and not of equal length with Series/Index.
        TypeError
            - If ``string_na_rep`` or ``sep_na_rep`` are not scalar values.
            - If ``sep`` is not of following types: str or array-like.

        Examples
        --------
        >>> import cudf
        >>> ser = cudf.Series([['a', 'b', 'c'], ['d', 'e'], ['f'], ['g', ' ', 'h']])
        >>> ser
        0    [a, b, c]
        1       [d, e]
        2          [f]
        3    [g,  , h]
        dtype: list
        >>> ser.str.join(sep='-')
        0    a-b-c
        1      d-e
        2        f
        3    g- -h
        dtype: object

        ``sep`` can an array-like input:

        >>> ser.str.join(sep=['-', '+', '.', '='])
        0    a-b-c
        1      d+e
        2        f
        3    g= =h
        dtype: object

        If the actual series doesn't have lists, each character is joined
        by `sep`:

        >>> ser = cudf.Series(['abc', 'def', 'ghi'])
        >>> ser
        0    abc
        1    def
        2    ghi
        dtype: object
        >>> ser.str.join(sep='_')
        0    a_b_c
        1    d_e_f
        2    g_h_i
        dtype: object

        We can replace `<NA>`/`None` values present in lists using
        ``string_na_rep`` if the lists contain at least one valid string
        (lists containing all `None` will result in a `<NA>`/`None` value):

        >>> ser = cudf.Series([['a', 'b', None], [None, None, None], None, ['c', 'd']])
        >>> ser
        0          [a, b, None]
        1    [None, None, None]
        2                  None
        3                [c, d]
        dtype: list
        >>> ser.str.join(sep='_', string_na_rep='k')
        0    a_b_k
        1     <NA>
        2     <NA>
        3      c_d
        dtype: object

        We can replace `<NA>`/`None` values present in lists of ``sep``
        using ``sep_na_rep``:

        >>> ser.str.join(sep=[None, '^', '.', '-'], sep_na_rep='+')
        0    a+b+
        1    <NA>
        2    <NA>
        3     c-d
        dtype: object
        """  # noqa E501
        if sep is None:
            sep = ""

        if string_na_rep is None:
            string_na_rep = ""

        if is_scalar(sep) and sep_na_rep:
            raise ValueError(
                "sep_na_rep cannot be defined when `sep` is scalar."
            )

        if sep_na_rep is None:
            sep_na_rep = ""

        if not is_scalar(string_na_rep):
            raise TypeError(
                f"string_na_rep should be a string scalar, got {string_na_rep}"
                f" of type : {type(string_na_rep)}"
            )

        if isinstance(self._column, cudf.core.column.ListColumn):
            strings_column = self._column
        else:
            # If self._column is not a ListColumn, we will have to
            # split each row by character and create a ListColumn out of it.
            strings_column = self._split_by_character()

        if is_scalar(sep):
            data = libstrings.join_lists_with_scalar(
                strings_column, cudf.Scalar(sep), cudf.Scalar(string_na_rep)
            )
        elif can_convert_to_column(sep):
            sep_column = column.as_column(sep)
            if len(sep_column) != len(strings_column):
                raise ValueError(
                    f"sep should be of similar size to the series, "
                    f"got: {len(sep_column)}, expected: {len(strings_column)}"
                )
            if not is_scalar(sep_na_rep):
                raise TypeError(
                    f"sep_na_rep should be a string scalar, got {sep_na_rep} "
                    f"of type: {type(sep_na_rep)}"
                )

            data = libstrings.join_lists_with_column(
                strings_column,
                sep_column,
                cudf.Scalar(string_na_rep),
                cudf.Scalar(sep_na_rep),
            )
        else:
            raise TypeError(
                f"sep should be an str, array-like or Series object, "
                f"found {type(sep)}"
            )

        return self._return_or_inplace(data)

    def _split_by_character(self):
        result_col = libstrings.character_tokenize(self._column)

        offset_col = self._column.children[0]

        return cudf.core.column.ListColumn(
            size=len(self._column),
            dtype=cudf.ListDtype(self._column.dtype),
            mask=self._column.mask,
            offset=0,
            null_count=self._column.null_count,
            children=(offset_col, result_col),
        )

    def extract(
        self, pat: str, flags: int = 0, expand: bool = True
    ) -> SeriesOrIndex:
        r"""
        Extract capture groups in the regex `pat` as columns in a DataFrame.

        For each subject string in the Series, extract groups from the first
        match of regular expression `pat`.

        Parameters
        ----------
        pat : str
            Regular expression pattern with capturing groups.
        flags : int, default 0 (no flags)
            Flags to pass through to the regex engine (e.g. re.MULTILINE)
        expand : bool, default True
            If True, return DataFrame with one column per capture group.
            If False, return a Series/Index if there is one capture group or
            DataFrame if there are multiple capture groups.

        Returns
        -------
        DataFrame or Series/Index
            A DataFrame with one row for each subject string, and one column
            for each group. If `expand=False` and `pat` has only one capture
            group, then return a Series/Index.

        Notes
        -----
        The `flags` parameter currently only supports re.DOTALL and
        re.MULTILINE.

        Examples
        --------
        >>> import cudf
        >>> s = cudf.Series(['a1', 'b2', 'c3'])
        >>> s.str.extract(r'([ab])(\d)')
              0     1
        0     a     1
        1     b     2
        2  <NA>  <NA>

        A pattern with one group will return a DataFrame with one
        column if expand=True.

        >>> s.str.extract(r'[ab](\d)', expand=True)
              0
        0     1
        1     2
        2  <NA>

        A pattern with one group will return a Series if expand=False.

        >>> s.str.extract(r'[ab](\d)', expand=False)
        0       1
        1       2
        2    <NA>
        dtype: object
        """  # noqa W605
        if not _is_supported_regex_flags(flags):
            raise NotImplementedError(
                "unsupported value for `flags` parameter"
            )

        data, _ = libstrings.extract(self._column, pat, flags)
        if len(data) == 1 and expand is False:
            data = next(iter(data.values()))
        else:
            data = data
        return self._return_or_inplace(data, expand=expand)

    def contains(
        self,
        pat: Union[str, Sequence],
        case: bool = True,
        flags: int = 0,
        na=np.nan,
        regex: bool = True,
    ) -> SeriesOrIndex:
        r"""
        Test if pattern or regex is contained within a string of a Series or
        Index.

        Return boolean Series or Index based on whether a given pattern or
        regex is contained within a string of a Series or Index.

        Parameters
        ----------
        pat : str or list-like
            Character sequence or regular expression.
            If ``pat`` is list-like then regular expressions are not
            accepted.
        flags : int, default 0 (no flags)
            Flags to pass through to the regex engine (e.g. re.MULTILINE)
        regex : bool, default True
            If True, assumes the pattern is a regular expression.
            If False, treats the pattern as a literal string.

        Returns
        -------
        Series/Index of bool dtype
            A Series/Index of boolean dtype indicating whether the given
            pattern is contained within the string of each element of the
            Series/Index.

        Notes
        -----
        The parameters `case` and `na` are not yet supported and will
        raise a NotImplementedError if anything other than the default
        value is set.
        The `flags` parameter currently only supports re.DOTALL and
        re.MULTILINE.

        Examples
        --------
        >>> import cudf
        >>> s1 = cudf.Series(['Mouse', 'dog', 'house and parrot', '23', None])
        >>> s1
        0               Mouse
        1                 dog
        2    house and parrot
        3                  23
        4                <NA>
        dtype: object
        >>> s1.str.contains('og', regex=False)
        0    False
        1     True
        2    False
        3    False
        4     <NA>
        dtype: bool

        Returning an Index of booleans using only a literal pattern.

        >>> data = ['Mouse', 'dog', 'house and parrot', '23.0', np.NaN]
        >>> idx = cudf.Index(data)
        >>> idx
        StringIndex(['Mouse' 'dog' 'house and parrot' '23.0' None], dtype='object')
        >>> idx.str.contains('23', regex=False)
        GenericIndex([False, False, False, True, <NA>], dtype='bool')

        Returning 'house' or 'dog' when either expression occurs in a string.

        >>> s1.str.contains('house|dog', regex=True)
        0    False
        1     True
        2     True
        3    False
        4     <NA>
        dtype: bool

        Returning any digit using regular expression.

        >>> s1.str.contains('\d', regex=True)
        0    False
        1    False
        2    False
        3     True
        4     <NA>
        dtype: bool

        Ensure ``pat`` is a not a literal pattern when ``regex`` is set
        to True. Note in the following example one might expect
        only `s2[1]` and `s2[3]` to return True. However,
        '.0' as a regex matches any character followed by a 0.

        >>> s2 = cudf.Series(['40', '40.0', '41', '41.0', '35'])
        >>> s2.str.contains('.0', regex=True)
        0     True
        1     True
        2    False
        3     True
        4    False
        dtype: bool

        The ``pat`` may also be a sequence of strings in which case
        the individual strings are searched in corresponding rows.

        >>> s2 = cudf.Series(['house', 'dog', 'and', '', ''])
        >>> s1.str.contains(s2)
        0    False
        1     True
        2     True
        3     True
        4     <NA>
        dtype: bool
        """  # noqa W605
        if na is not np.nan:
            raise NotImplementedError("`na` parameter is not yet supported")
        if regex and isinstance(pat, re.Pattern):
            flags = pat.flags & ~re.U
            pat = pat.pattern
        if not _is_supported_regex_flags(flags):
            raise NotImplementedError(
                "unsupported value for `flags` parameter"
            )
        if regex and not case:
            raise NotImplementedError(
                "`case=False` only supported when `regex=False`"
            )

        if is_scalar(pat):
            if regex:
                result_col = libstrings.contains_re(self._column, pat, flags)
            else:
                if case is False:
                    input_column = libstrings.to_lower(self._column)
                    pat = cudf.Scalar(pat.lower(), dtype="str")  # type: ignore
                else:
                    input_column = self._column
                    pat = cudf.Scalar(pat, dtype="str")  # type: ignore
                result_col = libstrings.contains(input_column, pat)
        else:
            # TODO: we silently ignore the `regex=` flag here
            if case is False:
                input_column = libstrings.to_lower(self._column)
                pat = libstrings.to_lower(column.as_column(pat, dtype="str"))
            else:
                input_column = self._column
                pat = column.as_column(pat, dtype="str")
            result_col = libstrings.contains_multiple(input_column, pat)
        return self._return_or_inplace(result_col)

    def like(self, pat: str, esc: Optional[str] = None) -> SeriesOrIndex:
        """
        Test if a like pattern matches a string of a Series or Index.

        Return boolean Series or Index based on whether a given pattern
        matches strings in a Series or Index.

        Parameters
        ----------
        pat : str
            Pattern for matching. Use '%' for any number of any character
            including no characters. Use '_' for any single character.

        esc : str
            Character to use if escape is necessary to match '%' or '_'
            literals.

        Returns
        -------
        Series/Index of bool dtype
            A Series/Index of boolean dtype indicating whether the given
            pattern matches the string of each element of the Series/Index.

        Examples
        --------
        >>> import cudf
        >>> s = cudf.Series(['abc', 'a', 'b' ,'ddbc', '%bb'])
        >>> s.str.like('%b_')
        0   False
        1   False
        2   False
        3   True
        4   True
        dtype: boolean

        Parameter `esc` can be used to match a wildcard literal.

        >>> s.str.like('/%b_', esc='/' )
        0   False
        1   False
        2   False
        3   False
        4   True
        dtype: boolean
        """
        if not isinstance(pat, str):
            raise TypeError(
                f"expected a string object, not {type(pat).__name__}"
            )

        if esc is None:
            esc = ""

        if not isinstance(esc, str):
            raise TypeError(
                f"expected a string object, not {type(esc).__name__}"
            )

        if len(esc) > 1:
            raise ValueError(
                "expected esc to contain less than or equal to 1 characters"
            )

        result_col = libstrings.like(
            self._column, cudf.Scalar(pat, "str"), cudf.Scalar(esc, "str")
        )

        return self._return_or_inplace(result_col)

    def repeat(
        self,
        repeats: Union[int, Sequence],
    ) -> SeriesOrIndex:
        """
        Duplicate each string in the Series or Index.
        Equivalent to `str.repeat()
        <https://pandas.pydata.org/docs/reference/api/pandas.Series.str.repeat.html>`_.

        Parameters
        ----------
        repeats : int or sequence of int
            Same value for all (int) or different value per (sequence).

        Returns
        -------
        Series or Index of object
            Series or Index of repeated string objects specified by
            input parameter repeats.

        Examples
        --------
        >>> s = cudf.Series(['a', 'b', 'c'])
        >>> s
        0    a
        1    b
        2    c
        dtype: object

        Single int repeats string in Series

        >>> s.str.repeat(repeats=2)
        0    aa
        1    bb
        2    cc
        dtype: object

        Sequence of int repeats corresponding string in Series

        >>> s.str.repeat(repeats=[1, 2, 3])
        0      a
        1     bb
        2    ccc
        dtype: object
        """
        if can_convert_to_column(repeats):
            return self._return_or_inplace(
                libstrings.repeat_sequence(
                    self._column,
                    column.as_column(repeats, dtype="int"),
                ),
            )

        return self._return_or_inplace(
            libstrings.repeat_scalar(self._column, repeats)
        )

    def replace(
        self,
        pat: Union[str, Sequence],
        repl: Union[str, Sequence],
        n: int = -1,
        case=None,
        flags: int = 0,
        regex: bool = True,
    ) -> SeriesOrIndex:
        """
        Replace occurrences of pattern/regex in the Series/Index with some
        other string. Equivalent to `str.replace()
        <https://docs.python.org/3/library/stdtypes.html#str.replace>`_
        or `re.sub()
        <https://docs.python.org/3/library/re.html#re.sub>`_.

        Parameters
        ----------
        pat : str or list-like
            String(s) to be replaced as a character sequence or regular
            expression.
        repl : str or list-like
            String(s) to be used as replacement.
        n : int, default -1 (all)
            Number of replacements to make from the start.
        regex : bool, default True
            If True, assumes the pattern is a regular expression.
            If False, treats the pattern as a literal string.

        Returns
        -------
        Series/Index of str dtype
            A copy of the object with all matching occurrences of pat replaced
            by repl.

        Notes
        -----
        The parameters `case` and `flags` are not yet supported and will raise
        a `NotImplementedError` if anything other than the default value
        is set.

        Examples
        --------
        >>> import cudf
        >>> s = cudf.Series(['foo', 'fuz', None])
        >>> s
        0     foo
        1     fuz
        2    <NA>
        dtype: object

        When pat is a string and regex is True (the default), the given pat
        is compiled as a regex. When repl is a string, it replaces matching
        regex patterns as with ``re.sub()``. NaN value(s) in the Series
        are left as is:

        >>> s.str.replace('f.', 'ba', regex=True)
        0     bao
        1     baz
        2    <NA>
        dtype: object

        When pat is a string and `regex` is False, every pat is replaced
        with repl as with ``str.replace()``:

        >>> s.str.replace('f.', 'ba', regex=False)
        0     foo
        1     fuz
        2    <NA>
        dtype: object
        """
        if case is not None:
            raise NotImplementedError("`case` parameter is not yet supported")
        if flags != 0:
            raise NotImplementedError("`flags` parameter is not yet supported")

        if can_convert_to_column(pat) and can_convert_to_column(repl):
            if n != -1:
                warnings.warn(
                    "`n` parameter is not supported when "
                    "`pat` and `repl` are list-like inputs"
                )

            return self._return_or_inplace(
                libstrings.replace_multi_re(
                    self._column,
                    pat,
                    column.as_column(repl, dtype="str"),
                )
                if regex
                else libstrings.replace_multi(
                    self._column,
                    column.as_column(pat, dtype="str"),
                    column.as_column(repl, dtype="str"),
                ),
            )
        # Pandas treats 0 as all
        if n == 0:
            n = -1

        # If 'pat' is re.Pattern then get the pattern string from it
        if regex and isinstance(pat, re.Pattern):
            pat = pat.pattern

        # Pandas forces non-regex replace when pat is a single-character
        return self._return_or_inplace(
            libstrings.replace_re(
                self._column, pat, cudf.Scalar(repl, "str"), n
            )
            if regex is True and len(pat) > 1
            else libstrings.replace(
                self._column,
                cudf.Scalar(pat, "str"),
                cudf.Scalar(repl, "str"),
                n,
            ),
        )

    def replace_with_backrefs(self, pat: str, repl: str) -> SeriesOrIndex:
        r"""
        Use the ``repl`` back-ref template to create a new string
        with the extracted elements found using the ``pat`` expression.

        Parameters
        ----------
        pat : str or compiled regex
            Regex with groupings to identify extract sections.
            This should not be a compiled regex.
        repl : str
            String template containing back-reference indicators.

        Returns
        -------
        Series/Index of str dtype

        Examples
        --------
        >>> import cudf
        >>> s = cudf.Series(["A543","Z756"])
        >>> s.str.replace_with_backrefs('(\\d)(\\d)', 'V\\2\\1')
        0    AV453
        1    ZV576
        dtype: object
        """

        # If 'pat' is re.Pattern then get the pattern string from it
        if isinstance(pat, re.Pattern):
            pat = pat.pattern

        return self._return_or_inplace(
            libstrings.replace_with_backrefs(self._column, pat, repl)
        )

    def slice(
        self,
        start: Optional[int] = None,
        stop: Optional[int] = None,
        step: Optional[int] = None,
    ) -> SeriesOrIndex:
        """
        Slice substrings from each element in the Series or Index.

        Parameters
        ----------
        start : int, optional
            Start position for slice operation.
        stop : int, optional
            Stop position for slice operation.
        step : int, optional
            Step size for slice operation.

        Returns
        -------
        Series/Index of str dtype
            Series or Index from sliced substring from
            original string object.

        See Also
        --------
        slice_replace
            Replace a slice with a string.

        get
            Return element at position. Equivalent
            to ``Series.str.slice(start=i, stop=i+1)``
            with ``i`` being the position.

        Examples
        --------
        >>> import cudf
        >>> s = cudf.Series(["koala", "fox", "chameleon"])
        >>> s
        0        koala
        1          fox
        2    chameleon
        dtype: object
        >>> s.str.slice(start=1)
        0        oala
        1          ox
        2    hameleon
        dtype: object
        >>> s.str.slice(start=-1)
        0    a
        1    x
        2    n
        dtype: object
        >>> s.str.slice(stop=2)
        0    ko
        1    fo
        2    ch
        dtype: object
        >>> s.str.slice(step=2)
        0      kaa
        1       fx
        2    caeen
        dtype: object
        >>> s.str.slice(start=0, stop=5, step=3)
        0    kl
        1     f
        2    cm
        dtype: object
        """

        return self._return_or_inplace(
            libstrings.slice_strings(self._column, start, stop, step),
        )

    def isinteger(self) -> SeriesOrIndex:
        """
        Check whether all characters in each string form integer.

        If a string has zero characters, False is returned for
        that check.

        Returns
        -------
        Series or Index of bool
            Series or Index of boolean values with the same
            length as the original Series/Index.

        See Also
        --------
        isalnum
            Check whether all characters are alphanumeric.

        isalpha
            Check whether all characters are alphabetic.

        isdecimal
            Check whether all characters are decimal.

        isdigit
            Check whether all characters are digits.

        isnumeric
            Check whether all characters are numeric.

        isfloat
            Check whether all characters are float.

        islower
            Check whether all characters are lowercase.

        isspace
            Check whether all characters are whitespace.

        isupper
            Check whether all characters are uppercase.

        Examples
        --------
        >>> import cudf
        >>> s = cudf.Series(["1", "0.1", "+100", "-15", "abc"])
        >>> s.str.isinteger()
        0     True
        1    False
        2     True
        3     True
        4    False
        dtype: bool
        >>> s = cudf.Series(["this is plan text", "", "10 10"])
        >>> s.str.isinteger()
        0    False
        1    False
        2    False
        dtype: bool
        """
        return self._return_or_inplace(libstrings.is_integer(self._column))

    def ishex(self) -> SeriesOrIndex:
        """
        Check whether all characters in each string form a hex integer.

        If a string has zero characters, False is returned for
        that check.

        Returns
        -------
        Series or Index of bool
            Series or Index of boolean values with the same
            length as the original Series/Index.

        See Also
        --------
        isdecimal
            Check whether all characters are decimal.

        isdigit
            Check whether all characters are digits.

        isnumeric
            Check whether all characters are numeric.

        isfloat
            Check whether all characters are float.

        Examples
        --------
        >>> import cudf
        >>> s = cudf.Series(["", "123DEF", "0x2D3", "-15", "abc"])
        >>> s.str.ishex()
        0    False
        1     True
        2     True
        3    False
        4     True
        dtype: bool
        """
        return self._return_or_inplace(str_cast.is_hex(self._column))

    def istimestamp(self, format: str) -> SeriesOrIndex:
        """
        Check whether all characters in each string can be converted to
        a timestamp using the given format.

        Returns
        -------
        Series or Index of bool
            Series or Index of boolean values with the same
            length as the original Series/Index.

        Examples
        --------
        >>> import cudf
        >>> s = cudf.Series(["20201101", "192011", "18200111", "2120-11-01"])
        >>> s.str.istimestamp("%Y%m%d")
        0     True
        1    False
        2     True
        3    False
        dtype: bool
        """
        return self._return_or_inplace(
            str_cast.istimestamp(self._column, format)
        )

    def isfloat(self) -> SeriesOrIndex:
        r"""
        Check whether all characters in each string form floating value.

        If a string has zero characters, False is returned for
        that check.

        Returns
        -------
        Series or Index of bool
            Series or Index of boolean values with the same
            length as the original Series/Index.

        See Also
        --------
        isalnum
            Check whether all characters are alphanumeric.

        isalpha
            Check whether all characters are alphabetic.

        isdecimal
            Check whether all characters are decimal.

        isdigit
            Check whether all characters are digits.

        isinteger
            Check whether all characters are integer.

        isnumeric
            Check whether all characters are numeric.

        islower
            Check whether all characters are lowercase.

        isspace
            Check whether all characters are whitespace.

        isupper
            Check whether all characters are uppercase.

        Examples
        --------
        >>> import cudf
        >>> s = cudf.Series(["1.1", "0.123213", "+0.123", "-100.0001", "234",
        ... "3-"])
        >>> s.str.isfloat()
        0     True
        1     True
        2     True
        3     True
        4     True
        5    False
        dtype: bool
        >>> s = cudf.Series(["this is plain text", "\t\n", "9.9", "9.9.9"])
        >>> s.str.isfloat()
        0    False
        1    False
        2     True
        3    False
        dtype: bool
        """
        return self._return_or_inplace(libstrings.is_float(self._column))

    def isdecimal(self) -> SeriesOrIndex:
        """
        Check whether all characters in each string are decimal.

        This is equivalent to running the Python string method
        `str.isdecimal()
        <https://docs.python.org/3/library/stdtypes.html#str.isdecimal>`_
        for each element of the Series/Index.
        If a string has zero characters, False is returned for
        that check.

        Returns
        -------
        Series or Index of bool
            Series or Index of boolean values with the same
            length as the original Series/Index.

        See Also
        --------
        isalnum
            Check whether all characters are alphanumeric.

        isalpha
            Check whether all characters are alphabetic.

        isdigit
            Check whether all characters are digits.

        isinteger
            Check whether all characters are integer.

        isnumeric
            Check whether all characters are numeric.

        isfloat
            Check whether all characters are float.

        islower
            Check whether all characters are lowercase.

        isspace
            Check whether all characters are whitespace.

        isupper
            Check whether all characters are uppercase.

        Examples
        --------
        >>> import cudf
        >>> s3 = cudf.Series(['23', '³', '⅕', ''])

        The s3.str.isdecimal method checks for characters used to form
        numbers in base 10.

        >>> s3.str.isdecimal()
        0     True
        1    False
        2    False
        3    False
        dtype: bool
        """
        return self._return_or_inplace(libstrings.is_decimal(self._column))

    def isalnum(self) -> SeriesOrIndex:
        """
        Check whether all characters in each string are alphanumeric.

        This is equivalent to running the Python string method
        `str.isalnum()
        <https://docs.python.org/3/library/stdtypes.html#str.isalnum>`_
        for each element of the Series/Index. If a string has zero
        characters, False is returned for that check.

        Equivalent to: ``isalpha() or isdigit() or isnumeric() or isdecimal()``

        Returns
        -------
        Series or Index of bool
            Series or Index of boolean values with the
            same length as the original Series/Index.

        See Also
        --------
        isalpha
            Check whether all characters are alphabetic.

        isdecimal
            Check whether all characters are decimal.

        isdigit
            Check whether all characters are digits.

        isinteger
            Check whether all characters are integer.

        isnumeric
            Check whether all characters are numeric.

        isfloat
            Check whether all characters are float.

        islower
            Check whether all characters are lowercase.

        isspace
            Check whether all characters are whitespace.

        isupper
            Check whether all characters are uppercase.

        Examples
        --------
        >>> import cudf
        >>> s1 = cudf.Series(['one', 'one1', '1', ''])
        >>> s1.str.isalnum()
        0     True
        1     True
        2     True
        3    False
        dtype: bool

        Note that checks against characters mixed with
        any additional punctuation or whitespace will
        evaluate to false for an alphanumeric check.

        >>> s2 = cudf.Series(['A B', '1.5', '3,000'])
        >>> s2.str.isalnum()
        0    False
        1    False
        2    False
        dtype: bool
        """
        return self._return_or_inplace(libstrings.is_alnum(self._column))

    def isalpha(self) -> SeriesOrIndex:
        """
        Check whether all characters in each string are alphabetic.

        This is equivalent to running the Python string method
        `str.isalpha()
        <https://docs.python.org/3/library/stdtypes.html#str.isalpha>`_
        for each element of the Series/Index.
        If a string has zero characters, False is returned for that check.

        Returns
        -------
        Series or Index of bool
            Series or Index of boolean values with the same length
            as the original Series/Index.

        See Also
        --------
        isalnum
            Check whether all characters are alphanumeric.

        isdecimal
            Check whether all characters are decimal.

        isdigit
            Check whether all characters are digits.

        isinteger
            Check whether all characters are integer.

        isnumeric
            Check whether all characters are numeric.

        isfloat
            Check whether all characters are float.

        islower
            Check whether all characters are lowercase.

        isspace
            Check whether all characters are whitespace.

        isupper
            Check whether all characters are uppercase.

        Examples
        --------
        >>> import cudf
        >>> s1 = cudf.Series(['one', 'one1', '1', ''])
        >>> s1.str.isalpha()
        0     True
        1    False
        2    False
        3    False
        dtype: bool
        """
        return self._return_or_inplace(libstrings.is_alpha(self._column))

    def isdigit(self) -> SeriesOrIndex:
        """
        Check whether all characters in each string are digits.

        This is equivalent to running the Python string method
        `str.isdigit()
        <https://docs.python.org/3/library/stdtypes.html#str.isdigit>`_
        for each element of the Series/Index.
        If a string has zero characters, False is returned
        for that check.

        Returns
        -------
        Series or Index of bool
            Series or Index of boolean values with the same
            length as the original Series/Index.

        See Also
        --------
        isalnum
            Check whether all characters are alphanumeric.

        isalpha
            Check whether all characters are alphabetic.

        isdecimal
            Check whether all characters are decimal.

        isinteger
            Check whether all characters are integer.

        isnumeric
            Check whether all characters are numeric.

        isfloat
            Check whether all characters are float.

        islower
            Check whether all characters are lowercase.

        isspace
            Check whether all characters are whitespace.

        isupper
            Check whether all characters are uppercase.

        Examples
        --------
        >>> import cudf
        >>> s = cudf.Series(['23', '³', '⅕', ''])

        The ``s.str.isdigit`` method is the same as ``s.str.isdecimal`` but
        also includes special digits, like superscripted and
        subscripted digits in unicode.

        >>> s.str.isdigit()
        0     True
        1     True
        2    False
        3    False
        dtype: bool
        """
        return self._return_or_inplace(libstrings.is_digit(self._column))

    def isnumeric(self) -> SeriesOrIndex:
        """
        Check whether all characters in each string are numeric.

        This is equivalent to running the Python string method
        `str.isnumeric()
        <https://docs.python.org/3/library/stdtypes.html#str.isnumeric>`_
        for each element of the Series/Index. If a
        string has zero characters, False is returned for that check.

        Returns
        -------
        Series or Index of bool
            Series or Index of boolean values with the same
            length as the original Series/Index.

        See Also
        --------
        isalnum
            Check whether all characters are alphanumeric.

        isalpha
            Check whether all characters are alphabetic.

        isdecimal
            Check whether all characters are decimal.

        isdigit
            Check whether all characters are digits.

        isinteger
            Check whether all characters are integer.

        isfloat
            Check whether all characters are float.

        islower
            Check whether all characters are lowercase.

        isspace
            Check whether all characters are whitespace.

        isupper
            Check whether all characters are uppercase.

        Examples
        --------
        >>> import cudf
        >>> s1 = cudf.Series(['one', 'one1', '1', ''])
        >>> s1.str.isnumeric()
        0    False
        1    False
        2     True
        3    False
        dtype: bool

        The ``s1.str.isnumeric`` method is the same as ``s2.str.isdigit`` but
        also includes other characters that can represent
        quantities such as unicode fractions.

        >>> s2 = pd.Series(['23', '³', '⅕', ''], dtype='str')
        >>> s2.str.isnumeric()
        0     True
        1     True
        2     True
        3    False
        dtype: bool
        """
        return self._return_or_inplace(libstrings.is_numeric(self._column))

    def isupper(self) -> SeriesOrIndex:
        """
        Check whether all characters in each string are uppercase.

        This is equivalent to running the Python string method
        `str.isupper()
        <https://docs.python.org/3/library/stdtypes.html#str.isupper>`_
        for each element of the Series/Index.
        If a string has zero characters, False is returned
        for that check.

        Returns
        -------
        Series or Index of bool
            Series or Index of boolean values with the same
            length as the original Series/Index.

        See Also
        --------
        isalnum
            Check whether all characters are alphanumeric.

        isalpha
            Check whether all characters are alphabetic.

        isdecimal
            Check whether all characters are decimal.

        isdigit
            Check whether all characters are digits.

        isinteger
            Check whether all characters are integer.

        isnumeric
            Check whether all characters are numeric.

        isfloat
            Check whether all characters are float.

        islower
            Check whether all characters are lowercase.

        isspace
            Check whether all characters are whitespace.

        Examples
        --------
        >>> import cudf
        >>> s = cudf.Series(['leopard', 'Golden Eagle', 'SNAKE', ''])
        >>> s.str.isupper()
        0    False
        1    False
        2     True
        3    False
        dtype: bool
        """
        return self._return_or_inplace(libstrings.is_upper(self._column))

    def islower(self) -> SeriesOrIndex:
        """
        Check whether all characters in each string are lowercase.

        This is equivalent to running the Python string method
        `str.islower()
        <https://docs.python.org/3/library/stdtypes.html#str.islower>`_
        for each element of the Series/Index.
        If a string has zero characters, False is returned
        for that check.

        Returns
        -------
        Series or Index of bool
            Series or Index of boolean values with the same
            length as the original Series/Index.

        See Also
        --------
        isalnum
            Check whether all characters are alphanumeric.

        isalpha
            Check whether all characters are alphabetic.

        isdecimal
            Check whether all characters are decimal.

        isdigit
            Check whether all characters are digits.

        isinteger
            Check whether all characters are integer.

        isnumeric
            Check whether all characters are numeric.

        isfloat
            Check whether all characters are float.

        isspace
            Check whether all characters are whitespace.

        isupper
            Check whether all characters are uppercase.

        Examples
        --------
        >>> import cudf
        >>> s = cudf.Series(['leopard', 'Golden Eagle', 'SNAKE', ''])
        >>> s.str.islower()
        0     True
        1    False
        2    False
        3    False
        dtype: bool
        """
        return self._return_or_inplace(libstrings.is_lower(self._column))

    def isipv4(self) -> SeriesOrIndex:
        """
        Check whether all characters in each string form an IPv4 address.

        If a string has zero characters, False is returned for
        that check.

        Returns
        -------
        Series or Index of bool
            Series or Index of boolean values with the same
            length as the original Series/Index.

        Examples
        --------
        >>> import cudf
        >>> s = cudf.Series(["", "127.0.0.1", "255.255.255.255", "123.456"])
        >>> s.str.isipv4()
        0    False
        1     True
        2     True
        3    False
        dtype: bool
        """
        return self._return_or_inplace(str_cast.is_ipv4(self._column))

    def lower(self) -> SeriesOrIndex:
        """
        Converts all characters to lowercase.

        Equivalent to `str.lower()
        <https://docs.python.org/3/library/stdtypes.html#str.lower>`_.

        Returns
        -------
        Series or Index of object
            A copy of the object with all strings converted to lowercase.

        See Also
        --------
        upper
            Converts all characters to uppercase.

        title
            Converts first character of each word to uppercase and remaining
            to lowercase.

        capitalize
            Converts first character to uppercase and remaining to lowercase.

        swapcase
            Converts uppercase to lowercase and lowercase to uppercase.

        Examples
        --------
        >>> import cudf
        >>> data = ['lower', 'CAPITALS', 'this is a sentence', 'SwApCaSe']
        >>> s = cudf.Series(data)
        >>> s.str.lower()
        0                 lower
        1              capitals
        2    this is a sentence
        3              swapcase
        dtype: object
        """
        return self._return_or_inplace(libstrings.to_lower(self._column))

    def upper(self) -> SeriesOrIndex:
        """
        Convert each string to uppercase.
        This only applies to ASCII characters at this time.

        Equivalent to `str.upper()
        <https://docs.python.org/3/library/stdtypes.html#str.upper>`_.

        Returns
        -------
        Series or Index of object

        See Also
        --------
        lower
            Converts all characters to lowercase.

        upper
            Converts all characters to uppercase.

        title
            Converts first character of each word to uppercase and
            remaining to lowercase.

        capitalize
            Converts first character to uppercase and remaining to
            lowercase.

        swapcase
            Converts uppercase to lowercase and lowercase to uppercase.

        Examples
        --------
        >>> import cudf
        >>> data = ['lower', 'CAPITALS', 'this is a sentence', 'SwApCaSe']
        >>> s = cudf.Series(data)
        >>> s
        0                 lower
        1              CAPITALS
        2    this is a sentence
        3              SwApCaSe
        dtype: object
        >>> s.str.upper()
        0                 LOWER
        1              CAPITALS
        2    THIS IS A SENTENCE
        3              SWAPCASE
        dtype: object
        """
        return self._return_or_inplace(libstrings.to_upper(self._column))

    def capitalize(self) -> SeriesOrIndex:
        """
        Convert strings in the Series/Index to be capitalized.
        This only applies to ASCII characters at this time.

        Returns
        -------
        Series or Index of object

        Examples
        --------
        >>> import cudf
        >>> data = ['lower', 'CAPITALS', 'this is a sentence', 'SwApCaSe']
        >>> s = cudf.Series(data)
        >>> s.str.capitalize()
        0                 Lower
        1              Capitals
        2    This is a sentence
        3              Swapcase
        dtype: object
        >>> s = cudf.Series(["hello, friend","goodbye, friend"])
        >>> s.str.capitalize()
        0      Hello, friend
        1    Goodbye, friend
        dtype: object
        """
        return self._return_or_inplace(libstrings.capitalize(self._column))

    def swapcase(self) -> SeriesOrIndex:
        """
        Change each lowercase character to uppercase and vice versa.
        This only applies to ASCII characters at this time.

        Equivalent to `str.swapcase()
        <https://docs.python.org/3/library/stdtypes.html#str.swapcase>`_.

        Returns
        -------
        Series or Index of object

        See Also
        --------
        lower
            Converts all characters to lowercase.

        upper
            Converts all characters to uppercase.

        title
            Converts first character of each word to uppercase and remaining
            to lowercase.

        capitalize
            Converts first character to uppercase and remaining to lowercase.

        Examples
        --------
        >>> import cudf
        >>> data = ['lower', 'CAPITALS', 'this is a sentence', 'SwApCaSe']
        >>> s = cudf.Series(data)
        >>> s
        0                 lower
        1              CAPITALS
        2    this is a sentence
        3              SwApCaSe
        dtype: object
        >>> s.str.swapcase()
        0                 LOWER
        1              capitals
        2    THIS IS A SENTENCE
        3              sWaPcAsE
        dtype: object
        """
        return self._return_or_inplace(libstrings.swapcase(self._column))

    def title(self) -> SeriesOrIndex:
        """
        Uppercase the first letter of each letter after a space
        and lowercase the rest.
        This only applies to ASCII characters at this time.

        Equivalent to `str.title()
        <https://docs.python.org/3/library/stdtypes.html#str.title>`_.

        Returns
        -------
        Series or Index of object

        See Also
        --------
        lower
            Converts all characters to lowercase.

        upper
            Converts all characters to uppercase.

        capitalize
            Converts first character to uppercase and remaining to lowercase.

        swapcase
            Converts uppercase to lowercase and lowercase to uppercase.

        Examples
        --------
        >>> import cudf
        >>> data = ['lower', 'CAPITALS', 'this is a sentence', 'SwApCaSe'])
        >>> s = cudf.Series(data)
        >>> s
        0                 lower
        1              CAPITALS
        2    this is a sentence
        3              SwApCaSe
        dtype: object
        >>> s.str.title()
        0                 Lower
        1              Capitals
        2    This Is A Sentence
        3              Swapcase
        dtype: object
        """
        return self._return_or_inplace(libstrings.title(self._column))

    def istitle(self) -> SeriesOrIndex:
        """
        Check whether each string is title formatted.
        The first letter of each word should be uppercase and the rest
        should be lowercase.

        Equivalent to :meth:`str.istitle`.

        Returns
        -------
        Series or Index of object

        Examples
        --------
        >>> import cudf
        >>> data = ['leopard', 'Golden Eagle', 'SNAKE', ''])
        >>> s = cudf.Series(data)
        >>> s.str.istitle()
        0    False
        1     True
        2    False
        3    False
        dtype: bool
        """
        return self._return_or_inplace(libstrings.is_title(self._column))

    def filter_alphanum(
        self, repl: Optional[str] = None, keep: bool = True
    ) -> SeriesOrIndex:
        """
        Remove non-alphanumeric characters from strings in this column.

        Parameters
        ----------
        repl : str
            Optional string to use in place of removed characters.
        keep : bool
            Set to False to remove all alphanumeric characters instead
            of keeping them.

        Returns
        -------
        Series/Index of str dtype
            Strings with only alphanumeric characters.

        Examples
        --------
        >>> import cudf
        >>> s = cudf.Series(["pears £12", "plums $34", "Temp 72℉", "100K℧"])
        >>> s.str.filter_alphanum(" ")
        0    pears  12
        1    plums  34
        2     Temp 72
        3        100K
        dtype: object
        """
        if repl is None:
            repl = ""

        return self._return_or_inplace(
            libstrings.filter_alphanum(
                self._column, cudf.Scalar(repl, "str"), keep
            ),
        )

    def slice_from(
        self, starts: "cudf.Series", stops: "cudf.Series"
    ) -> SeriesOrIndex:
        """
        Return substring of each string using positions for each string.

        The starts and stops parameters are of Column type.

        Parameters
        ----------
        starts : Series
            Beginning position of each the string to extract.
            Default is beginning of the each string.
        stops : Series
            Ending position of the each string to extract.
            Default is end of each string.
            Use -1 to specify to the end of that string.

        Returns
        -------
        Series/Index of str dtype
            A substring of each string using positions for each string.

        Examples
        --------
        >>> import cudf
        >>> s = cudf.Series(["hello","there"])
        >>> s
        0    hello
        1    there
        dtype: object
        >>> starts = cudf.Series([1, 3])
        >>> stops = cudf.Series([5, 5])
        >>> s.str.slice_from(starts, stops)
        0    ello
        1      re
        dtype: object
        """

        return self._return_or_inplace(
            libstrings.slice_from(
                self._column,
                column.as_column(starts),
                column.as_column(stops),
            ),
        )

    def slice_replace(
        self,
        start: Optional[int] = None,
        stop: Optional[int] = None,
        repl: Optional[str] = None,
    ) -> SeriesOrIndex:
        """
        Replace the specified section of each string with a new string.

        Parameters
        ----------
        start : int, optional
            Beginning position of the string to replace.
            Default is beginning of the each string.
        stop : int, optional
            Ending position of the string to replace.
            Default is end of each string.
        repl : str, optional
            String to insert into the specified position values.

        Returns
        -------
        Series/Index of str dtype
            A new string with the specified section of the string
            replaced with `repl` string.

        See Also
        --------
        slice
            Just slicing without replacement.

        Examples
        --------
        >>> import cudf
        >>> s = cudf.Series(['a', 'ab', 'abc', 'abdc', 'abcde'])
        >>> s
        0        a
        1       ab
        2      abc
        3     abdc
        4    abcde
        dtype: object

        Specify just `start`, meaning replace `start` until the `end` of
        the string with `repl`.

        >>> s.str.slice_replace(1, repl='X')
        0    aX
        1    aX
        2    aX
        3    aX
        4    aX
        dtype: object

        Specify just `stop`, meaning the `start` of the string to `stop`
        is replaced with `repl`, and the rest of the string is included.

        >>> s.str.slice_replace(stop=2, repl='X')
        0       X
        1       X
        2      Xc
        3     Xdc
        4    Xcde
        dtype: object

        Specify `start` and `stop`, meaning the slice from `start`
        to `stop` is replaced with `repl`. Everything before or
        after `start` and `stop` is included as is.

        >>> s.str.slice_replace(start=1, stop=3, repl='X')
        0      aX
        1      aX
        2      aX
        3     aXc
        4    aXde
        dtype: object
        """
        if start is None:
            start = 0

        if stop is None:
            stop = -1

        if repl is None:
            repl = ""

        return self._return_or_inplace(
            libstrings.slice_replace(
                self._column, start, stop, cudf.Scalar(repl, "str")
            ),
        )

    def insert(
        self, start: int = 0, repl: Optional[str] = None
    ) -> SeriesOrIndex:
        """
        Insert the specified string into each string in the specified
        position.

        Parameters
        ----------
        start : int
            Beginning position of the string to replace.
            Default is beginning of the each string.
            Specify -1 to insert at the end of each string.
        repl : str
            String to insert into the specified position value.

        Returns
        -------
        Series/Index of str dtype
            A new string series with the specified string
            inserted at the specified position.

        Examples
        --------
        >>> import cudf
        >>> s = cudf.Series(["abcdefghij", "0123456789"])
        >>> s.str.insert(2, '_')
        0    ab_cdefghij
        1    01_23456789
        dtype: object

        When no `repl` is passed, nothing is inserted.

        >>> s.str.insert(2)
        0    abcdefghij
        1    0123456789
        dtype: object

        Negative values are also supported for `start`.

        >>> s.str.insert(-1,'_')
        0    abcdefghij_
        1    0123456789_
        dtype: object
        """
        if repl is None:
            repl = ""

        return self._return_or_inplace(
            libstrings.insert(self._column, start, cudf.Scalar(repl, "str")),
        )

    def get(self, i: int = 0) -> SeriesOrIndex:
        """
        Extract element from each component at specified position.

        Parameters
        ----------
        i : int
            Position of element to extract.

        Returns
        -------
        Series/Index of str dtype

        Examples
        --------
        >>> import cudf
        >>> s = cudf.Series(["hello world", "rapids", "cudf"])
        >>> s
        0    hello world
        1         rapids
        2           cudf
        dtype: object
        >>> s.str.get(10)
        0    d
        1
        2
        dtype: object
        >>> s.str.get(1)
        0    e
        1    a
        2    u
        dtype: object

        ``get`` also accepts negative index number.

        >>> s.str.get(-1)
        0    d
        1    s
        2    f
        dtype: object
        """

        return self._return_or_inplace(libstrings.get(self._column, i))

    def get_json_object(
        self,
        json_path,
        *,
        allow_single_quotes=False,
        strip_quotes_from_single_strings=True,
        missing_fields_as_nulls=False,
    ):
        r"""
        Applies a JSONPath string to an input strings column
        where each row in the column is a valid json string

        Parameters
        ----------
        json_path : str
            The JSONPath string to be applied to each row
            of the input column
        allow_single_quotes : bool, default False
            If True, representing strings with single
            quotes is allowed.
            If False, strings must only be represented
            with double quotes.
        strip_quotes_from_single_strings : bool, default True
            If True, strip the quotes from the return value of
            a given row if it is a string.
            If False, values returned for a given row include
            quotes if they are strings.
        missing_fields_as_nulls : bool, default False
            If True, when an object is queried for a field
            it does not contain, "null" is returned.
            If False, when an object is queried for a field
            it does not contain, None is returned.

        Returns
        -------
        Column: New strings column containing the retrieved json object strings

        Examples
        --------
        >>> import cudf
        >>> s = cudf.Series(
            [
                \"\"\"
                {
                    "store":{
                        "book":[
                            {
                                "category":"reference",
                                "author":"Nigel Rees",
                                "title":"Sayings of the Century",
                                "price":8.95
                            },
                            {
                                "category":"fiction",
                                "author":"Evelyn Waugh",
                                "title":"Sword of Honour",
                                "price":12.99
                            }
                        ]
                    }
                }
                \"\"\"
            ])
        >>> s
            0    {"store": {\n        "book": [\n        { "cat...
            dtype: object
        >>> s.str.get_json_object("$.store.book")
            0    [\n        { "category": "reference",\n       ...
            dtype: object
        """

        options = libstrings.GetJsonObjectOptions(
            allow_single_quotes=allow_single_quotes,
            strip_quotes_from_single_strings=(
                strip_quotes_from_single_strings
            ),
            missing_fields_as_nulls=missing_fields_as_nulls,
        )
        return self._return_or_inplace(
            libstrings.get_json_object(
                self._column, cudf.Scalar(json_path, "str"), options
            )
        )

    def split(
        self,
        pat: Optional[str] = None,
        n: int = -1,
        expand: bool = False,
        regex: Optional[bool] = None,
    ) -> SeriesOrIndex:
        """
        Split strings around given separator/delimiter.

        Splits the string in the Series/Index from the beginning, at the
        specified delimiter string. Similar to `str.split()
        <https://docs.python.org/3/library/stdtypes.html#str.split>`_.

        Parameters
        ----------
        pat : str, default None
            String or regular expression to split on. If not specified, split
            on whitespace.
        n : int, default -1 (all)
            Limit number of splits in output. `None`, 0, and -1 will all be
            interpreted as "all splits".
        expand : bool, default False
            Expand the split strings into separate columns.

            * If ``True``, return DataFrame/MultiIndex expanding
              dimensionality.
            * If ``False``, return Series/Index, containing lists
              of strings.
        regex : bool, default None
            Determines if the passed-in pattern is a regular expression:

            * If ``True``, assumes the passed-in pattern is a regular
              expression
            * If ``False``, treats the pattern as a literal string.
            * If pat length is 1, treats pat as a literal string.

        Returns
        -------
        Series, Index, DataFrame or MultiIndex
            Type matches caller unless ``expand=True`` (see Notes).

        See Also
        --------
        rsplit
            Splits string around given separator/delimiter, starting from
            the right.

        str.split
            Standard library version for split.

        str.rsplit
            Standard library version for rsplit.

        Notes
        -----
        The handling of the n keyword depends on the number
        of found splits:

            - If found splits > n, make first n splits only
            - If found splits <= n, make all splits
            - If for a certain row the number of found
              splits < n, append None for padding up to n
              if ``expand=True``.

        If using ``expand=True``, Series and Index callers return
        DataFrame and MultiIndex objects, respectively.

        Examples
        --------
        >>> import cudf
        >>> data = ["this is a regular sentence",
        ...     "https://docs.python.org/index.html", None]
        >>> s = cudf.Series(data)
        >>> s
        0            this is a regular sentence
        1    https://docs.python.org/index.html
        2                                  <NA>
        dtype: object

        In the default setting, the string is split by whitespace.

        >>> s.str.split()
        0        [this, is, a, regular, sentence]
        1    [https://docs.python.org/index.html]
        2                                    None
        dtype: list

        Without the ``n`` parameter, the outputs of ``rsplit``
        and ``split`` are identical.

        >>> s.str.rsplit()
        0        [this, is, a, regular, sentence]
        1    [https://docs.python.org/index.html]
        2                                    None
        dtype: list

        The `n` parameter can be used to limit the number of
        splits on the delimiter.

        >>> s.str.split(n=2)
        0          [this, is, a regular sentence]
        1    [https://docs.python.org/index.html]
        2                                    None
        dtype: list

        The `pat` parameter can be used to split by other characters.

        >>> s.str.split(pat="/")
        0               [this is a regular sentence]
        1    [https:, , docs.python.org, index.html]
        2                                       None
        dtype: list

        When using ``expand=True``, the split elements will expand out
        into separate columns. If ``<NA>`` value is present, it is propagated
        throughout the columns during the split.

        >>> s.str.split(expand=True)
                                            0     1     2        3         4
        0                                this    is     a  regular  sentence
        1  https://docs.python.org/index.html  <NA>  <NA>     <NA>      <NA>
        2                                <NA>  <NA>  <NA>     <NA>      <NA>
        """

        if expand not in (True, False):
            raise ValueError(
                f"expand parameter accepts only : [True, False], "
                f"got {expand}"
            )

        # Pandas treats 0 as all
        if n is None or n == 0:
            n = -1

        if pat is None:
            pat = ""

        if regex and isinstance(pat, re.Pattern):
            pat = pat.pattern

        if len(str(pat)) <= 1:
            regex = False

        if expand:
            if self._column.null_count == len(self._column):
                result_table = {0: self._column.copy()}
            else:
                if regex is True:
                    data, _ = libstrings.split_re(self._column, pat, n)
                else:
                    data, _ = libstrings.split(
                        self._column, cudf.Scalar(pat, "str"), n
                    )
                if len(data) == 1 and data[0].null_count == len(self._column):
                    result_table = {}
                else:
                    result_table = data
        else:
            if regex is True:
                result_table = libstrings.split_record_re(self._column, pat, n)
            else:
                result_table = libstrings.split_record(
                    self._column, cudf.Scalar(pat, "str"), n
                )

        return self._return_or_inplace(result_table, expand=expand)

    def rsplit(
        self,
        pat: Optional[str] = None,
        n: int = -1,
        expand: bool = False,
        regex: Optional[bool] = None,
    ) -> SeriesOrIndex:
        """
        Split strings around given separator/delimiter.

        Splits the string in the Series/Index from the end, at the
        specified delimiter string. Similar to `str.rsplit()
        <https://docs.python.org/3/library/stdtypes.html#str.rsplit>`_.

        Parameters
        ----------
        pat : str, default ' ' (space)
            String to split on, does not yet support regular expressions.
        n : int, default -1 (all)
            Limit number of splits in output. `None`, 0, and -1 will all be
            interpreted as "all splits".
        expand : bool, default False
            Expand the split strings into separate columns.

            * If ``True``, return DataFrame/MultiIndex expanding
              dimensionality.
            * If ``False``, return Series/Index, containing lists
              of strings.
        regex : bool, default None
            Determines if the passed-in pattern is a regular expression:

            * If ``True``, assumes the passed-in pattern is a regular
              expression
            * If ``False``, treats the pattern as a literal string.
            * If pat length is 1, treats pat as a literal string.

        Returns
        -------
        Series, Index, DataFrame or MultiIndex
            Type matches caller unless ``expand=True`` (see Notes).

        See Also
        --------
        split
            Split strings around given separator/delimiter.

        str.split
            Standard library version for split.

        str.rsplit
            Standard library version for rsplit.

        Notes
        -----
        The handling of the n keyword depends on the number of
        found splits:

        - If found splits > n, make first n splits only
        - If found splits <= n, make all splits
        - If for a certain row the number of found splits < n,
          append None for padding up to n if ``expand=True``.

        If using ``expand=True``, Series and Index callers return
        DataFrame and MultiIndex objects, respectively.

        Examples
        --------
        >>> import cudf
        >>> s = cudf.Series(
        ...     [
        ...         "this is a regular sentence",
        ...         "https://docs.python.org/3/tutorial/index.html",
        ...         None
        ...     ]
        ... )
        >>> s
        0                       this is a regular sentence
        1    https://docs.python.org/3/tutorial/index.html
        2                                             <NA>
        dtype: object

        In the default setting, the string is split by whitespace.

        >>> s.str.rsplit()
        0                   [this, is, a, regular, sentence]
        1    [https://docs.python.org/3/tutorial/index.html]
        2                                               None
        dtype: list

        Without the ``n`` parameter, the outputs of ``rsplit``
        and ``split`` are identical.

        >>> s.str.split()
        0                   [this, is, a, regular, sentence]
        1    [https://docs.python.org/3/tutorial/index.html]
        2                                               None
        dtype: list

        The n parameter can be used to limit the number of
        splits on the delimiter. The outputs of split and rsplit are different.

        >>> s.str.rsplit(n=2)
        0                     [this is a, regular, sentence]
        1    [https://docs.python.org/3/tutorial/index.html]
        2                                               None
        dtype: list
        >>> s.str.split(n=2)
        0                     [this, is, a regular sentence]
        1    [https://docs.python.org/3/tutorial/index.html]
        2                                               None
        dtype: list

        When using ``expand=True``, the split elements will expand
        out into separate columns. If ``<NA>`` value is present,
        it is propagated throughout the columns during the split.

        >>> s.str.rsplit(n=2, expand=True)
                                                       0        1         2
        0                                      this is a  regular  sentence
        1  https://docs.python.org/3/tutorial/index.html     <NA>      <NA>
        2                                           <NA>     <NA>      <NA>

        For slightly more complex use cases like splitting the
        html document name from a url, a combination of parameter
        settings can be used.

        >>> s.str.rsplit("/", n=1, expand=True)
                                            0           1
        0          this is a regular sentence        <NA>
        1  https://docs.python.org/3/tutorial  index.html
        2                                <NA>        <NA>
        """

        if expand not in (True, False):
            raise ValueError(
                f"expand parameter accepts only : [True, False], "
                f"got {expand}"
            )

        # Pandas treats 0 as all
        if n == 0:
            n = -1

        if pat is None:
            pat = ""

        if regex and isinstance(pat, re.Pattern):
            pat = pat.pattern

        if expand:
            if self._column.null_count == len(self._column):
                result_table = {0: self._column.copy()}
            else:
                if regex is True:
                    data, _ = libstrings.rsplit_re(self._column, pat, n)
                else:
                    data, _ = libstrings.rsplit(
                        self._column, cudf.Scalar(pat, "str"), n
                    )
                if len(data) == 1 and data[0].null_count == len(self._column):
                    result_table = {}
                else:
                    result_table = data
        else:
            if regex is True:
                result_table = libstrings.rsplit_record_re(
                    self._column, pat, n
                )
            else:
                result_table = libstrings.rsplit_record(
                    self._column, cudf.Scalar(pat, "str"), n
                )

        return self._return_or_inplace(result_table, expand=expand)

    def partition(self, sep: str = " ", expand: bool = True) -> SeriesOrIndex:
        """
        Split the string at the first occurrence of sep.

        This method splits the string at the first occurrence
        of sep, and returns 3 elements containing the part
        before the separator, the separator itself, and the
        part after the separator. If the separator is not found,
        return 3 elements containing the string itself, followed
        by two empty strings.

        Parameters
        ----------
        sep : str, default ' ' (whitespace)
            String to split on.

        Returns
        -------
        DataFrame or MultiIndex
            Returns a DataFrame / MultiIndex

        Notes
        -----
        The parameter `expand` is not yet supported and will raise a
        `NotImplementedError` if anything other than the default value is set.

        See Also
        --------
        rpartition
            Split the string at the last occurrence of sep.

        split
            Split strings around given separators.

        Examples
        --------
        >>> import cudf
        >>> s = cudf.Series(['Linda van der Berg', 'George Pitt-Rivers'])
        >>> s
        0    Linda van der Berg
        1    George Pitt-Rivers
        dtype: object

        >>> s.str.partition()
                0  1             2
        0   Linda     van der Berg
        1  George      Pitt-Rivers

        To partition by something different than a space:

        >>> s.str.partition('-')
                            0  1       2
        0  Linda van der Berg
        1         George Pitt  -  Rivers

        Also available on indices:

        >>> idx = cudf.Index(['X 123', 'Y 999'])
        >>> idx
        StringIndex(['X 123' 'Y 999'], dtype='object')

        Which will create a MultiIndex:

        >>> idx.str.partition()
        MultiIndex([('X', ' ', '123'),
                    ('Y', ' ', '999')],
                   )
        """
        if expand is not True:
            raise NotImplementedError(
                "`expand=False` is currently not supported"
            )

        if sep is None:
            sep = " "

        return self._return_or_inplace(
            libstrings.partition(self._column, cudf.Scalar(sep, "str"))[0],
            expand=expand,
        )

    def rpartition(self, sep: str = " ", expand: bool = True) -> SeriesOrIndex:
        """
        Split the string at the last occurrence of sep.

        This method splits the string at the last occurrence
        of sep, and returns 3 elements containing the part
        before the separator, the separator itself, and the
        part after the separator. If the separator is not
        found, return 3 elements containing two empty strings,
        followed by the string itself.

        Parameters
        ----------
        sep : str, default ' ' (whitespace)
            String to split on.

        Returns
        -------
        DataFrame or MultiIndex
            Returns a DataFrame / MultiIndex

        Notes
        -----
        The parameter `expand` is not yet supported and will raise a
        `NotImplementedError` if anything other than the default value is set.

        Examples
        --------
        >>> import cudf
        >>> s = cudf.Series(['Linda van der Berg', 'George Pitt-Rivers'])
        >>> s
        0    Linda van der Berg
        1    George Pitt-Rivers
        dtype: object
        >>> s.str.rpartition()
                    0  1            2
        0  Linda van der            Berg
        1         George     Pitt-Rivers

        Also available on indices:

        >>> idx = cudf.Index(['X 123', 'Y 999'])
        >>> idx
        StringIndex(['X 123' 'Y 999'], dtype='object')

        Which will create a MultiIndex:

        >>> idx.str.rpartition()
        MultiIndex([('X', ' ', '123'),
                    ('Y', ' ', '999')],
                   )
        """
        if expand is not True:
            raise NotImplementedError(
                "`expand=False` is currently not supported"
            )

        if sep is None:
            sep = " "

        return self._return_or_inplace(
            libstrings.rpartition(self._column, cudf.Scalar(sep, "str"))[0],
            expand=expand,
        )

    def pad(
        self, width: int, side: str = "left", fillchar: str = " "
    ) -> SeriesOrIndex:
        """
        Pad strings in the Series/Index up to width.

        Parameters
        ----------
        width : int
            Minimum width of resulting string;
            additional characters will be filled with
            character defined in fillchar.

        side : {'left', 'right', 'both'}, default 'left'
            Side from which to fill resulting string.

        fillchar : str,  default ' ' (whitespace)
            Additional character for filling, default is whitespace.

        Returns
        -------
        Series/Index of object
            Returns Series or Index with minimum number
            of char in object.

        See Also
        --------
        rjust
            Fills the left side of strings with an arbitrary character.
            Equivalent to ``Series.str.pad(side='left')``.

        ljust
            Fills the right side of strings with an arbitrary character.
            Equivalent to ``Series.str.pad(side='right')``.

        center
            Fills both sides of strings with an arbitrary character.
            Equivalent to ``Series.str.pad(side='both')``.

        zfill
            Pad strings in the Series/Index by prepending '0' character.
            Equivalent to ``Series.str.pad(side='left', fillchar='0')``.

        Examples
        --------
        >>> import cudf
        >>> s = cudf.Series(["caribou", "tiger"])

        >>> s.str.pad(width=10)
        0       caribou
        1         tiger
        dtype: object

        >>> s.str.pad(width=10, side='right', fillchar='-')
        0    caribou---
        1    tiger-----
        dtype: object

        >>> s.str.pad(width=10, side='both', fillchar='-')
        0    -caribou--
        1    --tiger---
        dtype: object
        """
        if not isinstance(fillchar, str):
            msg = (
                f"fillchar must be a character, not {type(fillchar).__name__}"
            )
            raise TypeError(msg)

        if len(fillchar) != 1:
            raise TypeError("fillchar must be a character, not str")

        if not is_integer(width):
            msg = f"width must be of integer type, not {type(width).__name__}"
            raise TypeError(msg)

        try:
            side = libstrings.SideType[side.upper()]
        except KeyError:
            raise ValueError(
                "side has to be either one of {'left', 'right', 'both'}"
            )

        return self._return_or_inplace(
            libstrings.pad(self._column, width, fillchar, side)
        )

    def zfill(self, width: int) -> SeriesOrIndex:
        """
        Pad strings in the Series/Index by prepending '0' characters.

        Strings in the Series/Index are padded with '0' characters
        on the left of the string to reach a total string length
        width. Strings in the Series/Index with length greater
        or equal to width are unchanged.

        The sign character is preserved if it appears in the first
        position of the string.

        Parameters
        ----------
        width : int
            Minimum length of resulting string;
            strings with length less than width
            be prepended with '0' characters.

        Returns
        -------
        Series/Index of str dtype
            Returns Series or Index with prepended '0' characters.

        See Also
        --------
        rjust
            Fills the left side of strings with an arbitrary character.

        ljust
            Fills the right side of strings with an arbitrary character.

        pad
            Fills the specified sides of strings with an arbitrary character.

        center
            Fills both sides of strings with an arbitrary character.

        Examples
        --------
        >>> import cudf
        >>> s = cudf.Series(['-1', '1', '1000',  None])
        >>> s
        0      -1
        1       1
        2    1000
        3    <NA>
        dtype: object

        Note that ``None`` is not string, therefore it is converted
        to ``None``. ``1000`` remains unchanged as
        it is longer than width.

        >>> s.str.zfill(3)
        0     -01
        1     001
        2    1000
        3    <NA>
        dtype: object
        """
        if not is_integer(width):
            msg = f"width must be of integer type, not {type(width).__name__}"
            raise TypeError(msg)

        return self._return_or_inplace(libstrings.zfill(self._column, width))

    def center(self, width: int, fillchar: str = " ") -> SeriesOrIndex:
        """
        Filling left and right side of strings in the Series/Index with an
        additional character.

        Parameters
        ----------
        width : int
            Minimum width of resulting string;
            additional characters will be filled
            with fillchar.

        fillchar : str, default is ' ' (whitespace)
            Additional character for filling.

        Returns
        -------
        Series/Index of str dtype
            Returns Series or Index.

        Examples
        --------
        >>> import cudf
        >>> s = cudf.Series(['a', 'b', None, 'd'])
        >>> s.str.center(1)
        0       a
        1       b
        2    <NA>
        3       d
        dtype: object
        >>> s.str.center(1, fillchar='-')
        0       a
        1       b
        2    <NA>
        3       d
        dtype: object
        >>> s.str.center(2, fillchar='-')
        0      a-
        1      b-
        2    <NA>
        3      d-
        dtype: object
        >>> s.str.center(5, fillchar='-')
        0    --a--
        1    --b--
        2     <NA>
        3    --d--
        dtype: object
        >>> s.str.center(6, fillchar='-')
        0    --a---
        1    --b---
        2      <NA>
        3    --d---
        dtype: object
        """
        if not isinstance(fillchar, str):
            msg = (
                f"fillchar must be a character, not {type(fillchar).__name__}"
            )
            raise TypeError(msg)

        if len(fillchar) != 1:
            raise TypeError("fillchar must be a character, not str")

        if not is_integer(width):
            msg = f"width must be of integer type, not {type(width).__name__}"
            raise TypeError(msg)

        return self._return_or_inplace(
            libstrings.center(self._column, width, fillchar)
        )

    def ljust(self, width: int, fillchar: str = " ") -> SeriesOrIndex:
        """
        Filling right side of strings in the Series/Index with an additional
        character. Equivalent to `str.ljust()
        <https://docs.python.org/3/library/stdtypes.html#str.ljust>`_.

        Parameters
        ----------
        width : int
            Minimum width of resulting string;
            additional characters will be filled
            with ``fillchar``.

        fillchar : str, default ' ' (whitespace)
            Additional character for filling, default is whitespace.

        Returns
        -------
        Series/Index of str dtype
            Returns Series or Index.

        Examples
        --------
        >>> import cudf
        >>> s = cudf.Series(["hello world", "rapids ai"])
        >>> s.str.ljust(10, fillchar="_")
        0    hello world
        1     rapids ai_
        dtype: object
        >>> s = cudf.Series(["a", "",  "ab", "__"])
        >>> s.str.ljust(1, fillchar="-")
        0     a
        1     -
        2    ab
        3    __
        dtype: object
        """
        if not isinstance(fillchar, str):
            msg = (
                f"fillchar must be a character, not {type(fillchar).__name__}"
            )
            raise TypeError(msg)

        if len(fillchar) != 1:
            raise TypeError("fillchar must be a character, not str")

        if not is_integer(width):
            msg = f"width must be of integer type, not {type(width).__name__}"
            raise TypeError(msg)

        return self._return_or_inplace(
            libstrings.ljust(self._column, width, fillchar)
        )

    def rjust(self, width: int, fillchar: str = " ") -> SeriesOrIndex:
        """
        Filling left side of strings in the Series/Index with an additional
        character. Equivalent to `str.rjust()
        <https://docs.python.org/3/library/stdtypes.html#str.rjust>`_.

        Parameters
        ----------
        width : int
            Minimum width of resulting string;
            additional characters will be filled
            with fillchar.

        fillchar : str, default ' ' (whitespace)
            Additional character for filling, default is whitespace.

        Returns
        -------
        Series/Index of str dtype
            Returns Series or Index.

        Examples
        --------
        >>> import cudf
        >>> s = cudf.Series(["hello world", "rapids ai"])
        >>> s.str.rjust(20, fillchar="_")
        0    _________hello world
        1    ___________rapids ai
        dtype: object
        >>> s = cudf.Series(["a", "",  "ab", "__"])
        >>> s.str.rjust(1, fillchar="-")
        0     a
        1     -
        2    ab
        3    __
        dtype: object
        """
        if not isinstance(fillchar, str):
            msg = (
                f"fillchar must be a character, not {type(fillchar).__name__}"
            )
            raise TypeError(msg)

        if len(fillchar) != 1:
            raise TypeError("fillchar must be a character, not str")

        if not is_integer(width):
            msg = f"width must be of integer type, not {type(width).__name__}"
            raise TypeError(msg)

        return self._return_or_inplace(
            libstrings.rjust(self._column, width, fillchar)
        )

    def strip(self, to_strip: Optional[str] = None) -> SeriesOrIndex:
        r"""
        Remove leading and trailing characters.

        Strip whitespaces (including newlines) or a set of
        specified characters from each string in the Series/Index
        from left and right sides. Equivalent to `str.strip()
        <https://docs.python.org/3/library/stdtypes.html#str.strip>`_.

        Parameters
        ----------
        to_strip : str or None, default None
            Specifying the set of characters to be removed.
            All combinations of this set of characters
            will be stripped. If None then whitespaces are removed.

        Returns
        -------
        Series/Index of str dtype
            Returns Series or Index.

        See Also
        --------
        lstrip
            Remove leading characters in Series/Index.

        rstrip
            Remove trailing characters in Series/Index.

        Examples
        --------
        >>> import cudf
        >>> s = cudf.Series(['1. Ant.  ', '2. Bee!\n', '3. Cat?\t', None])
        >>> s
        0    1. Ant.
        1    2. Bee!\n
        2    3. Cat?\t
        3         <NA>
        dtype: object
        >>> s.str.strip()
        0    1. Ant.
        1    2. Bee!
        2    3. Cat?
        3       <NA>
        dtype: object
        >>> s.str.strip('123.!? \n\t')
        0     Ant
        1     Bee
        2     Cat
        3    <NA>
        dtype: object
        """
        if to_strip is None:
            to_strip = ""

        return self._return_or_inplace(
            libstrings.strip(self._column, cudf.Scalar(to_strip, "str"))
        )

    def lstrip(self, to_strip: Optional[str] = None) -> SeriesOrIndex:
        r"""
        Remove leading and trailing characters.

        Strip whitespaces (including newlines)
        or a set of specified characters from
        each string in the Series/Index from left side.
        Equivalent to `str.lstrip()
        <https://docs.python.org/3/library/stdtypes.html#str.lstrip>`_.

        Parameters
        ----------
        to_strip : str or None, default None
            Specifying the set of characters to be removed.
            All combinations of this set of characters will
            be stripped. If None then whitespaces are removed.

        Returns
        -------
            Series or Index of object

        See Also
        --------
        strip
            Remove leading and trailing characters in Series/Index.

        rstrip
            Remove trailing characters in Series/Index.

        Examples
        --------
        >>> import cudf
        >>> s = cudf.Series(['1. Ant.  ', '2. Bee!\n', '3. Cat?\t', None])
        >>> s.str.lstrip('123.')
        0     Ant.
        1     Bee!\n
        2     Cat?\t
        3       <NA>
        dtype: object
        """
        if to_strip is None:
            to_strip = ""

        return self._return_or_inplace(
            libstrings.lstrip(self._column, cudf.Scalar(to_strip, "str"))
        )

    def rstrip(self, to_strip: Optional[str] = None) -> SeriesOrIndex:
        r"""
        Remove leading and trailing characters.

        Strip whitespaces (including newlines)
        or a set of specified characters from each
        string in the Series/Index from right side.
        Equivalent to `str.rstrip()
        <https://docs.python.org/3/library/stdtypes.html#str.rstrip>`_.

        Parameters
        ----------
        to_strip : str or None, default None
            Specifying the set of characters to
            be removed. All combinations of this
            set of characters will be stripped.
            If None then whitespaces are removed.

        Returns
        -------
        Series/Index of str dtype
            Returns Series or Index.

        See Also
        --------
        strip
            Remove leading and trailing characters in Series/Index.

        lstrip
            Remove leading characters in Series/Index.

        Examples
        --------
        >>> import cudf
        >>> s = cudf.Series(['1. Ant.  ', '2. Bee!\n', '3. Cat?\t', None])
        >>> s
        0    1. Ant.
        1    2. Bee!\n
        2    3. Cat?\t
        3         <NA>
        dtype: object
        >>> s.str.rstrip('.!? \n\t')
        0    1. Ant
        1    2. Bee
        2    3. Cat
        3      <NA>
        dtype: object
        """
        if to_strip is None:
            to_strip = ""

        return self._return_or_inplace(
            libstrings.rstrip(self._column, cudf.Scalar(to_strip, "str"))
        )

    def wrap(self, width: int, **kwargs) -> SeriesOrIndex:
        r"""
        Wrap long strings in the Series/Index to be formatted in
        paragraphs with length less than a given width.

        Parameters
        ----------
        width : int
            Maximum line width.

        Returns
        -------
        Series or Index

        Notes
        -----
        The parameters `expand_tabsbool`, `replace_whitespace`,
        `drop_whitespace`, `break_long_words`, `break_on_hyphens`,
        `expand_tabsbool` are not yet supported and will raise a
        NotImplementedError if they are set to any value.

        This method currently achieves behavior matching R's
        stringr library ``str_wrap`` function, the equivalent
        pandas implementation can be obtained using the
        following parameter setting:

            expand_tabs = False

            replace_whitespace = True

            drop_whitespace = True

            break_long_words = False

            break_on_hyphens = False

        Examples
        --------
        >>> import cudf
        >>> data = ['line to be wrapped', 'another line to be wrapped']
        >>> s = cudf.Series(data)
        >>> s.str.wrap(12)
        0             line to be\nwrapped
        1    another line\nto be\nwrapped
        dtype: object
        """
        if not is_integer(width):
            msg = f"width must be of integer type, not {type(width).__name__}"
            raise TypeError(msg)

        expand_tabs = kwargs.get("expand_tabs", None)
        if expand_tabs is True:
            raise NotImplementedError("`expand_tabs=True` is not supported")
        elif expand_tabs is None:
            warnings.warn(
                "wrap current implementation defaults to `expand_tabs`=False"
            )

        replace_whitespace = kwargs.get("replace_whitespace", True)
        if not replace_whitespace:
            raise NotImplementedError(
                "`replace_whitespace=False` is not supported"
            )

        drop_whitespace = kwargs.get("drop_whitespace", True)
        if not drop_whitespace:
            raise NotImplementedError(
                "`drop_whitespace=False` is not supported"
            )

        break_long_words = kwargs.get("break_long_words", None)
        if break_long_words is True:
            raise NotImplementedError(
                "`break_long_words=True` is not supported"
            )
        elif break_long_words is None:
            warnings.warn(
                "wrap current implementation defaults to "
                "`break_long_words`=False"
            )

        break_on_hyphens = kwargs.get("break_on_hyphens", None)
        if break_long_words is True:
            raise NotImplementedError(
                "`break_on_hyphens=True` is not supported"
            )
        elif break_on_hyphens is None:
            warnings.warn(
                "wrap current implementation defaults to "
                "`break_on_hyphens`=False"
            )

        return self._return_or_inplace(libstrings.wrap(self._column, width))

    def count(self, pat: str, flags: int = 0) -> SeriesOrIndex:
        r"""
        Count occurrences of pattern in each string of the Series/Index.

        This function is used to count the number of times a particular
        regex pattern is repeated in each of the string elements of the Series.

        Parameters
        ----------
        pat : str or compiled regex
            Valid regular expression.
        flags : int, default 0 (no flags)
            Flags to pass through to the regex engine (e.g. re.MULTILINE)

        Returns
        -------
        Series or Index

        Notes
        -----
            -  `flags` parameter currently only supports re.DOTALL
               and re.MULTILINE.
            -  Some characters need to be escaped when passing
               in pat. e.g. ``'$'`` has a special meaning in regex
               and must be escaped when finding this literal character.

        Examples
        --------
        >>> import cudf
        >>> s = cudf.Series(['A', 'B', 'Aaba', 'Baca', None, 'CABA', 'cat'])
        >>> s.str.count('a')
        0       0
        1       0
        2       2
        3       2
        4    <NA>
        5       0
        6       1
        dtype: int32

        Escape ``'$'`` to find the literal dollar sign.

        >>> s = cudf.Series(['$', 'B', 'Aab$', '$$ca', 'C$B$', 'cat'])
        >>> s.str.count('\$')
        0    1
        1    0
        2    1
        3    2
        4    2
        5    0
        dtype: int32

        This is also available on Index.

        >>> index = cudf.Index(['A', 'A', 'Aaba', 'cat'])
        >>> index.str.count('a')
        Int64Index([0, 0, 2, 1], dtype='int64')
        """  # noqa W605
        if isinstance(pat, re.Pattern):
            flags = pat.flags & ~re.U
            pat = pat.pattern
        if not _is_supported_regex_flags(flags):
            raise NotImplementedError(
                "unsupported value for `flags` parameter"
            )

        return self._return_or_inplace(
            libstrings.count_re(self._column, pat, flags)
        )

    def findall(self, pat: str, flags: int = 0) -> SeriesOrIndex:
        """
        Find all occurrences of pattern or regular expression in the
        Series/Index.

        Parameters
        ----------
        pat : str
            Pattern or regular expression.
        flags : int, default 0 (no flags)
            Flags to pass through to the regex engine (e.g. re.MULTILINE)

        Returns
        -------
        DataFrame
            All non-overlapping matches of pattern or
            regular expression in each string of this Series/Index.

        Notes
        -----
        The `flags` parameter currently only supports re.DOTALL and
        re.MULTILINE.

        Examples
        --------
        >>> import cudf
        >>> s = cudf.Series(['Lion', 'Monkey', 'Rabbit'])

        The search for the pattern 'Monkey' returns one match:

        >>> s.str.findall('Monkey')
        0          []
        1    [Monkey]
        2          []
        dtype: list

        When the pattern matches more than one string
        in the Series, all matches are returned:

        >>> s.str.findall('on')
        0    [on]
        1    [on]
        2      []
        dtype: list

        Regular expressions are supported too. For instance,
        the search for all the strings ending with
        the word 'on' is shown next:

        >>> s.str.findall('on$')
        0    [on]
        1      []
        2      []
        dtype: list

        If the pattern is found more than once in the same
        string, then multiple strings are returned:

        >>> s.str.findall('b')
        0        []
        1        []
        2    [b, b]
        dtype: list
        """
        if isinstance(pat, re.Pattern):
            flags = pat.flags & ~re.U
            pat = pat.pattern
        if not _is_supported_regex_flags(flags):
            raise NotImplementedError(
                "unsupported value for `flags` parameter"
            )

        data = libstrings.findall(self._column, pat, flags)
        return self._return_or_inplace(data)

    def find_multiple(self, patterns: SeriesOrIndex) -> "cudf.Series":
        """
        Find all first occurrences of patterns in the Series/Index.

        Parameters
        ----------
        patterns : array-like, Sequence or Series
            Patterns to search for in the given Series/Index.

        Returns
        -------
        Series
            A Series with a list of indices of each pattern's first occurrence.
            If a pattern is not found, -1 is returned for that index.

        Examples
        --------
        >>> import cudf
        >>> s = cudf.Series(["strings", "to", "search", "in"])
        >>> s
        0    strings
        1         to
        2     search
        3         in
        dtype: object
        >>> t = cudf.Series(["a", "string", "g", "inn", "o", "r", "sea"])
        >>> t
        0         a
        1    string
        2         g
        3       inn
        4         o
        5         r
        6       sea
        dtype: object
        >>> s.str.find_multiple(t)
        0       [-1, 0, 5, -1, -1, 2, -1]
        1     [-1, -1, -1, -1, 1, -1, -1]
        2       [2, -1, -1, -1, -1, 3, 0]
        3    [-1, -1, -1, -1, -1, -1, -1]
        dtype: list
        """
        if can_convert_to_column(patterns):
            patterns_column = column.as_column(patterns)
        else:
            raise TypeError(
                "patterns should be an array-like or a Series object, "
                f"found {type(patterns)}"
            )

        if not isinstance(patterns_column, StringColumn):
            raise TypeError(
                "patterns can only be of 'string' dtype, "
                f"got: {patterns_column.dtype}"
            )

        return cudf.Series(
            libstrings.find_multiple(self._column, patterns_column),
            index=self._parent.index
            if isinstance(self._parent, cudf.Series)
            else self._parent,
            name=self._parent.name,
        )

    def isempty(self) -> SeriesOrIndex:
        """
        Check whether each string is an empty string.

        Returns
        -------
        Series or Index of bool
            Series or Index of boolean values with the same length as
            the original Series/Index.

        Examples
        --------
        >>> import cudf
        >>> s = cudf.Series(["1", "abc", "", " ", None])
        >>> s.str.isempty()
        0    False
        1    False
        2     True
        3    False
        4    False
        dtype: bool
        """
        return self._return_or_inplace(
            # mypy can't deduce that the return value of
            # StringColumn.__eq__ is ColumnBase because the binops are
            # dynamically added by a mixin class
            cast(ColumnBase, self._column == "").fillna(False)
        )

    def isspace(self) -> SeriesOrIndex:
        r"""
        Check whether all characters in each string are whitespace.

        This is equivalent to running the Python string method
        `str.isspace()
        <https://docs.python.org/3/library/stdtypes.html#str.isspace>`_
        for each element of the Series/Index.
        If a string has zero characters, False is returned
        for that check.

        Returns
        -------
        Series or Index of bool
            Series or Index of boolean values with the same length as
            the original Series/Index.

        See Also
        --------
        isalnum
            Check whether all characters are alphanumeric.

        isalpha
            Check whether all characters are alphabetic.

        isdecimal
            Check whether all characters are decimal.

        isdigit
            Check whether all characters are digits.

        isinteger
            Check whether all characters are integer.

        isnumeric
            Check whether all characters are numeric.

        isfloat
            Check whether all characters are float.

        islower
            Check whether all characters are lowercase.

        isupper
            Check whether all characters are uppercase.

        Examples
        --------
        >>> import cudf
        >>> s = cudf.Series([' ', '\t\r\n ', ''])
        >>> s.str.isspace()
        0     True
        1     True
        2    False
        dtype: bool
        """
        return self._return_or_inplace(libstrings.is_space(self._column))

    def endswith(self, pat: str) -> SeriesOrIndex:
        """
        Test if the end of each string element matches a pattern.

        Parameters
        ----------
        pat : str or list-like
            If `str` is an `str`, evaluates whether each string of
            series ends with `pat`.
            If `pat` is a list-like, evaluates whether `self[i]`
            ends with `pat[i]`.
            Regular expressions are not accepted.

        Returns
        -------
        Series or Index of bool
            A Series of booleans indicating whether the given
            pattern matches the end of each string element.

        Notes
        -----
        `na` parameter is not yet supported, as cudf uses
        native strings instead of Python objects.

        Examples
        --------
        >>> import cudf
        >>> s = cudf.Series(['bat', 'bear', 'caT', None])
        >>> s
        0     bat
        1    bear
        2     caT
        3    <NA>
        dtype: object
        >>> s.str.endswith('t')
        0     True
        1    False
        2    False
        3     <NA>
        dtype: bool
        """
        if pat is None:
            raise TypeError(
                f"expected a string or a sequence-like object, not "
                f"{type(pat).__name__}"
            )
        elif is_scalar(pat):
            result_col = libstrings.endswith(
                self._column, cudf.Scalar(pat, "str")
            )
        else:
            result_col = libstrings.endswith_multiple(
                self._column, column.as_column(pat, dtype="str")
            )

        return self._return_or_inplace(result_col)

    def startswith(self, pat: Union[str, Sequence]) -> SeriesOrIndex:
        """
        Test if the start of each string element matches a pattern.

        Equivalent to `str.startswith()
        <https://docs.python.org/3/library/stdtypes.html#str.startswith>`_.

        Parameters
        ----------
        pat : str or list-like
            If `str` is an `str`, evaluates whether each string of
            series starts with `pat`.
            If `pat` is a list-like, evaluates whether `self[i]`
            starts with `pat[i]`.
            Regular expressions are not accepted.

        Returns
        -------
        Series or Index of bool
            A Series of booleans indicating whether the given
            pattern matches the start of each string element.

        See Also
        --------
        endswith
            Same as startswith, but tests the end of string.

        contains
            Tests if string element contains a pattern.

        Examples
        --------
        >>> import cudf
        >>> s = cudf.Series(['bat', 'Bear', 'cat', None])
        >>> s
        0     bat
        1    Bear
        2     cat
        3    <NA>
        dtype: object
        >>> s.str.startswith('b')
        0     True
        1    False
        2    False
        3     <NA>
        dtype: bool
        """
        if pat is None:
            raise TypeError(
                f"expected a string or a sequence-like object, not "
                f"{type(pat).__name__}"
            )
        elif is_scalar(pat):
            result_col = libstrings.startswith(
                self._column, cudf.Scalar(pat, "str")
            )
        else:
            result_col = libstrings.startswith_multiple(
                self._column, column.as_column(pat, dtype="str")
            )

        return self._return_or_inplace(result_col)

    def removesuffix(self, suffix: str) -> SeriesOrIndex:
        """
        Remove a suffix from an object series.

        If the suffix is not present, the original string will be returned.

        Parameters
        ----------
        suffix : str
            Remove the suffix of the string.

        Returns
        -------
        Series/Index: object
            The Series or Index with given suffix removed.

        Examples
        --------
        >>> import cudf
        >>> s = cudf.Series(["foo_str", "bar_str", "no_suffix"])
        >>> s
        0    foo_str
        1    bar_str
        2    no_suffix
        dtype: object
        >>> s.str.removesuffix("_str")
        0    foo
        1    bar
        2    no_suffix
        dtype: object
        """
        if suffix is None or len(suffix) == 0:
            return self._return_or_inplace(self._column)
        ends_column = libstrings.endswith(
            self._column, cudf.Scalar(suffix, "str")
        )
        removed_column = libstrings.slice_strings(
            self._column, 0, -len(suffix), None
        )
        result = cudf._lib.copying.copy_if_else(
            removed_column, self._column, ends_column
        )
        return self._return_or_inplace(result)

    def removeprefix(self, prefix: str) -> SeriesOrIndex:
        """
        Remove a prefix from an object series.

        If the prefix is not present, the original string will be returned.

        Parameters
        ----------
        prefix : str
            Remove the prefix of the string.

        Returns
        -------
        Series/Index: object
            The Series or Index with given prefix removed.

        Examples
        --------
        >>> import cudf
        >>> s = cudf.Series(["str_foo", "str_bar", "no_prefix"])
        >>> s
        0    str_foo
        1    str_bar
        2    no_prefix
        dtype: object
        >>> s.str.removeprefix("str_")
        0    foo
        1    bar
        2    no_prefix
        dtype: object
        """
        if prefix is None or len(prefix) == 0:
            return self._return_or_inplace(self._column)
        starts_column = libstrings.startswith(
            self._column, cudf.Scalar(prefix, "str")
        )
        removed_column = libstrings.slice_strings(
            self._column, len(prefix), None, None
        )
        result = cudf._lib.copying.copy_if_else(
            removed_column, self._column, starts_column
        )
        return self._return_or_inplace(result)

    def find(
        self, sub: str, start: int = 0, end: Optional[int] = None
    ) -> SeriesOrIndex:
        """
        Return lowest indexes in each strings in the Series/Index
        where the substring is fully contained between ``[start:end]``.
        Return -1 on failure.

        Parameters
        ----------
        sub : str
            Substring being searched.

        start : int
            Left edge index.

        end : int
            Right edge index.

        Returns
        -------
        Series or Index of int

        Examples
        --------
        >>> import cudf
        >>> s = cudf.Series(['abc', 'a','b' ,'ddb'])
        >>> s.str.find('b')
        0    1
        1   -1
        2    0
        3    2
        dtype: int32

        Parameters such as `start` and `end` can also be used.

        >>> s.str.find('b', start=1, end=5)
        0    1
        1   -1
        2   -1
        3    2
        dtype: int32
        """
        if not isinstance(sub, str):
            raise TypeError(
                f"expected a string object, not {type(sub).__name__}"
            )

        if end is None:
            end = -1

        result_col = libstrings.find(
            self._column, cudf.Scalar(sub, "str"), start, end
        )

        return self._return_or_inplace(result_col)

    def rfind(
        self, sub: str, start: int = 0, end: Optional[int] = None
    ) -> SeriesOrIndex:
        """
        Return highest indexes in each strings in the Series/Index
        where the substring is fully contained between ``[start:end]``.
        Return -1 on failure. Equivalent to standard `str.rfind()
        <https://docs.python.org/3/library/stdtypes.html#str.rfind>`_.

        Parameters
        ----------
        sub : str
            Substring being searched.

        start : int
            Left edge index.

        end : int
            Right edge index.

        Returns
        -------
        Series or Index of int

        See Also
        --------
        find
            Return lowest indexes in each strings.

        Examples
        --------
        >>> import cudf
        >>> s = cudf.Series(["abc", "hello world", "rapids ai"])
        >>> s.str.rfind('a')
        0    0
        1   -1
        2    7
        dtype: int32

        Using `start` and `end` parameters.

        >>> s.str.rfind('a', start=2, end=5)
        0   -1
        1   -1
        2   -1
        dtype: int32
        """
        if not isinstance(sub, str):
            raise TypeError(
                f"expected a string object, not {type(sub).__name__}"
            )

        if end is None:
            end = -1

        result_col = libstrings.rfind(
            self._column, cudf.Scalar(sub, "str"), start, end
        )

        return self._return_or_inplace(result_col)

    def index(
        self, sub: str, start: int = 0, end: Optional[int] = None
    ) -> SeriesOrIndex:
        """
        Return lowest indexes in each strings where the substring
        is fully contained between ``[start:end]``. This is the same
        as str.find except instead of returning -1, it raises a ValueError
        when the substring is not found.

        Parameters
        ----------
        sub : str
            Substring being searched.

        start : int
            Left edge index.

        end : int
            Right edge index.

        Returns
        -------
        Series or Index of object

        Examples
        --------
        >>> import cudf
        >>> s = cudf.Series(['abc', 'a','b' ,'ddb'])
        >>> s.str.index('b')
        Traceback (most recent call last):
        File "<stdin>", line 1, in <module>
        ValueError: substring not found

        Parameters such as `start` and `end` can also be used.

        >>> s = cudf.Series(['abc', 'abb','ab' ,'ddb'])
        >>> s.str.index('b', start=1, end=5)
        0    1
        1    1
        2    1
        3    2
        dtype: int32
        """
        if not isinstance(sub, str):
            raise TypeError(
                f"expected a string object, not {type(sub).__name__}"
            )

        if end is None:
            end = -1

        result_col = libstrings.find(
            self._column, cudf.Scalar(sub, "str"), start, end
        )

        result = self._return_or_inplace(result_col)

        if (result == -1).any():
            raise ValueError("substring not found")
        else:
            return result

    def rindex(
        self, sub: str, start: int = 0, end: Optional[int] = None
    ) -> SeriesOrIndex:
        """
        Return highest indexes in each strings where the substring
        is fully contained between ``[start:end]``. This is the same
        as ``str.rfind`` except instead of returning -1, it raises a
        ``ValueError`` when the substring is not found.

        Parameters
        ----------
        sub : str
            Substring being searched.

        start : int
            Left edge index.

        end : int
            Right edge index.

        Returns
        -------
        Series or Index of object

        Examples
        --------
        >>> import cudf
        >>> s = cudf.Series(['abc', 'a','b' ,'ddb'])
        >>> s.str.rindex('b')
        Traceback (most recent call last):
        File "<stdin>", line 1, in <module>
        ValueError: substring not found

        Parameters such as `start` and `end` can also be used.

        >>> s = cudf.Series(['abc', 'abb','ab' ,'ddb'])
        >>> s.str.rindex('b', start=1, end=5)
        0    1
        1    2
        2    1
        3    2
        dtype: int32
        """
        if not isinstance(sub, str):
            raise TypeError(
                f"expected a string object, not {type(sub).__name__}"
            )

        if end is None:
            end = -1

        result_col = libstrings.rfind(
            self._column, cudf.Scalar(sub, "str"), start, end
        )

        result = self._return_or_inplace(result_col)

        if (result == -1).any():
            raise ValueError("substring not found")
        else:
            return result

    def match(
        self, pat: str, case: bool = True, flags: int = 0
    ) -> SeriesOrIndex:
        """
        Determine if each string matches a regular expression.

        Parameters
        ----------
        pat : str or compiled regex
            Character sequence or regular expression.
        flags : int, default 0 (no flags)
            Flags to pass through to the regex engine (e.g. re.MULTILINE)

        Returns
        -------
        Series or Index of boolean values.

        Notes
        -----
        Parameters `case` and `na` are currently not supported.
        The `flags` parameter currently only supports re.DOTALL and
        re.MULTILINE.


        Examples
        --------
        >>> import cudf
        >>> s = cudf.Series(["rapids", "ai", "cudf"])

        Checking for strings starting with `a`.

        >>> s.str.match('a')
        0    False
        1     True
        2    False
        dtype: bool

        Checking for strings starting with any of `a` or `c`.

        >>> s.str.match('[ac]')
        0    False
        1     True
        2     True
        dtype: bool
        """
        if case is not True:
            raise NotImplementedError("`case` parameter is not yet supported")
        if isinstance(pat, re.Pattern):
            flags = pat.flags & ~re.U
            pat = pat.pattern
        if not _is_supported_regex_flags(flags):
            raise NotImplementedError(
                "unsupported value for `flags` parameter"
            )

        return self._return_or_inplace(
            libstrings.match_re(self._column, pat, flags)
        )

    def url_decode(self) -> SeriesOrIndex:
        """
        Returns a URL-decoded format of each string.
        No format checking is performed. All characters
        are expected to be encoded as UTF-8 hex values.

        Returns
        -------
        Series or Index.

        Examples
        --------
        >>> import cudf
        >>> s = cudf.Series(['A%2FB-C%2FD', 'e%20f.g', '4-5%2C6'])
        >>> s.str.url_decode()
        0    A/B-C/D
        1      e f.g
        2      4-5,6
        dtype: object
        >>> data = ["https%3A%2F%2Frapids.ai%2Fstart.html",
        ...     "https%3A%2F%2Fmedium.com%2Frapids-ai"]
        >>> s = cudf.Series(data)
        >>> s.str.url_decode()
        0    https://rapids.ai/start.html
        1    https://medium.com/rapids-ai
        dtype: object
        """

        return self._return_or_inplace(libstrings.url_decode(self._column))

    def url_encode(self) -> SeriesOrIndex:
        """
        Returns a URL-encoded format of each string.
        No format checking is performed.
        All characters are encoded except for ASCII letters,
        digits, and these characters: ``'.','_','-','~'``.
        Encoding converts to hex using UTF-8 encoded bytes.

        Returns
        -------
        Series or Index.

        Examples
        --------
        >>> import cudf
        >>> s = cudf.Series(['A/B-C/D', 'e f.g', '4-5,6'])
        >>> s.str.url_encode()
        0    A%2FB-C%2FD
        1        e%20f.g
        2        4-5%2C6
        dtype: object
        >>> data = ["https://rapids.ai/start.html",
        ...     "https://medium.com/rapids-ai"]
        >>> s = cudf.Series(data)
        >>> s.str.url_encode()
        0    https%3A%2F%2Frapids.ai%2Fstart.html
        1    https%3A%2F%2Fmedium.com%2Frapids-ai
        dtype: object
        """
        return self._return_or_inplace(libstrings.url_encode(self._column))

    def code_points(self) -> SeriesOrIndex:
        """
        Returns an array by filling it with the UTF-8 code point
        values for each character of each string.
        This function uses the ``len()`` method to determine
        the size of each sub-array of integers.

        Returns
        -------
        Series or Index.

        Examples
        --------
        >>> import cudf
        >>> s = cudf.Series(["a","xyz", "éee"])
        >>> s.str.code_points()
        0       97
        1      120
        2      121
        3      122
        4    50089
        5      101
        6      101
        dtype: int32
        >>> s = cudf.Series(["abc"])
        >>> s.str.code_points()
        0    97
        1    98
        2    99
        dtype: int32
        """

        new_col = libstrings.code_points(self._column)
        if isinstance(self._parent, cudf.Series):
            return cudf.Series(new_col, name=self._parent.name)
        elif isinstance(self._parent, cudf.BaseIndex):
            return cudf.core.index.as_index(new_col, name=self._parent.name)
        else:
            return new_col

    def translate(self, table: dict) -> SeriesOrIndex:
        """
        Map all characters in the string through the given
        mapping table.

        Equivalent to standard `str.translate()
        <https://docs.python.org/3/library/stdtypes.html#str.translate>`_.

        Parameters
        ----------
        table : dict
            Table is a mapping of Unicode ordinals to Unicode
            ordinals, strings, or None.
            Unmapped characters are left untouched.
            `str.maketrans()
            <https://docs.python.org/3/library/stdtypes.html#str.maketrans>`_
            is a helper function for making translation tables.

        Returns
        -------
        Series or Index.

        Examples
        --------
        >>> import cudf
        >>> data = ['lower', 'CAPITALS', 'this is a sentence','SwApCaSe']
        >>> s = cudf.Series(data)
        >>> s.str.translate({'a': "1"})
        0                 lower
        1              CAPITALS
        2    this is 1 sentence
        3              SwApC1Se
        dtype: object
        >>> s.str.translate({'a': "1", "e":"#"})
        0                 low#r
        1              CAPITALS
        2    this is 1 s#nt#nc#
        3              SwApC1S#
        dtype: object
        """
        table = str.maketrans(table)
        return self._return_or_inplace(
            libstrings.translate(self._column, table)
        )

    def filter_characters(
        self, table: dict, keep: bool = True, repl: Optional[str] = None
    ) -> SeriesOrIndex:
        """
        Remove characters from each string using the character ranges
        in the given mapping table.

        Parameters
        ----------
        table : dict
            This table is a range of Unicode ordinals to filter.
            The minimum value is the key and the maximum value is the value.
            You can use `str.maketrans()
            <https://docs.python.org/3/library/stdtypes.html#str.maketrans>`_
            as a helper function for making the filter table.
            Overlapping ranges will cause undefined results.
            Range values are inclusive.
        keep : boolean
            If False, the character ranges in the ``table`` are removed.
            If True, the character ranges not in the ``table`` are removed.
            Default is True.
        repl : str
            Optional replacement string to use in place of removed characters.

        Returns
        -------
        Series or Index.

        Examples
        --------
        >>> import cudf
        >>> data = ['aeiou', 'AEIOU', '0123456789']
        >>> s = cudf.Series(data)
        >>> s.str.filter_characters({'a':'l', 'M':'Z', '4':'6'})
        0    aei
        1     OU
        2    456
        dtype: object
        >>> s.str.filter_characters({'a':'l', 'M':'Z', '4':'6'}, False, "_")
        0         ___ou
        1         AEI__
        2    0123___789
        dtype: object
        """
        if repl is None:
            repl = ""
        table = str.maketrans(table)
        return self._return_or_inplace(
            libstrings.filter_characters(
                self._column, table, keep, cudf.Scalar(repl, "str")
            ),
        )

    def normalize_spaces(self) -> SeriesOrIndex:
        r"""
        Remove extra whitespace between tokens and trim whitespace
        from the beginning and the end of each string.

        Returns
        -------
        Series or Index of object.

        Examples
        --------
        >>> import cudf
        >>> ser = cudf.Series(["hello \\t world"," test string  "])
        >>> ser.str.normalize_spaces()
        0    hello world
        1    test string
        dtype: object
        """
        return self._return_or_inplace(
            libstrings.normalize_spaces(self._column)
        )

    def normalize_characters(self, do_lower: bool = True) -> SeriesOrIndex:
        r"""
        Normalizes strings characters for tokenizing.

        This uses the normalizer that is built into the
        subword_tokenize function which includes:

            - adding padding around punctuation (unicode category starts with
              "P") as well as certain ASCII symbols like "^" and "$"
            - adding padding around the CJK Unicode block characters
            - changing whitespace (e.g. ``\t``, ``\n``, ``\r``) to space
            - removing control characters (unicode categories "Cc" and "Cf")

        If `do_lower_case = true`, lower-casing also removes the accents.
        The accents cannot be removed from upper-case characters without
        lower-casing and lower-casing cannot be performed without also
        removing accents. However, if the accented character is already
        lower-case, then only the accent is removed.

        Parameters
        ----------
        do_lower : bool, Default is True
            If set to True, characters will be lower-cased and accents
            will be removed. If False, accented and upper-case characters
            are not transformed.

        Returns
        -------
        Series or Index of object.

        Examples
        --------
        >>> import cudf
        >>> ser = cudf.Series(["héllo, \tworld","ĂĆCĖÑTED","$99"])
        >>> ser.str.normalize_characters()
        0    hello ,  world
        1          accented
        2              $ 99
        dtype: object
        >>> ser.str.normalize_characters(do_lower=False)
        0    héllo ,  world
        1          ĂĆCĖÑTED
        2              $ 99
        dtype: object
        """
        return self._return_or_inplace(
            libstrings.normalize_characters(self._column, do_lower)
        )

    def tokenize(self, delimiter: str = " ") -> SeriesOrIndex:
        """
        Each string is split into tokens using the provided delimiter(s).
        The sequence returned contains the tokens in the order
        they were found.

        Parameters
        ----------
        delimiter : str or list of strs, Default is whitespace.
            The string used to locate the split points of each string.

        Returns
        -------
        Series or Index of object.

        Examples
        --------
        >>> import cudf
        >>> data = ["hello world", "goodbye world", "hello goodbye"]
        >>> ser = cudf.Series(data)
        >>> ser.str.tokenize()
        0      hello
        0      world
        1    goodbye
        1      world
        2      hello
        2    goodbye
        dtype: object
        """
        delimiter = _massage_string_arg(delimiter, "delimiter", allow_col=True)

        if isinstance(delimiter, Column):
            result = self._return_or_inplace(
                libstrings._tokenize_column(self._column, delimiter),
                retain_index=False,
            )
        elif isinstance(delimiter, cudf.Scalar):
            result = self._return_or_inplace(
                libstrings._tokenize_scalar(self._column, delimiter),
                retain_index=False,
            )
        else:
            raise TypeError(
                f"Expected a Scalar or Column\
                for delimiters, but got {type(delimiter)}"
            )
        if isinstance(self._parent, cudf.Series):
            result.index = self._parent.index.repeat(  # type: ignore
                self.token_count(delimiter=delimiter)
            )
        return result

    def detokenize(
        self, indices: "cudf.Series", separator: str = " "
    ) -> SeriesOrIndex:
        """
        Combines tokens into strings by concatenating them in the order
        in which they appear in the ``indices`` column. The ``separator`` is
        concatenated between each token.

        Parameters
        ----------
        indices : Series
            Each value identifies the output row for the corresponding token.
        separator : str
            The string concatenated between each token in an output row.
            Default is space.

        Returns
        -------
        Series or Index of object.

        Examples
        --------
        >>> import cudf
        >>> strs = cudf.Series(["hello", "world", "one", "two", "three"])
        >>> indices = cudf.Series([0, 0, 1, 1, 2])
        >>> strs.str.detokenize(indices)
        0    hello world
        1        one two
        2          three
        dtype: object
        """
        separator = _massage_string_arg(separator, "separator")
        return self._return_or_inplace(
            libstrings.detokenize(self._column, indices._column, separator),
            retain_index=False,
        )

    def character_tokenize(self) -> SeriesOrIndex:
        """
        Each string is split into individual characters.
        The sequence returned contains each character as an individual string.

        Returns
        -------
        Series or Index of object.

        Examples
        --------
        >>> import cudf
        >>> data = ["hello world", None, "goodbye, thank you."]
        >>> ser = cudf.Series(data)
        >>> ser.str.character_tokenize()
        0    h
        0    e
        0    l
        0    l
        0    o
        0
        0    w
        0    o
        0    r
        0    l
        0    d
        2    g
        2    o
        2    o
        2    d
        2    b
        2    y
        2    e
        2    ,
        2
        2    t
        2    h
        2    a
        2    n
        2    k
        2
        2    y
        2    o
        2    u
        2    .
        dtype: object
        """
        result_col = libstrings.character_tokenize(self._column)
        if isinstance(self._parent, cudf.Series):
            lengths = self.len().fillna(0)
            index = self._parent.index.repeat(lengths)
            return cudf.Series(result_col, name=self._parent.name, index=index)
        elif isinstance(self._parent, cudf.BaseIndex):
            return cudf.core.index.as_index(result_col, name=self._parent.name)
        else:
            return result_col

    def token_count(self, delimiter: str = " ") -> SeriesOrIndex:
        """
        Each string is split into tokens using the provided delimiter.
        The returned integer sequence is the number of tokens in each string.

        Parameters
        ----------
        delimiter : str or list of strs, Default is whitespace.
            The characters or strings used to locate the
            split points of each string.

        Returns
        -------
        Series or Index.

        Examples
        --------
        >>> import cudf
        >>> ser = cudf.Series(["hello world","goodbye",""])
        >>> ser.str.token_count()
        0    2
        1    1
        2    0
        dtype: int32
        """
        delimiter = _massage_string_arg(delimiter, "delimiter", allow_col=True)
        if isinstance(delimiter, Column):
            return self._return_or_inplace(
                libstrings._count_tokens_column(self._column, delimiter)
            )

        elif isinstance(delimiter, cudf.Scalar):
            return self._return_or_inplace(
                libstrings._count_tokens_scalar(self._column, delimiter)
            )
        else:
            raise TypeError(
                f"Expected a Scalar or Column\
                for delimiters, but got {type(delimiter)}"
            )

    def ngrams(self, n: int = 2, separator: str = "_") -> SeriesOrIndex:
        """
        Generate the n-grams from a set of tokens, each record
        in series is treated a token.

        You can generate tokens from a Series instance using
        the ``Series.str.tokenize()`` function.

        Parameters
        ----------
        n : int
            The degree of the n-gram (number of consecutive tokens).
            Default of 2 for bigrams.
        separator : str
            The separator to use between within an n-gram.
            Default is '_'.

        Examples
        --------
        >>> import cudf
        >>> str_series = cudf.Series(['this is my', 'favorite book'])
        >>> str_series.str.ngrams(2, "_")
        0    this is my_favorite book
        dtype: object
        >>> str_series = cudf.Series(['abc','def','xyz','hhh'])
        >>> str_series.str.ngrams(2, "_")
        0    abc_def
        1    def_xyz
        2    xyz_hhh
        dtype: object
        """
        separator = _massage_string_arg(separator, "separator")
        return self._return_or_inplace(
            libstrings.generate_ngrams(self._column, n, separator),
            retain_index=False,
        )

    def character_ngrams(
        self, n: int = 2, as_list: bool = False
    ) -> SeriesOrIndex:
        """
        Generate the n-grams from characters in a column of strings.

        Parameters
        ----------
        n : int
            The degree of the n-gram (number of consecutive characters).
            Default of 2 for bigrams.
        as_list : bool
            Set to True to return ngrams in a list column where each
            list element is the ngrams for each string.

        Examples
        --------
        >>> import cudf
        >>> str_series = cudf.Series(['abcd','efgh','xyz'])
        >>> str_series.str.character_ngrams(2)
        0    ab
        0    bc
        0    cd
        1    ef
        1    fg
        1    gh
        2    xy
        2    yz
        dtype: object
        >>> str_series.str.character_ngrams(3)
        0    abc
        0    bcd
        1    efg
        1    fgh
        2    xyz
        dtype: object
        >>> str_series.str.character_ngrams(3,True)
        0    [abc, bcd]
        1    [efg, fgh]
        2         [xyz]
        dtype: list
        """
        ngrams = libstrings.generate_character_ngrams(self._column, n)

        # convert the output to a list by just generating the
        # offsets for the output list column
        sn = (self.len() - (n - 1)).clip(0, None).fillna(0)  # type: ignore
        sizes = libcudf.concat.concat_columns(
            [column.as_column(0, dtype=np.int32, length=1), sn._column]
        )
        oc = libcudf.reduce.scan("cumsum", sizes, True)
        lc = cudf.core.column.ListColumn(
            size=self._column.size,
            dtype=cudf.ListDtype(self._column.dtype),
            mask=self._column.mask,
            offset=0,
            null_count=self._column.null_count,
            children=(oc, ngrams),
        )
        result = self._return_or_inplace(lc, retain_index=True)

        if isinstance(result, cudf.Series) and not as_list:
            return result.explode()
        return result

    def hash_character_ngrams(
        self, n: int = 5, as_list: bool = False
    ) -> SeriesOrIndex:
        """
        Generate hashes of n-grams from characters in a column of strings.
<<<<<<< HEAD
=======
        The MurmurHash32 algorithm is used to produce the hash results.
>>>>>>> 83be1327

        Parameters
        ----------
        n : int
            The degree of the n-gram (number of consecutive characters).
            Default is 5. Minimum is 5.
        as_list : bool
            Set to True to return the hashes in a list column where each
            list element is the hashes for each string.

        Examples
        --------
        >>> import cudf
        >>> str_series = cudf.Series(['abcdefg','stuvwxyz'])
        >>> str_series.str.hash_character_ngrams(5,True)
        0               [3902511862, 570445242, 4202475763]
        1    [556054766, 3166857694, 3760633458, 192452857]
        dtype: list
        >>> str_series.str.hash_character_ngrams(5)
        0    3902511862
        0     570445242
        0    4202475763
        1     556054766
        1    3166857694
        1    3760633458
        1     192452857
        dtype: uint32
        """

        result = self._return_or_inplace(
            libstrings.hash_character_ngrams(self._column, n),
            retain_index=True,
        )
        if isinstance(result, cudf.Series) and not as_list:
            return result.explode()
        return result

    def ngrams_tokenize(
        self, n: int = 2, delimiter: str = " ", separator: str = "_"
    ) -> SeriesOrIndex:
        """
        Generate the n-grams using tokens from each string.
        This will tokenize each string and then generate ngrams for each
        string.

        Parameters
        ----------
        n : int, Default 2.
            The degree of the n-gram (number of consecutive tokens).
        delimiter : str, Default is white-space.
            The character used to locate the split points of each string.
        sep : str, Default is '_'.
            The separator to use between tokens within an n-gram.

        Returns
        -------
        Series or Index of object.

        Examples
        --------
        >>> import cudf
        >>> ser = cudf.Series(['this is the', 'best book'])
        >>> ser.str.ngrams_tokenize(n=2, sep='_')
        0      this_is
        1       is_the
        2    best_book
        dtype: object
        """
        delimiter = _massage_string_arg(delimiter, "delimiter")
        separator = _massage_string_arg(separator, "separator")
        return self._return_or_inplace(
            libstrings.ngrams_tokenize(self._column, n, delimiter, separator),
            retain_index=False,
        )

    def replace_tokens(
        self, targets, replacements, delimiter: Optional[str] = None
    ) -> SeriesOrIndex:
        """
        The targets tokens are searched for within each string in the series
        and replaced with the corresponding replacements if found.
        Tokens are identified by the delimiter character provided.

        Parameters
        ----------
        targets : array-like, Sequence or Series
            The tokens to search for inside each string.

        replacements : array-like, Sequence, Series or str
            The strings to replace for each found target token found.
            Alternately, this can be a single str instance and would be
            used as replacement for each string found.

        delimiter : str
            The character used to locate the tokens of each string.
            Default is whitespace.

        Returns
        -------
        Series or Index of object.

        Examples
        --------
        >>> import cudf
        >>> sr = cudf.Series(["this is me", "theme music", ""])
        >>> targets = cudf.Series(["is", "me"])
        >>> sr.str.replace_tokens(targets=targets, replacements="_")
        0       this _ _
        1    theme music
        2
        dtype: object
        >>> sr = cudf.Series(["this;is;me", "theme;music", ""])
        >>> sr.str.replace_tokens(targets=targets, replacements=":")
        0     this;is;me
        1    theme;music
        2
        dtype: object
        """
        if can_convert_to_column(targets):
            targets_column = column.as_column(targets)
        else:
            raise TypeError(
                f"targets should be an array-like or a Series object, "
                f"found {type(targets)}"
            )

        if is_scalar(replacements):
            replacements_column = column.as_column([replacements])
        elif can_convert_to_column(replacements):
            replacements_column = column.as_column(replacements)
            if len(targets_column) != len(replacements_column):
                raise ValueError(
                    "targets and replacements should be same size"
                    " sequences unless replacements is a string."
                )
        else:
            raise TypeError(
                f"replacements should be an str, array-like or Series object, "
                f"found {type(replacements)}"
            )

        if delimiter is None:
            delimiter = ""
        elif not is_scalar(delimiter):
            raise TypeError(
                f"Type of delimiter should be a string,"
                f" found {type(delimiter)}"
            )

        return self._return_or_inplace(
            libstrings.replace_tokens(
                self._column,
                targets_column,
                replacements_column,
                cudf.Scalar(delimiter, dtype="str"),
            ),
        )

    def filter_tokens(
        self,
        min_token_length: int,
        replacement: Optional[str] = None,
        delimiter: Optional[str] = None,
    ) -> SeriesOrIndex:
        """
        Remove tokens from within each string in the series that are
        smaller than min_token_length and optionally replace them
        with the replacement string.
        Tokens are identified by the delimiter character provided.

        Parameters
        ----------
        min_token_length: int
            Minimum number of characters for a token to be retained
            in the output string.

        replacement : str
            String used in place of removed tokens.

        delimiter : str
            The character(s) used to locate the tokens of each string.
            Default is whitespace.

        Returns
        -------
        Series or Index of object.

        Examples
        --------
        >>> import cudf
        >>> sr = cudf.Series(["this is me", "theme music", ""])
        >>> sr.str.filter_tokens(3, replacement="_")
        0       this _ _
        1    theme music
        2
        dtype: object
        >>> sr = cudf.Series(["this;is;me", "theme;music", ""])
        >>> sr.str.filter_tokens(5,None,";")
        0             ;;
        1    theme;music
        2
        dtype: object
        """

        if replacement is None:
            replacement = ""
        elif not is_scalar(replacement):
            raise TypeError(
                f"Type of replacement should be a string,"
                f" found {type(replacement)}"
            )

        if delimiter is None:
            delimiter = ""
        elif not is_scalar(delimiter):
            raise TypeError(
                f"Type of delimiter should be a string,"
                f" found {type(delimiter)}"
            )

        return self._return_or_inplace(
            libstrings.filter_tokens(
                self._column,
                min_token_length,
                cudf.Scalar(replacement, dtype="str"),
                cudf.Scalar(delimiter, dtype="str"),
            ),
        )

    def porter_stemmer_measure(self) -> SeriesOrIndex:
        """
        Compute the Porter Stemmer measure for each string.
        The Porter Stemmer algorithm is described `here
        <https://tartarus.org/martin/PorterStemmer/def.txt>`_.

        Returns
        -------
        Series or Index of object.

        Examples
        --------
        >>> import cudf
        >>> ser = cudf.Series(["hello", "super"])
        >>> ser.str.porter_stemmer_measure()
        0    1
        1    2
        dtype: int32
        """
        return self._return_or_inplace(
            libstrings.porter_stemmer_measure(self._column)
        )

    def is_consonant(self, position) -> SeriesOrIndex:
        """
        Return true for strings where the character at ``position`` is a
        consonant. The ``position`` parameter may also be a list of integers
        to check different characters per string.
        If the ``position`` is larger than the string length, False is
        returned for that string.

        Parameters
        ----------
        position: int or list-like
           The character position to check within each string.

        Returns
        -------
        Series or Index of bool dtype.

        Examples
        --------
        >>> import cudf
        >>> ser = cudf.Series(["toy", "trouble"])
        >>> ser.str.is_consonant(1)
        0    False
        1     True
        dtype: bool
        >>> positions = cudf.Series([2, 3])
        >>> ser.str.is_consonant(positions)
        0     True
        1    False
        dtype: bool
        """
        ltype = libstrings.LetterType.CONSONANT

        if can_convert_to_column(position):
            return self._return_or_inplace(
                libstrings.is_letter_multi(
                    self._column, ltype, column.as_column(position)
                ),
            )

        return self._return_or_inplace(
            libstrings.is_letter(self._column, ltype, position)
        )

    def is_vowel(self, position) -> SeriesOrIndex:
        """
        Return true for strings where the character at ``position`` is a
        vowel -- not a consonant. The ``position`` parameter may also be
        a list of integers to check different characters per string.
        If the ``position`` is larger than the string length, False is
        returned for that string.

        Parameters
        ----------
        position: int or list-like
           The character position to check within each string.

        Returns
        -------
        Series or Index of bool dtype.

        Examples
        --------
        >>> import cudf
        >>> ser = cudf.Series(["toy", "trouble"])
        >>> ser.str.is_vowel(1)
        0     True
        1    False
        dtype: bool
        >>> positions = cudf.Series([2, 3])
        >>> ser.str.is_vowel(positions)
        0    False
        1     True
        dtype: bool
        """
        ltype = libstrings.LetterType.VOWEL

        if can_convert_to_column(position):
            return self._return_or_inplace(
                libstrings.is_letter_multi(
                    self._column, ltype, column.as_column(position)
                ),
            )

        return self._return_or_inplace(
            libstrings.is_letter(self._column, ltype, position)
        )

    def edit_distance(self, targets) -> SeriesOrIndex:
        """
        The ``targets`` strings are measured against the strings in this
        instance using the Levenshtein edit distance algorithm.
        https://www.cuelogic.com/blog/the-levenshtein-algorithm

        The ``targets`` parameter may also be a single string in which
        case the edit distance is computed for all the strings against
        that single string.

        Parameters
        ----------
        targets : array-like, Sequence or Series or str
            The string(s) to measure against each string.

        Returns
        -------
        Series or Index of int32.

        Examples
        --------
        >>> import cudf
        >>> sr = cudf.Series(["puppy", "doggy", "kitty"])
        >>> targets = cudf.Series(["pup", "dogie", "kitten"])
        >>> sr.str.edit_distance(targets=targets)
        0    2
        1    2
        2    2
        dtype: int32
        >>> sr.str.edit_distance("puppy")
        0    0
        1    4
        2    4
        dtype: int32
        """
        if is_scalar(targets):
            targets_column = column.as_column([targets])
        elif can_convert_to_column(targets):
            targets_column = column.as_column(targets)
        else:
            raise TypeError(
                f"targets should be an str, array-like or Series object, "
                f"found {type(targets)}"
            )

        return self._return_or_inplace(
            libstrings.edit_distance(self._column, targets_column)
        )

    def edit_distance_matrix(self) -> SeriesOrIndex:
        """Computes the edit distance between strings in the series.

        The series to compute the matrix should have more than 2 strings and
        should not contain nulls.

        Edit distance is measured based on the `Levenshtein edit distance
        algorithm
        <https://www.cuelogic.com/blog/the-levenshtein-algorithm>`_.


        Returns
        -------
        Series of ListDtype(int64)
            Assume `N` is the length of this series. The return series contains
            `N` lists of size `N`, where the `j`th number in the `i`th row of
            the series tells the edit distance between the `i`th string and the
            `j`th string of this series.
            The matrix is symmetric. Diagonal elements are 0.

        Examples
        --------
        >>> import cudf
        >>> s = cudf.Series(['abc', 'bc', 'cba'])
        >>> s.str.edit_distance_matrix()
        0    [0, 1, 2]
        1    [1, 0, 2]
        2    [2, 2, 0]
        dtype: list
        """
        if self._column.size < 2:
            raise ValueError(
                "Require size >= 2 to compute edit distance matrix."
            )
        if self._column.has_nulls():
            raise ValueError(
                "Cannot compute edit distance between null strings. "
                "Consider removing them using `dropna` or fill with `fillna`."
            )
        return self._return_or_inplace(
            libstrings.edit_distance_matrix(self._column)
        )

    def minhash(
        self,
        seeds: Optional[cudf.Series] = None,
        n: int = 4,
        method: str = "murmur3",
    ) -> SeriesOrIndex:
        """
        Compute the minhash of a strings column.

        Parameters
        ----------
        seeds : Series
            The seeds used for the hash algorithm.
            Must be of type uint32.
        n : int
            The width of the substring to hash.
            Default is 4 characters.
        method : str
            Hash function to use.
            Only 'murmur3' (MurmurHash3_32) is supported.
            Default is 'murmur3'.

        Examples
        --------
        >>> import cudf
        >>> str_series = cudf.Series(['this is my', 'favorite book'])
        >>> seeds = cudf.Series([0], dtype=np.uint32)
        >>> str_series.str.minhash(seeds)
        0     21141582
        1    962346254
        dtype: uint32
        >>> seeds = cudf.Series([0, 1, 2], dtype=np.uint32)
        >>> str_series.str.minhash(seeds)
        0    [21141582, 403093213, 1258052021]
        1    [962346254, 677440381, 122618762]
        dtype: list
        """
        if seeds is None:
            seeds_column = column.as_column(0, dtype=np.uint32, length=1)
        elif isinstance(seeds, cudf.Series) and seeds.dtype == np.uint32:
            seeds_column = seeds._column
        else:
            raise ValueError(
                f"Expecting a Series with dtype uint32, got {type(seeds)}"
            )
        return self._return_or_inplace(
            libstrings.minhash(self._column, seeds_column, n, method)
        )


def _massage_string_arg(value, name, allow_col=False):
    if isinstance(value, cudf.Scalar):
        return value

    if isinstance(value, str):
        return cudf.Scalar(value, dtype="str")

    allowed_types = ["Scalar"]

    if allow_col:
        if isinstance(value, list):
            return column.as_column(value, dtype="str")

        if isinstance(value, Column) and is_string_dtype(value.dtype):
            return value

        allowed_types.append("Column")

    raise ValueError(
        f"Expected {_expected_types_format(allowed_types)} "
        f"for {name} but got {type(value)}"
    )


def _expected_types_format(types):
    if len(types) == 1:
        return types[0]

    return ", ".join(types[:-1]) + ", or " + types[-1]


class StringColumn(column.ColumnBase):
    """
    Implements operations for Columns of String type

    Parameters
    ----------
    mask : Buffer
        The validity mask
    offset : int
        Data offset
    children : Tuple[Column]
        Two non-null columns containing the string data and offsets
        respectively
    """

    _start_offset: Optional[int]
    _end_offset: Optional[int]

    _VALID_BINARY_OPERATIONS = {
        "__eq__",
        "__ne__",
        "__lt__",
        "__le__",
        "__gt__",
        "__ge__",
        "__add__",
        "__radd__",
        # These operators aren't actually supported, they only exist to allow
        # empty column binops with scalars of arbitrary other dtypes. See
        # the _binaryop method for more information.
        "__sub__",
        "__mul__",
        "__mod__",
        "__pow__",
        "__truediv__",
        "__floordiv__",
    }

    def __init__(
        self,
        mask: Optional[Buffer] = None,
        size: Optional[int] = None,  # TODO: make non-optional
        offset: int = 0,
        null_count: Optional[int] = None,
        children: Tuple["column.ColumnBase", ...] = (),
    ):
        dtype = cudf.api.types.dtype("object")

        if size is None:
            for child in children:
                assert child.offset == 0

            if len(children) == 0:
                size = 0
            elif children[0].size == 0:
                size = 0
            else:
                # one less because the last element of offsets is the number of
                # bytes in the data buffer
                size = children[0].size - 1
            size = size - offset

        if len(children) == 0 and size != 0:
            # all nulls-column:
            offsets = column.full(size + 1, 0, dtype=size_type_dtype)

            chars = cudf.core.column.as_column([], dtype="int8")
            children = (offsets, chars)

        super().__init__(
            data=None,
            size=size,
            dtype=dtype,
            mask=mask,
            offset=offset,
            null_count=null_count,
            children=children,
        )

        self._start_offset = None
        self._end_offset = None

    def copy(self, deep: bool = True):
        # Since string columns are immutable, both deep
        # and shallow copies share the underlying device data and mask.
        return super().copy(deep=False)

    @property
    def start_offset(self) -> int:
        if self._start_offset is None:
            if (
                len(self.base_children) == 2
                and self.offset < self.base_children[0].size
            ):
                self._start_offset = int(
                    self.base_children[0].element_indexing(self.offset)
                )
            else:
                self._start_offset = 0

        return self._start_offset

    @property
    def end_offset(self) -> int:
        if self._end_offset is None:
            if (
                len(self.base_children) == 2
                and (self.offset + self.size) < self.base_children[0].size
            ):
                self._end_offset = int(
                    self.base_children[0].element_indexing(
                        self.offset + self.size
                    )
                )
            else:
                self._end_offset = 0

        return self._end_offset

    @cached_property
    def memory_usage(self) -> int:
        n = 0
        if len(self.base_children) == 2:
            child0_size = (self.size + 1) * self.base_children[
                0
            ].dtype.itemsize

            child1_size = (
                self.end_offset - self.start_offset
            ) * self.base_children[1].dtype.itemsize

            n += child0_size + child1_size
        if self.nullable:
            n += cudf._lib.null_mask.bitmask_allocation_size_bytes(self.size)
        return n

    @property
    def base_size(self) -> int:
        if len(self.base_children) == 0:
            return 0
        else:
            return self.base_children[0].size - 1

    def data_array_view(
        self, *, mode="write"
    ) -> cuda.devicearray.DeviceNDArray:
        raise ValueError("Cannot get an array view of a StringColumn")

    def to_arrow(self) -> pa.Array:
        """Convert to PyArrow Array

        Examples
        --------
        >>> import cudf
        >>> col = cudf.core.column.as_column([1, 2, 3, 4])
        >>> col.to_arrow()
        <pyarrow.lib.Int64Array object at 0x7f886547f830>
        [
          1,
          2,
          3,
          4
        ]
        """
        if self.null_count == len(self):
            return pa.NullArray.from_buffers(
                pa.null(), len(self), [pa.py_buffer(b"")]
            )
        else:
            return super().to_arrow()

    def sum(
        self,
        skipna: Optional[bool] = None,
        dtype: Optional[Dtype] = None,
        min_count: int = 0,
    ):
        result_col = self._process_for_reduction(
            skipna=skipna, min_count=min_count
        )
        if isinstance(result_col, type(self)):
            return libstrings.join(
                result_col,
                sep=cudf.Scalar(""),
                na_rep=cudf.Scalar(None, "str"),
            ).element_indexing(0)
        else:
            return result_col

    def set_base_data(self, value):
        if value is not None:
            raise RuntimeError(
                "StringColumns do not use data attribute of Column, use "
                "`set_base_children` instead"
            )
        super().set_base_data(value)

    def __contains__(self, item: ScalarLike) -> bool:
        if is_scalar(item):
            return True in libcudf.search.contains(
                self, column.as_column([item], dtype=self.dtype)
            )
        else:
            return True in libcudf.search.contains(
                self, column.as_column(item, dtype=self.dtype)
            )

    def as_numerical_column(
        self, dtype: Dtype, **kwargs
    ) -> "cudf.core.column.NumericalColumn":
        out_dtype = cudf.api.types.dtype(dtype)
        string_col = self
        if out_dtype.kind in {"i", "u"}:
            if not libstrings.is_integer(string_col).all():
                raise ValueError(
                    "Could not convert strings to integer "
                    "type due to presence of non-integer values."
                )
        elif out_dtype.kind == "f":
            if not libstrings.is_float(string_col).all():
                raise ValueError(
                    "Could not convert strings to float "
                    "type due to presence of non-floating values."
                )

        result_col = _str_to_numeric_typecast_functions[out_dtype](string_col)
        return result_col

    def _as_datetime_or_timedelta_column(self, dtype, format):
        if len(self) == 0:
            return cudf.core.column.as_column([], dtype=dtype)

        # Check for None strings
        if (self == "None").any():
            raise ValueError("Could not convert `None` value to datetime")

        casting_func = (
            str_cast.timestamp2int
            if dtype.type == np.datetime64
            else str_cast.timedelta2int
        )
        result_col = casting_func(self, dtype, format)

        boolean_match = self == "NaT"
        if (boolean_match).any():
            result_col[boolean_match] = None

        return result_col

    def as_datetime_column(
        self, dtype: Dtype, **kwargs
    ) -> "cudf.core.column.DatetimeColumn":
        out_dtype = cudf.api.types.dtype(dtype)

        # infer on host from the first not na element
        # or return all null column if all values
        # are null in current column
        format = kwargs.get("format", None)
        if format is None:
            if self.null_count == len(self):
                return cast(
                    "cudf.core.column.DatetimeColumn",
                    column.column_empty(
                        len(self), dtype=out_dtype, masked=True
                    ),
                )
            else:
                format = datetime.infer_format(
                    self.apply_boolean_mask(self.notnull()).element_indexing(0)
                )

        return self._as_datetime_or_timedelta_column(out_dtype, format)

    def as_timedelta_column(
        self, dtype: Dtype, **kwargs
    ) -> "cudf.core.column.TimeDeltaColumn":
        out_dtype = cudf.api.types.dtype(dtype)
        format = "%D days %H:%M:%S"
        return self._as_datetime_or_timedelta_column(out_dtype, format)

    def as_decimal_column(
        self, dtype: Dtype, **kwargs
    ) -> "cudf.core.column.DecimalBaseColumn":
        return libstrings.to_decimal(self, dtype)

    def as_string_column(
        self, dtype: Dtype, format=None, **kwargs
    ) -> StringColumn:
        return self

    @property
    def values_host(self) -> np.ndarray:
        """
        Return a numpy representation of the StringColumn.
        """
        return self.to_pandas().values

    @property
    def values(self) -> cupy.ndarray:
        """
        Return a CuPy representation of the StringColumn.
        """
        raise TypeError("String Arrays is not yet implemented in cudf")

    def to_pandas(
        self,
        index: Optional[pd.Index] = None,
        nullable: bool = False,
        **kwargs,
    ) -> pd.Series:
        if nullable:
            pandas_array = pd.StringDtype().__from_arrow__(self.to_arrow())
            pd_series = pd.Series(pandas_array, copy=False)
        else:
            pd_series = self.to_arrow().to_pandas(**kwargs)

        if index is not None:
            pd_series.index = index
        return pd_series

    def can_cast_safely(self, to_dtype: Dtype) -> bool:
        to_dtype = cudf.api.types.dtype(to_dtype)

        if self.dtype == to_dtype:
            return True
        elif (
            to_dtype.kind in {"i", "u"}
            and not libstrings.is_integer(self).all()
        ):
            return False
        elif to_dtype.kind == "f" and not libstrings.is_float(self).all():
            return False
        else:
            return True

    def find_and_replace(
        self,
        to_replace: ColumnLike,
        replacement: ColumnLike,
        all_nan: bool = False,
    ) -> StringColumn:
        """
        Return col with *to_replace* replaced with *value*
        """

        to_replace_col = column.as_column(to_replace)
        replacement_col = column.as_column(replacement)

        if type(to_replace_col) != type(replacement_col):
            raise TypeError(
                f"to_replace and value should be of same types,"
                f"got to_replace dtype: {to_replace_col.dtype} and "
                f"value dtype: {replacement_col.dtype}"
            )

        if (
            to_replace_col.dtype != self.dtype
            and replacement_col.dtype != self.dtype
        ):
            return self.copy()
        df = cudf.DataFrame._from_data(
            {"old": to_replace_col, "new": replacement_col}
        )
        df = df.drop_duplicates(subset=["old"], keep="last", ignore_index=True)
        if df._data["old"].null_count == 1:
            res = self.fillna(
                df._data["new"]
                .apply_boolean_mask(df._data["old"].isnull())
                .element_indexing(0)
            )
            df = df.dropna(subset=["old"])
        else:
            res = self
        return libcudf.replace.replace(res, df._data["old"], df._data["new"])

    def fillna(
        self,
        fill_value: Any = None,
        method: Optional[str] = None,
        dtype: Optional[Dtype] = None,
    ) -> StringColumn:
        if fill_value is not None:
            if not is_scalar(fill_value):
                fill_value = column.as_column(fill_value, dtype=self.dtype)
            elif cudf._lib.scalar._is_null_host_scalar(fill_value):
                # Trying to fill <NA> with <NA> value? Return copy.
                return self.copy(deep=True)
            return super().fillna(value=fill_value, dtype="object")
        else:
            return super().fillna(method=method)

    def normalize_binop_value(
        self, other
    ) -> Union[column.ColumnBase, cudf.Scalar]:
        if (
            isinstance(other, (column.ColumnBase, cudf.Scalar))
            and other.dtype == "object"
        ):
            return other
        if is_scalar(other):
            return cudf.Scalar(other)
        return NotImplemented

    def _binaryop(
        self, other: ColumnBinaryOperand, op: str
    ) -> "column.ColumnBase":
        reflect, op = self._check_reflected_op(op)
        # Due to https://github.com/pandas-dev/pandas/issues/46332 we need to
        # support binary operations between empty or all null string columns
        # and columns of other dtypes, even if those operations would otherwise
        # be invalid. For example, you cannot divide strings, but pandas allows
        # division between an empty string column and a (nonempty) integer
        # column. Ideally we would disable these operators entirely, but until
        # the above issue is resolved we cannot avoid this problem.
        if self.null_count == len(self):
            if op in {
                "__add__",
                "__sub__",
                "__mul__",
                "__mod__",
                "__pow__",
                "__truediv__",
                "__floordiv__",
            }:
                return self
            elif op in {"__eq__", "__lt__", "__le__", "__gt__", "__ge__"}:
                return self.notnull()
            elif op == "__ne__":
                return self.isnull()

        other = self._wrap_binop_normalization(other)
        if other is NotImplemented:
            return NotImplemented

        if isinstance(other, (StringColumn, str, cudf.Scalar)):
            if isinstance(other, cudf.Scalar) and other.dtype != "O":
                if op in {
                    "__eq__",
                    "__ne__",
                }:
                    return column.full(
                        len(self), op == "__ne__", dtype="bool"
                    ).set_mask(self.mask)
                else:
                    return NotImplemented

            if op == "__add__":
                if isinstance(other, cudf.Scalar):
                    other = cast(
                        StringColumn,
                        column.full(len(self), other, dtype="object"),
                    )

                # Explicit types are necessary because mypy infers ColumnBase
                # rather than StringColumn and sometimes forgets Scalar.
                lhs: Union[cudf.Scalar, StringColumn]
                rhs: Union[cudf.Scalar, StringColumn]
                lhs, rhs = (other, self) if reflect else (self, other)

                return cast(
                    "column.ColumnBase",
                    libstrings.concatenate(
                        [lhs, rhs],
                        sep=cudf.Scalar(""),
                        na_rep=cudf.Scalar(None, "str"),
                    ),
                )
            elif op in {
                "__eq__",
                "__ne__",
                "__gt__",
                "__lt__",
                "__ge__",
                "__le__",
                "NULL_EQUALS",
            }:
                lhs, rhs = (other, self) if reflect else (self, other)
                return libcudf.binaryop.binaryop(
                    lhs=lhs, rhs=rhs, op=op, dtype="bool"
                )
        return NotImplemented

    @copy_docstring(column.ColumnBase.view)
    def view(self, dtype) -> "cudf.core.column.ColumnBase":
        if self.null_count > 0:
            raise ValueError(
                "Can not produce a view of a string column with nulls"
            )
        dtype = cudf.api.types.dtype(dtype)
        str_byte_offset = self.base_children[0].element_indexing(self.offset)
        str_end_byte_offset = self.base_children[0].element_indexing(
            self.offset + self.size
        )
        char_dtype_size = self.base_children[1].dtype.itemsize

        n_bytes_to_view = (
            str_end_byte_offset - str_byte_offset
        ) * char_dtype_size

        to_view = column.build_column(
            self.base_children[1].data,
            dtype=self.base_children[1].dtype,
            offset=str_byte_offset,
            size=n_bytes_to_view,
        )

        return to_view.view(dtype)


def _get_cols_list(parent_obj, others):
    parent_index = (
        parent_obj.index if isinstance(parent_obj, cudf.Series) else parent_obj
    )

    if (
        can_convert_to_column(others)
        and len(others) > 0
        and (
            can_convert_to_column(
                others.iloc[0]
                if isinstance(others, cudf.Series)
                else others[0]
            )
        )
    ):
        """
        If others is a list-like object (in our case lists & tuples)
        just another Series/Index, great go ahead with concatenation.
        """
        cols_list = [
            column.as_column(frame.reindex(parent_index), dtype="str")
            if (
                parent_index is not None
                and isinstance(frame, cudf.Series)
                and not frame.index.equals(parent_index)
            )
            else column.as_column(frame, dtype="str")
            for frame in others
        ]

        return cols_list
    elif others is not None and not isinstance(others, StringMethods):
        if (
            parent_index is not None
            and isinstance(others, cudf.Series)
            and not others.index.equals(parent_index)
        ):
            others = others.reindex(parent_index)

        return [column.as_column(others, dtype="str")]
    else:
        raise TypeError(
            "others must be Series, Index, DataFrame, np.ndarrary "
            "or list-like (either containing only strings or "
            "containing only objects of type Series/Index/"
            "np.ndarray[1-dim])"
        )<|MERGE_RESOLUTION|>--- conflicted
+++ resolved
@@ -4855,10 +4855,7 @@
     ) -> SeriesOrIndex:
         """
         Generate hashes of n-grams from characters in a column of strings.
-<<<<<<< HEAD
-=======
         The MurmurHash32 algorithm is used to produce the hash results.
->>>>>>> 83be1327
 
         Parameters
         ----------
