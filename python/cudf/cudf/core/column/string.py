# Copyright (c) 2019-2020, NVIDIA CORPORATION.
import pickle
import warnings

import cupy
import numpy as np
import pandas as pd
from nvtx import annotate

import cudf
from cudf import _lib as libcudf
from cudf._lib import string_casting as str_cast
from cudf._lib.column import Column
from cudf._lib.nvtext.edit_distance import edit_distance as cpp_edit_distance
from cudf._lib.nvtext.generate_ngrams import (
    generate_character_ngrams as cpp_generate_character_ngrams,
    generate_ngrams as cpp_generate_ngrams,
)
from cudf._lib.nvtext.ngrams_tokenize import (
    ngrams_tokenize as cpp_ngrams_tokenize,
)
from cudf._lib.nvtext.normalize import (
    normalize_characters as cpp_normalize_characters,
    normalize_spaces as cpp_normalize_spaces,
)
from cudf._lib.nvtext.replace import (
    filter_tokens as cpp_filter_tokens,
    replace_tokens as cpp_replace_tokens,
)
from cudf._lib.nvtext.stemmer import (
    LetterType,
    is_letter as cpp_is_letter,
    is_letter_multi as cpp_is_letter_multi,
    porter_stemmer_measure as cpp_porter_stemmer_measure,
)
from cudf._lib.nvtext.subword_tokenize import (
    subword_tokenize as cpp_subword_tokenize,
)
from cudf._lib.nvtext.tokenize import (
    character_tokenize as cpp_character_tokenize,
    count_tokens as cpp_count_tokens,
    detokenize as cpp_detokenize,
    tokenize as cpp_tokenize,
)
from cudf._lib.strings.attributes import (
    code_points as cpp_code_points,
    count_bytes as cpp_count_bytes,
    count_characters as cpp_count_characters,
)
from cudf._lib.strings.capitalize import (
    capitalize as cpp_capitalize,
    title as cpp_title,
)
from cudf._lib.strings.case import (
    swapcase as cpp_swapcase,
    to_lower as cpp_to_lower,
    to_upper as cpp_to_upper,
)
from cudf._lib.strings.char_types import (
    filter_alphanum as cpp_filter_alphanum,
    is_alnum as cpp_is_alnum,
    is_alpha as cpp_is_alpha,
    is_decimal as cpp_is_decimal,
    is_digit as cpp_is_digit,
    is_float as cpp_is_float,
    is_integer as cpp_is_integer,
    is_lower as cpp_is_lower,
    is_numeric as cpp_is_numeric,
    is_space as cpp_isspace,
    is_upper as cpp_is_upper,
)
from cudf._lib.strings.combine import (
    concatenate as cpp_concatenate,
    join as cpp_join,
)
from cudf._lib.strings.contains import (
    contains_re as cpp_contains_re,
    count_re as cpp_count_re,
    match_re as cpp_match_re,
)
from cudf._lib.strings.convert.convert_urls import (
    url_decode as cpp_url_decode,
    url_encode as cpp_url_encode,
)
from cudf._lib.strings.extract import extract as cpp_extract
from cudf._lib.strings.find import (
    contains as cpp_contains,
    contains_multiple as cpp_contains_multiple,
    endswith as cpp_endswith,
    endswith_multiple as cpp_endswith_multiple,
    find as cpp_find,
    rfind as cpp_rfind,
    startswith as cpp_startswith,
    startswith_multiple as cpp_startswith_multiple,
)
from cudf._lib.strings.findall import findall as cpp_findall
from cudf._lib.strings.padding import (
    PadSide,
    center as cpp_center,
    ljust as cpp_ljust,
    pad as cpp_pad,
    rjust as cpp_rjust,
    zfill as cpp_zfill,
)
from cudf._lib.strings.replace import (
    insert as cpp_string_insert,
    replace as cpp_replace,
    replace_multi as cpp_replace_multi,
    slice_replace as cpp_slice_replace,
)
from cudf._lib.strings.replace_re import (
    replace_multi_re as cpp_replace_multi_re,
    replace_re as cpp_replace_re,
    replace_with_backrefs as cpp_replace_with_backrefs,
)
from cudf._lib.strings.split.partition import (
    partition as cpp_partition,
    rpartition as cpp_rpartition,
)
from cudf._lib.strings.split.split import (
    rsplit as cpp_rsplit,
    rsplit_record as cpp_rsplit_record,
    split as cpp_split,
    split_record as cpp_split_record,
)
from cudf._lib.strings.strip import (
    lstrip as cpp_lstrip,
    rstrip as cpp_rstrip,
    strip as cpp_strip,
)
from cudf._lib.strings.substring import (
    get as cpp_string_get,
    slice_from as cpp_slice_from,
    slice_strings as cpp_slice_strings,
)
from cudf._lib.strings.translate import (
    filter_characters as cpp_filter_characters,
    translate as cpp_translate,
)
from cudf._lib.strings.wrap import wrap as cpp_wrap
from cudf.core.buffer import Buffer
from cudf.core.column import column, datetime
from cudf.core.column.methods import ColumnMethodsMixin
from cudf.utils import utils
from cudf.utils.docutils import copy_docstring
from cudf.utils.dtypes import (
    can_convert_to_column,
    is_list_dtype,
    is_scalar,
    is_string_dtype,
)

_str_to_numeric_typecast_functions = {
    np.dtype("int8"): str_cast.stoi8,
    np.dtype("int16"): str_cast.stoi16,
    np.dtype("int32"): str_cast.stoi,
    np.dtype("int64"): str_cast.stol,
    np.dtype("uint8"): str_cast.stoui8,
    np.dtype("uint16"): str_cast.stoui16,
    np.dtype("uint32"): str_cast.stoui,
    np.dtype("uint64"): str_cast.stoul,
    np.dtype("float32"): str_cast.stof,
    np.dtype("float64"): str_cast.stod,
    np.dtype("bool"): str_cast.to_booleans,
    # TODO: support Date32 UNIX days
    # np.dtype("datetime64[D]"): str_cast.timestamp2int,
    np.dtype("datetime64[s]"): str_cast.timestamp2int,
    np.dtype("datetime64[ms]"): str_cast.timestamp2int,
    np.dtype("datetime64[us]"): str_cast.timestamp2int,
    np.dtype("datetime64[ns]"): str_cast.timestamp2int,
    np.dtype("timedelta64[s]"): str_cast.timedelta2int,
    np.dtype("timedelta64[ms]"): str_cast.timedelta2int,
    np.dtype("timedelta64[us]"): str_cast.timedelta2int,
    np.dtype("timedelta64[ns]"): str_cast.timedelta2int,
}

_numeric_to_str_typecast_functions = {
    np.dtype("int8"): str_cast.i8tos,
    np.dtype("int16"): str_cast.i16tos,
    np.dtype("int32"): str_cast.itos,
    np.dtype("int64"): str_cast.ltos,
    np.dtype("uint8"): str_cast.ui8tos,
    np.dtype("uint16"): str_cast.ui16tos,
    np.dtype("uint32"): str_cast.uitos,
    np.dtype("uint64"): str_cast.ultos,
    np.dtype("float32"): str_cast.ftos,
    np.dtype("float64"): str_cast.dtos,
    np.dtype("bool"): str_cast.from_booleans,
    # TODO: support Date32 UNIX days
    # np.dtype("datetime64[D]"): str_cast.int2timestamp,
    np.dtype("datetime64[s]"): str_cast.int2timestamp,
    np.dtype("datetime64[ms]"): str_cast.int2timestamp,
    np.dtype("datetime64[us]"): str_cast.int2timestamp,
    np.dtype("datetime64[ns]"): str_cast.int2timestamp,
    np.dtype("timedelta64[s]"): str_cast.int2timedelta,
    np.dtype("timedelta64[ms]"): str_cast.int2timedelta,
    np.dtype("timedelta64[us]"): str_cast.int2timedelta,
    np.dtype("timedelta64[ns]"): str_cast.int2timedelta,
}


class StringMethods(ColumnMethodsMixin):
    def __init__(self, column, parent=None):
        """
        Vectorized string functions for Series and Index.

        This mimics pandas ``df.str`` interface. nulls stay null
        unless handled otherwise by a particular method.
        Patterned after Python’s string methods, with some
        inspiration from R’s stringr package.
        """
        value_type = (
            column.dtype.leaf_type if is_list_dtype(column) else column.dtype
        )
        if not is_string_dtype(value_type):
            raise AttributeError(
                "Can only use .str accessor with string values"
            )
        self._column = column
        self._parent = parent

    def htoi(self):
        """
        Returns integer value represented by each hex string.
        String is interpretted to have hex (base-16) characters.

        Returns
        -------
        Series/Index of str dtype

        Examples
        --------
        >>> import cudf
        >>> s = cudf.Series(["1234", "ABCDEF", "1A2", "cafe"])
        >>> s.str.htoi()
        0        4660
        1    11259375
        2         418
        3       51966
        dtype: int64
        """

        out = str_cast.htoi(self._column)

        return self._return_or_inplace(out, inplace=False)

    def ip2int(self):
        """
        This converts ip strings to integers

        Returns
        -------
        Series/Index of str dtype

        Examples
        --------
        >>> import cudf
        >>> s = cudf.Series(["12.168.1.1", "10.0.0.1"])
        >>> s.str.ip2int()
        0    212336897
        1    167772161
        dtype: int64

        Returns 0's if any string is not an IP.

        >>> s = cudf.Series(["12.168.1.1", "10.0.0.1", "abc"])
        >>> s.str.ip2int()
        0    212336897
        1    167772161
        2            0
        dtype: int64
        """

        out = str_cast.ip2int(self._column)

        return self._return_or_inplace(out, inplace=False)

    def __getitem__(self, key):
        if isinstance(key, slice):
            return self.slice(start=key.start, stop=key.stop, step=key.step)
        else:
            return self.get(key)

    def len(self, **kwargs):
        """
        Computes the length of each element in the Series/Index.

        Returns : Series or Index of int
            A Series or Index of integer values
            indicating the length of each element in the Series or Index.

        Examples
        --------
        >>> import cudf
        >>> s = cudf.Series(["dog", "", "\\n", None])
        >>> s.str.len()
        0       3
        1       0
        2       1
        3    null
        dtype: int32
        """

        return self._return_or_inplace(
            cpp_count_characters(self._column), **kwargs,
        )

    def byte_count(self, **kwargs):
        """
        Computes the number of bytes of each string in the Series/Index.

        Returns : Series or Index of int
            A Series or Index of integer values
            indicating the number of bytes of each strings in the
            Series or Index.

        Examples
        --------
        >>> import cudf
        >>> s = cudf.Series(["abc","d","ef"])
        >>> s.str.byte_count()
        0    3
        1    1
        2    2
        dtype: int32
        >>> s = cudf.Series(["Hello", "Bye", "Thanks 😊"])
        >>> s.str.byte_count()
        0     5
        1     3
        2    11
        dtype: int32
        """
        return self._return_or_inplace(
            cpp_count_bytes(self._column), **kwargs,
        )

    def cat(self, others=None, sep=None, na_rep=None, **kwargs):
        """
        Concatenate strings in the Series/Index with given separator.

        If ``others`` is specified, this function concatenates the Series/Index
        and elements of others element-wise. If others is not passed, then all
        values in the Series/Index are concatenated into a single string with
        a given sep.

        Parameters
        ----------
            others : Series or List of str
                Strings to be appended.
                The number of strings must match ``size()`` of this instance.
                This must be either a Series of string dtype or a Python
                list of strings.

            sep : str
                If specified, this separator will be appended to each string
                before appending the others.

            na_rep : str
                This character will take the place of any null strings
                (not empty strings) in either list.

                -  If ``na_rep`` is ``None``, and ``others`` is ``None``,
                   missing values in the Series/Index are
                   omitted from the result.

                -  If ``na_rep`` is ``None``, and ``others`` is
                   not ``None``, a row containing a missing value
                   in any of the columns (before concatenation)
                   will have a missing value in the result.

        Returns
        -------
        concat : str or Series/Index of str dtype
            If ``others`` is ``None``, ``str`` is returned,
            otherwise a ``Series/Index`` (same type as caller)
            of str dtype is returned.

        Examples
        --------
        >>> import cudf
        >>> s = cudf.Series(['a', 'b', None, 'd'])
        >>> s.str.cat(sep=' ')
        'a b d'

        By default, NA values in the Series are ignored. Using na_rep, they
        can be given a representation:

        >>> s.str.cat(sep=' ', na_rep='?')
        'a b ? d'

        If others is specified, corresponding values are concatenated with
        the separator. Result will be a Series of strings.

        >>> s.str.cat(['A', 'B', 'C', 'D'], sep=',')
        0     a,A
        1     b,B
        2    None
        3     d,D
        dtype: object

        Missing values will remain missing in the result, but can again be
        represented using na_rep

        >>> s.str.cat(['A', 'B', 'C', 'D'], sep=',', na_rep='-')
        0    a,A
        1    b,B
        2    -,C
        3    d,D
        dtype: object

        If sep is not specified, the values are concatenated without
        separation.

        >>> s.str.cat(['A', 'B', 'C', 'D'], na_rep='-')
        0    aA
        1    bB
        2    -C
        3    dD
        dtype: object
        """

        if sep is None:
            sep = ""

        if others is None:
            data = cpp_join(
                self._column, cudf.Scalar(sep), cudf.Scalar(na_rep, "str"),
            )
        else:
            other_cols = _get_cols_list(self._parent, others)
            all_cols = [self._column] + other_cols
            data = cpp_concatenate(
                cudf.DataFrame(
                    {index: value for index, value in enumerate(all_cols)}
                ),
                cudf.Scalar(sep),
                cudf.Scalar(na_rep, "str"),
            )

        if len(data) == 1 and data.null_count == 1:
            data = [""]
        out = self._return_or_inplace(data, **kwargs)
        if len(out) == 1 and others is None:
            if isinstance(out, cudf.Series):
                out = out.iloc[0]
            else:
                out = out[0]
        return out

    def join(self, sep):
        """
        Join lists contained as elements in the Series/Index with passed
        delimiter.

        Raises : NotImplementedError
            Columns of arrays / lists are not yet supported.
        """
        raise NotImplementedError(
            "Columns of arrays / lists are not yet " "supported"
        )

    def extract(self, pat, flags=0, expand=True, **kwargs):
        """
        Extract capture groups in the regex `pat` as columns in a DataFrame.

        For each subject string in the Series, extract groups from the first
        match of regular expression `pat`.

        Parameters
        ----------
        pat : str
            Regular expression pattern with capturing groups.
        expand : bool, default True
            If True, return DataFrame with on column per capture group.
            If False, return a Series/Index if there is one capture group or
            DataFrame if there are multiple capture groups.

        Returns
        -------
        DataFrame or Series/Index
            A DataFrame with one row for each subject string, and one column
            for each group. If `expand=False` and `pat` has only one capture
            group, then return a Series/Index.

        Notes
        -----
        The `flags` parameter is not yet supported and will raise a
        NotImplementedError if anything other than the default value is passed.

        Examples
        --------
        >>> import cudf
        >>> s = cudf.Series(['a1', 'b2', 'c3'])
        >>> s.str.extract(r'([ab])(\d)')                                # noqa W605
              0     1
        0     a     1
        1     b     2
        2  None  None

        A pattern with one group will return a DataFrame with one
        column if expand=True.

        >>> s.str.extract(r'[ab](\d)', expand=True)                     # noqa W605
              0
        0     1
        1     2
        2  None

        A pattern with one group will return a Series if expand=False.

        >>> s.str.extract(r'[ab](\d)', expand=False)                    # noqa W605
        0       1
        1       2
        2    None
        dtype: object
        """
        if flags != 0:
            raise NotImplementedError("`flags` parameter is not yet supported")

        out = cpp_extract(self._column, pat)
        if out._num_columns == 1 and expand is False:
            return self._return_or_inplace(out._columns[0], **kwargs)
        else:
            kwargs.setdefault("expand", expand)
            return self._return_or_inplace(out, **kwargs)

    def contains(
        self, pat, case=True, flags=0, na=np.nan, regex=True, **kwargs
    ):
        """
        Test if pattern or regex is contained within a string of a Series or
        Index.

        Return boolean Series or Index based on whether a given pattern or
        regex is contained within a string of a Series or Index.

        Parameters
        ----------
        pat : str or list-like
            Character sequence or regular expression.
            If ``pat`` is list-like then regular expressions are not
            accepted.
        regex : bool, default True
            If True, assumes the pattern is a regular expression.
            If False, treats the pattern as a literal string.

        Returns
        -------
        Series/Index of bool dtype
            A Series/Index of boolean dtype indicating whether the given
            pattern is contained within the string of each element of the
            Series/Index.

        Notes
        -----
        The parameters `case`, `flags`, and `na` are not yet supported and
        will raise a NotImplementedError if anything other than the default
        value is set.

        Examples
        --------
        >>> import cudf
        >>> s1 = cudf.Series(['Mouse', 'dog', 'house and parrot', '23', None])
        >>> s1
        0               Mouse
        1                 dog
        2    house and parrot
        3                  23
        4                None
        dtype: object
        >>> s1.str.contains('og', regex=False)
        0    False
        1     True
        2    False
        3    False
        4     null
        dtype: bool

        Returning an Index of booleans using only a literal pattern.

        >>> data = ['Mouse', 'dog', 'house and parrot', '23.0', np.NaN]
        >>> ind = cudf.core.index.StringIndex(data)
        >>> ind.str.contains('23', regex=False)
        Index(['False', 'False', 'False', 'True', 'null'], dtype='object')

        Returning ‘house’ or ‘dog’ when either expression occurs in a string.

        >>> s1.str.contains('house|dog', regex=True)
        0    False
        1     True
        2     True
        3    False
        4     null
        dtype: bool

        Returning any digit using regular expression.

        >>> s1.str.contains('\d', regex=True)                               # noqa W605
        0    False
        1    False
        2    False
        3     True
        4     null
        dtype: bool

        Ensure ``pat`` is a not a literal pattern when ``regex`` is set
        to True. Note in the following example one might expect
        only `s2[1]` and `s2[3]` to return True. However,
        ‘.0’ as a regex matches any character followed by a 0.

        >>> s2 = cudf.Series(['40', '40.0', '41', '41.0', '35'])
        >>> s2.str.contains('.0', regex=True)
        0     True
        1     True
        2    False
        3     True
        4    False
        dtype: bool

        The ``pat`` may also be a list of strings in which case
        the individual strings are searched in corresponding rows.

        >>> s2 = cudf.Series(['house', 'dog', 'and', '', ''])
        >>> s1.str.contains(s2)
        0    False
        1     True
        2     True
        3     True
        4     null
        dtype: bool
        """
        if case is not True:
            raise NotImplementedError("`case` parameter is not yet supported")
        elif flags != 0:
            raise NotImplementedError("`flags` parameter is not yet supported")
        elif na is not np.nan:
            raise NotImplementedError("`na` parameter is not yet supported")

        if pat is None:
            result_col = column.column_empty(
                len(self._column), dtype="bool", masked=True
            )
        elif is_scalar(pat):
            if regex is True:
                result_col = cpp_contains_re(self._column, pat)
            else:
                result_col = cpp_contains(
                    self._column, cudf.Scalar(pat, "str")
                )
        else:
            result_col = cpp_contains_multiple(
                self._column, column.as_column(pat, dtype="str")
            )
        return self._return_or_inplace(result_col, **kwargs)

    def replace(
        self, pat, repl, n=-1, case=None, flags=0, regex=True, **kwargs
    ):
        """
        Replace occurrences of pattern/regex in the Series/Index with some
        other string. Equivalent to `str.replace()
        <https://docs.python.org/3/library/stdtypes.html#str.replace>`_
        or `re.sub()
        <https://docs.python.org/3/library/re.html#re.sub>`_.

        Parameters
        ----------
        pat : str or list-like
            String(s) to be replaced as a character sequence or regular
            expression.
        repl : str or list-like
            String(s) to be used as replacement.
        n : int, default -1 (all)
            Number of replacements to make from the start.
        regex : bool, default True
            If True, assumes the pattern is a regular expression.
            If False, treats the pattern as a literal string.

        Returns
        -------
        Series/Index of str dtype
            A copy of the object with all matching occurrences of pat replaced
            by repl.

        Notes
        -----
        The parameters `case` and `flags` are not yet supported and will raise
        a `NotImplementedError` if anything other than the default value
        is set.

        Examples
        --------

        >>> import cudf
        >>> s = cudf.Series(['foo', 'fuz', None])
        >>> s
        0     foo
        1     fuz
        2    None
        dtype: object

        When pat is a string and regex is True (the default), the given pat
        is compiled as a regex. When repl is a string, it replaces matching
        regex patterns as with ``re.sub()``. NaN value(s) in the Series
        are left as is:

        >>> s.str.replace('f.', 'ba', regex=True)
        0     bao
        1     baz
        2    None
        dtype: object

        When pat is a string and `regex` is False, every pat is replaced
        with repl as with ``str.replace()``:

        >>> s.str.replace('f.', 'ba', regex=False)
        0     foo
        1     fuz
        2    None
        dtype: object
        """
        if case is not None:
            raise NotImplementedError("`case` parameter is not yet supported")
        if flags != 0:
            raise NotImplementedError("`flags` parameter is not yet supported")

        if can_convert_to_column(pat) and can_convert_to_column(repl):
            warnings.warn(
                "`n` parameter is not supported when "
                "`pat` and `repl` are list-like inputs"
            )

            return self._return_or_inplace(
                cpp_replace_multi_re(
                    self._column, pat, column.as_column(repl, dtype="str")
                )
                if regex
                else cpp_replace_multi(
                    self._column,
                    column.as_column(pat, dtype="str"),
                    column.as_column(repl, dtype="str"),
                ),
                **kwargs,
            )
        # Pandas treats 0 as all
        if n == 0:
            n = -1

        # Pandas forces non-regex replace when pat is a single-character
        return self._return_or_inplace(
            cpp_replace_re(self._column, pat, cudf.Scalar(repl, "str"), n)
            if regex is True and len(pat) > 1
            else cpp_replace(
                self._column,
                cudf.Scalar(pat, "str"),
                cudf.Scalar(repl, "str"),
                n,
            ),
            **kwargs,
        )

    def replace_with_backrefs(self, pat, repl, **kwargs):
        """
        Use the ``repl`` back-ref template to create a new string
        with the extracted elements found using the ``pat`` expression.

        Parameters
        ----------
        pat : str
            Regex with groupings to identify extract sections.
            This should not be a compiled regex.
        repl : str
            String template containing back-reference indicators.

        Returns
        -------
        Series/Index of str dtype

        Examples
        --------
        >>> import cudf
        >>> s = cudf.Series(["A543","Z756"])
        >>> s.str.replace_with_backrefs('(\\\\d)(\\\\d)', 'V\\\\2\\\\1')
        0    AV453
        1    ZV576
        dtype: object
        """
        return self._return_or_inplace(
            cpp_replace_with_backrefs(self._column, pat, repl), **kwargs
        )

    def slice(self, start=None, stop=None, step=None, **kwargs):
        """
        Slice substrings from each element in the Series or Index.

        Parameters
        ----------
        start : int, optional
            Start position for slice operation.
        stop : int, optional
            Stop position for slice operation.
        step : int, optional
            Step size for slice operation.

        Returns
        -------
        Series/Index of str dtype
            Series or Index from sliced substring from
            original string object.

        See also
        --------
        slice_replace
            Replace a slice with a string.

        get
            Return element at position. Equivalent
            to ``Series.str.slice(start=i, stop=i+1)``
            with ``i`` being the position.

        Examples
        --------
        >>> import cudf
        >>> s = cudf.Series(["koala", "fox", "chameleon"])
        >>> s
        0        koala
        1          fox
        2    chameleon
        dtype: object
        >>> s.str.slice(start=1)
        0        oala
        1          ox
        2    hameleon
        dtype: object
        >>> s.str.slice(start=-1)
        0    a
        1    x
        2    n
        dtype: object
        >>> s.str.slice(stop=2)
        0    ko
        1    fo
        2    ch
        dtype: object
        >>> s.str.slice(step=2)
        0      kaa
        1       fx
        2    caeen
        dtype: object
        >>> s.str.slice(start=0, stop=5, step=3)
        0    kl
        1     f
        2    cm
        dtype: object
        """

        return self._return_or_inplace(
            cpp_slice_strings(self._column, start, stop, step), **kwargs,
        )

    def isinteger(self, **kwargs):
        """
        Check whether all characters in each string form integer.

        If a string has zero characters, False is returned for
        that check.

        Returns : Series or Index of bool
            Series or Index of boolean values with the same
            length as the original Series/Index.

        See also
        --------
        isalnum
            Check whether all characters are alphanumeric.

        isalpha
            Check whether all characters are alphabetic.

        isdecimal
            Check whether all characters are decimal.

        isdigit
            Check whether all characters are digits.

        isnumeric
            Check whether all characters are numeric.

        isfloat
            Check whether all characters are float.

        islower
            Check whether all characters are lowercase.

        isspace
            Check whether all characters are whitespace.

        isupper
            Check whether all characters are uppercase.

        Examples
        --------
        >>> import cudf
        >>> s = cudf.Series(["1", "0.1", "+100", "-15", "abc"])
        >>> s.str.isinteger()
        0     True
        1    False
        2     True
        3     True
        4    False
        dtype: bool
        >>> s = cudf.Series(["this is plan text", "", "10 10"])
        >>> s.str.isinteger()
        0    False
        1    False
        2    False
        dtype: bool
        """
        return self._return_or_inplace(cpp_is_integer(self._column), **kwargs)

    def ishex(self, **kwargs):
        """
        Check whether all characters in each string form a hex integer.

        If a string has zero characters, False is returned for
        that check.

        Returns : Series or Index of bool
            Series or Index of boolean values with the same
            length as the original Series/Index.

        See also
        --------
        isdecimal
            Check whether all characters are decimal.

        isdigit
            Check whether all characters are digits.

        isnumeric
            Check whether all characters are numeric.

        isfloat
            Check whether all characters are float.

        Examples
        --------
        >>> import cudf
        >>> s = cudf.Series(["", "123DEF", "0x2D3", "-15", "abc"])
        >>> s.str.ishex()
        0    False
        1     True
        2     True
        3    False
        4     True
        dtype: bool
        """
        return self._return_or_inplace(str_cast.is_hex(self._column), **kwargs)

    def istimestamp(self, format, **kwargs):
        """
        Check whether all characters in each string can be converted to
        a timestamp using the given format.

        Returns : Series or Index of bool
            Series or Index of boolean values with the same
            length as the original Series/Index.

        Examples
        --------
        >>> import cudf
        >>> s = cudf.Series(["20201101", "192011", "18200111", "2120-11-01"])
        >>> s.str.istimestamp("%Y%m%d")
        0     True
        1    False
        2     True
        3    False
        dtype: bool
        """
        return self._return_or_inplace(
            str_cast.istimestamp(self._column, format), **kwargs
        )

    def isfloat(self, **kwargs):
        """
        Check whether all characters in each string form floating value.

        If a string has zero characters, False is returned for
        that check.

        Returns : Series or Index of bool
            Series or Index of boolean values with the same
            length as the original Series/Index.

        See also
        --------
        isalnum
            Check whether all characters are alphanumeric.

        isalpha
            Check whether all characters are alphabetic.

        isdecimal
            Check whether all characters are decimal.

        isdigit
            Check whether all characters are digits.

        isinteger
            Check whether all characters are integer.

        isnumeric
            Check whether all characters are numeric.

        islower
            Check whether all characters are lowercase.

        isspace
            Check whether all characters are whitespace.

        isupper
            Check whether all characters are uppercase.

        Examples
        --------
        >>> import cudf
        >>> s = cudf.Series(["1.1", "0.123213", "+0.123", "-100.0001", "234",
        ... "3-"])
        >>> s.str.isfloat()
        0     True
        1     True
        2     True
        3     True
        4     True
        5    False
        dtype: bool
        >>> s = cudf.Series(["this is plain text", "\\t\\n", "9.9", "9.9.9"])
        >>> s.str.isfloat()
        0    False
        1    False
        2     True
        3    False
        dtype: bool
        """
        return self._return_or_inplace(cpp_is_float(self._column), **kwargs)

    def isdecimal(self, **kwargs):
        """
        Check whether all characters in each string are decimal.

        This is equivalent to running the Python string method
        `str.isdecimal()
        <https://docs.python.org/3/library/stdtypes.html#str.isdecimal>`_
        for each element of the Series/Index.
        If a string has zero characters, False is returned for
        that check.

        Returns : Series or Index of bool
            Series or Index of boolean values with the same
            length as the original Series/Index.

        See also
        --------
        isalnum
            Check whether all characters are alphanumeric.

        isalpha
            Check whether all characters are alphabetic.

        isdigit
            Check whether all characters are digits.

        isinteger
            Check whether all characters are integer.

        isnumeric
            Check whether all characters are numeric.

        isfloat
            Check whether all characters are float.

        islower
            Check whether all characters are lowercase.

        isspace
            Check whether all characters are whitespace.

        isupper
            Check whether all characters are uppercase.

        Examples
        --------
        >>> import cudf
        >>> s3 = cudf.Series(['23', '³', '⅕', ''])

        The s3.str.isdecimal method checks for characters used to form
        numbers in base 10.

        >>> s3.str.isdecimal()
        0     True
        1    False
        2    False
        3    False
        dtype: bool
        """
        return self._return_or_inplace(cpp_is_decimal(self._column), **kwargs)

    def isalnum(self, **kwargs):
        """
        Check whether all characters in each string are alphanumeric.

        This is equivalent to running the Python string method
        `str.isalnum()
        <https://docs.python.org/3/library/stdtypes.html#str.isalnum>`_
        for each element of the Series/Index. If a string has zero
        characters, False is returned for that check.

        Equivalent to: ``isalpha() or isdigit() or isnumeric() or isdecimal()``

        Returns : Series or Index of bool
            Series or Index of boolean values with the
            same length as the original Series/Index.

        See also
        --------
        isalpha
            Check whether all characters are alphabetic.

        isdecimal
            Check whether all characters are decimal.

        isdigit
            Check whether all characters are digits.

        isinteger
            Check whether all characters are integer.

        isnumeric
            Check whether all characters are numeric.

        isfloat
            Check whether all characters are float.

        islower
            Check whether all characters are lowercase.

        isspace
            Check whether all characters are whitespace.

        isupper
            Check whether all characters are uppercase.

        Examples
        --------
        >>> import cudf
        >>> s1 = cudf.Series(['one', 'one1', '1', ''])
        >>> s1.str.isalnum()
        0     True
        1     True
        2     True
        3    False
        dtype: bool

        Note that checks against characters mixed with
        any additional punctuation or whitespace will
        evaluate to false for an alphanumeric check.

        >>> s2 = cudf.Series(['A B', '1.5', '3,000'])
        >>> s2.str.isalnum()
        0    False
        1    False
        2    False
        dtype: bool
        """
        return self._return_or_inplace(cpp_is_alnum(self._column), **kwargs)

    def isalpha(self, **kwargs):
        """
        Check whether all characters in each string are alphabetic.

        This is equivalent to running the Python string method
        `str.isalpha()
        <https://docs.python.org/3/library/stdtypes.html#str.isalpha>`_
        for each element of the Series/Index.
        If a string has zero characters, False is returned for that check.

        Returns : Series or Index of bool
            Series or Index of boolean values with the same length
            as the original Series/Index.

        See also
        --------
        isalnum
            Check whether all characters are alphanumeric.

        isdecimal
            Check whether all characters are decimal.

        isdigit
            Check whether all characters are digits.

        isinteger
            Check whether all characters are integer.

        isnumeric
            Check whether all characters are numeric.

        isfloat
            Check whether all characters are float.

        islower
            Check whether all characters are lowercase.

        isspace
            Check whether all characters are whitespace.

        isupper
            Check whether all characters are uppercase.

        Examples
        --------
        >>> import cudf
        >>> s1 = cudf.Series(['one', 'one1', '1', ''])
        >>> s1.str.isalpha()
        0     True
        1    False
        2    False
        3    False
        dtype: bool
        """
        return self._return_or_inplace(cpp_is_alpha(self._column), **kwargs)

    def isdigit(self, **kwargs):
        """
        Check whether all characters in each string are digits.

        This is equivalent to running the Python string method
        `str.isdigit()
        <https://docs.python.org/3/library/stdtypes.html#str.isdigit>`_
        for each element of the Series/Index.
        If a string has zero characters, False is returned
        for that check.

        Returns : Series or Index of bool
            Series or Index of boolean values with the same
            length as the original Series/Index.

        See also
        --------
        isalnum
            Check whether all characters are alphanumeric.

        isalpha
            Check whether all characters are alphabetic.

        isdecimal
            Check whether all characters are decimal.

        isinteger
            Check whether all characters are integer.

        isnumeric
            Check whether all characters are numeric.

        isfloat
            Check whether all characters are float.

        islower
            Check whether all characters are lowercase.

        isspace
            Check whether all characters are whitespace.

        isupper
            Check whether all characters are uppercase.

        Examples
        --------
        >>> import cudf
        >>> s = cudf.Series(['23', '³', '⅕', ''])

        The ``s.str.isdigit`` method is the same as ``s.str.isdecimal`` but
        also includes special digits, like superscripted and
        subscripted digits in unicode.

        >>> s.str.isdigit()
        0     True
        1     True
        2    False
        3    False
        dtype: bool
        """
        return self._return_or_inplace(cpp_is_digit(self._column), **kwargs)

    def isnumeric(self, **kwargs):
        """
        Check whether all characters in each string are numeric.

        This is equivalent to running the Python string method
        `str.isnumeric()
        <https://docs.python.org/3/library/stdtypes.html#str.isnumeric>`_
        for each element of the Series/Index. If a
        string has zero characters, False is returned for that check.

        Returns : Series or Index of bool
            Series or Index of boolean values with the same
            length as the original Series/Index.

        See also
        --------
        isalnum
            Check whether all characters are alphanumeric.

        isalpha
            Check whether all characters are alphabetic.

        isdecimal
            Check whether all characters are decimal.

        isdigit
            Check whether all characters are digits.

        isinteger
            Check whether all characters are integer.

        isfloat
            Check whether all characters are float.

        islower
            Check whether all characters are lowercase.

        isspace
            Check whether all characters are whitespace.

        isupper
            Check whether all characters are uppercase.

        Examples
        --------
        >>> import cudf
        >>> s1 = cudf.Series(['one', 'one1', '1', ''])
        >>> s1.str.isnumeric()
        0    False
        1    False
        2     True
        3    False
        dtype: bool

        The ``s1.str.isnumeric`` method is the same as ``s2.str.isdigit`` but
        also includes other characters that can represent
        quantities such as unicode fractions.

        >>> s2 = pd.Series(['23', '³', '⅕', ''])
        >>> s2.str.isnumeric()
        0     True
        1     True
        2     True
        3    False
        dtype: bool
        """
        return self._return_or_inplace(cpp_is_numeric(self._column), **kwargs)

    def isupper(self, **kwargs):
        """
        Check whether all characters in each string are uppercase.

        This is equivalent to running the Python string method
        `str.isupper()
        <https://docs.python.org/3/library/stdtypes.html#str.isupper>`_
        for each element of the Series/Index.
        If a string has zero characters, False is returned
        for that check.

        Returns : Series or Index of bool
            Series or Index of boolean values with the same
            length as the original Series/Index.

        See also
        --------
        isalnum
            Check whether all characters are alphanumeric.

        isalpha
            Check whether all characters are alphabetic.

        isdecimal
            Check whether all characters are decimal.

        isdigit
            Check whether all characters are digits.

        isinteger
            Check whether all characters are integer.

        isnumeric
            Check whether all characters are numeric.

        isfloat
            Check whether all characters are float.

        islower
            Check whether all characters are lowercase.

        isspace
            Check whether all characters are whitespace.

        Examples
        --------
        >>> import cudf
        >>> s = cudf.Series(['leopard', 'Golden Eagle', 'SNAKE', ''])
        >>> s.str.isupper()
        0    False
        1    False
        2     True
        3    False
        dtype: bool
        """
        return self._return_or_inplace(cpp_is_upper(self._column), **kwargs)

    def islower(self, **kwargs):
        """
        Check whether all characters in each string are lowercase.

        This is equivalent to running the Python string method
        `str.islower()
        <https://docs.python.org/3/library/stdtypes.html#str.islower>`_
        for each element of the Series/Index.
        If a string has zero characters, False is returned
        for that check.

        Returns : Series or Index of bool
            Series or Index of boolean values with the same
            length as the original Series/Index.

        See also
        --------
        isalnum
            Check whether all characters are alphanumeric.

        isalpha
            Check whether all characters are alphabetic.

        isdecimal
            Check whether all characters are decimal.

        isdigit
            Check whether all characters are digits.

        isinteger
            Check whether all characters are integer.

        isnumeric
            Check whether all characters are numeric.

        isfloat
            Check whether all characters are float.

        isspace
            Check whether all characters are whitespace.

        isupper
            Check whether all characters are uppercase.

        Examples
        --------
        >>> import cudf
        >>> s = cudf.Series(['leopard', 'Golden Eagle', 'SNAKE', ''])
        >>> s.str.islower()
        0     True
        1    False
        2    False
        3    False
        dtype: bool
        """
        return self._return_or_inplace(cpp_is_lower(self._column), **kwargs)

    def isipv4(self, **kwargs):
        """
        Check whether all characters in each string form an IPv4 address.

        If a string has zero characters, False is returned for
        that check.

        Returns : Series or Index of bool
            Series or Index of boolean values with the same
            length as the original Series/Index.

        Examples
        --------
        >>> import cudf
        >>> s = cudf.Series(["", "127.0.0.1", "255.255.255.255", "123.456"])
        >>> s.str.isipv4()
        0    False
        1     True
        2     True
        3    False
        dtype: bool
        """
        return self._return_or_inplace(
            str_cast.is_ipv4(self._column), **kwargs
        )

    def lower(self, **kwargs):
        """
        Converts all characters to lowercase.

        Equivalent to `str.lower()
        <https://docs.python.org/3/library/stdtypes.html#str.lower>`_.

        Returns : Series or Index of object
            A copy of the object with all strings converted to lowercase.

        See also
        --------
        upper
            Converts all characters to uppercase.

        title
            Converts first character of each word to uppercase and remaining
            to lowercase.

        capitalize
            Converts first character to uppercase and remaining to lowercase.

        swapcase
            Converts uppercase to lowercase and lowercase to uppercase.

        Examples
        --------
        >>> import cudf
        >>> data = ['lower', 'CAPITALS', 'this is a sentence', 'SwApCaSe']
        >>> s = cudf.Series(data)
        >>> s.str.lower()
        0                 lower
        1              capitals
        2    this is a sentence
        3              swapcase
        dtype: object
        """
        return self._return_or_inplace(cpp_to_lower(self._column), **kwargs)

    def upper(self, **kwargs):
        """
        Convert each string to uppercase.
        This only applies to ASCII characters at this time.

        Equivalent to `str.upper()
        <https://docs.python.org/3/library/stdtypes.html#str.upper>`_.

        Returns : Series or Index of object

        See also
        --------
        lower
            Converts all characters to lowercase.

        upper
            Converts all characters to uppercase.

        title
            Converts first character of each word to uppercase and
            remaining to lowercase.

        capitalize
            Converts first character to uppercase and remaining to
            lowercase.

        swapcase
            Converts uppercase to lowercase and lowercase to uppercase.

        Examples
        --------
        >>> import cudf
        >>> data = ['lower', 'CAPITALS', 'this is a sentence', 'SwApCaSe']
        >>> s = cudf.Series(data)
        >>> s
        0                 lower
        1              CAPITALS
        2    this is a sentence
        3              SwApCaSe
        dtype: object
        >>> s.str.upper()
        0                 LOWER
        1              CAPITALS
        2    THIS IS A SENTENCE
        3              SWAPCASE
        dtype: object
        """
        return self._return_or_inplace(cpp_to_upper(self._column), **kwargs)

    def capitalize(self, **kwargs):
        """
        Convert strings in the Series/Index to be capitalized.
        This only applies to ASCII characters at this time.

        Returns
        -------
        Series or Index of object

        Examples
        --------
        >>> import cudf
        >>> data = ['lower', 'CAPITALS', 'this is a sentence', 'SwApCaSe']
        >>> s = cudf.Series(data)
        >>> s.str.capitalize()
        0                 Lower
        1              Capitals
        2    This is a sentence
        3              Swapcase
        dtype: object
        >>> s = cudf.Series(["hello, friend","goodbye, friend"])
        >>> s.str.capitalize()
        0      Hello, friend
        1    Goodbye, friend
        dtype: object
        """
        return self._return_or_inplace(cpp_capitalize(self._column), **kwargs)

    def swapcase(self, **kwargs):
        """
        Change each lowercase character to uppercase and vice versa.
        This only applies to ASCII characters at this time.

        Equivalent to `str.swapcase()
        <https://docs.python.org/3/library/stdtypes.html#str.swapcase>`_.

        Returns : Series or Index of object

        See also
        --------
        lower
            Converts all characters to lowercase.

        upper
            Converts all characters to uppercase.

        title
            Converts first character of each word to uppercase and remaining
            to lowercase.

        capitalize
            Converts first character to uppercase and remaining to lowercase.

        Examples
        --------
        >>> import cudf
        >>> data = ['lower', 'CAPITALS', 'this is a sentence', 'SwApCaSe']
        >>> s = cudf.Series(data)
        >>> s
        0                 lower
        1              CAPITALS
        2    this is a sentence
        3              SwApCaSe
        dtype: object
        >>> s.str.swapcase()
        0                 LOWER
        1              capitals
        2    THIS IS A SENTENCE
        3              sWaPcAsE
        dtype: object
        """
        return self._return_or_inplace(cpp_swapcase(self._column), **kwargs)

    def title(self, **kwargs):
        """
        Uppercase the first letter of each letter after a space
        and lowercase the rest.
        This only applies to ASCII characters at this time.

        Equivalent to `str.title()
        <https://docs.python.org/3/library/stdtypes.html#str.title>`_.

        Returns : Series or Index of object

        See also
        --------
        lower
            Converts all characters to lowercase.

        upper
            Converts all characters to uppercase.

        capitalize
            Converts first character to uppercase and remaining to lowercase.

        swapcase
            Converts uppercase to lowercase and lowercase to uppercase.

        Examples
        --------
        >>> import cudf
        >>> data = ['lower', 'CAPITALS', 'this is a sentence', 'SwApCaSe'])
        >>> s = cudf.Series(data)
        >>> s
        0                 lower
        1              CAPITALS
        2    this is a sentence
        3              SwApCaSe
        dtype: object
        >>> s.str.title()
        0                 Lower
        1              Capitals
        2    This Is A Sentence
        3              Swapcase
        dtype: object
        """
        return self._return_or_inplace(cpp_title(self._column), **kwargs)

    def filter_alphanum(self, repl=None, keep=True, **kwargs):
        """
        Remove non-alphanumeric characters from strings in this column.

        Parameters
        ----------
        repl : str
            Optional string to use in place of removed characters.
        keep : bool
            Set to False to remove all alphanumeric characters instead
            of keeping them.

        Returns
        -------
        Series/Index of str dtype
            Strings with only alphanumeric characters.

        Examples
        --------
        >>> import cudf
        >>> s = cudf.Series(["pears £12", "plums $34", "Temp 72℉", "100K℧"])
        >>> s.str.filter_alphanum(" ")
        0    pears  12
        1    plums  34
        2     Temp 72
        3        100K
        dtype: object
        """
        if repl is None:
            repl = ""

        return self._return_or_inplace(
            cpp_filter_alphanum(self._column, cudf.Scalar(repl), keep),
            **kwargs,
        )

    def slice_from(self, starts, stops, **kwargs):
        """
        Return substring of each string using positions for each string.

        The starts and stops parameters are of Column type.

        Parameters
        ----------
        starts : Series
            Beginning position of each the string to extract.
            Default is beginning of the each string.
        stops : Series
            Ending position of the each string to extract.
            Default is end of each string.
            Use -1 to specify to the end of that string.

        Returns
        -------
        Series/Index of str dtype
            A substring of each string using positions for each string.

        Examples
        --------
        >>> import cudf
        >>> s = cudf.Series(["hello","there"])
        >>> s
        0    hello
        1    there
        dtype: object
        >>> starts = cudf.Series([1, 3])
        >>> stops = cudf.Series([5, 5])
        >>> s.str.slice_from(starts, stops)
        0    ello
        1      re
        dtype: object
        """

        return self._return_or_inplace(
            cpp_slice_from(
                self._column, column.as_column(starts), column.as_column(stops)
            ),
            **kwargs,
        )

    def slice_replace(self, start=None, stop=None, repl=None, **kwargs):
        """
        Replace the specified section of each string with a new string.

        Parameters
        ----------
        start : int, optional
            Beginning position of the string to replace.
            Default is beginning of the each string.
        stop : int, optional
            Ending position of the string to replace.
            Default is end of each string.
        repl : str, optional
            String to insert into the specified position values.

        Returns
        -------
        Series/Index of str dtype
            A new string with the specified section of the string
            replaced with `repl` string.

        See also
        --------
        slice
            Just slicing without replacement.

        Examples
        --------
        >>> import cudf
        >>> s = cudf.Series(['a', 'ab', 'abc', 'abdc', 'abcde'])
        >>> s
        0        a
        1       ab
        2      abc
        3     abdc
        4    abcde
        dtype: object

        Specify just `start`, meaning replace `start` until the `end` of
        the string with `repl`.

        >>> s.str.slice_replace(1, repl='X')
        0    aX
        1    aX
        2    aX
        3    aX
        4    aX
        dtype: object

        Specify just `stop`, meaning the `start` of the string to `stop`
        is replaced with `repl`, and the rest of the string is included.

        >>> s.str.slice_replace(stop=2, repl='X')
        0       X
        1       X
        2      Xc
        3     Xdc
        4    Xcde
        dtype: object

        Specify `start` and `stop`, meaning the slice from `start`
        to `stop` is replaced with `repl`. Everything before or
        after `start` and `stop` is included as is.

        >>> s.str.slice_replace(start=1, stop=3, repl='X')
        0      aX
        1      aX
        2      aX
        3     aXc
        4    aXde
        dtype: object
        """
        if start is None:
            start = 0

        if stop is None:
            stop = -1

        if repl is None:
            repl = ""

        return self._return_or_inplace(
            cpp_slice_replace(self._column, start, stop, cudf.Scalar(repl)),
            **kwargs,
        )

    def insert(self, start=0, repl=None, **kwargs):
        """
        Insert the specified string into each string in the specified
        position.

        Parameters
        ----------
        start : int
            Beginning position of the string to replace.
            Default is beginning of the each string.
            Specify -1 to insert at the end of each string.
        repl : str
            String to insert into the specified position value.

        Returns
        -------
        Series/Index of str dtype
            A new string series with the specified string
            inserted at the specified position.

        Examples
        --------
        >>> import cudf
        >>> s = cudf.Series(["abcdefghij", "0123456789"])
        >>> s.str.insert(2, '_')
        0    ab_cdefghij
        1    01_23456789
        dtype: object

        When no `repl` is passed, nothing is inserted.

        >>> s.str.insert(2)
        0    abcdefghij
        1    0123456789
        dtype: object

        Negative values are also supported for `start`.

        >>> s.str.insert(-1,'_')
        0    abcdefghij_
        1    0123456789_
        dtype: object
        """
        if repl is None:
            repl = ""

        return self._return_or_inplace(
            cpp_string_insert(self._column, start, cudf.Scalar(repl)),
            **kwargs,
        )

    def get(self, i=0, **kwargs):
        """
        Extract element from each component at specified position.

        Parameters
        ----------
        i : int
            Position of element to extract.

        Returns
        -------
        Series/Index of str dtype

        Examples
        --------
        >>> import cudf
        >>> s = cudf.Series(["hello world", "rapids", "cudf"])
        >>> s
        0    hello world
        1         rapids
        2           cudf
        dtype: object
        >>> s.str.get(10)
        0    d
        1
        2
        dtype: object
        >>> s.str.get(1)
        0    e
        1    a
        2    u
        dtype: object

        ``get`` also accepts negative index number.

        >>> s.str.get(-1)
        0    d
        1    s
        2    f
        dtype: object
        """

        return self._return_or_inplace(
            cpp_string_get(self._column, i), **kwargs
        )

    def split(self, pat=None, n=-1, expand=False, **kwargs):
        """
        Split strings around given separator/delimiter.

        Splits the string in the Series/Index from the beginning, at the
        specified delimiter string. Equivalent to `str.split()
        <https://docs.python.org/3/library/stdtypes.html#str.split>`_.

        Parameters
        ----------
        pat : str, default ' ' (space)
            String to split on, does not yet support regular expressions.
        n : int, default -1 (all)
            Limit number of splits in output. `None`, 0, and -1 will all be
            interpreted as "all splits".
        expand : bool, default False
            Expand the split strings into separate columns.

            * If ``True``, return DataFrame/MultiIndex expanding
              dimensionality.
            * If ``False``, return Series/Index, containing lists
              of strings.

        Returns
        -------
        Series, Index, DataFrame or MultiIndex
            Type matches caller unless ``expand=True`` (see Notes).

        See also
        --------
        rsplit
            Splits string around given separator/delimiter, starting from
            the right.

        str.split
            Standard library version for split.

        str.rsplit
            Standard library version for rsplit.

        Notes
        -----
        The handling of the n keyword depends on the number
        of found splits:

            - If found splits > n, make first n splits only
            - If found splits <= n, make all splits
            - If for a certain row the number of found
              splits < n, append None for padding up to n
              if ``expand=True``.

        If using ``expand=True``, Series and Index callers return
        DataFrame and MultiIndex objects, respectively.

        Examples
        --------
        >>> import cudf
        >>> data = ["this is a regular sentence",
        ...     "https://docs.python.org/index.html", None]
        >>> s = cudf.Series(data)
        >>> s
        0            this is a regular sentence
        1    https://docs.python.org/index.html
        2                                  <NA>
        dtype: object

        In the default setting, the string is split by whitespace.

        >>> s.str.split()
        0        [this, is, a, regular, sentence]
        1    [https://docs.python.org/index.html]
        2                                    None
        dtype: list

        Without the ``n`` parameter, the outputs of ``rsplit``
        and ``split`` are identical.

        >>> s.str.rsplit()
        0        [this, is, a, regular, sentence]
        1    [https://docs.python.org/index.html]
        2                                    None
        dtype: list

        The `n` parameter can be used to limit the number of
        splits on the delimiter.

        >>> s.str.split(n=2)
        0          [this, is, a regular sentence]
        1    [https://docs.python.org/index.html]
        2                                    None
        dtype: list

        The `pat` parameter can be used to split by other characters.

        >>> s.str.split(pat="/")
        0               [this is a regular sentence]
        1    [https:, , docs.python.org, index.html]
        2                                       None
        dtype: list

        When using ``expand=True``, the split elements will expand out
        into separate columns. If ``<NA>`` value is present, it is propagated
        throughout the columns during the split.

        >>> s.str.split(expand=True)
                                            0     1     2        3         4
        0                                this    is     a  regular  sentence
        1  https://docs.python.org/index.html  <NA>  <NA>     <NA>      <NA>
        2                                <NA>  <NA>  <NA>     <NA>      <NA>
        """

        if expand is None:
            expand = False

        if expand not in (True, False):
            raise ValueError(
                f"expand parameter accepts only : [True, False], "
                f"got {expand}"
            )

        # Pandas treats 0 as all
        if n == 0:
            n = -1

        kwargs.setdefault("expand", expand)
        if pat is None:
            pat = ""

<<<<<<< HEAD
        result_table = cpp_split(self._column, cudf.Scalar(pat, "str"), n)
        if len(result_table._data) == 1:
            if result_table._data[0].null_count == len(self._parent):
                result_table = []
=======
        if expand:
>>>>>>> 1771a8fc
            if self._column.null_count == len(self._column):
                result_table = [self._column.copy()]
            else:
                result_table = cpp_split(
                    self._column, as_device_scalar(pat, "str"), n
                )
                if len(result_table._data) == 1:
                    if result_table._data[0].null_count == len(self._parent):
                        result_table = []
        else:
            result_table = cpp_split_record(
                self._column, as_device_scalar(pat, "str"), n
            )

        return self._return_or_inplace(result_table, **kwargs,)

    def rsplit(self, pat=None, n=-1, expand=False, **kwargs):
        """
        Split strings around given separator/delimiter.

        Splits the string in the Series/Index from the end, at the
        specified delimiter string. Equivalent to `str.rsplit()
        <https://docs.python.org/3/library/stdtypes.html#str.rsplit>`_.

        Parameters
        ----------
        pat : str, default ' ' (space)
            String to split on, does not yet support regular expressions.
        n : int, default -1 (all)
            Limit number of splits in output. `None`, 0, and -1 will all be
            interpreted as "all splits".
        expand : bool, default False
            Expand the split strings into separate columns.

            * If ``True``, return DataFrame/MultiIndex expanding
              dimensionality.
            * If ``False``, return Series/Index, containing lists
              of strings.

        Returns
        -------
        Series, Index, DataFrame or MultiIndex
            Type matches caller unless ``expand=True`` (see Notes).

        See also
        --------
        split
            Split strings around given separator/delimiter.

        str.split
            Standard library version for split.

        str.rsplit
            Standard library version for rsplit.

        Notes
        -----
        The handling of the n keyword depends on the number of
        found splits:

            - If found splits > n, make first n splits only
            - If found splits <= n, make all splits
            - If for a certain row the number of found splits < n,
              append None for padding up to n if ``expand=True``.

        If using ``expand=True``, Series and Index callers return
        DataFrame and MultiIndex objects, respectively.

        Examples
        --------
        >>> import cudf
        >>> s = cudf.Series(
        ...     [
        ...         "this is a regular sentence",
        ...         "https://docs.python.org/3/tutorial/index.html",
        ...         None
        ...     ]
        ... )
        >>> s
        0                       this is a regular sentence
        1    https://docs.python.org/3/tutorial/index.html
        2                                             <NA>
        dtype: object

        In the default setting, the string is split by whitespace.

        >>> s.str.rsplit()
        0                   [this, is, a, regular, sentence]
        1    [https://docs.python.org/3/tutorial/index.html]
        2                                               None
        dtype: list

        Without the ``n`` parameter, the outputs of ``rsplit``
        and ``split`` are identical.

        >>> s.str.split()
        0                   [this, is, a, regular, sentence]
        1    [https://docs.python.org/3/tutorial/index.html]
        2                                               None
        dtype: list

        The n parameter can be used to limit the number of
        splits on the delimiter. The outputs of split and rsplit are different.

        >>> s.str.rsplit(n=2)
        0                     [this is a, regular, sentence]
        1    [https://docs.python.org/3/tutorial/index.html]
        2                                               None
        dtype: list
        >>> s.str.split(n=2)
        0                     [this, is, a regular sentence]
        1    [https://docs.python.org/3/tutorial/index.html]
        2                                               None
        dtype: list

        When using ``expand=True``, the split elements will expand
        out into separate columns. If ``<NA>`` value is present,
        it is propagated throughout the columns during the split.

        >>> s.str.rsplit(n=2, expand=True)
                                                       0        1         2
        0                                      this is a  regular  sentence
        1  https://docs.python.org/3/tutorial/index.html     <NA>      <NA>
        2                                           <NA>     <NA>      <NA>

        For slightly more complex use cases like splitting the
        html document name from a url, a combination of parameter
        settings can be used.

        >>> s.str.rsplit("/", n=1, expand=True)
                                            0           1
        0          this is a regular sentence        <NA>
        1  https://docs.python.org/3/tutorial  index.html
        2                                <NA>        <NA>
        """

        if expand is None:
            expand = False

        if expand not in (True, False):
            raise ValueError(
                f"expand parameter accepts only : [True, False], "
                f"got {expand}"
            )

        # Pandas treats 0 as all
        if n == 0:
            n = -1

        kwargs.setdefault("expand", expand)
        if pat is None:
            pat = ""

<<<<<<< HEAD
        result_table = cpp_rsplit(self._column, cudf.Scalar(pat), n)
        if len(result_table._data) == 1:
            if result_table._data[0].null_count == len(self._parent):
                result_table = []
            elif self._parent.null_count == len(self._parent):
=======
        if expand:
            if self._column.null_count == len(self._column):
>>>>>>> 1771a8fc
                result_table = [self._column.copy()]
            else:
                result_table = cpp_rsplit(
                    self._column, as_device_scalar(pat), n
                )
                if len(result_table._data) == 1:
                    if result_table._data[0].null_count == len(self._parent):
                        result_table = []
        else:
            result_table = cpp_rsplit_record(
                self._column, as_device_scalar(pat), n
            )

        return self._return_or_inplace(result_table, **kwargs)

    def partition(self, sep=" ", expand=True, **kwargs):
        """
        Split the string at the first occurrence of sep.

        This method splits the string at the first occurrence
        of sep, and returns 3 elements containing the part
        before the separator, the separator itself, and the
        part after the separator. If the separator is not found,
        return 3 elements containing the string itself, followed
        by two empty strings.

        Parameters
        ----------
        sep : str, default ' ' (whitespace)
            String to split on.

        Returns
        -------
        DataFrame or MultiIndex
            Returns a DataFrame / MultiIndex

        Notes
        -----
        The parameter `expand` is not yet supported and will raise a
        `NotImplementedError` if anything other than the default value is set.

        See also
        --------
        rpartition
            Split the string at the last occurrence of sep.

        split
            Split strings around given separators.

        Examples
        --------
        >>> import cudf
        >>> s = cudf.Series(['Linda van der Berg', 'George Pitt-Rivers'])
        >>> s
        0    Linda van der Berg
        1    George Pitt-Rivers
        dtype: object

        >>> s.str.partition()
                0  1             2
        0   Linda     van der Berg
        1  George      Pitt-Rivers

        To partition by something different than a space:

        >>> s.str.partition('-')
                            0  1       2
        0  Linda van der Berg
        1         George Pitt  -  Rivers

        Also available on indices:

        >>> idx = cudf.core.index.StringIndex(['X 123', 'Y 999'])
        >>> idx
        StringIndex(['X 123' 'Y 999'], dtype='object')

        Which will create a MultiIndex:

        >>> idx.str.partition()
        MultiIndex(levels=[0    X
        1    Y
        dtype: object, 0
        dtype: object, 0    123
        1    999
        dtype: object],
        codes=   0  1  2
        0  0  0  0
        1  1  0  1)
        """
        if expand is not True:
            raise NotImplementedError(
                "`expand=False` is currently not supported"
            )

        kwargs.setdefault("expand", expand)
        if sep is None:
            sep = " "

        return self._return_or_inplace(
            cpp_partition(self._column, cudf.Scalar(sep)), **kwargs
        )

    def rpartition(self, sep=" ", expand=True, **kwargs):
        """
        Split the string at the last occurrence of sep.

        This method splits the string at the last occurrence
        of sep, and returns 3 elements containing the part
        before the separator, the separator itself, and the
        part after the separator. If the separator is not
        found, return 3 elements containing two empty strings,
        followed by the string itself.

        Parameters
        ----------
        sep : str, default ' ' (whitespace)
            String to split on.

        Returns
        -------
        DataFrame or MultiIndex
            Returns a DataFrame / MultiIndex

        Notes
        -----
        The parameter `expand` is not yet supported and will raise a
        `NotImplementedError` if anything other than the default value is set.

        Examples
        --------
        >>> import cudf
        >>> s = cudf.Series(['Linda van der Berg', 'George Pitt-Rivers'])
        >>> s
        0    Linda van der Berg
        1    George Pitt-Rivers
        dtype: object
        >>> s.str.rpartition()
                    0  1            2
        0  Linda van der            Berg
        1         George     Pitt-Rivers

        Also available on indices:

        >>> idx = cudf.core.index.StringIndex(['X 123', 'Y 999'])
        >>> idx
        StringIndex(['X 123' 'Y 999'], dtype='object')

        Which will create a MultiIndex:

        >>> idx.str.rpartition()
        MultiIndex(levels=[0    X
        1    Y
        dtype: object, 0
        dtype: object, 0    123
        1    999
        dtype: object],
        codes=   0  1  2
        0  0  0  0
        1  1  0  1)
        """
        if expand is not True:
            raise NotImplementedError(
                "`expand=False` is currently not supported"
            )

        kwargs.setdefault("expand", expand)
        if sep is None:
            sep = " "

        return self._return_or_inplace(
            cpp_rpartition(self._column, cudf.Scalar(sep)), **kwargs
        )

    def pad(self, width, side="left", fillchar=" ", **kwargs):
        """
        Pad strings in the Series/Index up to width.

        Parameters
        ----------
        width : int
            Minimum width of resulting string;
            additional characters will be filled with
            character defined in fillchar.

        side : {‘left’, ‘right’, ‘both’}, default ‘left’
            Side from which to fill resulting string.

        fillchar : str,  default ' ' (whitespace)
            Additional character for filling, default is whitespace.

        Returns
        -------
        Series/Index of object
            Returns Series or Index with minimum number
            of char in object.

        See also
        --------
        rjust
            Fills the left side of strings with an arbitrary character.
            Equivalent to ``Series.str.pad(side='left')``.

        ljust
            Fills the right side of strings with an arbitrary character.
            Equivalent to ``Series.str.pad(side='right')``.

        center
            Fills boths sides of strings with an arbitrary character.
            Equivalent to ``Series.str.pad(side='both')``.

        zfill
            Pad strings in the Series/Index by prepending ‘0’ character.
            Equivalent to ``Series.str.pad(side='left', fillchar='0')``.

        Examples
        --------
        >>> import cudf
        >>> s = cudf.Series(["caribou", "tiger"])

        >>> s.str.pad(width=10)
        0       caribou
        1         tiger
        dtype: object

        >>> s.str.pad(width=10, side='right', fillchar='-')
        0    caribou---
        1    tiger-----
        dtype: object

        >>> s.str.pad(width=10, side='both', fillchar='-')
        0    -caribou--
        1    --tiger---
        dtype: object
        """
        if not isinstance(fillchar, str):
            msg = (
                f"fillchar must be a character, not {type(fillchar).__name__}"
            )
            raise TypeError(msg)

        if len(fillchar) != 1:
            raise TypeError("fillchar must be a character, not str")

        if not pd.api.types.is_integer(width):
            msg = f"width must be of integer type, not {type(width).__name__}"
            raise TypeError(msg)

        try:
            side = PadSide[side.upper()]
        except KeyError:
            raise ValueError(
                "side has to be either one of {‘left’, ‘right’, ‘both’}"
            )

        return self._return_or_inplace(
            cpp_pad(self._column, width, fillchar, side), **kwargs
        )

    def zfill(self, width, **kwargs):
        """
        Pad strings in the Series/Index by prepending ‘0’ characters.

        Strings in the Series/Index are padded with ‘0’ characters
        on the left of the string to reach a total string length
        width. Strings in the Series/Index with length greater
        or equal to width are unchanged.

        Parameters
        ----------
        width : int
            Minimum length of resulting string;
            strings with length less than width
            be prepended with ‘0’ characters.

        Returns
        -------
        Series/Index of str dtype
            Returns Series or Index with prepended ‘0’ characters.

        See also
        --------
        rjust
            Fills the left side of strings with an arbitrary character.

        ljust
            Fills the right side of strings with an arbitrary character.

        pad
            Fills the specified sides of strings with an arbitrary character.

        center
            Fills boths sides of strings with an arbitrary character.

        Notes
        -----
        Differs from `str.zfill()
        <https://docs.python.org/3/library/stdtypes.html#str.zfill>`_
        which has special handling for ‘+’/’-‘ in the string.

        Examples
        --------
        >>> import cudf
        >>> s = cudf.Series(['-1', '1', '1000',  None])
        >>> s
        0      -1
        1       1
        2    1000
        3    None
        dtype: object

        Note that ``None`` is not string, therefore it is converted
        to ``None``. The minus sign in ``'-1'`` is treated as a
        regular character and the zero is added to the left
        of it (`str.zfill()
        <https://docs.python.org/3/library/stdtypes.html#str.zfill>`_
        would have moved it to the left). ``1000`` remains unchanged as
        it is longer than width.

        >>> s.str.zfill(3)
        0     0-1
        1     001
        2    1000
        3    None
        dtype: object
        """
        if not pd.api.types.is_integer(width):
            msg = f"width must be of integer type, not {type(width).__name__}"
            raise TypeError(msg)

        return self._return_or_inplace(
            cpp_zfill(self._column, width), **kwargs
        )

    def center(self, width, fillchar=" ", **kwargs):
        """
        Filling left and right side of strings in the Series/Index with an
        additional character.

        Parameters
        ----------
        width : int
            Minimum width of resulting string;
            additional characters will be filled
            with fillchar.

        fillchar : str, default is ' ' (whitespace)
            Additional character for filling.

        Returns
        -------
        Series/Index of str dtype
            Returns Series or Index.

        Examples
        --------
        >>> import cudf
        >>> s = cudf.Series(['a', 'b', None, 'd'])
        >>> s.str.center(1)
        0       a
        1       b
        2    None
        3       d
        dtype: object
        >>> s.str.center(1, fillchar='-')
        0       a
        1       b
        2    None
        3       d
        dtype: object
        >>> s.str.center(2, fillchar='-')
        0      a-
        1      b-
        2    None
        3      d-
        dtype: object
        >>> s.str.center(5, fillchar='-')
        0    --a--
        1    --b--
        2     None
        3    --d--
        dtype: object
        >>> s.str.center(6, fillchar='-')
        0    --a---
        1    --b---
        2      None
        3    --d---
        dtype: object
        """
        if not isinstance(fillchar, str):
            msg = (
                f"fillchar must be a character, not {type(fillchar).__name__}"
            )
            raise TypeError(msg)

        if len(fillchar) != 1:
            raise TypeError("fillchar must be a character, not str")

        if not pd.api.types.is_integer(width):
            msg = f"width must be of integer type, not {type(width).__name__}"
            raise TypeError(msg)

        return self._return_or_inplace(
            cpp_center(self._column, width, fillchar), **kwargs
        )

    def ljust(self, width, fillchar=" ", **kwargs):
        """
        Filling right side of strings in the Series/Index with an additional
        character. Equivalent to `str.ljust()
        <https://docs.python.org/3/library/stdtypes.html#str.ljust>`_.

        Parameters
        ----------
        width : int
            Minimum width of resulting string;
            additional characters will be filled
            with ``fillchar``.

        fillchar : str, default ' ' (whitespace)
            Additional character for filling, default is whitespace.

        Returns
        -------
        Series/Index of str dtype
            Returns Series or Index.

        Examples
        --------
        >>> import cudf
        >>> s = cudf.Series(["hello world", "rapids ai"])
        >>> s.str.ljust(10, fillchar="_")
        0    hello world
        1     rapids ai_
        dtype: object
        >>> s = cudf.Series(["a", "",  "ab", "__"])
        >>> s.str.ljust(1, fillchar="-")
        0     a
        1     -
        2    ab
        3    __
        dtype: object
        """
        if not isinstance(fillchar, str):
            msg = (
                f"fillchar must be a character, not {type(fillchar).__name__}"
            )
            raise TypeError(msg)

        if len(fillchar) != 1:
            raise TypeError("fillchar must be a character, not str")

        if not pd.api.types.is_integer(width):
            msg = f"width must be of integer type, not {type(width).__name__}"
            raise TypeError(msg)

        return self._return_or_inplace(
            cpp_ljust(self._column, width, fillchar), **kwargs
        )

    def rjust(self, width, fillchar=" ", **kwargs):
        """
        Filling left side of strings in the Series/Index with an additional
        character. Equivalent to `str.rjust()
        <https://docs.python.org/3/library/stdtypes.html#str.rjust>`_.

        Parameters
        ----------
        width : int
            Minimum width of resulting string;
            additional characters will be filled
            with fillchar.

        fillchar : str, default ' ' (whitespace)
            Additional character for filling, default is whitespace.

        Returns
        -------
        Series/Index of str dtype
            Returns Series or Index.

        Examples
        --------
        >>> import cudf
        >>> s = cudf.Series(["hello world", "rapids ai"])
        >>> s.str.rjust(20, fillchar="_")
        0    _________hello world
        1    ___________rapids ai
        dtype: object
        >>> s = cudf.Series(["a", "",  "ab", "__"])
        >>> s.str.rjust(1, fillchar="-")
        0     a
        1     -
        2    ab
        3    __
        dtype: object
        """
        if not isinstance(fillchar, str):
            msg = (
                f"fillchar must be a character, not {type(fillchar).__name__}"
            )
            raise TypeError(msg)

        if len(fillchar) != 1:
            raise TypeError("fillchar must be a character, not str")

        if not pd.api.types.is_integer(width):
            msg = f"width must be of integer type, not {type(width).__name__}"
            raise TypeError(msg)

        return self._return_or_inplace(
            cpp_rjust(self._column, width, fillchar), **kwargs
        )

    def strip(self, to_strip=None, **kwargs):
        """
        Remove leading and trailing characters.

        Strip whitespaces (including newlines) or a set of
        specified characters from each string in the Series/Index
        from left and right sides. Equivalent to `str.strip()
        <https://docs.python.org/3/library/stdtypes.html#str.strip>`_.

        Parameters
        ----------
        to_strip : str or None, default None
            Specifying the set of characters to be removed.
            All combinations of this set of characters
            will be stripped. If None then whitespaces are removed.

        Returns
        -------
        Series/Index of str dtype
            Returns Series or Index.

        See also
        --------
        lstrip
            Remove leading characters in Series/Index.

        rstrip
            Remove trailing characters in Series/Index.

        Examples
        --------
        >>> import cudf
        >>> s = cudf.Series(['1. Ant.  ', '2. Bee!\\n', '3. Cat?\\t', None])
        >>> s
        0    1. Ant.
        1    2. Bee!\\n
        2    3. Cat?\\t
        3         None
        dtype: object
        >>> s.str.strip()
        0    1. Ant.
        1    2. Bee!
        2    3. Cat?
        3       None
        dtype: object
        >>> s.str.strip('123.!? \\n\\t')
        0     Ant
        1     Bee
        2     Cat
        3    None
        dtype: object
        """
        if to_strip is None:
            to_strip = ""

        return self._return_or_inplace(
            cpp_strip(self._column, cudf.Scalar(to_strip)), **kwargs
        )

    def lstrip(self, to_strip=None, **kwargs):
        """
        Remove leading and trailing characters.

        Strip whitespaces (including newlines)
        or a set of specified characters from
        each string in the Series/Index from left side.
        Equivalent to `str.lstrip()
        <https://docs.python.org/3/library/stdtypes.html#str.lstrip>`_.

        Parameters
        ----------
        to_strip : str or None, default None
            Specifying the set of characters to be removed.
            All combinations of this set of characters will
            be stripped. If None then whitespaces are removed.

        Returns
        -------
            Series or Index of object

        See also
        --------
        strip
            Remove leading and trailing characters in Series/Index.

        rstrip
            Remove trailing characters in Series/Index.

        Examples
        --------
        >>> import cudf
        >>> s = cudf.Series(['1. Ant.  ', '2. Bee!\\n', '3. Cat?\\t', None])
        >>> s.str.lstrip('123.')
        0     Ant.
        1     Bee!\\n
        2     Cat?\\t
        3       None
        dtype: object
        """
        if to_strip is None:
            to_strip = ""

        return self._return_or_inplace(
            cpp_lstrip(self._column, cudf.Scalar(to_strip)), **kwargs
        )

    def rstrip(self, to_strip=None, **kwargs):
        """
        Remove leading and trailing characters.

        Strip whitespaces (including newlines)
        or a set of specified characters from each
        string in the Series/Index from right side.
        Equivalent to `str.rstrip()
        <https://docs.python.org/3/library/stdtypes.html#str.rstrip>`_.

        Parameters
        ----------
        to_strip : str or None, default None
            Specifying the set of characters to
            be removed. All combinations of this
            set of characters will be stripped.
            If None then whitespaces are removed.

        Returns
        -------
        Series/Index of str dtype
            Returns Series or Index.

        See also
        --------
        strip
            Remove leading and trailing characters in Series/Index.

        lstrip
            Remove leading characters in Series/Index.

        Examples
        --------
        >>> import cudf
        >>> s = cudf.Series(['1. Ant.  ', '2. Bee!\\n', '3. Cat?\\t', None])
        >>> s
        0    1. Ant.
        1    2. Bee!\\n
        2    3. Cat?\\t
        3         None
        dtype: object
        >>> s.str.rstrip('.!? \\n\\t')
        0    1. Ant
        1    2. Bee
        2    3. Cat
        3      None
        dtype: object
        """
        if to_strip is None:
            to_strip = ""

        return self._return_or_inplace(
            cpp_rstrip(self._column, cudf.Scalar(to_strip)), **kwargs
        )

    def wrap(self, width, **kwargs):
        """
        Wrap long strings in the Series/Index to be formatted in
        paragraphs with length less than a given width.

        Parameters
        ----------
        width : int
            Maximum line width.

        Returns
        -------
        Series or Index

        Notes
        -----
        The parameters `expand_tabsbool`, `replace_whitespace`,
        `drop_whitespace`, `break_long_words`, `break_on_hyphens`,
        `expand_tabsbool` are not yet supported and will raise a
        NotImplementedError if they are set to any value.

        This method currently achieves behavior matching R’s
        stringr library ``str_wrap`` function, the equivalent
        pandas implementation can be obtained using the
        following parameter setting:

            expand_tabs = False

            replace_whitespace = True

            drop_whitespace = True

            break_long_words = False

            break_on_hyphens = False

        Examples
        --------
        >>> import cudf
        >>> data = ['line to be wrapped', 'another line to be wrapped']
        >>> s = cudf.Series(data)
        >>> s.str.wrap(12)
        0             line to be\\nwrapped
        1    another line\\nto be\\nwrapped
        dtype: object
        """
        if not pd.api.types.is_integer(width):
            msg = f"width must be of integer type, not {type(width).__name__}"
            raise TypeError(msg)

        expand_tabs = kwargs.get("expand_tabs", None)
        if expand_tabs is True:
            raise NotImplementedError("`expand_tabs=True` is not supported")
        elif expand_tabs is None:
            warnings.warn(
                "wrap current implementation defaults to `expand_tabs`=False"
            )

        replace_whitespace = kwargs.get("replace_whitespace", True)
        if not replace_whitespace:
            raise NotImplementedError(
                "`replace_whitespace=False` is not supported"
            )

        drop_whitespace = kwargs.get("drop_whitespace", True)
        if not drop_whitespace:
            raise NotImplementedError(
                "`drop_whitespace=False` is not supported"
            )

        break_long_words = kwargs.get("break_long_words", None)
        if break_long_words is True:
            raise NotImplementedError(
                "`break_long_words=True` is not supported"
            )
        elif break_long_words is None:
            warnings.warn(
                "wrap current implementation defaults to "
                "`break_long_words`=False"
            )

        break_on_hyphens = kwargs.get("break_on_hyphens", None)
        if break_long_words is True:
            raise NotImplementedError(
                "`break_on_hyphens=True` is not supported"
            )
        elif break_on_hyphens is None:
            warnings.warn(
                "wrap current implementation defaults to "
                "`break_on_hyphens`=False"
            )

        return self._return_or_inplace(cpp_wrap(self._column, width), **kwargs)

    def count(self, pat, flags=0, **kwargs):
        """
        Count occurrences of pattern in each string of the Series/Index.

        This function is used to count the number of times a particular
        regex pattern is repeated in each of the string elements of the Series.

        Parameters
        ----------
        pat : str
            Valid regular expression.

        Returns
        -------
        Series or Index

        Notes
        -----
            -  `flags` parameter is currently not supported.
            -  Some characters need to be escaped when passing
               in pat. eg. ``'$'`` has a special meaning in regex
               and must be escaped when finding this literal character.

        Examples
        --------
        >>> import cudf
        >>> s = cudf.Series(['A', 'B', 'Aaba', 'Baca', None, 'CABA', 'cat'])
        >>> s.str.count('a')
        0       0
        1       0
        2       2
        3       2
        4    null
        5       0
        6       1
        dtype: int32

        Escape ``'$'`` to find the literal dollar sign.

        >>> s = cudf.Series(['$', 'B', 'Aab$', '$$ca', 'C$B$', 'cat'])
        >>> s.str.count('\$')                                       # noqa W605
        0    1
        1    0
        2    1
        3    2
        4    2
        5    0
        dtype: int32

        This is also available on Index.

        >>> index = cudf.core.index.StringIndex(['A', 'A', 'Aaba', 'cat'])
        >>> index.str.count('a')
        Int64Index([0, 0, 2, 1], dtype='int64')
        """
        if flags != 0:
            raise NotImplementedError("`flags` parameter is not yet supported")

        return self._return_or_inplace(
            cpp_count_re(self._column, pat), **kwargs
        )

    def findall(self, pat, flags=0, **kwargs):
        """
        Find all occurrences of pattern or regular expression in the
        Series/Index.

        Parameters
        ----------
        pat : str
            Pattern or regular expression.

        Returns
        -------
        DataFrame
            All non-overlapping matches of pattern or
            regular expression in each string of this Series/Index.

        Notes
        -----
        `flags` parameter is currently not supported.

        Examples
        --------
        >>> import cudf
        >>> s = cudf.Series(['Lion', 'Monkey', 'Rabbit'])

        The search for the pattern ‘Monkey’ returns one match:

        >>> s.str.findall('Monkey')
                0
        0    None
        1  Monkey
        2    None

        When the pattern matches more than one string
        in the Series, all matches are returned:

        >>> s.str.findall('on')
              0
        0    on
        1    on
        2  None

        Regular expressions are supported too. For instance,
        the search for all the strings ending with
        the word ‘on’ is shown next:

        >>> s.str.findall('on$')
              0
        0    on
        1  None
        2  None

        If the pattern is found more than once in the same
        string, then multiple strings are returned as columns:

        >>> s.str.findall('b')
              0     1
        0  None  None
        1  None  None
        2     b     b
        """
        if flags != 0:
            raise NotImplementedError("`flags` parameter is not yet supported")

        kwargs.setdefault("expand", True)
        return self._return_or_inplace(
            cpp_findall(self._column, pat), **kwargs
        )

    def isempty(self, **kwargs):
        """
        Check whether each string is an empty string.

        Returns : Series or Index of bool
            Series or Index of boolean values with the same length as
            the original Series/Index.

        Examples
        --------
        >>> import cudf
        >>> s = cudf.Series(["1", "abc", "", " ", None])
        >>> s.str.isempty()
        0    False
        1    False
        2     True
        3    False
        4    False
        dtype: bool
        """
        return self._return_or_inplace(
            (self._parent == "").fillna(False), **kwargs
        )

    def isspace(self, **kwargs):
        """
        Check whether all characters in each string are whitespace.

        This is equivalent to running the Python string method
        `str.isspace()
        <https://docs.python.org/3/library/stdtypes.html#str.isspace>`_
        for each element of the Series/Index.
        If a string has zero characters, False is returned
        for that check.

        Returns : Series or Index of bool
            Series or Index of boolean values with the same length as
            the original Series/Index.

        See also
        --------
        isalnum
            Check whether all characters are alphanumeric.

        isalpha
            Check whether all characters are alphabetic.

        isdecimal
            Check whether all characters are decimal.

        isdigit
            Check whether all characters are digits.

        isinteger
            Check whether all characters are integer.

        isnumeric
            Check whether all characters are numeric.

        isfloat
            Check whether all characters are float.

        islower
            Check whether all characters are lowercase.

        isupper
            Check whether all characters are uppercase.

        Examples
        --------
        >>> import cudf
        >>> s = cudf.Series([' ', '\\t\\r\\n ', ''])
        >>> s.str.isspace()
        0     True
        1     True
        2    False
        dtype: bool
        """
        return self._return_or_inplace(cpp_isspace(self._column), **kwargs)

    def endswith(self, pat, **kwargs):
        """
        Test if the end of each string element matches a pattern.

        Parameters
        ----------
        pat : str or list-like
            If `str` is an `str`, evaluates whether each string of
            series ends with `pat`.
            If `pat` is a list-like, evaluates whether `self[i]`
            ends with `pat[i]`.
            Regular expressions are not accepted.

        Returns
        -------
        Series or Index of bool
            A Series of booleans indicating whether the given
            pattern matches the end of each string element.

        Notes
        -----
        `na` parameter is not yet supported, as cudf uses
        native strings instead of Python objects.

        Examples
        --------
        >>> import cudf
        >>> s = cudf.Series(['bat', 'bear', 'caT', None])
        >>> s
        0     bat
        1    bear
        2     caT
        3    None
        dtype: object
        >>> s.str.endswith('t')
        0     True
        1    False
        2    False
        3     null
        dtype: bool
        """
        if "na" in kwargs:
            warnings.warn(
                "`na` parameter is not yet supported, "
                "as cudf uses native strings instead of Python objects"
            )

        if pat is None:
            result_col = column.column_empty(
                len(self._column), dtype="bool", masked=True
            )
        elif is_scalar(pat):
            result_col = cpp_endswith(self._column, cudf.Scalar(pat, "str"))
        else:
            result_col = cpp_endswith_multiple(
                self._column, column.as_column(pat, dtype="str")
            )

        return self._return_or_inplace(result_col, **kwargs)

    def startswith(self, pat, **kwargs):
        """
        Test if the start of each string element matches a pattern.

        Equivalent to `str.startswith()
        <https://docs.python.org/3/library/stdtypes.html#str.startswith>`_.

        Parameters
        ----------
        pat : str or list-like
            If `str` is an `str`, evaluates whether each string of
            series starts with `pat`.
            If `pat` is a list-like, evaluates whether `self[i]`
            starts with `pat[i]`.
            Regular expressions are not accepted.

        Returns
        -------
        Series or Index of bool
            A Series of booleans indicating whether the given
            pattern matches the start of each string element.

        See also
        --------
        endswith
            Same as startswith, but tests the end of string.

        contains
            Tests if string element contains a pattern.

        Examples
        --------
        >>> import cudf
        >>> s
        0     bat
        1    Bear
        2     cat
        3    None
        dtype: object
        >>> s.str.startswith('b')
        0     True
        1    False
        2    False
        3     null
        dtype: bool
        """
        if "na" in kwargs:
            warnings.warn(
                "`na` parameter is not yet supported, "
                "as cudf uses native strings instead of Python objects"
            )

        if pat is None:
            result_col = column.column_empty(
                len(self._column), dtype="bool", masked=True
            )
        elif is_scalar(pat):
            result_col = cpp_startswith(self._column, cudf.Scalar(pat, "str"))
        else:
            result_col = cpp_startswith_multiple(
                self._column, column.as_column(pat, dtype="str")
            )

        return self._return_or_inplace(result_col, **kwargs)

    def find(self, sub, start=0, end=None, **kwargs):
        """
        Return lowest indexes in each strings in the Series/Index
        where the substring is fully contained between ``[start:end]``.
        Return -1 on failure.

        Parameters
        ----------
        sub : str
            Substring being searched.

        start : int
            Left edge index.

        end : int
            Right edge index.

        Returns
        -------
        Series or Index of int

        Examples
        --------
        >>> import cudf
        >>> s = cudf.Series(['abc', 'a','b' ,'ddb'])
        >>> s.str.find('b')
        0    1
        1   -1
        2    0
        3    2
        dtype: int32

        Parameters such as `start` and `end` can also be used.

        >>> s.str.find('b', start=1, end=5)
        0    1
        1   -1
        2   -1
        3    2
        dtype: int32
        """
        if not isinstance(sub, str):
            raise TypeError(
                f"expected a string object, not {type(sub).__name__}"
            )

        if end is None:
            end = -1

        result_col = cpp_find(
            self._column, cudf.Scalar(sub, "str"), start, end
        )

        return self._return_or_inplace(result_col, **kwargs)

    def rfind(self, sub, start=0, end=None, **kwargs):
        """
        Return highest indexes in each strings in the Series/Index
        where the substring is fully contained between ``[start:end]``.
        Return -1 on failure. Equivalent to standard `str.rfind()
        <https://docs.python.org/3/library/stdtypes.html#str.rfind>`_.

        Parameters
        ----------
        sub : str
            Substring being searched.

        start : int
            Left edge index.

        end : int
            Right edge index.

        Returns
        -------
        Series or Index of int

        See also
        --------
        find
            Return lowest indexes in each strings.

        Examples
        --------
        >>> import cudf
        >>> s = cudf.Series(["abc", "hello world", "rapids ai"])
        >>> s.str.rfind('a')
        0    0
        1   -1
        2    7
        dtype: int32

        Using `start` and `end` parameters.

        >>> s.str.rfind('a', start=2, end=5)
        0   -1
        1   -1
        2   -1
        dtype: int32
        """
        if not isinstance(sub, str):
            raise TypeError(
                f"expected a string object, not {type(sub).__name__}"
            )

        if end is None:
            end = -1

        result_col = cpp_rfind(
            self._column, cudf.Scalar(sub, "str"), start, end
        )

        return self._return_or_inplace(result_col, **kwargs)

    def index(self, sub, start=0, end=None, **kwargs):
        """
        Return lowest indexes in each strings where the substring
        is fully contained between ``[start:end]``. This is the same
        as str.find except instead of returning -1, it raises a ValueError
        when the substring is not found.

        Parameters
        ----------
        sub : str
            Substring being searched.

        start : int
            Left edge index.

        end : int
            Right edge index.

        Returns
        -------
        Series or Index of object

        Examples
        --------
        >>> import cudf
        >>> s = cudf.Series(['abc', 'a','b' ,'ddb'])
        >>> s.str.index('b')
        Traceback (most recent call last):
        File "<stdin>", line 1, in <module>
        ValueError: substring not found

        Parameters such as `start` and `end` can also be used.

        >>> s = cudf.Series(['abc', 'abb','ab' ,'ddb'])
        >>> s.str.index('b', start=1, end=5)
        0    1
        1    1
        2    1
        3    2
        dtype: int32
        """
        if not isinstance(sub, str):
            raise TypeError(
                f"expected a string object, not {type(sub).__name__}"
            )

        if end is None:
            end = -1

        result_col = cpp_find(
            self._column, cudf.Scalar(sub, "str"), start, end
        )

        result = self._return_or_inplace(result_col, **kwargs)

        if (result == -1).any():
            raise ValueError("substring not found")
        else:
            return result

    def rindex(self, sub, start=0, end=None, **kwargs):
        """
        Return highest indexes in each strings where the substring
        is fully contained between ``[start:end]``. This is the same
        as ``str.rfind`` except instead of returning -1, it raises a
        ``ValueError`` when the substring is not found.

        Parameters
        ----------
        sub : str
            Substring being searched.

        start : int
            Left edge index.

        end : int
            Right edge index.

        Returns
        -------
        Series or Index of object

        Examples
        --------
        >>> import cudf
        >>> s = cudf.Series(['abc', 'a','b' ,'ddb'])
        >>> s.str.rindex('b')
        Traceback (most recent call last):
        File "<stdin>", line 1, in <module>
        ValueError: substring not found

        Parameters such as `start` and `end` can also be used.

        >>> s = cudf.Series(['abc', 'abb','ab' ,'ddb'])
        >>> s.str.rindex('b', start=1, end=5)
        0    1
        1    2
        2    1
        3    2
        dtype: int32
        """
        if not isinstance(sub, str):
            raise TypeError(
                f"expected a string object, not {type(sub).__name__}"
            )

        if end is None:
            end = -1

        result_col = cpp_rfind(
            self._column, cudf.Scalar(sub, "str"), start, end
        )

        result = self._return_or_inplace(result_col, **kwargs)

        if (result == -1).any():
            raise ValueError("substring not found")
        else:
            return result

    def match(self, pat, case=True, flags=0, **kwargs):
        """
        Determine if each string matches a regular expression.

        Parameters
        ----------
        pat : str
            Character sequence or regular expression.

        Returns
        -------
        Series or Index of boolean values.

        Notes
        -----
        Parameters currently not supported are: `case`, `flags` and `na`.

        Examples
        --------
        >>> import cudf
        >>> s = cudf.Series(["rapids", "ai", "cudf"])

        Checking for strings starting with `a`.

        >>> s.str.match('a')
        0    False
        1     True
        2    False
        dtype: bool

        Checking for strings starting with any of `a` or `c`.

        >>> s.str.match('[ac]')
        0    False
        1     True
        2     True
        dtype: bool
        """
        if case is not True:
            raise NotImplementedError("`case` parameter is not yet supported")
        if flags != 0:
            raise NotImplementedError("`flags` parameter is not yet supported")

        if "na" in kwargs:
            warnings.warn(
                "`na` parameter is not yet supported, "
                "as cudf uses native strings instead of Python objects"
            )

        return self._return_or_inplace(
            cpp_match_re(self._column, pat), **kwargs
        )

    def url_decode(self, **kwargs):
        """
        Returns a URL-decoded format of each string.
        No format checking is performed. All characters
        are expected to be encoded as UTF-8 hex values.

        Returns
        -------
        Series or Index.

        Examples
        --------
        >>> import cudf
        >>> s = cudf.Series(['A%2FB-C%2FD', 'e%20f.g', '4-5%2C6'])
        >>> s.str.url_decode()
        0    A/B-C/D
        1      e f.g
        2      4-5,6
        dtype: object
        >>> data = ["https%3A%2F%2Frapids.ai%2Fstart.html",
        ...     "https%3A%2F%2Fmedium.com%2Frapids-ai"]
        >>> s = cudf.Series(data)
        >>> s.str.url_decode()
        0    https://rapids.ai/start.html
        1    https://medium.com/rapids-ai
        dtype: object
        """

        return self._return_or_inplace(cpp_url_decode(self._column), **kwargs)

    def url_encode(self, **kwargs):
        """
        Returns a URL-encoded format of each string.
        No format checking is performed.
        All characters are encoded except for ASCII letters,
        digits, and these characters: ``‘.’,’_’,’-‘,’~’``.
        Encoding converts to hex using UTF-8 encoded bytes.

        Returns
        -------
        Series or Index.

        Examples
        --------
        >>> import cudf
        >>> s = cudf.Series(['A/B-C/D', 'e f.g', '4-5,6'])
        >>> s.str.url_encode()
        0    A%2FB-C%2FD
        1        e%20f.g
        2        4-5%2C6
        dtype: object
        >>> data = ["https://rapids.ai/start.html",
        ...     "https://medium.com/rapids-ai"]
        >>> s = cudf.Series(data)
        >>> s.str.url_encode()
        0    https%3A%2F%2Frapids.ai%2Fstart.html
        1    https%3A%2F%2Fmedium.com%2Frapids-ai
        dtype: object
        """
        return self._return_or_inplace(cpp_url_encode(self._column), **kwargs)

    def code_points(self, **kwargs):
        """
        Returns an array by filling it with the UTF-8 code point
        values for each character of each string.
        This function uses the ``len()`` method to determine
        the size of each sub-array of integers.

        Returns
        -------
        Series or Index.

        Examples
        --------
        >>> import cudf
        >>> s = cudf.Series(["a","xyz", "éee"])
        >>> s.str.code_points()
        0       97
        1      120
        2      121
        3      122
        4    50089
        5      101
        6      101
        dtype: int32
        >>> s = cudf.Series(["abc"])
        >>> s.str.code_points()
        0    97
        1    98
        2    99
        dtype: int32
        """

        new_col = cpp_code_points(self._column)
        if self._parent is None:
            return new_col
        elif isinstance(self._parent, cudf.Series):
            return cudf.Series(new_col, name=self._parent.name)
        elif isinstance(self._parent, cudf.Index):
            return cudf.core.index.as_index(new_col, name=self._parent.name)

    def translate(self, table, **kwargs):
        """
        Map all characters in the string through the given
        mapping table.

        Equivalent to standard `str.translate()
        <https://docs.python.org/3/library/stdtypes.html#str.translate>`_.

        Parameters
        ----------
        table : dict
            Table is a mapping of Unicode ordinals to Unicode
            ordinals, strings, or None.
            Unmapped characters are left untouched.
            `str.maketrans()
            <https://docs.python.org/3/library/stdtypes.html#str.maketrans>`_
            is a helper function for making translation tables.

        Returns
        -------
        Series or Index.

        Examples
        --------
        >>> import cudf
        >>> data = ['lower', 'CAPITALS', 'this is a sentence','SwApCaSe']
        >>> s = cudf.Series(data)
        >>> s.str.translate({'a': "1"})
        0                 lower
        1              CAPITALS
        2    this is 1 sentence
        3              SwApC1Se
        dtype: object
        >>> s.str.translate({'a': "1", "e":"#"})
        0                 low#r
        1              CAPITALS
        2    this is 1 s#nt#nc#
        3              SwApC1S#
        dtype: object
        """
        table = str.maketrans(table)
        return self._return_or_inplace(
            cpp_translate(self._column, table), **kwargs
        )

    def filter_characters(self, table, keep=True, repl=None, **kwargs):
        """
        Remove characters from each string using the character ranges
        in the given mapping table.

        Parameters
        ----------
        table : dict
            This table is a range of Unicode ordinals to filter.
            The minimum value is the key and the maximum value is the value.
            You can use `str.maketrans()
            <https://docs.python.org/3/library/stdtypes.html#str.maketrans>`_
            as a helper function for making the filter table.
            Overlapping ranges will cause undefined results.
            Range values are inclusive.
        keep : boolean
            If False, the character ranges in the ``table`` are removed.
            If True, the character ranges not in the ``table`` are removed.
            Default is True.
        repl : str
            Optional replacement string to use in place of removed characters.

        Returns
        -------
        Series or Index.

        Examples
        --------
        >>> import cudf
        >>> data = ['aeiou', 'AEIOU', '0123456789']
        >>> s = cudf.Series(data)
        >>> s.str.filter_characters({'a':'l', 'M':'Z', '4':'6'})
        0    aei
        1     OU
        2    456
        dtype: object
        >>> s.str.filter_characters({'a':'l', 'M':'Z', '4':'6'}, False, "_")
        0         ___ou
        1         AEI__
        2    0123___789
        dtype: object
        """
        if repl is None:
            repl = ""
        table = str.maketrans(table)
        return self._return_or_inplace(
            cpp_filter_characters(
                self._column, table, keep, cudf.Scalar(repl)
            ),
            **kwargs,
        )

    def normalize_spaces(self, **kwargs):
        """
        Remove extra whitespace between tokens and trim whitespace
        from the beginning and the end of each string.

        Returns
        -------
        Series or Index of object.

        Examples
        --------
        >>> import cudf
        >>> ser = cudf.Series(["hello \\t world"," test string  "])
        >>> ser.str.normalize_spaces()
        0    hello world
        1    test string
        dtype: object
        """
        return self._return_or_inplace(
            cpp_normalize_spaces(self._column), **kwargs
        )

    def normalize_characters(self, do_lower=True, **kwargs):
        """
        Normalizes strings characters for tokenizing.

        This uses the normalizer that is built into the
        subword_tokenize function which includes:

            - adding padding around punctuation (unicode category starts with
              "P") as well as certain ASCII symbols like "^" and "$"
            - adding padding around the CJK Unicode block characters
            - changing whitespace (e.g. ``\\t``, ``\\n``, ``\\r``) to space
            - removing control characters (unicode categories "Cc" and "Cf")

        If `do_lower_case = true`, lower-casing also removes the accents.
        The accents cannot be removed from upper-case characters without
        lower-casing and lower-casing cannot be performed without also
        removing accents. However, if the accented character is already
        lower-case, then only the accent is removed.

        Parameters
        ----------
        do_lower : bool, Default is True
            If set to True, characters will be lower-cased and accents
            will be removed. If False, accented and upper-case characters
            are not transformed.

        Returns
        -------
        Series or Index of object.

        Examples
        --------
        >>> import cudf
        >>> ser = cudf.Series(["héllo, \\tworld","ĂĆCĖÑTED","$99"])
        >>> ser.str.normalize_characters()
        0    hello ,  world
        1          accented
        2              $ 99
        dtype: object
        >>> ser.str.normalize_characters(do_lower=False)
        0    héllo ,  world
        1          ĂĆCĖÑTED
        2              $ 99
        dtype: object
        """
        return self._return_or_inplace(
            cpp_normalize_characters(self._column, do_lower), **kwargs
        )

    def tokenize(self, delimiter=" ", **kwargs):
        """
        Each string is split into tokens using the provided delimiter(s).
        The sequence returned contains the tokens in the order
        they were found.

        Parameters
        ----------
        delimiter : str or list of strs, Default is whitespace.
            The string used to locate the split points of each string.

        Returns
        -------
        Series or Index of object.

        Examples
        --------
        >>> import cudf
        >>> data = ["hello world", "goodbye world", "hello goodbye"]
        >>> ser = cudf.Series(data)
        >>> ser.str.tokenize()
        0      hello
        1      world
        2    goodbye
        3      world
        4      hello
        5    goodbye
        dtype: object
        """
        delimiter = _massage_string_arg(delimiter, "delimiter", allow_col=True)
        kwargs.setdefault("retain_index", False)
        return self._return_or_inplace(
            cpp_tokenize(self._column, delimiter), **kwargs
        )

    def detokenize(self, indices, separator=" ", **kwargs):
        """
        Combines tokens into strings by concatenating them in the order
        in which they appear in the ``indices`` column. The ``separator`` is
        concatenated between each token.

        Parameters
        ----------
        indices : list of ints
            Each value identifies the output row for the corresponding token.
        separator : str
            The string concatenated between each token in an output row.
            Default is space.

        Returns
        -------
        Series or Index of object.

        Examples
        --------
        >>> import cudf
        >>> strs = cudf.Series(["hello", "world", "one", "two", "three"])
        >>> indices = cudf.Series([0, 0, 1, 1, 2])
        >>> strs.str.detokenize(indices)
        0    hello world
        1        one two
        2          three
        dtype: object
        """
        separator = _massage_string_arg(separator, "separator")
        kwargs.setdefault("retain_index", False)
        return self._return_or_inplace(
            cpp_detokenize(self._column, indices._column, separator), **kwargs
        )

    def character_tokenize(self, **kwargs):
        """
        Each string is split into individual characters.
        The sequence returned contains each character as an individual string.

        Returns
        -------
        Series or Index of object.

        Examples
        --------
        >>> import cudf
        >>> data = ["hello world", None, "goodbye, thank you."]
        >>> ser = cudf.Series(data)
        >>> ser.str.character_tokenize()
        0     h
        1     e
        2     l
        3     l
        4     o
        5
        6     w
        7     o
        8     r
        9     l
        10    d
        11    g
        12    o
        13    o
        14    d
        15    b
        16    y
        17    e
        18    ,
        19
        20    t
        21    h
        22    a
        23    n
        24    k
        25
        26    y
        27    o
        28    u
        29    .
        dtype: object
        """
        result_col = cpp_character_tokenize(self._column)
        if self._parent is None:
            return result_col
        elif isinstance(self._parent, cudf.Series):
            return cudf.Series(result_col, name=self._parent.name)
        elif isinstance(self._parent, cudf.Index):
            return cudf.core.index.as_index(result_col, name=self._parent.name)

    def token_count(self, delimiter=" ", **kwargs):
        """
        Each string is split into tokens using the provided delimiter.
        The returned integer sequence is the number of tokens in each string.

        Parameters
        ----------

        delimiter : str or list of strs, Default is whitespace.
            The characters or strings used to locate the
            split points of each string.

        Returns
        -------
        Series or Index.

        Examples
        --------
        >>> import cudf
        >>> ser = cudf.Series(["hello world","goodbye",""])
        >>> ser.str.token_count()
        0    2
        1    1
        2    0
        dtype: int32
        """
        delimiter = _massage_string_arg(delimiter, "delimiter", allow_col=True)
        return self._return_or_inplace(
            cpp_count_tokens(self._column, delimiter), **kwargs
        )

    def ngrams(self, n=2, separator="_", **kwargs):
        """
        Generate the n-grams from a set of tokens, each record
        in series is treated a token.

        You can generate tokens from a Series instance using
        the ``Series.str.tokenize()`` function.

        Parameters
        ----------
        n : int
            The degree of the n-gram (number of consecutive tokens).
            Default of 2 for bigrams.
        separator : str
            The separator to use between within an n-gram.
            Default is '_'.

        Examples
        --------
        >>> import cudf
        >>> str_series = cudf.Series(['this is my', 'favorite book'])
        >>> str_series = cudf.Series(['this is my', 'favorite book'])
        >>> str_series.str.ngrams(2, "_")
        0    this is my_favorite book
        dtype: object
        >>> str_series = cudf.Series(['abc','def','xyz','hhh'])
        >>> str_series.str.ngrams(2, "_")
        0    abc_def
        1    def_xyz
        2    xyz_hhh
        dtype: object
        """
        separator = _massage_string_arg(separator, "separator")
        kwargs.setdefault("retain_index", False)
        return self._return_or_inplace(
            cpp_generate_ngrams(self._column, n, separator), **kwargs
        )

    def character_ngrams(self, n=2, **kwargs):
        """
        Generate the n-grams from characters in a column of strings.

        Parameters
        ----------
        n : int
            The degree of the n-gram (number of consecutive characters).
            Default of 2 for bigrams.

        Examples
        --------
        >>> import cudf
        >>> str_series = cudf.Series(['abcd','efgh','xyz'])
        >>> str_series.str.character_ngrams(2)
        0    ab
        1    bc
        2    cd
        3    ef
        4    fg
        5    gh
        6    xy
        7    yz
        dtype: object
        >>> str_series.str.character_ngrams(3)
        0    abc
        1    bcd
        2    efg
        3    fgh
        4    xyz
        dtype: object
        """
        kwargs.setdefault("retain_index", False)
        return self._return_or_inplace(
            cpp_generate_character_ngrams(self._column, n), **kwargs
        )

    def ngrams_tokenize(self, n=2, delimiter=" ", separator="_", **kwargs):
        """
        Generate the n-grams using tokens from each string.
        This will tokenize each string and then generate ngrams for each
        string.

        Parameters
        ----------
        n : int, Default 2.
            The degree of the n-gram (number of consecutive tokens).
        delimiter : str, Default is white-space.
            The character used to locate the split points of each string.
        sep : str, Default is '_'.
            The separator to use between tokens within an n-gram.

        Returns
        -------
        Series or Index of object.

        Examples
        --------
        >>> import cudf
        >>> ser = cudf.Series(['this is the', 'best book'])
        >>> ser.str.ngrams_tokenize(n=2, sep='_')
        0      this_is
        1       is_the
        2    best_book
        dtype: object
        """
        delimiter = _massage_string_arg(delimiter, "delimiter")
        separator = _massage_string_arg(separator, "separator")
        kwargs.setdefault("retain_index", False)
        return self._return_or_inplace(
            cpp_ngrams_tokenize(self._column, n, delimiter, separator),
            **kwargs,
        )

    def replace_tokens(self, targets, replacements, delimiter=None, **kwargs):
        """
        The targets tokens are searched for within each string in the series
        and replaced with the corresponding replacements if found.
        Tokens are identified by the delimiter character provided.

        Parameters
        ----------
        targets : array-like, Sequence or Series
            The tokens to search for inside each string.

        replacements : array-like, Sequence, Series or str
            The strings to replace for each found target token found.
            Alternately, this can be a single str instance and would be
            used as replacement for each string found.

        delimiter : str
            The character used to locate the tokens of each string.
            Default is whitespace.

        Returns
        -------
        Series or Index of object.

        Examples
        --------
        >>> import cudf
        >>> sr = cudf.Series(["this is me", "theme music", ""])
        >>> targets = cudf.Series(["is", "me"])
        >>> sr.str.replace_tokens(targets=targets, replacements="_")
        0       this _ _
        1    theme music
        2
        dtype: object
        >>> sr = cudf.Series(["this;is;me", "theme;music", ""])
        >>> sr.str.replace_tokens(targets=targets, replacements=":")
        0     this;is;me
        1    theme;music
        2
        dtype: object
        """
        if can_convert_to_column(targets):
            targets_column = column.as_column(targets)
        else:
            raise TypeError(
                f"targets should be an array-like or a Series object, "
                f"found {type(targets)}"
            )

        if is_scalar(replacements):
            replacements_column = column.as_column([replacements])
        elif can_convert_to_column(replacements):
            replacements_column = column.as_column(replacements)
            if len(targets_column) != len(replacements_column):
                raise ValueError(
                    "targets and replacements should be same size"
                    " sequences unless replacements is a string."
                )
        else:
            raise TypeError(
                f"replacements should be an str, array-like or Series object, "
                f"found {type(replacements)}"
            )

        if delimiter is None:
            delimiter = ""
        elif not is_scalar(delimiter):
            raise TypeError(
                f"Type of delimiter should be a string,"
                f" found {type(delimiter)}"
            )

        return self._return_or_inplace(
            cpp_replace_tokens(
                self._column,
                targets_column,
                replacements_column,
                cudf.Scalar(delimiter, dtype="str"),
            ),
            **kwargs,
        )

    def filter_tokens(
        self, min_token_length, replacement=None, delimiter=None, **kwargs
    ):
        """
        Remove tokens from within each string in the series that are
        smaller than min_token_length and optionally replace them
        with the replacement string.
        Tokens are identified by the delimiter character provided.

        Parameters
        ----------
        min_token_length: int
            Minimum number of characters for a token to be retained
            in the output string.

        replacement : str
            String used in place of removed tokens.

        delimiter : str
            The character(s) used to locate the tokens of each string.
            Default is whitespace.

        Returns
        -------
        Series or Index of object.

        Examples
        --------
        >>> import cudf
        >>> sr = cudf.Series(["this is me", "theme music", ""])
        >>> sr.str.filter_tokens(3, replacement="_")
        0       this _ _
        1    theme music
        2
        dtype: object
        >>> sr = cudf.Series(["this;is;me", "theme;music", ""])
        >>> sr.str.filter_tokens(5,None,";")
        0             ;;
        1    theme;music
        2
        dtype: object
        """

        if replacement is None:
            replacement = ""
        elif not is_scalar(replacement):
            raise TypeError(
                f"Type of replacement should be a string,"
                f" found {type(replacement)}"
            )

        if delimiter is None:
            delimiter = ""
        elif not is_scalar(delimiter):
            raise TypeError(
                f"Type of delimiter should be a string,"
                f" found {type(delimiter)}"
            )

        return self._return_or_inplace(
            cpp_filter_tokens(
                self._column,
                min_token_length,
                cudf.Scalar(replacement, dtype="str"),
                cudf.Scalar(delimiter, dtype="str"),
            ),
            **kwargs,
        )

    def subword_tokenize(
        self,
        hash_file,
        max_length=64,
        stride=48,
        do_lower=True,
        do_truncate=False,
        max_rows_tensor=500,
        **kwargs,
    ):
        """
        Run CUDA BERT subword tokenizer on cuDF strings column.
        Encodes words to token ids using vocabulary from a pretrained
        tokenizer.

        This function requires about 21x the number of character bytes
        in the input strings column as working memory.

        Parameters
        ----------
        hash_file : str
            Path to hash file containing vocabulary of words with token-ids.
            This can be created from the raw vocabulary
            using the ``cudf.utils.hash_vocab_utils.hash_vocab`` function
        max_length : int, Default is 64
            Limits the length of the sequence returned.
            If tokenized string is shorter than max_length,
            output will be padded with 0s.
            If the tokenized string is longer than max_length and
            do_truncate == False, there will be multiple returned
            sequences containing the overflowing token-ids.
        stride : int, Default is 48
            If do_truncate == False and the tokenized string is larger
            than max_length, the sequences containing the overflowing
            token-ids can contain duplicated token-ids from the main
            sequence. If max_length is equal to stride there are no
            duplicated-id tokens. If stride is 80% of max_length,
            20% of the first sequence will be repeated on the second
            sequence and so on until the entire sentence is encoded.
        do_lower : bool, Default is True
            If set to true, original text will be lowercased before encoding.
        do_truncate : bool, Default is False
            If set to true, strings will be truncated and padded to
            max_length. Each input string will result in exactly one output
            sequence. If set to false, there may be multiple output
            sequences when the max_length is smaller than generated tokens.
        max_rows_tensor : int, Default is 500
            Maximum number of rows for the output token-ids expected
            to be generated by the tokenizer.
            Used for allocating temporary working memory on the GPU device.
            If the output generates a larger number of rows, behavior
            is undefined.
            This will vary based on stride, truncation, and max_length.
            For example, for non-overlapping sequences output rows
            will be the same as input rows.

        Returns
        -------
        token-ids : Column
            The token-ids for each string padded with 0s to max_length.
        attention-mask : Column
            The mask for token-ids result where corresponding positions
            identify valid token-id values.
        metadata : Column
            Each row contains the index id of the original string and the
            first and last index of the token-ids that are non-padded and
            non-overlapping.

        Examples
        --------
        >>> import cudf
        >>> from cudf.utils.hash_vocab_utils  import hash_vocab
        >>> hash_vocab('bert-base-uncased-vocab.txt', 'voc_hash.txt')
        >>> ser = cudf.Series(['this is the', 'best book'])
        >>> stride, max_length = 8, 8
        >>> max_rows_tensor = len(ser)
        >>> tokens, masks, metadata = ser.str.subword_tokenize('voc_hash.txt',
        ... max_length=max_length, stride=stride,
        ... max_rows_tensor=max_rows_tensor)
        >>> tokens.reshape(-1, max_length)
        array([[2023, 2003, 1996,    0,    0,    0,    0,    0],
               [2190, 2338,    0,    0,    0,    0,    0,    0]], dtype=uint32)
        >>> masks.reshape(-1, max_length)
        array([[1, 1, 1, 0, 0, 0, 0, 0],
               [1, 1, 0, 0, 0, 0, 0, 0]], dtype=uint32)
        >>> metadata.reshape(-1, 3)
        array([[0, 0, 2],
               [1, 0, 1]], dtype=uint32)
        """
        tokens, masks, metadata = cpp_subword_tokenize(
            self._column,
            hash_file,
            max_length,
            stride,
            do_lower,
            do_truncate,
            max_rows_tensor,
        )
        return (
            cupy.asarray(tokens),
            cupy.asarray(masks),
            cupy.asarray(metadata),
        )

    def porter_stemmer_measure(self, **kwargs):
        """
        Compute the Porter Stemmer measure for each string.
        The Porter Stemmer algorithm is described `here
        <https://tartarus.org/martin/PorterStemmer/def.txt>`_.

        Returns
        -------
        Series or Index of object.

        Examples
        --------
        >>> import cudf
        >>> ser = cudf.Series(["hello", "super"])
        >>> ser.str.porter_stemmer_measure()
        0    1
        1    2
        dtype: int32
        """
        return self._return_or_inplace(
            cpp_porter_stemmer_measure(self._column), **kwargs
        )

    def is_consonant(self, position, **kwargs):
        """
        Return true for strings where the character at ``position`` is a
        consonant. The ``position`` parameter may also be a list of integers
        to check different characters per string.
        If the ``position`` is larger than the string length, False is
        returned for that string.

        Parameters
        ----------
        position: int or list-like
           The character position to check within each string.

        Returns
        -------
        Series or Index of bool dtype.

        Examples
        --------
        >>> import cudf
        >>> ser = cudf.Series(["toy", "trouble"])
        >>> ser.str.is_consonant(1)
        0    False
        1     True
        dtype: bool
        >>> positions = cudf.Series([2, 3])
        >>> ser.str.is_consonant(positions)
        0     True
        1    False
        dtype: bool
         """
        ltype = LetterType.CONSONANT

        if can_convert_to_column(position):
            return self._return_or_inplace(
                cpp_is_letter_multi(
                    self._column, ltype, column.as_column(position)
                ),
                **kwargs,
            )

        return self._return_or_inplace(
            cpp_is_letter(self._column, ltype, position), **kwargs
        )

    def is_vowel(self, position, **kwargs):
        """
        Return true for strings where the character at ``position`` is a
        vowel -- not a consonant. The ``position`` parameter may also be
        a list of integers to check different characters per string.
        If the ``position`` is larger than the string length, False is
        returned for that string.

        Parameters
        ----------
        position: int or list-like
           The character position to check within each string.

        Returns
        -------
        Series or Index of bool dtype.

        Examples
        --------
        >>> import cudf
        >>> ser = cudf.Series(["toy", "trouble"])
        >>> ser.str.is_vowel(1)
        0     True
        1    False
        dtype: bool
        >>> positions = cudf.Series([2, 3])
        >>> ser.str.is_vowel(positions)
        0    False
        1     True
        dtype: bool
        """
        ltype = LetterType.VOWEL

        if can_convert_to_column(position):
            return self._return_or_inplace(
                cpp_is_letter_multi(
                    self._column, ltype, column.as_column(position)
                ),
                **kwargs,
            )

        return self._return_or_inplace(
            cpp_is_letter(self._column, ltype, position), **kwargs
        )

    def edit_distance(self, targets, **kwargs):
        """
        The ``targets`` strings are measured against the strings in this
        instance using the Levenshtein edit distance algorithm.
        https://www.cuelogic.com/blog/the-levenshtein-algorithm

        The ``targets`` parameter may also be a single string in which
        case the edit distance is computed for all the strings against
        that single string.

        Parameters
        ----------
        targets : array-like, Sequence or Series or str
            The string(s) to measure against each string.

        Returns
        -------
        Series or Index of int32.

        Examples
        --------
        >>> import cudf
        >>> sr = cudf.Series(["puppy", "doggy", "kitty"])
        >>> targets = cudf.Series(["pup", "dogie", "kitten"])
        >>> sr.str.edit_distance(targets=targets)
        0    2
        1    2
        2    2
        dtype: int32
        >>> sr.str.edit_distance("puppy")
        0    0
        1    4
        2    4
        dtype: int32
        """
        if is_scalar(targets):
            targets_column = column.as_column([targets])
        elif can_convert_to_column(targets):
            targets_column = column.as_column(targets)
        else:
            raise TypeError(
                f"targets should be an str, array-like or Series object, "
                f"found {type(targets)}"
            )

        return self._return_or_inplace(
            cpp_edit_distance(self._column, targets_column), **kwargs
        )


def _massage_string_arg(value, name, allow_col=False):
    if isinstance(value, str):
        return cudf.Scalar(value, dtype="str")

    allowed_types = ["Scalar"]

    if allow_col:
        if isinstance(value, list):
            return column.as_column(value, dtype="str")

        if isinstance(value, Column) and is_string_dtype(value.dtype):
            return value

        allowed_types.append("Column")

    raise ValueError(
        f"Expected {_expected_types_format(allowed_types)} "
        f"for {name} but got {type(value)}"
    )


def _expected_types_format(types):
    if len(types) == 1:
        return types[0]

    return ", ".join(types[:-1]) + ", or " + types[-1]


class StringColumn(column.ColumnBase):
    """Implements operations for Columns of String type
    """

    def __init__(
        self, mask=None, size=None, offset=0, null_count=None, children=()
    ):
        """
        Parameters
        ----------
        mask : Buffer
            The validity mask
        offset : int
            Data offset
        children : Tuple[Column]
            Two non-null columns containing the string data and offsets
            respectively
        """
        dtype = np.dtype("object")

        if size is None:
            for child in children:
                assert child.offset == 0

            if len(children) == 0:
                size = 0
            elif children[0].size == 0:
                size = 0
            else:
                # one less because the last element of offsets is the number of
                # bytes in the data buffer
                size = children[0].size - 1
            size = size - offset

        if len(children) == 0 and size != 0:
            # all nulls-column:
            offsets = column.full(size + 1, 0, dtype="int32")

            chars = cudf.core.column.as_column([], dtype="int8")
            children = (offsets, chars)

        super().__init__(
            None,
            size,
            dtype,
            mask=mask,
            offset=offset,
            null_count=null_count,
            children=children,
        )

        self._start_offset = None
        self._end_offset = None

    @property
    def start_offset(self):
        if self._start_offset is None:
            if (
                len(self.base_children) == 2
                and self.offset < self.base_children[0].size
            ):
                self._start_offset = int(self.base_children[0][self.offset])
            else:
                self._start_offset = 0

        return self._start_offset

    @property
    def end_offset(self):
        if self._end_offset is None:
            if (
                len(self.base_children) == 2
                and (self.offset + self.size) < self.base_children[0].size
            ):
                self._end_offset = int(
                    self.base_children[0][self.offset + self.size]
                )
            else:
                self._end_offset = 0

        return self._end_offset

    def __sizeof__(self):
        if self._cached_sizeof is None:
            n = 0
            if len(self.base_children) == 2:
                child0_size = (self.size + 1) * self.base_children[
                    0
                ].dtype.itemsize

                child1_size = (
                    self.end_offset - self.start_offset
                ) * self.base_children[1].dtype.itemsize

                n += child0_size + child1_size
            if self.nullable:
                n += cudf._lib.null_mask.bitmask_allocation_size_bytes(
                    self.size
                )
            self._cached_sizeof = n

        return self._cached_sizeof

    @property
    def base_size(self):
        if len(self.base_children) == 0:
            return 0
        else:
            return int(
                (self.base_children[0].size - 1)
                / self.base_children[0].dtype.itemsize
            )

    def sum(self, skipna=None, dtype=None, min_count=0):
        result_col = self._process_for_reduction(
            skipna=skipna, min_count=min_count
        )
        if isinstance(result_col, cudf.core.column.ColumnBase):
            return result_col.str().cat()
        else:
            return result_col

    def set_base_data(self, value):
        if value is not None:
            raise RuntimeError(
                "StringColumns do not use data attribute of Column, use "
                "`set_base_children` instead"
            )
        else:
            super().set_base_data(value)

    def set_base_mask(self, value):
        super().set_base_mask(value)

    def set_base_children(self, value):
        # TODO: Implement dtype validation of the children here somehow
        super().set_base_children(value)

    def __contains__(self, item):
        return True in self.str().contains(f"^{item}$")

    def str(self, parent=None):
        return StringMethods(self, parent=parent)

    def unary_operator(self, unaryop):
        raise TypeError(
            f"Series of dtype `str` cannot perform the operation: "
            f"{unaryop}"
        )

    def __len__(self):
        return self.size

    def _set_mask(self, value):
        super()._set_mask(value)

    @property
    def _nbytes(self):
        if self.size == 0:
            return 0
        else:
            return self.children[1].size

    def as_numerical_column(self, dtype, **kwargs):

        out_dtype = np.dtype(dtype)
        kwargs.update(dtype=out_dtype)

        if out_dtype.type is np.datetime64:
            if "format" not in kwargs:
                if len(self) > 0:
                    # infer on host from the first not na element
                    # or return all null column if all values
                    # are null in current column
                    if self.null_count == len(self):
                        return column.column_empty(
                            len(self), dtype=out_dtype, masked=True
                        )
                    else:
                        fmt = datetime.infer_format(self[self.notna()][0])
                        kwargs.update(format=fmt)

            # Check for None strings
            if len(self) > 0 and (self == "None").any():
                raise ValueError("Could not convert `None` value to datetime")

            boolean_match = self == "NaT"
        elif out_dtype.type is np.timedelta64:
            if "format" not in kwargs:
                if len(self) > 0:
                    kwargs.update(format="%D days %H:%M:%S")

            boolean_match = self == "NaT"
        elif out_dtype.kind in {"i", "u"}:
            if not cpp_is_integer(self).all():
                raise ValueError(
                    "Could not convert strings to integer "
                    "type due to presence of non-integer values."
                )
        elif out_dtype.kind == "f":
            if not cpp_is_float(self).all():
                raise ValueError(
                    "Could not convert strings to float "
                    "type due to presence of non-floating values."
                )

        result_col = _str_to_numeric_typecast_functions[out_dtype](
            self, **kwargs
        )
        if (
            out_dtype.type in (np.datetime64, np.timedelta64)
        ) and boolean_match.any():
            result_col[boolean_match] = None
        return result_col

    def as_datetime_column(self, dtype, **kwargs):
        return self.as_numerical_column(dtype, **kwargs)

    def as_timedelta_column(self, dtype, **kwargs):
        return self.as_numerical_column(dtype, **kwargs)

    def as_string_column(self, dtype, **kwargs):
        return self

    @property
    def values_host(self):
        """
        Return a numpy representation of the StringColumn.
        """
        return self.to_pandas().values

    @property
    def values(self):
        """
        Return a CuPy representation of the StringColumn.
        """
        raise NotImplementedError(
            "String Arrays is not yet implemented in cudf"
        )

    def to_array(self, fillna=None):
        """Get a dense numpy array for the data.

        Notes
        -----

        if ``fillna`` is ``None``, null values are skipped.  Therefore, the
        output size could be smaller.

        Raises
        ------
        ``NotImplementedError`` if there are nulls
        """
        if fillna is not None:
            warnings.warn("fillna parameter not supported for string arrays")

        return self.to_arrow().to_pandas().values

    def __array__(self, dtype=None):
        raise TypeError(
            "Implicit conversion to a host NumPy array via __array__ is not "
            "allowed, Conversion to GPU array in strings is not yet "
            "supported.\nTo explicitly construct a host array, "
            "consider using .to_array()"
        )

    def __arrow_array__(self, type=None):
        raise TypeError(
            "Implicit conversion to a host PyArrow Array via __arrow_array__ "
            "is not allowed, To explicitly construct a PyArrow Array, "
            "consider using .to_arrow()"
        )

    def serialize(self):
        header = {"null_count": self.null_count}
        header["type-serialized"] = pickle.dumps(type(self))
        header["size"] = self.size

        frames = []
        sub_headers = []

        for item in self.children:
            sheader, sframes = item.serialize()
            sub_headers.append(sheader)
            frames.extend(sframes)

        if self.null_count > 0:
            frames.append(self.mask)

        header["subheaders"] = sub_headers
        header["frame_count"] = len(frames)
        return header, frames

    @classmethod
    def deserialize(cls, header, frames):
        size = header["size"]
        # Deserialize the mask, value, and offset frames
        buffers = [Buffer(each_frame) for each_frame in frames]

        if header["null_count"] > 0:
            nbuf = buffers[2]
        else:
            nbuf = None

        children = []
        for h, b in zip(header["subheaders"], buffers[:2]):
            column_type = pickle.loads(h["type-serialized"])
            children.append(column_type.deserialize(h, [b]))

        col = column.build_column(
            data=None,
            dtype="str",
            mask=nbuf,
            children=tuple(children),
            size=size,
        )
        return col

    def can_cast_safely(self, to_dtype):
        to_dtype = np.dtype(to_dtype)

        if self.dtype == to_dtype:
            return True
        elif to_dtype.kind in {"i", "u"} and not cpp_is_integer(self).all():
            return False
        elif to_dtype.kind == "f" and not cpp_is_float(self).all():
            return False
        else:
            return True

    def find_and_replace(self, to_replace, replacement, all_nan):
        """
        Return col with *to_replace* replaced with *value*
        """
        to_replace = column.as_column(to_replace, dtype=self.dtype)
        replacement = column.as_column(replacement, dtype=self.dtype)
        return libcudf.replace.replace(self, to_replace, replacement)

    def fillna(self, fill_value):
        if not is_scalar(fill_value):
            fill_value = column.as_column(fill_value, dtype=self.dtype)
        return libcudf.replace.replace_nulls(self, fill_value, dtype="object")

    def _find_first_and_last(self, value):
        found_indices = self.str().contains(f"^{value}$")
        found_indices = libcudf.unary.cast(found_indices, dtype=np.int32)
        first = column.as_column(found_indices).find_first_value(1)
        last = column.as_column(found_indices).find_last_value(1)
        return first, last

    def find_first_value(self, value, closest=False):
        return self._find_first_and_last(value)[0]

    def find_last_value(self, value, closest=False):
        return self._find_first_and_last(value)[1]

    def normalize_binop_value(self, other):
        # fastpath: gpu scalar
        if isinstance(other, cudf.Scalar) and other.dtype == "object":
            return column.as_column(other, length=len(self))
        if isinstance(other, column.Column):
            return other.astype(self.dtype)
        elif isinstance(other, str) or other is None:
            col = utils.scalar_broadcast_to(
                other, size=len(self), dtype="object"
            )
            return col
        else:
            raise TypeError(f"cannot broadcast {type(other)}")

    def default_na_value(self):
        return None

    def binary_operator(self, op, rhs, reflect=False):
        lhs = self
        if reflect:
            lhs, rhs = rhs, lhs
        if isinstance(rhs, (StringColumn, str)):
            if op == "add":
                return lhs.str().cat(others=rhs)
            elif op in ("eq", "ne", "gt", "lt", "ge", "le"):
                return _string_column_binop(self, rhs, op=op, out_dtype="bool")

        raise TypeError(
            f"{op} operator not supported between {type(self)} and {type(rhs)}"
        )

    @property
    def is_unique(self):
        return len(self.unique()) == len(self)

    @property
    def __cuda_array_interface__(self):
        raise NotImplementedError(
            "Strings are not yet supported via `__cuda_array_interface__`"
        )

    def _mimic_inplace(self, other_col, inplace=False):
        out = super()._mimic_inplace(other_col, inplace=inplace)
        return out

    @copy_docstring(column.ColumnBase.view)
    def view(self, dtype):
        if self.null_count > 0:
            raise ValueError(
                "Can not produce a view of a string column with nulls"
            )
        dtype = np.dtype(dtype)
        str_byte_offset = self.base_children[0][self.offset]
        str_end_byte_offset = self.base_children[0][self.offset + self.size]
        char_dtype_size = self.base_children[1].dtype.itemsize

        n_bytes_to_view = (
            str_end_byte_offset - str_byte_offset
        ) * char_dtype_size

        to_view = column.build_column(
            self.base_children[1].data,
            dtype=self.base_children[1].dtype,
            offset=str_byte_offset,
            size=n_bytes_to_view,
        )

        return to_view.view(dtype)


@annotate("BINARY_OP", color="orange", domain="cudf_python")
def _string_column_binop(lhs, rhs, op, out_dtype):
    out = libcudf.binaryop.binaryop(lhs=lhs, rhs=rhs, op=op, dtype=out_dtype)
    return out


def _get_cols_list(parent_obj, others):

    parent_index = (
        parent_obj.index if isinstance(parent_obj, cudf.Series) else parent_obj
    )

    if (
        can_convert_to_column(others)
        and len(others) > 0
        and (
            can_convert_to_column(
                others.iloc[0]
                if isinstance(others, cudf.Series)
                else others[0]
            )
        )
    ):
        """
        If others is a list-like object (in our case lists & tuples)
        just another Series/Index, great go ahead with concatenation.
        """
        cols_list = [
            column.as_column(frame.reindex(parent_index), dtype="str")
            if (
                parent_index is not None
                and isinstance(frame, cudf.Series)
                and not frame.index.equals(parent_index)
            )
            else column.as_column(frame, dtype="str")
            for frame in others
        ]

        return cols_list
    elif others is not None:
        if (
            parent_index is not None
            and isinstance(others, cudf.Series)
            and not others.index.equals(parent_index)
        ):
            others = others.reindex(parent_index)

        return [column.as_column(others, dtype="str")]
    else:
        raise TypeError(
            "others must be Series, Index, DataFrame, np.ndarrary "
            "or list-like (either containing only strings or "
            "containing only objects of type Series/Index/"
            "np.ndarray[1-dim])"
        )<|MERGE_RESOLUTION|>--- conflicted
+++ resolved
@@ -2097,14 +2097,7 @@
         if pat is None:
             pat = ""
 
-<<<<<<< HEAD
-        result_table = cpp_split(self._column, cudf.Scalar(pat, "str"), n)
-        if len(result_table._data) == 1:
-            if result_table._data[0].null_count == len(self._parent):
-                result_table = []
-=======
         if expand:
->>>>>>> 1771a8fc
             if self._column.null_count == len(self._column):
                 result_table = [self._column.copy()]
             else:
@@ -2258,16 +2251,8 @@
         if pat is None:
             pat = ""
 
-<<<<<<< HEAD
-        result_table = cpp_rsplit(self._column, cudf.Scalar(pat), n)
-        if len(result_table._data) == 1:
-            if result_table._data[0].null_count == len(self._parent):
-                result_table = []
-            elif self._parent.null_count == len(self._parent):
-=======
         if expand:
             if self._column.null_count == len(self._column):
->>>>>>> 1771a8fc
                 result_table = [self._column.copy()]
             else:
                 result_table = cpp_rsplit(
