--- conflicted
+++ resolved
@@ -5438,52 +5438,6 @@
         return self._return_or_inplace(self._column.edit_distance_matrix())
 
     def minhash(
-<<<<<<< HEAD
-        self, seeds: ColumnLike | None = None, width: int = 4
-    ) -> SeriesOrIndex:
-        """
-        Compute the minhash of a strings column.
-        This uses the MurmurHash3_x86_32 algorithm for the hash function.
-
-        Parameters
-        ----------
-        seeds : ColumnLike
-            The seeds used for the hash algorithm.
-            Must be of type uint32.
-        width : int
-            The width of the substring to hash.
-            Default is 4 characters.
-
-        Examples
-        --------
-        >>> import cudf
-        >>> str_series = cudf.Series(['this is my', 'favorite book'])
-        >>> seeds = cudf.Series([0], dtype=np.uint32)
-        >>> str_series.str.minhash(seeds)
-        0     [21141582]
-        1    [962346254]
-        dtype: list
-        >>> seeds = cudf.Series([0, 1, 2], dtype=np.uint32)
-        >>> str_series.str.minhash(seeds)
-        0    [21141582, 403093213, 1258052021]
-        1    [962346254, 677440381, 122618762]
-        dtype: list
-        """
-        if seeds is None:
-            seeds_column = column.as_column(0, dtype=np.uint32, length=1)
-        else:
-            seeds_column = column.as_column(seeds)
-            if seeds_column.dtype != np.uint32:
-                raise ValueError(
-                    f"Expecting a Series with dtype uint32, got {type(seeds)}"
-                )
-        return self._return_or_inplace(
-            self._column.minhash(seeds_column, width)  # type: ignore[arg-type]
-        )
-
-    def minhash_permuted(
-=======
->>>>>>> 0c5bd662
         self, seed: np.uint32, a: ColumnLike, b: ColumnLike, width: int
     ) -> SeriesOrIndex:
         """
@@ -5531,58 +5485,10 @@
                 f"Expecting a Series with dtype uint32, got {type(b)}"
             )
         return self._return_or_inplace(
-<<<<<<< HEAD
-            self._column.minhash_permuted(seed, a_column, b_column, width)  # type: ignore[arg-type]
+            self._column.minhash(seed, a_column, b_column, width)  # type: ignore[arg-type]
         )
 
     def minhash64(
-        self, seeds: ColumnLike | None = None, width: int = 4
-    ) -> SeriesOrIndex:
-        """
-        Compute the minhash of a strings column.
-
-        This uses the MurmurHash3_x64_128 algorithm for the hash function.
-        This function generates 2 uint64 values but only the first
-        uint64 value is used.
-
-        Parameters
-        ----------
-        seeds : ColumnLike
-            The seeds used for the hash algorithm.
-            Must be of type uint64.
-        width : int
-            The width of the substring to hash.
-            Default is 4 characters.
-
-        Examples
-        --------
-        >>> import cudf
-        >>> str_series = cudf.Series(['this is my', 'favorite book'])
-        >>> seeds = cudf.Series([0, 1, 2], dtype=np.uint64)
-        >>> str_series.str.minhash64(seeds)
-        0    [3232308021562742685, 4445611509348165860, 586435843695903598]
-        1    [23008204270530356, 1281229757012344693, 153762819128779913]
-        dtype: list
-        """
-        if seeds is None:
-            seeds_column = column.as_column(0, dtype=np.uint64, length=1)
-        else:
-            seeds_column = column.as_column(seeds)
-            if seeds_column.dtype != np.uint64:
-                raise ValueError(
-                    f"Expecting a Series with dtype uint64, got {type(seeds)}"
-                )
-        return self._return_or_inplace(
-            self._column.minhash64(seeds_column, width)  # type: ignore[arg-type]
-        )
-
-    def minhash64_permuted(
-=======
-            libstrings.minhash(self._column, seed, a_column, b_column, width)
-        )
-
-    def minhash64(
->>>>>>> 0c5bd662
         self, seed: np.uint64, a: ColumnLike, b: ColumnLike, width: int
     ) -> SeriesOrIndex:
         """
@@ -5630,79 +5536,7 @@
                 f"Expecting a Series with dtype uint64, got {type(b)}"
             )
         return self._return_or_inplace(
-<<<<<<< HEAD
-            self._column.minhash64_permuted(seed, a_column, b_column, width)  # type: ignore[arg-type]
-        )
-
-    def word_minhash(self, seeds: ColumnLike | None = None) -> SeriesOrIndex:
-        """
-        Compute the minhash of a list column of strings.
-        This uses the MurmurHash3_x86_32 algorithm for the hash function.
-
-        Parameters
-        ----------
-        seeds : ColumnLike
-            The seeds used for the hash algorithm.
-            Must be of type uint32.
-
-        Examples
-        --------
-        >>> import cudf
-        >>> import numpy as np
-        >>> ls = cudf.Series([["this", "is", "my"], ["favorite", "book"]])
-        >>> seeds = cudf.Series([0, 1, 2], dtype=np.uint32)
-        >>> ls.str.word_minhash(seeds=seeds)
-        0     [21141582, 1232889953, 1268336794]
-        1    [962346254, 2321233602, 1354839212]
-        dtype: list
-        """
-        if seeds is None:
-            seeds_column = column.as_column(0, dtype=np.uint32, length=1)
-        else:
-            seeds_column = column.as_column(seeds)
-            if seeds_column.dtype != np.uint32:
-                raise ValueError(
-                    f"Expecting a Series with dtype uint32, got {type(seeds)}"
-                )
-        return self._return_or_inplace(self._column.word_minhash(seeds_column))  # type: ignore[attr-defined]
-
-    def word_minhash64(self, seeds: ColumnLike | None = None) -> SeriesOrIndex:
-        """
-        Compute the minhash of a list column of strings.
-        This uses the MurmurHash3_x64_128 algorithm for the hash function.
-        This function generates 2 uint64 values but only the first
-        uint64 value is used.
-
-        Parameters
-        ----------
-        seeds : ColumnLike
-            The seeds used for the hash algorithm.
-            Must be of type uint64.
-
-        Examples
-        --------
-        >>> import cudf
-        >>> import numpy as np
-        >>> ls = cudf.Series([["this", "is", "my"], ["favorite", "book"]])
-        >>> seeds = cudf.Series([0, 1, 2], dtype=np.uint64)
-        >>> ls.str.word_minhash64(seeds)
-        0    [2603139454418834912, 8644371945174847701, 5541030711534384340]
-        1    [5240044617220523711, 5847101123925041457, 153762819128779913]
-        dtype: list
-        """
-        if seeds is None:
-            seeds_column = column.as_column(0, dtype=np.uint64, length=1)
-        else:
-            seeds_column = column.as_column(seeds)
-            if seeds_column.dtype != np.uint64:
-                raise ValueError(
-                    f"Expecting a Series with dtype uint64, got {type(seeds)}"
-                )
-        return self._return_or_inplace(
-            self._column.word_minhash64(seeds_column)  # type: ignore[attr-defined]
-=======
-            libstrings.minhash64(self._column, seed, a_column, b_column, width)
->>>>>>> 0c5bd662
+            self._column.minhash64(seed, a_column, b_column, width)  # type: ignore[arg-type]
         )
 
     def jaccard_index(self, input: cudf.Series, width: int) -> SeriesOrIndex:
@@ -6293,16 +6127,7 @@
         return to_view.view(dtype)
 
     @acquire_spill_lock()
-    def minhash(self, seeds: NumericalColumn, width: int = 4) -> ListColumn:
-        result = plc.nvtext.minhash.minhash(
-            self.to_pylibcudf(mode="read"),
-            seeds.to_pylibcudf(mode="read"),
-            width,
-        )
-        return type(self).from_pylibcudf(result)  # type: ignore[return-value]
-
-    @acquire_spill_lock()
-    def minhash_permuted(
+    def minhash(
         self,
         seed: np.uint32,
         a: NumericalColumn,
@@ -6320,16 +6145,7 @@
         )
 
     @acquire_spill_lock()
-    def minhash64(self, seeds: NumericalColumn, width: int = 4) -> ListColumn:
-        result = plc.nvtext.minhash.minhash64(
-            plc.to_pylibcudf(mode="read"),
-            seeds.to_pylibcudf(mode="read"),
-            width,
-        )
-        return type(self).from_pylibcudf(result)  # type: ignore[return-value]
-
-    @acquire_spill_lock()
-    def minhash64_permuted(
+    def minhash64(
         self,
         seed: np.uint64,
         a: NumericalColumn,
