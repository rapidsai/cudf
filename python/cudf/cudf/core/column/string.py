--- conflicted
+++ resolved
@@ -5580,11 +5580,7 @@
             a._column.to_pylibcudf(mode="read"),
             b._column.to_pylibcudf(mode="read"),
         )
-<<<<<<< HEAD
-        result = Column.from_pylibcudf(plc_column)
-=======
         result = ColumnBase.from_pylibcudf(plc_column)
->>>>>>> d7db2dd2
         return self._return_or_inplace(result)
 
     def minhash64_ngrams(
@@ -5641,11 +5637,7 @@
             a._column.to_pylibcudf(mode="read"),
             b._column.to_pylibcudf(mode="read"),
         )
-<<<<<<< HEAD
-        result = Column.from_pylibcudf(plc_column)
-=======
         result = ColumnBase.from_pylibcudf(plc_column)
->>>>>>> d7db2dd2
         return self._return_or_inplace(result)
 
     def jaccard_index(self, input: cudf.Series, width: int) -> SeriesOrIndex:
