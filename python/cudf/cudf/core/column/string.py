# Copyright (c) 2019-2025, NVIDIA CORPORATION.

from __future__ import annotations

import itertools
import re
import warnings
from functools import cached_property
from typing import TYPE_CHECKING, Any, Literal, cast, overload

import numpy as np
import pandas as pd
import pyarrow as pa
from typing_extensions import Self

import pylibcudf as plc

import cudf
from cudf.api.types import is_integer, is_scalar
from cudf.core._internals import binaryop
from cudf.core.buffer import Buffer, acquire_spill_lock
from cudf.core.column.column import ColumnBase, as_column, column_empty
from cudf.core.column.lists import ListColumn
from cudf.core.column.methods import ColumnMethods
from cudf.core.scalar import pa_scalar_to_plc_scalar
from cudf.utils.docutils import copy_docstring
from cudf.utils.dtypes import (
    CUDF_STRING_DTYPE,
    SIZE_TYPE_DTYPE,
    can_convert_to_column,
    dtype_to_pylibcudf_type,
)
from cudf.utils.temporal import infer_format
from cudf.utils.utils import is_na_like

if TYPE_CHECKING:
    from collections.abc import Callable, Sequence

    import cupy
    import numba.cuda

    from cudf._typing import (
        ColumnBinaryOperand,
        ColumnLike,
        Dtype,
        DtypeObj,
        ScalarLike,
        SeriesOrIndex,
    )
    from cudf.core.column.datetime import DatetimeColumn
    from cudf.core.column.decimal import DecimalBaseColumn
    from cudf.core.column.numerical import NumericalColumn
    from cudf.core.column.timedelta import TimeDeltaColumn
    from cudf.core.dtypes import DecimalDtype


def _is_supported_regex_flags(flags: int) -> bool:
    return flags == 0 or (
        (flags & (re.MULTILINE | re.DOTALL) != 0)
        and (flags & ~(re.MULTILINE | re.DOTALL) == 0)
    )


class StringMethods(ColumnMethods):
    """
    Vectorized string functions for Series and Index.

    This mimics pandas ``df.str`` interface. nulls stay null
    unless handled otherwise by a particular method.
    Patterned after Python's string methods, with some
    inspiration from R's stringr package.
    """

    _column: StringColumn

    def __init__(self, parent):
        value_type = (
            parent.dtype.leaf_type
            if isinstance(parent.dtype, cudf.ListDtype)
            else parent.dtype
        )
        if value_type != CUDF_STRING_DTYPE:
            raise AttributeError(
                "Can only use .str accessor with string values"
            )
        super().__init__(parent=parent)

    def htoi(self) -> SeriesOrIndex:
        """
        Returns integer value represented by each hex string.
        String is interpreted to have hex (base-16) characters.

        Returns
        -------
        Series/Index of str dtype

        Examples
        --------
        >>> import cudf
        >>> s = cudf.Series(["1234", "ABCDEF", "1A2", "cafe"])
        >>> s.str.htoi()
        0        4660
        1    11259375
        2         418
        3       51966
        dtype: int64
        """
        return self._return_or_inplace(self._column.hex_to_integers())

    hex_to_int = htoi

    def ip2int(self) -> SeriesOrIndex:
        """
        This converts ip strings to integers

        Returns
        -------
        Series/Index of str dtype

        Examples
        --------
        >>> import cudf
        >>> s = cudf.Series(["12.168.1.1", "10.0.0.1"])
        >>> s.str.ip2int()
        0    212336897
        1    167772161
        dtype: int64

        Returns 0's if any string is not an IP.

        >>> s = cudf.Series(["12.168.1.1", "10.0.0.1", "abc"])
        >>> s.str.ip2int()
        0    212336897
        1    167772161
        2            0
        dtype: int64
        """
        return self._return_or_inplace(self._column.ipv4_to_integers())

    ip_to_int = ip2int

    def __getitem__(self, key):
        if isinstance(key, slice):
            return self.slice(start=key.start, stop=key.stop, step=key.step)
        else:
            return self.get(key)

    def len(self) -> SeriesOrIndex:
        r"""
        Computes the length of each element in the Series/Index.

        Returns
        -------
        Series or Index of int
            A Series or Index of integer values
            indicating the length of each element in the Series or Index.

        Examples
        --------
        >>> import cudf
        >>> s = cudf.Series(["dog", "", "\n", None])
        >>> s.str.len()
        0       3
        1       0
        2       1
        3    <NA>
        dtype: int32
        """
        with acquire_spill_lock():
            plc_column = plc.strings.attributes.count_characters(
                self._column.to_pylibcudf(mode="read")
            )
            result = ColumnBase.from_pylibcudf(plc_column)
        return self._return_or_inplace(result)

    def byte_count(self) -> SeriesOrIndex:
        """
        Computes the number of bytes of each string in the Series/Index.

        Returns
        -------
        Series or Index of int
            A Series or Index of integer values
            indicating the number of bytes of each strings in the
            Series or Index.

        Examples
        --------
        >>> import cudf
        >>> s = cudf.Series(["abc","d","ef"])
        >>> s.str.byte_count()
        0    3
        1    1
        2    2
        dtype: int32
        >>> s = cudf.Series(["Hello", "Bye", "Thanks 😊"])
        >>> s.str.byte_count()
        0     5
        1     3
        2    11
        dtype: int32
        """
        with acquire_spill_lock():
            plc_column = plc.strings.attributes.count_bytes(
                self._column.to_pylibcudf(mode="read")
            )
            result = ColumnBase.from_pylibcudf(plc_column)
        return self._return_or_inplace(result)

    @overload
    def cat(
        self, sep: str | None = None, na_rep: str | None = None
    ) -> str: ...

    @overload
    def cat(
        self, others, sep: str | None = None, na_rep: str | None = None
    ) -> SeriesOrIndex | StringColumn: ...

    def cat(self, others=None, sep=None, na_rep=None):
        """
        Concatenate strings in the Series/Index with given separator.

        If ``others`` is specified, this function concatenates the Series/Index
        and elements of others element-wise. If others is not passed, then all
        values in the Series/Index are concatenated into a single string with
        a given sep.

        Parameters
        ----------
        others : Series or List of str
            Strings to be appended.
            The number of strings must match ``size()`` of this instance.
            This must be either a Series of string dtype or a Python
            list of strings.

        sep : str
            If specified, this separator will be appended to each string
            before appending the others.

        na_rep : str
            This character will take the place of any null strings
            (not empty strings) in either list.

            -  If ``na_rep`` is ``None``, and ``others`` is ``None``,
               missing values in the Series/Index are
               omitted from the result.

            -  If ``na_rep`` is ``None``, and ``others`` is
               not ``None``, a row containing a missing value
               in any of the columns (before concatenation)
               will have a missing value in the result.

        Returns
        -------
        concat : str or Series/Index of str dtype
            If ``others`` is ``None``, ``str`` is returned,
            otherwise a ``Series/Index`` (same type as caller)
            of str dtype is returned.

        Examples
        --------
        >>> import cudf
        >>> s = cudf.Series(['a', 'b', None, 'd'])
        >>> s.str.cat(sep=' ')
        'a b d'

        By default, NA values in the Series are ignored. Using na_rep, they
        can be given a representation:

        >>> s.str.cat(sep=' ', na_rep='?')
        'a b ? d'

        If others is specified, corresponding values are concatenated with
        the separator. Result will be a Series of strings.

        >>> s.str.cat(['A', 'B', 'C', 'D'], sep=',')
        0     a,A
        1     b,B
        2    <NA>
        3     d,D
        dtype: object

        Missing values will remain missing in the result, but can again be
        represented using na_rep

        >>> s.str.cat(['A', 'B', 'C', 'D'], sep=',', na_rep='-')
        0    a,A
        1    b,B
        2    -,C
        3    d,D
        dtype: object

        If sep is not specified, the values are concatenated without
        separation.

        >>> s.str.cat(['A', 'B', 'C', 'D'], na_rep='-')
        0    aA
        1    bB
        2    -C
        3    dD
        dtype: object
        """
        if sep is None:
            sep = ""

        if others is None:
            with acquire_spill_lock():
                plc_column = plc.strings.combine.join_strings(
                    self._column.to_pylibcudf(mode="read"),
                    pa_scalar_to_plc_scalar(pa.scalar(sep)),
                    pa_scalar_to_plc_scalar(
                        pa.scalar(na_rep, type=pa.string())
                    ),
                )
                data = ColumnBase.from_pylibcudf(plc_column)
        else:
            parent_index = (
                self._parent.index
                if isinstance(self._parent, cudf.Series)
                else self._parent
            )
            if (
                can_convert_to_column(others)
                and len(others) > 0
                and (
                    can_convert_to_column(
                        others.iloc[0]
                        if isinstance(others, cudf.Series)
                        else others[0]
                    )
                )
            ):
                other_cols = (
                    as_column(
                        frame.reindex(parent_index), dtype=CUDF_STRING_DTYPE
                    )
                    if (
                        parent_index is not None
                        and isinstance(frame, cudf.Series)
                        and not frame.index.equals(parent_index)
                    )
                    else as_column(frame, dtype=CUDF_STRING_DTYPE)
                    for frame in others
                )
            elif others is not None and not isinstance(others, StringMethods):
                if (
                    parent_index is not None
                    and isinstance(others, cudf.Series)
                    and not others.index.equals(parent_index)
                ):
                    others = others.reindex(parent_index)

                other_cols = [as_column(others, dtype=CUDF_STRING_DTYPE)]
            else:
                raise TypeError(
                    "others must be Series, Index, DataFrame, np.ndarrary "
                    "or list-like (either containing only strings or "
                    "containing only objects of type Series/Index/"
                    "np.ndarray[1-dim])"
                )
            with acquire_spill_lock():
                plc_column = plc.strings.combine.concatenate(
                    plc.Table(
                        [
                            col.to_pylibcudf(mode="read")
                            for col in itertools.chain(
                                [self._column], other_cols
                            )
                        ]
                    ),
                    pa_scalar_to_plc_scalar(pa.scalar(sep)),
                    pa_scalar_to_plc_scalar(
                        pa.scalar(na_rep, type=pa.string())
                    ),
                )
                data = ColumnBase.from_pylibcudf(plc_column)

        if len(data) == 1 and data.null_count == 1:
            data = as_column("", length=len(data))
        # We only want to keep the index if we are adding something to each
        # row, not if we are joining all the rows into a single string.
        out = self._return_or_inplace(data, retain_index=others is not None)
        if len(out) == 1 and others is None:
            if isinstance(out, cudf.Series):
                out = out.iloc[0]
            else:
                out = out[0]
        return out

    def join(
        self, sep=None, string_na_rep=None, sep_na_rep=None
    ) -> SeriesOrIndex:
        """
        Join lists contained as elements in the Series/Index with passed
        delimiter.

        If the elements of a Series are lists themselves, join the content of
        these lists using the delimiter passed to the function.
        This function is an equivalent to :meth:`str.join`.
        In the special case that the lists in the Series contain only ``None``,
        a `<NA>`/`None` value will always be returned.

        Parameters
        ----------
        sep : str or array-like
            If str, the delimiter is used between list entries.
            If array-like, the string at a position is used as a
            delimiter for corresponding row of the list entries.
        string_na_rep : str, default None
            This character will take the place of null strings
            (not empty strings) in the Series but will be considered
            only if the Series contains list elements and those lists have
            at least one non-null string. If ``string_na_rep`` is ``None``,
            it defaults to empty space "".
        sep_na_rep : str, default None
            This character will take the place of any null strings
            (not empty strings) in `sep`. This parameter can be used
            only if `sep` is array-like. If ``sep_na_rep`` is ``None``,
            it defaults to empty space "".

        Returns
        -------
        Series/Index: object
            The list entries concatenated by intervening occurrences of
            the delimiter.

        Raises
        ------
        ValueError
            - If ``sep_na_rep`` is supplied when ``sep`` is str.
            - If ``sep`` is array-like and not of equal length with Series/Index.
        TypeError
            - If ``string_na_rep`` or ``sep_na_rep`` are not scalar values.
            - If ``sep`` is not of following types: str or array-like.

        Examples
        --------
        >>> import cudf
        >>> ser = cudf.Series([['a', 'b', 'c'], ['d', 'e'], ['f'], ['g', ' ', 'h']])
        >>> ser
        0    [a, b, c]
        1       [d, e]
        2          [f]
        3    [g,  , h]
        dtype: list
        >>> ser.str.join(sep='-')
        0    a-b-c
        1      d-e
        2        f
        3    g- -h
        dtype: object

        ``sep`` can an array-like input:

        >>> ser.str.join(sep=['-', '+', '.', '='])
        0    a-b-c
        1      d+e
        2        f
        3    g= =h
        dtype: object

        If the actual series doesn't have lists, each character is joined
        by `sep`:

        >>> ser = cudf.Series(['abc', 'def', 'ghi'])
        >>> ser
        0    abc
        1    def
        2    ghi
        dtype: object
        >>> ser.str.join(sep='_')
        0    a_b_c
        1    d_e_f
        2    g_h_i
        dtype: object

        We can replace `<NA>`/`None` values present in lists using
        ``string_na_rep`` if the lists contain at least one valid string
        (lists containing all `None` will result in a `<NA>`/`None` value):

        >>> ser = cudf.Series([['a', 'b', None], [None, None, None], None, ['c', 'd']])
        >>> ser
        0          [a, b, None]
        1    [None, None, None]
        2                  None
        3                [c, d]
        dtype: list
        >>> ser.str.join(sep='_', string_na_rep='k')
        0    a_b_k
        1     <NA>
        2     <NA>
        3      c_d
        dtype: object

        We can replace `<NA>`/`None` values present in lists of ``sep``
        using ``sep_na_rep``:

        >>> ser.str.join(sep=[None, '^', '.', '-'], sep_na_rep='+')
        0    a+b+
        1    <NA>
        2    <NA>
        3     c-d
        dtype: object
        """
        if sep is None:
            sep = ""

        if string_na_rep is None:
            string_na_rep = ""

        if is_scalar(sep) and sep_na_rep:
            raise ValueError(
                "sep_na_rep cannot be defined when `sep` is scalar."
            )

        if sep_na_rep is None:
            sep_na_rep = ""

        if not is_scalar(string_na_rep):
            raise TypeError(
                f"string_na_rep should be a string scalar, got {string_na_rep}"
                f" of type : {type(string_na_rep)}"
            )

        if isinstance(self._column.dtype, cudf.ListDtype):
            strings_column = self._column
        else:
            # If self._column is not a ListColumn, we will have to
            # split each row by character and create a ListColumn out of it.
            strings_column = self._split_by_character()  # type: ignore[assignment]

        if is_scalar(sep):
            with acquire_spill_lock():
                plc_column = plc.strings.combine.join_list_elements(
                    strings_column.to_pylibcudf(mode="read"),
                    pa_scalar_to_plc_scalar(pa.scalar(sep)),
                    pa_scalar_to_plc_scalar(pa.scalar(string_na_rep)),
                    pa_scalar_to_plc_scalar(pa.scalar("")),
                    plc.strings.combine.SeparatorOnNulls.YES,
                    plc.strings.combine.OutputIfEmptyList.NULL_ELEMENT,
                )
                data = ColumnBase.from_pylibcudf(plc_column)
        elif can_convert_to_column(sep):
            sep_column = as_column(sep)
            if len(sep_column) != len(strings_column):
                raise ValueError(
                    f"sep should be of similar size to the series, "
                    f"got: {len(sep_column)}, expected: {len(strings_column)}"
                )
            if not is_scalar(sep_na_rep):
                raise TypeError(
                    f"sep_na_rep should be a string scalar, got {sep_na_rep} "
                    f"of type: {type(sep_na_rep)}"
                )
            with acquire_spill_lock():
                plc_column = plc.strings.combine.join_list_elements(
                    strings_column.to_pylibcudf(mode="read"),
                    sep_column.to_pylibcudf(mode="read"),
                    pa_scalar_to_plc_scalar(pa.scalar(sep_na_rep)),
                    pa_scalar_to_plc_scalar(pa.scalar(string_na_rep)),
                    plc.strings.combine.SeparatorOnNulls.YES,
                    plc.strings.combine.OutputIfEmptyList.NULL_ELEMENT,
                )
                data = ColumnBase.from_pylibcudf(plc_column)
        else:
            raise TypeError(
                f"sep should be an str, array-like or Series object, "
                f"found {type(sep)}"
            )

        return self._return_or_inplace(data)

    def _split_by_character(self) -> ListColumn:
        col = self._column.fillna("")  # sanitize nulls
        result_col = col.character_tokenize()

        offset_col = col.children[0]

        return ListColumn(
            data=None,
            size=len(col),
            dtype=cudf.ListDtype(col.dtype),
            mask=col.mask,
            offset=0,
            null_count=0,
            children=(offset_col, result_col),  # type: ignore[arg-type]
        )

    def extract(
        self, pat: str, flags: int = 0, expand: bool = True
    ) -> SeriesOrIndex:
        r"""
        Extract capture groups in the regex `pat` as columns in a DataFrame.

        For each subject string in the Series, extract groups from the first
        match of regular expression `pat`.

        Parameters
        ----------
        pat : str
            Regular expression pattern with capturing groups.
        flags : int, default 0 (no flags)
            Flags to pass through to the regex engine (e.g. re.MULTILINE)
        expand : bool, default True
            If True, return DataFrame with one column per capture group.
            If False, return a Series/Index if there is one capture group or
            DataFrame if there are multiple capture groups.

        Returns
        -------
        DataFrame or Series/Index
            A DataFrame with one row for each subject string, and one column
            for each group. If `expand=False` and `pat` has only one capture
            group, then return a Series/Index.

        Examples
        --------
        >>> import cudf
        >>> s = cudf.Series(['a1', 'b2', 'c3'])
        >>> s.str.extract(r'([ab])(\d)')
              0     1
        0     a     1
        1     b     2
        2  <NA>  <NA>

        A pattern with one group will return a DataFrame with one
        column if expand=True.

        >>> s.str.extract(r'[ab](\d)', expand=True)
              0
        0     1
        1     2
        2  <NA>

        A pattern with one group will return a Series if expand=False.

        >>> s.str.extract(r'[ab](\d)', expand=False)
        0       1
        1       2
        2    <NA>
        dtype: object

        .. pandas-compat::
            :meth:`pandas.Series.str.extract`

            The `flags` parameter currently only supports re.DOTALL and
            re.MULTILINE.
        """
        if not _is_supported_regex_flags(flags):
            raise NotImplementedError(
                "unsupported value for `flags` parameter"
            )

        with acquire_spill_lock():
            prog = plc.strings.regex_program.RegexProgram.create(pat, flags)
            plc_result = plc.strings.extract.extract(
                self._column.to_pylibcudf(mode="read"), prog
            )
            data = dict(
                enumerate(
                    ColumnBase.from_pylibcudf(col)
                    for col in plc_result.columns()
                )
            )
        if len(data) == 1 and expand is False:
            _, data = data.popitem()  # type: ignore[assignment]
        return self._return_or_inplace(data, expand=expand)

    def contains(
        self,
        pat: str | Sequence,
        case: bool = True,
        flags: int = 0,
        na=np.nan,
        regex: bool = True,
    ) -> SeriesOrIndex:
        r"""
        Test if pattern or regex is contained within a string of a Series or
        Index.

        Return boolean Series or Index based on whether a given pattern or
        regex is contained within a string of a Series or Index.

        Parameters
        ----------
        pat : str or list-like
            Character sequence or regular expression.
            If ``pat`` is list-like then regular expressions are not
            accepted.
        flags : int, default 0 (no flags)
            Flags to pass through to the regex engine (e.g. re.MULTILINE)
        regex : bool, default True
            If True, assumes the pattern is a regular expression.
            If False, treats the pattern as a literal string.

        Returns
        -------
        Series/Index of bool dtype
            A Series/Index of boolean dtype indicating whether the given
            pattern is contained within the string of each element of the
            Series/Index.

        Examples
        --------
        >>> import cudf
        >>> s1 = cudf.Series(['Mouse', 'dog', 'house and parrot', '23', None])
        >>> s1
        0               Mouse
        1                 dog
        2    house and parrot
        3                  23
        4                <NA>
        dtype: object
        >>> s1.str.contains('og', regex=False)
        0    False
        1     True
        2    False
        3    False
        4     <NA>
        dtype: bool

        Returning an Index of booleans using only a literal pattern.

        >>> data = ['Mouse', 'dog', 'house and parrot', '23.0', np.nan]
        >>> idx = cudf.Index(data)
        >>> idx
        Index(['Mouse', 'dog', 'house and parrot', '23.0', None], dtype='object')
        >>> idx.str.contains('23', regex=False)
        Index([False, False, False, True, <NA>], dtype='bool')

        Returning 'house' or 'dog' when either expression occurs in a string.

        >>> s1.str.contains('house|dog', regex=True)
        0    False
        1     True
        2     True
        3    False
        4     <NA>
        dtype: bool

        Returning any digit using regular expression.

        >>> s1.str.contains('\d', regex=True)
        0    False
        1    False
        2    False
        3     True
        4     <NA>
        dtype: bool

        Ensure ``pat`` is a not a literal pattern when ``regex`` is set
        to True. Note in the following example one might expect
        only `s2[1]` and `s2[3]` to return True. However,
        '.0' as a regex matches any character followed by a 0.

        >>> s2 = cudf.Series(['40', '40.0', '41', '41.0', '35'])
        >>> s2.str.contains('.0', regex=True)
        0     True
        1     True
        2    False
        3     True
        4    False
        dtype: bool

        The ``pat`` may also be a sequence of strings in which case
        the individual strings are searched in corresponding rows.

        >>> s2 = cudf.Series(['house', 'dog', 'and', '', ''])
        >>> s1.str.contains(s2)
        0    False
        1     True
        2     True
        3     True
        4     <NA>
        dtype: bool

        .. pandas-compat::
            :meth:`pandas.Series.str.contains`

            The parameters `case` and `na` are not yet supported and will
            raise a NotImplementedError if anything other than the default
            value is set.
            The `flags` parameter currently only supports re.DOTALL and
            re.MULTILINE.
        """
        if na is not np.nan:
            raise NotImplementedError("`na` parameter is not yet supported")
        if regex and isinstance(pat, re.Pattern):
            flags = pat.flags & ~re.U
            pat = pat.pattern
        if not _is_supported_regex_flags(flags):
            raise NotImplementedError(
                "unsupported value for `flags` parameter"
            )
        if regex and not case:
            raise NotImplementedError(
                "`case=False` only supported when `regex=False`"
            )

        if is_scalar(pat):
            if regex:
                with acquire_spill_lock():
                    prog = plc.strings.regex_program.RegexProgram.create(
                        pat, flags
                    )
                    plc_result = plc.strings.contains.contains_re(
                        self._column.to_pylibcudf(mode="read"), prog
                    )
                    result_col = ColumnBase.from_pylibcudf(plc_result)
            else:
                if case is False:
                    input_column = self.lower()._column  # type: ignore[union-attr]
                    pat_normed = pat.lower()  # type: ignore[union-attr]
                else:
                    input_column = self._column
                    pat_normed = pat
                with acquire_spill_lock():
                    plc_result = plc.strings.find.contains(
                        input_column.to_pylibcudf(mode="read"),
                        pa_scalar_to_plc_scalar(pa.scalar(pat_normed)),
                    )
                    result_col = ColumnBase.from_pylibcudf(plc_result)
        else:
            # TODO: we silently ignore the `regex=` flag here
            if case is False:
                input_column = self.lower()._column  # type: ignore[union-attr]
                col_pat = (
                    cudf.Index(pat, dtype=CUDF_STRING_DTYPE)
                    .str.lower()
                    ._column
                )  # type: ignore[union-attr]
            else:
                input_column = self._column
                col_pat = as_column(pat, dtype=CUDF_STRING_DTYPE)
            with acquire_spill_lock():
                plc_result = plc.strings.find.contains(
                    input_column.to_pylibcudf(mode="read"),
                    col_pat.to_pylibcudf(mode="read"),
                )
                result_col = ColumnBase.from_pylibcudf(plc_result)
        return self._return_or_inplace(result_col)

    def like(self, pat: str, esc: str | None = None) -> SeriesOrIndex:
        """
        Test if a like pattern matches a string of a Series or Index.

        Return boolean Series or Index based on whether a given pattern
        matches strings in a Series or Index.

        Parameters
        ----------
        pat : str
            Pattern for matching. Use '%' for any number of any character
            including no characters. Use '_' for any single character.

        esc : str
            Character to use if escape is necessary to match '%' or '_'
            literals.

        Returns
        -------
        Series/Index of bool dtype
            A Series/Index of boolean dtype indicating whether the given
            pattern matches the string of each element of the Series/Index.

        Examples
        --------
        >>> import cudf
        >>> s = cudf.Series(['abc', 'a', 'b' ,'ddbc', '%bb'])
        >>> s.str.like('%b_')
        0   False
        1   False
        2   False
        3   True
        4   True
        dtype: boolean

        Parameter `esc` can be used to match a wildcard literal.

        >>> s.str.like('/%b_', esc='/' )
        0   False
        1   False
        2   False
        3   False
        4   True
        dtype: boolean
        """
        if not isinstance(pat, str):
            raise TypeError(
                f"expected a string object, not {type(pat).__name__}"
            )

        if esc is None:
            esc = ""

        if not isinstance(esc, str):
            raise TypeError(
                f"expected a string object, not {type(esc).__name__}"
            )

        if len(esc) > 1:
            raise ValueError(
                "expected esc to contain less than or equal to 1 characters"
            )

        with acquire_spill_lock():
            plc_result = plc.strings.contains.like(
                self._column.to_pylibcudf(mode="read"),
                pa_scalar_to_plc_scalar(pa.scalar(pat)),
                pa_scalar_to_plc_scalar(pa.scalar(esc)),
            )
            result = ColumnBase.from_pylibcudf(plc_result)

        return self._return_or_inplace(result)

    def repeat(
        self,
        repeats: int | Sequence,
    ) -> SeriesOrIndex:
        """
        Duplicate each string in the Series or Index.
        Equivalent to `str.repeat()
        <https://pandas.pydata.org/docs/reference/api/pandas.Series.str.repeat.html>`_.

        Parameters
        ----------
        repeats : int or sequence of int
            Same value for all (int) or different value per (sequence).

        Returns
        -------
        Series or Index of object
            Series or Index of repeated string objects specified by
            input parameter repeats.

        Examples
        --------
        >>> s = cudf.Series(['a', 'b', 'c'])
        >>> s
        0    a
        1    b
        2    c
        dtype: object

        Single int repeats string in Series

        >>> s.str.repeat(repeats=2)
        0    aa
        1    bb
        2    cc
        dtype: object

        Sequence of int repeats corresponding string in Series

        >>> s.str.repeat(repeats=[1, 2, 3])
        0      a
        1     bb
        2    ccc
        dtype: object
        """
        with acquire_spill_lock():
            if can_convert_to_column(repeats):
                repeats = as_column(repeats, dtype="int").to_pylibcudf(
                    mode="read"
                )
            plc_result = plc.strings.repeat.repeat_strings(
                self._column.to_pylibcudf(mode="read"), repeats
            )
            result = ColumnBase.from_pylibcudf(plc_result)
        return self._return_or_inplace(result)

    def replace(
        self,
        pat: str | Sequence,
        repl: str | Sequence,
        n: int = -1,
        case=None,
        flags: int = 0,
        regex: bool = True,
    ) -> SeriesOrIndex:
        """
        Replace occurrences of pattern/regex in the Series/Index with some
        other string. Equivalent to `str.replace()
        <https://docs.python.org/3/library/stdtypes.html#str.replace>`_
        or `re.sub()
        <https://docs.python.org/3/library/re.html#re.sub>`_.

        Parameters
        ----------
        pat : str or list-like
            String(s) to be replaced as a character sequence or regular
            expression.
        repl : str or list-like
            String(s) to be used as replacement.
        n : int, default -1 (all)
            Number of replacements to make from the start.
        regex : bool, default True
            If True, assumes the pattern is a regular expression.
            If False, treats the pattern as a literal string.

        Returns
        -------
        Series/Index of str dtype
            A copy of the object with all matching occurrences of pat replaced
            by repl.

        Examples
        --------
        >>> import cudf
        >>> s = cudf.Series(['foo', 'fuz', None])
        >>> s
        0     foo
        1     fuz
        2    <NA>
        dtype: object

        When pat is a string and regex is True (the default), the given pat
        is compiled as a regex. When repl is a string, it replaces matching
        regex patterns as with ``re.sub()``. NaN value(s) in the Series
        are left as is:

        >>> s.str.replace('f.', 'ba', regex=True)
        0     bao
        1     baz
        2    <NA>
        dtype: object

        When pat is a string and `regex` is False, every pat is replaced
        with repl as with ``str.replace()``:

        >>> s.str.replace('f.', 'ba', regex=False)
        0     foo
        1     fuz
        2    <NA>
        dtype: object

        .. pandas-compat::
            :meth:`pandas.Series.str.replace`

            The parameters `case` and `flags` are not yet supported and will
            raise a `NotImplementedError` if anything other than the default
            value is set.
        """
        if case is not None:
            raise NotImplementedError("`case` parameter is not yet supported")
        if flags != 0:
            raise NotImplementedError("`flags` parameter is not yet supported")

        if can_convert_to_column(pat) and can_convert_to_column(repl):
            if n != -1:
                warnings.warn(
                    "`n` parameter is not supported when "
                    "`pat` and `repl` are list-like inputs"
                )

            if regex:
                with acquire_spill_lock():
                    plc_result = plc.strings.replace_re.replace_re(
                        self._column.to_pylibcudf(mode="read"),
                        list(pat),
                        as_column(repl, dtype=CUDF_STRING_DTYPE).to_pylibcudf(
                            mode="read"
                        ),
                    )
                    result = ColumnBase.from_pylibcudf(plc_result)
            else:
                result = self._column.replace_multiple(
                    cast(
                        StringColumn,
                        as_column(pat, dtype=CUDF_STRING_DTYPE),
                    ),
                    cast(
                        StringColumn,
                        as_column(repl, dtype=CUDF_STRING_DTYPE),
                    ),
                )
            return self._return_or_inplace(result)
        # Pandas treats 0 as all
        if n == 0:
            n = -1

        # If 'pat' is re.Pattern then get the pattern string from it
        if regex and isinstance(pat, re.Pattern):
            pat = pat.pattern

        pa_repl = pa.scalar(repl)
        if not pa.types.is_string(pa_repl.type):
            raise TypeError(f"repl must be a str, not {type(repl).__name__}.")

        # Pandas forces non-regex replace when pat is a single-character
        with acquire_spill_lock():
            if regex is True and len(pat) > 1:
                plc_result = plc.strings.replace_re.replace_re(
                    self._column.to_pylibcudf(mode="read"),
                    plc.strings.regex_program.RegexProgram.create(
                        pat, plc.strings.regex_flags.RegexFlags.DEFAULT
                    ),
                    pa_scalar_to_plc_scalar(pa_repl),
                    n,
                )
            else:
                plc_result = plc.strings.replace.replace(
                    self._column.to_pylibcudf(mode="read"),
                    pa_scalar_to_plc_scalar(pa.scalar(pat)),
                    pa_scalar_to_plc_scalar(pa_repl),
                    n,
                )
            result = ColumnBase.from_pylibcudf(plc_result)
        return self._return_or_inplace(result)

    def replace_with_backrefs(self, pat: str, repl: str) -> SeriesOrIndex:
        r"""
        Use the ``repl`` back-ref template to create a new string
        with the extracted elements found using the ``pat`` expression.

        Parameters
        ----------
        pat : str or compiled regex
            Regex with groupings to identify extract sections.
            This should not be a compiled regex.
        repl : str
            String template containing back-reference indicators.

        Returns
        -------
        Series/Index of str dtype

        Examples
        --------
        >>> import cudf
        >>> s = cudf.Series(["A543","Z756"])
        >>> s.str.replace_with_backrefs('(\\d)(\\d)', 'V\\2\\1')
        0    AV453
        1    ZV576
        dtype: object
        """
        # If 'pat' is re.Pattern then get the pattern string from it
        if isinstance(pat, re.Pattern):
            pat = pat.pattern

        with acquire_spill_lock():
            plc_result = plc.strings.replace_re.replace_with_backrefs(
                self._column.to_pylibcudf(mode="read"),
                plc.strings.regex_program.RegexProgram.create(
                    pat, plc.strings.regex_flags.RegexFlags.DEFAULT
                ),
                repl,
            )
            result = ColumnBase.from_pylibcudf(plc_result)
        return self._return_or_inplace(result)

    def slice(
        self,
        start: int | None = None,
        stop: int | None = None,
        step: int | None = None,
    ) -> SeriesOrIndex:
        """
        Slice substrings from each element in the Series or Index.

        Parameters
        ----------
        start : int, optional
            Start position for slice operation.
        stop : int, optional
            Stop position for slice operation.
        step : int, optional
            Step size for slice operation.

        Returns
        -------
        Series/Index of str dtype
            Series or Index from sliced substring from
            original string object.

        See Also
        --------
        slice_replace
            Replace a slice with a string.

        get
            Return element at position. Equivalent
            to ``Series.str.slice(start=i, stop=i+1)``
            with ``i`` being the position.

        Examples
        --------
        >>> import cudf
        >>> s = cudf.Series(["koala", "fox", "chameleon"])
        >>> s
        0        koala
        1          fox
        2    chameleon
        dtype: object
        >>> s.str.slice(start=1)
        0        oala
        1          ox
        2    hameleon
        dtype: object
        >>> s.str.slice(start=-1)
        0    a
        1    x
        2    n
        dtype: object
        >>> s.str.slice(stop=2)
        0    ko
        1    fo
        2    ch
        dtype: object
        >>> s.str.slice(step=2)
        0      kaa
        1       fx
        2    caeen
        dtype: object
        >>> s.str.slice(start=0, stop=5, step=3)
        0    kl
        1     f
        2    cm
        dtype: object
        """
        param_dtype = pa.int32()
        with acquire_spill_lock():
            plc_result = plc.strings.slice.slice_strings(
                self._column.to_pylibcudf(mode="read"),
                pa_scalar_to_plc_scalar(pa.scalar(start, param_dtype)),
                pa_scalar_to_plc_scalar(pa.scalar(stop, param_dtype)),
                pa_scalar_to_plc_scalar(pa.scalar(step, param_dtype)),
            )
            result = ColumnBase.from_pylibcudf(plc_result)
        return self._return_or_inplace(result)

    def _all_characters_of_type(
        self,
        char_type: plc.strings.char_types.StringCharacterTypes,
        case_type: plc.strings.char_types.StringCharacterTypes = plc.strings.char_types.StringCharacterTypes.ALL_TYPES,
    ) -> SeriesOrIndex:
        with acquire_spill_lock():
            plc_column = plc.strings.char_types.all_characters_of_type(
                self._column.to_pylibcudf(mode="read"), char_type, case_type
            )
            result = ColumnBase.from_pylibcudf(plc_column)
        return self._return_or_inplace(result)

    def isinteger(self) -> SeriesOrIndex:
        """
        Check whether all characters in each string form integer.

        If a string has zero characters, False is returned for
        that check.

        Returns
        -------
        Series or Index of bool
            Series or Index of boolean values with the same
            length as the original Series/Index.

        See Also
        --------
        isalnum
            Check whether all characters are alphanumeric.

        isalpha
            Check whether all characters are alphabetic.

        isdecimal
            Check whether all characters are decimal.

        isdigit
            Check whether all characters are digits.

        isnumeric
            Check whether all characters are numeric.

        isfloat
            Check whether all characters are float.

        islower
            Check whether all characters are lowercase.

        isspace
            Check whether all characters are whitespace.

        isupper
            Check whether all characters are uppercase.

        Examples
        --------
        >>> import cudf
        >>> s = cudf.Series(["1", "0.1", "+100", "-15", "abc"])
        >>> s.str.isinteger()
        0     True
        1    False
        2     True
        3     True
        4    False
        dtype: bool
        >>> s = cudf.Series(["this is plan text", "", "10 10"])
        >>> s.str.isinteger()
        0    False
        1    False
        2    False
        dtype: bool
        """
        return self._return_or_inplace(self._column.is_integer())

    def ishex(self) -> SeriesOrIndex:
        """
        Check whether all characters in each string form a hex integer.

        If a string has zero characters, False is returned for
        that check.

        Returns
        -------
        Series or Index of bool
            Series or Index of boolean values with the same
            length as the original Series/Index.

        See Also
        --------
        isdecimal
            Check whether all characters are decimal.

        isdigit
            Check whether all characters are digits.

        isnumeric
            Check whether all characters are numeric.

        isfloat
            Check whether all characters are float.

        Examples
        --------
        >>> import cudf
        >>> s = cudf.Series(["", "123DEF", "0x2D3", "-15", "abc"])
        >>> s.str.ishex()
        0    False
        1     True
        2     True
        3    False
        4     True
        dtype: bool
        """
        return self._return_or_inplace(self._column.is_hex())

    def istimestamp(self, format: str) -> SeriesOrIndex:
        """
        Check whether all characters in each string can be converted to
        a timestamp using the given format.

        Returns
        -------
        Series or Index of bool
            Series or Index of boolean values with the same
            length as the original Series/Index.

        Examples
        --------
        >>> import cudf
        >>> s = cudf.Series(["20201101", "192011", "18200111", "2120-11-01"])
        >>> s.str.istimestamp("%Y%m%d")
        0     True
        1    False
        2     True
        3    False
        dtype: bool
        """
        return self._return_or_inplace(self._column.is_timestamp(format))

    def isfloat(self) -> SeriesOrIndex:
        r"""
        Check whether all characters in each string form floating value.

        If a string has zero characters, False is returned for
        that check.

        Returns
        -------
        Series or Index of bool
            Series or Index of boolean values with the same
            length as the original Series/Index.

        See Also
        --------
        isalnum
            Check whether all characters are alphanumeric.

        isalpha
            Check whether all characters are alphabetic.

        isdecimal
            Check whether all characters are decimal.

        isdigit
            Check whether all characters are digits.

        isinteger
            Check whether all characters are integer.

        isnumeric
            Check whether all characters are numeric.

        islower
            Check whether all characters are lowercase.

        isspace
            Check whether all characters are whitespace.

        isupper
            Check whether all characters are uppercase.

        Examples
        --------
        >>> import cudf
        >>> s = cudf.Series(["1.1", "0.123213", "+0.123", "-100.0001", "234",
        ... "3-"])
        >>> s.str.isfloat()
        0     True
        1     True
        2     True
        3     True
        4     True
        5    False
        dtype: bool
        >>> s = cudf.Series(["this is plain text", "\t\n", "9.9", "9.9.9"])
        >>> s.str.isfloat()
        0    False
        1    False
        2     True
        3    False
        dtype: bool
        """
        return self._return_or_inplace(self._column.is_float())

    def isdecimal(self) -> SeriesOrIndex:
        """
        Check whether all characters in each string are decimal.

        This is equivalent to running the Python string method
        `str.isdecimal()
        <https://docs.python.org/3/library/stdtypes.html#str.isdecimal>`_
        for each element of the Series/Index.
        If a string has zero characters, False is returned for
        that check.

        Returns
        -------
        Series or Index of bool
            Series or Index of boolean values with the same
            length as the original Series/Index.

        See Also
        --------
        isalnum
            Check whether all characters are alphanumeric.

        isalpha
            Check whether all characters are alphabetic.

        isdigit
            Check whether all characters are digits.

        isinteger
            Check whether all characters are integer.

        isnumeric
            Check whether all characters are numeric.

        isfloat
            Check whether all characters are float.

        islower
            Check whether all characters are lowercase.

        isspace
            Check whether all characters are whitespace.

        isupper
            Check whether all characters are uppercase.

        Examples
        --------
        >>> import cudf
        >>> s3 = cudf.Series(['23', '³', '⅕', ''])

        The s3.str.isdecimal method checks for characters used to form
        numbers in base 10.

        >>> s3.str.isdecimal()
        0     True
        1    False
        2    False
        3    False
        dtype: bool
        """
        return self._all_characters_of_type(
            plc.strings.char_types.StringCharacterTypes.DECIMAL
        )

    def isalnum(self) -> SeriesOrIndex:
        """
        Check whether all characters in each string are alphanumeric.

        This is equivalent to running the Python string method
        `str.isalnum()
        <https://docs.python.org/3/library/stdtypes.html#str.isalnum>`_
        for each element of the Series/Index. If a string has zero
        characters, False is returned for that check.

        Equivalent to: ``isalpha() or isdigit() or isnumeric() or isdecimal()``

        Returns
        -------
        Series or Index of bool
            Series or Index of boolean values with the
            same length as the original Series/Index.

        See Also
        --------
        isalpha
            Check whether all characters are alphabetic.

        isdecimal
            Check whether all characters are decimal.

        isdigit
            Check whether all characters are digits.

        isinteger
            Check whether all characters are integer.

        isnumeric
            Check whether all characters are numeric.

        isfloat
            Check whether all characters are float.

        islower
            Check whether all characters are lowercase.

        isspace
            Check whether all characters are whitespace.

        isupper
            Check whether all characters are uppercase.

        Examples
        --------
        >>> import cudf
        >>> s1 = cudf.Series(['one', 'one1', '1', ''])
        >>> s1.str.isalnum()
        0     True
        1     True
        2     True
        3    False
        dtype: bool

        Note that checks against characters mixed with
        any additional punctuation or whitespace will
        evaluate to false for an alphanumeric check.

        >>> s2 = cudf.Series(['A B', '1.5', '3,000'])
        >>> s2.str.isalnum()
        0    False
        1    False
        2    False
        dtype: bool
        """
        return self._all_characters_of_type(
            plc.strings.char_types.StringCharacterTypes.ALPHANUM
        )

    def isalpha(self) -> SeriesOrIndex:
        """
        Check whether all characters in each string are alphabetic.

        This is equivalent to running the Python string method
        `str.isalpha()
        <https://docs.python.org/3/library/stdtypes.html#str.isalpha>`_
        for each element of the Series/Index.
        If a string has zero characters, False is returned for that check.

        Returns
        -------
        Series or Index of bool
            Series or Index of boolean values with the same length
            as the original Series/Index.

        See Also
        --------
        isalnum
            Check whether all characters are alphanumeric.

        isdecimal
            Check whether all characters are decimal.

        isdigit
            Check whether all characters are digits.

        isinteger
            Check whether all characters are integer.

        isnumeric
            Check whether all characters are numeric.

        isfloat
            Check whether all characters are float.

        islower
            Check whether all characters are lowercase.

        isspace
            Check whether all characters are whitespace.

        isupper
            Check whether all characters are uppercase.

        Examples
        --------
        >>> import cudf
        >>> s1 = cudf.Series(['one', 'one1', '1', ''])
        >>> s1.str.isalpha()
        0     True
        1    False
        2    False
        3    False
        dtype: bool
        """
        return self._all_characters_of_type(
            plc.strings.char_types.StringCharacterTypes.ALPHA
        )

    def isdigit(self) -> SeriesOrIndex:
        """
        Check whether all characters in each string are digits.

        This is equivalent to running the Python string method
        `str.isdigit()
        <https://docs.python.org/3/library/stdtypes.html#str.isdigit>`_
        for each element of the Series/Index.
        If a string has zero characters, False is returned
        for that check.

        Returns
        -------
        Series or Index of bool
            Series or Index of boolean values with the same
            length as the original Series/Index.

        See Also
        --------
        isalnum
            Check whether all characters are alphanumeric.

        isalpha
            Check whether all characters are alphabetic.

        isdecimal
            Check whether all characters are decimal.

        isinteger
            Check whether all characters are integer.

        isnumeric
            Check whether all characters are numeric.

        isfloat
            Check whether all characters are float.

        islower
            Check whether all characters are lowercase.

        isspace
            Check whether all characters are whitespace.

        isupper
            Check whether all characters are uppercase.

        Examples
        --------
        >>> import cudf
        >>> s = cudf.Series(['23', '³', '⅕', ''])

        The ``s.str.isdigit`` method is the same as ``s.str.isdecimal`` but
        also includes special digits, like superscripted and
        subscripted digits in unicode.

        >>> s.str.isdigit()
        0     True
        1     True
        2    False
        3    False
        dtype: bool
        """
        return self._all_characters_of_type(
            plc.strings.char_types.StringCharacterTypes.DIGIT
        )

    def isnumeric(self) -> SeriesOrIndex:
        """
        Check whether all characters in each string are numeric.

        This is equivalent to running the Python string method
        `str.isnumeric()
        <https://docs.python.org/3/library/stdtypes.html#str.isnumeric>`_
        for each element of the Series/Index. If a
        string has zero characters, False is returned for that check.

        Returns
        -------
        Series or Index of bool
            Series or Index of boolean values with the same
            length as the original Series/Index.

        See Also
        --------
        isalnum
            Check whether all characters are alphanumeric.

        isalpha
            Check whether all characters are alphabetic.

        isdecimal
            Check whether all characters are decimal.

        isdigit
            Check whether all characters are digits.

        isinteger
            Check whether all characters are integer.

        isfloat
            Check whether all characters are float.

        islower
            Check whether all characters are lowercase.

        isspace
            Check whether all characters are whitespace.

        isupper
            Check whether all characters are uppercase.

        Examples
        --------
        >>> import cudf
        >>> s1 = cudf.Series(['one', 'one1', '1', ''])
        >>> s1.str.isnumeric()
        0    False
        1    False
        2     True
        3    False
        dtype: bool

        The ``s1.str.isnumeric`` method is the same as ``s2.str.isdigit`` but
        also includes other characters that can represent
        quantities such as unicode fractions.

        >>> s2 = pd.Series(['23', '³', '⅕', ''], dtype='str')
        >>> s2.str.isnumeric()
        0     True
        1     True
        2     True
        3    False
        dtype: bool
        """
        return self._all_characters_of_type(
            plc.strings.char_types.StringCharacterTypes.NUMERIC
        )

    def isupper(self) -> SeriesOrIndex:
        """
        Check whether all characters in each string are uppercase.

        This is equivalent to running the Python string method
        `str.isupper()
        <https://docs.python.org/3/library/stdtypes.html#str.isupper>`_
        for each element of the Series/Index.
        If a string has zero characters, False is returned
        for that check.

        Returns
        -------
        Series or Index of bool
            Series or Index of boolean values with the same
            length as the original Series/Index.

        See Also
        --------
        isalnum
            Check whether all characters are alphanumeric.

        isalpha
            Check whether all characters are alphabetic.

        isdecimal
            Check whether all characters are decimal.

        isdigit
            Check whether all characters are digits.

        isinteger
            Check whether all characters are integer.

        isnumeric
            Check whether all characters are numeric.

        isfloat
            Check whether all characters are float.

        islower
            Check whether all characters are lowercase.

        isspace
            Check whether all characters are whitespace.

        Examples
        --------
        >>> import cudf
        >>> s = cudf.Series(['leopard', 'Golden Eagle', 'SNAKE', ''])
        >>> s.str.isupper()
        0    False
        1    False
        2     True
        3    False
        dtype: bool
        """
        return self._all_characters_of_type(
            plc.strings.char_types.StringCharacterTypes.UPPER,
            plc.strings.char_types.StringCharacterTypes.CASE_TYPES,
        )

    def islower(self) -> SeriesOrIndex:
        """
        Check whether all characters in each string are lowercase.

        This is equivalent to running the Python string method
        `str.islower()
        <https://docs.python.org/3/library/stdtypes.html#str.islower>`_
        for each element of the Series/Index.
        If a string has zero characters, False is returned
        for that check.

        Returns
        -------
        Series or Index of bool
            Series or Index of boolean values with the same
            length as the original Series/Index.

        See Also
        --------
        isalnum
            Check whether all characters are alphanumeric.

        isalpha
            Check whether all characters are alphabetic.

        isdecimal
            Check whether all characters are decimal.

        isdigit
            Check whether all characters are digits.

        isinteger
            Check whether all characters are integer.

        isnumeric
            Check whether all characters are numeric.

        isfloat
            Check whether all characters are float.

        isspace
            Check whether all characters are whitespace.

        isupper
            Check whether all characters are uppercase.

        Examples
        --------
        >>> import cudf
        >>> s = cudf.Series(['leopard', 'Golden Eagle', 'SNAKE', ''])
        >>> s.str.islower()
        0     True
        1    False
        2    False
        3    False
        dtype: bool
        """
        return self._all_characters_of_type(
            plc.strings.char_types.StringCharacterTypes.LOWER,
            plc.strings.char_types.StringCharacterTypes.CASE_TYPES,
        )

    def isipv4(self) -> SeriesOrIndex:
        """
        Check whether all characters in each string form an IPv4 address.

        If a string has zero characters, False is returned for
        that check.

        Returns
        -------
        Series or Index of bool
            Series or Index of boolean values with the same
            length as the original Series/Index.

        Examples
        --------
        >>> import cudf
        >>> s = cudf.Series(["", "127.0.0.1", "255.255.255.255", "123.456"])
        >>> s.str.isipv4()
        0    False
        1     True
        2     True
        3    False
        dtype: bool
        """
        return self._return_or_inplace(self._column.is_ipv4())

    def lower(self) -> SeriesOrIndex:
        """
        Converts all characters to lowercase.

        Equivalent to `str.lower()
        <https://docs.python.org/3/library/stdtypes.html#str.lower>`_.

        Returns
        -------
        Series or Index of object
            A copy of the object with all strings converted to lowercase.

        See Also
        --------
        upper
            Converts all characters to uppercase.

        title
            Converts first character of each word to uppercase and remaining
            to lowercase.

        capitalize
            Converts first character to uppercase and remaining to lowercase.

        swapcase
            Converts uppercase to lowercase and lowercase to uppercase.

        Examples
        --------
        >>> import cudf
        >>> data = ['lower', 'CAPITALS', 'this is a sentence', 'SwApCaSe']
        >>> s = cudf.Series(data)
        >>> s.str.lower()
        0                 lower
        1              capitals
        2    this is a sentence
        3              swapcase
        dtype: object
        """
        return self._return_or_inplace(self._column.to_lower())

    def upper(self) -> SeriesOrIndex:
        """
        Convert each string to uppercase.
        This only applies to ASCII characters at this time.

        Equivalent to `str.upper()
        <https://docs.python.org/3/library/stdtypes.html#str.upper>`_.

        Returns
        -------
        Series or Index of object

        See Also
        --------
        lower
            Converts all characters to lowercase.

        upper
            Converts all characters to uppercase.

        title
            Converts first character of each word to uppercase and
            remaining to lowercase.

        capitalize
            Converts first character to uppercase and remaining to
            lowercase.

        swapcase
            Converts uppercase to lowercase and lowercase to uppercase.

        Examples
        --------
        >>> import cudf
        >>> data = ['lower', 'CAPITALS', 'this is a sentence', 'SwApCaSe']
        >>> s = cudf.Series(data)
        >>> s
        0                 lower
        1              CAPITALS
        2    this is a sentence
        3              SwApCaSe
        dtype: object
        >>> s.str.upper()
        0                 LOWER
        1              CAPITALS
        2    THIS IS A SENTENCE
        3              SWAPCASE
        dtype: object
        """
        return self._return_or_inplace(self._column.to_upper())

    def capitalize(self) -> SeriesOrIndex:
        """
        Convert strings in the Series/Index to be capitalized.
        This only applies to ASCII characters at this time.

        Returns
        -------
        Series or Index of object

        Examples
        --------
        >>> import cudf
        >>> data = ['lower', 'CAPITALS', 'this is a sentence', 'SwApCaSe']
        >>> s = cudf.Series(data)
        >>> s.str.capitalize()
        0                 Lower
        1              Capitals
        2    This is a sentence
        3              Swapcase
        dtype: object
        >>> s = cudf.Series(["hello, friend","goodbye, friend"])
        >>> s.str.capitalize()
        0      Hello, friend
        1    Goodbye, friend
        dtype: object
        """
        return self._return_or_inplace(self._column.capitalize())

    def swapcase(self) -> SeriesOrIndex:
        """
        Change each lowercase character to uppercase and vice versa.
        This only applies to ASCII characters at this time.

        Equivalent to `str.swapcase()
        <https://docs.python.org/3/library/stdtypes.html#str.swapcase>`_.

        Returns
        -------
        Series or Index of object

        See Also
        --------
        lower
            Converts all characters to lowercase.

        upper
            Converts all characters to uppercase.

        title
            Converts first character of each word to uppercase and remaining
            to lowercase.

        capitalize
            Converts first character to uppercase and remaining to lowercase.

        Examples
        --------
        >>> import cudf
        >>> data = ['lower', 'CAPITALS', 'this is a sentence', 'SwApCaSe']
        >>> s = cudf.Series(data)
        >>> s
        0                 lower
        1              CAPITALS
        2    this is a sentence
        3              SwApCaSe
        dtype: object
        >>> s.str.swapcase()
        0                 LOWER
        1              capitals
        2    THIS IS A SENTENCE
        3              sWaPcAsE
        dtype: object
        """
        return self._return_or_inplace(self._column.swapcase())

    def title(self) -> SeriesOrIndex:
        """
        Uppercase the first letter of each letter after a space
        and lowercase the rest.
        This only applies to ASCII characters at this time.

        Equivalent to `str.title()
        <https://docs.python.org/3/library/stdtypes.html#str.title>`_.

        Returns
        -------
        Series or Index of object

        See Also
        --------
        lower
            Converts all characters to lowercase.

        upper
            Converts all characters to uppercase.

        capitalize
            Converts first character to uppercase and remaining to lowercase.

        swapcase
            Converts uppercase to lowercase and lowercase to uppercase.

        Examples
        --------
        >>> import cudf
        >>> data = ['lower', 'CAPITALS', 'this is a sentence', 'SwApCaSe'])
        >>> s = cudf.Series(data)
        >>> s
        0                 lower
        1              CAPITALS
        2    this is a sentence
        3              SwApCaSe
        dtype: object
        >>> s.str.title()
        0                 Lower
        1              Capitals
        2    This Is A Sentence
        3              Swapcase
        dtype: object
        """
        return self._return_or_inplace(self._column.title())

    def istitle(self) -> SeriesOrIndex:
        """
        Check whether each string is title formatted.
        The first letter of each word should be uppercase and the rest
        should be lowercase.

        Equivalent to :meth:`str.istitle`.

        Returns
        -------
        Series or Index of object

        Examples
        --------
        >>> import cudf
        >>> data = ['leopard', 'Golden Eagle', 'SNAKE', ''])
        >>> s = cudf.Series(data)
        >>> s.str.istitle()
        0    False
        1     True
        2    False
        3    False
        dtype: bool
        """
        return self._return_or_inplace(self._column.is_title())

    def filter_alphanum(
        self, repl: str | None = None, keep: bool = True
    ) -> SeriesOrIndex:
        """
        Remove non-alphanumeric characters from strings in this column.

        Parameters
        ----------
        repl : str
            Optional string to use in place of removed characters.
        keep : bool
            Set to False to remove all alphanumeric characters instead
            of keeping them.

        Returns
        -------
        Series/Index of str dtype
            Strings with only alphanumeric characters.

        Examples
        --------
        >>> import cudf
        >>> s = cudf.Series(["pears £12", "plums $34", "Temp 72℉", "100K℧"])
        >>> s.str.filter_alphanum(" ")
        0    pears  12
        1    plums  34
        2     Temp 72
        3        100K
        dtype: object
        """
        if repl is None:
            repl = ""

        with acquire_spill_lock():
            plc_column = plc.strings.char_types.filter_characters_of_type(
                self._column.to_pylibcudf(mode="read"),
                plc.strings.char_types.StringCharacterTypes.ALL_TYPES
                if keep
                else plc.strings.char_types.StringCharacterTypes.ALPHANUM,
                pa_scalar_to_plc_scalar(pa.scalar(repl, type=pa.string())),
                plc.strings.char_types.StringCharacterTypes.ALPHANUM
                if keep
                else plc.strings.char_types.StringCharacterTypes.ALL_TYPES,
            )
            result = ColumnBase.from_pylibcudf(plc_column)
        return self._return_or_inplace(result)

    def slice_from(
        self, starts: cudf.Series, stops: cudf.Series
    ) -> SeriesOrIndex:
        """
        Return substring of each string using positions for each string.

        The starts and stops parameters are of Column type.

        Parameters
        ----------
        starts : Series
            Beginning position of each the string to extract.
            Default is beginning of the each string.
        stops : Series
            Ending position of the each string to extract.
            Default is end of each string.
            Use -1 to specify to the end of that string.

        Returns
        -------
        Series/Index of str dtype
            A substring of each string using positions for each string.

        Examples
        --------
        >>> import cudf
        >>> s = cudf.Series(["hello","there"])
        >>> s
        0    hello
        1    there
        dtype: object
        >>> starts = cudf.Series([1, 3])
        >>> stops = cudf.Series([5, 5])
        >>> s.str.slice_from(starts, stops)
        0    ello
        1      re
        dtype: object
        """
        with acquire_spill_lock():
            plc_result = plc.strings.slice.slice_strings(
                self._column.to_pylibcudf(mode="read"),
                starts._column.to_pylibcudf(mode="read"),
                stops._column.to_pylibcudf(mode="read"),
            )
            result = ColumnBase.from_pylibcudf(plc_result)
        return self._return_or_inplace(result)

    def slice_replace(
        self,
        start: int | None = None,
        stop: int | None = None,
        repl: str | None = None,
    ) -> SeriesOrIndex:
        """
        Replace the specified section of each string with a new string.

        Parameters
        ----------
        start : int, optional
            Beginning position of the string to replace.
            Default is beginning of the each string.
        stop : int, optional
            Ending position of the string to replace.
            Default is end of each string.
        repl : str, optional
            String to insert into the specified position values.

        Returns
        -------
        Series/Index of str dtype
            A new string with the specified section of the string
            replaced with `repl` string.

        See Also
        --------
        slice
            Just slicing without replacement.

        Examples
        --------
        >>> import cudf
        >>> s = cudf.Series(['a', 'ab', 'abc', 'abdc', 'abcde'])
        >>> s
        0        a
        1       ab
        2      abc
        3     abdc
        4    abcde
        dtype: object

        Specify just `start`, meaning replace `start` until the `end` of
        the string with `repl`.

        >>> s.str.slice_replace(1, repl='X')
        0    aX
        1    aX
        2    aX
        3    aX
        4    aX
        dtype: object

        Specify just `stop`, meaning the `start` of the string to `stop`
        is replaced with `repl`, and the rest of the string is included.

        >>> s.str.slice_replace(stop=2, repl='X')
        0       X
        1       X
        2      Xc
        3     Xdc
        4    Xcde
        dtype: object

        Specify `start` and `stop`, meaning the slice from `start`
        to `stop` is replaced with `repl`. Everything before or
        after `start` and `stop` is included as is.

        >>> s.str.slice_replace(start=1, stop=3, repl='X')
        0      aX
        1      aX
        2      aX
        3     aXc
        4    aXde
        dtype: object
        """
        if start is None:
            start = 0

        if stop is None:
            stop = -1

        if repl is None:
            repl = ""

        with acquire_spill_lock():
            plc_result = plc.strings.replace.replace_slice(
                self._column.to_pylibcudf(mode="read"),
                pa_scalar_to_plc_scalar(pa.scalar(repl, type=pa.string())),
                start,
                stop,
            )
            result = ColumnBase.from_pylibcudf(plc_result)
        return self._return_or_inplace(result)

    def insert(self, start: int = 0, repl: str | None = None) -> SeriesOrIndex:
        """
        Insert the specified string into each string in the specified
        position.

        Parameters
        ----------
        start : int
            Beginning position of the string to replace.
            Default is beginning of the each string.
            Specify -1 to insert at the end of each string.
        repl : str
            String to insert into the specified position value.

        Returns
        -------
        Series/Index of str dtype
            A new string series with the specified string
            inserted at the specified position.

        Examples
        --------
        >>> import cudf
        >>> s = cudf.Series(["abcdefghij", "0123456789"])
        >>> s.str.insert(2, '_')
        0    ab_cdefghij
        1    01_23456789
        dtype: object

        When no `repl` is passed, nothing is inserted.

        >>> s.str.insert(2)
        0    abcdefghij
        1    0123456789
        dtype: object

        Negative values are also supported for `start`.

        >>> s.str.insert(-1,'_')
        0    abcdefghij_
        1    0123456789_
        dtype: object
        """
        return self.slice_replace(start, start, repl)

    def get(self, i: int = 0) -> SeriesOrIndex:
        """
        Extract element from each component at specified position.

        Parameters
        ----------
        i : int
            Position of element to extract.

        Returns
        -------
        Series/Index of str dtype

        Examples
        --------
        >>> import cudf
        >>> s = cudf.Series(["hello world", "rapids", "cudf"])
        >>> s
        0    hello world
        1         rapids
        2           cudf
        dtype: object
        >>> s.str.get(10)
        0    d
        1
        2
        dtype: object
        >>> s.str.get(1)
        0    e
        1    a
        2    u
        dtype: object

        ``get`` also accepts negative index number.

        >>> s.str.get(-1)
        0    d
        1    s
        2    f
        dtype: object
        """
        str_lens = self.len()
        if i < 0:
            next_index = i - 1
            step = -1
            to_mask = str_lens < abs(i)  # type: ignore[operator]
        else:
            next_index = i + 1
            step = 1
            to_mask = str_lens <= i  # type: ignore[operator]
        result = self.slice(i, next_index, step)
        if to_mask.any():  # type: ignore[union-attr]
            result[to_mask] = cudf.NA  # type: ignore[index]
        return result

    def get_json_object(
        self,
        json_path: str,
        *,
        allow_single_quotes: bool = False,
        strip_quotes_from_single_strings: bool = True,
        missing_fields_as_nulls: bool = False,
    ) -> SeriesOrIndex:
        r"""
        Applies a JSONPath string to an input strings column
        where each row in the column is a valid json string

        Parameters
        ----------
        json_path : str
            The JSONPath string to be applied to each row
            of the input column
        allow_single_quotes : bool, default False
            If True, representing strings with single
            quotes is allowed.
            If False, strings must only be represented
            with double quotes.
        strip_quotes_from_single_strings : bool, default True
            If True, strip the quotes from the return value of
            a given row if it is a string.
            If False, values returned for a given row include
            quotes if they are strings.
        missing_fields_as_nulls : bool, default False
            If True, when an object is queried for a field
            it does not contain, "null" is returned.
            If False, when an object is queried for a field
            it does not contain, None is returned.

        Returns
        -------
        Column: New strings column containing the retrieved json object strings

        Examples
        --------
        >>> import cudf
        >>> s = cudf.Series(
            [
                \"\"\"
                {
                    "store":{
                        "book":[
                            {
                                "category":"reference",
                                "author":"Nigel Rees",
                                "title":"Sayings of the Century",
                                "price":8.95
                            },
                            {
                                "category":"fiction",
                                "author":"Evelyn Waugh",
                                "title":"Sword of Honour",
                                "price":12.99
                            }
                        ]
                    }
                }
                \"\"\"
            ])
        >>> s
            0    {"store": {\n        "book": [\n        { "cat...
            dtype: object
        >>> s.str.get_json_object("$.store.book")
            0    [\n        { "category": "reference",\n       ...
            dtype: object
        """
        options = plc.json.GetJsonObjectOptions(
            allow_single_quotes=allow_single_quotes,
            strip_quotes_from_single_strings=(
                strip_quotes_from_single_strings
            ),
            missing_fields_as_nulls=missing_fields_as_nulls,
        )
        with acquire_spill_lock():
            plc_result = plc.json.get_json_object(
                self._column.to_pylibcudf(mode="read"),
                pa_scalar_to_plc_scalar(pa.scalar(json_path)),
                options,
            )
            result = ColumnBase.from_pylibcudf(plc_result)
        return self._return_or_inplace(result)

    def split(
        self,
        pat: str | None = None,
        n: int = -1,
        expand: bool = False,
        regex: bool | None = None,
    ) -> SeriesOrIndex:
        """
        Split strings around given separator/delimiter.

        Splits the string in the Series/Index from the beginning, at the
        specified delimiter string. Similar to `str.split()
        <https://docs.python.org/3/library/stdtypes.html#str.split>`_.

        Parameters
        ----------
        pat : str, default None
            String or regular expression to split on. If not specified, split
            on whitespace.
        n : int, default -1 (all)
            Limit number of splits in output. `None`, 0, and -1 will all be
            interpreted as "all splits".
        expand : bool, default False
            Expand the split strings into separate columns.

            * If ``True``, return DataFrame/MultiIndex expanding
              dimensionality.
            * If ``False``, return Series/Index, containing lists
              of strings.
        regex : bool, default None
            Determines if the passed-in pattern is a regular expression:

            * If ``True``, assumes the passed-in pattern is a regular
              expression
            * If ``False``, treats the pattern as a literal string.
            * If pat length is 1, treats pat as a literal string.

        Returns
        -------
        Series, Index, DataFrame or MultiIndex
            Type matches caller unless ``expand=True`` (see Notes).

        See Also
        --------
        rsplit
            Splits string around given separator/delimiter, starting from
            the right.

        str.split
            Standard library version for split.

        str.rsplit
            Standard library version for rsplit.

        Notes
        -----
        The handling of the n keyword depends on the number
        of found splits:

            - If found splits > n, make first n splits only
            - If found splits <= n, make all splits
            - If for a certain row the number of found
              splits < n, append None for padding up to n
              if ``expand=True``.

        If using ``expand=True``, Series and Index callers return
        DataFrame and MultiIndex objects, respectively.

        Examples
        --------
        >>> import cudf
        >>> data = ["this is a regular sentence",
        ...     "https://docs.python.org/index.html", None]
        >>> s = cudf.Series(data)
        >>> s
        0            this is a regular sentence
        1    https://docs.python.org/index.html
        2                                  <NA>
        dtype: object

        In the default setting, the string is split by whitespace.

        >>> s.str.split()
        0        [this, is, a, regular, sentence]
        1    [https://docs.python.org/index.html]
        2                                    None
        dtype: list

        Without the ``n`` parameter, the outputs of ``rsplit``
        and ``split`` are identical.

        >>> s.str.rsplit()
        0        [this, is, a, regular, sentence]
        1    [https://docs.python.org/index.html]
        2                                    None
        dtype: list

        The `n` parameter can be used to limit the number of
        splits on the delimiter.

        >>> s.str.split(n=2)
        0          [this, is, a regular sentence]
        1    [https://docs.python.org/index.html]
        2                                    None
        dtype: list

        The `pat` parameter can be used to split by other characters.

        >>> s.str.split(pat="/")
        0               [this is a regular sentence]
        1    [https:, , docs.python.org, index.html]
        2                                       None
        dtype: list

        When using ``expand=True``, the split elements will expand out
        into separate columns. If ``<NA>`` value is present, it is propagated
        throughout the columns during the split.

        >>> s.str.split(expand=True)
                                            0     1     2        3         4
        0                                this    is     a  regular  sentence
        1  https://docs.python.org/index.html  <NA>  <NA>     <NA>      <NA>
        2                                <NA>  <NA>  <NA>     <NA>      <NA>
        """

        if expand not in (True, False):
            raise ValueError(
                f"expand parameter accepts only : [True, False], got {expand}"
            )

        # Pandas treats 0 as all
        if n is None or n == 0:
            n = -1

        if pat is None:
            pat = ""

        if regex and isinstance(pat, re.Pattern):
            pat = pat.pattern

        if len(str(pat)) <= 1:
            regex = False

        result_table: StringColumn | dict[int, StringColumn]
        if expand:
            if self._column.null_count == len(self._column):
                result_table = {0: self._column.copy()}
            else:
                if regex is True:
                    data = self._column.split_re(pat, n)
                else:
                    data = self._column.split(
                        pa_scalar_to_plc_scalar(
                            pa.scalar(pat, type=pa.string())
                        ),
                        n,
                    )
                if len(data) == 1 and data[0].null_count == len(self._column):
                    result_table = {}
                else:
                    result_table = data
        else:
            if regex is True:
                result_table = self._column.split_record_re(pat, n)
            else:
                result_table = self._column.split_record(
                    pa_scalar_to_plc_scalar(pa.scalar(pat, type=pa.string())),
                    n,
                )

        return self._return_or_inplace(result_table, expand=expand)

    def rsplit(
        self,
        pat: str | None = None,
        n: int = -1,
        expand: bool = False,
        regex: bool | None = None,
    ) -> SeriesOrIndex:
        """
        Split strings around given separator/delimiter.

        Splits the string in the Series/Index from the end, at the
        specified delimiter string. Similar to `str.rsplit()
        <https://docs.python.org/3/library/stdtypes.html#str.rsplit>`_.

        Parameters
        ----------
        pat : str, default ' ' (space)
            String to split on, does not yet support regular expressions.
        n : int, default -1 (all)
            Limit number of splits in output. `None`, 0, and -1 will all be
            interpreted as "all splits".
        expand : bool, default False
            Expand the split strings into separate columns.

            * If ``True``, return DataFrame/MultiIndex expanding
              dimensionality.
            * If ``False``, return Series/Index, containing lists
              of strings.
        regex : bool, default None
            Determines if the passed-in pattern is a regular expression:

            * If ``True``, assumes the passed-in pattern is a regular
              expression
            * If ``False``, treats the pattern as a literal string.
            * If pat length is 1, treats pat as a literal string.

        Returns
        -------
        Series, Index, DataFrame or MultiIndex
            Type matches caller unless ``expand=True`` (see Notes).

        See Also
        --------
        split
            Split strings around given separator/delimiter.

        str.split
            Standard library version for split.

        str.rsplit
            Standard library version for rsplit.

        Notes
        -----
        The handling of the n keyword depends on the number of
        found splits:

        - If found splits > n, make first n splits only
        - If found splits <= n, make all splits
        - If for a certain row the number of found splits < n,
          append None for padding up to n if ``expand=True``.

        If using ``expand=True``, Series and Index callers return
        DataFrame and MultiIndex objects, respectively.

        Examples
        --------
        >>> import cudf
        >>> s = cudf.Series(
        ...     [
        ...         "this is a regular sentence",
        ...         "https://docs.python.org/3/tutorial/index.html",
        ...         None
        ...     ]
        ... )
        >>> s
        0                       this is a regular sentence
        1    https://docs.python.org/3/tutorial/index.html
        2                                             <NA>
        dtype: object

        In the default setting, the string is split by whitespace.

        >>> s.str.rsplit()
        0                   [this, is, a, regular, sentence]
        1    [https://docs.python.org/3/tutorial/index.html]
        2                                               None
        dtype: list

        Without the ``n`` parameter, the outputs of ``rsplit``
        and ``split`` are identical.

        >>> s.str.split()
        0                   [this, is, a, regular, sentence]
        1    [https://docs.python.org/3/tutorial/index.html]
        2                                               None
        dtype: list

        The n parameter can be used to limit the number of
        splits on the delimiter. The outputs of split and rsplit are different.

        >>> s.str.rsplit(n=2)
        0                     [this is a, regular, sentence]
        1    [https://docs.python.org/3/tutorial/index.html]
        2                                               None
        dtype: list
        >>> s.str.split(n=2)
        0                     [this, is, a regular sentence]
        1    [https://docs.python.org/3/tutorial/index.html]
        2                                               None
        dtype: list

        When using ``expand=True``, the split elements will expand
        out into separate columns. If ``<NA>`` value is present,
        it is propagated throughout the columns during the split.

        >>> s.str.rsplit(n=2, expand=True)
                                                       0        1         2
        0                                      this is a  regular  sentence
        1  https://docs.python.org/3/tutorial/index.html     <NA>      <NA>
        2                                           <NA>     <NA>      <NA>

        For slightly more complex use cases like splitting the
        html document name from a url, a combination of parameter
        settings can be used.

        >>> s.str.rsplit("/", n=1, expand=True)
                                            0           1
        0          this is a regular sentence        <NA>
        1  https://docs.python.org/3/tutorial  index.html
        2                                <NA>        <NA>
        """

        if expand not in (True, False):
            raise ValueError(
                f"expand parameter accepts only : [True, False], got {expand}"
            )

        # Pandas treats 0 as all
        if n == 0:
            n = -1

        if pat is None:
            pat = ""

        if regex and isinstance(pat, re.Pattern):
            pat = pat.pattern

        result_table: StringColumn | dict[int, StringColumn]
        if expand:
            if self._column.null_count == len(self._column):
                result_table = {0: self._column.copy()}
            else:
                if regex is True:
                    data = self._column.rsplit_re(pat, n)
                else:
                    data = self._column.rsplit(
                        pa_scalar_to_plc_scalar(
                            pa.scalar(pat, type=pa.string())
                        ),
                        n,
                    )
                if len(data) == 1 and data[0].null_count == len(self._column):
                    result_table = {}
                else:
                    result_table = data
        else:
            if regex is True:
                result_table = self._column.rsplit_record_re(pat, n)
            else:
                result_table = self._column.rsplit_record(
                    pa_scalar_to_plc_scalar(pa.scalar(pat, type=pa.string())),
                    n,
                )

        return self._return_or_inplace(result_table, expand=expand)

    def partition(self, sep: str = " ", expand: bool = True) -> SeriesOrIndex:
        """
        Split the string at the first occurrence of sep.

        This method splits the string at the first occurrence
        of sep, and returns 3 elements containing the part
        before the separator, the separator itself, and the
        part after the separator. If the separator is not found,
        return 3 elements containing the string itself, followed
        by two empty strings.

        Parameters
        ----------
        sep : str, default ' ' (whitespace)
            String to split on.

        Returns
        -------
        DataFrame or MultiIndex
            Returns a DataFrame / MultiIndex

        See Also
        --------
        rpartition
            Split the string at the last occurrence of sep.

        split
            Split strings around given separators.

        Examples
        --------
        >>> import cudf
        >>> s = cudf.Series(['Linda van der Berg', 'George Pitt-Rivers'])
        >>> s
        0    Linda van der Berg
        1    George Pitt-Rivers
        dtype: object

        >>> s.str.partition()
                0  1             2
        0   Linda     van der Berg
        1  George      Pitt-Rivers

        To partition by something different than a space:

        >>> s.str.partition('-')
                            0  1       2
        0  Linda van der Berg
        1         George Pitt  -  Rivers

        Also available on indices:

        >>> idx = cudf.Index(['X 123', 'Y 999'])
        >>> idx
        Index(['X 123', 'Y 999'], dtype='object')

        Which will create a MultiIndex:

        >>> idx.str.partition()
        MultiIndex([('X', ' ', '123'),
                    ('Y', ' ', '999')],
                   )

        .. pandas-compat::
            :meth:`pandas.Series.str.partition`

            The parameter `expand` is not yet supported and will raise a
            `NotImplementedError` if anything other than the default
            value is set.

        """
        if expand is not True:
            raise NotImplementedError(
                "`expand=False` is currently not supported"
            )

        if sep is None:
            sep = " "

        return self._return_or_inplace(
            self._column.partition(
                pa_scalar_to_plc_scalar(pa.scalar(sep, type=pa.string()))
            ),
            expand=expand,
        )

    def rpartition(self, sep: str = " ", expand: bool = True) -> SeriesOrIndex:
        """
        Split the string at the last occurrence of sep.

        This method splits the string at the last occurrence
        of sep, and returns 3 elements containing the part
        before the separator, the separator itself, and the
        part after the separator. If the separator is not
        found, return 3 elements containing two empty strings,
        followed by the string itself.

        Parameters
        ----------
        sep : str, default ' ' (whitespace)
            String to split on.

        Returns
        -------
        DataFrame or MultiIndex
            Returns a DataFrame / MultiIndex

        Notes
        -----
        The parameter `expand` is not yet supported and will raise a
        `NotImplementedError` if anything other than the default value is set.

        Examples
        --------
        >>> import cudf
        >>> s = cudf.Series(['Linda van der Berg', 'George Pitt-Rivers'])
        >>> s
        0    Linda van der Berg
        1    George Pitt-Rivers
        dtype: object
        >>> s.str.rpartition()
                    0  1            2
        0  Linda van der            Berg
        1         George     Pitt-Rivers

        Also available on indices:

        >>> idx = cudf.Index(['X 123', 'Y 999'])
        >>> idx
        Index(['X 123', 'Y 999'], dtype='object')

        Which will create a MultiIndex:

        >>> idx.str.rpartition()
        MultiIndex([('X', ' ', '123'),
                    ('Y', ' ', '999')],
                   )
        """
        if expand is not True:
            raise NotImplementedError(
                "`expand=False` is currently not supported"
            )

        if sep is None:
            sep = " "

        return self._return_or_inplace(
            self._column.rpartition(
                pa_scalar_to_plc_scalar(pa.scalar(sep, type=pa.string()))
            ),
            expand=expand,
        )

    def pad(
        self,
        width: int,
        side: Literal["left", "both", "right"] = "left",
        fillchar: str = " ",
    ) -> SeriesOrIndex:
        """
        Pad strings in the Series/Index up to width.

        Parameters
        ----------
        width : int
            Minimum width of resulting string;
            additional characters will be filled with
            character defined in fillchar.

        side : {'left', 'right', 'both'}, default 'left'
            Side from which to fill resulting string.

        fillchar : str,  default ' ' (whitespace)
            Additional character for filling, default is whitespace.

        Returns
        -------
        Series/Index of object
            Returns Series or Index with minimum number
            of char in object.

        See Also
        --------
        rjust
            Fills the left side of strings with an arbitrary character.
            Equivalent to ``Series.str.pad(side='left')``.

        ljust
            Fills the right side of strings with an arbitrary character.
            Equivalent to ``Series.str.pad(side='right')``.

        center
            Fills both sides of strings with an arbitrary character.
            Equivalent to ``Series.str.pad(side='both')``.

        zfill
            Pad strings in the Series/Index by prepending '0' character.
            Equivalent to ``Series.str.pad(side='left', fillchar='0')``.

        Examples
        --------
        >>> import cudf
        >>> s = cudf.Series(["caribou", "tiger"])

        >>> s.str.pad(width=10)
        0       caribou
        1         tiger
        dtype: object

        >>> s.str.pad(width=10, side='right', fillchar='-')
        0    caribou---
        1    tiger-----
        dtype: object

        >>> s.str.pad(width=10, side='both', fillchar='-')
        0    -caribou--
        1    --tiger---
        dtype: object
        """
        if not isinstance(fillchar, str):
            msg = (
                f"fillchar must be a character, not {type(fillchar).__name__}"
            )
            raise TypeError(msg)

        if len(fillchar) != 1:
            raise TypeError("fillchar must be a character, not str")

        if not is_integer(width):
            msg = f"width must be of integer type, not {type(width).__name__}"
            raise TypeError(msg)

        try:
            side = plc.strings.side_type.SideType[side.upper()]
        except KeyError:
            raise ValueError(
                "side has to be either one of {'left', 'right', 'both'}"
            )
        with acquire_spill_lock():
            plc_result = plc.strings.padding.pad(
                self._column.to_pylibcudf(mode="read"),
                width,
                side,
                fillchar,
            )
            result = ColumnBase.from_pylibcudf(plc_result)
        return self._return_or_inplace(result)

    def zfill(self, width: int) -> SeriesOrIndex:
        """
        Pad strings in the Series/Index by prepending '0' characters.

        Strings in the Series/Index are padded with '0' characters
        on the left of the string to reach a total string length
        width. Strings in the Series/Index with length greater
        or equal to width are unchanged.

        The sign character is preserved if it appears in the first
        position of the string.

        Parameters
        ----------
        width : int
            Minimum length of resulting string;
            strings with length less than width
            be prepended with '0' characters.

        Returns
        -------
        Series/Index of str dtype
            Returns Series or Index with prepended '0' characters.

        See Also
        --------
        rjust
            Fills the left side of strings with an arbitrary character.

        ljust
            Fills the right side of strings with an arbitrary character.

        pad
            Fills the specified sides of strings with an arbitrary character.

        center
            Fills both sides of strings with an arbitrary character.

        Examples
        --------
        >>> import cudf
        >>> s = cudf.Series(['-1', '1', '1000',  None])
        >>> s
        0      -1
        1       1
        2    1000
        3    <NA>
        dtype: object

        Note that ``None`` is not string, therefore it is converted
        to ``None``. ``1000`` remains unchanged as
        it is longer than width.

        >>> s.str.zfill(3)
        0     -01
        1     001
        2    1000
        3    <NA>
        dtype: object
        """
        if not is_integer(width):
            msg = f"width must be of integer type, not {type(width).__name__}"
            raise TypeError(msg)

        with acquire_spill_lock():
            plc_result = plc.strings.padding.zfill(
                self._column.to_pylibcudf(mode="read"), width
            )
            result = ColumnBase.from_pylibcudf(plc_result)
        return self._return_or_inplace(result)

    def center(self, width: int, fillchar: str = " ") -> SeriesOrIndex:
        """
        Filling left and right side of strings in the Series/Index with an
        additional character.

        Parameters
        ----------
        width : int
            Minimum width of resulting string;
            additional characters will be filled
            with fillchar.

        fillchar : str, default is ' ' (whitespace)
            Additional character for filling.

        Returns
        -------
        Series/Index of str dtype
            Returns Series or Index.

        Examples
        --------
        >>> import cudf
        >>> s = cudf.Series(['a', 'b', None, 'd'])
        >>> s.str.center(1)
        0       a
        1       b
        2    <NA>
        3       d
        dtype: object
        >>> s.str.center(1, fillchar='-')
        0       a
        1       b
        2    <NA>
        3       d
        dtype: object
        >>> s.str.center(2, fillchar='-')
        0      a-
        1      b-
        2    <NA>
        3      d-
        dtype: object
        >>> s.str.center(5, fillchar='-')
        0    --a--
        1    --b--
        2     <NA>
        3    --d--
        dtype: object
        >>> s.str.center(6, fillchar='-')
        0    --a---
        1    --b---
        2      <NA>
        3    --d---
        dtype: object
        """
        return self.pad(width, "both", fillchar)

    def ljust(self, width: int, fillchar: str = " ") -> SeriesOrIndex:
        """
        Filling right side of strings in the Series/Index with an additional
        character. Equivalent to `str.ljust()
        <https://docs.python.org/3/library/stdtypes.html#str.ljust>`_.

        Parameters
        ----------
        width : int
            Minimum width of resulting string;
            additional characters will be filled
            with ``fillchar``.

        fillchar : str, default ' ' (whitespace)
            Additional character for filling, default is whitespace.

        Returns
        -------
        Series/Index of str dtype
            Returns Series or Index.

        Examples
        --------
        >>> import cudf
        >>> s = cudf.Series(["hello world", "rapids ai"])
        >>> s.str.ljust(10, fillchar="_")
        0    hello world
        1     rapids ai_
        dtype: object
        >>> s = cudf.Series(["a", "",  "ab", "__"])
        >>> s.str.ljust(1, fillchar="-")
        0     a
        1     -
        2    ab
        3    __
        dtype: object
        """
        return self.pad(width, "right", fillchar)

    def rjust(self, width: int, fillchar: str = " ") -> SeriesOrIndex:
        """
        Filling left side of strings in the Series/Index with an additional
        character. Equivalent to `str.rjust()
        <https://docs.python.org/3/library/stdtypes.html#str.rjust>`_.

        Parameters
        ----------
        width : int
            Minimum width of resulting string;
            additional characters will be filled
            with fillchar.

        fillchar : str, default ' ' (whitespace)
            Additional character for filling, default is whitespace.

        Returns
        -------
        Series/Index of str dtype
            Returns Series or Index.

        Examples
        --------
        >>> import cudf
        >>> s = cudf.Series(["hello world", "rapids ai"])
        >>> s.str.rjust(20, fillchar="_")
        0    _________hello world
        1    ___________rapids ai
        dtype: object
        >>> s = cudf.Series(["a", "",  "ab", "__"])
        >>> s.str.rjust(1, fillchar="-")
        0     a
        1     -
        2    ab
        3    __
        dtype: object
        """
        return self.pad(width, "left", fillchar)

    def _strip(
        self, side: plc.string.side_type.SideType, to_strip: str | None = None
    ) -> SeriesOrIndex:
        if to_strip is None:
            to_strip = ""
        with acquire_spill_lock():
            plc_result = plc.strings.strip.strip(
                self._column.to_pylibcudf(mode="read"),
                side,
                pa_scalar_to_plc_scalar(pa.scalar(to_strip, type=pa.string())),
            )
            result = ColumnBase.from_pylibcudf(plc_result)
        return self._return_or_inplace(result)

    def strip(self, to_strip: str | None = None) -> SeriesOrIndex:
        r"""
        Remove leading and trailing characters.

        Strip whitespaces (including newlines) or a set of
        specified characters from each string in the Series/Index
        from left and right sides. Equivalent to `str.strip()
        <https://docs.python.org/3/library/stdtypes.html#str.strip>`_.

        Parameters
        ----------
        to_strip : str or None, default None
            Specifying the set of characters to be removed.
            All combinations of this set of characters
            will be stripped. If None then whitespaces are removed.

        Returns
        -------
        Series/Index of str dtype
            Returns Series or Index.

        See Also
        --------
        lstrip
            Remove leading characters in Series/Index.

        rstrip
            Remove trailing characters in Series/Index.

        Examples
        --------
        >>> import cudf
        >>> s = cudf.Series(['1. Ant.  ', '2. Bee!\n', '3. Cat?\t', None])
        >>> s
        0    1. Ant.
        1    2. Bee!\n
        2    3. Cat?\t
        3         <NA>
        dtype: object
        >>> s.str.strip()
        0    1. Ant.
        1    2. Bee!
        2    3. Cat?
        3       <NA>
        dtype: object
        >>> s.str.strip('123.!? \n\t')
        0     Ant
        1     Bee
        2     Cat
        3    <NA>
        dtype: object
        """
        return self._strip(plc.strings.side_type.SideType.BOTH, to_strip)

    def lstrip(self, to_strip: str | None = None) -> SeriesOrIndex:
        r"""
        Remove leading and trailing characters.

        Strip whitespaces (including newlines)
        or a set of specified characters from
        each string in the Series/Index from left side.
        Equivalent to `str.lstrip()
        <https://docs.python.org/3/library/stdtypes.html#str.lstrip>`_.

        Parameters
        ----------
        to_strip : str or None, default None
            Specifying the set of characters to be removed.
            All combinations of this set of characters will
            be stripped. If None then whitespaces are removed.

        Returns
        -------
            Series or Index of object

        See Also
        --------
        strip
            Remove leading and trailing characters in Series/Index.

        rstrip
            Remove trailing characters in Series/Index.

        Examples
        --------
        >>> import cudf
        >>> s = cudf.Series(['1. Ant.  ', '2. Bee!\n', '3. Cat?\t', None])
        >>> s.str.lstrip('123.')
        0     Ant.
        1     Bee!\n
        2     Cat?\t
        3       <NA>
        dtype: object
        """
        return self._strip(plc.strings.side_type.SideType.LEFT, to_strip)

    def rstrip(self, to_strip: str | None = None) -> SeriesOrIndex:
        r"""
        Remove leading and trailing characters.

        Strip whitespaces (including newlines)
        or a set of specified characters from each
        string in the Series/Index from right side.
        Equivalent to `str.rstrip()
        <https://docs.python.org/3/library/stdtypes.html#str.rstrip>`_.

        Parameters
        ----------
        to_strip : str or None, default None
            Specifying the set of characters to
            be removed. All combinations of this
            set of characters will be stripped.
            If None then whitespaces are removed.

        Returns
        -------
        Series/Index of str dtype
            Returns Series or Index.

        See Also
        --------
        strip
            Remove leading and trailing characters in Series/Index.

        lstrip
            Remove leading characters in Series/Index.

        Examples
        --------
        >>> import cudf
        >>> s = cudf.Series(['1. Ant.  ', '2. Bee!\n', '3. Cat?\t', None])
        >>> s
        0    1. Ant.
        1    2. Bee!\n
        2    3. Cat?\t
        3         <NA>
        dtype: object
        >>> s.str.rstrip('.!? \n\t')
        0    1. Ant
        1    2. Bee
        2    3. Cat
        3      <NA>
        dtype: object
        """
        return self._strip(plc.strings.side_type.SideType.RIGHT, to_strip)

    def wrap(self, width: int, **kwargs) -> SeriesOrIndex:
        r"""
        Wrap long strings in the Series/Index to be formatted in
        paragraphs with length less than a given width.

        Parameters
        ----------
        width : int
            Maximum line width.

        Returns
        -------
        Series or Index

        Notes
        -----
        The parameters `expand_tabsbool`, `replace_whitespace`,
        `drop_whitespace`, `break_long_words`, `break_on_hyphens`,
        `expand_tabsbool` are not yet supported and will raise a
        NotImplementedError if they are set to any value.

        This method currently achieves behavior matching R's
        stringr library ``str_wrap`` function, the equivalent
        pandas implementation can be obtained using the
        following parameter setting:

            expand_tabs = False

            replace_whitespace = True

            drop_whitespace = True

            break_long_words = False

            break_on_hyphens = False

        Examples
        --------
        >>> import cudf
        >>> data = ['line to be wrapped', 'another line to be wrapped']
        >>> s = cudf.Series(data)
        >>> s.str.wrap(12)
        0             line to be\nwrapped
        1    another line\nto be\nwrapped
        dtype: object
        """
        if not is_integer(width):
            msg = f"width must be of integer type, not {type(width).__name__}"
            raise TypeError(msg)

        expand_tabs = kwargs.get("expand_tabs", None)
        if expand_tabs is True:
            raise NotImplementedError("`expand_tabs=True` is not supported")
        elif expand_tabs is None:
            warnings.warn(
                "wrap current implementation defaults to `expand_tabs`=False"
            )

        replace_whitespace = kwargs.get("replace_whitespace", True)
        if not replace_whitespace:
            raise NotImplementedError(
                "`replace_whitespace=False` is not supported"
            )

        drop_whitespace = kwargs.get("drop_whitespace", True)
        if not drop_whitespace:
            raise NotImplementedError(
                "`drop_whitespace=False` is not supported"
            )

        break_long_words = kwargs.get("break_long_words", None)
        if break_long_words is True:
            raise NotImplementedError(
                "`break_long_words=True` is not supported"
            )
        elif break_long_words is None:
            warnings.warn(
                "wrap current implementation defaults to "
                "`break_long_words`=False"
            )

        break_on_hyphens = kwargs.get("break_on_hyphens", None)
        if break_long_words is True:
            raise NotImplementedError(
                "`break_on_hyphens=True` is not supported"
            )
        elif break_on_hyphens is None:
            warnings.warn(
                "wrap current implementation defaults to "
                "`break_on_hyphens`=False"
            )

        with acquire_spill_lock():
            plc_result = plc.strings.wrap.wrap(
                self._column.to_pylibcudf(mode="read"), width
            )
            result = ColumnBase.from_pylibcudf(plc_result)
        return self._return_or_inplace(result)

    def count(self, pat: str, flags: int = 0) -> SeriesOrIndex:
        r"""
        Count occurrences of pattern in each string of the Series/Index.

        This function is used to count the number of times a particular
        regex pattern is repeated in each of the string elements of the Series.

        Parameters
        ----------
        pat : str or compiled regex
            Valid regular expression.
        flags : int, default 0 (no flags)
            Flags to pass through to the regex engine (e.g. re.MULTILINE)

        Returns
        -------
        Series or Index

        Examples
        --------
        >>> import cudf
        >>> s = cudf.Series(['A', 'B', 'Aaba', 'Baca', None, 'CABA', 'cat'])
        >>> s.str.count('a')
        0       0
        1       0
        2       2
        3       2
        4    <NA>
        5       0
        6       1
        dtype: int32

        Escape ``'$'`` to find the literal dollar sign.

        >>> s = cudf.Series(['$', 'B', 'Aab$', '$$ca', 'C$B$', 'cat'])
        >>> s.str.count('\$')
        0    1
        1    0
        2    1
        3    2
        4    2
        5    0
        dtype: int32

        This is also available on Index.

        >>> index = cudf.Index(['A', 'A', 'Aaba', 'cat'])
        >>> index.str.count('a')
        Index([0, 0, 2, 1], dtype='int64')

        .. pandas-compat::
            :meth:`pandas.Series.str.count`

            -   `flags` parameter currently only supports re.DOTALL
                and re.MULTILINE.
            -   Some characters need to be escaped when passing
                in pat. e.g. ``'$'`` has a special meaning in regex
                and must be escaped when finding this literal character.
        """
        if isinstance(pat, re.Pattern):
            flags = pat.flags & ~re.U
            pat = pat.pattern
        if not _is_supported_regex_flags(flags):
            raise NotImplementedError(
                "unsupported value for `flags` parameter"
            )
        with acquire_spill_lock():
            prog = plc.strings.regex_program.RegexProgram.create(pat, flags)
            plc_result = plc.strings.contains.count_re(
                self._column.to_pylibcudf(mode="read"), prog
            )
            result = ColumnBase.from_pylibcudf(plc_result)
        return self._return_or_inplace(result)

    def _findall(
        self,
        method: Callable[
            [plc.Column, plc.strings.regex_program.RegexProgram], plc.Column
        ],
        pat: str | re.Pattern,
        flags: int = 0,
    ) -> SeriesOrIndex:
        if isinstance(pat, re.Pattern):
            flags = pat.flags & ~re.U
            pat = pat.pattern
        if not _is_supported_regex_flags(flags):
            raise NotImplementedError(
                "unsupported value for `flags` parameter"
            )
        with acquire_spill_lock():
            prog = plc.strings.regex_program.RegexProgram.create(pat, flags)
            plc_result = method(
                self._column.to_pylibcudf(mode="read"),
                prog,
            )
            result = ColumnBase.from_pylibcudf(plc_result)
        return self._return_or_inplace(result)

    def findall(self, pat: str, flags: int = 0) -> SeriesOrIndex:
        """
        Find all occurrences of pattern or regular expression in the
        Series/Index.

        Parameters
        ----------
        pat : str
            Pattern or regular expression.
        flags : int, default 0 (no flags)
            Flags to pass through to the regex engine (e.g. re.MULTILINE)

        Returns
        -------
        DataFrame
            All non-overlapping matches of pattern or
            regular expression in each string of this Series/Index.

        Examples
        --------
        >>> import cudf
        >>> s = cudf.Series(['Lion', 'Monkey', 'Rabbit'])

        The search for the pattern 'Monkey' returns one match:

        >>> s.str.findall('Monkey')
        0          []
        1    [Monkey]
        2          []
        dtype: list

        When the pattern matches more than one string
        in the Series, all matches are returned:

        >>> s.str.findall('on')
        0    [on]
        1    [on]
        2      []
        dtype: list

        Regular expressions are supported too. For instance,
        the search for all the strings ending with
        the word 'on' is shown next:

        >>> s.str.findall('on$')
        0    [on]
        1      []
        2      []
        dtype: list

        If the pattern is found more than once in the same
        string, then multiple strings are returned:

        >>> s.str.findall('b')
        0        []
        1        []
        2    [b, b]
        dtype: list

        .. pandas-compat::
            :meth:`pandas.Series.str.findall`

            The `flags` parameter currently only supports re.DOTALL and
            re.MULTILINE.
        """
        return self._findall(plc.strings.findall.findall, pat, flags)

    def find_re(self, pat: str, flags: int = 0) -> SeriesOrIndex:
        """
        Find first occurrence of pattern or regular expression in the
        Series/Index.

        Parameters
        ----------
        pat : str
            Pattern or regular expression.
        flags : int, default 0 (no flags)
            Flags to pass through to the regex engine (e.g. re.MULTILINE)

        Returns
        -------
        Series
            A Series of position values where the pattern first matches
            each string.

        Examples
        --------
        >>> import cudf
        >>> s = cudf.Series(['Lion', 'Monkey', 'Rabbit', 'Cat'])
        >>> s.str.find_re('[ti]')
        0    1
        1   -1
        2    4
        3    2
        dtype: int32
        """
        return self._findall(plc.strings.findall.find_re, pat, flags)

    def find_multiple(self, patterns: SeriesOrIndex) -> cudf.Series:
        """
        Find all first occurrences of patterns in the Series/Index.

        Parameters
        ----------
        patterns : array-like, Sequence or Series
            Patterns to search for in the given Series/Index.

        Returns
        -------
        Series
            A Series with a list of indices of each pattern's first occurrence.
            If a pattern is not found, -1 is returned for that index.

        Examples
        --------
        >>> import cudf
        >>> s = cudf.Series(["strings", "to", "search", "in"])
        >>> s
        0    strings
        1         to
        2     search
        3         in
        dtype: object
        >>> t = cudf.Series(["a", "string", "g", "inn", "o", "r", "sea"])
        >>> t
        0         a
        1    string
        2         g
        3       inn
        4         o
        5         r
        6       sea
        dtype: object
        >>> s.str.find_multiple(t)
        0       [-1, 0, 5, -1, -1, 2, -1]
        1     [-1, -1, -1, -1, 1, -1, -1]
        2       [2, -1, -1, -1, -1, 3, 0]
        3    [-1, -1, -1, -1, -1, -1, -1]
        dtype: list
        """
        if can_convert_to_column(patterns):
            patterns_column = as_column(patterns)
        else:
            raise TypeError(
                "patterns should be an array-like or a Series object, "
                f"found {type(patterns)}"
            )

        if not isinstance(patterns_column, StringColumn):
            raise TypeError(
                "patterns can only be of 'string' dtype, "
                f"got: {patterns_column.dtype}"
            )

        with acquire_spill_lock():
            plc_result = plc.strings.find_multiple.find_multiple(
                self._column.to_pylibcudf(mode="read"),
                patterns_column.to_pylibcudf(mode="read"),
            )
            result = ColumnBase.from_pylibcudf(plc_result)

        return cudf.Series._from_column(
            result,
            name=self._parent.name,
            index=self._parent.index
            if isinstance(self._parent, cudf.Series)
            else self._parent,
        )

    def isempty(self) -> SeriesOrIndex:
        """
        Check whether each string is an empty string.

        Returns
        -------
        Series or Index of bool
            Series or Index of boolean values with the same length as
            the original Series/Index.

        Examples
        --------
        >>> import cudf
        >>> s = cudf.Series(["1", "abc", "", " ", None])
        >>> s.str.isempty()
        0    False
        1    False
        2     True
        3    False
        4    False
        dtype: bool
        """
        return self._return_or_inplace(
            # mypy can't deduce that the return value of
            # StringColumn.__eq__ is ColumnBase because the binops are
            # dynamically added by a mixin class
            cast(ColumnBase, self._column == "").fillna(False)
        )

    def isspace(self) -> SeriesOrIndex:
        r"""
        Check whether all characters in each string are whitespace.

        This is equivalent to running the Python string method
        `str.isspace()
        <https://docs.python.org/3/library/stdtypes.html#str.isspace>`_
        for each element of the Series/Index.
        If a string has zero characters, False is returned
        for that check.

        Returns
        -------
        Series or Index of bool
            Series or Index of boolean values with the same length as
            the original Series/Index.

        See Also
        --------
        isalnum
            Check whether all characters are alphanumeric.

        isalpha
            Check whether all characters are alphabetic.

        isdecimal
            Check whether all characters are decimal.

        isdigit
            Check whether all characters are digits.

        isinteger
            Check whether all characters are integer.

        isnumeric
            Check whether all characters are numeric.

        isfloat
            Check whether all characters are float.

        islower
            Check whether all characters are lowercase.

        isupper
            Check whether all characters are uppercase.

        Examples
        --------
        >>> import cudf
        >>> s = cudf.Series([' ', '\t\r\n ', ''])
        >>> s.str.isspace()
        0     True
        1     True
        2    False
        dtype: bool
        """
        return self._all_characters_of_type(
            plc.strings.char_types.StringCharacterTypes.SPACE
        )

    def _starts_ends_with(
        self,
        method: Callable[[plc.Column, plc.Column | plc.Scalar], plc.Column],
        pat: str | tuple[str, ...],
    ) -> SeriesOrIndex:
        if isinstance(pat, str):
            plc_pat = pa_scalar_to_plc_scalar(pa.scalar(pat, type=pa.string()))
        elif isinstance(pat, tuple) and all(isinstance(p, str) for p in pat):
            plc_pat = as_column(pat, dtype=CUDF_STRING_DTYPE).to_pylibcudf(
                mode="read"
            )
        else:
            raise TypeError(
                f"expected a string or tuple, not {type(pat).__name__}"
            )
        with acquire_spill_lock():
            plc_result = method(
                self._column.to_pylibcudf(mode="read"), plc_pat
            )
            result = ColumnBase.from_pylibcudf(plc_result)
        return self._return_or_inplace(result)

    def endswith(self, pat: str | tuple[str, ...]) -> SeriesOrIndex:
        """
        Test if the end of each string element matches a pattern.

        Parameters
        ----------
        pat : str or list-like
            If `str` is an `str`, evaluates whether each string of
            series ends with `pat`.
            If `pat` is a list-like, evaluates whether `self[i]`
            ends with `pat[i]`.
            Regular expressions are not accepted.

        Returns
        -------
        Series or Index of bool
            A Series of booleans indicating whether the given
            pattern matches the end of each string element.

        Examples
        --------
        >>> import cudf
        >>> s = cudf.Series(['bat', 'bear', 'caT', None])
        >>> s
        0     bat
        1    bear
        2     caT
        3    <NA>
        dtype: object
        >>> s.str.endswith('t')
        0     True
        1    False
        2    False
        3     <NA>
        dtype: bool

        .. pandas-compat::
            :meth:`pandas.Series.str.endswith`

            `na` parameter is not yet supported, as cudf uses
            native strings instead of Python objects.
        """
        return self._starts_ends_with(plc.strings.find.ends_with, pat)

    def startswith(self, pat: str | tuple[str, ...]) -> SeriesOrIndex:
        """
        Test if the start of each string element matches a pattern.

        Equivalent to `str.startswith()
        <https://docs.python.org/3/library/stdtypes.html#str.startswith>`_.

        Parameters
        ----------
        pat : str or list-like
            If `str` is an `str`, evaluates whether each string of
            series starts with `pat`.
            If `pat` is a list-like, evaluates whether `self[i]`
            starts with `pat[i]`.
            Regular expressions are not accepted.

        Returns
        -------
        Series or Index of bool
            A Series of booleans indicating whether the given
            pattern matches the start of each string element.

        See Also
        --------
        endswith
            Same as startswith, but tests the end of string.

        contains
            Tests if string element contains a pattern.

        Examples
        --------
        >>> import cudf
        >>> s = cudf.Series(['bat', 'Bear', 'cat', None])
        >>> s
        0     bat
        1    Bear
        2     cat
        3    <NA>
        dtype: object
        >>> s.str.startswith('b')
        0     True
        1    False
        2    False
        3     <NA>
        dtype: bool
        """
        return self._starts_ends_with(plc.strings.find.starts_with, pat)

    def removesuffix(self, suffix: str) -> SeriesOrIndex:
        """
        Remove a suffix from an object series.

        If the suffix is not present, the original string will be returned.

        Parameters
        ----------
        suffix : str
            Remove the suffix of the string.

        Returns
        -------
        Series/Index: object
            The Series or Index with given suffix removed.

        Examples
        --------
        >>> import cudf
        >>> s = cudf.Series(["foo_str", "bar_str", "no_suffix"])
        >>> s
        0    foo_str
        1    bar_str
        2    no_suffix
        dtype: object
        >>> s.str.removesuffix("_str")
        0    foo
        1    bar
        2    no_suffix
        dtype: object
        """
        if suffix is None or len(suffix) == 0:
            return self._return_or_inplace(self._column)
        ends_column = self.endswith(suffix)._column  # type: ignore[union-attr]
        removed_column = self.slice(0, -len(suffix), None)._column  # type: ignore[union-attr]

        result = removed_column.copy_if_else(self._column, ends_column)  # type: ignore[arg-type]
        return self._return_or_inplace(result)

    def removeprefix(self, prefix: str) -> SeriesOrIndex:
        """
        Remove a prefix from an object series.

        If the prefix is not present, the original string will be returned.

        Parameters
        ----------
        prefix : str
            Remove the prefix of the string.

        Returns
        -------
        Series/Index: object
            The Series or Index with given prefix removed.

        Examples
        --------
        >>> import cudf
        >>> s = cudf.Series(["str_foo", "str_bar", "no_prefix"])
        >>> s
        0    str_foo
        1    str_bar
        2    no_prefix
        dtype: object
        >>> s.str.removeprefix("str_")
        0    foo
        1    bar
        2    no_prefix
        dtype: object
        """
        if prefix is None or len(prefix) == 0:
            return self._return_or_inplace(self._column)
        starts_column = self.startswith(prefix)._column  # type: ignore[union-attr]
        removed_column = self.slice(len(prefix), None, None)._column  # type: ignore[union-attr]
        result = removed_column.copy_if_else(self._column, starts_column)  # type: ignore[arg-type]
        return self._return_or_inplace(result)

    def _find(
        self,
        method: Callable[[plc.Column, plc.Scalar, int, int], plc.Column],
        sub: str,
        start: int = 0,
        end: int | None = None,
    ) -> SeriesOrIndex:
        if not isinstance(sub, str):
            raise TypeError(
                f"expected a string object, not {type(sub).__name__}"
            )

        if end is None:
            end = -1

        with acquire_spill_lock():
            plc_result = method(
                self._column.to_pylibcudf(mode="read"),
                pa_scalar_to_plc_scalar(pa.scalar(sub, type=pa.string())),
                start,
                end,
            )
            result = ColumnBase.from_pylibcudf(plc_result)
        return self._return_or_inplace(result)

    def find(
        self, sub: str, start: int = 0, end: int | None = None
    ) -> SeriesOrIndex:
        """
        Return lowest indexes in each strings in the Series/Index
        where the substring is fully contained between ``[start:end]``.
        Return -1 on failure.

        Parameters
        ----------
        sub : str
            Substring being searched.

        start : int
            Left edge index.

        end : int
            Right edge index.

        Returns
        -------
        Series or Index of int

        Examples
        --------
        >>> import cudf
        >>> s = cudf.Series(['abc', 'a','b' ,'ddb'])
        >>> s.str.find('b')
        0    1
        1   -1
        2    0
        3    2
        dtype: int32

        Parameters such as `start` and `end` can also be used.

        >>> s.str.find('b', start=1, end=5)
        0    1
        1   -1
        2   -1
        3    2
        dtype: int32
        """
        return self._find(plc.strings.find.find, sub, start, end)

    def rfind(
        self, sub: str, start: int = 0, end: int | None = None
    ) -> SeriesOrIndex:
        """
        Return highest indexes in each strings in the Series/Index
        where the substring is fully contained between ``[start:end]``.
        Return -1 on failure. Equivalent to standard `str.rfind()
        <https://docs.python.org/3/library/stdtypes.html#str.rfind>`_.

        Parameters
        ----------
        sub : str
            Substring being searched.

        start : int
            Left edge index.

        end : int
            Right edge index.

        Returns
        -------
        Series or Index of int

        See Also
        --------
        find
            Return lowest indexes in each strings.

        Examples
        --------
        >>> import cudf
        >>> s = cudf.Series(["abc", "hello world", "rapids ai"])
        >>> s.str.rfind('a')
        0    0
        1   -1
        2    7
        dtype: int32

        Using `start` and `end` parameters.

        >>> s.str.rfind('a', start=2, end=5)
        0   -1
        1   -1
        2   -1
        dtype: int32
        """
        return self._find(plc.strings.find.rfind, sub, start, end)

    def index(
        self, sub: str, start: int = 0, end: int | None = None
    ) -> SeriesOrIndex:
        """
        Return lowest indexes in each strings where the substring
        is fully contained between ``[start:end]``. This is the same
        as str.find except instead of returning -1, it raises a ValueError
        when the substring is not found.

        Parameters
        ----------
        sub : str
            Substring being searched.

        start : int
            Left edge index.

        end : int
            Right edge index.

        Returns
        -------
        Series or Index of object

        Examples
        --------
        >>> import cudf
        >>> s = cudf.Series(['abc', 'a','b' ,'ddb'])
        >>> s.str.index('b')
        Traceback (most recent call last):
        File "<stdin>", line 1, in <module>
        ValueError: substring not found

        Parameters such as `start` and `end` can also be used.

        >>> s = cudf.Series(['abc', 'abb','ab' ,'ddb'])
        >>> s.str.index('b', start=1, end=5)
        0    1
        1    1
        2    1
        3    2
        dtype: int32
        """
        if not isinstance(sub, str):
            raise TypeError(
                f"expected a string object, not {type(sub).__name__}"
            )

        if end is None:
            end = -1

        result_col = self.find(sub, start, end)._column  # type: ignore[union-attr]

        result = self._return_or_inplace(result_col)

        if (result == -1).any():
            raise ValueError("substring not found")
        elif cudf.get_option("mode.pandas_compatible"):
            return result.astype(np.dtype(np.int64))
        else:
            return result

    def rindex(
        self, sub: str, start: int = 0, end: int | None = None
    ) -> SeriesOrIndex:
        """
        Return highest indexes in each strings where the substring
        is fully contained between ``[start:end]``. This is the same
        as ``str.rfind`` except instead of returning -1, it raises a
        ``ValueError`` when the substring is not found.

        Parameters
        ----------
        sub : str
            Substring being searched.

        start : int
            Left edge index.

        end : int
            Right edge index.

        Returns
        -------
        Series or Index of object

        Examples
        --------
        >>> import cudf
        >>> s = cudf.Series(['abc', 'a','b' ,'ddb'])
        >>> s.str.rindex('b')
        Traceback (most recent call last):
        File "<stdin>", line 1, in <module>
        ValueError: substring not found

        Parameters such as `start` and `end` can also be used.

        >>> s = cudf.Series(['abc', 'abb','ab' ,'ddb'])
        >>> s.str.rindex('b', start=1, end=5)
        0    1
        1    2
        2    1
        3    2
        dtype: int32
        """
        if not isinstance(sub, str):
            raise TypeError(
                f"expected a string object, not {type(sub).__name__}"
            )

        if end is None:
            end = -1

        result_col = self.rfind(sub, start, end)._column  # type: ignore[union-attr]

        result = self._return_or_inplace(result_col)

        if (result == -1).any():
            raise ValueError("substring not found")
        elif cudf.get_option("mode.pandas_compatible"):
            return result.astype(np.dtype(np.int64))
        else:
            return result

    def match(
        self, pat: str, case: bool = True, flags: int = 0
    ) -> SeriesOrIndex:
        """
        Determine if each string matches a regular expression.

        Parameters
        ----------
        pat : str or compiled regex
            Character sequence or regular expression.
        flags : int, default 0 (no flags)
            Flags to pass through to the regex engine (e.g. re.MULTILINE)

        Returns
        -------
        Series or Index of boolean values.

        Examples
        --------
        >>> import cudf
        >>> s = cudf.Series(["rapids", "ai", "cudf"])

        Checking for strings starting with `a`.

        >>> s.str.match('a')
        0    False
        1     True
        2    False
        dtype: bool

        Checking for strings starting with any of `a` or `c`.

        >>> s.str.match('[ac]')
        0    False
        1     True
        2     True
        dtype: bool

        .. pandas-compat::
            :meth:`pandas.Series.str.match`

            Parameters `case` and `na` are currently not supported.
            The `flags` parameter currently only supports re.DOTALL and
            re.MULTILINE.
        """
        if case is not True:
            raise NotImplementedError("`case` parameter is not yet supported")
        if isinstance(pat, re.Pattern):
            flags = pat.flags & ~re.U
            pat = pat.pattern
        if not _is_supported_regex_flags(flags):
            raise NotImplementedError(
                "unsupported value for `flags` parameter"
            )
        with acquire_spill_lock():
            prog = plc.strings.regex_program.RegexProgram.create(pat, flags)
            plc_result = plc.strings.contains.matches_re(
                self._column.to_pylibcudf(mode="read"), prog
            )
            result = ColumnBase.from_pylibcudf(plc_result)
        return self._return_or_inplace(result)

    def url_decode(self) -> SeriesOrIndex:
        """
        Returns a URL-decoded format of each string.
        No format checking is performed. All characters
        are expected to be encoded as UTF-8 hex values.

        Returns
        -------
        Series or Index.

        Examples
        --------
        >>> import cudf
        >>> s = cudf.Series(['A%2FB-C%2FD', 'e%20f.g', '4-5%2C6'])
        >>> s.str.url_decode()
        0    A/B-C/D
        1      e f.g
        2      4-5,6
        dtype: object
        >>> data = ["https%3A%2F%2Frapids.ai%2Fstart.html",
        ...     "https%3A%2F%2Fmedium.com%2Frapids-ai"]
        >>> s = cudf.Series(data)
        >>> s.str.url_decode()
        0    https://rapids.ai/start.html
        1    https://medium.com/rapids-ai
        dtype: object
        """
        return self._return_or_inplace(self._column.url_decode())

    def url_encode(self) -> SeriesOrIndex:
        """
        Returns a URL-encoded format of each string.
        No format checking is performed.
        All characters are encoded except for ASCII letters,
        digits, and these characters: ``'.','_','-','~'``.
        Encoding converts to hex using UTF-8 encoded bytes.

        Returns
        -------
        Series or Index.

        Examples
        --------
        >>> import cudf
        >>> s = cudf.Series(['A/B-C/D', 'e f.g', '4-5,6'])
        >>> s.str.url_encode()
        0    A%2FB-C%2FD
        1        e%20f.g
        2        4-5%2C6
        dtype: object
        >>> data = ["https://rapids.ai/start.html",
        ...     "https://medium.com/rapids-ai"]
        >>> s = cudf.Series(data)
        >>> s.str.url_encode()
        0    https%3A%2F%2Frapids.ai%2Fstart.html
        1    https%3A%2F%2Fmedium.com%2Frapids-ai
        dtype: object
        """
        return self._return_or_inplace(self._column.url_encode())

    def code_points(self) -> SeriesOrIndex:
        """
        Returns an array by filling it with the UTF-8 code point
        values for each character of each string.
        This function uses the ``len()`` method to determine
        the size of each sub-array of integers.

        Returns
        -------
        Series or Index.

        Examples
        --------
        >>> import cudf
        >>> s = cudf.Series(["a","xyz", "éee"])
        >>> s.str.code_points()
        0       97
        1      120
        2      121
        3      122
        4    50089
        5      101
        6      101
        dtype: int32
        >>> s = cudf.Series(["abc"])
        >>> s.str.code_points()
        0    97
        1    98
        2    99
        dtype: int32
        """
        with acquire_spill_lock():
            plc_column = plc.strings.attributes.code_points(
                self._column.to_pylibcudf(mode="read")
            )
            result = ColumnBase.from_pylibcudf(plc_column)
        return self._return_or_inplace(result, retain_index=False)

    def translate(self, table: dict) -> SeriesOrIndex:
        """
        Map all characters in the string through the given
        mapping table.

        Equivalent to standard `str.translate()
        <https://docs.python.org/3/library/stdtypes.html#str.translate>`_.

        Parameters
        ----------
        table : dict
            Table is a mapping of Unicode ordinals to Unicode
            ordinals, strings, or None.
            Unmapped characters are left untouched.
            `str.maketrans()
            <https://docs.python.org/3/library/stdtypes.html#str.maketrans>`_
            is a helper function for making translation tables.

        Returns
        -------
        Series or Index.

        Examples
        --------
        >>> import cudf
        >>> data = ['lower', 'CAPITALS', 'this is a sentence','SwApCaSe']
        >>> s = cudf.Series(data)
        >>> s.str.translate({'a': "1"})
        0                 lower
        1              CAPITALS
        2    this is 1 sentence
        3              SwApC1Se
        dtype: object
        >>> s.str.translate({'a': "1", "e":"#"})
        0                 low#r
        1              CAPITALS
        2    this is 1 s#nt#nc#
        3              SwApC1S#
        dtype: object
        """
        table = str.maketrans(table)
        with acquire_spill_lock():
            plc_result = plc.strings.translate.translate(
                self._column.to_pylibcudf(mode="read"), table
            )
            result = ColumnBase.from_pylibcudf(plc_result)
        return self._return_or_inplace(result)

    def filter_characters(
        self, table: dict, keep: bool = True, repl: str | None = None
    ) -> SeriesOrIndex:
        """
        Remove characters from each string using the character ranges
        in the given mapping table.

        Parameters
        ----------
        table : dict
            This table is a range of Unicode ordinals to filter.
            The minimum value is the key and the maximum value is the value.
            You can use `str.maketrans()
            <https://docs.python.org/3/library/stdtypes.html#str.maketrans>`_
            as a helper function for making the filter table.
            Overlapping ranges will cause undefined results.
            Range values are inclusive.
        keep : boolean
            If False, the character ranges in the ``table`` are removed.
            If True, the character ranges not in the ``table`` are removed.
            Default is True.
        repl : str
            Optional replacement string to use in place of removed characters.

        Returns
        -------
        Series or Index.

        Examples
        --------
        >>> import cudf
        >>> data = ['aeiou', 'AEIOU', '0123456789']
        >>> s = cudf.Series(data)
        >>> s.str.filter_characters({'a':'l', 'M':'Z', '4':'6'})
        0    aei
        1     OU
        2    456
        dtype: object
        >>> s.str.filter_characters({'a':'l', 'M':'Z', '4':'6'}, False, "_")
        0         ___ou
        1         AEI__
        2    0123___789
        dtype: object
        """
        if repl is None:
            repl = ""
        table = str.maketrans(table)
        with acquire_spill_lock():
            plc_result = plc.strings.translate.filter_characters(
                self._column.to_pylibcudf(mode="read"),
                table,
                plc.strings.translate.FilterType.KEEP
                if keep
                else plc.strings.translate.FilterType.REMOVE,
                pa_scalar_to_plc_scalar(pa.scalar(repl, type=pa.string())),
            )
            result = ColumnBase.from_pylibcudf(plc_result)
        return self._return_or_inplace(result)

    def normalize_spaces(self) -> SeriesOrIndex:
        r"""
        Remove extra whitespace between tokens and trim whitespace
        from the beginning and the end of each string.

        Returns
        -------
        Series or Index of object.

        Examples
        --------
        >>> import cudf
        >>> ser = cudf.Series(["hello \\t world"," test string  "])
        >>> ser.str.normalize_spaces()
        0    hello world
        1    test string
        dtype: object
        """
        return self._return_or_inplace(self._column.normalize_spaces())

    def normalize_characters(self, do_lower: bool = True) -> SeriesOrIndex:
        r"""
        Normalizes strings characters for tokenizing.

        .. deprecated:: 25.04
           Use `CharacterNormalizer` instead.

        The normalizer function includes:

            - adding padding around punctuation (unicode category starts with
              "P") as well as certain ASCII symbols like "^" and "$"
            - adding padding around the CJK Unicode block characters
            - changing whitespace (e.g. ``\t``, ``\n``, ``\r``) to space
            - removing control characters (unicode categories "Cc" and "Cf")

        If `do_lower_case = true`, lower-casing also removes the accents.
        The accents cannot be removed from upper-case characters without
        lower-casing and lower-casing cannot be performed without also
        removing accents. However, if the accented character is already
        lower-case, then only the accent is removed.

        Parameters
        ----------
        do_lower : bool, Default is True
            If set to True, characters will be lower-cased and accents
            will be removed. If False, accented and upper-case characters
            are not transformed.

        Returns
        -------
        Series or Index of object.

        Examples
        --------
        >>> import cudf
        >>> ser = cudf.Series(["héllo, \tworld","ĂĆCĖÑTED","$99"])
        >>> ser.str.normalize_characters()
        0    hello ,  world
        1          accented
        2              $ 99
        dtype: object
        >>> ser.str.normalize_characters(do_lower=False)
        0    héllo ,  world
        1          ĂĆCĖÑTED
        2              $ 99
        dtype: object
        """
        warnings.warn(
            "normalize_characters is deprecated and will be removed in a future "
            "version. Use CharacterNormalizer instead.",
            FutureWarning,
        )
        return self._return_or_inplace(
            self._column.characters_normalize(do_lower)
        )

    def tokenize(self, delimiter: str = " ") -> SeriesOrIndex:
        """
        Each string is split into tokens using the provided delimiter(s).
        The sequence returned contains the tokens in the order
        they were found.

        Parameters
        ----------
        delimiter : str or list of strs, Default is whitespace.
            The string used to locate the split points of each string.

        Returns
        -------
        Series or Index of object.

        Examples
        --------
        >>> import cudf
        >>> data = ["hello world", "goodbye world", "hello goodbye"]
        >>> ser = cudf.Series(data)
        >>> ser.str.tokenize()
        0      hello
        0      world
        1    goodbye
        1      world
        2      hello
        2    goodbye
        dtype: object
        """
        delim = _massage_string_arg(delimiter, "delimiter", allow_col=True)

        if isinstance(delim, ColumnBase):
            result = self._return_or_inplace(
                self._column.tokenize_column(delim),  # type: ignore[arg-type]
                retain_index=False,
            )
        elif isinstance(delim, plc.Scalar):
            result = self._return_or_inplace(
                self._column.tokenize_scalar(delim),
                retain_index=False,
            )
        else:
            raise TypeError(
                f"Expected a Scalar or Column\
                for delimiters, but got {type(delimiter)}"
            )
        if isinstance(self._parent, cudf.Series):
            result.index = self._parent.index.repeat(  # type: ignore
                self.token_count(delimiter=delimiter)
            )
        return result

    def detokenize(
        self, indices: cudf.Series, separator: str = " "
    ) -> SeriesOrIndex:
        """
        Combines tokens into strings by concatenating them in the order
        in which they appear in the ``indices`` column. The ``separator`` is
        concatenated between each token.

        Parameters
        ----------
        indices : Series
            Each value identifies the output row for the corresponding token.
        separator : str
            The string concatenated between each token in an output row.
            Default is space.

        Returns
        -------
        Series or Index of object.

        Examples
        --------
        >>> import cudf
        >>> strs = cudf.Series(["hello", "world", "one", "two", "three"])
        >>> indices = cudf.Series([0, 0, 1, 1, 2])
        >>> strs.str.detokenize(indices)
        0    hello world
        1        one two
        2          three
        dtype: object
        """
        sep = _massage_string_arg(separator, "separator")
        return self._return_or_inplace(
            self._column.detokenize(indices._column, sep),  # type: ignore[arg-type]
            retain_index=False,
        )

    def character_tokenize(self) -> SeriesOrIndex:
        """
        Each string is split into individual characters.
        The sequence returned contains each character as an individual string.

        Returns
        -------
        Series or Index of object.

        Examples
        --------
        >>> import cudf
        >>> data = ["hello world", None, "goodbye, thank you."]
        >>> ser = cudf.Series(data)
        >>> ser.str.character_tokenize()
        0    h
        0    e
        0    l
        0    l
        0    o
        0
        0    w
        0    o
        0    r
        0    l
        0    d
        2    g
        2    o
        2    o
        2    d
        2    b
        2    y
        2    e
        2    ,
        2
        2    t
        2    h
        2    a
        2    n
        2    k
        2
        2    y
        2    o
        2    u
        2    .
        dtype: object
        """
        result_col = self._column.character_tokenize()
        if isinstance(self._parent, cudf.Series):
            lengths = self.len().fillna(0)
            index = self._parent.index.repeat(lengths)
            return type(self._parent)._from_column(
                result_col, name=self._parent.name, index=index
            )
        else:
            return self._return_or_inplace(result_col)

    def token_count(self, delimiter: str = " ") -> SeriesOrIndex:
        """
        Each string is split into tokens using the provided delimiter.
        The returned integer sequence is the number of tokens in each string.

        Parameters
        ----------
        delimiter : str or list of strs, Default is whitespace.
            The characters or strings used to locate the
            split points of each string.

        Returns
        -------
        Series or Index.

        Examples
        --------
        >>> import cudf
        >>> ser = cudf.Series(["hello world","goodbye",""])
        >>> ser.str.token_count()
        0    2
        1    1
        2    0
        dtype: int32
        """
        delim = _massage_string_arg(delimiter, "delimiter", allow_col=True)
        if isinstance(delim, ColumnBase):
            return self._return_or_inplace(
                self._column.count_tokens_column(delim)  # type: ignore[arg-type]
            )

        elif isinstance(delim, plc.Scalar):
            return self._return_or_inplace(
                self._column.count_tokens_scalar(delim)  # type: ignore[arg-type]
            )
        else:
            raise TypeError(
                f"Expected a Scalar or Column\
                for delimiters, but got {type(delimiter)}"
            )

    def ngrams(self, n: int = 2, separator: str = "_") -> SeriesOrIndex:
        """
        Generate the n-grams from a set of tokens, each record
        in series is treated a token.

        You can generate tokens from a Series instance using
        the ``Series.str.tokenize()`` function.

        Parameters
        ----------
        n : int
            The degree of the n-gram (number of consecutive tokens).
            Default of 2 for bigrams.
        separator : str
            The separator to use between within an n-gram.
            Default is '_'.

        Examples
        --------
        >>> import cudf
        >>> str_series = cudf.Series(['this is my', 'favorite book'])
        >>> str_series.str.ngrams(2, "_")
        0    this is my_favorite book
        dtype: object
        >>> str_series = cudf.Series(['abc','def','xyz','hhh'])
        >>> str_series.str.ngrams(2, "_")
        0    abc_def
        1    def_xyz
        2    xyz_hhh
        dtype: object
        """
        sep = _massage_string_arg(separator, "separator")
        return self._return_or_inplace(
            self._column.generate_ngrams(n, sep),  # type: ignore[arg-type]
            retain_index=False,
        )

    def character_ngrams(
        self, n: int = 2, as_list: bool = False
    ) -> SeriesOrIndex:
        """
        Generate the n-grams from characters in a column of strings.

        Parameters
        ----------
        n : int
            The degree of the n-gram (number of consecutive characters).
            Default of 2 for bigrams.
        as_list : bool
            Set to True to return ngrams in a list column where each
            list element is the ngrams for each string.

        Examples
        --------
        >>> import cudf
        >>> str_series = cudf.Series(['abcd','efgh','xyz'])
        >>> str_series.str.character_ngrams(2)
        0    ab
        0    bc
        0    cd
        1    ef
        1    fg
        1    gh
        2    xy
        2    yz
        dtype: object
        >>> str_series.str.character_ngrams(3)
        0    abc
        0    bcd
        1    efg
        1    fgh
        2    xyz
        dtype: object
        >>> str_series.str.character_ngrams(3,True)
        0    [abc, bcd]
        1    [efg, fgh]
        2         [xyz]
        dtype: list
        """
        result = self._return_or_inplace(
            self._column.generate_character_ngrams(n),
            retain_index=True,
        )
        if isinstance(result, cudf.Series) and not as_list:
            # before exploding, removes those lists which have 0 length
            result = result[result.list.len() > 0]
            return result.explode()  # type: ignore
        return result

    def hash_character_ngrams(
        self, n: int = 5, as_list: bool = False, seed: np.uint32 = 0
    ) -> SeriesOrIndex:
        """
        Generate hashes of n-grams from characters in a column of strings.
        The MurmurHash32 algorithm is used to produce the hash results.

        Parameters
        ----------
        n : int
            The degree of the n-gram (number of consecutive characters).
            Default is 5.
        as_list : bool
            Set to True to return the hashes in a list column where each
            list element is the hashes for each string.
        seed: uint32
            The seed value for the hash algorithm.

        Examples
        --------
        >>> import cudf
        >>> str_series = cudf.Series(['abcdefg','stuvwxyz'])
        >>> str_series.str.hash_character_ngrams(n=5, as_list=True)
        0               [3902511862, 570445242, 4202475763]
        1    [556054766, 3166857694, 3760633458, 192452857]
        dtype: list
        >>> str_series.str.hash_character_ngrams(5)
        0    3902511862
        0     570445242
        0    4202475763
        1     556054766
        1    3166857694
        1    3760633458
        1     192452857
        dtype: uint32
        """

        result = self._return_or_inplace(
            self._column.hash_character_ngrams(n, seed),
            retain_index=True,
        )
        if isinstance(result, cudf.Series) and not as_list:
            return result.explode()
        return result

    def ngrams_tokenize(
        self, n: int = 2, delimiter: str = " ", separator: str = "_"
    ) -> SeriesOrIndex:
        """
        Generate the n-grams using tokens from each string.
        This will tokenize each string and then generate ngrams for each
        string.

        Parameters
        ----------
        n : int, Default 2.
            The degree of the n-gram (number of consecutive tokens).
        delimiter : str, Default is white-space.
            The character used to locate the split points of each string.
        sep : str, Default is '_'.
            The separator to use between tokens within an n-gram.

        Returns
        -------
        Series or Index of object.

        Examples
        --------
        >>> import cudf
        >>> ser = cudf.Series(['this is the', 'best book'])
        >>> ser.str.ngrams_tokenize(n=2, sep='_')
        0      this_is
        1       is_the
        2    best_book
        dtype: object
        """
        delim = _massage_string_arg(delimiter, "delimiter")
        sep = _massage_string_arg(separator, "separator")
        return self._return_or_inplace(
            self._column.ngrams_tokenize(n, delim, sep),  # type: ignore[arg-type]
            retain_index=False,
        )

    def replace_tokens(
        self, targets, replacements, delimiter: str | None = None
    ) -> SeriesOrIndex:
        """
        The targets tokens are searched for within each string in the series
        and replaced with the corresponding replacements if found.
        Tokens are identified by the delimiter character provided.

        Parameters
        ----------
        targets : array-like, Sequence or Series
            The tokens to search for inside each string.

        replacements : array-like, Sequence, Series or str
            The strings to replace for each found target token found.
            Alternately, this can be a single str instance and would be
            used as replacement for each string found.

        delimiter : str
            The character used to locate the tokens of each string.
            Default is whitespace.

        Returns
        -------
        Series or Index of object.

        Examples
        --------
        >>> import cudf
        >>> sr = cudf.Series(["this is me", "theme music", ""])
        >>> targets = cudf.Series(["is", "me"])
        >>> sr.str.replace_tokens(targets=targets, replacements="_")
        0       this _ _
        1    theme music
        2
        dtype: object
        >>> sr = cudf.Series(["this;is;me", "theme;music", ""])
        >>> sr.str.replace_tokens(targets=targets, replacements=":")
        0     this;is;me
        1    theme;music
        2
        dtype: object
        """
        if can_convert_to_column(targets):
            targets_column = as_column(targets)
        else:
            raise TypeError(
                f"targets should be an array-like or a Series object, "
                f"found {type(targets)}"
            )

        if is_scalar(replacements):
            replacements_column = as_column([replacements])
        elif can_convert_to_column(replacements):
            replacements_column = as_column(replacements)
            if len(targets_column) != len(replacements_column):
                raise ValueError(
                    "targets and replacements should be same size"
                    " sequences unless replacements is a string."
                )
        else:
            raise TypeError(
                f"replacements should be an str, array-like or Series object, "
                f"found {type(replacements)}"
            )

        if delimiter is None:
            delimiter = ""
        elif not is_scalar(delimiter):
            raise TypeError(
                f"Type of delimiter should be a string,"
                f" found {type(delimiter)}"
            )

        return self._return_or_inplace(
            self._column.replace_tokens(
                targets_column,  # type: ignore[arg-type]
                replacements_column,  # type: ignore[arg-type]
                pa_scalar_to_plc_scalar(
                    pa.scalar(delimiter, type=pa.string())
                ),
            ),
        )

    def filter_tokens(
        self,
        min_token_length: int,
        replacement: str | None = None,
        delimiter: str | None = None,
    ) -> SeriesOrIndex:
        """
        Remove tokens from within each string in the series that are
        smaller than min_token_length and optionally replace them
        with the replacement string.
        Tokens are identified by the delimiter character provided.

        Parameters
        ----------
        min_token_length: int
            Minimum number of characters for a token to be retained
            in the output string.

        replacement : str
            String used in place of removed tokens.

        delimiter : str
            The character(s) used to locate the tokens of each string.
            Default is whitespace.

        Returns
        -------
        Series or Index of object.

        Examples
        --------
        >>> import cudf
        >>> sr = cudf.Series(["this is me", "theme music", ""])
        >>> sr.str.filter_tokens(3, replacement="_")
        0       this _ _
        1    theme music
        2
        dtype: object
        >>> sr = cudf.Series(["this;is;me", "theme;music", ""])
        >>> sr.str.filter_tokens(5,None,";")
        0             ;;
        1    theme;music
        2
        dtype: object
        """

        if replacement is None:
            replacement = ""
        elif not is_scalar(replacement):
            raise TypeError(
                f"Type of replacement should be a string,"
                f" found {type(replacement)}"
            )

        if delimiter is None:
            delimiter = ""
        elif not is_scalar(delimiter):
            raise TypeError(
                f"Type of delimiter should be a string,"
                f" found {type(delimiter)}"
            )

        return self._return_or_inplace(
            self._column.filter_tokens(
                min_token_length,
                pa_scalar_to_plc_scalar(
                    pa.scalar(replacement, type=pa.string())
                ),
                pa_scalar_to_plc_scalar(
                    pa.scalar(delimiter, type=pa.string())
                ),
            ),
        )

    def porter_stemmer_measure(self) -> SeriesOrIndex:
        """
        Compute the Porter Stemmer measure for each string.
        The Porter Stemmer algorithm is described `here
        <https://tartarus.org/martin/PorterStemmer/def.txt>`_.

        Returns
        -------
        Series or Index of object.

        Examples
        --------
        >>> import cudf
        >>> ser = cudf.Series(["hello", "super"])
        >>> ser.str.porter_stemmer_measure()
        0    1
        1    2
        dtype: int32
        """
        return self._return_or_inplace(self._column.porter_stemmer_measure())

    def is_consonant(self, position) -> SeriesOrIndex:
        """
        Return true for strings where the character at ``position`` is a
        consonant. The ``position`` parameter may also be a list of integers
        to check different characters per string.
        If the ``position`` is larger than the string length, False is
        returned for that string.

        Parameters
        ----------
        position: int or list-like
           The character position to check within each string.

        Returns
        -------
        Series or Index of bool dtype.

        Examples
        --------
        >>> import cudf
        >>> ser = cudf.Series(["toy", "trouble"])
        >>> ser.str.is_consonant(1)
        0    False
        1     True
        dtype: bool
        >>> positions = cudf.Series([2, 3])
        >>> ser.str.is_consonant(positions)
        0     True
        1    False
        dtype: bool
        """
        if can_convert_to_column(position):
            position = as_column(position)
        return self._return_or_inplace(
            self._column.is_letter(False, position)  # type: ignore[arg-type]
        )

    def is_vowel(self, position) -> SeriesOrIndex:
        """
        Return true for strings where the character at ``position`` is a
        vowel -- not a consonant. The ``position`` parameter may also be
        a list of integers to check different characters per string.
        If the ``position`` is larger than the string length, False is
        returned for that string.

        Parameters
        ----------
        position: int or list-like
           The character position to check within each string.

        Returns
        -------
        Series or Index of bool dtype.

        Examples
        --------
        >>> import cudf
        >>> ser = cudf.Series(["toy", "trouble"])
        >>> ser.str.is_vowel(1)
        0     True
        1    False
        dtype: bool
        >>> positions = cudf.Series([2, 3])
        >>> ser.str.is_vowel(positions)
        0    False
        1     True
        dtype: bool
        """
        if can_convert_to_column(position):
            position = as_column(position)
        return self._return_or_inplace(
            self._column.is_letter(True, position)  # type: ignore[arg-type]
        )

    def substring_duplicates(self, min_width: int) -> SeriesOrIndex:
        """
        Returns duplicate strings found anywhere in the input column
        with min_width minimum number of bytes.

        Parameters
        ----------
        min_width : int
            The minimum number of bytes to determine duplicates

        Returns
        -------
        Series of duplicate strings found

        """
        return self._return_or_inplace(
            self._column.substring_duplicates(min_width),  # type: ignore[arg-type]
            inplace=False,
            expand=False,
            retain_index=False,
        )

    def build_suffix_array(self, min_width: int) -> SeriesOrIndex:
        """
        Builds a suffix array for the input strings column.
        A suffix array is the indices of the sorted set of substrings
        of the input column as: [ input[0:], input[1:], ... input[bytes-1:] ]
        where bytes is the total number of bytes in input.
        The returned array represent the sorted strings such that
        result[i] = input[suffix_array[i]:]

        For details, see :cpp:func:`build_suffix_array`

        Parameters
        ----------
        min_width : int
            The minimum number of bytes to determine duplicates

        Returns
        -------
        Column
            New column of suffix array
        """
        return self._return_or_inplace(
            self._column.build_suffix_array(min_width),  # type: ignore[arg-type]
            inplace=False,
            expand=False,
            retain_index=False,
        )

<<<<<<< HEAD
    def resolve_duplicates(self, sa, min_width: int) -> SeriesOrIndex:
        """
        Returns duplicate strings found in the input column
        with min_width minimum number of bytes.
        The indices are expected to be the suffix array previously created
        for input. Otherwise, the results are undefined.

        For details, see :cpp:func:`resolve_duplicates`

        Parameters
        ----------
        sa : Column
             Suffix array from build_suffix_array
        min_width : int
             Minimum number of bytes that must match

        Returns
        -------
        Column
            New column of duplicates
        """
        sa_column = sa._column
        return self._return_or_inplace(
            self._column.resolve_duplicates(sa_column, min_width),  # type: ignore[arg-type]
            inplace=False,
            expand=False,
            retain_index=False,
        )

    def resolve_duplicates_pair(
        self, sa1, input2, sa2, min_width: int
    ) -> SeriesOrIndex:
        """
        Returns duplicate strings in input1 found in input2
        with min_width minimum number of bytes.
        The indices are expected to be the suffix array previously
        created for the inputs. Otherwise, the results are undefined.

        For details, see :cpp:func:`resolve_duplicates_pair`

        Parameters
        ----------
        sa1 : Column
             Suffix array from build_suffix_array for this column
        input2 : Column
             2nd strings column of text
        sa2 : Column
             Suffix array from build_suffix_array for input2
        min_width : int
             Minimum number of bytes that must match

        Returns
        -------
        Column
            New column of duplicates
        """
        sa1_col = sa1._column
        sa2_col = sa2._column
        input2_col = input2._column
        return self._return_or_inplace(
            self._column.resolve_duplicates_pair(
                sa1_col, input2_col, sa2_col, min_width
            ),  # type: ignore[arg-type]
            inplace=False,
            expand=False,
            retain_index=False,
        )

=======
>>>>>>> 6d50e298
    def edit_distance(self, targets) -> SeriesOrIndex:
        """
        The ``targets`` strings are measured against the strings in this
        instance using the Levenshtein edit distance algorithm.
        https://www.cuelogic.com/blog/the-levenshtein-algorithm

        The ``targets`` parameter may also be a single string in which
        case the edit distance is computed for all the strings against
        that single string.

        Parameters
        ----------
        targets : array-like, Sequence or Series or str
            The string(s) to measure against each string.

        Returns
        -------
        Series or Index of int32.

        Examples
        --------
        >>> import cudf
        >>> sr = cudf.Series(["puppy", "doggy", "kitty"])
        >>> targets = cudf.Series(["pup", "dogie", "kitten"])
        >>> sr.str.edit_distance(targets=targets)
        0    2
        1    2
        2    2
        dtype: int32
        >>> sr.str.edit_distance("puppy")
        0    0
        1    4
        2    4
        dtype: int32
        """
        if is_scalar(targets):
            targets_column = as_column([targets])
        elif can_convert_to_column(targets):
            targets_column = as_column(targets)
        else:
            raise TypeError(
                f"targets should be an str, array-like or Series object, "
                f"found {type(targets)}"
            )

        return self._return_or_inplace(
            self._column.edit_distance(targets_column)  # type: ignore[arg-type]
        )

    def edit_distance_matrix(self) -> SeriesOrIndex:
        """Computes the edit distance between strings in the series.

        The series to compute the matrix should have more than 2 strings and
        should not contain nulls.

        Edit distance is measured based on the `Levenshtein edit distance
        algorithm <https://www.cuelogic.com/blog/the-levenshtein-algorithm>`_.

        Returns
        -------
        Series of ListDtype(int64)
            Assume ``N`` is the length of this series. The return series
            contains ``N`` lists of size ``N``, where the ``j`` th number in
            the ``i`` th row of the series tells the edit distance between the
            ``i`` th string and the ``j`` th string of this series.  The matrix
            is symmetric. Diagonal elements are 0.

        Examples
        --------
        >>> import cudf
        >>> s = cudf.Series(['abc', 'bc', 'cba'])
        >>> s.str.edit_distance_matrix()
        0    [0, 1, 2]
        1    [1, 0, 2]
        2    [2, 2, 0]
        dtype: list
        """
        if self._column.size < 2:
            raise ValueError(
                "Require size >= 2 to compute edit distance matrix."
            )
        if self._column.has_nulls():
            raise ValueError(
                "Cannot compute edit distance between null strings. "
                "Consider removing them using `dropna` or fill with `fillna`."
            )
        return self._return_or_inplace(self._column.edit_distance_matrix())

    def minhash(
        self, seed: int, a: ColumnLike, b: ColumnLike, width: int
    ) -> SeriesOrIndex:
        """
        Compute the minhash of a strings column or a list strings column
        of terms.

        This uses the MurmurHash3_x86_32 algorithm for the hash function
        if a or b are of type np.uint32 or MurmurHash3_x86_128 if a and b
        are of type np.uint64.

        Calculation uses the formula (hv * a + b) % mersenne_prime
        where hv is the hash of a substring of width characters
        or ngrams of strings if a list column,
        a and b are provided values and mersenne_prime is 2^61-1.

        Parameters
        ----------
        seed : int
            The seed used for the hash algorithm.
        a : ColumnLike
            Values for minhash calculation.
            Must be of type uint32 or uint64.
        b : ColumnLike
            Values for minhash calculation.
            Must be of type uint32 or uint64.
        width : int
            The width of the substring to hash.
            Or the ngram number of strings to hash.

        Examples
        --------
        >>> import cudf
        >>> import numpy as np
        >>> s = cudf.Series(['this is my', 'favorite book'])
        >>> a = cudf.Series([1, 2, 3], dtype=np.uint32)
        >>> b = cudf.Series([4, 5, 6], dtype=np.uint32)
        >>> s.str.minhash(0, a=a, b=b, width=5)
        0    [1305480171, 462824409, 74608232]
        1       [32665388, 65330773, 97996158]
        dtype: list
        >>> sl = cudf.Series([['this', 'is', 'my'], ['favorite', 'book']])
        >>> sl.str.minhash(width=2, seed=0, a=a, b=b)
        0      [416367551, 832735099, 1249102647]
        1    [1906668704, 3813337405, 1425038810]
        dtype: list
        """
        a_column = as_column(a)
        b_column = as_column(b)
        if a_column.dtype != np.uint32 and a_column.dtype != np.uint64:
            raise ValueError(
                f"Expecting a and b Series as uint32 or unint64, got {type(a)}"
            )
        if a_column.dtype != b_column.dtype:
            raise ValueError(
                f"Expecting a and b Series dtype to match, got {type(a)}"
            )
        seed = a.dtype.type(seed)
        if a_column.dtype == np.uint32:
            if isinstance(self._parent.dtype, cudf.ListDtype):
                plc_column = plc.nvtext.minhash.minhash_ngrams(
                    self._column.to_pylibcudf(mode="read"),
                    width,
                    seed,
                    a_column.to_pylibcudf(mode="read"),
                    b_column.to_pylibcudf(mode="read"),
                )
                result = ColumnBase.from_pylibcudf(plc_column)
                return self._return_or_inplace(result)
            else:
                plc_column = plc.nvtext.minhash.minhash(
                    self._column.to_pylibcudf(mode="read"),
                    seed,
                    a_column.to_pylibcudf(mode="read"),
                    b_column.to_pylibcudf(mode="read"),
                    width,
                )
                result = ColumnBase.from_pylibcudf(plc_column)
                return self._return_or_inplace(result)
        else:
            if isinstance(self._parent.dtype, cudf.ListDtype):
                plc_column = plc.nvtext.minhash.minhash64_ngrams(
                    self._column.to_pylibcudf(mode="read"),
                    width,
                    seed,
                    a_column.to_pylibcudf(mode="read"),
                    b_column.to_pylibcudf(mode="read"),
                )
                result = ColumnBase.from_pylibcudf(plc_column)
                return self._return_or_inplace(result)
            else:
                plc_column = plc.nvtext.minhash.minhash64(
                    self._column.to_pylibcudf(mode="read"),
                    seed,
                    a_column.to_pylibcudf(mode="read"),
                    b_column.to_pylibcudf(mode="read"),
                    width,
                )
                result = ColumnBase.from_pylibcudf(plc_column)
                return self._return_or_inplace(result)

    def minhash64(
        self, seed: np.uint64, a: ColumnLike, b: ColumnLike, width: int
    ) -> SeriesOrIndex:
        """
        Compute the minhash of a strings column.
        This uses the MurmurHash3_x64_128 algorithm for the hash function.

        Calculation uses the formula (hv * a + b) % mersenne_prime
        where hv is the hash of a substring of width characters,
        a and b are provided values and mersenne_prime is 2^61-1.

        Parameters
        ----------
        seed : uint64
            The seed used for the hash algorithm.
        a : ColumnLike
            Values for minhash calculation.
            Must be of type uint64.
        b : ColumnLike
            Values for minhash calculation.
            Must be of type uint64.
        width : int
            The width of the substring to hash.

        Examples
        --------
        >>> import cudf
        >>> import numpy as np
        >>> s = cudf.Series(['this is my', 'favorite book', 'to read'])
        >>> a = cudf.Series([2, 3], dtype=np.uint64)
        >>> b = cudf.Series([5, 6], dtype=np.uint64)
        >>> s.str.minhash64(0, a=a, b=b, width=5)
        0    [172452388517576012, 316595762085180527]
        1      [71427536958126239, 58787297728258215]
        2    [423885828176437114, 1140588505926961370]
        dtype: list
        """
        a_column = as_column(a)
        if a_column.dtype != np.uint64:
            raise ValueError(
                f"Expecting a Series with dtype uint64, got {type(a)}"
            )
        b_column = as_column(b)
        if b_column.dtype != np.uint64:
            raise ValueError(
                f"Expecting a Series with dtype uint64, got {type(b)}"
            )
        return self._return_or_inplace(
            self._column.minhash64(seed, a_column, b_column, width)  # type: ignore[arg-type]
        )

    def minhash_ngrams(
        self, ngrams: int, seed: np.uint32, a: ColumnLike, b: ColumnLike
    ) -> SeriesOrIndex:
        """
        Compute the minhash of a list column of strings.

        This uses the MurmurHash3_x86_32 algorithm for the hash function.

        Calculation uses the formula (hv * a + b) % mersenne_prime
        where hv is the hash of a ngrams of strings within each row,
        a and b are provided values and mersenne_prime is 2^61-1.

        Parameters
        ----------
        ngrams : int
            Number of strings to hash within each row.
        seed : uint32
            The seed used for the hash algorithm.
        a : ColumnLike
            Values for minhash calculation.
            Must be of type uint32.
        b : ColumnLike
            Values for minhash calculation.
            Must be of type uint32.

        Examples
        --------
        >>> import cudf
        >>> import numpy as np
        >>> s = cudf.Series([['this', 'is', 'my'], ['favorite', 'book']])
        >>> a = cudf.Series([1, 2, 3], dtype=np.uint32)
        >>> b = cudf.Series([4, 5, 6], dtype=np.uint32)
        >>> s.str.minhash_ngrams(ngrams=2, seed=0, a=a, b=b)
        0      [416367551, 832735099, 1249102647]
        1    [1906668704, 3813337405, 1425038810]
        dtype: list
        """
        a_column = as_column(a)
        if a_column.dtype != np.uint32:
            raise ValueError(
                f"Expecting a Series with dtype uint32, got {type(a)}"
            )
        b_column = as_column(b)
        if b_column.dtype != np.uint32:
            raise ValueError(
                f"Expecting a Series with dtype uint32, got {type(b)}"
            )
        plc_column = plc.nvtext.minhash.minhash_ngrams(
            self._column.to_pylibcudf(mode="read"),
            ngrams,
            seed,
            a._column.to_pylibcudf(mode="read"),
            b._column.to_pylibcudf(mode="read"),
        )
        result = ColumnBase.from_pylibcudf(plc_column)
        return self._return_or_inplace(result)

    def minhash64_ngrams(
        self, ngrams: int, seed: np.uint64, a: ColumnLike, b: ColumnLike
    ) -> SeriesOrIndex:
        """
        Compute the minhash of a list column of strings.

        This uses the MurmurHash3_x64_128 algorithm for the hash function.

        Calculation uses the formula (hv * a + b) % mersenne_prime
        where hv is the hash of a ngrams of strings within each row,
        a and b are provided values and mersenne_prime is 2^61-1.

        Parameters
        ----------
        ngrams : int
            Number of strings to hash within each row.
        seed : uint64
            The seed used for the hash algorithm.
        a : ColumnLike
            Values for minhash calculation.
            Must be of type uint64.
        b : ColumnLike
            Values for minhash calculation.
            Must be of type uint64.

        Examples
        --------
        >>> import cudf
        >>> import numpy as np
        >>> s = cudf.Series([['this', 'is', 'my'], ['favorite', 'book']])
        >>> a = cudf.Series([2, 3], dtype=np.uint64)
        >>> b = cudf.Series([5, 6], dtype=np.uint64)
        >>> s.str.minhash64_ngrams(ngrams=2, seed=0, a=a, b=b)
        0    [1304293339825194559, 1956440009737791829]
        1     [472203876238918632, 1861227318965224922]
        dtype: list
        """
        a_column = as_column(a)
        if a_column.dtype != np.uint64:
            raise ValueError(
                f"Expecting a Series with dtype uint64, got {type(a)}"
            )
        b_column = as_column(b)
        if b_column.dtype != np.uint64:
            raise ValueError(
                f"Expecting a Series with dtype uint64, got {type(b)}"
            )
        plc_column = plc.nvtext.minhash.minhash64_ngrams(
            self._column.to_pylibcudf(mode="read"),
            ngrams,
            seed,
            a._column.to_pylibcudf(mode="read"),
            b._column.to_pylibcudf(mode="read"),
        )
        result = ColumnBase.from_pylibcudf(plc_column)
        return self._return_or_inplace(result)

    def jaccard_index(self, input: cudf.Series, width: int) -> SeriesOrIndex:
        """
        Compute the Jaccard index between this column and the given
        input strings column.

        Parameters
        ----------
        input : Series
            The input strings column to compute the Jaccard index against.
            Must have the same number of strings as this column.
        width : int
            The number of characters for the sliding window calculation.

        Examples
        --------
        >>> import cudf
        >>> str1 = cudf.Series(["the brown dog", "jumped about"])
        >>> str2 = cudf.Series(["the black cat", "jumped around"])
        >>> str1.str.jaccard_index(str2, 5)
        0    0.058824
        1    0.307692
        dtype: float32
        """
        return self._return_or_inplace(
            self._column.jaccard_index(input._column, width)
        )


def _massage_string_arg(
    value, name, allow_col: bool = False
) -> StringColumn | plc.Scalar:
    if isinstance(value, cudf.Scalar):
        return value

    if isinstance(value, str):
        return pa_scalar_to_plc_scalar(pa.scalar(value, type=pa.string()))

    allowed_types = ["Scalar"]

    if allow_col:
        if isinstance(value, list):
            return as_column(value, dtype=CUDF_STRING_DTYPE)  # type: ignore[return-value]

        if isinstance(value, StringColumn):
            return value

        allowed_types.append("Column")

    if len(allowed_types) == 1:
        expected = allowed_types[0]
    else:
        expected = ", ".join(allowed_types[:-1]) + ", or " + allowed_types[-1]

    raise ValueError(f"Expected {expected} for {name} but got {type(value)}")


class StringColumn(ColumnBase):
    """
    Implements operations for Columns of String type

    Parameters
    ----------
    data : Buffer
        Buffer of the string data
    mask : Buffer
        The validity mask
    offset : int
        Data offset
    children : Tuple[Column]
        Columns containing the offsets
    """

    _start_offset: int | None
    _end_offset: int | None

    _VALID_BINARY_OPERATIONS = {
        "__eq__",
        "__ne__",
        "__lt__",
        "__le__",
        "__gt__",
        "__ge__",
        "__add__",
        "__radd__",
        # These operators aren't actually supported, they only exist to allow
        # empty column binops with scalars of arbitrary other dtypes. See
        # the _binaryop method for more information.
        "__sub__",
        "__mul__",
        "__mod__",
        "__pow__",
        "__truediv__",
        "__floordiv__",
    }

    def __init__(
        self,
        data: Buffer,
        size: int | None,
        dtype: np.dtype,
        mask: Buffer | None = None,
        offset: int = 0,
        null_count: int | None = None,
        children: tuple[ColumnBase] = (),  # type: ignore[assignment]
    ):
        if not isinstance(data, Buffer):
            raise ValueError("data must be a Buffer")
        if dtype != CUDF_STRING_DTYPE:
            raise ValueError(f"dtype must be {CUDF_STRING_DTYPE}")
        if len(children) > 1:
            raise ValueError("StringColumn must have at most 1 offset column.")

        if size is None:
            for child in children:
                assert child.offset == 0

            if len(children) == 0:
                size = 0
            elif children[0].size == 0:
                size = 0
            else:
                # one less because the last element of offsets is the number of
                # bytes in the data buffer
                size = children[0].size - 1
            size = size - offset

        if len(children) == 0 and size != 0:
            # all nulls-column:
            offsets = as_column(0, length=size + 1, dtype=SIZE_TYPE_DTYPE)

            children = (offsets,)

        super().__init__(
            data=data,
            size=size,
            dtype=dtype,
            mask=mask,
            offset=offset,
            null_count=null_count,
            children=children,
        )

        self._start_offset = None
        self._end_offset = None

    def copy(self, deep: bool = True):
        # Since string columns are immutable, both deep
        # and shallow copies share the underlying device data and mask.
        return super().copy(deep=False)

    @property
    def start_offset(self) -> int:
        if self._start_offset is None:
            if (
                len(self.base_children) == 1
                and self.offset < self.base_children[0].size
            ):
                self._start_offset = int(
                    self.base_children[0].element_indexing(self.offset)
                )
            else:
                self._start_offset = 0

        return self._start_offset

    @property
    def end_offset(self) -> int:
        if self._end_offset is None:
            if (
                len(self.base_children) == 1
                and (self.offset + self.size) < self.base_children[0].size
            ):
                self._end_offset = int(
                    self.base_children[0].element_indexing(
                        self.offset + self.size
                    )
                )
            else:
                self._end_offset = 0

        return self._end_offset

    @cached_property
    def memory_usage(self) -> int:
        n = super().memory_usage
        if len(self.base_children) == 1:
            child0_size = (self.size + 1) * self.base_children[
                0
            ].dtype.itemsize

            n += child0_size
        return n

    @property
    def base_size(self) -> int:
        if len(self.base_children) == 0:
            return 0
        else:
            return self.base_children[0].size - 1

    # override for string column
    @property
    def data(self):
        if self._data is None:
            if (
                self.offset == 0
                and len(self.base_children) > 0
                and self.size == self.base_children[0].size - 1
            ):
                self._data = self.base_data
            else:
                self._data = self.base_data[
                    self.start_offset : self.end_offset
                ]
        return self._data

    def all(self, skipna: bool = True) -> bool:
        if skipna and self.null_count == self.size:
            return True
        elif not skipna and self.has_nulls():
            raise TypeError("boolean value of NA is ambiguous")
        raise NotImplementedError("`all` not implemented for `StringColumn`")

    def any(self, skipna: bool = True) -> bool:
        if not skipna and self.has_nulls():
            raise TypeError("boolean value of NA is ambiguous")
        elif skipna and self.null_count == self.size:
            return False

        raise NotImplementedError("`any` not implemented for `StringColumn`")

    def data_array_view(
        self, *, mode="write"
    ) -> numba.cuda.devicearray.DeviceNDArray:
        raise ValueError("Cannot get an array view of a StringColumn")

    @property
    def __cuda_array_interface__(self):
        raise NotImplementedError(
            f"dtype {self.dtype} is not yet supported via "
            "`__cuda_array_interface__`"
        )

    def to_arrow(self) -> pa.Array:
        """Convert to PyArrow Array

        Examples
        --------
        >>> import cudf
        >>> col = cudf.core.as_column([1, 2, 3, 4])
        >>> col.to_arrow()
        <pyarrow.lib.Int64Array object at 0x7f886547f830>
        [
          1,
          2,
          3,
          4
        ]
        """
        if self.null_count == len(self):
            return pa.NullArray.from_buffers(
                pa.null(), len(self), [pa.py_buffer(b"")]
            )
        else:
            return super().to_arrow()

    def sum(
        self,
        skipna: bool | None = None,
        dtype: Dtype | None = None,
        min_count: int = 0,
    ):
        result_col = self._process_for_reduction(
            skipna=skipna, min_count=min_count
        )
        if isinstance(result_col, type(self)):
            with acquire_spill_lock():
                plc_column = plc.strings.combine.join_strings(
                    result_col.to_pylibcudf(mode="read"),
                    pa_scalar_to_plc_scalar(pa.scalar("")),
                    pa_scalar_to_plc_scalar(pa.scalar(None, type=pa.string())),
                )
                return ColumnBase.from_pylibcudf(plc_column).element_indexing(
                    0
                )
        else:
            return result_col

    def __contains__(self, item: ScalarLike) -> bool:
        other = [item] if is_scalar(item) else item
        return self.contains(as_column(other, dtype=self.dtype)).any()

    def as_numerical_column(self, dtype: np.dtype) -> NumericalColumn:
        if dtype.kind == "b":
            with acquire_spill_lock():
                plc_column = plc.strings.attributes.count_characters(
                    self.to_pylibcudf(mode="read")
                )
                result = ColumnBase.from_pylibcudf(plc_column)
            return (result > np.int8(0)).fillna(False)
        elif dtype.kind in {"i", "u"}:
            if not self.is_integer().all():
                raise ValueError(
                    "Could not convert strings to integer "
                    "type due to presence of non-integer values."
                )
            cast_func = plc.strings.convert.convert_integers.to_integers
        elif dtype.kind == "f":
            if not self.is_float().all():
                raise ValueError(
                    "Could not convert strings to float "
                    "type due to presence of non-floating values."
                )
            cast_func = plc.strings.convert.convert_floats.to_floats
        else:
            raise ValueError(f"dtype must be a numerical type, not {dtype}")
        plc_dtype = dtype_to_pylibcudf_type(dtype)
        with acquire_spill_lock():
            return type(self).from_pylibcudf(  # type: ignore[return-value]
                cast_func(self.to_pylibcudf(mode="read"), plc_dtype)
            )

    def strptime(
        self, dtype: Dtype, format: str
    ) -> DatetimeColumn | TimeDeltaColumn:
        if dtype.kind not in "Mm":  # type: ignore[union-attr]
            raise ValueError(
                f"dtype must be datetime or timedelta type, not {dtype}"
            )
        elif self.null_count == len(self):
            return column_empty(len(self), dtype=dtype)  # type: ignore[return-value]
        elif (self == "None").any():
            raise ValueError(
                "Cannot convert `None` value to datetime or timedelta."
            )
        elif dtype.kind == "M":  # type: ignore[union-attr]
            if format.endswith("%z"):
                raise NotImplementedError(
                    "cuDF does not yet support timezone-aware datetimes"
                )
            is_nat = self == "NaT"
            without_nat = self.apply_boolean_mask(is_nat.unary_operator("not"))
            with acquire_spill_lock():
                plc_column = plc.strings.attributes.count_characters(
                    without_nat.to_pylibcudf(mode="read")
                )
                char_counts = ColumnBase.from_pylibcudf(plc_column)
            if char_counts.distinct_count(dropna=True) != 1:
                # Unfortunately disables OK cases like:
                # ["2020-01-01", "2020-01-01 00:00:00"]
                # But currently incorrect for cases like (drops 10):
                # ["2020-01-01", "2020-01-01 10:00:00"]
                raise NotImplementedError(
                    "Cannot parse date-like strings with different formats"
                )
            valid_ts = self.is_timestamp(format)
            valid = valid_ts | is_nat
            if not valid.all():
                raise ValueError(f"Column contains invalid data for {format=}")

            casting_func = plc.strings.convert.convert_datetime.to_timestamps
            add_back_nat = is_nat.any()
        elif dtype.kind == "m":  # type: ignore[union-attr]
            casting_func = plc.strings.convert.convert_durations.to_durations
            add_back_nat = False

        with acquire_spill_lock():
            plc_dtype = dtype_to_pylibcudf_type(dtype)
            result_col = type(self).from_pylibcudf(
                casting_func(self.to_pylibcudf(mode="read"), plc_dtype, format)
            )

        if add_back_nat:
            result_col[is_nat] = None

        return result_col  # type: ignore[return-value]

    def as_datetime_column(self, dtype: np.dtype) -> DatetimeColumn:
        not_null = self.apply_boolean_mask(self.notnull())
        if len(not_null) == 0:
            # We should hit the self.null_count == len(self) condition
            # so format doesn't matter
            format = ""
        else:
            # infer on host from the first not na element
            format = infer_format(not_null.element_indexing(0))
        return self.strptime(dtype, format)  # type: ignore[return-value]

    def as_timedelta_column(self, dtype: np.dtype) -> TimeDeltaColumn:
        return self.strptime(dtype, "%D days %H:%M:%S")  # type: ignore[return-value]

    @acquire_spill_lock()
    def as_decimal_column(self, dtype: DecimalDtype) -> DecimalBaseColumn:
        plc_column = plc.strings.convert.convert_fixed_point.to_fixed_point(
            self.to_pylibcudf(mode="read"),
            dtype_to_pylibcudf_type(dtype),
        )
        result = ColumnBase.from_pylibcudf(plc_column)
        result.dtype.precision = dtype.precision  # type: ignore[union-attr]
        return result  # type: ignore[return-value]

    def as_string_column(self) -> StringColumn:
        return self

    @property
    def values_host(self) -> np.ndarray:
        """
        Return a numpy representation of the StringColumn.
        """
        return self.to_pandas().values

    @property
    def values(self) -> cupy.ndarray:
        """
        Return a CuPy representation of the StringColumn.
        """
        raise TypeError("String arrays are not supported by cupy")

    def to_pandas(
        self,
        *,
        nullable: bool = False,
        arrow_type: bool = False,
    ) -> pd.Index:
        if nullable and not arrow_type:
            pandas_array = pd.StringDtype().__from_arrow__(self.to_arrow())
            return pd.Index(pandas_array, copy=False)
        else:
            return super().to_pandas(nullable=nullable, arrow_type=arrow_type)

    def can_cast_safely(self, to_dtype: DtypeObj) -> bool:
        if self.dtype == to_dtype:
            return True
        elif to_dtype.kind in {"i", "u"} and self.is_integer().all():
            return True
        elif to_dtype.kind == "f" and self.is_float().all():
            return True
        else:
            return False

    def find_and_replace(
        self,
        to_replace: ColumnLike,
        replacement: ColumnLike,
        all_nan: bool = False,
    ) -> StringColumn:
        """
        Return col with *to_replace* replaced with *value*
        """

        to_replace_col = as_column(to_replace)
        replacement_col = as_column(replacement)

        if type(to_replace_col) is not type(replacement_col):
            raise TypeError(
                f"to_replace and value should be of same types,"
                f"got to_replace dtype: {to_replace_col.dtype} and "
                f"value dtype: {replacement_col.dtype}"
            )

        if (
            to_replace_col.dtype != self.dtype
            and replacement_col.dtype != self.dtype
        ):
            return self.copy()
        df = cudf.DataFrame._from_data(
            {"old": to_replace_col, "new": replacement_col}
        )
        df = df.drop_duplicates(subset=["old"], keep="last", ignore_index=True)
        if df._data["old"].null_count == 1:
            res = self.fillna(
                df._data["new"]
                .apply_boolean_mask(df._data["old"].isnull())
                .element_indexing(0)
            )
            df = df.dropna(subset=["old"])
        else:
            res = self
        return res.replace(df._data["old"], df._data["new"])

    def _normalize_binop_operand(self, other: Any) -> pa.Scalar | ColumnBase:
        if is_scalar(other):
            if is_na_like(other):
                return super()._normalize_binop_operand(other)
            return pa.scalar(other)
        elif isinstance(other, type(self)):
            return other
        return NotImplemented

    def _binaryop(self, other: ColumnBinaryOperand, op: str) -> ColumnBase:
        reflect, op = self._check_reflected_op(op)
        # Due to https://github.com/pandas-dev/pandas/issues/46332 we need to
        # support binary operations between empty or all null string columns
        # and columns of other dtypes, even if those operations would otherwise
        # be invalid. For example, you cannot divide strings, but pandas allows
        # division between an empty string column and a (nonempty) integer
        # column. Ideally we would disable these operators entirely, but until
        # the above issue is resolved we cannot avoid this problem.
        if self.null_count == len(self):
            if op in {
                "__add__",
                "__sub__",
                "__mul__",
                "__mod__",
                "__pow__",
                "__truediv__",
                "__floordiv__",
            }:
                return self
            elif op in {"__eq__", "__lt__", "__le__", "__gt__", "__ge__"}:
                return self.notnull()
            elif op == "__ne__":
                return self.isnull()

        other = self._normalize_binop_operand(other)
        if other is NotImplemented:
            return NotImplemented

        if isinstance(other, (StringColumn, pa.Scalar)):
            if isinstance(other, pa.Scalar) and not pa.types.is_string(
                other.type
            ):
                if op in {"__eq__", "__ne__"}:
                    return as_column(
                        op == "__ne__",
                        length=len(self),
                        dtype=np.dtype(np.bool_),
                    ).set_mask(self.mask)
                else:
                    return NotImplemented

            if op == "__add__":
                if isinstance(other, pa.Scalar):
                    other = cast(
                        StringColumn,
                        as_column(other, length=len(self)),
                    )
                lhs, rhs = (other, self) if reflect else (self, other)

                with acquire_spill_lock():
                    plc_column = plc.strings.combine.concatenate(
                        plc.Table(
                            [
                                lhs.to_pylibcudf(mode="read"),
                                rhs.to_pylibcudf(mode="read"),
                            ]
                        ),
                        pa_scalar_to_plc_scalar(pa.scalar("")),
                        pa_scalar_to_plc_scalar(
                            pa.scalar(None, type=pa.string())
                        ),
                    )
                    return ColumnBase.from_pylibcudf(plc_column)
            elif op in {
                "__eq__",
                "__ne__",
                "__gt__",
                "__lt__",
                "__ge__",
                "__le__",
                "NULL_EQUALS",
                "NULL_NOT_EQUALS",
            }:
                if isinstance(other, pa.Scalar):
                    other = pa_scalar_to_plc_scalar(other)
                lhs, rhs = (other, self) if reflect else (self, other)
                return binaryop.binaryop(
                    lhs=lhs, rhs=rhs, op=op, dtype=np.dtype(np.bool_)
                )
        return NotImplemented

    @copy_docstring(ColumnBase.view)
    def view(self, dtype: DtypeObj) -> ColumnBase:
        if self.null_count > 0:
            raise ValueError(
                "Can not produce a view of a string column with nulls"
            )
        str_byte_offset = self.base_children[0].element_indexing(self.offset)
        str_end_byte_offset = self.base_children[0].element_indexing(
            self.offset + self.size
        )

        n_bytes_to_view = str_end_byte_offset - str_byte_offset

        to_view = cudf.core.column.NumericalColumn(
            self.base_data,  # type: ignore[arg-type]
            dtype=np.dtype(np.int8),
            offset=str_byte_offset,
            size=n_bytes_to_view,
        )

        return to_view.view(dtype)

    @acquire_spill_lock()
    def minhash(
        self,
        seed: np.uint32,
        a: NumericalColumn,
        b: NumericalColumn,
        width: int,
    ) -> ListColumn:
        return type(self).from_pylibcudf(  # type: ignore[return-value]
            plc.nvtext.minhash.minhash(
                self.to_pylibcudf(mode="read"),
                seed,
                a.to_pylibcudf(mode="read"),
                b.to_pylibcudf(mode="read"),
                width,
            )
        )

    @acquire_spill_lock()
    def minhash64(
        self,
        seed: np.uint64,
        a: NumericalColumn,
        b: NumericalColumn,
        width: int,
    ) -> ListColumn:
        return type(self).from_pylibcudf(  # type: ignore[return-value]
            plc.nvtext.minhash.minhash64(
                self.to_pylibcudf(mode="read"),
                seed,
                a.to_pylibcudf(mode="read"),
                b.to_pylibcudf(mode="read"),
                width,
            )
        )

    @acquire_spill_lock()
    def jaccard_index(self, other: Self, width: int) -> NumericalColumn:
        result = plc.nvtext.jaccard.jaccard_index(
            self.to_pylibcudf(mode="read"),
            other.to_pylibcudf(mode="read"),
            width,
        )
        return type(self).from_pylibcudf(result)  # type: ignore[return-value]

    @acquire_spill_lock()
    def generate_ngrams(self, ngrams: int, separator: plc.Scalar) -> Self:
        result = plc.nvtext.generate_ngrams.generate_ngrams(
            self.to_pylibcudf(mode="read"),
            ngrams,
            separator,
        )
        return type(self).from_pylibcudf(result)  # type: ignore[return-value]

    @acquire_spill_lock()
    def generate_character_ngrams(self, ngrams: int) -> ListColumn:
        result = plc.nvtext.generate_ngrams.generate_character_ngrams(
            self.to_pylibcudf(mode="read"), ngrams
        )
        return type(self).from_pylibcudf(result)  # type: ignore[return-value]

    @acquire_spill_lock()
    def hash_character_ngrams(
        self, ngrams: int, seed: np.uint32
    ) -> ListColumn:
        result = plc.nvtext.generate_ngrams.hash_character_ngrams(
            self.to_pylibcudf(mode="read"), ngrams, seed
        )
        return type(self).from_pylibcudf(result)  # type: ignore[return-value]

    @acquire_spill_lock()
    def substring_duplicates(self, min_width: int) -> Self:
        result = plc.nvtext.deduplicate.substring_duplicates(
            self.to_pylibcudf(mode="read"), min_width
        )
        return type(self).from_pylibcudf(result)  # type: ignore[return-value]

    @acquire_spill_lock()
    def build_suffix_array(self, min_width: int) -> Self:
        result = plc.nvtext.deduplicate.build_suffix_array(
            self.to_pylibcudf(mode="read"), min_width
        )
        return type(self).from_pylibcudf(result)  # type: ignore[return-value]

    @acquire_spill_lock()
<<<<<<< HEAD
    def resolve_duplicates(self, sa, min_width: int) -> Self:
        result = plc.nvtext.deduplicate.resolve_duplicates(
            self.to_pylibcudf(mode="read"),
            sa.to_pylibcudf(mode="read"),
            min_width,
        )
        return type(self).from_pylibcudf(result)  # type: ignore[return-value]

    @acquire_spill_lock()
    def resolve_duplicates_pair(
        self, sa1, input2, sa2, min_width: int
    ) -> Self:
        result = plc.nvtext.deduplicate.resolve_duplicates_pair(
            self.to_pylibcudf(mode="read"),
            sa1.to_pylibcudf(mode="read"),
            input2.to_pylibcudf(mode="read"),
            sa2.to_pylibcudf(mode="read"),
            min_width,
        )
        return type(self).from_pylibcudf(result)  # type: ignore[return-value]

    @acquire_spill_lock()
=======
>>>>>>> 6d50e298
    def edit_distance(self, targets: Self) -> NumericalColumn:
        result = plc.nvtext.edit_distance.edit_distance(
            self.to_pylibcudf(mode="read"), targets.to_pylibcudf(mode="read")
        )
        return type(self).from_pylibcudf(result)  # type: ignore[return-value]

    @acquire_spill_lock()
    def edit_distance_matrix(self) -> ListColumn:
        result = plc.nvtext.edit_distance.edit_distance_matrix(
            self.to_pylibcudf(mode="read")
        )
        return type(self).from_pylibcudf(result)  # type: ignore[return-value]

    @acquire_spill_lock()
    def byte_pair_encoding(
        self,
        merge_pairs: plc.nvtext.byte_pair_encode.BPEMergePairs,
        separator: str,
    ) -> Self:
        return type(self).from_pylibcudf(  # type: ignore[return-value]
            plc.nvtext.byte_pair_encode.byte_pair_encoding(
                self.to_pylibcudf(mode="read"),
                merge_pairs,
                pa_scalar_to_plc_scalar(pa.scalar(separator)),
            )
        )

    @acquire_spill_lock()
    def ngrams_tokenize(
        self,
        ngrams: int,
        delimiter: plc.Scalar,
        separator: plc.Scalar,
    ) -> Self:
        return type(self).from_pylibcudf(  # type: ignore[return-value]
            plc.nvtext.ngrams_tokenize.ngrams_tokenize(
                self.to_pylibcudf(mode="read"),
                ngrams,
                delimiter,
                separator,
            )
        )

    @acquire_spill_lock()
    def normalize_spaces(self) -> Self:
        return type(self).from_pylibcudf(  # type: ignore[return-value]
            plc.nvtext.normalize.normalize_spaces(
                self.to_pylibcudf(mode="read")
            )
        )

    @acquire_spill_lock()
    def characters_normalize(self, do_lower: bool = True) -> Self:
        return ColumnBase.from_pylibcudf(  # type: ignore[return-value]
            plc.nvtext.normalize.characters_normalize(
                self.to_pylibcudf(mode="read"),
                do_lower,
            )
        )

    @acquire_spill_lock()
    def normalize_characters(
        self, normalizer: plc.nvtext.normalize.CharacterNormalizer
    ) -> Self:
        return ColumnBase.from_pylibcudf(  # type: ignore[return-value]
            plc.nvtext.normalize.normalize_characters(
                self.to_pylibcudf(mode="read"),
                normalizer,
            )
        )

    @acquire_spill_lock()
    def replace_tokens(
        self, targets: Self, replacements: Self, delimiter: plc.Scalar
    ) -> Self:
        return type(self).from_pylibcudf(  # type: ignore[return-value]
            plc.nvtext.replace.replace_tokens(
                self.to_pylibcudf(mode="read"),
                targets.to_pylibcudf(mode="read"),
                replacements.to_pylibcudf(mode="read"),
                delimiter,
            )
        )

    @acquire_spill_lock()
    def filter_tokens(
        self,
        min_token_length: int,
        replacement: plc.Scalar,
        delimiter: plc.Scalar,
    ) -> Self:
        return type(self).from_pylibcudf(  # type: ignore[return-value]
            plc.nvtext.replace.filter_tokens(
                self.to_pylibcudf(mode="read"),
                min_token_length,
                replacement,
                delimiter,
            )
        )

    @acquire_spill_lock()
    def porter_stemmer_measure(self) -> NumericalColumn:
        return type(self).from_pylibcudf(  # type: ignore[return-value]
            plc.nvtext.stemmer.porter_stemmer_measure(
                self.to_pylibcudf(mode="read")
            )
        )

    @acquire_spill_lock()
    def is_letter(self, is_vowel: bool, index: int | NumericalColumn) -> Self:
        return type(self).from_pylibcudf(  # type: ignore[return-value]
            plc.nvtext.stemmer.is_letter(
                self.to_pylibcudf(mode="read"),
                is_vowel,
                index
                if isinstance(index, int)
                else index.to_pylibcudf(mode="read"),
            )
        )

    @acquire_spill_lock()
    def subword_tokenize(
        self,
        hashed_vocabulary: plc.nvtext.subword_tokenize.HashedVocabulary,
        max_sequence_length: int = 64,
        stride: int = 48,
        do_lower: bool = True,
        do_truncate: bool = False,
    ) -> tuple[ColumnBase, ColumnBase, ColumnBase]:
        """
        Subword tokenizes text series by using the pre-loaded hashed vocabulary
        """
        result = plc.nvtext.subword_tokenize.subword_tokenize(
            self.to_pylibcudf(mode="read"),
            hashed_vocabulary,
            max_sequence_length,
            stride,
            do_lower,
            do_truncate,
        )
        # return the 3 tensor components
        tokens = type(self).from_pylibcudf(result[0])
        masks = type(self).from_pylibcudf(result[1])
        metadata = type(self).from_pylibcudf(result[2])
        return tokens, masks, metadata

    @acquire_spill_lock()
    def tokenize_scalar(self, delimiter: plc.Scalar) -> Self:
        return type(self).from_pylibcudf(  # type: ignore[return-value]
            plc.nvtext.tokenize.tokenize_scalar(
                self.to_pylibcudf(mode="read"), delimiter
            )
        )

    @acquire_spill_lock()
    def tokenize_column(self, delimiters: Self) -> Self:
        return type(self).from_pylibcudf(  # type: ignore[return-value]
            plc.nvtext.tokenize.tokenize_column(
                self.to_pylibcudf(mode="read"),
                delimiters.to_pylibcudf(mode="read"),
            )
        )

    @acquire_spill_lock()
    def count_tokens_scalar(self, delimiter: plc.Scalar) -> NumericalColumn:
        return type(self).from_pylibcudf(  # type: ignore[return-value]
            plc.nvtext.tokenize.count_tokens_scalar(
                self.to_pylibcudf(mode="read"), delimiter
            )
        )

    @acquire_spill_lock()
    def count_tokens_column(self, delimiters: Self) -> NumericalColumn:
        return type(self).from_pylibcudf(  # type: ignore[return-value]
            plc.nvtext.tokenize.count_tokens_column(
                self.to_pylibcudf(mode="read"),
                delimiters.to_pylibcudf(mode="read"),
            )
        )

    @acquire_spill_lock()
    def character_tokenize(self) -> Self:
        return type(self).from_pylibcudf(  # type: ignore[return-value]
            plc.nvtext.tokenize.character_tokenize(
                self.to_pylibcudf(mode="read")
            )
        )

    @acquire_spill_lock()
    def tokenize_with_vocabulary(
        self,
        vocabulary: plc.nvtext.tokenize.TokenizeVocabulary,
        delimiter: str,
        default_id: int,
    ) -> Self:
        return type(self).from_pylibcudf(  # type: ignore[return-value]
            plc.nvtext.tokenize.tokenize_with_vocabulary(
                self.to_pylibcudf(mode="read"),
                vocabulary,
                pa_scalar_to_plc_scalar(pa.scalar(delimiter)),
                default_id,
            )
        )

    @acquire_spill_lock()
    def wordpiece_tokenize(
        self,
        vocabulary: plc.nvtext.wordpiece_tokenize.WordPieceVocabulary,
        max_words_per_row: int,
    ) -> Self:
        return type(self).from_pylibcudf(  # type: ignore[return-value]
            plc.nvtext.wordpiece_tokenize.wordpiece_tokenize(
                self.to_pylibcudf(mode="read"),
                vocabulary,
                max_words_per_row,
            )
        )

    @acquire_spill_lock()
    def detokenize(self, indices: ColumnBase, separator: plc.Scalar) -> Self:
        return type(self).from_pylibcudf(  # type: ignore[return-value]
            plc.nvtext.tokenize.detokenize(
                self.to_pylibcudf(mode="read"),
                indices.to_pylibcudf(mode="read"),
                separator,
            )
        )

    @acquire_spill_lock()
    def _modify_characters(
        self, method: Callable[[plc.Column], plc.Column]
    ) -> Self:
        """
        Helper function for methods that modify characters e.g. to_lower
        """
        plc_column = method(self.to_pylibcudf(mode="read"))
        return cast(Self, ColumnBase.from_pylibcudf(plc_column))

    def to_lower(self) -> Self:
        return self._modify_characters(plc.strings.case.to_lower)

    def to_upper(self) -> Self:
        return self._modify_characters(plc.strings.case.to_upper)

    def capitalize(self) -> Self:
        return self._modify_characters(plc.strings.capitalize.capitalize)

    def swapcase(self) -> Self:
        return self._modify_characters(plc.strings.case.swapcase)

    def title(self) -> Self:
        return self._modify_characters(plc.strings.capitalize.title)

    def is_title(self) -> Self:
        return self._modify_characters(plc.strings.capitalize.is_title)

    @acquire_spill_lock()
    def replace_multiple(self, pattern: Self, replacements: Self) -> Self:
        plc_result = plc.strings.replace.replace_multiple(
            self.to_pylibcudf(mode="read"),
            pattern.to_pylibcudf(mode="read"),
            replacements.to_pylibcudf(mode="read"),
        )
        return cast(Self, ColumnBase.from_pylibcudf(plc_result))

    @acquire_spill_lock()
    def is_hex(self) -> NumericalColumn:
        return type(self).from_pylibcudf(  # type: ignore[return-value]
            plc.strings.convert.convert_integers.is_hex(
                self.to_pylibcudf(mode="read"),
            )
        )

    @acquire_spill_lock()
    def hex_to_integers(self) -> NumericalColumn:
        return type(self).from_pylibcudf(  # type: ignore[return-value]
            plc.strings.convert.convert_integers.hex_to_integers(
                self.to_pylibcudf(mode="read"), plc.DataType(plc.TypeId.INT64)
            )
        )

    @acquire_spill_lock()
    def is_ipv4(self) -> NumericalColumn:
        return type(self).from_pylibcudf(  # type: ignore[return-value]
            plc.strings.convert.convert_ipv4.is_ipv4(
                self.to_pylibcudf(mode="read"),
            )
        )

    @acquire_spill_lock()
    def ipv4_to_integers(self) -> NumericalColumn:
        return type(self).from_pylibcudf(  # type: ignore[return-value]
            plc.strings.convert.convert_ipv4.ipv4_to_integers(
                self.to_pylibcudf(mode="read"),
            )
        )

    @acquire_spill_lock()
    def is_timestamp(self, format: str) -> NumericalColumn:
        return type(self).from_pylibcudf(  # type: ignore[return-value]
            plc.strings.convert.convert_datetime.is_timestamp(
                self.to_pylibcudf(mode="read"), format
            )
        )

    @acquire_spill_lock()
    def _split_record_re(
        self,
        pattern: str,
        maxsplit: int,
        method: Callable[
            [plc.Column, plc.strings.regex_program.RegexProgram, int],
            plc.Column,
        ],
    ) -> Self:
        plc_column = method(
            self.to_pylibcudf(mode="read"),
            plc.strings.regex_program.RegexProgram.create(
                pattern,
                plc.strings.regex_flags.RegexFlags.DEFAULT,
            ),
            maxsplit,
        )
        return cast(Self, ColumnBase.from_pylibcudf(plc_column))

    def split_record_re(self, pattern: str, maxsplit: int) -> Self:
        return self._split_record_re(
            pattern, maxsplit, plc.strings.split.split.split_record_re
        )

    def rsplit_record_re(self, pattern: str, maxsplit: int) -> Self:
        return self._split_record_re(
            pattern, maxsplit, plc.strings.split.split.rsplit_record_re
        )

    @acquire_spill_lock()
    def _split_re(
        self,
        pattern: str,
        maxsplit: int,
        method: Callable[
            [plc.Column, plc.strings.regex_program.RegexProgram, int],
            plc.Table,
        ],
    ) -> dict[int, Self]:
        plc_table = method(
            self.to_pylibcudf(mode="read"),
            plc.strings.regex_program.RegexProgram.create(
                pattern,
                plc.strings.regex_flags.RegexFlags.DEFAULT,
            ),
            maxsplit,
        )
        return dict(
            enumerate(
                ColumnBase.from_pylibcudf(col)  # type: ignore[misc]
                for col in plc_table.columns()
            )
        )

    def split_re(self, pattern: str, maxsplit: int) -> dict[int, Self]:
        return self._split_re(
            pattern, maxsplit, plc.strings.split.split.split_re
        )

    def rsplit_re(self, pattern: str, maxsplit: int) -> dict[int, Self]:
        return self._split_re(
            pattern, maxsplit, plc.strings.split.split.rsplit_re
        )

    @acquire_spill_lock()
    def _split_record(
        self,
        delimiter: plc.Scalar,
        maxsplit: int,
        method: Callable[[plc.Column, plc.Scalar, int], plc.Column],
    ) -> Self:
        plc_column = method(
            self.to_pylibcudf(mode="read"),
            delimiter,
            maxsplit,
        )
        return type(self).from_pylibcudf(plc_column)  # type: ignore[return-value]

    def split_record(self, delimiter: plc.Scalar, maxsplit: int) -> Self:
        return self._split_record(
            delimiter, maxsplit, plc.strings.split.split.split_record
        )

    def rsplit_record(self, delimiter: plc.Scalar, maxsplit: int) -> Self:
        return self._split_record(
            delimiter, maxsplit, plc.strings.split.split.rsplit_record
        )

    @acquire_spill_lock()
    def _split(
        self,
        delimiter: plc.Scalar,
        maxsplit: int,
        method: Callable[[plc.Column, plc.Scalar, int], plc.Column],
    ) -> dict[int, Self]:
        plc_table = method(
            self.to_pylibcudf(mode="read"),
            delimiter,
            maxsplit,
        )
        return dict(
            enumerate(
                ColumnBase.from_pylibcudf(col)  # type: ignore[misc]
                for col in plc_table.columns()
            )
        )

    def split(self, delimiter: plc.Scalar, maxsplit: int) -> dict[int, Self]:
        return self._split(delimiter, maxsplit, plc.strings.split.split.split)

    def rsplit(self, delimiter: plc.Scalar, maxsplit: int) -> dict[int, Self]:
        return self._split(delimiter, maxsplit, plc.strings.split.split.rsplit)

    @acquire_spill_lock()
    def _partition(
        self,
        delimiter: plc.Scalar,
        method: Callable[[plc.Column, plc.Scalar], plc.Column],
    ) -> dict[int, Self]:
        plc_table = method(
            self.to_pylibcudf(mode="read"),
            delimiter,
        )
        return dict(
            enumerate(
                ColumnBase.from_pylibcudf(col)  # type: ignore[misc]
                for col in plc_table.columns()
            )
        )

    def partition(self, delimiter: plc.Scalar) -> dict[int, Self]:
        return self._partition(
            delimiter, plc.strings.split.partition.partition
        )

    def rpartition(self, delimiter: plc.Scalar) -> dict[int, Self]:
        return self._partition(
            delimiter, plc.strings.split.partition.rpartition
        )

    @acquire_spill_lock()
    def url_decode(self) -> Self:
        plc_column = plc.strings.convert.convert_urls.url_decode(
            self.to_pylibcudf(mode="read")
        )
        return type(self).from_pylibcudf(plc_column)  # type: ignore[return-value]

    @acquire_spill_lock()
    def url_encode(self) -> Self:
        plc_column = plc.strings.convert.convert_urls.url_encode(
            self.to_pylibcudf(mode="read")
        )
        return type(self).from_pylibcudf(plc_column)  # type: ignore[return-value]

    @acquire_spill_lock()
    def is_integer(self) -> NumericalColumn:
        plc_column = plc.strings.convert.convert_integers.is_integer(
            self.to_pylibcudf(mode="read")
        )
        return type(self).from_pylibcudf(plc_column)  # type: ignore[return-value]

    @acquire_spill_lock()
    def is_float(self) -> NumericalColumn:
        plc_column = plc.strings.convert.convert_floats.is_float(
            self.to_pylibcudf(mode="read")
        )
        return type(self).from_pylibcudf(plc_column)  # type: ignore[return-value]<|MERGE_RESOLUTION|>--- conflicted
+++ resolved
@@ -5394,7 +5394,6 @@
             retain_index=False,
         )
 
-<<<<<<< HEAD
     def resolve_duplicates(self, sa, min_width: int) -> SeriesOrIndex:
         """
         Returns duplicate strings found in the input column
@@ -5463,8 +5462,6 @@
             retain_index=False,
         )
 
-=======
->>>>>>> 6d50e298
     def edit_distance(self, targets) -> SeriesOrIndex:
         """
         The ``targets`` strings are measured against the strings in this
@@ -6497,7 +6494,6 @@
         return type(self).from_pylibcudf(result)  # type: ignore[return-value]
 
     @acquire_spill_lock()
-<<<<<<< HEAD
     def resolve_duplicates(self, sa, min_width: int) -> Self:
         result = plc.nvtext.deduplicate.resolve_duplicates(
             self.to_pylibcudf(mode="read"),
@@ -6520,8 +6516,6 @@
         return type(self).from_pylibcudf(result)  # type: ignore[return-value]
 
     @acquire_spill_lock()
-=======
->>>>>>> 6d50e298
     def edit_distance(self, targets: Self) -> NumericalColumn:
         result = plc.nvtext.edit_distance.edit_distance(
             self.to_pylibcudf(mode="read"), targets.to_pylibcudf(mode="read")
