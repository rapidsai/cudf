--- conflicted
+++ resolved
@@ -122,15 +122,8 @@
         dtype: np.dtype,
         offset: int,
         null_count: int,
-<<<<<<< HEAD
         exposed: bool,
     ) -> None:
-=======
-        children: tuple[ColumnBase],
-    ):
-        if not isinstance(data, Buffer):
-            raise ValueError("data must be a Buffer")
->>>>>>> 6cb91d25
         if (
             not cudf.get_option("mode.pandas_compatible")
             and dtype != CUDF_STRING_DTYPE
