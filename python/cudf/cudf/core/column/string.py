--- conflicted
+++ resolved
@@ -560,27 +560,9 @@
                         as_column(other, length=len(self)),
                     )
                 lhs, rhs = (other, self) if reflect else (self, other)
-<<<<<<< HEAD
-                return lhs.concatenate([rhs], "", None)
-=======
-
-                with acquire_spill_lock():
-                    plc_column = plc.strings.combine.concatenate(
-                        plc.Table(
-                            [
-                                lhs.to_pylibcudf(mode="read"),
-                                rhs.to_pylibcudf(mode="read"),
-                            ]
-                        ),
-                        pa_scalar_to_plc_scalar(pa.scalar("")),
-                        pa_scalar_to_plc_scalar(
-                            pa.scalar(None, type=pa.string())
-                        ),
-                    )
-                    return ColumnBase.from_pylibcudf(
-                        plc_column
-                    )._with_type_metadata(self.dtype)
->>>>>>> 63a88eff
+                return lhs.concatenate([rhs], "", None)._with_type_metadata(
+                    self.dtype
+                )
             elif op in {
                 "__eq__",
                 "__ne__",
