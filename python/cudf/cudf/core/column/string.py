--- conflicted
+++ resolved
@@ -5343,11 +5343,7 @@
             self._column.is_letter(True, position)  # type: ignore[arg-type]
         )
 
-<<<<<<< HEAD
-    def substring_deduplicate(self, min_width) -> SeriesOrIndex:
-=======
     def substring_duplicates(self, min_width) -> SeriesOrIndex:
->>>>>>> 165fefe9
         """
 
         Parameters
@@ -5361,11 +5357,7 @@
 
         """
         return self._return_or_inplace(
-<<<<<<< HEAD
-            self._column.substring_deduplicate(min_width),  # type: ignore[arg-type]
-=======
             self._column.substring_duplicates(min_width),  # type: ignore[arg-type]
->>>>>>> 165fefe9
             inplace=False,
             expand=False,
             retain_index=False,
@@ -6411,13 +6403,8 @@
         return type(self).from_pylibcudf(result)  # type: ignore[return-value]
 
     @acquire_spill_lock()
-<<<<<<< HEAD
-    def substring_deduplicate(self, min_width: int) -> Self:
-        result = plc.nvtext.dedup.substring_deduplicate(
-=======
     def substring_duplicates(self, min_width: int) -> Self:
         result = plc.nvtext.dedup.substring_duplicates(
->>>>>>> 165fefe9
             self.to_pylibcudf(mode="read"), min_width
         )
         return type(self).from_pylibcudf(result)  # type: ignore[return-value]
