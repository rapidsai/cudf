# Copyright (c) 2018-2025, NVIDIA CORPORATION.
from __future__ import annotations

import functools
from typing import TYPE_CHECKING, Any, Literal

import pandas as pd
import pyarrow as pa

import cudf
from cudf.core.column.column import as_column
from cudf.core.column.struct import StructColumn
from cudf.core.dtypes import IntervalDtype
from cudf.utils.dtypes import is_dtype_obj_interval

if TYPE_CHECKING:
    from typing_extensions import Self

    import pylibcudf as plc

    from cudf.core.column import ColumnBase


class IntervalColumn(StructColumn):
    def __init__(
        self,
        plc_column: plc.Column,
        size: int,
        dtype: IntervalDtype,
<<<<<<< HEAD
        offset: int,
        null_count: int,
        exposed: bool,
    ) -> None:
        if plc_column.num_children() != 2:
=======
        mask: Buffer | None,
        offset: int,
        null_count: int,
        children: tuple[ColumnBase, ColumnBase],  # type: ignore[assignment]
    ):
        if len(children) != 2:
>>>>>>> 96e6c812
            raise ValueError(
                "plc_column must have two children (left edges, right edges)."
            )
        super().__init__(
            plc_column=plc_column,
            size=size,
            dtype=dtype,
            offset=offset,
            null_count=null_count,
            exposed=exposed,
        )

    @staticmethod
    def _validate_dtype_instance(dtype: IntervalDtype) -> IntervalDtype:
        if (
            not cudf.get_option("mode.pandas_compatible")
            and not isinstance(dtype, IntervalDtype)
        ) or (
            cudf.get_option("mode.pandas_compatible")
            and not is_dtype_obj_interval(dtype)
        ):
            raise ValueError("dtype must be a IntervalDtype.")
        return dtype

    @classmethod
    def from_arrow(cls, array: pa.Array | pa.ChunkedArray) -> Self:
        if not isinstance(array, pa.ExtensionArray):
            raise ValueError("Expected ExtensionArray for interval data")
        new_col = super().from_arrow(array.storage)
        return new_col._with_type_metadata(
            IntervalDtype.from_arrow(array.type)
        )  # type: ignore[return-value]

    def to_arrow(self) -> pa.Array:
        typ = self.dtype.to_arrow()  # type: ignore[union-attr]
        struct_arrow = super().to_arrow()
        if len(struct_arrow) == 0:
            # struct arrow is pa.struct array with null children types
            # we need to make sure its children have non-null type
            struct_arrow = pa.array([], typ.storage_type)
        return pa.ExtensionArray.from_storage(typ, struct_arrow)

    def copy(self, deep: bool = True) -> Self:
        return super().copy(deep=deep)._with_type_metadata(self.dtype)  # type: ignore[return-value]

    @functools.cached_property
    def is_empty(self) -> ColumnBase:
        left_equals_right = (self.right == self.left).fillna(False)
        not_closed_both = as_column(
            self.dtype.closed != "both",  # type: ignore[union-attr]
            length=len(self),
        )
        return left_equals_right & not_closed_both

    @functools.cached_property
    def is_non_overlapping_monotonic(self) -> bool:
        raise NotImplementedError(
            "is_overlapping is currently not implemented."
        )

    @functools.cached_property
    def is_overlapping(self) -> bool:
        raise NotImplementedError(
            "is_overlapping is currently not implemented."
        )

    @functools.cached_property
    def length(self) -> ColumnBase:
        return self.right - self.left

    @property
    def left(self) -> ColumnBase:
        return self.children[0]

    @functools.cached_property
    def mid(self) -> ColumnBase:
        try:
            return 0.5 * (self.left + self.right)
        except TypeError:
            # datetime safe version
            return self.left + 0.5 * self.length

    @property
    def right(self) -> ColumnBase:
        return self.children[1]

    def overlaps(other) -> ColumnBase:
        raise NotImplementedError("overlaps is not currently implemented.")

    def set_closed(
        self, closed: Literal["left", "right", "both", "neither"]
    ) -> Self:
        return self._with_type_metadata(  # type: ignore[return-value]
            IntervalDtype(self.dtype.subtype, closed)  # type: ignore[union-attr]
        )

    def as_interval_column(self, dtype: IntervalDtype) -> Self:  # type: ignore[override]
        if isinstance(dtype, IntervalDtype):
            return self._with_type_metadata(dtype)  # type: ignore[return-value]
        else:
            raise ValueError("dtype must be IntervalDtype")

    def to_pandas(
        self,
        *,
        nullable: bool = False,
        arrow_type: bool = False,
    ) -> pd.Index:
        # Note: This does not handle null values in the interval column.
        # However, this exact sequence (calling __from_arrow__ on the output of
        # self.to_arrow) is currently the best known way to convert interval
        # types into pandas (trying to convert the underlying numerical columns
        # directly is problematic), so we're stuck with this for now.
        if nullable or (
            cudf.get_option("mode.pandas_compatible")
            and isinstance(self.dtype, pd.ArrowDtype)
        ):
            return super().to_pandas(nullable=nullable, arrow_type=arrow_type)
        elif arrow_type:
            raise NotImplementedError(f"{arrow_type=} is not implemented.")

        pd_type = self.dtype.to_pandas()  # type: ignore[union-attr]
        return pd.Index(pd_type.__from_arrow__(self.to_arrow()), dtype=pd_type)

    def element_indexing(
        self, index: int
    ) -> pd.Interval | dict[Any, Any] | None:  # type: ignore[override]
        result = super().element_indexing(index)
        if isinstance(result, dict) and cudf.get_option(
            "mode.pandas_compatible"
        ):
            return pd.Interval(**result, closed=self.dtype.closed)  # type: ignore[union-attr]
        return result<|MERGE_RESOLUTION|>--- conflicted
+++ resolved
@@ -27,20 +27,11 @@
         plc_column: plc.Column,
         size: int,
         dtype: IntervalDtype,
-<<<<<<< HEAD
         offset: int,
         null_count: int,
         exposed: bool,
     ) -> None:
         if plc_column.num_children() != 2:
-=======
-        mask: Buffer | None,
-        offset: int,
-        null_count: int,
-        children: tuple[ColumnBase, ColumnBase],  # type: ignore[assignment]
-    ):
-        if len(children) != 2:
->>>>>>> 96e6c812
             raise ValueError(
                 "plc_column must have two children (left edges, right edges)."
             )
