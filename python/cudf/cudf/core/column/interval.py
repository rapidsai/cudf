# Copyright (c) 2018-2024, NVIDIA CORPORATION.
from __future__ import annotations

from typing import TYPE_CHECKING, Literal

import pandas as pd
import pyarrow as pa

import cudf
from cudf.core.column import StructColumn, as_column
from cudf.core.dtypes import IntervalDtype

if TYPE_CHECKING:
<<<<<<< HEAD
    from typing_extensions import Self

    from cudf.core.buffer import Buffer
=======
    from cudf._typing import ScalarLike
>>>>>>> f955dd76
    from cudf.core.column import ColumnBase


class IntervalColumn(StructColumn):
    def __init__(
        self,
        data: None,
        size: int,
        dtype: IntervalDtype,
        mask: Buffer | None = None,
        offset: int = 0,
        null_count: int | None = None,
        children: tuple[ColumnBase, ColumnBase] = (),  # type: ignore[assignment]
    ):
        if len(children) != 2:
            raise ValueError(
                "children must be a tuple of two columns (left edges, right edges)."
            )
        super().__init__(
            data=data,
            size=size,
            dtype=dtype,
            mask=mask,
            offset=offset,
            null_count=null_count,
            children=children,
        )

    @staticmethod
    def _validate_dtype_instance(dtype: IntervalDtype) -> IntervalDtype:
        if not isinstance(dtype, IntervalDtype):
            raise ValueError("dtype must be a IntervalDtype.")
        return dtype

    @classmethod
    def from_arrow(cls, data: pa.Array) -> Self:
        new_col = super().from_arrow(data.storage)
        size = len(data)
        dtype = IntervalDtype.from_arrow(data.type)
        mask = data.buffers()[0]
        if mask is not None:
            mask = cudf.utils.utils.pa_mask_buffer_to_mask(mask, len(data))

        offset = data.offset
        null_count = data.null_count
        children = new_col.children

        return cls(
            data=None,
            size=size,
            dtype=dtype,
            mask=mask,
            offset=offset,
            null_count=null_count,
            children=children,  # type: ignore[arg-type]
        )

    def to_arrow(self) -> pa.Array:
        typ = self.dtype.to_arrow()
        struct_arrow = super().to_arrow()
        if len(struct_arrow) == 0:
            # struct arrow is pa.struct array with null children types
            # we need to make sure its children have non-null type
            struct_arrow = pa.array([], typ.storage_type)
        return pa.ExtensionArray.from_storage(typ, struct_arrow)

    @classmethod
    def from_struct_column(
        cls,
        struct_column: StructColumn,
        closed: Literal["left", "right", "both", "neither"] = "right",
    ) -> Self:
        first_field_name = next(iter(struct_column.dtype.fields.keys()))
        return cls(
            data=None,
            size=struct_column.size,
            dtype=IntervalDtype(
                struct_column.dtype.fields[first_field_name], closed
            ),
            mask=struct_column.base_mask,
            offset=struct_column.offset,
            null_count=struct_column.null_count,
            children=struct_column.base_children,  # type: ignore[arg-type]
        )

    def copy(self, deep: bool = True) -> Self:
        struct_copy = super().copy(deep=deep)
        return IntervalColumn(  # type: ignore[return-value]
            data=None,
            size=struct_copy.size,
            dtype=IntervalDtype(
                struct_copy.dtype.fields["left"], self.dtype.closed
            ),
            mask=struct_copy.base_mask,
            offset=struct_copy.offset,
            null_count=struct_copy.null_count,
            children=struct_copy.base_children,  # type: ignore[arg-type]
        )

    @property
    def is_empty(self) -> ColumnBase:
        left_equals_right = (self.right == self.left).fillna(False)
        not_closed_both = as_column(
            self.dtype.closed != "both", length=len(self)
        )
        return left_equals_right & not_closed_both

    @property
    def is_non_overlapping_monotonic(self) -> bool:
        raise NotImplementedError(
            "is_overlapping is currently not implemented."
        )

    @property
    def is_overlapping(self) -> bool:
        raise NotImplementedError(
            "is_overlapping is currently not implemented."
        )

    @property
    def length(self) -> ColumnBase:
        return self.right - self.left

    @property
    def left(self) -> ColumnBase:
        return self.children[0]

    @property
    def mid(self) -> ColumnBase:
        try:
            return 0.5 * (self.left + self.right)
        except TypeError:
            # datetime safe version
            return self.left + 0.5 * self.length

    @property
    def right(self) -> ColumnBase:
        return self.children[1]

    def overlaps(other) -> ColumnBase:
        raise NotImplementedError("overlaps is not currently implemented.")

    def set_closed(
        self, closed: Literal["left", "right", "both", "neither"]
    ) -> Self:
        return IntervalColumn(  # type: ignore[return-value]
            data=None,
            size=self.size,
            dtype=IntervalDtype(self.dtype.fields["left"], closed),
            mask=self.base_mask,
            offset=self.offset,
            null_count=self.null_count,
            children=self.base_children,  # type: ignore[arg-type]
        )

    def as_interval_column(self, dtype: IntervalDtype) -> Self:  # type: ignore[override]
        if isinstance(dtype, IntervalDtype):
            return IntervalColumn(  # type: ignore[return-value]
                data=None,
                size=self.size,
                dtype=dtype,
                mask=self.mask,
                offset=self.offset,
                null_count=self.null_count,
                children=tuple(  # type: ignore[arg-type]
                    child.astype(dtype.subtype) for child in self.children
                ),
            )
        else:
            raise ValueError("dtype must be IntervalDtype")

    def to_pandas(
        self,
        *,
        nullable: bool = False,
        arrow_type: bool = False,
    ) -> pd.Index:
        # Note: This does not handle null values in the interval column.
        # However, this exact sequence (calling __from_arrow__ on the output of
        # self.to_arrow) is currently the best known way to convert interval
        # types into pandas (trying to convert the underlying numerical columns
        # directly is problematic), so we're stuck with this for now.
        if nullable:
            return super().to_pandas(nullable=nullable, arrow_type=arrow_type)
        elif arrow_type:
            raise NotImplementedError(f"{arrow_type=} is not implemented.")

        pd_type = self.dtype.to_pandas()
        return pd.Index(pd_type.__from_arrow__(self.to_arrow()), dtype=pd_type)

    def element_indexing(self, index: int):
        result = super().element_indexing(index)
        if cudf.get_option("mode.pandas_compatible"):
            return pd.Interval(**result, closed=self.dtype.closed)
        return result

    def _reduce(
        self,
        op: str,
        skipna: bool | None = None,
        min_count: int = 0,
        *args,
        **kwargs,
    ) -> ScalarLike:
        result = super()._reduce(op, skipna, min_count, *args, **kwargs)
        if cudf.get_option("mode.pandas_compatible"):
            return pd.Interval(**result, closed=self.dtype.closed)
        return result<|MERGE_RESOLUTION|>--- conflicted
+++ resolved
@@ -11,13 +11,10 @@
 from cudf.core.dtypes import IntervalDtype
 
 if TYPE_CHECKING:
-<<<<<<< HEAD
     from typing_extensions import Self
 
+    from cudf._typing import ScalarLike
     from cudf.core.buffer import Buffer
-=======
-    from cudf._typing import ScalarLike
->>>>>>> f955dd76
     from cudf.core.column import ColumnBase
 
 
