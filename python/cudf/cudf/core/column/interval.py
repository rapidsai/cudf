--- conflicted
+++ resolved
@@ -99,13 +99,8 @@
             closed=closed,
         )
 
-<<<<<<< HEAD
     def as_interval_column(self, dtype):
-        if is_interval_dtype(dtype):
-=======
-    def as_interval_column(self, dtype, **kwargs):
         if isinstance(dtype, IntervalDtype):
->>>>>>> 9c16d895
             if isinstance(self.dtype, CategoricalDtype):
                 new_struct = self._get_decategorized_column()
                 return IntervalColumn.from_struct_column(new_struct)
