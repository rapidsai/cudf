# Copyright (c) 2018-2025, NVIDIA CORPORATION.
from __future__ import annotations

import functools
from typing import TYPE_CHECKING, Any, Literal

import pandas as pd
import pyarrow as pa

import cudf
from cudf.core.column.column import as_column
from cudf.core.column.struct import StructColumn
from cudf.core.dtypes import IntervalDtype
from cudf.utils.dtypes import is_dtype_obj_interval

if TYPE_CHECKING:
    from typing_extensions import Self

    import pylibcudf as plc

    from cudf.core.column import ColumnBase


class IntervalColumn(StructColumn):
    def __init__(
        self,
        plc_column: plc.Column,
        size: int,
        dtype: IntervalDtype,
        offset: int,
        null_count: int,
<<<<<<< HEAD
        exposed: bool,
    ) -> None:
        if plc_column.num_children() != 2:
=======
        children: tuple[ColumnBase, ColumnBase],
    ):
        if len(children) != 2:
>>>>>>> 6cb91d25
            raise ValueError(
                "plc_column must have two children (left edges, right edges)."
            )
        super().__init__(
            plc_column=plc_column,
            size=size,
            dtype=dtype,
            offset=offset,
            null_count=null_count,
            exposed=exposed,
        )

    @staticmethod
    def _validate_dtype_instance(dtype: IntervalDtype) -> IntervalDtype:
        if (
            not cudf.get_option("mode.pandas_compatible")
            and not isinstance(dtype, IntervalDtype)
        ) or (
            cudf.get_option("mode.pandas_compatible")
            and not is_dtype_obj_interval(dtype)
        ):
            raise ValueError("dtype must be a IntervalDtype.")
        return dtype

    @classmethod
    def from_arrow(cls, array: pa.Array | pa.ChunkedArray) -> Self:
        if not isinstance(array, pa.ExtensionArray):
            raise ValueError("Expected ExtensionArray for interval data")
        new_col = super().from_arrow(array.storage)
        return new_col._with_type_metadata(
            IntervalDtype.from_arrow(array.type)
        )  # type: ignore[return-value]

    def to_arrow(self) -> pa.Array:
        typ = self.dtype.to_arrow()  # type: ignore[union-attr]
        struct_arrow = super().to_arrow()
        if len(struct_arrow) == 0:
            # struct arrow is pa.struct array with null children types
            # we need to make sure its children have non-null type
            struct_arrow = pa.array([], typ.storage_type)
        return pa.ExtensionArray.from_storage(typ, struct_arrow)

    def copy(self, deep: bool = True) -> Self:
        return super().copy(deep=deep)._with_type_metadata(self.dtype)  # type: ignore[return-value]

    @functools.cached_property
    def is_empty(self) -> ColumnBase:
        left_equals_right = (self.right == self.left).fillna(False)
        not_closed_both = as_column(
            self.dtype.closed != "both",  # type: ignore[union-attr]
            length=len(self),
        )
        return left_equals_right & not_closed_both

    @functools.cached_property
    def is_non_overlapping_monotonic(self) -> bool:
        raise NotImplementedError(
            "is_overlapping is currently not implemented."
        )

    @functools.cached_property
    def is_overlapping(self) -> bool:
        raise NotImplementedError(
            "is_overlapping is currently not implemented."
        )

    @functools.cached_property
    def length(self) -> ColumnBase:
        return self.right - self.left

    @property
    def left(self) -> ColumnBase:
        return self.children[0]

    @functools.cached_property
    def mid(self) -> ColumnBase:
        try:
            return 0.5 * (self.left + self.right)
        except TypeError:
            # datetime safe version
            return self.left + 0.5 * self.length

    @property
    def right(self) -> ColumnBase:
        return self.children[1]

    def overlaps(other) -> ColumnBase:
        raise NotImplementedError("overlaps is not currently implemented.")

    def set_closed(
        self, closed: Literal["left", "right", "both", "neither"]
    ) -> Self:
        return self._with_type_metadata(  # type: ignore[return-value]
            IntervalDtype(self.dtype.subtype, closed)  # type: ignore[union-attr]
        )

    def as_interval_column(self, dtype: IntervalDtype) -> Self:
        if isinstance(dtype, IntervalDtype):
            return self._with_type_metadata(dtype)  # type: ignore[return-value]
        else:
            raise ValueError("dtype must be IntervalDtype")

    def to_pandas(
        self,
        *,
        nullable: bool = False,
        arrow_type: bool = False,
    ) -> pd.Index:
        # Note: This does not handle null values in the interval column.
        # However, this exact sequence (calling __from_arrow__ on the output of
        # self.to_arrow) is currently the best known way to convert interval
        # types into pandas (trying to convert the underlying numerical columns
        # directly is problematic), so we're stuck with this for now.
        if nullable or (
            cudf.get_option("mode.pandas_compatible")
            and isinstance(self.dtype, pd.ArrowDtype)
        ):
            return super().to_pandas(nullable=nullable, arrow_type=arrow_type)
        elif arrow_type:
            raise NotImplementedError(f"{arrow_type=} is not implemented.")

        pd_type = self.dtype.to_pandas()  # type: ignore[union-attr]
        return pd.Index(pd_type.__from_arrow__(self.to_arrow()), dtype=pd_type)

    def element_indexing(
        self, index: int
    ) -> pd.Interval | dict[Any, Any] | None:
        result = super().element_indexing(index)
        if isinstance(result, dict) and cudf.get_option(
            "mode.pandas_compatible"
        ):
            return pd.Interval(**result, closed=self.dtype.closed)  # type: ignore[union-attr]
        return result<|MERGE_RESOLUTION|>--- conflicted
+++ resolved
@@ -29,15 +29,9 @@
         dtype: IntervalDtype,
         offset: int,
         null_count: int,
-<<<<<<< HEAD
         exposed: bool,
     ) -> None:
         if plc_column.num_children() != 2:
-=======
-        children: tuple[ColumnBase, ColumnBase],
-    ):
-        if len(children) != 2:
->>>>>>> 6cb91d25
             raise ValueError(
                 "plc_column must have two children (left edges, right edges)."
             )
