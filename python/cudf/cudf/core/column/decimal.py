--- conflicted
+++ resolved
@@ -1,15 +1,6 @@
 # Copyright (c) 2021, NVIDIA CORPORATION.
 
-<<<<<<< HEAD
-=======
-import cudf
-import cupy as cp
-import numpy as np
-import pyarrow as pa
->>>>>>> be2f0c00
 from typing import cast
-
-from pandas.api.types import is_integer_dtype
 
 import cudf
 from cudf import _lib as libcudf
