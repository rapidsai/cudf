# Copyright (c) 2021, NVIDIA CORPORATION.

from decimal import Decimal
from typing import Any, Sequence, Tuple, Union, cast
from warnings import warn

import cupy as cp
import numpy as np
import pyarrow as pa

import cudf
from cudf import _lib as libcudf
from cudf._lib.quantiles import quantile as cpp_quantile
from cudf._lib.strings.convert.convert_fixed_point import (
    from_decimal as cpp_from_decimal,
)
from cudf._typing import Dtype
from cudf.core.buffer import Buffer
from cudf.core.column import ColumnBase, as_column
from cudf.core.dtypes import Decimal32Dtype, Decimal64Dtype
from cudf.utils.dtypes import is_scalar
from cudf.utils.utils import pa_mask_buffer_to_mask

from ...api.types import is_integer_dtype
from .numerical_base import NumericalBaseColumn
<<<<<<< HEAD


class Decimal32Column(NumericalBaseColumn):
    dtype: Decimal32Dtype

    @classmethod
    def from_arrow(cls, data: pa.Array):
        dtype = Decimal32Dtype.from_arrow(data.type)
        mask_buf = data.buffers()[0]
        mask = (
            mask_buf
            if mask_buf is None
            else pa_mask_buffer_to_mask(mask_buf, len(data))
        )
        data_128 = cp.array(np.frombuffer(data.buffers()[1]).view("int32"))
        data_32 = data_128[::4].copy()
        return cls(
            data=Buffer(data_32.view("uint8")),
            size=len(data),
            dtype=dtype,
            offset=data.offset,
            mask=mask,
        )

    def to_arrow(self):
        data_buf_32 = self.base_data.to_host_array().view("int32")
        data_buf_128 = np.empty(len(data_buf_32) * 4, dtype="int32")

        # use striding to set the first 32 bits of each 128-bit chunk:
        data_buf_128[::4] = data_buf_32
        # use striding again to set the remaining bits of each 128-bit chunk:
        # 0 for non-negative values, -1 for negative values:
        data_buf_128[1::4] = np.piecewise(
            data_buf_32, [data_buf_32 < 0], [-1, 0]
        )
        data_buf_128[2::4] = np.piecewise(
            data_buf_32, [data_buf_32 < 0], [-1, 0]
        )
        data_buf_128[3::4] = np.piecewise(
            data_buf_32, [data_buf_32 < 0], [-1, 0]
        )
        data_buf = pa.py_buffer(data_buf_128)
        mask_buf = (
            self.base_mask
            if self.base_mask is None
            else pa.py_buffer(self.base_mask.to_host_array())
        )
        return pa.Array.from_buffers(
            type=self.dtype.to_arrow(),
            offset=self._offset,
            length=self.size,
            buffers=[mask_buf, data_buf],
        )
=======
>>>>>>> ea82bf4f


class Decimal64Column(NumericalBaseColumn):
    dtype: Decimal64Dtype

    def __truediv__(self, other):
        # TODO: This override is not sufficient. While it will change the
        # behavior of x / y for two decimal columns, it will not affect
        # col1.binary_operator(col2), which is how Series/Index will call this.
        return self.binary_operator("div", other)

    def __setitem__(self, key, value):
        if isinstance(value, np.integer):
            value = int(value)
        super().__setitem__(key, value)

    @classmethod
    def from_arrow(cls, data: pa.Array):
        dtype = Decimal64Dtype.from_arrow(data.type)
        mask_buf = data.buffers()[0]
        mask = (
            mask_buf
            if mask_buf is None
            else pa_mask_buffer_to_mask(mask_buf, len(data))
        )
        data_128 = cp.array(np.frombuffer(data.buffers()[1]).view("int64"))
        data_64 = data_128[::2].copy()
        return cls(
            data=Buffer(data_64.view("uint8")),
            size=len(data),
            dtype=dtype,
            offset=data.offset,
            mask=mask,
        )

    def to_arrow(self):
        data_buf_64 = self.base_data.to_host_array().view("int64")
        data_buf_128 = np.empty(len(data_buf_64) * 2, dtype="int64")

        # use striding to set the first 64 bits of each 128-bit chunk:
        data_buf_128[::2] = data_buf_64
        # use striding again to set the remaining bits of each 128-bit chunk:
        # 0 for non-negative values, -1 for negative values:
        data_buf_128[1::2] = np.piecewise(
            data_buf_64, [data_buf_64 < 0], [-1, 0]
        )
        data_buf = pa.py_buffer(data_buf_128)
        mask_buf = (
            self.base_mask
            if self.base_mask is None
            else pa.py_buffer(self.base_mask.to_host_array())
        )
        return pa.Array.from_buffers(
            type=self.dtype.to_arrow(),
            offset=self._offset,
            length=self.size,
            buffers=[mask_buf, data_buf],
        )

    def binary_operator(self, op, other, reflect=False):
        if reflect:
            self, other = other, self

        # Binary Arithmatics between decimal columns. `Scale` and `precision`
        # are computed outside of libcudf
        if op in ("add", "sub", "mul", "div"):
            scale = _binop_scale(self.dtype, other.dtype, op)
            output_type = Decimal64Dtype(
                scale=scale, precision=Decimal64Dtype.MAX_PRECISION
            )  # precision will be ignored, libcudf has no notion of precision
            result = libcudf.binaryop.binaryop(self, other, op, output_type)
            result.dtype.precision = _binop_precision(
                self.dtype, other.dtype, op
            )
        elif op in ("eq", "ne", "lt", "gt", "le", "ge"):
            if not isinstance(
                other,
                (
                    Decimal64Column,
                    cudf.core.column.NumericalColumn,
                    cudf.Scalar,
                ),
            ):
                raise TypeError(
                    f"Operator {op} not supported between"
                    f"{str(type(self))} and {str(type(other))}"
                )
            if isinstance(
                other, cudf.core.column.NumericalColumn
            ) and not is_integer_dtype(other.dtype):
                raise TypeError(
                    f"Only decimal and integer column is supported for {op}."
                )
            if isinstance(other, cudf.core.column.NumericalColumn):
                other = other.as_decimal_column(
                    Decimal64Dtype(Decimal64Dtype.MAX_PRECISION, 0)
                )
            result = libcudf.binaryop.binaryop(self, other, op, bool)
        return result

    def normalize_binop_value(self, other):
        if is_scalar(other) and isinstance(other, (int, np.int, Decimal)):
            return cudf.Scalar(Decimal(other))
        elif isinstance(other, cudf.Scalar) and isinstance(
            other.dtype, cudf.Decimal64Dtype
        ):
            return other
        else:
            raise TypeError(f"cannot normalize {type(other)}")

    def _decimal_quantile(
        self, q: Union[float, Sequence[float]], interpolation: str, exact: bool
    ) -> ColumnBase:
        quant = [float(q)] if not isinstance(q, (Sequence, np.ndarray)) else q
        # get sorted indices and exclude nulls
        sorted_indices = self.as_frame()._get_sorted_inds(
            ascending=True, na_position="first"
        )
        sorted_indices = sorted_indices[self.null_count :]

        result = cpp_quantile(
            self, quant, interpolation, sorted_indices, exact
        )

        return result._with_type_metadata(self.dtype)

    def as_decimal_column(
        self, dtype: Dtype, **kwargs
    ) -> Union[
        "cudf.core.column.Decimal32Column", "cudf.core.column.Decimal64Column"
    ]:
        if (
            isinstance(dtype, Decimal64Dtype)
            and dtype.scale < self.dtype.scale
        ):
            warn(
                "cuDF truncates when downcasting decimals to a lower scale. "
                "To round, use Series.round() or DataFrame.round()."
            )

        if dtype == self.dtype:
            return self
        return libcudf.unary.cast(self, dtype)

    def as_numerical_column(
        self, dtype: Dtype, **kwargs
    ) -> "cudf.core.column.NumericalColumn":
        return libcudf.unary.cast(self, dtype)

    def as_string_column(
        self, dtype: Dtype, format=None, **kwargs
    ) -> "cudf.core.column.StringColumn":
        if len(self) > 0:
            return cpp_from_decimal(self)
        else:
            return cast(
                "cudf.core.column.StringColumn", as_column([], dtype="object")
            )

    def fillna(
        self, value: Any = None, method: str = None, dtype: Dtype = None
    ):
        """Fill null values with ``value``.

        Returns a copy with null filled.
        """
        if isinstance(value, (int, Decimal)):
            value = cudf.Scalar(value, dtype=self.dtype)
        elif (
            isinstance(value, Decimal64Column)
            or isinstance(value, cudf.core.column.NumericalColumn)
            and is_integer_dtype(value.dtype)
        ):
            value = value.astype(self.dtype)
        else:
            raise TypeError(
                "Decimal columns only support using fillna with decimal and "
                "integer values"
            )

        result = libcudf.replace.replace_nulls(
            input_col=self, replacement=value, method=method, dtype=dtype
        )
        return result._with_type_metadata(self.dtype)

    def serialize(self) -> Tuple[dict, list]:
        header, frames = super().serialize()
        header["dtype"] = self.dtype.serialize()
        header["size"] = self.size
        return header, frames

    @classmethod
    def deserialize(cls, header: dict, frames: list) -> ColumnBase:
        dtype = cudf.Decimal64Dtype.deserialize(*header["dtype"])
        header["dtype"] = dtype
        return super().deserialize(header, frames)

    @property
    def __cuda_array_interface__(self):
        raise NotImplementedError(
            "Decimals are not yet supported via `__cuda_array_interface__`"
        )

    def _with_type_metadata(
        self: "cudf.core.column.Decimal64Column", dtype: Dtype
    ) -> "cudf.core.column.Decimal64Column":
        if isinstance(dtype, Decimal64Dtype):
            self.dtype.precision = dtype.precision

        return self


def _binop_scale(l_dtype, r_dtype, op):
    # This should at some point be hooked up to libcudf's
    # binary_operation_fixed_point_scale
    s1, s2 = l_dtype.scale, r_dtype.scale
    if op in ("add", "sub"):
        return max(s1, s2)
    elif op == "mul":
        return s1 + s2
    elif op == "div":
        return s1 - s2
    else:
        raise NotImplementedError()


def _binop_precision(l_dtype, r_dtype, op):
    """
    Returns the result precision when performing the
    binary operation `op` for the given dtypes.

    See: https://docs.microsoft.com/en-us/sql/t-sql/data-types/precision-scale-and-length-transact-sql
    """  # noqa: E501
    p1, p2 = l_dtype.precision, r_dtype.precision
    s1, s2 = l_dtype.scale, r_dtype.scale
    if op in ("add", "sub"):
        result = max(s1, s2) + max(p1 - s1, p2 - s2) + 1
    elif op in ("mul", "div"):
        result = p1 + p2 + 1
    else:
        raise NotImplementedError()

    return min(result, cudf.Decimal64Dtype.MAX_PRECISION)<|MERGE_RESOLUTION|>--- conflicted
+++ resolved
@@ -23,7 +23,6 @@
 
 from ...api.types import is_integer_dtype
 from .numerical_base import NumericalBaseColumn
-<<<<<<< HEAD
 
 
 class Decimal32Column(NumericalBaseColumn):
@@ -77,8 +76,6 @@
             length=self.size,
             buffers=[mask_buf, data_buf],
         )
-=======
->>>>>>> ea82bf4f
 
 
 class Decimal64Column(NumericalBaseColumn):
