--- conflicted
+++ resolved
@@ -1,27 +1,24 @@
 # Copyright (c) 2021, NVIDIA CORPORATION.
+
+from decimal import Decimal
+from typing import cast
 
 import cupy as cp
 import numpy as np
 import pyarrow as pa
 from pandas.api.types import is_integer_dtype
-from typing import cast
 
 import cudf
 from cudf import _lib as libcudf
 from cudf._lib.strings.convert.convert_fixed_point import (
     from_decimal as cpp_from_decimal,
 )
-<<<<<<< HEAD
 from cudf._typing import Dtype
 from cudf.core.buffer import Buffer
 from cudf.core.column import ColumnBase, as_column
 from cudf.core.dtypes import Decimal64Dtype
+from cudf.utils.dtypes import is_scalar
 from cudf.utils.utils import pa_mask_buffer_to_mask
-=======
-from cudf.core.column import as_column
-from decimal import Decimal
-from cudf.utils.dtypes import is_scalar
->>>>>>> e379ab1a
 
 
 class DecimalColumn(ColumnBase):
