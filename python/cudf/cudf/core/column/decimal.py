# Copyright (c) 2021, NVIDIA CORPORATION.

from typing import cast

import cupy as cp
import numpy as np
import pyarrow as pa
<<<<<<< HEAD
from pandas.api.types import is_integer_dtype
=======
from typing import cast
>>>>>>> b9371122

import cudf
from cudf import _lib as libcudf
from cudf._lib.strings.convert.convert_fixed_point import (
    from_decimal as cpp_from_decimal,
)
from cudf._typing import Dtype
from cudf.core.buffer import Buffer
from cudf.core.column import ColumnBase, as_column
from cudf.core.dtypes import Decimal64Dtype
from cudf.utils.utils import pa_mask_buffer_to_mask


class DecimalColumn(ColumnBase):
    dtype: Decimal64Dtype

    @classmethod
    def from_arrow(cls, data: pa.Array):
        dtype = Decimal64Dtype.from_arrow(data.type)
        mask_buf = data.buffers()[0]
        mask = (
            mask_buf
            if mask_buf is None
            else pa_mask_buffer_to_mask(mask_buf, len(data))
        )
        data_128 = cp.array(np.frombuffer(data.buffers()[1]).view("int64"))
        data_64 = data_128[::2].copy()
        return cls(
            data=Buffer(data_64.view("uint8")),
            size=len(data),
            dtype=dtype,
            mask=mask,
        )

    def to_arrow(self):
        data_buf_64 = self.base_data.to_host_array().view("int64")
        data_buf_128 = np.empty(len(data_buf_64) * 2, dtype="int64")
        # use striding to set the first 64 bits of each 128-bit chunk:
        data_buf_128[::2] = data_buf_64
        # use striding again to set the remaining bits of each 128-bit chunk:
        # 0 for non-negative values, -1 for negative values:
        data_buf_128[1::2] = np.piecewise(
            data_buf_64, [data_buf_64 < 0], [-1, 0]
        )
        data_buf = pa.py_buffer(data_buf_128)
        mask_buf = (
            self.base_mask
            if self.base_mask is None
            else pa.py_buffer(self.base_mask.to_host_array())
        )
        return pa.Array.from_buffers(
            type=self.dtype.to_arrow(),
            length=self.size,
            buffers=[mask_buf, data_buf],
        )

    def binary_operator(self, op, other, reflect=False):
        if reflect:
            self, other = other, self
        scale = _binop_scale(self.dtype, other.dtype, op)
        output_type = Decimal64Dtype(
            scale=scale, precision=Decimal64Dtype.MAX_PRECISION
        )  # precision will be ignored, libcudf has no notion of precision
        result = libcudf.binaryop.binaryop(self, other, op, output_type)
        result.dtype.precision = _binop_precision(self.dtype, other.dtype, op)
        return result

    def _apply_scan_op(self, op: str) -> ColumnBase:
        return libcudf.reduce.scan(op, self, True)

    def as_decimal_column(
        self, dtype: Dtype, **kwargs
    ) -> "cudf.core.column.DecimalColumn":
        if dtype == self.dtype:
            return self
        return libcudf.unary.cast(self, dtype)

    def as_numerical_column(
        self, dtype: Dtype
    ) -> "cudf.core.column.NumericalColumn":
        return libcudf.unary.cast(self, dtype)

    def as_string_column(
        self, dtype: Dtype, format=None
    ) -> "cudf.core.column.StringColumn":
        if len(self) > 0:
            return cpp_from_decimal(self)
        else:
            return cast(
                "cudf.core.column.StringColumn", as_column([], dtype="object")
            )


def _binop_scale(l_dtype, r_dtype, op):
    # This should at some point be hooked up to libcudf's
    # binary_operation_fixed_point_scale
    s1, s2 = l_dtype.scale, r_dtype.scale
    if op in ("add", "sub"):
        return max(s1, s2)
    elif op == "mul":
        return s1 + s2
    else:
        raise NotImplementedError()


def _binop_precision(l_dtype, r_dtype, op):
    """
    Returns the result precision when performing the
    binary operation `op` for the given dtypes.

    See: https://docs.microsoft.com/en-us/sql/t-sql/data-types/precision-scale-and-length-transact-sql
    """  # noqa: E501
    p1, p2 = l_dtype.precision, r_dtype.precision
    s1, s2 = l_dtype.scale, r_dtype.scale
    if op in ("add", "sub"):
        return max(s1, s2) + max(p1 - s1, p2 - s2) + 1
    elif op == "mul":
        return p1 + p2 + 1
    else:
        raise NotImplementedError()<|MERGE_RESOLUTION|>--- conflicted
+++ resolved
@@ -5,11 +5,6 @@
 import cupy as cp
 import numpy as np
 import pyarrow as pa
-<<<<<<< HEAD
-from pandas.api.types import is_integer_dtype
-=======
-from typing import cast
->>>>>>> b9371122
 
 import cudf
 from cudf import _lib as libcudf
