--- conflicted
+++ resolved
@@ -5,27 +5,19 @@
 import numpy as np
 import pyarrow as pa
 from pandas.api.types import is_integer_dtype
-
-<<<<<<< HEAD
-import cudf
-=======
 from typing import cast
 
->>>>>>> 2dd15b05
 from cudf import _lib as libcudf
 from cudf.core.buffer import Buffer
 from cudf.core.column import ColumnBase
 from cudf.core.dtypes import Decimal64Dtype
 from cudf.utils.utils import pa_mask_buffer_to_mask
-<<<<<<< HEAD
+
 from cudf._typing import Dtype
-=======
 from cudf._lib.strings.convert.convert_fixed_point import (
     from_decimal as cpp_from_decimal,
 )
-from cudf._typing import Dtype
 from cudf.core.column import as_column
->>>>>>> 2dd15b05
 
 
 class DecimalColumn(ColumnBase):
@@ -76,7 +68,6 @@
         result.dtype.precision = _binop_precision(self.dtype, other.dtype, op)
         return result
 
-<<<<<<< HEAD
     def as_decimal_column(
         self, dtype: Dtype, **kwargs
     ) -> "cudf.core.column.DecimalColumn":
@@ -96,7 +87,7 @@
                 "types not currently supported"
             )
         return libcudf.unary.cast(self, dtype)
-=======
+
     def as_string_column(
         self, dtype: Dtype, format=None
     ) -> "cudf.core.column.StringColumn":
@@ -106,7 +97,6 @@
             return cast(
                 "cudf.core.column.StringColumn", as_column([], dtype="object")
             )
->>>>>>> 2dd15b05
 
 
 def _binop_precision(l_dtype, r_dtype, op):
