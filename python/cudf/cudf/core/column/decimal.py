# Copyright (c) 2021, NVIDIA CORPORATION.

from decimal import Decimal
from typing import Any, Sequence, Tuple, Union, cast
from warnings import warn

import cupy as cp
import numpy as np
import pyarrow as pa

import cudf
from cudf import _lib as libcudf
from cudf._lib.quantiles import quantile as cpp_quantile
from cudf._lib.strings.convert.convert_fixed_point import (
    from_decimal as cpp_from_decimal,
)
from cudf._typing import Dtype
from cudf.api.types import is_integer_dtype
from cudf.core.buffer import Buffer
from cudf.core.column import ColumnBase, as_column
from cudf.core.dtypes import Decimal32Dtype, Decimal64Dtype
from cudf.utils.dtypes import is_scalar
from cudf.utils.utils import pa_mask_buffer_to_mask

<<<<<<< HEAD
from ...api.types import is_integer_dtype
=======
>>>>>>> fa50b7d0
from .numerical_base import NumericalBaseColumn


class Decimal32Column(NumericalBaseColumn):
    dtype: Decimal32Dtype

    @classmethod
    def from_arrow(cls, data: pa.Array):
        dtype = Decimal32Dtype.from_arrow(data.type)
        mask_buf = data.buffers()[0]
        mask = (
            mask_buf
            if mask_buf is None
            else pa_mask_buffer_to_mask(mask_buf, len(data))
        )
        data_128 = cp.array(np.frombuffer(data.buffers()[1]).view("int32"))
        data_32 = data_128[::4].copy()
        return cls(
            data=Buffer(data_32.view("uint8")),
            size=len(data),
            dtype=dtype,
            offset=data.offset,
            mask=mask,
        )

    def to_arrow(self):
        data_buf_32 = self.base_data.to_host_array().view("int32")
        data_buf_128 = np.empty(len(data_buf_32) * 4, dtype="int32")

        # use striding to set the first 32 bits of each 128-bit chunk:
        data_buf_128[::4] = data_buf_32
        # use striding again to set the remaining bits of each 128-bit chunk:
        # 0 for non-negative values, -1 for negative values:
        data_buf_128[1::4] = np.piecewise(
            data_buf_32, [data_buf_32 < 0], [-1, 0]
        )
        data_buf_128[2::4] = np.piecewise(
            data_buf_32, [data_buf_32 < 0], [-1, 0]
        )
        data_buf_128[3::4] = np.piecewise(
            data_buf_32, [data_buf_32 < 0], [-1, 0]
        )
        data_buf = pa.py_buffer(data_buf_128)
        mask_buf = (
            self.base_mask
            if self.base_mask is None
            else pa.py_buffer(self.base_mask.to_host_array())
        )
        return pa.Array.from_buffers(
            type=self.dtype.to_arrow(),
            offset=self._offset,
            length=self.size,
            buffers=[mask_buf, data_buf],
        )


class Decimal64Column(NumericalBaseColumn):
    dtype: Decimal64Dtype

    def __truediv__(self, other):
        # TODO: This override is not sufficient. While it will change the
        # behavior of x / y for two decimal columns, it will not affect
        # col1.binary_operator(col2), which is how Series/Index will call this.
        return self.binary_operator("div", other)

    def __setitem__(self, key, value):
        if isinstance(value, np.integer):
            value = int(value)
        super().__setitem__(key, value)

    @classmethod
    def from_arrow(cls, data: pa.Array):
        dtype = Decimal64Dtype.from_arrow(data.type)
        mask_buf = data.buffers()[0]
        mask = (
            mask_buf
            if mask_buf is None
            else pa_mask_buffer_to_mask(mask_buf, len(data))
        )
        data_128 = cp.array(np.frombuffer(data.buffers()[1]).view("int64"))
        data_64 = data_128[::2].copy()
        return cls(
            data=Buffer(data_64.view("uint8")),
            size=len(data),
            dtype=dtype,
            offset=data.offset,
            mask=mask,
        )

    def to_arrow(self):
        data_buf_64 = self.base_data.to_host_array().view("int64")
        data_buf_128 = np.empty(len(data_buf_64) * 2, dtype="int64")

        # use striding to set the first 64 bits of each 128-bit chunk:
        data_buf_128[::2] = data_buf_64
        # use striding again to set the remaining bits of each 128-bit chunk:
        # 0 for non-negative values, -1 for negative values:
        data_buf_128[1::2] = np.piecewise(
            data_buf_64, [data_buf_64 < 0], [-1, 0]
        )
        data_buf = pa.py_buffer(data_buf_128)
        mask_buf = (
            self.base_mask
            if self.base_mask is None
            else pa.py_buffer(self.base_mask.to_host_array())
        )
        return pa.Array.from_buffers(
            type=self.dtype.to_arrow(),
            offset=self._offset,
            length=self.size,
            buffers=[mask_buf, data_buf],
        )

    def binary_operator(self, op, other, reflect=False):
        if reflect:
            self, other = other, self

        # Binary Arithmatics between decimal columns. `Scale` and `precision`
        # are computed outside of libcudf
        if op in ("add", "sub", "mul", "div"):
            scale = _binop_scale(self.dtype, other.dtype, op)
            output_type = Decimal64Dtype(
                scale=scale, precision=Decimal64Dtype.MAX_PRECISION
            )  # precision will be ignored, libcudf has no notion of precision
            result = libcudf.binaryop.binaryop(self, other, op, output_type)
            result.dtype.precision = _binop_precision(
                self.dtype, other.dtype, op
            )
        elif op in ("eq", "ne", "lt", "gt", "le", "ge"):
            if not isinstance(
                other,
                (
                    Decimal64Column,
                    cudf.core.column.NumericalColumn,
                    cudf.Scalar,
                ),
            ):
                raise TypeError(
                    f"Operator {op} not supported between"
                    f"{str(type(self))} and {str(type(other))}"
                )
            if isinstance(
                other, cudf.core.column.NumericalColumn
            ) and not is_integer_dtype(other.dtype):
                raise TypeError(
                    f"Only decimal and integer column is supported for {op}."
                )
            if isinstance(other, cudf.core.column.NumericalColumn):
                other = other.as_decimal_column(
                    Decimal64Dtype(Decimal64Dtype.MAX_PRECISION, 0)
                )
            result = libcudf.binaryop.binaryop(self, other, op, bool)
        return result

    def normalize_binop_value(self, other):
        if is_scalar(other) and isinstance(other, (int, np.int, Decimal)):
            return cudf.Scalar(Decimal(other))
        elif isinstance(other, cudf.Scalar) and isinstance(
            other.dtype, cudf.Decimal64Dtype
        ):
            return other
        else:
            raise TypeError(f"cannot normalize {type(other)}")

    def _decimal_quantile(
        self, q: Union[float, Sequence[float]], interpolation: str, exact: bool
    ) -> ColumnBase:
        quant = [float(q)] if not isinstance(q, (Sequence, np.ndarray)) else q
        # get sorted indices and exclude nulls
        sorted_indices = self.as_frame()._get_sorted_inds(
            ascending=True, na_position="first"
        )
        sorted_indices = sorted_indices[self.null_count :]

        result = cpp_quantile(
            self, quant, interpolation, sorted_indices, exact
        )

        return result._with_type_metadata(self.dtype)

    def as_decimal_column(
        self, dtype: Dtype, **kwargs
    ) -> Union[
        "cudf.core.column.Decimal32Column", "cudf.core.column.Decimal64Column"
    ]:
        if (
            isinstance(dtype, Decimal64Dtype)
            and dtype.scale < self.dtype.scale
        ):
            warn(
                "cuDF truncates when downcasting decimals to a lower scale. "
                "To round, use Series.round() or DataFrame.round()."
            )

        if dtype == self.dtype:
            return self
        return libcudf.unary.cast(self, dtype)

    def as_numerical_column(
        self, dtype: Dtype, **kwargs
    ) -> "cudf.core.column.NumericalColumn":
        return libcudf.unary.cast(self, dtype)

    def as_string_column(
        self, dtype: Dtype, format=None, **kwargs
    ) -> "cudf.core.column.StringColumn":
        if len(self) > 0:
            return cpp_from_decimal(self)
        else:
            return cast(
                "cudf.core.column.StringColumn", as_column([], dtype="object")
            )

    def fillna(
        self, value: Any = None, method: str = None, dtype: Dtype = None
    ):
        """Fill null values with ``value``.

        Returns a copy with null filled.
        """
        if isinstance(value, (int, Decimal)):
            value = cudf.Scalar(value, dtype=self.dtype)
        elif (
            isinstance(value, Decimal64Column)
            or isinstance(value, cudf.core.column.NumericalColumn)
            and is_integer_dtype(value.dtype)
        ):
            value = value.astype(self.dtype)
        else:
            raise TypeError(
                "Decimal columns only support using fillna with decimal and "
                "integer values"
            )

        result = libcudf.replace.replace_nulls(
            input_col=self, replacement=value, method=method, dtype=dtype
        )
        return result._with_type_metadata(self.dtype)

    def serialize(self) -> Tuple[dict, list]:
        header, frames = super().serialize()
        header["dtype"] = self.dtype.serialize()
        header["size"] = self.size
        return header, frames

    @classmethod
    def deserialize(cls, header: dict, frames: list) -> ColumnBase:
        dtype = cudf.Decimal64Dtype.deserialize(*header["dtype"])
        header["dtype"] = dtype
        return super().deserialize(header, frames)

    @property
    def __cuda_array_interface__(self):
        raise NotImplementedError(
            "Decimals are not yet supported via `__cuda_array_interface__`"
        )

    def _with_type_metadata(
        self: "cudf.core.column.Decimal64Column", dtype: Dtype
    ) -> "cudf.core.column.Decimal64Column":
        if isinstance(dtype, Decimal64Dtype):
            self.dtype.precision = dtype.precision

        return self


def _binop_scale(l_dtype, r_dtype, op):
    # This should at some point be hooked up to libcudf's
    # binary_operation_fixed_point_scale
    s1, s2 = l_dtype.scale, r_dtype.scale
    if op in ("add", "sub"):
        return max(s1, s2)
    elif op == "mul":
        return s1 + s2
    elif op == "div":
        return s1 - s2
    else:
        raise NotImplementedError()


def _binop_precision(l_dtype, r_dtype, op):
    """
    Returns the result precision when performing the
    binary operation `op` for the given dtypes.

    See: https://docs.microsoft.com/en-us/sql/t-sql/data-types/precision-scale-and-length-transact-sql
    """  # noqa: E501
    p1, p2 = l_dtype.precision, r_dtype.precision
    s1, s2 = l_dtype.scale, r_dtype.scale
    if op in ("add", "sub"):
        result = max(s1, s2) + max(p1 - s1, p2 - s2) + 1
    elif op in ("mul", "div"):
        result = p1 + p2 + 1
    else:
        raise NotImplementedError()

    return min(result, cudf.Decimal64Dtype.MAX_PRECISION)<|MERGE_RESOLUTION|>--- conflicted
+++ resolved
@@ -22,10 +22,6 @@
 from cudf.utils.dtypes import is_scalar
 from cudf.utils.utils import pa_mask_buffer_to_mask
 
-<<<<<<< HEAD
-from ...api.types import is_integer_dtype
-=======
->>>>>>> fa50b7d0
 from .numerical_base import NumericalBaseColumn
 
 
