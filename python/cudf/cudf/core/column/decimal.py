# Copyright (c) 2021-2024, NVIDIA CORPORATION.
<<<<<<< HEAD
=======

from __future__ import annotations
>>>>>>> 9937c7f7

import warnings
from decimal import Decimal
from typing import Any, Optional, Sequence, Union, cast

import cupy as cp
import numpy as np
import pyarrow as pa
from typing_extensions import Self

import cudf
from cudf import _lib as libcudf
from cudf._lib.strings.convert.convert_fixed_point import (
    from_decimal as cpp_from_decimal,
)
from cudf._typing import ColumnBinaryOperand, Dtype
from cudf.api.types import is_integer_dtype, is_scalar
from cudf.core.buffer import as_buffer
from cudf.core.column import ColumnBase
from cudf.core.dtypes import (
    Decimal32Dtype,
    Decimal64Dtype,
    Decimal128Dtype,
    DecimalDtype,
)
from cudf.core.mixins import BinaryOperand
from cudf.utils.utils import pa_mask_buffer_to_mask

from .numerical_base import NumericalBaseColumn


class DecimalBaseColumn(NumericalBaseColumn):
    """Base column for decimal32, decimal64 or decimal128 columns"""

    dtype: DecimalDtype
    _VALID_BINARY_OPERATIONS = BinaryOperand._SUPPORTED_BINARY_OPERATIONS

    def as_decimal_column(
        self,
        dtype: Dtype,
    ) -> Union["DecimalBaseColumn"]:
        if (
            isinstance(dtype, cudf.core.dtypes.DecimalDtype)
            and dtype.scale < self.dtype.scale
        ):
            warnings.warn(
                "cuDF truncates when downcasting decimals to a lower scale. "
                "To round, use Series.round() or DataFrame.round()."
            )

        if dtype == self.dtype:
            return self
        return libcudf.unary.cast(self, dtype)

    def as_string_column(
        self, dtype: Dtype, format: str | None = None
    ) -> "cudf.core.column.StringColumn":
        if len(self) > 0:
            return cpp_from_decimal(self)
        else:
            return cast(
                cudf.core.column.StringColumn,
                cudf.core.column.column_empty(0, dtype="object"),
            )

    def __pow__(self, other):
        if isinstance(other, int):
            if other == 0:
                res = cudf.core.column.as_column(
                    1, dtype=self.dtype, length=len(self)
                )
                if self.nullable:
                    res = res.set_mask(self.mask)
                return res
            elif other < 0:
                raise TypeError("Power of negative integers not supported.")
            res = self
            for _ in range(other - 1):
                res = self * res
            return res
        else:
            raise NotImplementedError(
                f"__pow__ of types {self.dtype} and {type(other)} is "
                "not yet implemented."
            )

    # Decimals in libcudf don't support truediv, see
    # https://github.com/rapidsai/cudf/pull/7435 for explanation.
    def __truediv__(self, other):
        return self._binaryop(other, "__div__")

    def __rtruediv__(self, other):
        return self._binaryop(other, "__rdiv__")

    def _binaryop(self, other: ColumnBinaryOperand, op: str):
        reflect, op = self._check_reflected_op(op)
        other = self._wrap_binop_normalization(other)
        if other is NotImplemented:
            return NotImplemented
        lhs, rhs = (other, self) if reflect else (self, other)

        # Binary Arithmetics between decimal columns. `Scale` and `precision`
        # are computed outside of libcudf
        if op in {"__add__", "__sub__", "__mul__", "__div__"}:
            output_type = _get_decimal_type(lhs.dtype, rhs.dtype, op)
            result = libcudf.binaryop.binaryop(lhs, rhs, op, output_type)
            # TODO:  Why is this necessary? Why isn't the result's
            # precision already set correctly based on output_type?
            result.dtype.precision = output_type.precision
        elif op in {
            "__eq__",
            "__ne__",
            "__lt__",
            "__gt__",
            "__le__",
            "__ge__",
        }:
            result = libcudf.binaryop.binaryop(lhs, rhs, op, bool)
        else:
            raise TypeError(
                f"{op} not supported for the following dtypes: "
                f"{self.dtype}, {other.dtype}"
            )

        return result

    def fillna(
        self,
        fill_value: Any = None,
        method: Optional[str] = None,
    ) -> Self:
        """Fill null values with ``value``.

        Returns a copy with null filled.
        """
        if isinstance(fill_value, (int, Decimal)):
            fill_value = cudf.Scalar(fill_value, dtype=self.dtype)
        elif (
            isinstance(fill_value, DecimalBaseColumn)
            or isinstance(fill_value, cudf.core.column.NumericalColumn)
            and is_integer_dtype(fill_value.dtype)
        ):
            fill_value = fill_value.astype(self.dtype)
        else:
            raise TypeError(
                "Decimal columns only support using fillna with decimal and "
                "integer values"
            )

        return super().fillna(fill_value, method=method)

    def normalize_binop_value(self, other):
        if isinstance(other, ColumnBase):
            if isinstance(other, cudf.core.column.NumericalColumn):
                if not is_integer_dtype(other.dtype):
                    raise TypeError(
                        "Decimal columns only support binary operations with "
                        "integer numerical columns."
                    )
                other = other.as_decimal_column(
                    self.dtype.__class__(self.dtype.__class__.MAX_PRECISION, 0)
                )
            elif not isinstance(other, DecimalBaseColumn):
                return NotImplemented
            elif not isinstance(self.dtype, other.dtype.__class__):
                # This branch occurs if we have a DecimalBaseColumn of a
                # different size (e.g. 64 instead of 32).
                if _same_precision_and_scale(self.dtype, other.dtype):
                    other = other.astype(self.dtype)
            return other
        if isinstance(other, cudf.Scalar) and isinstance(
            # TODO: Should it be possible to cast scalars of other numerical
            # types to decimal?
            other.dtype,
            cudf.core.dtypes.DecimalDtype,
        ):
            if _same_precision_and_scale(self.dtype, other.dtype):
                other = other.astype(self.dtype)
            return other
        elif is_scalar(other) and isinstance(other, (int, Decimal)):
            other = Decimal(other)
            metadata = other.as_tuple()
            precision = max(len(metadata.digits), metadata.exponent)
            scale = -metadata.exponent
            return cudf.Scalar(
                other, dtype=self.dtype.__class__(precision, scale)
            )
        return NotImplemented

    def _decimal_quantile(
        self, q: Union[float, Sequence[float]], interpolation: str, exact: bool
    ) -> ColumnBase:
        quant = [float(q)] if not isinstance(q, (Sequence, np.ndarray)) else q
        # get sorted indices and exclude nulls
        indices = libcudf.sort.order_by(
            [self], [True], "first", stable=True
        ).slice(self.null_count, len(self))
        result = libcudf.quantiles.quantile(
            self, quant, interpolation, indices, exact
        )
        return result._with_type_metadata(self.dtype)

    def as_numerical_column(
        self, dtype: Dtype
    ) -> "cudf.core.column.NumericalColumn":
        return libcudf.unary.cast(self, dtype)


class Decimal32Column(DecimalBaseColumn):
    dtype: Decimal32Dtype

    @classmethod
    def from_arrow(cls, data: pa.Array):
        dtype = Decimal32Dtype.from_arrow(data.type)
        mask_buf = data.buffers()[0]
        mask = (
            mask_buf
            if mask_buf is None
            else pa_mask_buffer_to_mask(mask_buf, len(data))
        )
        data_128 = cp.array(np.frombuffer(data.buffers()[1]).view("int32"))
        data_32 = data_128[::4].copy()
        return cls(
            data=as_buffer(data_32.view("uint8")),
            size=len(data),
            dtype=dtype,
            offset=data.offset,
            mask=mask,
        )

    def to_arrow(self):
        data_buf_32 = np.array(self.base_data.memoryview()).view("int32")
        data_buf_128 = np.empty(len(data_buf_32) * 4, dtype="int32")

        # use striding to set the first 32 bits of each 128-bit chunk:
        data_buf_128[::4] = data_buf_32
        # use striding again to set the remaining bits of each 128-bit chunk:
        # 0 for non-negative values, -1 for negative values:
        data_buf_128[1::4] = np.piecewise(
            data_buf_32, [data_buf_32 < 0], [-1, 0]
        )
        data_buf_128[2::4] = np.piecewise(
            data_buf_32, [data_buf_32 < 0], [-1, 0]
        )
        data_buf_128[3::4] = np.piecewise(
            data_buf_32, [data_buf_32 < 0], [-1, 0]
        )
        data_buf = pa.py_buffer(data_buf_128)
        mask_buf = (
            self.base_mask
            if self.base_mask is None
            else pa.py_buffer(self.base_mask.memoryview())
        )
        return pa.Array.from_buffers(
            type=self.dtype.to_arrow(),
            offset=self._offset,
            length=self.size,
            buffers=[mask_buf, data_buf],
        )

    def _with_type_metadata(
        self: "cudf.core.column.Decimal32Column", dtype: Dtype
    ) -> "cudf.core.column.Decimal32Column":
        if isinstance(dtype, Decimal32Dtype):
            self.dtype.precision = dtype.precision

        return self


class Decimal128Column(DecimalBaseColumn):
    dtype: Decimal128Dtype

    @classmethod
    def from_arrow(cls, data: pa.Array):
        result = cast(Decimal128Dtype, super().from_arrow(data))
        result.dtype.precision = data.type.precision
        return result

    def to_arrow(self):
        return super().to_arrow().cast(self.dtype.to_arrow())

    def _with_type_metadata(
        self: "cudf.core.column.Decimal128Column", dtype: Dtype
    ) -> "cudf.core.column.Decimal128Column":
        if isinstance(dtype, Decimal128Dtype):
            self.dtype.precision = dtype.precision

        return self


class Decimal64Column(DecimalBaseColumn):
    dtype: Decimal64Dtype

    def __setitem__(self, key, value):
        if isinstance(value, np.integer):
            value = int(value)
        super().__setitem__(key, value)

    @classmethod
    def from_arrow(cls, data: pa.Array):
        dtype = Decimal64Dtype.from_arrow(data.type)
        mask_buf = data.buffers()[0]
        mask = (
            mask_buf
            if mask_buf is None
            else pa_mask_buffer_to_mask(mask_buf, len(data))
        )
        data_128 = cp.array(np.frombuffer(data.buffers()[1]).view("int64"))
        data_64 = data_128[::2].copy()
        return cls(
            data=as_buffer(data_64.view("uint8")),
            size=len(data),
            dtype=dtype,
            offset=data.offset,
            mask=mask,
        )

    def to_arrow(self):
        data_buf_64 = np.array(self.base_data.memoryview()).view("int64")
        data_buf_128 = np.empty(len(data_buf_64) * 2, dtype="int64")

        # use striding to set the first 64 bits of each 128-bit chunk:
        data_buf_128[::2] = data_buf_64
        # use striding again to set the remaining bits of each 128-bit chunk:
        # 0 for non-negative values, -1 for negative values:
        data_buf_128[1::2] = np.piecewise(
            data_buf_64, [data_buf_64 < 0], [-1, 0]
        )
        data_buf = pa.py_buffer(data_buf_128)
        mask_buf = (
            self.base_mask
            if self.base_mask is None
            else pa.py_buffer(self.base_mask.memoryview())
        )
        return pa.Array.from_buffers(
            type=self.dtype.to_arrow(),
            offset=self._offset,
            length=self.size,
            buffers=[mask_buf, data_buf],
        )

    @property
    def __cuda_array_interface__(self):
        raise NotImplementedError(
            "Decimals are not yet supported via `__cuda_array_interface__`"
        )

    def _with_type_metadata(
        self: "cudf.core.column.Decimal64Column", dtype: Dtype
    ) -> "cudf.core.column.Decimal64Column":
        if isinstance(dtype, Decimal64Dtype):
            self.dtype.precision = dtype.precision

        return self


def _get_decimal_type(lhs_dtype, rhs_dtype, op):
    """
    Returns the resulting decimal type after calculating
    precision & scale when performing the binary operation
    `op` for the given dtypes.

    For precision & scale calculations see : https://docs.microsoft.com/en-us/sql/t-sql/data-types/precision-scale-and-length-transact-sql
    """  # noqa: E501

    # This should at some point be hooked up to libcudf's
    # binary_operation_fixed_point_scale

    p1, p2 = lhs_dtype.precision, rhs_dtype.precision
    s1, s2 = lhs_dtype.scale, rhs_dtype.scale

    if op in {"__add__", "__sub__"}:
        scale = max(s1, s2)
        precision = scale + max(p1 - s1, p2 - s2) + 1
        if precision > Decimal128Dtype.MAX_PRECISION:
            precision = Decimal128Dtype.MAX_PRECISION
            scale = Decimal128Dtype.MAX_PRECISION - max(p1 - s1, p2 - s2)
    elif op in {"__mul__", "__div__"}:
        if op == "__mul__":
            scale = s1 + s2
            precision = p1 + p2 + 1
        else:
            scale = max(6, s1 + p2 + 1)
            precision = p1 - s1 + s2 + scale
        if precision > Decimal128Dtype.MAX_PRECISION:
            integral = precision - scale
            if integral < 32:
                scale = min(scale, Decimal128Dtype.MAX_PRECISION - integral)
            elif scale > 6 and integral > 32:
                scale = 6
            precision = Decimal128Dtype.MAX_PRECISION
    else:
        raise NotImplementedError()

    try:
        if isinstance(lhs_dtype, type(rhs_dtype)):
            # SCENARIO 1: If `lhs_dtype` & `rhs_dtype` are same, then try to
            # see if `precision` & `scale` can be fit into this type.
            return lhs_dtype.__class__(precision=precision, scale=scale)
        else:
            # SCENARIO 2: If `lhs_dtype` & `rhs_dtype` are of different dtypes,
            # then try to see if `precision` & `scale` can be fit into the type
            # with greater MAX_PRECISION (i.e., the bigger dtype).
            if lhs_dtype.MAX_PRECISION >= rhs_dtype.MAX_PRECISION:
                return lhs_dtype.__class__(precision=precision, scale=scale)
            else:
                return rhs_dtype.__class__(precision=precision, scale=scale)
    except ValueError:
        # Call to _validate fails, which means we need
        # to goto SCENARIO 3.
        pass

    # SCENARIO 3: If either of the above two scenarios fail, then get the
    # MAX_PRECISION of `lhs_dtype` & `rhs_dtype` so that we can only check
    # and return a dtype that is greater than or equal to input dtype that
    # can fit `precision` & `scale`.
    max_precision = max(lhs_dtype.MAX_PRECISION, rhs_dtype.MAX_PRECISION)
    for decimal_type in (
        Decimal32Dtype,
        Decimal64Dtype,
        Decimal128Dtype,
    ):
        if decimal_type.MAX_PRECISION >= max_precision:
            try:
                return decimal_type(precision=precision, scale=scale)
            except ValueError:
                # Call to _validate fails, which means we need
                # to try the next dtype
                continue

    # if we've reached this point, we cannot create a decimal type without
    # overflow; raise an informative error
    raise ValueError(
        f"Performing {op} between columns of type {repr(lhs_dtype)} and "
        f"{repr(rhs_dtype)} would result in overflow"
    )


def _same_precision_and_scale(lhs: DecimalDtype, rhs: DecimalDtype) -> bool:
    return lhs.precision == rhs.precision and lhs.scale == rhs.scale<|MERGE_RESOLUTION|>--- conflicted
+++ resolved
@@ -1,9 +1,6 @@
 # Copyright (c) 2021-2024, NVIDIA CORPORATION.
-<<<<<<< HEAD
-=======
 
 from __future__ import annotations
->>>>>>> 9937c7f7
 
 import warnings
 from decimal import Decimal
