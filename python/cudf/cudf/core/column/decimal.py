--- conflicted
+++ resolved
@@ -6,10 +6,7 @@
 import cupy as cp
 import numpy as np
 import pyarrow as pa
-<<<<<<< HEAD
-=======
 from pandas.api.types import is_integer_dtype
->>>>>>> 6cab04a6
 
 import cudf
 from cudf import _lib as libcudf
