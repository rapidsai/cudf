# Copyright (c) 2021-2025, NVIDIA CORPORATION.

from __future__ import annotations

import warnings
from decimal import Decimal
from typing import TYPE_CHECKING, cast

import cupy as cp
import numpy as np
import pyarrow as pa

import pylibcudf as plc

import cudf
from cudf.core._internals import binaryop
from cudf.core.buffer import acquire_spill_lock, as_buffer
from cudf.core.column.column import ColumnBase
from cudf.core.column.numerical_base import NumericalBaseColumn
from cudf.core.dtypes import (
    Decimal32Dtype,
    Decimal64Dtype,
    Decimal128Dtype,
    DecimalDtype,
)
from cudf.core.mixins import BinaryOperand
from cudf.utils.dtypes import CUDF_STRING_DTYPE
from cudf.utils.utils import pa_mask_buffer_to_mask

if TYPE_CHECKING:
    from typing_extensions import Self

    from cudf._typing import ColumnBinaryOperand, ColumnLike, Dtype, ScalarLike
    from cudf.core.buffer import Buffer


class DecimalBaseColumn(NumericalBaseColumn):
    """Base column for decimal32, decimal64 or decimal128 columns"""

    _VALID_BINARY_OPERATIONS = BinaryOperand._SUPPORTED_BINARY_OPERATIONS

    def __init__(
        self,
        data: Buffer,
        size: int,
        dtype: DecimalDtype,
        mask: Buffer | None = None,
        offset: int = 0,
        null_count: int | None = None,
        children: tuple = (),
    ):
        if not isinstance(size, int):
            raise ValueError("Must specify an integer size")
        if not isinstance(dtype, DecimalDtype):
            raise ValueError(f"{dtype=} must be a DecimalDtype instance")
        super().__init__(
            data=data,
            size=size,
            dtype=dtype,
            mask=mask,
            offset=offset,
            null_count=null_count,
            children=children,
        )

    @property
    def __cuda_array_interface__(self):
        raise NotImplementedError(
            "Decimals are not yet supported via `__cuda_array_interface__`"
        )

    def as_decimal_column(
        self,
<<<<<<< HEAD
        dtype: DecimalDtype,
    ) -> DecimalBaseColumn:
        if (
            isinstance(dtype, cudf.core.dtypes.DecimalDtype)
            and dtype.scale < self.dtype.scale
        ):
=======
        dtype: Dtype,
    ) -> DecimalBaseColumn:
        if isinstance(dtype, DecimalDtype) and dtype.scale < self.dtype.scale:
>>>>>>> b8ec71a2
            warnings.warn(
                "cuDF truncates when downcasting decimals to a lower scale. "
                "To round, use Series.round() or DataFrame.round()."
            )

        if dtype == self.dtype:
            return self
        return self.cast(dtype=dtype)  # type: ignore[return-value]

    def as_string_column(self) -> cudf.core.column.StringColumn:
        if len(self) > 0:
            with acquire_spill_lock():
                plc_column = (
                    plc.strings.convert.convert_fixed_point.from_fixed_point(
                        self.to_pylibcudf(mode="read"),
                    )
                )
                return type(self).from_pylibcudf(plc_column)  # type: ignore[return-value]
        else:
            return cast(
                cudf.core.column.StringColumn,
                cudf.core.column.column_empty(0, dtype=CUDF_STRING_DTYPE),
            )

    def __pow__(self, other):
        if isinstance(other, int):
            if other == 0:
                res = cudf.core.column.as_column(
                    1, dtype=self.dtype, length=len(self)
                )
                if self.nullable:
                    res = res.set_mask(self.mask)
                return res
            elif other < 0:
                raise TypeError("Power of negative integers not supported.")
            res = self
            for _ in range(other - 1):
                res = self * res
            return res
        else:
            raise NotImplementedError(
                f"__pow__ of types {self.dtype} and {type(other)} is "
                "not yet implemented."
            )

    # Decimals in libcudf don't support truediv, see
    # https://github.com/rapidsai/cudf/pull/7435 for explanation.
    def __truediv__(self, other):
        return self._binaryop(other, "__div__")

    def __rtruediv__(self, other):
        return self._binaryop(other, "__rdiv__")

    def _binaryop(self, other: ColumnBinaryOperand, op: str):
        reflect, op = self._check_reflected_op(op)
        other = self._wrap_binop_normalization(other)
        if other is NotImplemented:
            return NotImplemented
        lhs, rhs = (other, self) if reflect else (self, other)

        # Binary Arithmetics between decimal columns. `Scale` and `precision`
        # are computed outside of libcudf
        if op in {"__add__", "__sub__", "__mul__", "__div__"}:
            output_type = _get_decimal_type(lhs.dtype, rhs.dtype, op)
            lhs = lhs.astype(
                type(output_type)(lhs.dtype.precision, lhs.dtype.scale)
            )
            rhs = rhs.astype(
                type(output_type)(rhs.dtype.precision, rhs.dtype.scale)
            )
            result = binaryop.binaryop(lhs, rhs, op, output_type)
            # libcudf doesn't support precision, so result.dtype doesn't
            # maintain output_type.precision
            result.dtype.precision = output_type.precision
        elif op in {
            "__eq__",
            "__ne__",
            "__lt__",
            "__gt__",
            "__le__",
            "__ge__",
        }:
            result = binaryop.binaryop(lhs, rhs, op, bool)
        else:
            raise TypeError(
                f"{op} not supported for the following dtypes: "
                f"{self.dtype}, {other.dtype}"
            )

        return result

    def _validate_fillna_value(
        self, fill_value: ScalarLike | ColumnLike
    ) -> cudf.Scalar | ColumnBase:
        """Align fill_value for .fillna based on column type."""
        if isinstance(fill_value, (int, Decimal)):
            return cudf.Scalar(fill_value, dtype=self.dtype)
        elif isinstance(fill_value, ColumnBase) and (
            isinstance(self.dtype, DecimalDtype) or self.dtype.kind in "iu"
        ):
            return fill_value.astype(self.dtype)
        raise TypeError(
            "Decimal columns only support using fillna with decimal and "
            "integer values"
        )

    def normalize_binop_value(self, other) -> Self | cudf.Scalar:
        if isinstance(other, ColumnBase):
            if isinstance(other, cudf.core.column.NumericalColumn):
                if other.dtype.kind not in "iu":
                    raise TypeError(
                        "Decimal columns only support binary operations with "
                        "integer numerical columns."
                    )
                other = other.astype(
                    self.dtype.__class__(self.dtype.__class__.MAX_PRECISION, 0)
                )
            elif not isinstance(other, DecimalBaseColumn):
                return NotImplemented
            elif not isinstance(self.dtype, other.dtype.__class__):
                # This branch occurs if we have a DecimalBaseColumn of a
                # different size (e.g. 64 instead of 32).
                if _same_precision_and_scale(self.dtype, other.dtype):
                    other = other.astype(self.dtype)
            return other
        if isinstance(other, cudf.Scalar) and isinstance(
            other.dtype,
            DecimalDtype,
        ):
            # TODO: Should it be possible to cast scalars of other numerical
            # types to decimal?
            if _same_precision_and_scale(self.dtype, other.dtype):
                other = other.astype(self.dtype)
            return other
        elif isinstance(other, (int, Decimal)):
            dtype = self.dtype._from_decimal(Decimal(other))
            return cudf.Scalar(other, dtype=dtype)
        return NotImplemented

    def as_numerical_column(
        self, dtype: np.dtype
    ) -> cudf.core.column.NumericalColumn:
        return self.cast(dtype=dtype)  # type: ignore[return-value]


class Decimal32Column(DecimalBaseColumn):
    def __init__(
        self,
        data: Buffer,
        size: int,
        dtype: Decimal32Dtype,
        mask: Buffer | None = None,
        offset: int = 0,
        null_count: int | None = None,
        children: tuple = (),
    ):
        if not isinstance(dtype, Decimal32Dtype):
            raise ValueError(f"{dtype=} must be a Decimal32Dtype instance")
        super().__init__(
            data=data,
            size=size,
            dtype=dtype,
            mask=mask,
            offset=offset,
            null_count=null_count,
            children=children,
        )

    @classmethod
    def from_arrow(cls, data: pa.Array):
        dtype = Decimal32Dtype.from_arrow(data.type)
        mask_buf = data.buffers()[0]
        mask = (
            mask_buf
            if mask_buf is None
            else pa_mask_buffer_to_mask(mask_buf, len(data))
        )
        data_128 = cp.array(np.frombuffer(data.buffers()[1]).view("int32"))
        data_32 = data_128[::4].copy()
        return cls(
            data=as_buffer(data_32.view("uint8")),
            size=len(data),
            dtype=dtype,
            offset=data.offset,
            mask=mask,
        )

    def to_arrow(self) -> pa.Array:
        data_buf_32 = np.array(self.base_data.memoryview()).view("int32")  # type: ignore[union-attr]
        data_buf_128 = np.empty(len(data_buf_32) * 4, dtype="int32")

        # use striding to set the first 32 bits of each 128-bit chunk:
        data_buf_128[::4] = data_buf_32
        # use striding again to set the remaining bits of each 128-bit chunk:
        # 0 for non-negative values, -1 for negative values:
        data_buf_128[1::4] = np.piecewise(
            data_buf_32, [data_buf_32 < 0], [-1, 0]
        )
        data_buf_128[2::4] = np.piecewise(
            data_buf_32, [data_buf_32 < 0], [-1, 0]
        )
        data_buf_128[3::4] = np.piecewise(
            data_buf_32, [data_buf_32 < 0], [-1, 0]
        )
        data_buf = pa.py_buffer(data_buf_128)
        mask_buf = (
            self.base_mask
            if self.base_mask is None
            else pa.py_buffer(self.base_mask.memoryview())
        )
        return pa.Array.from_buffers(
            type=self.dtype.to_arrow(),
            offset=self._offset,
            length=self.size,
            buffers=[mask_buf, data_buf],
        )

    def _with_type_metadata(
        self: "cudf.core.column.Decimal32Column", dtype: Dtype
    ) -> "cudf.core.column.Decimal32Column":
        if isinstance(dtype, Decimal32Dtype):
            self.dtype.precision = dtype.precision

        return self


class Decimal128Column(DecimalBaseColumn):
    def __init__(
        self,
        data: Buffer,
        size: int,
        dtype: Decimal128Dtype,
        mask: Buffer | None = None,
        offset: int = 0,
        null_count: int | None = None,
        children: tuple = (),
    ):
        if not isinstance(dtype, Decimal128Dtype):
            raise ValueError(f"{dtype=} must be a Decimal128Dtype instance")
        super().__init__(
            data=data,
            size=size,
            dtype=dtype,
            mask=mask,
            offset=offset,
            null_count=null_count,
            children=children,
        )

    @classmethod
    def from_arrow(cls, data: pa.Array):
        result = cast(Decimal128Dtype, super().from_arrow(data))
        result.dtype.precision = data.type.precision
        return result

    def to_arrow(self) -> pa.Array:
        return super().to_arrow().cast(self.dtype.to_arrow())

    def _with_type_metadata(
        self: "cudf.core.column.Decimal128Column", dtype: Dtype
    ) -> "cudf.core.column.Decimal128Column":
        if isinstance(dtype, Decimal128Dtype):
            self.dtype.precision = dtype.precision

        return self


class Decimal64Column(DecimalBaseColumn):
    def __init__(
        self,
        data: Buffer,
        size: int,
        dtype: Decimal64Dtype,
        mask: Buffer | None = None,
        offset: int = 0,
        null_count: int | None = None,
        children: tuple = (),
    ):
        if not isinstance(dtype, Decimal64Dtype):
            raise ValueError(f"{dtype=} must be a Decimal64Dtype instance")
        super().__init__(
            data=data,
            size=size,
            dtype=dtype,
            mask=mask,
            offset=offset,
            null_count=null_count,
            children=children,
        )

    @classmethod
    def from_arrow(cls, data: pa.Array):
        dtype = Decimal64Dtype.from_arrow(data.type)
        mask_buf = data.buffers()[0]
        mask = (
            mask_buf
            if mask_buf is None
            else pa_mask_buffer_to_mask(mask_buf, len(data))
        )
        data_128 = cp.array(np.frombuffer(data.buffers()[1]).view("int64"))
        data_64 = data_128[::2].copy()
        return cls(
            data=as_buffer(data_64.view("uint8")),
            size=len(data),
            dtype=dtype,
            offset=data.offset,
            mask=mask,
        )

    def to_arrow(self) -> pa.Array:
        data_buf_64 = np.array(self.base_data.memoryview()).view("int64")  # type: ignore[union-attr]
        data_buf_128 = np.empty(len(data_buf_64) * 2, dtype="int64")

        # use striding to set the first 64 bits of each 128-bit chunk:
        data_buf_128[::2] = data_buf_64
        # use striding again to set the remaining bits of each 128-bit chunk:
        # 0 for non-negative values, -1 for negative values:
        data_buf_128[1::2] = np.piecewise(
            data_buf_64, [data_buf_64 < 0], [-1, 0]
        )
        data_buf = pa.py_buffer(data_buf_128)
        mask_buf = (
            self.base_mask
            if self.base_mask is None
            else pa.py_buffer(self.base_mask.memoryview())
        )
        return pa.Array.from_buffers(
            type=self.dtype.to_arrow(),
            offset=self._offset,
            length=self.size,
            buffers=[mask_buf, data_buf],
        )

    def _with_type_metadata(
        self: "cudf.core.column.Decimal64Column", dtype: Dtype
    ) -> "cudf.core.column.Decimal64Column":
        if isinstance(dtype, Decimal64Dtype):
            self.dtype.precision = dtype.precision

        return self


def _get_decimal_type(
    lhs_dtype: DecimalDtype,
    rhs_dtype: DecimalDtype,
    op: str,
) -> DecimalDtype:
    """
    Returns the resulting decimal type after calculating
    precision & scale when performing the binary operation
    `op` for the given dtypes.

    For precision & scale calculations see : https://docs.microsoft.com/en-us/sql/t-sql/data-types/precision-scale-and-length-transact-sql
    """

    # This should at some point be hooked up to libcudf's
    # binary_operation_fixed_point_scale
    # Note: libcudf decimal types don't have a concept of precision

    p1, p2 = lhs_dtype.precision, rhs_dtype.precision
    s1, s2 = lhs_dtype.scale, rhs_dtype.scale

    if op in {"__add__", "__sub__"}:
        scale = max(s1, s2)
        precision = scale + max(p1 - s1, p2 - s2) + 1
        if precision > Decimal128Dtype.MAX_PRECISION:
            precision = Decimal128Dtype.MAX_PRECISION
            scale = Decimal128Dtype.MAX_PRECISION - max(p1 - s1, p2 - s2)
    elif op in {"__mul__", "__div__"}:
        if op == "__mul__":
            scale = s1 + s2
            precision = p1 + p2 + 1
        else:
            scale = max(6, s1 + p2 + 1)
            precision = p1 - s1 + s2 + scale
        if precision > Decimal128Dtype.MAX_PRECISION:
            integral = precision - scale
            if integral < 32:
                scale = min(scale, Decimal128Dtype.MAX_PRECISION - integral)
            elif scale > 6 and integral > 32:
                scale = 6
            precision = Decimal128Dtype.MAX_PRECISION
    else:
        raise NotImplementedError()

    try:
        if isinstance(lhs_dtype, type(rhs_dtype)):
            # SCENARIO 1: If `lhs_dtype` & `rhs_dtype` are same, then try to
            # see if `precision` & `scale` can be fit into this type.
            return lhs_dtype.__class__(precision=precision, scale=scale)
        else:
            # SCENARIO 2: If `lhs_dtype` & `rhs_dtype` are of different dtypes,
            # then try to see if `precision` & `scale` can be fit into the type
            # with greater MAX_PRECISION (i.e., the bigger dtype).
            if lhs_dtype.MAX_PRECISION >= rhs_dtype.MAX_PRECISION:
                return lhs_dtype.__class__(precision=precision, scale=scale)
            else:
                return rhs_dtype.__class__(precision=precision, scale=scale)
    except ValueError:
        # Call to _validate fails, which means we need
        # to goto SCENARIO 3.
        pass

    # SCENARIO 3: If either of the above two scenarios fail, then get the
    # MAX_PRECISION of `lhs_dtype` & `rhs_dtype` so that we can only check
    # and return a dtype that is greater than or equal to input dtype that
    # can fit `precision` & `scale`.
    max_precision = max(lhs_dtype.MAX_PRECISION, rhs_dtype.MAX_PRECISION)
    for decimal_type in (
        Decimal32Dtype,
        Decimal64Dtype,
        Decimal128Dtype,
    ):
        if decimal_type.MAX_PRECISION >= max_precision:
            try:
                return decimal_type(precision=precision, scale=scale)
            except ValueError:
                # Call to _validate fails, which means we need
                # to try the next dtype
                continue

    # if we've reached this point, we cannot create a decimal type without
    # overflow; raise an informative error
    raise ValueError(
        f"Performing {op} between columns of type {lhs_dtype!r} and "
        f"{rhs_dtype!r} would result in overflow"
    )


def _same_precision_and_scale(lhs: DecimalDtype, rhs: DecimalDtype) -> bool:
    return lhs.precision == rhs.precision and lhs.scale == rhs.scale<|MERGE_RESOLUTION|>--- conflicted
+++ resolved
@@ -71,18 +71,9 @@
 
     def as_decimal_column(
         self,
-<<<<<<< HEAD
         dtype: DecimalDtype,
     ) -> DecimalBaseColumn:
-        if (
-            isinstance(dtype, cudf.core.dtypes.DecimalDtype)
-            and dtype.scale < self.dtype.scale
-        ):
-=======
-        dtype: Dtype,
-    ) -> DecimalBaseColumn:
         if isinstance(dtype, DecimalDtype) and dtype.scale < self.dtype.scale:
->>>>>>> b8ec71a2
             warnings.warn(
                 "cuDF truncates when downcasting decimals to a lower scale. "
                 "To round, use Series.round() or DataFrame.round()."
