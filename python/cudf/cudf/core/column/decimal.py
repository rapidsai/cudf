--- conflicted
+++ resolved
@@ -4,11 +4,7 @@
 
 import warnings
 from decimal import Decimal
-<<<<<<< HEAD
-from typing import TYPE_CHECKING, Sequence, Union, cast
-=======
-from typing import TYPE_CHECKING, Any, Sequence, cast
->>>>>>> 87f6a7e1
+from typing import TYPE_CHECKING, Sequence, cast
 
 import cupy as cp
 import numpy as np
@@ -138,22 +134,10 @@
 
         return result
 
-<<<<<<< HEAD
     def _validate_fillna_value(
         self, fill_value: ScalarLike | ColumnLike
     ) -> cudf.Scalar | ColumnBase:
         """Align fill_value for .fillna based on column type."""
-=======
-    def fillna(
-        self,
-        fill_value: Any = None,
-        method: str | None = None,
-    ) -> Self:
-        """Fill null values with ``value``.
-
-        Returns a copy with null filled.
-        """
->>>>>>> 87f6a7e1
         if isinstance(fill_value, (int, Decimal)):
             return cudf.Scalar(fill_value, dtype=self.dtype)
         elif isinstance(fill_value, ColumnBase) and (
