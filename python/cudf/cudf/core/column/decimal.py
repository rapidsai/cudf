# Copyright (c) 2021, NVIDIA CORPORATION.

<<<<<<< HEAD
from typing import cast
=======
from decimal import Decimal
from typing import cast, Any

import cupy as cp
import numpy as np
import pyarrow as pa
from pandas.api.types import is_integer_dtype
>>>>>>> acf155da

import cudf
from cudf import _lib as libcudf
from cudf._lib.strings.convert.convert_fixed_point import (
    from_decimal as cpp_from_decimal,
)
from cudf._typing import Dtype
<<<<<<< HEAD
from cudf.core.column import ColumnBase, as_column
from cudf.core.dtypes import Decimal64Dtype


class DecimalColumn(ColumnBase):
=======
from cudf.core.buffer import Buffer
from cudf.core.column import ColumnBase, as_column
from cudf.core.dtypes import Decimal64Dtype
from cudf.utils.dtypes import is_scalar
from cudf.utils.utils import pa_mask_buffer_to_mask


class DecimalColumn(ColumnBase):
    dtype: Decimal64Dtype

    @classmethod
    def from_arrow(cls, data: pa.Array):
        dtype = Decimal64Dtype.from_arrow(data.type)
        mask_buf = data.buffers()[0]
        mask = (
            mask_buf
            if mask_buf is None
            else pa_mask_buffer_to_mask(mask_buf, len(data))
        )
        data_128 = cp.array(np.frombuffer(data.buffers()[1]).view("int64"))
        data_64 = data_128[::2].copy()
        return cls(
            data=Buffer(data_64.view("uint8")),
            size=len(data),
            dtype=dtype,
            offset=data.offset,
            mask=mask,
        )

    def to_arrow(self):
        data_buf_64 = self.base_data.to_host_array().view("int64")
        data_buf_128 = np.empty(len(data_buf_64) * 2, dtype="int64")
        # use striding to set the first 64 bits of each 128-bit chunk:
        data_buf_128[::2] = data_buf_64
        # use striding again to set the remaining bits of each 128-bit chunk:
        # 0 for non-negative values, -1 for negative values:
        data_buf_128[1::2] = np.piecewise(
            data_buf_64, [data_buf_64 < 0], [-1, 0]
        )
        data_buf = pa.py_buffer(data_buf_128)
        mask_buf = (
            self.base_mask
            if self.base_mask is None
            else pa.py_buffer(self.base_mask.to_host_array())
        )
        return pa.Array.from_buffers(
            type=self.dtype.to_arrow(),
            offset=self._offset,
            length=self.size,
            buffers=[mask_buf, data_buf],
        )

>>>>>>> acf155da
    def binary_operator(self, op, other, reflect=False):
        if reflect:
            self, other = other, self

        # Binary Arithmatics between decimal columns. `Scale` and `precision`
        # are computed outside of libcudf
        if op in ("add", "sub", "mul"):
            scale = _binop_scale(self.dtype, other.dtype, op)
            output_type = Decimal64Dtype(
                scale=scale, precision=Decimal64Dtype.MAX_PRECISION
            )  # precision will be ignored, libcudf has no notion of precision
            result = libcudf.binaryop.binaryop(self, other, op, output_type)
            result.dtype.precision = _binop_precision(
                self.dtype, other.dtype, op
            )
        elif op in ("eq", "lt", "gt", "le", "ge"):
            if not isinstance(
                other,
                (DecimalColumn, cudf.core.column.NumericalColumn, cudf.Scalar),
            ):
                raise TypeError(
                    f"Operator {op} not supported between"
                    f"{str(type(self))} and {str(type(other))}"
                )
            if isinstance(
                other, cudf.core.column.NumericalColumn
            ) and not is_integer_dtype(other.dtype):
                raise TypeError(
                    f"Only decimal and integer column is supported for {op}."
                )
            if isinstance(other, cudf.core.column.NumericalColumn):
                other = other.as_decimal_column(
                    Decimal64Dtype(Decimal64Dtype.MAX_PRECISION, 0)
                )
            result = libcudf.binaryop.binaryop(self, other, op, bool)
        return result

    def normalize_binop_value(self, other):
        if is_scalar(other) and isinstance(other, (int, np.int, Decimal)):
            return cudf.Scalar(Decimal(other))
        elif isinstance(other, cudf.Scalar) and isinstance(
            other.dtype, cudf.Decimal64Dtype
        ):
            return other
        else:
            raise TypeError(f"cannot normalize {type(other)}")

    def _apply_scan_op(self, op: str) -> ColumnBase:
        result = libcudf.reduce.scan(op, self, True)
        return self._copy_type_metadata(result)

    def as_decimal_column(
        self, dtype: Dtype, **kwargs
    ) -> "cudf.core.column.DecimalColumn":
        if dtype == self.dtype:
            return self
        return libcudf.unary.cast(self, dtype)

    def as_numerical_column(
        self, dtype: Dtype
    ) -> "cudf.core.column.NumericalColumn":
        return libcudf.unary.cast(self, dtype)

    def as_string_column(
        self, dtype: Dtype, format=None
    ) -> "cudf.core.column.StringColumn":
        if len(self) > 0:
            return cpp_from_decimal(self)
        else:
            return cast(
                "cudf.core.column.StringColumn", as_column([], dtype="object")
            )

    def reduce(self, op: str, skipna: bool = None, **kwargs) -> Decimal:
        min_count = kwargs.pop("min_count", 0)
        preprocessed = self._process_for_reduction(
            skipna=skipna, min_count=min_count
        )
        if isinstance(preprocessed, ColumnBase):
            return libcudf.reduce.reduce(op, preprocessed, **kwargs)
        else:
            return preprocessed

    def sum(
        self, skipna: bool = None, dtype: Dtype = None, min_count: int = 0
    ) -> Decimal:
        return self.reduce(
            "sum", skipna=skipna, dtype=dtype, min_count=min_count
        )

    def product(
        self, skipna: bool = None, dtype: Dtype = None, min_count: int = 0
    ) -> Decimal:
        return self.reduce(
            "product", skipna=skipna, dtype=dtype, min_count=min_count
        )

    def sum_of_squares(
        self, skipna: bool = None, dtype: Dtype = None, min_count: int = 0
    ) -> Decimal:
        return self.reduce(
            "sum_of_squares", skipna=skipna, dtype=dtype, min_count=min_count
        )

    def fillna(
        self, value: Any = None, method: str = None, dtype: Dtype = None
    ):
        """Fill null values with ``value``.

        Returns a copy with null filled.
        """
        result = libcudf.replace.replace_nulls(
            input_col=self, replacement=value, method=method, dtype=dtype
        )
        return self._copy_type_metadata(result)


def _binop_scale(l_dtype, r_dtype, op):
    # This should at some point be hooked up to libcudf's
    # binary_operation_fixed_point_scale
    s1, s2 = l_dtype.scale, r_dtype.scale
    if op in ("add", "sub"):
        return max(s1, s2)
    elif op == "mul":
        return s1 + s2
    else:
        raise NotImplementedError()


def _binop_precision(l_dtype, r_dtype, op):
    """
    Returns the result precision when performing the
    binary operation `op` for the given dtypes.

    See: https://docs.microsoft.com/en-us/sql/t-sql/data-types/precision-scale-and-length-transact-sql
    """  # noqa: E501
    p1, p2 = l_dtype.precision, r_dtype.precision
    s1, s2 = l_dtype.scale, r_dtype.scale
    if op in ("add", "sub"):
        return max(s1, s2) + max(p1 - s1, p2 - s2) + 1
    elif op == "mul":
        return p1 + p2 + 1
    else:
        raise NotImplementedError()<|MERGE_RESOLUTION|>--- conflicted
+++ resolved
@@ -1,8 +1,5 @@
 # Copyright (c) 2021, NVIDIA CORPORATION.
 
-<<<<<<< HEAD
-from typing import cast
-=======
 from decimal import Decimal
 from typing import cast, Any
 
@@ -10,7 +7,6 @@
 import numpy as np
 import pyarrow as pa
 from pandas.api.types import is_integer_dtype
->>>>>>> acf155da
 
 import cudf
 from cudf import _lib as libcudf
@@ -18,13 +14,6 @@
     from_decimal as cpp_from_decimal,
 )
 from cudf._typing import Dtype
-<<<<<<< HEAD
-from cudf.core.column import ColumnBase, as_column
-from cudf.core.dtypes import Decimal64Dtype
-
-
-class DecimalColumn(ColumnBase):
-=======
 from cudf.core.buffer import Buffer
 from cudf.core.column import ColumnBase, as_column
 from cudf.core.dtypes import Decimal64Dtype
@@ -77,7 +66,6 @@
             buffers=[mask_buf, data_buf],
         )
 
->>>>>>> acf155da
     def binary_operator(self, op, other, reflect=False):
         if reflect:
             self, other = other, self
