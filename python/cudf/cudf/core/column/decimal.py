# Copyright (c) 2021, NVIDIA CORPORATION.

from typing import cast

import cupy as cp
import numpy as np
import pyarrow as pa
<<<<<<< HEAD
from pandas.api.types import is_integer_dtype
=======
from typing import cast
>>>>>>> 599f62d1

import cudf
from cudf import _lib as libcudf
from cudf._lib.strings.convert.convert_fixed_point import (
    from_decimal as cpp_from_decimal,
)
from cudf._typing import Dtype
from cudf.core.buffer import Buffer
from cudf.core.column import ColumnBase, as_column
from cudf.core.dtypes import Decimal64Dtype
from cudf.utils.utils import pa_mask_buffer_to_mask


class DecimalColumn(ColumnBase):
    @classmethod
    def from_arrow(cls, data: pa.Array):
        dtype = Decimal64Dtype.from_arrow(data.type)
        mask_buf = data.buffers()[0]
        mask = (
            mask_buf
            if mask_buf is None
            else pa_mask_buffer_to_mask(mask_buf, len(data))
        )
        data_128 = cp.array(np.frombuffer(data.buffers()[1]).view("int64"))
        data_64 = data_128[::2].copy()
        return cls(
            data=Buffer(data_64.view("uint8")),
            size=len(data),
            dtype=dtype,
            mask=mask,
        )

    def to_arrow(self):
        data_buf_64 = self.base_data.to_host_array().view("int64")
        data_buf_128 = np.empty(len(data_buf_64) * 2, dtype="int64")
        # use striding to set the first 64 bits of each 128-bit chunk:
        data_buf_128[::2] = data_buf_64
        # use striding again to set the remaining bits of each 128-bit chunk:
        # 0 for non-negative values, -1 for negative values:
        data_buf_128[1::2] = np.piecewise(
            data_buf_64, [data_buf_64 < 0], [-1, 0]
        )
        data_buf = pa.py_buffer(data_buf_128)
        mask_buf = (
            self.base_mask
            if self.base_mask is None
            else pa.py_buffer(self.base_mask.to_host_array())
        )
        return pa.Array.from_buffers(
            type=self.dtype.to_arrow(),
            length=self.size,
            buffers=[mask_buf, data_buf],
        )

    def binary_operator(self, op, other, reflect=False):
        if reflect:
            self, other = other, self

        # Binary Arithmatics between decimal columns. `Scale` and `precision`
        # are computed outside of libcudf
        if op in ("add", "sub", "mul"):
            scale = _binop_scale(self.dtype, other.dtype, op)
            output_type = Decimal64Dtype(
                scale=scale, precision=Decimal64Dtype.MAX_PRECISION
            )  # precision will be ignored, libcudf has no notion of precision
            result = libcudf.binaryop.binaryop(self, other, op, output_type)
            result.dtype.precision = _binop_precision(
                self.dtype, other.dtype, op
            )
        elif op in ("eq", "lt", "gt", "le", "ge"):
            if not isinstance(
                other, (DecimalColumn, cudf.core.column.NumericalColumn)
            ):
                raise TypeError(
                    f"Operator {op} not supported between"
                    f"{str(type(self))} and {str(type(other))}"
                )
            if isinstance(
                other, cudf.core.column.NumericalColumn
            ) and not is_integer_dtype(other.dtype):
                raise TypeError(
                    f"Only decimal and integer column is supported for {op}."
                )
            if isinstance(other, cudf.core.column.NumericalColumn):
                other = other.as_decimal_column(
                    Decimal64Dtype(Decimal64Dtype.MAX_PRECISION, 0)
                )
            result = libcudf.binaryop.binaryop(self, other, op, bool)
        return result

    def _apply_scan_op(self, op: str) -> ColumnBase:
        return libcudf.reduce.scan(op, self, True)

    def as_decimal_column(
        self, dtype: Dtype, **kwargs
    ) -> "cudf.core.column.DecimalColumn":
        if dtype == self.dtype:
            return self
        return libcudf.unary.cast(self, dtype)

    def as_numerical_column(
        self, dtype: Dtype
    ) -> "cudf.core.column.NumericalColumn":
        return libcudf.unary.cast(self, dtype)

    def as_string_column(
        self, dtype: Dtype, format=None
    ) -> "cudf.core.column.StringColumn":
        if len(self) > 0:
            return cpp_from_decimal(self)
        else:
            return cast(
                "cudf.core.column.StringColumn", as_column([], dtype="object")
            )


def _binop_scale(l_dtype, r_dtype, op):
    # This should at some point be hooked up to libcudf's
    # binary_operation_fixed_point_scale
    s1, s2 = l_dtype.scale, r_dtype.scale
    if op in ("add", "sub"):
        return max(s1, s2)
    elif op == "mul":
        return s1 + s2
    else:
        raise NotImplementedError()


def _binop_precision(l_dtype, r_dtype, op):
    """
    Returns the result precision when performing the
    binary operation `op` for the given dtypes.

    See: https://docs.microsoft.com/en-us/sql/t-sql/data-types/precision-scale-and-length-transact-sql
    """  # noqa: E501
    p1, p2 = l_dtype.precision, r_dtype.precision
    s1, s2 = l_dtype.scale, r_dtype.scale
    if op in ("add", "sub"):
        return max(s1, s2) + max(p1 - s1, p2 - s2) + 1
    elif op == "mul":
        return p1 + p2 + 1
    else:
        raise NotImplementedError()<|MERGE_RESOLUTION|>--- conflicted
+++ resolved
@@ -1,15 +1,10 @@
 # Copyright (c) 2021, NVIDIA CORPORATION.
-
-from typing import cast
 
 import cupy as cp
 import numpy as np
 import pyarrow as pa
-<<<<<<< HEAD
 from pandas.api.types import is_integer_dtype
-=======
 from typing import cast
->>>>>>> 599f62d1
 
 import cudf
 from cudf import _lib as libcudf
