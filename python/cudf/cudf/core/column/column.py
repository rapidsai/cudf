# Copyright (c) 2018-2021, NVIDIA CORPORATION.

from __future__ import annotations

import builtins
import pickle
import warnings
from types import SimpleNamespace
from typing import (
    Any,
    Callable,
    Dict,
    List,
    MutableSequence,
    Optional,
    Sequence,
    Tuple,
    TypeVar,
    Union,
    cast,
)

import cupy
import numpy as np
import pandas as pd
import pyarrow as pa
from numba import cuda

import cudf
from cudf import _lib as libcudf
from cudf._lib.column import Column
from cudf._lib.null_mask import (
    MaskState,
    bitmask_allocation_size_bytes,
    create_null_mask,
)
from cudf._lib.scalar import as_device_scalar
from cudf._lib.stream_compaction import distinct_count as cpp_distinct_count
from cudf._lib.transform import bools_to_mask
from cudf._typing import BinaryOperand, ColumnLike, Dtype, ScalarLike
from cudf.core.abc import Serializable
from cudf.core.buffer import Buffer
from cudf.core.dtypes import (
    CategoricalDtype,
    IntervalDtype,
    ListDtype,
    StructDtype,
)
from cudf.utils import ioutils, utils
from cudf.utils.dtypes import (
    check_cast_unsupported_dtype,
    get_time_unit,
    is_categorical_dtype,
    is_decimal_dtype,
    is_interval_dtype,
    is_list_dtype,
    is_numerical_dtype,
    is_scalar,
    is_string_dtype,
    is_struct_dtype,
    min_unsigned_type,
    np_to_pa_dtype,
)
from cudf.utils.utils import mask_dtype

T = TypeVar("T", bound="ColumnBase")


class ColumnBase(Column, Serializable):
    def as_frame(self) -> "cudf.core.frame.Frame":
        """
        Converts a Column to Frame
        """
        return cudf.core.frame.Frame({None: self.copy(deep=False)})

    @property
    def data_array_view(self) -> "cuda.devicearray.DeviceNDArray":
        """
        View the data as a device array object
        """
        result = cuda.as_cuda_array(self.data)
        # Workaround until `.view(...)` can change itemsize
        # xref: https://github.com/numba/numba/issues/4829
        result = cuda.devicearray.DeviceNDArray(
            shape=(result.nbytes // self.dtype.itemsize,),
            strides=(self.dtype.itemsize,),
            dtype=self.dtype,
            gpu_data=result.gpu_data,
        )
        return result

    @property
    def mask_array_view(self) -> "cuda.devicearray.DeviceNDArray":
        """
        View the mask as a device array
        """
        result = cuda.as_cuda_array(self.mask)
        dtype = mask_dtype

        # Workaround until `.view(...)` can change itemsize
        # xref: https://github.com/numba/numba/issues/4829
        result = cuda.devicearray.DeviceNDArray(
            shape=(result.nbytes // dtype.itemsize,),
            strides=(dtype.itemsize,),
            dtype=dtype,
            gpu_data=result.gpu_data,
        )
        return result

    def __len__(self) -> int:
        return self.size

    def __repr__(self):
        return (
            f"{object.__repr__(self)}\n"
            f"{self.to_arrow().to_string()}\n"
            f"dtype: {self.dtype}"
        )

    def to_pandas(self, index: pd.Index = None, **kwargs) -> "pd.Series":
        """Convert object to pandas type.

        The default implementation falls back to PyArrow for the conversion.
        """
        # This default implementation does not handle nulls in any meaningful
        # way, but must consume the parameter to avoid passing it to PyArrow
        # (which does not recognize it).
        kwargs.pop("nullable", None)
        pd_series = self.to_arrow().to_pandas(**kwargs)

        if index is not None:
            pd_series.index = index
        return pd_series

    def __iter__(self):
        cudf.utils.utils.raise_iteration_error(obj=self)

    @property
    def values_host(self) -> "np.ndarray":
        """
        Return a numpy representation of the Column.
        """
        return self.data_array_view.copy_to_host()

    @property
    def values(self) -> "cupy.ndarray":
        """
        Return a CuPy representation of the Column.
        """
        if len(self) == 0:
            return cupy.asarray([], dtype=self.dtype)

        if self.has_nulls:
            raise ValueError("Column must have no nulls.")

        return cupy.asarray(self.data_array_view)

    def find_and_replace(
        self: T,
        to_replace: ColumnLike,
        replacement: ColumnLike,
        all_nan: bool = False,
    ) -> T:
        raise NotImplementedError

    def clip(self, lo: ScalarLike, hi: ScalarLike) -> ColumnBase:
        return libcudf.replace.clip(self, lo, hi)

    def equals(self, other: ColumnBase, check_dtypes: bool = False) -> bool:
        if self is other:
            return True
        if other is None or len(self) != len(other):
            return False
        if check_dtypes:
            if self.dtype != other.dtype:
                return False
        null_equals = self._null_equals(other)
        return null_equals.all()

    def _null_equals(self, other: ColumnBase) -> ColumnBase:
        return self.binary_operator("NULL_EQUALS", other)

    def all(self) -> bool:
        return bool(libcudf.reduce.reduce("all", self, dtype=np.bool_))

    def any(self) -> bool:
        return bool(libcudf.reduce.reduce("any", self, dtype=np.bool_))

    def __sizeof__(self) -> int:
        n = 0
        if self.data is not None:
            n += self.data.size
        if self.nullable:
            n += bitmask_allocation_size_bytes(self.size)
        return n

    def dropna(self, drop_nan: bool = False) -> ColumnBase:
        if drop_nan:
            col = self.nans_to_nulls()
        else:
            col = self
        dropped_col = (
            col.as_frame()._drop_na_rows(drop_nan=drop_nan)._as_column()
        )
        return dropped_col

    def to_arrow(self) -> pa.Array:
        """Convert to PyArrow Array

        Examples
        --------
        >>> import cudf
        >>> col = cudf.core.column.as_column([1, 2, 3, 4])
        >>> col.to_arrow()
        <pyarrow.lib.Int64Array object at 0x7f886547f830>
        [
          1,
          2,
          3,
          4
        ]
        """
        return libcudf.interop.to_arrow(
            libcudf.table.Table(
                cudf.core.column_accessor.ColumnAccessor({"None": self})
            ),
            [["None"]],
            keep_index=False,
        )["None"].chunk(0)

    @classmethod
    def from_arrow(cls, array: pa.Array) -> ColumnBase:
        """
        Convert PyArrow Array/ChunkedArray to column

        Parameters
        ----------
        array : PyArrow Array/ChunkedArray

        Returns
        -------
        column

        Examples
        --------
        >>> import pyarrow as pa
        >>> import cudf
        >>> cudf.core.column.ColumnBase.from_arrow(pa.array([1, 2, 3, 4]))
        <cudf.core.column.numerical.NumericalColumn object at 0x7f8865497ef0>
        """
        if not isinstance(array, (pa.Array, pa.ChunkedArray)):
            raise TypeError("array should be PyArrow array or chunked array")
        data = pa.table([array], [None])
        if isinstance(array.type, pa.DictionaryType):
            indices_table = pa.table(
                {
                    "None": pa.chunked_array(
                        [chunk.indices for chunk in data["None"].chunks],
                        type=array.type.index_type,
                    )
                }
            )
            dictionaries_table = pa.table(
                {
                    "None": pa.chunked_array(
                        [chunk.dictionary for chunk in data["None"].chunks],
                        type=array.type.value_type,
                    )
                }
            )

            codes = libcudf.interop.from_arrow(
                indices_table, indices_table.column_names
            )._data["None"]
            categories = libcudf.interop.from_arrow(
                dictionaries_table, dictionaries_table.column_names
            )._data["None"]

            return build_categorical_column(
                categories=categories,
                codes=codes,
                mask=codes.base_mask,
                size=codes.size,
                ordered=array.type.ordered,
            )
        elif isinstance(array.type, pa.StructType):
            return cudf.core.column.StructColumn.from_arrow(array)
        elif isinstance(
            array.type, pd.core.arrays._arrow_utils.ArrowIntervalType
        ):
            return cudf.core.column.IntervalColumn.from_arrow(array)
        elif isinstance(array.type, pa.Decimal128Type):
            return cudf.core.column.DecimalColumn.from_arrow(array)

        result = libcudf.interop.from_arrow(data, data.column_names)._data[
            "None"
        ]

        result = _copy_type_metadata_from_arrow(array, result)
        return result

    def _get_mask_as_column(self) -> ColumnBase:
        return libcudf.transform.mask_to_bools(
            self.base_mask, self.offset, self.offset + len(self)
        )

    def _memory_usage(self, **kwargs) -> int:
        return self.__sizeof__()

    def default_na_value(self) -> Any:
        raise NotImplementedError()

    def applymap(
        self, udf: Callable[[ScalarLike], ScalarLike], out_dtype: Dtype = None
    ) -> ColumnBase:
        """Apply an element-wise function to the values in the Column."""
        # Subclasses that support applymap must override this behavior.
        raise TypeError(
            "User-defined functions are currently not supported on data "
            f"with dtype {self.dtype}."
        )

    def to_gpu_array(self, fillna=None) -> "cuda.devicearray.DeviceNDArray":
        """Get a dense numba device array for the data.

        Parameters
        ----------
        fillna : scalar, 'pandas', or None
            See *fillna* in ``.to_array``.

        Notes
        -----

        if ``fillna`` is ``None``, null values are skipped.  Therefore, the
        output size could be smaller.
        """
        if fillna:
            return self.fillna(self.default_na_value()).data_array_view
        else:
            return self.dropna(drop_nan=False).data_array_view

    def to_array(self, fillna=None) -> np.ndarray:
        """Get a dense numpy array for the data.

        Parameters
        ----------
        fillna : scalar, 'pandas', or None
            Defaults to None, which will skip null values.
            If it equals "pandas", null values are filled with NaNs.
            Non integral dtype is promoted to np.float64.

        Notes
        -----

        if ``fillna`` is ``None``, null values are skipped.  Therefore, the
        output size could be smaller.
        """

        return self.to_gpu_array(fillna=fillna).copy_to_host()

    def _fill(
        self,
        fill_value: ScalarLike,
        begin: int,
        end: int,
        inplace: bool = False,
    ) -> Optional[ColumnBase]:
        if end <= begin or begin >= self.size:
            return self if inplace else self.copy()

        fill_scalar = as_device_scalar(fill_value, self.dtype)

        if not inplace:
            return libcudf.filling.fill(self, begin, end, fill_scalar)

        if is_string_dtype(self.dtype):
            return self._mimic_inplace(
                libcudf.filling.fill(self, begin, end, fill_scalar),
                inplace=True,
            )

        if fill_value is None and not self.nullable:
            mask = create_null_mask(self.size, state=MaskState.ALL_VALID)
            self.set_base_mask(mask)

        libcudf.filling.fill_in_place(self, begin, end, fill_scalar)

        return self

        fill_code = self._encode(fill_value)
        fill_scalar = as_device_scalar(fill_code, self.codes.dtype)

        result = self if inplace else self.copy()

        libcudf.filling.fill_in_place(result.codes, begin, end, fill_scalar)
        return result

    def shift(self, offset: int, fill_value: ScalarLike) -> ColumnBase:
        return libcudf.copying.shift(self, offset, fill_value)

    @property
    def valid_count(self) -> int:
        """Number of non-null values"""
        return len(self) - self.null_count

    @property
    def nullmask(self) -> Buffer:
        """The gpu buffer for the null-mask
        """
        if self.nullable:
            return self.mask_array_view
        else:
            raise ValueError("Column has no null mask")

    def copy(self: T, deep: bool = True) -> T:
        """Columns are immutable, so a deep copy produces a copy of the
        underlying data and mask and a shallow copy creates a new column and
        copies the references of the data and mask.
        """
        if deep:
            result = libcudf.copying.copy_column(self)
            return cast(T, self._copy_type_metadata(result))
        else:
            return cast(
                T,
                build_column(
                    self.base_data,
                    self.dtype,
                    mask=self.base_mask,
                    size=self.size,
                    offset=self.offset,
                    children=self.base_children,
                ),
            )

    def view(self, dtype: Dtype) -> ColumnBase:
        """
        View the data underlying a column as different dtype.
        The source column must divide evenly into the size of
        the desired data type. Columns with nulls may only be
        viewed as dtypes with size equal to source dtype size

        Parameters
        ----------
        dtype : NumPy dtype, string
            The dtype to view the data as

        """

        dtype = np.dtype(dtype)

        if dtype.kind in ("o", "u", "s"):
            raise TypeError(
                "Bytes viewed as str without metadata is ambiguous"
            )

        if self.dtype.itemsize == dtype.itemsize:
            return build_column(
                self.base_data,
                dtype=dtype,
                mask=self.base_mask,
                size=self.size,
                offset=self.offset,
            )

        else:
            if self.null_count > 0:
                raise ValueError(
                    "Can not produce a view of a column with nulls"
                )

            if (self.size * self.dtype.itemsize) % dtype.itemsize:
                raise ValueError(
                    f"Can not divide {self.size * self.dtype.itemsize}"
                    + f" total bytes into {dtype} with size {dtype.itemsize}"
                )

            assert self.base_data is not None
            new_buf_ptr = (
                self.base_data.ptr + self.offset * self.dtype.itemsize
            )
            new_buf_size = self.size * self.dtype.itemsize
            view_buf = Buffer(
                data=new_buf_ptr,
                size=new_buf_size,
                owner=self.base_data._owner,
            )
            return build_column(view_buf, dtype=dtype)

    def element_indexing(self, index: int):
        """Default implementation for indexing to an element

        Raises
        ------
        ``IndexError`` if out-of-bound
        """
        idx = np.int32(index)
        if idx < 0:
            idx = len(self) + idx
        if idx > len(self) - 1 or idx < 0:
            raise IndexError("single positional indexer is out-of-bounds")

        return libcudf.copying.get_element(self, idx).value

    def slice(self, start: int, stop: int, stride: int = None) -> ColumnBase:
        stride = 1 if stride is None else stride
        if start < 0:
            start = start + len(self)
        if stop < 0 and not (stride < 0 and stop == -1):
            stop = stop + len(self)
        if (stride > 0 and start >= stop) or (stride < 0 and start <= stop):
            return column_empty(0, self.dtype, masked=True)
        # compute mask slice
        if stride == 1:
            return libcudf.copying.column_slice(self, [start, stop])[0]
        else:
            # Need to create a gather map for given slice with stride
            gather_map = arange(
                start=start, stop=stop, step=stride, dtype=np.dtype(np.int32),
            )
            return self.take(gather_map)

    def __getitem__(self, arg) -> Union[ScalarLike, ColumnBase]:
        if is_scalar(arg):
            return self.element_indexing(int(arg))
        elif isinstance(arg, slice):
            start, stop, stride = arg.indices(len(self))
            return self.slice(start, stop, stride)
        else:
            arg = as_column(arg)
            if len(arg) == 0:
                arg = as_column([], dtype="int32")
            if pd.api.types.is_integer_dtype(arg.dtype):
                return self.take(arg)
            if pd.api.types.is_bool_dtype(arg.dtype):
                return self.apply_boolean_mask(arg)
            raise NotImplementedError(type(arg))

    def __setitem__(self, key: Any, value: Any):
        """
        Set the value of self[key] to value.

        If value and self are of different types,
        value is coerced to self.dtype
        """

        if isinstance(key, slice):
            key_start, key_stop, key_stride = key.indices(len(self))
            if key_start < 0:
                key_start = key_start + len(self)
            if key_stop < 0:
                key_stop = key_stop + len(self)
            if key_start >= key_stop:
                return self.copy()
            if (key_stride is None or key_stride == 1) and is_scalar(value):
                return self._fill(value, key_start, key_stop, inplace=True)
            if key_stride != 1 or key_stride is not None or is_scalar(value):
                key = arange(
                    start=key_start,
                    stop=key_stop,
                    step=key_stride,
                    dtype=np.dtype(np.int32),
                )
                nelem = len(key)
            else:
                nelem = abs(key_stop - key_start)
        else:
            key = as_column(key)
            if pd.api.types.is_bool_dtype(key.dtype):
                if not len(key) == len(self):
                    raise ValueError(
                        "Boolean mask must be of same length as column"
                    )
                key = arange(len(self))[key]
                if hasattr(value, "__len__") and len(value) == len(self):
                    value = as_column(value)[key]
            nelem = len(key)

        if is_scalar(value):
            value = cudf.Scalar(value, dtype=self.dtype)
        else:
            if len(value) != nelem:
                msg = (
                    f"Size mismatch: cannot set value "
                    f"of size {len(value)} to indexing result of size "
                    f"{nelem}"
                )
                raise ValueError(msg)
            value = as_column(value).astype(self.dtype)

        if (
            isinstance(key, slice)
            and (key_stride == 1 or key_stride is None)
            and not is_scalar(value)
        ):

            out = libcudf.copying.copy_range(
                value, self, 0, nelem, key_start, key_stop, False
            )
        else:
            try:
                if is_scalar(value):
                    input = self
                    out = input.as_frame()._scatter(key, [value])._as_column()
                else:
                    if not isinstance(value, Column):
                        value = as_column(value)
                    out = (
                        self.as_frame()
                        ._scatter(key, value.as_frame())
                        ._as_column()
                    )
            except RuntimeError as e:
                if "out of bounds" in str(e):
                    raise IndexError(
                        f"index out of bounds for column of size {len(self)}"
                    ) from e
                raise

        self._mimic_inplace(out, inplace=True)

    def fillna(
        self: T,
        value: Any = None,
        method: builtins.str = None,
        dtype: Dtype = None,
    ) -> T:
        """Fill null values with ``value``.

        Returns a copy with null filled.
        """
        return libcudf.replace.replace_nulls(
            input_col=self, replacement=value, method=method, dtype=dtype
        )

    def isnull(self) -> ColumnBase:
        """Identify missing values in a Column.
        """
        result = libcudf.unary.is_null(self)

        if self.dtype.kind == "f":
            # Need to consider `np.nan` values incase
            # of a float column
            result = result | libcudf.unary.is_nan(self)

        return result

    def isna(self) -> ColumnBase:
        """Identify missing values in a Column. Alias for isnull.
        """
        return self.isnull()

    def notnull(self) -> ColumnBase:
        """Identify non-missing values in a Column.
        """
        result = libcudf.unary.is_valid(self)

        if self.dtype.kind == "f":
            # Need to consider `np.nan` values incase
            # of a float column
            result = result & libcudf.unary.is_non_nan(self)

        return result

    def notna(self) -> ColumnBase:
        """Identify non-missing values in a Column. Alias for notnull.
        """
        return self.notnull()

    def find_first_value(
        self, value: ScalarLike, closest: bool = False
    ) -> int:
        """
        Returns offset of first value that matches
        """
        # FIXME: Inefficient, may be need a libcudf api
        index = cudf.core.index.RangeIndex(0, stop=len(self))
        indices = index.take(self == value)
        if not len(indices):
            raise ValueError("value not found")
        return indices[0]

    def find_last_value(self, value: ScalarLike, closest: bool = False) -> int:
        """
        Returns offset of last value that matches
        """
        # FIXME: Inefficient, may be need a libcudf api
        index = cudf.core.index.RangeIndex(0, stop=len(self))
        indices = index.take(self == value)
        if not len(indices):
            raise ValueError("value not found")
        return indices[-1]

    def append(self, other: ColumnBase) -> ColumnBase:
        return _concat_columns([self, as_column(other)])

    def quantile(
        self,
        q: Union[float, Sequence[float]],
        interpolation: builtins.str,
        exact: bool,
    ) -> ColumnBase:
        raise TypeError(f"cannot perform quantile with type {self.dtype}")

    def median(self, skipna: bool = None) -> ScalarLike:
        raise TypeError(f"cannot perform median with type {self.dtype}")

    def take(
        self: T,
        indices: ColumnBase,
        keep_index: bool = True,
        nullify: bool = False,
    ) -> T:
        """Return Column by taking values from the corresponding *indices*.
        """
        # Handle zero size
        if indices.size == 0:
            return cast(T, column_empty_like(self, newsize=0))
        try:
            return (
                self.as_frame()
                ._gather(indices, keep_index=keep_index, nullify=nullify)
                ._as_column()
            )
        except RuntimeError as e:
            if "out of bounds" in str(e):
                raise IndexError(
                    f"index out of bounds for column of size {len(self)}"
                ) from e
            raise

    def isin(self, values: Sequence) -> ColumnBase:
        """Check whether values are contained in the Column.

        Parameters
        ----------
        values : set or list-like
            The sequence of values to test. Passing in a single string will
            raise a TypeError. Instead, turn a single string into a list
            of one element.

        Returns
        -------
        result: Column
            Column of booleans indicating if each element is in values.
        """
        try:
            lhs, rhs = self._process_values_for_isin(values)
            res = lhs._isin_earlystop(rhs)
            if res is not None:
                return res
        except ValueError:
            # pandas functionally returns all False when cleansing via
            # typecasting fails
            return full(len(self), False, dtype="bool")

        res = lhs._obtain_isin_result(rhs)

        return res

    def _process_values_for_isin(
        self, values: Sequence
    ) -> Tuple[ColumnBase, ColumnBase]:
        """
        Helper function for `isin` which pre-process `values` based on `self`.
        """
        lhs = self
        rhs = as_column(values, nan_as_null=False)
        if lhs.null_count == len(lhs):
            lhs = lhs.astype(rhs.dtype)
        elif rhs.null_count == len(rhs):
            rhs = rhs.astype(lhs.dtype)
        return lhs, rhs

    def _isin_earlystop(self, rhs: ColumnBase) -> Union[ColumnBase, None]:
        """
        Helper function for `isin` which determines possibility of
        early-stopping or not.
        """
        if self.dtype != rhs.dtype:
            if self.null_count and rhs.null_count:
                return self.isna()
            else:
                return cudf.core.column.full(len(self), False, dtype="bool")
        elif self.null_count == 0 and (rhs.null_count == len(rhs)):
            return cudf.core.column.full(len(self), False, dtype="bool")
        else:
            return None

    def _obtain_isin_result(self, rhs: ColumnBase) -> ColumnBase:
        """
        Helper function for `isin` which merges `self` & `rhs`
        to determine what values of `rhs` exist in `self`.
        """
        ldf = cudf.DataFrame({"x": self, "orig_order": arange(len(self))})
        rdf = cudf.DataFrame(
            {"x": rhs, "bool": full(len(rhs), True, dtype="bool")}
        )
        res = ldf.merge(rdf, on="x", how="left").sort_values(by="orig_order")
        res = res.drop_duplicates(subset="orig_order", ignore_index=True)
        res = res._data["bool"].fillna(False)
        return res

    def as_mask(self) -> Buffer:
        """Convert booleans to bitmask

        Returns
        -------
        Buffer
        """

        if self.has_nulls:
            raise ValueError("Column must have no nulls.")

        return bools_to_mask(self)

    @ioutils.doc_to_dlpack()
    def to_dlpack(self):
        """{docstring}"""

        return cudf.io.dlpack.to_dlpack(self)

    @property
    def is_unique(self) -> bool:
        return self.distinct_count() == len(self)

    @property
    def is_monotonic(self) -> bool:
        return self.is_monotonic_increasing

    @property
    def is_monotonic_increasing(self) -> bool:
        return not self.has_nulls and self.as_frame()._is_sorted(
            ascending=None, null_position=None
        )

    @property
    def is_monotonic_decreasing(self) -> bool:
        return not self.has_nulls and self.as_frame()._is_sorted(
            ascending=[False], null_position=None
        )

    def get_slice_bound(
        self, label: ScalarLike, side: builtins.str, kind: builtins.str
    ) -> int:
        """
        Calculate slice bound that corresponds to given label.
        Returns leftmost (one-past-the-rightmost if ``side=='right'``) position
        of given label.
        Parameters
        ----------
        label : Scalar
        side : {'left', 'right'}
        kind : {'ix', 'loc', 'getitem'}
        """
        assert kind in ["ix", "loc", "getitem", None]
        if side not in ("left", "right"):
            raise ValueError(
                "Invalid value for side kwarg,"
                " must be either 'left' or 'right': %s" % (side,)
            )

        # TODO: Handle errors/missing keys correctly
        #       Not currently using `kind` argument.
        if side == "left":
            return self.find_first_value(label, closest=True)
        elif side == "right":
            return self.find_last_value(label, closest=True) + 1
        else:
            raise ValueError(f"Invalid value for side: {side}")

    def sort_by_values(
        self: ColumnBase,
        ascending: bool = True,
        na_position: builtins.str = "last",
    ) -> Tuple[ColumnBase, "cudf.core.column.NumericalColumn"]:
        col_inds = self.as_frame()._get_sorted_inds(
            ascending=ascending, na_position=na_position
        )
        col_keys = self.take(col_inds)
        return col_keys, col_inds

    def distinct_count(
        self, method: builtins.str = "sort", dropna: bool = True
    ) -> int:
        if method != "sort":
            msg = "non sort based distinct_count() not implemented yet"
            raise NotImplementedError(msg)
        return cpp_distinct_count(self, ignore_nulls=dropna)

    def can_cast_safely(self, to_dtype: Dtype) -> bool:
        raise NotImplementedError()

    def astype(self, dtype: Dtype, **kwargs) -> ColumnBase:
        if is_numerical_dtype(dtype):
            return self.as_numerical_column(dtype)
        elif is_categorical_dtype(dtype):
            return self.as_categorical_column(dtype, **kwargs)
        elif pd.api.types.pandas_dtype(dtype).type in {
            np.str_,
            np.object_,
            str,
        }:
            return self.as_string_column(dtype, **kwargs)
        elif is_list_dtype(dtype):
            if not self.dtype == dtype:
                raise NotImplementedError(
                    "Casting list columns not currently supported"
                )
            return self
        elif is_interval_dtype(self.dtype):
            return self.as_interval_column(dtype, **kwargs)
        elif is_decimal_dtype(dtype):
            return self.as_decimal_column(dtype, **kwargs)
        elif np.issubdtype(dtype, np.datetime64):
            return self.as_datetime_column(dtype, **kwargs)
        elif np.issubdtype(dtype, np.timedelta64):
            return self.as_timedelta_column(dtype, **kwargs)
        else:
            return self.as_numerical_column(dtype)

    def as_categorical_column(self, dtype, **kwargs) -> ColumnBase:
        if "ordered" in kwargs:
            ordered = kwargs["ordered"]
        else:
            ordered = False

        sr = cudf.Series(self)

        # Re-label self w.r.t. the provided categories
        if isinstance(dtype, (cudf.CategoricalDtype, pd.CategoricalDtype)):
            labels = sr.label_encoding(cats=dtype.categories)
            if "ordered" in kwargs:
                warnings.warn(
                    "Ignoring the `ordered` parameter passed in `**kwargs`, "
                    "will be using `ordered` parameter of CategoricalDtype"
                )

            return build_categorical_column(
                categories=dtype.categories,
                codes=labels._column,
                mask=self.mask,
                ordered=dtype.ordered,
            )

        cats = sr.unique().astype(sr.dtype)
        label_dtype = min_unsigned_type(len(cats))
        labels = sr.label_encoding(cats=cats, dtype=label_dtype, na_sentinel=1)

        # columns include null index in factorization; remove:
        if self.has_nulls:
            cats = cats._column.dropna(drop_nan=False)
            min_type = min_unsigned_type(len(cats), 8)
            labels = labels - 1
            if np.dtype(min_type).itemsize < labels.dtype.itemsize:
                labels = labels.astype(min_type)

        return build_categorical_column(
            categories=cats,
            codes=labels._column,
            mask=self.mask,
            ordered=ordered,
        )

    def as_numerical_column(
        self, dtype: Dtype
    ) -> "cudf.core.column.NumericalColumn":
        raise NotImplementedError

    def as_datetime_column(
        self, dtype: Dtype, **kwargs
    ) -> "cudf.core.column.DatetimeColumn":
        raise NotImplementedError

    def as_interval_column(
        self, dtype: Dtype, **kwargs
    ) -> "cudf.core.column.IntervalColumn":
        raise NotImplementedError

    def as_timedelta_column(
        self, dtype: Dtype, **kwargs
    ) -> "cudf.core.column.TimeDeltaColumn":
        raise NotImplementedError

    def as_string_column(
        self, dtype: Dtype, format=None
    ) -> "cudf.core.column.StringColumn":
        raise NotImplementedError

    def as_decimal_column(
        self, dtype: Dtype, **kwargs
    ) -> "cudf.core.column.DecimalColumn":
        raise NotImplementedError

    def apply_boolean_mask(self, mask) -> ColumnBase:
        mask = as_column(mask, dtype="bool")
        result = (
            self.as_frame()._apply_boolean_mask(boolean_mask=mask)._as_column()
        )
        return result

    def argsort(
        self, ascending: bool = True, na_position: builtins.str = "last"
    ) -> ColumnBase:

        sorted_indices = self.as_frame()._get_sorted_inds(
            ascending=ascending, na_position=na_position
        )
        return sorted_indices

    def __arrow_array__(self, type=None):
        raise TypeError(
            "Implicit conversion to a host PyArrow Array via __arrow_array__ "
            "is not allowed, To explicitly construct a PyArrow Array, "
            "consider using .to_arrow()"
        )

    def __array__(self, dtype=None):
        raise TypeError(
            "Implicit conversion to a host NumPy array via __array__ is not "
            "allowed. To explicitly construct a host array, consider using "
            ".to_array()"
        )

    @property
    def __cuda_array_interface__(self):
        raise NotImplementedError(
            f"dtype {self.dtype} is not yet supported via "
            "`__cuda_array_interface__`"
        )

    def __add__(self, other):
        return self.binary_operator("add", other)

    def __sub__(self, other):
        return self.binary_operator("sub", other)

    def __mul__(self, other):
        return self.binary_operator("mul", other)

    def __eq__(self, other):
        return self.binary_operator("eq", other)

    def __ne__(self, other):
        return self.binary_operator("ne", other)

    def __or__(self, other):
        return self.binary_operator("or", other)

    def __and__(self, other):
        return self.binary_operator("and", other)

    def __floordiv__(self, other):
        return self.binary_operator("floordiv", other)

    def __truediv__(self, other):
        return self.binary_operator("truediv", other)

    def __mod__(self, other):
        return self.binary_operator("mod", other)

    def __pow__(self, other):
        return self.binary_operator("pow", other)

    def __lt__(self, other):
        return self.binary_operator("lt", other)

    def __gt__(self, other):
        return self.binary_operator("gt", other)

    def __le__(self, other):
        return self.binary_operator("le", other)

    def __ge__(self, other):
        return self.binary_operator("ge", other)

    def searchsorted(
        self,
        value,
        side: builtins.str = "left",
        ascending: bool = True,
        na_position: builtins.str = "last",
    ):
        values = as_column(value).as_frame()
        return self.as_frame().searchsorted(
            values, side, ascending=ascending, na_position=na_position
        )

    def unique(self) -> ColumnBase:
        """
        Get unique values in the data
        """
        return (
            self.as_frame()
            .drop_duplicates(keep="first", ignore_index=True)
            ._as_column()
        )

    def serialize(self) -> Tuple[dict, list]:
        header: Dict[Any, Any] = {}
        frames = []
        header["type-serialized"] = pickle.dumps(type(self))
        header["dtype"] = self.dtype.str

        if self.data is not None:
            data_header, data_frames = self.data.serialize()
            header["data"] = data_header
            frames.extend(data_frames)

        if self.mask is not None:
            mask_header, mask_frames = self.mask.serialize()
            header["mask"] = mask_header
            frames.extend(mask_frames)

        header["frame_count"] = len(frames)
        return header, frames

    @classmethod
    def deserialize(cls, header: dict, frames: list) -> ColumnBase:
        dtype = header["dtype"]
        data = Buffer.deserialize(header["data"], [frames[0]])
        mask = None
        if "mask" in header:
            mask = Buffer.deserialize(header["mask"], [frames[1]])
        return build_column(
            data=data, dtype=dtype, mask=mask, size=header.get("size", None)
        )

    def unary_operator(self, unaryop: builtins.str):
        raise TypeError(
            f"Operation {unaryop} not supported for dtype {self.dtype}."
        )

    def binary_operator(
        self, op: builtins.str, other: BinaryOperand, reflect: bool = False
    ) -> ColumnBase:
        raise TypeError(
            f"Operation {op} not supported between dtypes {self.dtype} and "
            f"{other.dtype}."
        )

    def min(self, skipna: bool = None, dtype: Dtype = None):
        result_col = self._process_for_reduction(skipna=skipna)
        if isinstance(result_col, ColumnBase):
            return libcudf.reduce.reduce("min", result_col, dtype=dtype)
        else:
            return result_col

    def max(self, skipna: bool = None, dtype: Dtype = None):
        result_col = self._process_for_reduction(skipna=skipna)
        if isinstance(result_col, ColumnBase):
            return libcudf.reduce.reduce("max", result_col, dtype=dtype)
        else:
            return result_col

    def sum(
        self, skipna: bool = None, dtype: Dtype = None, min_count: int = 0
    ):
        raise TypeError(f"cannot perform sum with type {self.dtype}")

    def product(
        self, skipna: bool = None, dtype: Dtype = None, min_count: int = 0
    ):
        raise TypeError(f"cannot perform product with type {self.dtype}")

    def mean(self, skipna: bool = None, dtype: Dtype = None):
        raise TypeError(f"cannot perform mean with type {self.dtype}")

    def std(self, skipna: bool = None, ddof=1, dtype: Dtype = np.float64):
        raise TypeError(f"cannot perform std with type {self.dtype}")

    def var(self, skipna: bool = None, ddof=1, dtype: Dtype = np.float64):
        raise TypeError(f"cannot perform var with type {self.dtype}")

    def kurtosis(self, skipna: bool = None):
        raise TypeError(f"cannot perform kurtosis with type {self.dtype}")

    def skew(self, skipna: bool = None):
        raise TypeError(f"cannot perform skew with type {self.dtype}")

    def cov(self, other: ColumnBase):
        raise TypeError(
            f"cannot perform covarience with types {self.dtype}, "
            f"{other.dtype}"
        )

    def corr(self, other: ColumnBase):
        raise TypeError(
            f"cannot perform corr with types {self.dtype}, {other.dtype}"
        )

    def nans_to_nulls(self: T) -> T:
        if self.dtype.kind == "f":
            newmask = libcudf.transform.nans_to_nulls(self)
            return self.set_mask(newmask)
        else:
            return self

    def _process_for_reduction(
        self, skipna: bool = None, min_count: int = 0
    ) -> Union[ColumnBase, ScalarLike]:
        skipna = True if skipna is None else skipna

        if skipna:
            result_col = self.nans_to_nulls()
            if result_col.has_nulls:
                result_col = result_col.dropna()
        else:
            if self.has_nulls:
                return cudf.utils.dtypes._get_nan_for_dtype(self.dtype)

            result_col = self

        if min_count > 0:
            valid_count = len(result_col) - result_col.null_count
            if valid_count < min_count:
                return cudf.utils.dtypes._get_nan_for_dtype(self.dtype)
        elif min_count < 0:
            warnings.warn(
                f"min_count value cannot be negative({min_count}), will "
                f"default to 0."
            )
        return result_col

    def scatter_to_table(
        self,
        row_indices: ColumnBase,
        column_indices: ColumnBase,
        names: List[Any],
        nrows: int = None,
        ncols: int = None,
    ) -> "cudf.core.frame.Frame":
        """
        Scatters values from the column into a table.

        Parameters
        ----------
        row_indices
            A column of the same size as `self` specifying the
            row index to scatter each value to
        column_indices
            A column of the same size as `self` specifying the
            column index to scatter each value to
        names
            The column names of the resulting table

        Returns
        -------
        """
        if nrows is None:
            nrows = 0
            if len(row_indices) > 0:
                nrows = int(row_indices.max() + 1)

        if ncols is None:
            ncols = 0
            if len(column_indices) > 0:
                ncols = int(column_indices.max() + 1)

        if nrows * ncols == 0:
            return cudf.core.frame.Frame({})

        scatter_map = (column_indices * np.int32(nrows)) + row_indices
        target = cudf.core.frame.Frame(
            {None: column_empty_like(self, masked=True, newsize=nrows * ncols)}
        )
        target._data[None][scatter_map] = self
        result_frames = target._split(range(nrows, nrows * ncols, nrows))
        return cudf.core.frame.Frame(
            {
                name: next(iter(f._columns))
                for name, f in zip(names, result_frames)
            }
        )

    def _copy_type_metadata(self: T, other: ColumnBase) -> ColumnBase:
        """
        Copies type metadata from self onto other, returning a new column.

        * when `self` is a CategoricalColumn and `other` is not, we assume
          other is a column of codes, and return a CategoricalColumn composed
          of `other`  and the categories of `self`.
        * when both `self` and `other` are StructColumns, rename the fields
          of `other` to the field names of `self`.
        * when both `self` and `other` are DecimalColumns, copy the precision
          from self.dtype to other.dtype
        * when `self` and `other` are nested columns of the same type,
          recursively apply this function on the children of `self` to the
          and the children of `other`.
        * if none of the above, return `other` without any changes
        """
        if isinstance(self, cudf.core.column.CategoricalColumn) and not (
            isinstance(other, cudf.core.column.CategoricalColumn)
        ):
            other = build_categorical_column(
                categories=self.categories,
                codes=as_column(other.base_data, dtype=other.dtype),
                mask=other.base_mask,
                ordered=self.ordered,
                size=other.size,
                offset=other.offset,
                null_count=other.null_count,
            )

        if isinstance(other, cudf.core.column.StructColumn) and isinstance(
            self, cudf.core.column.StructColumn
        ):
            other = other._rename_fields(self.dtype.fields.keys())

        if isinstance(other, cudf.core.column.DecimalColumn) and isinstance(
            self, cudf.core.column.DecimalColumn
        ):
            other.dtype.precision = self.dtype.precision

        if type(self) is type(other):
            if self.base_children and other.base_children:
                base_children = tuple(
                    self.base_children[i]._copy_type_metadata(
                        other.base_children[i]
                    )
                    for i in range(len(self.base_children))
                )
                other.set_base_children(base_children)

        return other


def column_empty_like(
    column: ColumnBase,
    dtype: Dtype = None,
    masked: bool = False,
    newsize: int = None,
) -> ColumnBase:
    """Allocate a new column like the given *column*
    """
    if dtype is None:
        dtype = column.dtype
    row_count = len(column) if newsize is None else newsize

    if (
        hasattr(column, "dtype")
        and is_categorical_dtype(column.dtype)
        and dtype == column.dtype
    ):
        column = cast("cudf.core.column.CategoricalColumn", column)
        codes = column_empty_like(column.codes, masked=masked, newsize=newsize)
        return build_column(
            data=None,
            dtype=dtype,
            mask=codes.base_mask,
            children=(as_column(codes.base_data, dtype=codes.dtype),),
            size=codes.size,
        )

    return column_empty(row_count, dtype, masked)


def column_empty_like_same_mask(
    column: ColumnBase, dtype: Dtype
) -> ColumnBase:
    """Create a new empty Column with the same length and the same mask.

    Parameters
    ----------
    dtype : np.dtype like
        The dtype of the data buffer.
    """
    result = column_empty_like(column, dtype)
    if column.nullable:
        result = result.set_mask(column.mask)
    return result


def column_empty(
    row_count: int, dtype: Dtype = "object", masked: bool = False
) -> ColumnBase:
    """Allocate a new column like the given row_count and dtype.
    """
    dtype = pd.api.types.pandas_dtype(dtype)
    children = ()  # type: Tuple[ColumnBase, ...]

    if is_categorical_dtype(dtype):
        data = None
        children = (
            build_column(
                data=Buffer.empty(row_count * np.dtype("int32").itemsize),
                dtype="int32",
            ),
        )
    elif dtype.kind in "OU" and not is_decimal_dtype(dtype):
        data = None
        children = (
            full(row_count + 1, 0, dtype="int32"),
            build_column(
                data=Buffer.empty(row_count * np.dtype("int8").itemsize),
                dtype="int8",
            ),
        )
    else:
        data = Buffer.empty(row_count * dtype.itemsize)

    if masked:
        mask = create_null_mask(row_count, state=MaskState.ALL_NULL)
    else:
        mask = None

    return build_column(
        data, dtype, mask=mask, size=row_count, children=children
    )


def build_column(
    data: Union[Buffer, None],
    dtype: Dtype,
    *,
    size: int = None,
    mask: Buffer = None,
    offset: int = 0,
    null_count: int = None,
    children: Tuple[ColumnBase, ...] = (),
) -> ColumnBase:
    """
    Build a Column of the appropriate type from the given parameters

    Parameters
    ----------
    data : Buffer
        The data buffer (can be None if constructing certain Column
        types like StringColumn, ListColumn, or CategoricalColumn)
    dtype
        The dtype associated with the Column to construct
    mask : Buffer, optional
        The mask buffer
    size : int, optional
    offset : int, optional
    children : tuple, optional
    """
    dtype = pd.api.types.pandas_dtype(dtype)

    if is_numerical_dtype(dtype):
        assert data is not None
        return cudf.core.column.NumericalColumn(
            data=data,
            dtype=dtype,
            mask=mask,
            size=size,
            offset=offset,
            null_count=null_count,
        )
    if is_categorical_dtype(dtype):
        if not len(children) == 1:
            raise ValueError(
                "Must specify exactly one child column for CategoricalColumn"
            )
        if not isinstance(children[0], ColumnBase):
            raise TypeError("children must be a tuple of Columns")
        return cudf.core.column.CategoricalColumn(
            dtype=dtype,
            mask=mask,
            size=size,
            offset=offset,
            null_count=null_count,
            children=children,
        )
    elif dtype.type is np.datetime64:
        if data is None:
            raise TypeError("Must specify data buffer")
        return cudf.core.column.DatetimeColumn(
            data=data,
            dtype=dtype,
            mask=mask,
            size=size,
            offset=offset,
            null_count=null_count,
        )
    elif dtype.type is np.timedelta64:
        if data is None:
            raise TypeError("Must specify data buffer")
        return cudf.core.column.TimeDeltaColumn(
            data=data,
            dtype=dtype,
            mask=mask,
            size=size,
            offset=offset,
            null_count=null_count,
        )
    elif dtype.type in (np.object_, np.str_):
        return cudf.core.column.StringColumn(
            mask=mask,
            size=size,
            offset=offset,
            children=children,
            null_count=null_count,
        )
    elif is_list_dtype(dtype):
        return cudf.core.column.ListColumn(
            size=size,
            dtype=dtype,
            mask=mask,
            offset=offset,
            null_count=null_count,
            children=children,
        )
    elif is_interval_dtype(dtype):
        return cudf.core.column.IntervalColumn(
            dtype=dtype,
            mask=mask,
            size=size,
            offset=offset,
            children=children,
            null_count=null_count,
        )
    elif is_struct_dtype(dtype):
        if size is None:
            raise TypeError("Must specify size")
        return cudf.core.column.StructColumn(
            data=data,
            dtype=dtype,
            size=size,
            mask=mask,
            null_count=null_count,
            children=children,
        )
    elif is_decimal_dtype(dtype):
        if size is None:
            raise TypeError("Must specify size")
        return cudf.core.column.DecimalColumn(
            data=data,
            size=size,
            offset=offset,
            dtype=dtype,
            mask=mask,
            null_count=null_count,
            children=children,
        )
    elif is_interval_dtype(dtype):
        return cudf.core.column.IntervalColumn(
            dtype=dtype,
            mask=mask,
            size=size,
            offset=offset,
            null_count=null_count,
            children=children,
        )
    else:
        raise TypeError(f"Unrecognized dtype: {dtype}")


def build_categorical_column(
    categories: ColumnBase,
    codes: ColumnBase,
    mask: Buffer = None,
    size: int = None,
    offset: int = 0,
    null_count: int = None,
    ordered: bool = None,
) -> "cudf.core.column.CategoricalColumn":
    """
    Build a CategoricalColumn

    Parameters
    ----------
    categories : Column
        Column of categories
    codes : Column
        Column of codes, the size of the resulting Column will be
        the size of `codes`
    mask : Buffer
        Null mask
    size : int, optional
    offset : int, optional
    ordered : bool
        Indicates whether the categories are ordered
    """
    codes_dtype = min_unsigned_type(len(categories))
    codes = as_column(codes)
    if codes.dtype != codes_dtype:
        codes = codes.astype(codes_dtype)

    dtype = CategoricalDtype(categories=categories, ordered=ordered)

    result = build_column(
        data=None,
        dtype=dtype,
        mask=mask,
        size=size,
        offset=offset,
        null_count=null_count,
        children=(codes,),
    )
    return cast("cudf.core.column.CategoricalColumn", result)


def build_interval_column(
    left_col,
    right_col,
    mask=None,
    size=None,
    offset=0,
    null_count=None,
    closed="right",
):
    """
    Build an IntervalColumn

    Parameters
    ----------
    left_col : Column
        Column of values representing the left of the interval
    right_col : Column
        Column of representing the right of the interval
    mask : Buffer
        Null mask
    size : int, optional
    offset : int, optional
    closed : {"left", "right", "both", "neither"}, default "right"
            Whether the intervals are closed on the left-side, right-side,
            both or neither.
    """
    left = as_column(left_col)
    right = as_column(right_col)
    if closed not in {"left", "right", "both", "neither"}:
        closed = "right"
    if type(left_col) is not list:
        dtype = IntervalDtype(left_col.dtype, closed)
    else:
        dtype = IntervalDtype("int64", closed)
    size = len(left)
    return build_column(
        data=None,
        dtype=dtype,
        mask=mask,
        size=size,
        offset=offset,
        null_count=null_count,
        children=(left, right),
    )


def as_column(
    arbitrary: Any,
    nan_as_null: bool = None,
    dtype: Dtype = None,
    length: int = None,
):
    """Create a Column from an arbitrary object

    Parameters
    ----------
    arbitrary : object
        Object to construct the Column from. See *Notes*.
    nan_as_null : bool, optional, default None
        If None (default), treats NaN values in arbitrary as null if there is
        no mask passed along with it. If True, combines the mask and NaNs to
        form a new validity mask. If False, leaves NaN values as is.
    dtype : optional
        Optionally typecast the constructed Column to the given
        dtype.
    length : int, optional
        If `arbitrary` is a scalar, broadcast into a Column of
        the given length.

    Returns
    -------
    A Column of the appropriate type and size.

    Notes
    -----
    Currently support inputs are:

    * ``Column``
    * ``Series``
    * ``Index``
    * Scalars (can be broadcasted to a specified `length`)
    * Objects exposing ``__cuda_array_interface__`` (e.g., numba device arrays)
    * Objects exposing ``__array_interface__``(e.g., numpy arrays)
    * pyarrow array
    * pandas.Categorical objects
    """
    if isinstance(arbitrary, ColumnBase):
        if dtype is not None:
            return arbitrary.astype(dtype)
        else:
            return arbitrary

    elif isinstance(arbitrary, cudf.Series):
        data = arbitrary._column
        if dtype is not None:
            data = data.astype(dtype)
    elif isinstance(arbitrary, cudf.Index):
        data = arbitrary._values
        if dtype is not None:
            data = data.astype(dtype)

    elif type(arbitrary) is Buffer:
        if dtype is None:
            raise TypeError("dtype cannot be None if 'arbitrary' is a Buffer")

        data = build_column(arbitrary, dtype=dtype)

    elif hasattr(arbitrary, "__cuda_array_interface__"):
        desc = arbitrary.__cuda_array_interface__
        current_dtype = np.dtype(desc["typestr"])

        arb_dtype = check_cast_unsupported_dtype(current_dtype)

        if desc.get("mask", None) is not None:
            # Extract and remove the mask from arbitrary before
            # passing to cupy.asarray
            mask = _mask_from_cuda_array_interface_desc(arbitrary)
            arbitrary = SimpleNamespace(__cuda_array_interface__=desc.copy())
            arbitrary.__cuda_array_interface__["mask"] = None
            desc = arbitrary.__cuda_array_interface__
        else:
            mask = None

        arbitrary = cupy.asarray(arbitrary)

        if arb_dtype != current_dtype:
            arbitrary = arbitrary.astype(arb_dtype)
            current_dtype = arb_dtype

        if (
            desc["strides"] is not None
            and not (arbitrary.itemsize,) == arbitrary.strides
        ):
            arbitrary = cupy.ascontiguousarray(arbitrary)

        data = _data_from_cuda_array_interface_desc(arbitrary)
        col = build_column(data, dtype=current_dtype, mask=mask)

        if dtype is not None:
            col = col.astype(dtype)

        if isinstance(col, cudf.core.column.CategoricalColumn):
            return col
        elif np.issubdtype(col.dtype, np.floating):
            if nan_as_null or (mask is None and nan_as_null is None):
                mask = libcudf.transform.nans_to_nulls(col.fillna(np.nan))
                col = col.set_mask(mask)
        elif np.issubdtype(col.dtype, np.datetime64):
            if nan_as_null or (mask is None and nan_as_null is None):
                # Ignore typing error since this method is only defined for
                # DatetimeColumn, not the ColumnBase class.
                col = col._make_copy_with_na_as_null()  # type: ignore
        return col

    elif isinstance(arbitrary, (pa.Array, pa.ChunkedArray)):
        col = ColumnBase.from_arrow(arbitrary)
        if isinstance(arbitrary, pa.NullArray):
            if type(dtype) == str and dtype == "empty":
                new_dtype = pd.api.types.pandas_dtype(
                    arbitrary.type.to_pandas_dtype()
                )
            else:
                new_dtype = pd.api.types.pandas_dtype(dtype)
            col = col.astype(new_dtype)

        return col

    elif isinstance(arbitrary, (pd.Series, pd.Categorical)):
        if isinstance(arbitrary, pd.Series) and isinstance(
            arbitrary.array, pd.core.arrays.masked.BaseMaskedArray
        ):
            return as_column(arbitrary.array)
        if is_categorical_dtype(arbitrary):
            data = as_column(pa.array(arbitrary, from_pandas=True))
        elif is_interval_dtype(arbitrary.dtype):
            data = as_column(pa.array(arbitrary, from_pandas=True))
        elif arbitrary.dtype == np.bool_:
            data = as_column(cupy.asarray(arbitrary), dtype=arbitrary.dtype)
        elif arbitrary.dtype.kind in ("f"):
            arb_dtype = check_cast_unsupported_dtype(arbitrary.dtype)
            data = as_column(
                cupy.asarray(arbitrary, dtype=arb_dtype),
                nan_as_null=nan_as_null,
                dtype=dtype,
            )
        elif arbitrary.dtype.kind in ("u", "i"):
            data = as_column(
                cupy.asarray(arbitrary), nan_as_null=nan_as_null, dtype=dtype
            )
        else:
            pyarrow_array = pa.array(arbitrary, from_pandas=nan_as_null)
            if isinstance(pyarrow_array.type, pa.Decimal128Type):
                pyarrow_type = cudf.Decimal64Dtype.from_arrow(
                    pyarrow_array.type
                )
            else:
                pyarrow_type = arbitrary.dtype
            data = as_column(pyarrow_array, dtype=pyarrow_type)
        if dtype is not None:
            data = data.astype(dtype)

    elif isinstance(arbitrary, (pd.Timestamp, pd.Timedelta)):
        # This will always treat NaTs as nulls since it's not technically a
        # discrete value like NaN
        data = as_column(pa.array(pd.Series([arbitrary]), from_pandas=True))
        if dtype is not None:
            data = data.astype(dtype)

    elif np.isscalar(arbitrary) and not isinstance(arbitrary, memoryview):
        length = length or 1
        if (
            (nan_as_null is True)
            and isinstance(arbitrary, (np.floating, float))
            and np.isnan(arbitrary)
        ):
            arbitrary = None
            if dtype is None:
                dtype = np.dtype("float64")

        data = as_column(
            utils.scalar_broadcast_to(arbitrary, length, dtype=dtype)
        )
        if not nan_as_null and not is_decimal_dtype(data.dtype):
            if np.issubdtype(data.dtype, np.floating):
                data = data.fillna(np.nan)
            elif np.issubdtype(data.dtype, np.datetime64):
                data = data.fillna(np.datetime64("NaT"))

    elif hasattr(arbitrary, "__array_interface__"):
        # CUDF assumes values are always contiguous
        desc = arbitrary.__array_interface__
        shape = desc["shape"]
        arb_dtype = np.dtype(desc["typestr"])
        # CUDF assumes values are always contiguous
        if len(shape) > 1:
            raise ValueError("Data must be 1-dimensional")

        arbitrary = np.asarray(arbitrary)

        # Handle case that `arbitary` elements are cupy arrays
        if (
            shape
            and shape[0]
            and hasattr(arbitrary[0], "__cuda_array_interface__")
        ):
            return as_column(
                cupy.asarray(arbitrary, dtype=arbitrary[0].dtype),
                nan_as_null=nan_as_null,
                dtype=dtype,
                length=length,
            )

        if not arbitrary.flags["C_CONTIGUOUS"]:
            arbitrary = np.ascontiguousarray(arbitrary)

        if dtype is not None:
            arbitrary = arbitrary.astype(dtype)

        if arb_dtype.kind == "M":

            time_unit = get_time_unit(arbitrary)
            cast_dtype = time_unit in ("D", "W", "M", "Y")

            if cast_dtype:
                arbitrary = arbitrary.astype(np.dtype("datetime64[s]"))

            buffer = Buffer(arbitrary.view("|u1"))
            mask = None
            if nan_as_null is None or nan_as_null is True:
                data = as_column(
                    buffer, dtype=arbitrary.dtype, nan_as_null=nan_as_null
                )
                data = data._make_copy_with_na_as_null()
                mask = data.mask

            data = cudf.core.column.datetime.DatetimeColumn(
                data=buffer, mask=mask, dtype=arbitrary.dtype
            )
        elif arb_dtype.kind == "m":

            time_unit = get_time_unit(arbitrary)
            cast_dtype = time_unit in ("D", "W", "M", "Y")

            if cast_dtype:
                arbitrary = arbitrary.astype(np.dtype("timedelta64[s]"))

            buffer = Buffer(arbitrary.view("|u1"))
            mask = None
            if nan_as_null is None or nan_as_null is True:
                data = as_column(
                    buffer, dtype=arbitrary.dtype, nan_as_null=nan_as_null
                )
                data = data._make_copy_with_na_as_null()
                mask = data.mask

            data = cudf.core.column.timedelta.TimeDeltaColumn(
                data=buffer,
                size=len(arbitrary),
                mask=mask,
                dtype=arbitrary.dtype,
            )
        elif (
            arbitrary.size != 0
            and arb_dtype.kind in ("O")
            and isinstance(arbitrary[0], pd._libs.interval.Interval)
        ):
            # changing from pd array to series,possible arrow bug
            interval_series = pd.Series(arbitrary)
            data = as_column(
                pa.Array.from_pandas(interval_series), dtype=arbitrary.dtype,
            )
            if dtype is not None:
                data = data.astype(dtype)
        elif arb_dtype.kind in ("O", "U"):
            data = as_column(
                pa.Array.from_pandas(arbitrary), dtype=arbitrary.dtype
            )
            # There is no cast operation available for pa.Array from int to
            # str, Hence instead of handling in pa.Array block, we
            # will have to type-cast here.
            if dtype is not None:
                data = data.astype(dtype)
        elif arb_dtype.kind in ("f"):
            arb_dtype = check_cast_unsupported_dtype(
                arb_dtype if dtype is None else dtype
            )
            data = as_column(
                cupy.asarray(arbitrary, dtype=arb_dtype),
                nan_as_null=nan_as_null,
            )
        else:
            data = as_column(cupy.asarray(arbitrary), nan_as_null=nan_as_null)

    elif isinstance(arbitrary, pd.core.arrays.numpy_.PandasArray):
        if is_categorical_dtype(arbitrary.dtype):
            arb_dtype = arbitrary.dtype
        else:
            if arbitrary.dtype == pd.StringDtype():
                arb_dtype = np.dtype("O")
            else:
                arb_dtype = check_cast_unsupported_dtype(arbitrary.dtype)
                if arb_dtype != arbitrary.dtype.numpy_dtype:
                    arbitrary = arbitrary.astype(arb_dtype)
        if (
            arbitrary.size != 0
            and isinstance(arbitrary[0], pd._libs.interval.Interval)
            and arb_dtype.kind in ("O")
        ):
            # changing from pd array to series,possible arrow bug
            interval_series = pd.Series(arbitrary)
            data = as_column(
                pa.Array.from_pandas(interval_series), dtype=arb_dtype
            )
        elif arb_dtype.kind in ("O", "U"):
            data = as_column(pa.Array.from_pandas(arbitrary), dtype=arb_dtype)
        else:
            data = as_column(
                pa.array(
                    arbitrary,
                    from_pandas=True if nan_as_null is None else nan_as_null,
                ),
                nan_as_null=nan_as_null,
            )
        if dtype is not None:
            data = data.astype(dtype)
    elif isinstance(arbitrary, memoryview):
        data = as_column(
            np.asarray(arbitrary), dtype=dtype, nan_as_null=nan_as_null
        )
    elif isinstance(arbitrary, cudf.Scalar):
        data = ColumnBase.from_scalar(arbitrary, length if length else 1)
    elif isinstance(arbitrary, pd.core.arrays.masked.BaseMaskedArray):
        cudf_dtype = arbitrary._data.dtype

        data = Buffer(arbitrary._data.view("|u1"))
        data = as_column(data, dtype=cudf_dtype)

        mask = arbitrary._mask
        mask = bools_to_mask(as_column(mask).unary_operator("not"))

        data = data.set_mask(mask)

    else:
        try:
            data = as_column(
                memoryview(arbitrary), dtype=dtype, nan_as_null=nan_as_null
            )
        except TypeError:
            pa_type = None
            np_type = None
            try:
                if dtype is not None:
                    if is_list_dtype(dtype):
                        data = pa.array(arbitrary)
                        if type(data) not in (pa.ListArray, pa.NullArray):
                            raise ValueError(
                                "Cannot create list column from given data"
                            )
                        return as_column(data, nan_as_null=nan_as_null)
                    if isinstance(dtype, cudf.core.dtypes.Decimal64Dtype):
                        data = pa.array(
                            arbitrary,
                            type=pa.decimal128(
                                precision=dtype.precision, scale=dtype.scale
                            ),
                        )
                        return cudf.core.column.DecimalColumn.from_arrow(data)
                    dtype = pd.api.types.pandas_dtype(dtype)
                    if is_categorical_dtype(dtype) or is_interval_dtype(dtype):
                        raise TypeError
                    else:
                        np_type = np.dtype(dtype).type
                        if np_type == np.bool_:
                            pa_type = pa.bool_()
                        else:
                            pa_type = np_to_pa_dtype(np.dtype(dtype))
                data = as_column(
                    pa.array(
                        arbitrary,
                        type=pa_type,
                        from_pandas=True
                        if nan_as_null is None
                        else nan_as_null,
                    ),
                    dtype=dtype,
                    nan_as_null=nan_as_null,
                )
            except (pa.ArrowInvalid, pa.ArrowTypeError, TypeError):
                if is_categorical_dtype(dtype):
                    sr = pd.Series(arbitrary, dtype="category")
                    data = as_column(sr, nan_as_null=nan_as_null, dtype=dtype)
                elif np_type == np.str_:
                    sr = pd.Series(arbitrary, dtype="str")
                    data = as_column(sr, nan_as_null=nan_as_null)
                elif is_interval_dtype(dtype):
                    sr = pd.Series(arbitrary, dtype="interval")
                    data = as_column(sr, nan_as_null=nan_as_null, dtype=dtype)
                else:
                    data = as_column(
                        _construct_array(arbitrary, dtype),
                        dtype=dtype,
                        nan_as_null=nan_as_null,
                    )
    return data


def _construct_array(
    arbitrary: Any, dtype: Optional[Dtype]
) -> Union[np.ndarray, cupy.ndarray]:
    """
    Construct a CuPy or NumPy array from `arbitrary`
    """
    try:
        dtype = dtype if dtype is None else np.dtype(dtype)
        arbitrary = cupy.asarray(arbitrary, dtype=dtype)
    except (TypeError, ValueError):
        native_dtype = dtype
        if (
            dtype is None
            and not cudf._lib.scalar._is_null_host_scalar(arbitrary)
            and pd.api.types.infer_dtype(arbitrary)
            in ("mixed", "mixed-integer",)
        ):
            native_dtype = "object"
        arbitrary = np.asarray(
            arbitrary,
            dtype=native_dtype
            if native_dtype is None
            else np.dtype(native_dtype),
        )
    return arbitrary


def _data_from_cuda_array_interface_desc(obj) -> Buffer:
    desc = obj.__cuda_array_interface__
    ptr = desc["data"][0]
    nelem = desc["shape"][0] if len(desc["shape"]) > 0 else 1
    dtype = np.dtype(desc["typestr"])

    data = Buffer(data=ptr, size=nelem * dtype.itemsize, owner=obj)
    return data


def _mask_from_cuda_array_interface_desc(obj) -> Union[Buffer, None]:
    desc = obj.__cuda_array_interface__
    mask = desc.get("mask", None)

    if mask is not None:
        desc = mask.__cuda_array_interface__
        ptr = desc["data"][0]
        nelem = desc["shape"][0]
        typestr = desc["typestr"]
        typecode = typestr[1]
        if typecode == "t":
            mask_size = bitmask_allocation_size_bytes(nelem)
            mask = Buffer(data=ptr, size=mask_size, owner=obj)
        elif typecode == "b":
            col = as_column(mask)
            mask = bools_to_mask(col)
        else:
            raise NotImplementedError(
                f"Cannot infer mask from typestr {typestr}"
            )
    return mask


def serialize_columns(columns) -> Tuple[List[dict], List]:
    """
    Return the headers and frames resulting
    from serializing a list of Column
    Parameters
    ----------
    columns : list
        list of Columns to serialize
    Returns
    -------
    headers : list
        list of header metadata for each Column
    frames : list
        list of frames
    """
    headers: List[Dict[Any, Any]] = []
    frames = []

    if len(columns) > 0:
        header_columns = [c.serialize() for c in columns]
        headers, column_frames = zip(*header_columns)
        for f in column_frames:
            frames.extend(f)

    return headers, frames


def deserialize_columns(headers: List[dict], frames: List) -> List[ColumnBase]:
    """
    Construct a list of Columns from a list of headers
    and frames.
    """
    columns = []

    for meta in headers:
        col_frame_count = meta["frame_count"]
        col_typ = pickle.loads(meta["type-serialized"])
        colobj = col_typ.deserialize(meta, frames[:col_frame_count])
        columns.append(colobj)
        # Advance frames
        frames = frames[col_frame_count:]

    return columns


def arange(
    start: Union[int, float],
    stop: Union[int, float] = None,
    step: Union[int, float] = 1,
    dtype=None,
) -> ColumnBase:
    """
    Returns a column with evenly spaced values within a given interval.

    Values are generated within the half-open interval [start, stop).
    The first three arguments are mapped like the range built-in function,
    i.e. start and step are optional.

    Parameters
    ----------
    start : int/float
        Start of the interval.
    stop : int/float, default is None
        Stop of the interval.
    step : int/float, default 1
        Step width between each pair of consecutive values.
    dtype : default None
        Data type specifier. It is inferred from other arguments by default.

    Returns
    -------
    cudf.core.column.NumericalColumn

    Examples
    --------
    >>> import cudf
    >>> col = cudf.core.column.arange(2, 7, 1, dtype='int16')
    >>> col
    <cudf.core.column.numerical.NumericalColumn object at 0x7ff7998f8b90>
    >>> cudf.Series(col)
    0    2
    1    3
    2    4
    3    5
    4    6
    dtype: int16
    """
    if stop is None:
        stop = start
        start = 0

    if step is None:
        step = 1

    size = int(np.ceil((stop - start) / step))

    return libcudf.filling.sequence(
        size,
        as_device_scalar(start, dtype=dtype),
        as_device_scalar(step, dtype=dtype),
    )


def full(size: int, fill_value: ScalarLike, dtype: Dtype = None) -> ColumnBase:
    """
    Returns a column of given size and dtype, filled with a given value.

    Parameters
    ----------
    size : int
        size of the expected column.
    fill_value : scalar
         A scalar value to fill a new array.
    dtype : default None
        Data type specifier. It is inferred from other arguments by default.

    Returns
    -------
    Column

    Examples
    --------
    >>> import cudf
    >>> col = cudf.core.column.full(size=5, fill_value=7, dtype='int8')
    >>> col
    <cudf.core.column.numerical.NumericalColumn object at 0x7fa0912e8b90>
    >>> cudf.Series(col)
    0    7
    1    7
    2    7
    3    7
    4    7
    dtype: int8
    """
    return ColumnBase.from_scalar(cudf.Scalar(fill_value, dtype), size)


<<<<<<< HEAD
def _copy_type_metadata_from_arrow(
    arrow_array: pa.array, cudf_column: ColumnBase
) -> ColumnBase:
    """
    Similar to `Column._copy_type_metadata`, except copies type metadata
    from arrow array into a cudf column. Recursive for every level.
    * When `arrow_array` is struct type and `cudf_column` is StructDtype, copy
    field names.
    * When `arrow_array` is decimal type and `cudf_column` is
    Decimal64Dtype, copy precisions.
    """
    if pa.types.is_decimal(arrow_array.type) and isinstance(
        cudf_column, cudf.core.column.DecimalColumn
    ):
        cudf_column.dtype.precision = arrow_array.type.precision
    elif pa.types.is_struct(arrow_array.type) and isinstance(
        cudf_column, cudf.core.column.StructColumn
    ):
        base_children = tuple(
            _copy_type_metadata_from_arrow(arrow_array.field(i), col_child)
            for i, col_child in enumerate(cudf_column.base_children)
        )
        cudf_column.set_base_children(base_children)
        return cudf.core.column.StructColumn(
            data=None,
            size=cudf_column.base_size,
            dtype=StructDtype.from_arrow(arrow_array.type),
            mask=cudf_column.base_mask,
            offset=cudf_column.offset,
            null_count=cudf_column.null_count,
            children=base_children,
        )
    elif pa.types.is_list(arrow_array.type) and isinstance(
        cudf_column, cudf.core.column.ListColumn
    ):
        if arrow_array.values and cudf_column.base_children:
            base_children = (
                cudf_column.base_children[0],
                _copy_type_metadata_from_arrow(
                    arrow_array.values, cudf_column.base_children[1]
                ),
            )
            return cudf.core.column.ListColumn(
                size=cudf_column.base_size,
                dtype=ListDtype.from_arrow(arrow_array.type),
                mask=cudf_column.base_mask,
                offset=cudf_column.offset,
                null_count=cudf_column.null_count,
                children=base_children,
            )

    return cudf_column
=======
def _concat_columns(objs: "MutableSequence[ColumnBase]") -> ColumnBase:
    """Concatenate a sequence of columns."""
    if len(objs) == 0:
        dtype = pd.api.types.pandas_dtype(None)
        return column_empty(0, dtype=dtype, masked=True)

    # If all columns are `NumericalColumn` with different dtypes,
    # we cast them to a common dtype.
    # Notice, we can always cast pure null columns
    not_null_col_dtypes = [o.dtype for o in objs if o.valid_count]
    if len(not_null_col_dtypes) and all(
        is_numerical_dtype(dtyp) and np.issubdtype(dtyp, np.datetime64)
        for dtyp in not_null_col_dtypes
    ):
        # Use NumPy to find a common dtype
        common_dtype = np.find_common_type(not_null_col_dtypes, [])
        # Cast all columns to the common dtype
        objs = [obj.astype(common_dtype) for obj in objs]

    # Find the first non-null column:
    head = next((obj for obj in objs if obj.valid_count), objs[0])

    for i, obj in enumerate(objs):
        # Check that all columns are the same type:
        if not pd.api.types.is_dtype_equal(obj.dtype, head.dtype):
            # if all null, cast to appropriate dtype
            if obj.valid_count == 0:
                objs[i] = column_empty_like(
                    head, dtype=head.dtype, masked=True, newsize=len(obj)
                )
            else:
                raise ValueError("All columns must be the same type")

    # TODO: This logic should be generalized to a dispatch to
    # ColumnBase._concat so that all subclasses can override necessary
    # behavior. However, at the moment it's not clear what that API should look
    # like, so CategoricalColumn simply implements a minimal working API.
    if all(is_categorical_dtype(o.dtype) for o in objs):
        return cudf.core.column.categorical.CategoricalColumn._concat(
            cast(
                MutableSequence[
                    cudf.core.column.categorical.CategoricalColumn
                ],
                objs,
            )
        )

    newsize = sum(map(len, objs))
    if newsize > libcudf.MAX_COLUMN_SIZE:
        raise MemoryError(
            f"Result of concat cannot have "
            f"size > {libcudf.MAX_COLUMN_SIZE_STR}"
        )
    elif newsize == 0:
        col = column_empty(0, head.dtype, masked=True)
    else:
        # Filter out inputs that have 0 length, then concatenate.
        objs = [o for o in objs if len(o)]
        col = libcudf.concat.concat_columns(objs)
    return col
>>>>>>> 0ebf7e61
<|MERGE_RESOLUTION|>--- conflicted
+++ resolved
@@ -2234,7 +2234,6 @@
     return ColumnBase.from_scalar(cudf.Scalar(fill_value, dtype), size)
 
 
-<<<<<<< HEAD
 def _copy_type_metadata_from_arrow(
     arrow_array: pa.array, cudf_column: ColumnBase
 ) -> ColumnBase:
@@ -2287,7 +2286,8 @@
             )
 
     return cudf_column
-=======
+
+
 def _concat_columns(objs: "MutableSequence[ColumnBase]") -> ColumnBase:
     """Concatenate a sequence of columns."""
     if len(objs) == 0:
@@ -2347,5 +2347,4 @@
         # Filter out inputs that have 0 length, then concatenate.
         objs = [o for o in objs if len(o)]
         col = libcudf.concat.concat_columns(objs)
-    return col
->>>>>>> 0ebf7e61
+    return col