--- conflicted
+++ resolved
@@ -1450,7 +1450,6 @@
         result: Column
             Column of booleans indicating if each element is in values.
         """
-<<<<<<< HEAD
         lhs, rhs = self._process_values_for_isin(values)
         if lhs.dtype != rhs.dtype:
             if lhs.null_count and rhs.null_count:
@@ -1460,16 +1459,6 @@
                     False, length=len(self), dtype=np.dtype(np.bool_)
                 )
         elif lhs.null_count == 0 and (rhs.null_count == len(rhs)):
-=======
-        try:
-            lhs, rhs = self._process_values_for_isin(values)
-            res = lhs._isin_earlystop(rhs)
-            if res is not None:
-                return res
-        except ValueError:
-            # pandas functionally returns all False when cleansing via
-            # typecasting fails
->>>>>>> 7a01f91c
             return as_column(False, length=len(self), dtype=np.dtype(np.bool_))
 
         result = rhs.contains(lhs)
@@ -1498,47 +1487,6 @@
             rhs = rhs.astype(lhs.dtype)
         return lhs, rhs
 
-<<<<<<< HEAD
-=======
-    def _isin_earlystop(self, rhs: ColumnBase) -> ColumnBase | None:
-        """
-        Helper function for `isin` which determines possibility of
-        early-stopping or not.
-        """
-        if self.dtype != rhs.dtype:
-            if self.null_count and rhs.null_count:
-                return self.isnull()
-            else:
-                return as_column(
-                    False, length=len(self), dtype=np.dtype(np.bool_)
-                )
-        elif self.null_count == 0 and (rhs.null_count == len(rhs)):
-            return as_column(False, length=len(self), dtype=np.dtype(np.bool_))
-        else:
-            return None
-
-    def _obtain_isin_result(self, rhs: ColumnBase) -> ColumnBase:
-        """
-        Helper function for `isin` which merges `self` & `rhs`
-        to determine what values of `rhs` exist in `self`.
-        """
-        # We've already matched dtypes by now
-        # self.isin(other) asks "which values of self are in other"
-        # contains(haystack, needles) asks "which needles are in haystack"
-        # hence this argument ordering.
-        result = rhs.contains(self)
-        if self.null_count > 0:
-            # If one of the needles is null, then the result contains
-            # nulls, these nulls should be replaced by whether or not the
-            # haystack contains a null.
-            # TODO: this is unnecessary if we resolve
-            # https://github.com/rapidsai/cudf/issues/14515 by
-            # providing a mode in which cudf::contains does not mask
-            # the result.
-            result = result.fillna(rhs.null_count > 0)
-        return result
-
->>>>>>> 7a01f91c
     def as_mask(self) -> Buffer:
         """Convert booleans to bitmask
 
