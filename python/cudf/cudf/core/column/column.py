--- conflicted
+++ resolved
@@ -1905,8 +1905,20 @@
     * pandas.Categorical objects
     * range objects
     """
-<<<<<<< HEAD
-    if isinstance(arbitrary, (ColumnBase, cudf.Series, cudf.BaseIndex)):
+    if isinstance(arbitrary, (range, pd.RangeIndex, cudf.RangeIndex)):
+        column = libcudf.filling.sequence(
+            len(arbitrary),
+            as_device_scalar(arbitrary.start, dtype=cudf.dtype("int64")),
+            as_device_scalar(arbitrary.step, dtype=cudf.dtype("int64")),
+        )
+        if cudf.get_option("default_integer_bitwidth") and dtype is None:
+            dtype = cudf.dtype(
+                f'i{cudf.get_option("default_integer_bitwidth")//8}'
+            )
+        if dtype is not None:
+            column = column.astype(dtype)
+        return column
+    elif isinstance(arbitrary, (ColumnBase, cudf.Series, cudf.BaseIndex)):
         if isinstance(arbitrary, cudf.Series):
             column = arbitrary._column
         elif isinstance(arbitrary, cudf.BaseIndex):
@@ -1915,32 +1927,9 @@
             column = arbitrary
         if column.dtype.kind == "f" and (nan_as_null is None or nan_as_null):
             column = column.nans_to_nulls()
-=======
-    if isinstance(arbitrary, (range, pd.RangeIndex, cudf.RangeIndex)):
-        column = libcudf.filling.sequence(
-            len(arbitrary),
-            as_device_scalar(arbitrary.start, dtype=cudf.dtype("int64")),
-            as_device_scalar(arbitrary.step, dtype=cudf.dtype("int64")),
-        )
-        if cudf.get_option("default_integer_bitwidth") and dtype is None:
-            dtype = cudf.dtype(
-                f'i{cudf.get_option("default_integer_bitwidth")//8}'
-            )
         if dtype is not None:
             column = column.astype(dtype)
         return column
-    elif isinstance(arbitrary, ColumnBase):
-        if dtype is not None:
-            return arbitrary.astype(dtype)
-        else:
-            return arbitrary
-    elif isinstance(arbitrary, cudf.Series):
-        data = arbitrary._column
->>>>>>> 7ca988f2
-        if dtype is not None:
-            column = column.astype(dtype)
-        return column
-
     elif hasattr(arbitrary, "__cuda_array_interface__"):
         desc = arbitrary.__cuda_array_interface__
         shape = desc["shape"]
