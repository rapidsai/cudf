--- conflicted
+++ resolved
@@ -1022,13 +1022,9 @@
             ordered=ordered,
         )
 
-<<<<<<< HEAD
     def as_numerical_column(
-        self, dtype: Dtype, **kwargs
+        self, dtype: Dtype
     ) -> "cudf.core.column.NumericalColumn":
-=======
-    def as_numerical_column(self, dtype):
->>>>>>> d06b2474
         raise NotImplementedError
 
     def as_datetime_column(
