# Copyright (c) 2018-2025, NVIDIA CORPORATION.

from __future__ import annotations

import pickle
import warnings
from collections.abc import Iterable, Iterator, MutableSequence, Sequence
from functools import cached_property
from itertools import chain
from types import SimpleNamespace
from typing import TYPE_CHECKING, Any, ClassVar, Literal, cast

import cupy as cp
import numpy as np
import pandas as pd
import pyarrow as pa
import pyarrow.compute as pc
from packaging import version
from pandas.core.arrays.arrow.extension_types import ArrowIntervalType
from typing_extensions import Self

import pylibcudf as plc

import cudf
from cudf.api.types import (
    _is_categorical_dtype,
    infer_dtype,
    is_dtype_equal,
    is_scalar,
)
from cudf.core._compat import PANDAS_GE_210
from cudf.core._internals import (
    aggregation,
    copying,
    sorting,
    stream_compaction,
)
from cudf.core._internals.timezones import get_compatible_timezone
from cudf.core.abc import Serializable
from cudf.core.buffer import (
    Buffer,
    acquire_spill_lock,
    as_buffer,
    cuda_array_interface_wrapper,
)
from cudf.core.buffer.spillable_buffer import SpillableBuffer
from cudf.core.copy_types import GatherMap
from cudf.core.dtypes import (
    CategoricalDtype,
    DecimalDtype,
    IntervalDtype,
    ListDtype,
    StructDtype,
)
from cudf.core.mixins import BinaryOperand, Reducible
from cudf.errors import MixedTypeError
from cudf.utils.dtypes import (
    CUDF_STRING_DTYPE,
    SIZE_TYPE_DTYPE,
    _get_nan_for_dtype,
    _maybe_convert_to_default_type,
    cudf_dtype_from_pa_type,
    cudf_dtype_to_pa_type,
    dtype_from_pylibcudf_column,
    dtype_to_pylibcudf_type,
    find_common_type,
    is_column_like,
    is_dtype_obj_decimal,
    is_dtype_obj_interval,
    is_dtype_obj_list,
    is_dtype_obj_numeric,
    is_dtype_obj_struct,
    is_mixed_with_object_dtype,
    is_pandas_nullable_extension_dtype,
    min_signed_type,
    np_dtypes_to_pandas_dtypes,
)
from cudf.utils.scalar import pa_scalar_to_plc_scalar
from cudf.utils.utils import (
    _array_ufunc,
    _is_null_host_scalar,
    is_na_like,
)

if TYPE_CHECKING:
    import builtins
    from collections.abc import Generator, Mapping

    from cudf._typing import ColumnLike, Dtype, DtypeObj, ScalarLike
    from cudf.core.column.categorical import CategoricalColumn
    from cudf.core.column.datetime import DatetimeColumn
    from cudf.core.column.decimal import DecimalBaseColumn
    from cudf.core.column.interval import IntervalColumn
    from cudf.core.column.numerical import NumericalColumn
    from cudf.core.column.strings import StringColumn
    from cudf.core.column.timedelta import TimeDeltaColumn
    from cudf.core.index import Index

if PANDAS_GE_210:
    NumpyExtensionArray = pd.arrays.NumpyExtensionArray
else:
    NumpyExtensionArray = pd.arrays.PandasArray


def _can_values_be_equal(left: DtypeObj, right: DtypeObj) -> bool:
    """
    Given 2 possibly not equal dtypes, can they both hold equivalent values.

    Helper function for .equals when check_dtypes is False.
    """
    if left == right:
        return True
    if isinstance(left, CategoricalDtype):
        return _can_values_be_equal(left.categories.dtype, right)
    elif isinstance(right, CategoricalDtype):
        return _can_values_be_equal(left, right.categories.dtype)
    elif is_dtype_obj_numeric(left) and is_dtype_obj_numeric(right):
        return True
    elif left.kind == right.kind and left.kind in "mM":
        return True
    return False


class spillable_gpumemoryview(plc.gpumemoryview):
    """
    HACK: Prevent automatic unspilling of `SpillableBuffer` objects
    when constructing `plc.Column`.

    The `plc.Column()` constructor expects a `gpumemoryview` object,
    but wrapping a `SpillableBuffer` directly in a `gpumemoryview`
    forces the buffer to unspill (materialize) its device data prematurely.

    To avoid this, we wrap spillable buffers in this subclass that implements
    only the `.obj` attribute; the only attribute actually accessed by
    `.from_pylibcudf()`. All other attributes intentionally raise errors to
    prevent accidental usage paths that would cause unspilling.
    """

    def __init__(self, buf: SpillableBuffer) -> None:
        self._buf = buf

    @property
    def obj(self) -> SpillableBuffer:
        return self._buf

    @property
    def cai(self) -> None:  # type: ignore[override]
        assert False

    @property
    def ptr(self) -> None:  # type: ignore[override]
        assert False

    @property
    def nbytes(self) -> None:  # type: ignore[override]
        assert False


class ColumnBase(Serializable, BinaryOperand, Reducible):
    """
    A ColumnBase stores columnar data in device memory.

    A ColumnBase may be composed of:

    * A *data* Buffer
    * One or more (optional) *children* Columns
    * An (optional) *mask* Buffer representing the nullmask

    The *dtype* indicates the ColumnBase's element type.
    """

    _VALID_REDUCTIONS = {
        "any",
        "all",
        "max",
        "min",
    }
    _VALID_PLC_TYPES: ClassVar[set[plc.TypeId]] = set()

    def __init__(
        self,
        plc_column: plc.Column,
        size: int,
        dtype: DtypeObj,
        offset: int,
        null_count: int,
        exposed: bool,
    ) -> None:
        if not (
            isinstance(plc_column, plc.Column)
            and plc_column.type().id() in self._VALID_PLC_TYPES
        ):
            raise ValueError(
                f"plc_column must be a pylibcudf.Column with a TypeId in {self._VALID_PLC_TYPES}"
            )
        self.plc_column = plc_column
        if size < 0:
            raise ValueError("size must be >=0")
        self._size = size
        self._distinct_count: dict[bool, int] = {}
        self._dtype = dtype
        self._offset = offset
        if null_count < 0:
            raise ValueError("null_count must be >=0")
        self._null_count = null_count
        self._mask = None
        self._base_mask = None
        self._data = None
        self._children = None
        data = self._get_data_buffer_from_pylibcudf_column(
            self.plc_column, exposed
        )
        mask = self._get_mask_buffer_from_pylibcudf_column(
            self.plc_column, exposed
        )
        children = self._get_children_from_pylibcudf_column(
            self.plc_column,
            dtype,
            exposed,
        )
        self.set_base_children(children)
        self.set_base_data(data)
        self.set_base_mask(mask)

    def _get_data_buffer_from_pylibcudf_column(
        self, plc_column: plc.Column, exposed: bool
    ) -> Buffer | None:
        """
        Extract the data buffer from a pylibcudf.Column.

        Necessary to wrap the data buffer in a cuDF Buffer for spilling support.

        Parameters
        ----------
        plc_column : plc.Column
            The pylibcudf.Column to extract the data buffer from.
        exposed : bool
            Whether the data buffer is exposed.

        Returns
        -------
        Buffer | None
            The data buffer.
        """
        data_view = plc_column.data()
        return (
            as_buffer(data_view.obj, exposed=exposed)
            if data_view is not None
            else None
        )

    def _get_mask_buffer_from_pylibcudf_column(
        self, plc_column: plc.Column, exposed: bool
    ) -> Buffer | None:
        """
        Extract the mask buffer from a pylibcudf.Column.

        Necessary to wrap the mask buffer in a cuDF Buffer for spilling support.

        Parameters
        ----------
        plc_column : plc.Column
            The pylibcudf.Column to extract the mask buffer from.
        exposed : bool
            Whether the mask buffer is exposed.

        Returns
        -------
        Buffer | None
            The mask buffer.
        """
        mask_view = plc_column.null_mask()
        return (
            as_buffer(mask_view.obj, exposed=exposed)
            if mask_view is not None
            else None
        )

    def _get_children_from_pylibcudf_column(
        self,
        plc_column: plc.Column,
        dtype: DtypeObj,
        exposed: bool,
    ) -> tuple[ColumnBase, ...]:
        """
        Extract the children columns from a pylibcudf.Column.

        ColumnBase currently assumes children are also ColumnBase objects.

        Parameters
        ----------
        plc_column : plc.Column
            The pylibcudf.Column to extract the children columns from.
        exposed : bool
            Whether the children columns are exposed.

        Returns
        -------
        tuple[ColumnBase, ...]
            The children columns.
        """
        return tuple(
            type(self).from_pylibcudf(child, data_ptr_exposed=exposed)
            for child in plc_column.children()
        )

    @property
    def _PANDAS_NA_VALUE(self):
        """Return appropriate NA value based on dtype."""
        if cudf.get_option("mode.pandas_compatible"):
            # In pandas compatibility mode, return pd.NA for all
            # nullable extension dtypes
            if is_pandas_nullable_extension_dtype(self.dtype):
                return self.dtype.na_value
            elif (
                self.dtype.kind == "f"
                and not is_pandas_nullable_extension_dtype(self.dtype)
            ):
                # For float dtypes, return np.nan
                return np.nan
            elif cudf.api.types.is_string_dtype(self.dtype):
                # numpy string dtype case, may be moved
                # to `StringColumn` later
                return None
        return pd.NA

    @property
    def base_size(self) -> int:
        return int(self.base_data.size / self.dtype.itemsize)  # type: ignore[union-attr]

    @property
    def dtype(self) -> DtypeObj:
        return self._dtype

    @property
    def size(self) -> int:
        return self._size

    @property
    def base_data(self) -> None | Buffer:
        return self._base_data

    @property
    def data(self) -> None | Buffer:
        if self.base_data is None:
            return None
        if self._data is None:
            start = self.offset * self.dtype.itemsize
            end = start + self.size * self.dtype.itemsize
            self._data = self.base_data[start:end]  # type: ignore[assignment]
        return self._data

    @property
    def data_ptr(self) -> int:
        if self.data is None:
            return 0
        else:
            # Save the original ptr
            original_ptr = self.data.get_ptr(mode="read")

            # Get the pointer which may trigger a copy due to copy-on-write
            ptr = self.data.get_ptr(mode="write")

            # Check if a new buffer was created or if the underlying data was modified
            # This happens both when the buffer object is replaced and when
            # ExposureTrackedBuffer.make_single_owner_inplace() is called
            if cudf.get_option("copy_on_write") and (ptr != original_ptr):
                # Update base_data to match the new data buffer
                self.set_base_data(self.data)

            return ptr

    def set_base_data(self, value: None | Buffer) -> None:
        if value is not None and not isinstance(value, Buffer):
            raise TypeError(
                "Expected a Buffer or None for data, "
                f"got {type(value).__name__}"
            )

        self._data = None
        self._base_data = value

    @property
    def nullable(self) -> bool:
        return self.base_mask is not None

    def has_nulls(self, include_nan: bool = False) -> bool:
        return int(self.null_count) != 0

    @property
    def base_mask(self) -> None | Buffer:
        return self._base_mask

    @property
    def mask(self) -> None | Buffer:
        if self._mask is None:
            if self.base_mask is None or self.offset == 0:
                self._mask = self.base_mask  # type: ignore[assignment]
            else:
                with acquire_spill_lock():
                    self._mask = as_buffer(  # type: ignore[assignment]
                        plc.null_mask.copy_bitmask(
                            self.to_pylibcudf(mode="read")
                        )
                    )
        return self._mask

    @property
    def mask_ptr(self) -> int:
        if self.mask is None:
            return 0
        else:
            # Save the original ptr
            original_ptr = self.mask.get_ptr(mode="read")

            # Get the pointer which may trigger a copy due to copy-on-write
            ptr = self.mask.get_ptr(mode="write")

            # Check if a new buffer was created or if the underlying data was modified
            # This happens both when the buffer object is replaced and when
            # ExposureTrackedBuffer.make_single_owner_inplace() is called
            if cudf.get_option("copy_on_write") and (ptr != original_ptr):
                # Update base_data to match the new data buffer
                self.set_base_mask(self.mask)

            return ptr

    def set_base_mask(self, value: None | Buffer) -> None:
        """
        Replaces the base mask buffer of the column inplace. This does not
        modify size or offset in any way, so the passed mask is expected to be
        compatible with the current offset.
        """
        if value is not None and not isinstance(value, Buffer):
            raise TypeError(
                "Expected a Buffer or None for mask, "
                f"got {type(value).__name__}"
            )

        if value is not None:
            # bitmask size must be relative to offset = 0 data.
            required_size = plc.null_mask.bitmask_allocation_size_bytes(
                self.base_size
            )
            if value.size < required_size:
                error_msg = (
                    "The Buffer for mask is smaller than expected, "
                    f"got {value.size} bytes, expected {required_size} bytes."
                )
                if self.offset > 0 or self.size < self.base_size:
                    error_msg += (
                        "\n\nNote: The mask is expected to be sized according "
                        "to the base allocation as opposed to the offsetted or"
                        " sized allocation."
                    )
                raise ValueError(error_msg)

        self._mask = None
        self._children = None
        self._base_mask = value  # type: ignore[assignment]
        self._clear_cache()

    def _clear_cache(self) -> None:
        self._distinct_count.clear()
        attrs = (
            "memory_usage",
            "is_monotonic_increasing",
            "is_monotonic_decreasing",
        )
        for attr in attrs:
            try:
                delattr(self, attr)
            except AttributeError:
                # attr was not called yet, so ignore.
                pass
        self._null_count = None  # type: ignore[assignment]

    def set_mask(self, mask: Buffer | None) -> Self:
        """
        Replaces the mask buffer of the column and returns a new column.
        The input mask is assumed to be of appropriate size for self.
        """
        if isinstance(mask, Buffer):
            new_mask = plc.gpumemoryview(mask)
            new_null_count = plc.null_mask.null_count(
                new_mask,
                0,
                self.size,
            )
        elif mask is None:
            new_mask = None
            new_null_count = 0
        else:
            raise ValueError(
                f"Expected a Buffer object or None for mask, got {type(mask).__name__}"
            )
        new_plc_column = self.to_pylibcudf(
            mode="read", use_base=False
        ).with_mask(new_mask, new_null_count)
        return (
            type(self)
            .from_pylibcudf(  # type: ignore[return-value]
                new_plc_column,
            )
            ._with_type_metadata(self.dtype)
        )

    @property
    def null_count(self) -> int:
        if self._null_count is None:
            if not self.nullable or self.size == 0:
                self._null_count = 0
            else:
                with acquire_spill_lock():
                    self._null_count = plc.null_mask.null_count(
                        plc.gpumemoryview(self.base_mask),
                        self.offset,
                        self.offset + self.size,
                    )
        return self._null_count

    @property
    def offset(self) -> int:
        return self._offset

    @property
    def base_children(self) -> tuple[ColumnBase, ...]:
        return self._base_children

    @property
    def children(self) -> tuple[ColumnBase, ...]:
        if self.offset == 0 and self.size == self.base_size:
            self._children = self.base_children  # type: ignore[assignment]
        if self._children is None:
            if not self.base_children:
                self._children = ()  # type: ignore[assignment]
            else:
                # Compute children from the column view (children factoring self.size)
                children = ColumnBase.from_pylibcudf(
                    self.to_pylibcudf(mode="read").copy()
                ).base_children
                dtypes = (
                    base_child.dtype for base_child in self.base_children
                )
                self._children = tuple(  # type: ignore[assignment]
                    child._with_type_metadata(dtype)
                    for child, dtype in zip(children, dtypes, strict=True)
                )
        return self._children  # type: ignore[return-value]

    def set_base_children(self, value: tuple[ColumnBase, ...]) -> None:
        if not isinstance(value, tuple):
            raise TypeError(
                f"Expected a tuple of Columns for children, got {type(value).__name__}"
            )
        if any(not isinstance(child, ColumnBase) for child in value):
            raise TypeError("All children must be Columns.")

        self._children = None
        self._base_children = value

    def _mimic_inplace(
        self, other_col: Self, inplace: bool = False
    ) -> None | Self:
        """
        Given another column, update the attributes of this column to mimic an
        inplace operation. This does not modify the memory of Buffers, but
        instead replaces the Buffers and other attributes underneath the column
        object with the Buffers and attributes from the other column.
        """
        if inplace:
            self._offset = other_col.offset
            self._size = other_col.size
            self._dtype = other_col._dtype
            self.set_base_data(other_col.base_data)
            self.set_base_children(other_col.base_children)
            self.set_base_mask(other_col.base_mask)
            # TODO: self._clear_cache here?
            return None
        else:
            return other_col

    # TODO: Consider whether this function should support some sort of `copy`
    # parameter. Not urgent until this functionality is moved up to the Frame
    # layer and made public. This function will also need to mark the
    # underlying buffers as exposed before this function can itself be exposed
    # publicly.  User requests to convert to pylibcudf must assume that the
    # data may be modified afterwards.
    def to_pylibcudf(
        self, mode: Literal["read", "write"], *, use_base: bool = True
    ) -> plc.Column:
        """Convert this Column to a pylibcudf.Column.

        This function will generate a pylibcudf Column pointing to the same
        data, mask, and children as this one.

        Parameters
        ----------
        mode : str
            Supported values are {"read", "write"} If "write", the data pointed
            to may be modified by the caller. If "read", the data pointed to
            must not be modified by the caller.  Failure to fulfill this
            contract will cause incorrect behavior.
        use_base : bool, default True
            Whether to use the column's base data, mask, and children,
            or data, mask, and children relative to a 0 offset.

        Returns
        -------
        pylibcudf.Column
            A new pylibcudf.Column referencing the same data.
        """
        # TODO: Categoricals will need to be treated differently eventually.
        # There is no 1-1 correspondence between cudf and libcudf for
        # categoricals because cudf supports ordered and unordered categoricals
        # while libcudf supports only unordered categoricals (see
        # https://github.com/rapidsai/cudf/pull/8567).
        if isinstance(self.dtype, cudf.CategoricalDtype):
            col = self.base_children[0]
        else:
            col = self

        dtype = dtype_to_pylibcudf_type(col.dtype)

        data = None
        if col.base_data is not None:
            if use_base:
                data_buff = col.base_data
            else:
                data_buff = col.data  # type: ignore[assignment]
            cai = cuda_array_interface_wrapper(
                ptr=data_buff.get_ptr(mode=mode),
                size=data_buff.size,
                owner=data_buff,
            )
            data = plc.gpumemoryview(cai)

        mask = None
        if self.nullable:
            # TODO: Are we intentionally use self's mask instead of col's?
            # Where is the mask stored for categoricals?
            if use_base:
                mask_buff = self.base_mask
            else:
                mask_buff = self.mask
            cai = cuda_array_interface_wrapper(
                ptr=mask_buff.get_ptr(mode=mode),  # type: ignore[union-attr]
                size=mask_buff.size,  # type: ignore[union-attr]
                owner=mask_buff,
            )
            mask = plc.gpumemoryview(cai)

        children = []
        if col.base_children:
            children = [
                child_column.to_pylibcudf(mode=mode, use_base=use_base)
                for child_column in (
                    col.base_children if use_base else col.children
                )
            ]

        return plc.Column(
            dtype,
            self.size,
            data,
            mask,
            self.null_count,
            self.offset if use_base else 0,
            children,
        )

    @classmethod
    def from_pylibcudf(
        cls, col: plc.Column, data_ptr_exposed: bool = False
    ) -> Self:
        """Create a Column from a pylibcudf.Column.

        This function will generate a Column pointing to the provided pylibcudf
        Column.  It will directly access the data and mask buffers of the
        pylibcudf Column, so the newly created object is not tied to the
        lifetime of the original pylibcudf.Column.

        Parameters
        ----------
        col : pylibcudf.Column
            The object to copy.
        data_ptr_exposed : bool
            Whether the data buffer is exposed.

        Returns
        -------
        pylibcudf.Column
            A new pylibcudf.Column referencing the same data.
        """
        if col.type().id() == plc.TypeId.TIMESTAMP_DAYS:
            col = plc.unary.cast(
                col, plc.DataType(plc.TypeId.TIMESTAMP_SECONDS)
            )
        elif col.type().id() == plc.TypeId.EMPTY:
            new_dtype = plc.DataType(plc.TypeId.INT8)

            col = plc.column_factories.make_numeric_column(
                new_dtype, col.size(), plc.types.MaskState.ALL_NULL
            )

        dtype = dtype_from_pylibcudf_column(col)

        return build_column(  # type: ignore[return-value]
            plc_column=col,
            size=col.size(),
            dtype=dtype,
            offset=col.offset(),
            null_count=col.null_count(),
            exposed=data_ptr_exposed,
        )

        # data_view = col.data()
        # mask_view = col.null_mask()
        # return build_column(  # type: ignore[return-value]
        #     data=as_buffer(data_view.obj, exposed=data_ptr_exposed)
        #     if data_view is not None
        #     else None,
        #     dtype=dtype,
        #     size=col.size(),
        #     mask=as_buffer(mask_view.obj, exposed=data_ptr_exposed)
        #     if mask_view is not None
        #     else None,
        #     offset=col.offset(),
        #     null_count=col.null_count(),
        #     children=tuple(
        #         cls.from_pylibcudf(child, data_ptr_exposed=data_ptr_exposed)
        #         for child in col.children()
        #     ),
        # )

    @classmethod
    def from_cuda_array_interface(cls, arbitrary: Any) -> ColumnBase:
        """
        Create a Column from an object implementing the CUDA array interface.

        Parameters
        ----------
        arbitrary : Any
            The object to convert.

        Returns
        -------
        Column
        """
        if (
            cai := getattr(arbitrary, "__cuda_array_interface__", None)
        ) is None:
            raise ValueError(
                "Object does not implement __cuda_array_interface__"
            )

        cai_dtype = np.dtype(cai["typestr"])
        check_invalid_array(cai["shape"], cai_dtype)
        arbitrary = maybe_reshape(
            arbitrary, cai["shape"], cai["strides"], cai_dtype
        )

        # TODO: Can remove once from_cuda_array_interface can handle masks
        # https://github.com/rapidsai/cudf/issues/19122
        if (mask := cai.get("mask", None)) is not None:
            cai_copy = cai.copy()
            cai_copy.pop("mask")
            arbitrary = SimpleNamespace(__cuda_array_interface__=cai_copy)
        else:
            mask = None

        column = ColumnBase.from_pylibcudf(
            plc.Column.from_cuda_array_interface(arbitrary),
            data_ptr_exposed=cudf.get_option("copy_on_write"),
        )
        if mask is not None:
            cai_mask = mask.__cuda_array_interface__
            if cai_mask["typestr"][1] == "t":
                mask_size = plc.null_mask.bitmask_allocation_size_bytes(
                    cai_mask["shape"][0]
                )
                mask_buff = as_buffer(
                    data=cai_mask["data"][0], size=mask_size, owner=mask
                )
            elif cai_mask["typestr"][1] == "b":
                mask_buff = ColumnBase.from_cuda_array_interface(
                    mask,
                ).as_mask()
            else:
                mask_buff = as_buffer(mask)
            required_num_bytes = -(-column.size // 8)  # ceiling divide
            if mask_buff.size < required_num_bytes:
                raise ValueError(
                    f"The value for mask is smaller than expected, got {mask.size} bytes, "
                    f"expected {required_num_bytes} bytes."
                )
            column = column.set_mask(mask_buff)
        return column

    def __len__(self) -> int:
        return self.size

    def __repr__(self) -> str:
        return (
            f"{object.__repr__(self)}\n"
            f"{self.to_arrow().to_string()}\n"
            f"dtype: {self.dtype}"
        )

    def _prep_pandas_compat_repr(self) -> StringColumn | Self:
        """
        Preprocess Column to be compatible with pandas repr, namely handling nulls.

        * null (datetime/timedelta) = str(pd.NaT)
        * null (other types)= str(pd.NA)
        """
        if self.has_nulls():
            return self.astype(np.dtype("str")).fillna(
                str(self._PANDAS_NA_VALUE)
            )
        return self

    def to_pandas(
        self,
        *,
        nullable: bool = False,
        arrow_type: bool = False,
    ) -> pd.Index:
        """Convert object to pandas type.

        The default implementation falls back to PyArrow for the conversion.
        """
        # This default implementation does not handle nulls in any meaningful
        # way
        if arrow_type and nullable:
            raise ValueError(
                f"{arrow_type=} and {nullable=} cannot both be set."
            )
        pa_array = self.to_arrow()

        # Check if dtype is an ArrowDtype or pd.ExtensionDtype subclass
        if arrow_type or (
            cudf.get_option("mode.pandas_compatible")
            and isinstance(self.dtype, pd.ArrowDtype)
        ):
            return pd.Index(pd.arrays.ArrowExtensionArray(pa_array))
        elif (
            nullable
            or (
                cudf.get_option("mode.pandas_compatible")
                and is_pandas_nullable_extension_dtype(self.dtype)
            )
        ) and is_pandas_nullable_extension_dtype(
            pandas_nullable_dtype := np_dtypes_to_pandas_dtypes.get(
                self.dtype, self.dtype
            )
        ):
            pandas_array = pandas_nullable_dtype.__from_arrow__(pa_array)
            return pd.Index(pandas_array, copy=False)
        else:
            return pd.Index(pa_array.to_pandas())

    @property
    def values_host(self) -> np.ndarray:
        """
        Return a numpy representation of the Column.
        """
        return self.to_pandas().to_numpy()

    @property
    def values(self) -> cp.ndarray:
        """
        Return a CuPy representation of the Column.
        """
        raise NotImplementedError(f"cupy does not support {self.dtype}")

    def find_and_replace(
        self,
        to_replace: ColumnBase | list,
        replacement: ColumnBase | list,
        all_nan: bool = False,
    ) -> Self:
        raise NotImplementedError

    @acquire_spill_lock()
    def clip(self, lo: ScalarLike, hi: ScalarLike) -> Self:
        plc_column = plc.replace.clamp(
            self.to_pylibcudf(mode="read"),
            pa_scalar_to_plc_scalar(
                pa.scalar(lo, type=cudf_dtype_to_pa_type(self.dtype))
            ),
            pa_scalar_to_plc_scalar(
                pa.scalar(hi, type=cudf_dtype_to_pa_type(self.dtype))
            ),
        )
        return type(self).from_pylibcudf(plc_column)

    def equals(self, other: ColumnBase, check_dtypes: bool = False) -> bool:
        if not isinstance(other, ColumnBase) or len(self) != len(other):
            return False
        elif self is other:
            return True
        elif check_dtypes and self.dtype != other.dtype:
            return False
        elif not check_dtypes and not _can_values_be_equal(
            self.dtype, other.dtype
        ):
            return False
        elif self.null_count != other.null_count:
            return False
        ret = self._binaryop(other, "NULL_EQUALS")
        if ret is NotImplemented:
            return False
        return ret.all()

    def all(self, skipna: bool = True) -> bool:
        # The skipna argument is only used for numerical columns.
        # If all entries are null the result is True, including when the column
        # is empty.
        if self.null_count == self.size:
            return True
        return bool(self.reduce("all"))

    def any(self, skipna: bool = True) -> bool:
        # Early exit for fast cases.
        if not skipna and self.has_nulls():
            return True
        elif skipna and self.null_count == self.size:
            return False
        return self.reduce("any")

    def dropna(self) -> Self:
        if self.has_nulls():
            return ColumnBase.from_pylibcudf(
                stream_compaction.drop_nulls([self])[0]
            )._with_type_metadata(self.dtype)  # type: ignore[return-value]
        else:
            return self.copy()

    @acquire_spill_lock()
    def to_arrow(self) -> pa.Array:
        """Convert to PyArrow Array

        Examples
        --------
        >>> import cudf
        >>> col = cudf.core.column.as_column([1, 2, 3, 4])
        >>> col.to_arrow()
        <pyarrow.lib.Int64Array object at 0x7f886547f830>
        [
          1,
          2,
          3,
          4
        ]
        """
        return self.to_pylibcudf(mode="read").to_arrow()

    @classmethod
    def from_arrow(cls, array: pa.Array | pa.ChunkedArray) -> ColumnBase:
        """
        Convert PyArrow Array/ChunkedArray to column

        Parameters
        ----------
        array : PyArrow Array/ChunkedArray

        Returns
        -------
        column

        Examples
        --------
        >>> import pyarrow as pa
        >>> import cudf
        >>> cudf.core.column.ColumnBase.from_arrow(pa.array([1, 2, 3, 4]))
        <cudf.core.column.numerical.NumericalColumn object at 0x7f8865497ef0>
        [
          1,
          2,
          3,
          4
        ]
        dtype: int8
        """
        if not isinstance(array, (pa.Array, pa.ChunkedArray)):
            raise TypeError("array should be PyArrow array or chunked array")
        elif pa.types.is_float16(array.type):
            raise NotImplementedError(
                "Type casting from `float16` to `float32` is not "
                "yet supported in pyarrow, see: "
                "https://github.com/apache/arrow/issues/20213"
            )
        elif isinstance(array.type, ArrowIntervalType):
            return cudf.core.column.IntervalColumn.from_arrow(array)
        elif pa.types.is_null(array.type):
            # default "empty" type
            array = array.cast(pa.string())

        if pa.types.is_dictionary(array.type):
            if isinstance(array, pa.Array):
                dict_array = cast(pa.DictionaryArray, array)
                codes: pa.Array | pa.ChunkedArray = dict_array.indices
                dictionary: pa.Array | pa.ChunkedArray = dict_array.dictionary
            else:
                codes = pa.chunked_array(
                    [
                        cast(pa.DictionaryArray, chunk).indices
                        for chunk in array.chunks
                    ],
                    type=array.type.index_type,
                )
                dictionary = pc.unique(
                    pa.chunked_array(
                        [
                            cast(pa.DictionaryArray, chunk).dictionary
                            for chunk in array.chunks
                        ],
                        type=array.type.value_type,
                    )
                )
            with acquire_spill_lock():
                if version.parse(pa.__version__) < version.parse(
                    "16"
                ) and isinstance(codes, pa.ChunkedArray):
                    result = cls.from_pylibcudf(
                        plc.Table.from_arrow(
                            pa.table({None: codes})
                        ).columns()[0]
                    )
                    categories = cls.from_pylibcudf(
                        plc.Table.from_arrow(
                            pa.table({None: dictionary})
                        ).columns()[0]
                    )
                else:
                    result = cls.from_pylibcudf(plc.Column.from_arrow(codes))
                    categories = cls.from_pylibcudf(
                        plc.Column.from_arrow(dictionary)
                    )
            return result._with_type_metadata(
                CategoricalDtype(
                    categories=categories, ordered=array.type.ordered
                )
            )
        else:
            if version.parse(pa.__version__) < version.parse(
                "16"
            ) and isinstance(array, pa.ChunkedArray):
                result = cls.from_pylibcudf(
                    plc.Table.from_arrow(pa.table({None: array})).columns()[0]
                )
            else:
                result = cls.from_pylibcudf(plc.Column.from_arrow(array))
            return result._with_type_metadata(
                cudf_dtype_from_pa_type(array.type)
            )

    @acquire_spill_lock()
    def _get_mask_as_column(self) -> ColumnBase:
        plc_column = plc.transform.mask_to_bools(
            self.base_mask.get_ptr(mode="read"),  # type: ignore[union-attr]
            self.offset,
            self.offset + len(self),
        )
        return type(self).from_pylibcudf(plc_column)

    @cached_property
    def memory_usage(self) -> int:
        n = 0
        if self.data is not None:
            n += self.data.size
        if self.nullable:
            n += plc.null_mask.bitmask_allocation_size_bytes(self.size)
        return n

    def _fill(
        self,
        fill_value: plc.Scalar,
        begin: int,
        end: int,
        inplace: bool = False,
    ) -> Self | None:
        if end <= begin or begin >= self.size:
            return self if inplace else self.copy()

        if not inplace or self.dtype == CUDF_STRING_DTYPE:
            with acquire_spill_lock():
                result = type(self).from_pylibcudf(
                    plc.filling.fill(
                        self.to_pylibcudf(mode="read"),
                        begin,
                        end,
                        fill_value,
                    )
                )
            if self.dtype == CUDF_STRING_DTYPE:
                return self._mimic_inplace(result, inplace=True)
            return result

        if not fill_value.is_valid() and not self.nullable:
            mask = as_buffer(
                plc.null_mask.create_null_mask(
                    self.size, plc.types.MaskState.ALL_VALID
                )
            )
            self.set_base_mask(mask)

        with acquire_spill_lock():
            plc.filling.fill_in_place(
                self.to_pylibcudf(mode="write"),
                begin,
                end,
                fill_value,
            )
        return self

    @acquire_spill_lock()
    def shift(self, offset: int, fill_value: ScalarLike) -> Self:
        plc_fill_value = self._scalar_to_plc_scalar(fill_value)
        plc_col = plc.copying.shift(
            self.to_pylibcudf(mode="read"),
            offset,
            plc_fill_value,
        )
        return type(self).from_pylibcudf(plc_col)

    def copy(self, deep: bool = True) -> Self:
        """
        Makes a copy of the Column.

        Parameters
        ----------
        deep : bool, default True
            If True, a true physical copy of the column
            is made.
            If False and `copy_on_write` is False, the same
            memory is shared between the buffers of the Column
            and changes made to one Column will propagate to
            its copy and vice-versa.
            If False and `copy_on_write` is True, the same
            memory is shared between the buffers of the Column
            until there is a write operation being performed on
            them.
        """
        if deep:
            with acquire_spill_lock():
                result = type(self).from_pylibcudf(
                    self.to_pylibcudf(mode="read").copy()
                )
            return result._with_type_metadata(self.dtype)  # type: ignore[return-value]
        else:
            col = type(self)(
                plc_column=self.plc_column,
                size=self.size,
                dtype=self.dtype,
                offset=self.offset,
                null_count=self.null_count,
                exposed=False,
            )
            # copy-on-write logic tracked on the Buffers
            # so copy over the Buffers from self
            col.set_base_children(
                tuple(child.copy(deep=False) for child in self.base_children)
            )
            col.set_base_data(
                self.base_data.copy(deep=False)
                if self.base_data is not None
                else None
            )
            col.set_base_mask(
                self.base_mask.copy(deep=False)
                if self.base_mask is not None
                else None
            )
            return col

    def element_indexing(self, index: int):
        """Default implementation for indexing to an element

        Raises
        ------
        ``IndexError`` if out-of-bound

        Notes
        -----
        Subclass should override this method to not return a pyarrow.Scalar
        (May not be needed once pylibcudf.Scalar.as_py() exists.)
        """
        if index < 0:
            index = len(self) + index
        if index > len(self) - 1 or index < 0:
            raise IndexError("single positional indexer is out-of-bounds")
        with acquire_spill_lock():
            plc_scalar = plc.copying.get_element(
                self.to_pylibcudf(mode="read"),
                index,
            )
        py_element = plc_scalar.to_arrow()
        if not py_element.is_valid:
            return self._PANDAS_NA_VALUE
        # Calling .as_py() on a pyarrow.StructScalar with duplicate field names
        # would raise. So we need subclasses to convert handle pyarrow scalars
        # manually
        return py_element

    def slice(self, start: int, stop: int, stride: int | None = None) -> Self:
        stride = 1 if stride is None else stride
        if start < 0:
            start = start + len(self)
        if stop < 0 and not (stride < 0 and stop == -1):
            stop = stop + len(self)
        if (stride > 0 and start >= stop) or (stride < 0 and start <= stop):
            return cast(Self, column_empty(0, self.dtype))
        # compute mask slice
        if stride == 1:
            with acquire_spill_lock():
                result = [
                    type(self).from_pylibcudf(col)
                    for col in plc.copying.slice(
                        self.to_pylibcudf(mode="read"),
                        [start, stop],
                    )
                ]
            return result[0]._with_type_metadata(self.dtype)  # type: ignore[return-value]
        else:
            # Need to create a gather map for given slice with stride
            gather_map = as_column(
                range(start, stop, stride),
                dtype=np.dtype(np.int32),
            )
            return self.take(gather_map)

    def _cast_setitem_value(self, value: Any) -> plc.Scalar | ColumnBase:
        if is_scalar(value):
            if value is cudf.NA:
                value = None
            try:
                pa_scalar = pa.scalar(
                    value, type=cudf_dtype_to_pa_type(self.dtype)
                )
            except ValueError as err:
                raise TypeError(
                    f"Cannot set value of type {type(value)} to column of type {self.dtype}"
                ) from err
            return pa_scalar_to_plc_scalar(pa_scalar)
        else:
            return as_column(value, dtype=self.dtype)

    def __setitem__(self, key: Any, value: Any) -> None:
        """
        Set the value of ``self[key]`` to ``value``.

        If ``value`` and ``self`` are of different types, ``value`` is coerced
        to ``self.dtype``. Assumes ``self`` and ``value`` are index-aligned.
        """
        value_normalized = self._cast_setitem_value(value)
        if isinstance(key, slice):
            out: ColumnBase | None = self._scatter_by_slice(
                key, value_normalized
            )
        else:
            key = as_column(key)
            if len(key) == 0:
                key = key.astype(SIZE_TYPE_DTYPE)
            if not is_dtype_obj_numeric(key.dtype):
                raise ValueError(f"Invalid scatter map type {key.dtype}.")
            out = self._scatter_by_column(key, value_normalized)

        if out:
            self._mimic_inplace(out, inplace=True)

    def _all_bools_with_nulls(
        self, other: ColumnBase, bool_fill_value: bool
    ) -> ColumnBase:
        # Might be able to remove if we share more of
        # DatetimeColumn._binaryop & TimedeltaColumn._binaryop
        if self.has_nulls() and other.has_nulls():
            result_mask = (
                self._get_mask_as_column() & other._get_mask_as_column()
            )
        elif self.has_nulls():
            result_mask = self._get_mask_as_column()
        elif other.has_nulls():
            result_mask = other._get_mask_as_column()
        else:
            result_mask = None

        result_col = as_column(
            bool_fill_value, dtype=np.dtype(np.bool_), length=len(self)
        )
        if result_mask is not None:
            result_col = result_col.set_mask(result_mask.as_mask())
        return result_col

    def _scatter_by_slice(
        self,
        key: builtins.slice,
        value: plc.Scalar | ColumnBase,
    ) -> Self | None:
        """If this function returns None, it's either a no-op (slice is empty),
        or the inplace replacement is already performed (fill-in-place).
        """
        start, stop, step = key.indices(len(self))
        if start >= stop:
            return None
        rng = range(start, stop, step)
        num_keys = len(rng)

        self._check_scatter_key_length(num_keys, value)

        if step == 1 and not isinstance(
            self.dtype, (cudf.StructDtype, cudf.ListDtype)
        ):
            # NOTE: List & Struct dtypes aren't supported by both
            # inplace & out-of-place fill. Hence we need to use scatter for
            # these two types.
            if isinstance(value, plc.Scalar):
                return self._fill(value, start, stop, inplace=True)
            else:
                with acquire_spill_lock():
                    return type(self).from_pylibcudf(
                        plc.copying.copy_range(
                            value.to_pylibcudf(mode="read"),
                            self.to_pylibcudf(mode="read"),
                            0,
                            num_keys,
                            start,
                        )
                    )

        # step != 1, create a scatter map with arange
        scatter_map = cast(
            cudf.core.column.NumericalColumn,
            as_column(
                rng,
                dtype=np.dtype(np.int32),
            ),
        )

        return self._scatter_by_column(scatter_map, value)

    def _scatter_by_column(
        self,
        key: NumericalColumn,
        value: plc.Scalar | ColumnBase,
        bounds_check: bool = True,
    ) -> Self:
        if key.dtype.kind == "b":
            # `key` is boolean mask
            if len(key) != len(self):
                raise ValueError(
                    "Boolean mask must be of same length as column"
                )
            if isinstance(value, ColumnBase) and len(self) == len(value):
                # Both value and key are aligned to self. Thus, the values
                # corresponding to the false values in key should be
                # ignored.
                value = value.apply_boolean_mask(key)
                # After applying boolean mask, the length of value equals
                # the number of elements to scatter, we can skip computing
                # the sum of ``key`` below.
                num_keys = len(value)
            else:
                # Compute the number of element to scatter by summing all
                # `True`s in the boolean mask.
                num_keys = key.sum()
        else:
            # `key` is integer scatter map
            num_keys = len(key)

        self._check_scatter_key_length(num_keys, value)

        if key.dtype.kind == "b":
            with acquire_spill_lock():
                plc_table = plc.copying.boolean_mask_scatter(
                    plc.Table([value.to_pylibcudf(mode="read")])
                    if isinstance(value, ColumnBase)
                    else [value],
                    plc.Table([self.to_pylibcudf(mode="read")]),
                    key.to_pylibcudf(mode="read"),
                )
                return (
                    type(self)  # type: ignore[return-value]
                    .from_pylibcudf(plc_table.columns()[0])
                    ._with_type_metadata(self.dtype)
                )
        else:
            return ColumnBase.from_pylibcudf(  # type: ignore[return-value]
                copying.scatter(
                    cast(list[plc.Scalar], [value])
                    if isinstance(value, plc.Scalar)
                    else cast(list[ColumnBase], [value]),
                    key,
                    [self],
                    bounds_check=bounds_check,
                )[0]
            )._with_type_metadata(self.dtype)

    def _check_scatter_key_length(
        self, num_keys: int, value: plc.Scalar | ColumnBase
    ) -> None:
        """`num_keys` is the number of keys to scatter. Should equal to the
        number of rows in ``value`` if ``value`` is a column.
        """
        if isinstance(value, ColumnBase) and len(value) != num_keys:
            raise ValueError(
                f"Size mismatch: cannot set value "
                f"of size {len(value)} to indexing result of size "
                f"{num_keys}"
            )

    def _scalar_to_plc_scalar(self, scalar: ScalarLike) -> plc.Scalar:
        """Return a pylibcudf.Scalar that matches the type of self.dtype"""
        if not isinstance(scalar, pa.Scalar):
            scalar = pa.scalar(scalar)
        return pa_scalar_to_plc_scalar(
            scalar.cast(cudf_dtype_to_pa_type(self.dtype))
        )

    def _validate_fillna_value(
        self, fill_value: ScalarLike | ColumnLike
    ) -> plc.Scalar | ColumnBase:
        """Align fill_value for .fillna based on column type."""
        if is_scalar(fill_value):
            return self._scalar_to_plc_scalar(fill_value)
        return as_column(fill_value).astype(self.dtype)

    @acquire_spill_lock()
    def replace(
        self, values_to_replace: Self, replacement_values: Self
    ) -> Self:
        return type(self).from_pylibcudf(
            plc.replace.find_and_replace_all(
                self.to_pylibcudf(mode="read"),
                values_to_replace.to_pylibcudf(mode="read"),
                replacement_values.to_pylibcudf(mode="read"),
            )
        )

    @acquire_spill_lock()
    def repeat(self, repeats: int) -> Self:
        return type(self).from_pylibcudf(
            plc.filling.repeat(
                plc.Table([self.to_pylibcudf(mode="read")]), repeats
            ).columns()[0]
        )

    def fillna(
        self,
        fill_value: ScalarLike | ColumnLike,
        method: Literal["ffill", "bfill", None] = None,
    ) -> Self:
        """Fill null values with ``value``.

        Returns a copy with null filled.
        """
        if not self.has_nulls(include_nan=True):
            return self.copy()
        elif method is None:
            if is_scalar(fill_value) and _is_null_host_scalar(fill_value):
                return self.copy()
            else:
                fill_value = self._validate_fillna_value(fill_value)

        if fill_value is None and method is None:
            raise ValueError("Must specify a fill 'value' or 'method'.")

        if fill_value and method:
            raise ValueError("Cannot specify both 'value' and 'method'.")

        input_col = self.nans_to_nulls()

        with acquire_spill_lock():
            plc_replace: plc.replace.ReplacePolicy | plc.Scalar
            if method:
                plc_replace = (
                    plc.replace.ReplacePolicy.PRECEDING
                    if method == "ffill"
                    else plc.replace.ReplacePolicy.FOLLOWING
                )
            elif isinstance(fill_value, plc.Scalar):
                plc_replace = fill_value
            else:
                plc_replace = fill_value.to_pylibcudf(mode="read")
            plc_column = plc.replace.replace_nulls(
                input_col.to_pylibcudf(mode="read"),
                plc_replace,
            )
            result = type(self).from_pylibcudf(plc_column)
        return result._with_type_metadata(self.dtype)  # type: ignore[return-value]

    @acquire_spill_lock()
    def is_valid(self) -> ColumnBase:
        """Identify non-null values"""
        return type(self).from_pylibcudf(
            plc.unary.is_valid(self.to_pylibcudf(mode="read"))
        )

    def isnan(self) -> ColumnBase:
        """Identify NaN values in a Column."""
        if self.dtype.kind != "f":
            return as_column(False, length=len(self))
        with acquire_spill_lock():
            return type(self).from_pylibcudf(
                plc.unary.is_nan(self.to_pylibcudf(mode="read"))
            )

    def notnan(self) -> ColumnBase:
        """Identify non-NaN values in a Column."""
        if self.dtype.kind != "f":
            return as_column(True, length=len(self))
        with acquire_spill_lock():
            return type(self).from_pylibcudf(
                plc.unary.is_not_nan(self.to_pylibcudf(mode="read"))
            )

    def isnull(self) -> ColumnBase:
        """Identify missing values in a Column."""
        if not self.has_nulls(include_nan=self.dtype.kind == "f"):
            return as_column(False, length=len(self))

        with acquire_spill_lock():
            result = type(self).from_pylibcudf(
                plc.unary.is_null(self.to_pylibcudf(mode="read"))
            )

        if self.dtype.kind == "f":
            # Need to consider `np.nan` values in case
            # of a float column
            result = result | self.isnan()

        return result

    def notnull(self) -> ColumnBase:
        """Identify non-missing values in a Column."""
        if not self.has_nulls(include_nan=self.dtype.kind == "f"):
            return as_column(True, length=len(self))

        with acquire_spill_lock():
            result = type(self).from_pylibcudf(
                plc.unary.is_valid(self.to_pylibcudf(mode="read"))
            )

        if self.dtype.kind == "f":
            # Need to consider `np.nan` values in case
            # of a float column
            result = result & self.notnan()

        return result

    @cached_property
    def nan_count(self) -> int:
        return 0

    def interpolate(self, index: Index) -> ColumnBase:
        # figure out where the nans are
        mask = self.isnull()

        # trivial cases, all nan or no nans
        if not mask.any() or mask.all():
            return self.copy()

        from cudf.core.index import RangeIndex

        valid_locs = ~mask
        if isinstance(index, RangeIndex):
            # Each point is evenly spaced, index values don't matter
            known_x = cp.flatnonzero(valid_locs.values)
        else:
            known_x = index._column.apply_boolean_mask(valid_locs).values
        known_y = self.apply_boolean_mask(valid_locs).values

        result = cp.interp(index.to_cupy(), known_x, known_y)

        first_nan_idx = valid_locs.values.argmax().item()
        result[:first_nan_idx] = np.nan
        return as_column(result)

    def indices_of(self, value: ScalarLike) -> NumericalColumn:
        """
        Find locations of value in the column

        Parameters
        ----------
        value
            Scalar to look for (cast to dtype of column), or a length-1 column

        Returns
        -------
        Column of indices that match value
        """
        if not is_scalar(value):
            raise ValueError("value must be a scalar")
        else:
            value = as_column(value, dtype=self.dtype, length=1)
        mask = value.contains(self)
        return as_column(
            range(len(self)), dtype=SIZE_TYPE_DTYPE
        ).apply_boolean_mask(mask)  # type: ignore[return-value]

    def _find_first_and_last(self, value: ScalarLike) -> tuple[int, int]:
        indices = self.indices_of(value)
        if n := len(indices):
            return (  # type: ignore[return-value]
                indices.element_indexing(0),
                indices.element_indexing(n - 1),
            )
        else:
            raise ValueError(f"Value {value} not found in column")

    def find_first_value(self, value: ScalarLike) -> int:
        """
        Return index of first value that matches

        Parameters
        ----------
        value
            Value to search for (cast to dtype of column)

        Returns
        -------
        Index of value

        Raises
        ------
        ValueError if value is not found
        """
        first, _ = self._find_first_and_last(value)
        return first

    def find_last_value(self, value: ScalarLike) -> int:
        """
        Return index of last value that matches

        Parameters
        ----------
        value
            Value to search for (cast to dtype of column)

        Returns
        -------
        Index of value

        Raises
        ------
        ValueError if value is not found
        """
        _, last = self._find_first_and_last(value)
        return last

    def append(self, other: ColumnBase) -> ColumnBase:
        return concat_columns([self, other])

    def quantile(
        self,
        q: np.ndarray,
        interpolation: str,
        exact: bool,
        return_scalar: bool,
    ) -> ColumnBase:
        raise TypeError(f"cannot perform quantile with type {self.dtype}")

    def take(
        self,
        indices: ColumnBase,
        nullify: bool = False,
        check_bounds: bool = True,
    ) -> Self:
        """Return Column by taking values from the corresponding *indices*.

        Skip bounds checking if check_bounds is False.
        Set rows to null for all out of bound indices if nullify is `True`.
        """
        # Handle zero size
        if indices.size == 0:
            return cast(Self, column_empty(row_count=0, dtype=self.dtype))

        # TODO: For performance, the check and conversion of gather map should
        # be done by the caller. This check will be removed in future release.
        if indices.dtype.kind not in {"u", "i"}:
            indices = indices.astype(SIZE_TYPE_DTYPE)
        GatherMap(indices, len(self), nullify=not check_bounds or nullify)
        gathered = ColumnBase.from_pylibcudf(
            copying.gather([self], indices, nullify=nullify)[0]  # type: ignore[arg-type]
        )
        return gathered._with_type_metadata(self.dtype)  # type: ignore[return-value]

    def isin(self, values: Sequence) -> ColumnBase:
        """Check whether values are contained in the Column.

        Parameters
        ----------
        values : set or list-like
            The sequence of values to test. Passing in a single string will
            raise a TypeError. Instead, turn a single string into a list
            of one element.

        Returns
        -------
        result: Column
            Column of booleans indicating if each element is in values.
        """
        lhs, rhs = self._process_values_for_isin(values)
        if lhs.dtype != rhs.dtype:
            if lhs.null_count and rhs.null_count:
                return lhs.isnull()
            else:
                return as_column(
                    False, length=len(self), dtype=np.dtype(np.bool_)
                )
        elif lhs.null_count == 0 and (rhs.null_count == len(rhs)):
            return as_column(False, length=len(self), dtype=np.dtype(np.bool_))

        result = rhs.contains(lhs)
        if lhs.null_count > 0:
            # If one of the needles is null, then the result contains
            # nulls, these nulls should be replaced by whether or not the
            # haystack contains a null.
            # TODO: this is unnecessary if we resolve
            # https://github.com/rapidsai/cudf/issues/14515 by
            # providing a mode in which cudf::contains does not mask
            # the result.
            result = result.fillna(rhs.null_count > 0)
        return result

    def _process_values_for_isin(
        self, values: Sequence
    ) -> tuple[ColumnBase, ColumnBase]:
        """
        Helper function for `isin` which pre-process `values` based on `self`.
        """
        lhs = self
        rhs = as_column(values, nan_as_null=False)
        if lhs.null_count == len(lhs):
            lhs = lhs.astype(rhs.dtype)
        elif rhs.null_count == len(rhs):
            rhs = rhs.astype(lhs.dtype)
        return lhs, rhs

    def as_mask(self) -> Buffer:
        """Convert booleans to bitmask

        Returns
        -------
        Buffer
        """
        if self.has_nulls():
            raise ValueError("Column must have no nulls.")

        with acquire_spill_lock():
            mask, _ = plc.transform.bools_to_mask(
                self.to_pylibcudf(mode="read")
            )
            return as_buffer(mask)

    @property
    def is_unique(self) -> bool:
        # distinct_count might already be cached
        return self.distinct_count(dropna=False) == len(self)

    @cached_property
    def is_monotonic_increasing(self) -> bool:
        return not self.has_nulls(include_nan=True) and sorting.is_sorted(
            [self], [True], ["first"]
        )

    @cached_property
    def is_monotonic_decreasing(self) -> bool:
        return not self.has_nulls(include_nan=True) and sorting.is_sorted(
            [self], [False], ["first"]
        )

    @acquire_spill_lock()
    def contains(self, other: ColumnBase) -> ColumnBase:
        """
        Check whether column contains multiple values.

        Parameters
        ----------
        other : Column
            A column of values to search for
        """
        return ColumnBase.from_pylibcudf(
            plc.search.contains(
                self.to_pylibcudf(mode="read"),
                other.to_pylibcudf(mode="read"),
            )
        )

    def sort_values(
        self: Self,
        ascending: bool = True,
        na_position: Literal["first", "last"] = "last",
    ) -> Self:
        if (not ascending and self.is_monotonic_decreasing) or (
            ascending and self.is_monotonic_increasing
        ):
            return self.copy()
        order = sorting.ordering([ascending], [na_position])
        with acquire_spill_lock():
            plc_table = plc.sorting.sort(
                plc.Table([self.to_pylibcudf(mode="read")]),
                order[0],
                order[1],
            )
            return (
                type(self)  # type: ignore[return-value]
                .from_pylibcudf(plc_table.columns()[0])
                ._with_type_metadata(self.dtype)
            )

    def distinct_count(self, dropna: bool = True) -> int:
        try:
            return self._distinct_count[dropna]
        except KeyError:
            with acquire_spill_lock():
                result = plc.stream_compaction.distinct_count(
                    self.to_pylibcudf(mode="read"),
                    plc.types.NullPolicy.EXCLUDE
                    if dropna
                    else plc.types.NullPolicy.INCLUDE,
                    plc.types.NanPolicy.NAN_IS_NULL
                    if dropna
                    else plc.types.NanPolicy.NAN_IS_VALID,
                )
            self._distinct_count[dropna] = result
            return self._distinct_count[dropna]

    def can_cast_safely(self, to_dtype: DtypeObj) -> bool:
        raise NotImplementedError()

    @acquire_spill_lock()
    def cast(self, dtype: DtypeObj) -> ColumnBase:
        result = type(self).from_pylibcudf(
            plc.unary.cast(
                self.to_pylibcudf(mode="read"), dtype_to_pylibcudf_type(dtype)
            )
        )
        if isinstance(
            result.dtype,
            (cudf.Decimal128Dtype, cudf.Decimal64Dtype, cudf.Decimal32Dtype),
        ):
            result.dtype.precision = dtype.precision  # type: ignore[union-attr]
        if cudf.get_option("mode.pandas_compatible") and result.dtype != dtype:
            result._dtype = dtype
        return result

    def astype(self, dtype: DtypeObj, copy: bool | None = False) -> ColumnBase:
        if self.dtype == dtype:
            result = self
        elif len(self) == 0:
            result = column_empty(0, dtype=dtype)
        else:
            if isinstance(dtype, CategoricalDtype):
                result = self.as_categorical_column(dtype)
            elif is_dtype_obj_interval(dtype):
                result = self.as_interval_column(dtype)  # type: ignore[arg-type]
            elif is_dtype_obj_list(dtype) or is_dtype_obj_struct(dtype):
                if self.dtype != dtype:
                    raise NotImplementedError(
                        f"Casting {self.dtype} columns not currently supported"
                    )
                result = self
            elif is_dtype_obj_decimal(dtype):
                result = self.as_decimal_column(dtype)  # type: ignore[arg-type]
            elif dtype.kind == "M":
                result = self.as_datetime_column(dtype)
            elif dtype.kind == "m":
                result = self.as_timedelta_column(dtype)
            elif dtype.kind in {"O", "U"}:
                if (
                    cudf.get_option("mode.pandas_compatible")
                    and isinstance(dtype, pd.ArrowDtype)
                    and not cudf.api.types.is_string_dtype(dtype)
                ):
                    raise TypeError(f"Unsupported dtype for astype: {dtype}")
                result = self.as_string_column(dtype)
            else:
                result = self.as_numerical_column(dtype)

        if copy and result is self:
            return result.copy(deep=copy)
        return result

    def as_categorical_column(
        self, dtype: CategoricalDtype
    ) -> CategoricalColumn:
        if dtype._categories is not None:
            # Re-label self w.r.t. the provided categories
            codes = self._label_encoding(cats=dtype._categories)
        else:
            # Compute categories from self
            cats = self.unique().sort_values()
            codes = self._label_encoding(cats=cats)
            if self.has_nulls():
                # TODO: Make dropna shallow copy if there are no nulls?
                cats = cats.dropna()
            dtype = CategoricalDtype(categories=cats, ordered=dtype.ordered)
        return codes.set_mask(self.mask)._with_type_metadata(dtype)  # type: ignore[return-value]

    def as_numerical_column(self, dtype: np.dtype) -> NumericalColumn:
        raise NotImplementedError

    def as_datetime_column(self, dtype: np.dtype) -> DatetimeColumn:
        raise NotImplementedError

    def as_interval_column(self, dtype: IntervalDtype) -> IntervalColumn:
        raise NotImplementedError

    def as_timedelta_column(self, dtype: np.dtype) -> TimeDeltaColumn:
        raise NotImplementedError

    def as_string_column(self, dtype: DtypeObj) -> StringColumn:
        raise NotImplementedError

    def as_decimal_column(self, dtype: DecimalDtype) -> DecimalBaseColumn:
        raise NotImplementedError

    def apply_boolean_mask(self, mask: ColumnBase) -> ColumnBase:
        if mask.dtype.kind != "b":
            raise ValueError("boolean_mask is not boolean type.")

        return ColumnBase.from_pylibcudf(
            stream_compaction.apply_boolean_mask([self], mask)[0]
        )._with_type_metadata(self.dtype)

    def argsort(
        self,
        ascending: bool = True,
        na_position: Literal["first", "last"] = "last",
    ) -> NumericalColumn:
        if (ascending and self.is_monotonic_increasing) or (
            not ascending and self.is_monotonic_decreasing
        ):
            return cast(
                cudf.core.column.NumericalColumn, as_column(range(len(self)))
            )
        elif (ascending and self.is_monotonic_decreasing) or (
            not ascending and self.is_monotonic_increasing
        ):
            return cast(
                cudf.core.column.NumericalColumn,
                as_column(range(len(self) - 1, -1, -1)),
            )
        else:
            return ColumnBase.from_pylibcudf(  # type: ignore[return-value]
                sorting.order_by(
                    [self], [ascending], [na_position], stable=True
                )
            )

    def __arrow_array__(self, type: pa.DataType | None = None) -> None:
        raise TypeError(
            "Implicit conversion to a host PyArrow Array via __arrow_array__ "
            "is not allowed, To explicitly construct a PyArrow Array, "
            "consider using .to_arrow()"
        )

    @property
    def __cuda_array_interface__(self) -> Mapping[str, Any]:
        output = {
            "shape": (len(self),),
            "strides": (self.dtype.itemsize,),
            "typestr": self.dtype.str,
            "data": (self.data_ptr, False),
            "version": 1,
        }
        if self.nullable and self.has_nulls():
            # Create a simple Python object that exposes the
            # `__cuda_array_interface__` attribute here since we need to modify
            # some of the attributes from the numba device array
            output["mask"] = cuda_array_interface_wrapper(
                ptr=self.mask_ptr,
                size=len(self),
                owner=self.mask,
                readonly=True,
                typestr="<t1",
            )
        return output

    def __array_ufunc__(self, ufunc, method, *inputs, **kwargs):
        return _array_ufunc(self, ufunc, method, inputs, kwargs)

    def __invert__(self) -> ColumnBase:
        raise TypeError(
            f"Operation `~` not supported on {self.dtype.type.__name__}"
        )

    def searchsorted(
        self,
        value,
        side: Literal["left", "right"] = "left",
        ascending: bool = True,
        na_position: Literal["first", "last"] = "last",
    ) -> Self:
        if not isinstance(value, ColumnBase) or value.dtype != self.dtype:
            raise ValueError(
                "Column searchsorted expects values to be column of same dtype"
            )
        if is_pandas_nullable_extension_dtype(self.dtype) and self.has_nulls(
            include_nan=True
        ):
            raise ValueError(
                "searchsorted requires array to be sorted, which is impossible "
                "with NAs present."
            )
        return ColumnBase.from_pylibcudf(
            sorting.search_sorted(  # type: ignore[return-value]
                [self],
                [value],
                side=side,
                ascending=[ascending],
                na_position=[na_position],
            )
        )

    def unique(self) -> Self:
        """
        Get unique values in the data
        """
        if self.is_unique:
            return self.copy()
        else:
            return ColumnBase.from_pylibcudf(
                stream_compaction.drop_duplicates([self], keep="first")[  # type: ignore[return-value]
                    0
                ]
            )._with_type_metadata(self.dtype)

    def serialize(self) -> tuple[dict, list]:
        # data model:

        # Serialization produces a nested metadata "header" and a flattened
        # list of memoryviews/buffers that reference data (frames).  Each
        # header advertises a frame_count slot which indicates how many
        # frames deserialization will consume. The class used to construct
        # an object is named under the key "type-serialized" to match with
        # Dask's serialization protocol (see
        # distributed.protocol.serialize). Since column dtypes may either be
        # cudf native or foreign some special-casing is required here for
        # serialization.

        header: dict[Any, Any] = {}
        frames = []
        try:
            dtype, dtype_frames = self.dtype.device_serialize()  # type: ignore[union-attr]
            header["dtype"] = dtype
            frames.extend(dtype_frames)
            header["dtype-is-cudf-serialized"] = True
        except AttributeError:
            if is_pandas_nullable_extension_dtype(self.dtype):
                header["dtype"] = pickle.dumps(self.dtype)
            else:
                header["dtype"] = self.dtype.str
            header["dtype-is-cudf-serialized"] = False

        if self.data is not None:
            data_header, data_frames = self.data.device_serialize()
            header["data"] = data_header
            frames.extend(data_frames)

        if self.mask is not None:
            mask_header, mask_frames = self.mask.device_serialize()
            header["mask"] = mask_header
            frames.extend(mask_frames)
        if self.children:
            child_headers, child_frames = zip(
                *(c.device_serialize() for c in self.children),
                strict=True,
            )
            header["subheaders"] = list(child_headers)
            frames.extend(chain(*child_frames))
        if isinstance(self.dtype, CategoricalDtype):
            header["codes_dtype"] = self.codes.dtype.str  # type: ignore[attr-defined]
        header["size"] = self.size
        header["frame_count"] = len(frames)
        return header, frames

    @classmethod
    def deserialize(cls, header: dict, frames: list) -> ColumnBase:
        def unpack(header, frames) -> tuple[Any, list]:
            count = header["frame_count"]
            obj = cls.device_deserialize(header, frames[:count])
            return obj, frames[count:]

        assert header["frame_count"] == len(frames), (
            f"Deserialization expected {header['frame_count']} frames, "
            f"but received {len(frames)}"
        )
        if header["dtype-is-cudf-serialized"]:
            dtype, frames = unpack(header["dtype"], frames)
        else:
            try:
                dtype = np.dtype(header["dtype"])
            except TypeError:
                dtype = pickle.loads(header["dtype"])
        if "data" in header:
            data, frames = unpack(header["data"], frames)
        else:
            data = None
        if "mask" in header:
            mask, frames = unpack(header["mask"], frames)
        else:
            mask = None
        children = []
        if "subheaders" in header:
            for h in header["subheaders"]:
                child, frames = unpack(h, frames)
                children.append(child)
        assert len(frames) == 0, "Deserialization did not consume all frames"
        if "codes_dtype" in header:
            codes_dtype = np.dtype(header["codes_dtype"])
        else:
            codes_dtype = None
        if mask is None:
            null_count = 0
        else:
            null_count = plc.null_mask.null_count(
                plc.gpumemoryview(mask), 0, header["size"]
            )
        if isinstance(dtype, IntervalDtype):
            # TODO: Handle in dtype_to_pylibcudf_type?
            plc_type = plc.DataType(plc.TypeId.STRUCT)
        else:
            plc_type = dtype_to_pylibcudf_type(
                codes_dtype if codes_dtype is not None else dtype
            )
        if isinstance(dtype, CategoricalDtype):
            data = children.pop(0)

        if isinstance(data, SpillableBuffer):
            data = spillable_gpumemoryview(data)
        elif data is not None:
            data = plc.gpumemoryview(data)
        if isinstance(mask, SpillableBuffer):
            mask = spillable_gpumemoryview(mask)
        elif mask is not None:
            mask = plc.gpumemoryview(mask)

        plc_column = plc.Column(
            plc_type,
            header["size"],
            data,
            mask,
            null_count,
            0,
            [child.to_pylibcudf(mode="read") for child in children],
        )
        return cls.from_pylibcudf(plc_column)._with_type_metadata(dtype)

    def unary_operator(self, unaryop: str) -> ColumnBase:
        raise TypeError(
            f"Operation {unaryop} not supported for dtype {self.dtype}."
        )

    def nans_to_nulls(self: Self) -> Self:
        """Convert NaN to NA."""
        return self

    def _reduce(
        self,
        op: str,
        skipna: bool | None = None,
        min_count: int = 0,
        *args,
        **kwargs,
    ) -> ScalarLike:
        """Compute {op} of column values.

        skipna : bool
            Whether or not na values must be skipped.
        min_count : int, default 0
            The minimum number of entries for the reduction, otherwise the
            reduction returns NaN.
        """
        preprocessed = self._process_for_reduction(
            skipna=skipna, min_count=min_count
        )
        if isinstance(preprocessed, ColumnBase):
            return preprocessed.reduce(op, **kwargs)
        return preprocessed

    def _can_return_nan(self, skipna: bool | None = None) -> bool:
        return not skipna and self.has_nulls(include_nan=False)

    def _process_for_reduction(
        self, skipna: bool | None = None, min_count: int = 0
    ) -> ColumnBase | ScalarLike:
        skipna = True if skipna is None else skipna

        if self._can_return_nan(skipna=skipna):
            return _get_nan_for_dtype(self.dtype)

        col = self.nans_to_nulls() if skipna else self
        if col.has_nulls():
            if skipna:
                col = col.dropna()
            else:
                return _get_nan_for_dtype(self.dtype)

        # TODO: If and when pandas decides to validate that `min_count` >= 0 we
        # should insert comparable behavior.
        # https://github.com/pandas-dev/pandas/issues/50022
        if min_count > 0:
            valid_count = len(col) - col.null_count
            if valid_count < min_count:
                return _get_nan_for_dtype(self.dtype)
        return col

    def _reduction_result_dtype(self, reduction_op: str) -> DtypeObj:
        """
        Determine the correct dtype to pass to libcudf based on
        the input dtype, data dtype, and specific reduction op
        """
        if reduction_op in {"any", "all"}:
            return np.dtype(np.bool_)
        return self.dtype

    def _with_type_metadata(self: ColumnBase, dtype: DtypeObj) -> ColumnBase:
        """
        Copies type metadata from self onto other, returning a new column.

        When ``self`` is a nested column, recursively apply this function on
        the children of ``self``.
        """
        # For Arrow dtypes, store them directly in the column's dtype property
        if isinstance(dtype, pd.ArrowDtype):
            self._dtype = cudf.dtype(dtype)
        return self

    def _label_encoding(
        self,
        cats: ColumnBase,
        dtype: DtypeObj | None = None,
    ) -> NumericalColumn:
        """
        Convert each value in `self` into an integer code, with `cats`
        providing the mapping between codes and values.

        Examples
        --------
        >>> from cudf.core.column import as_column
        >>> col = as_column(['foo', 'bar', 'foo', 'baz'])
        >>> cats = as_column(['foo', 'bar', 'baz'])
        >>> col._label_encoding(cats)
        <cudf.core.column.numerical.NumericalColumn object at 0x7f99bf3155c0>
        [
          0,
          1,
          0,
          2
        ]
        dtype: int8
        >>> cats = as_column(['foo', 'bar'])
        >>> col._label_encoding(cats)
        <cudf.core.column.numerical.NumericalColumn object at 0x7f99bfde0e40>
        [
          0,
          1,
          0,
          -1
        ]
        dtype: int8
        """
        na_sentinel = pa.scalar(-1)

        def _return_sentinel_column():
            return as_column(na_sentinel, dtype=dtype, length=len(self))

        if dtype is None:
            dtype = min_signed_type(max(len(cats), na_sentinel.as_py()), 8)

        if is_mixed_with_object_dtype(self, cats):
            return _return_sentinel_column()

        try:
            # Where there is a type-cast failure, we have
            # to catch the exception and return encoded labels
            # with na_sentinel values as there would be no corresponding
            # encoded values of cats in self.
            cats = cats.astype(self.dtype)
        except ValueError:
            return _return_sentinel_column()

        left_rows, right_rows = plc.join.left_join(
            plc.Table([self.to_pylibcudf(mode="read")]),
            plc.Table([cats.to_pylibcudf(mode="read")]),
            plc.types.NullEquality.EQUAL,
        )
        left_gather_map = type(self).from_pylibcudf(left_rows)
        right_gather_map = type(self).from_pylibcudf(right_rows)

        codes = as_column(range(len(cats)), dtype=dtype).take(
            right_gather_map, nullify=True
        )
        del right_gather_map
        del right_rows
        # reorder `codes` so that its values correspond to the
        # values of `self`:
        plc_codes = sorting.sort_by_key(
            [codes], [left_gather_map], [True], ["last"], stable=True
        )[0]
        return ColumnBase.from_pylibcudf(plc_codes).fillna(na_sentinel)  # type: ignore[return-value]

    @acquire_spill_lock()
    def copy_if_else(
        self, other: Self | plc.Scalar, boolean_mask: NumericalColumn
    ) -> Self:
        return (
            type(self)
            .from_pylibcudf(  # type: ignore[return-value]
                plc.copying.copy_if_else(
                    self.to_pylibcudf(mode="read"),
                    other
                    if isinstance(other, plc.Scalar)
                    else other.to_pylibcudf(mode="read"),
                    boolean_mask.to_pylibcudf(mode="read"),
                )
            )
            ._with_type_metadata(self.dtype)
        )

    def split_by_offsets(
        self, offsets: list[int]
    ) -> Generator[Self, None, None]:
        for cols in copying.columns_split([self], offsets):
            for col in cols:
                yield (  # type: ignore[misc]
                    type(self)
                    .from_pylibcudf(col)
                    ._with_type_metadata(self.dtype)
                )

    @acquire_spill_lock()
    def one_hot_encode(self, categories: ColumnBase) -> Generator[ColumnBase]:
        plc_table = plc.transform.one_hot_encode(
            self.to_pylibcudf(mode="read"),
            categories.to_pylibcudf(mode="read"),
        )
        return (
            type(self).from_pylibcudf(col, data_ptr_exposed=True)
            for col in plc_table.columns()
        )

    @acquire_spill_lock()
    def scan(self, scan_op: str, inclusive: bool, **kwargs) -> Self:
        return type(self).from_pylibcudf(
            plc.reduce.scan(
                self.to_pylibcudf(mode="read"),
                aggregation.make_aggregation(scan_op, kwargs).plc_obj,
                plc.reduce.ScanType.INCLUSIVE
                if inclusive
                else plc.reduce.ScanType.EXCLUSIVE,
            )
        )

    def reduce(self, reduction_op: str, **kwargs) -> ScalarLike:
        col_dtype = self._reduction_result_dtype(reduction_op)

        # check empty case
        if len(self) <= self.null_count:
            if reduction_op == "sum" or reduction_op == "sum_of_squares":
                return self.dtype.type(0)
            if reduction_op == "product":
                return self.dtype.type(1)
            if reduction_op == "any":
                return False

            return _get_nan_for_dtype(col_dtype)

        with acquire_spill_lock():
            plc_scalar = plc.reduce.reduce(
                self.to_pylibcudf(mode="read"),
                aggregation.make_aggregation(reduction_op, kwargs).plc_obj,
                dtype_to_pylibcudf_type(col_dtype),
            )
            result_col = type(self).from_pylibcudf(
                plc.Column.from_scalar(plc_scalar, 1)
            )
            if plc_scalar.type().id() in {
                plc.TypeId.DECIMAL128,
                plc.TypeId.DECIMAL64,
                plc.TypeId.DECIMAL32,
            }:
                scale = -plc_scalar.type().scale()
                # Narrow type for mypy - we know col_dtype is a decimal type from the check above
                assert isinstance(col_dtype, DecimalDtype)
                p = col_dtype.precision
                # https://docs.microsoft.com/en-us/sql/t-sql/data-types/precision-scale-and-length-transact-sql
                nrows = len(self)
                if reduction_op in {"min", "max"}:
                    new_p = p
                elif reduction_op == "sum":
                    new_p = p + nrows - 1
                elif reduction_op == "product":
                    new_p = p * nrows + nrows - 1
                elif reduction_op == "sum_of_squares":
                    new_p = 2 * p + nrows
                else:
                    raise NotImplementedError(
                        f"{reduction_op} not implemented for decimal types."
                    )
                precision = max(min(new_p, col_dtype.MAX_PRECISION), 0)
                new_dtype = type(col_dtype)(precision, scale)
                result_col = result_col.astype(new_dtype)
            elif isinstance(col_dtype, IntervalDtype):
                result_col = result_col._with_type_metadata(col_dtype)
        return result_col.element_indexing(0)

    @acquire_spill_lock()
    def minmax(self) -> tuple[ScalarLike, ScalarLike]:
        min_val, max_val = plc.reduce.minmax(self.to_pylibcudf(mode="read"))
        return (
            type(self)
            .from_pylibcudf(plc.Column.from_scalar(min_val, 1))
            .element_indexing(0),
            type(self)
            .from_pylibcudf(plc.Column.from_scalar(max_val, 1))
            .element_indexing(0),
        )

    @acquire_spill_lock()
    def rank(
        self,
        *,
        method: plc.aggregation.RankMethod,
        column_order: plc.types.Order,
        null_handling: plc.types.NullPolicy,
        null_precedence: plc.types.NullOrder,
        pct: bool,
    ) -> Self:
        return type(self).from_pylibcudf(
            plc.sorting.rank(
                self.to_pylibcudf(mode="read"),
                method,
                column_order,
                null_handling,
                null_precedence,
                pct,
            )
        )

    @acquire_spill_lock()
    def label_bins(
        self,
        *,
        left_edge: Self,
        left_inclusive: bool,
        right_edge: Self,
        right_inclusive: bool,
    ) -> NumericalColumn:
        return type(self).from_pylibcudf(  # type: ignore[return-value]
            plc.labeling.label_bins(
                self.to_pylibcudf(mode="read"),
                left_edge.to_pylibcudf(mode="read"),
                plc.labeling.Inclusive.YES
                if left_inclusive
                else plc.labeling.Inclusive.NO,
                right_edge.to_pylibcudf(mode="read"),
                plc.labeling.Inclusive.YES
                if right_inclusive
                else plc.labeling.Inclusive.NO,
            )
        )

    def _cast_self_and_other_for_where(
        self, other: ScalarLike | ColumnBase, inplace: bool
    ) -> tuple[ColumnBase, plc.Scalar | ColumnBase]:
        other_is_scalar = is_scalar(other)

        if other_is_scalar:
            if isinstance(other, (float, np.floating)) and not np.isnan(other):
                try:
                    is_safe = self.dtype.type(other) == other
                except OverflowError:
                    is_safe = False

                if not is_safe:
                    raise TypeError(
                        f"Cannot safely cast non-equivalent "
                        f"{type(other).__name__} to {self.dtype}"
                    )

            if is_na_like(other):
                if (
                    cudf.get_option("mode.pandas_compatible")
                    and not is_pandas_nullable_extension_dtype(self.dtype)
                    and self.dtype.kind not in {"i", "f", "u"}
                ):
                    raise MixedTypeError(
                        "Cannot use None or np.nan with non-Pandas nullable dtypes."
                    )
                return self, pa_scalar_to_plc_scalar(
                    pa.scalar(None, type=cudf_dtype_to_pa_type(self.dtype))
                )

        mixed_err = (
            "cudf does not support mixed types, please type-cast the column of "
            "dataframe/series and other to same dtypes."
        )

        if inplace:
            other_col = as_column(other)
            if is_mixed_with_object_dtype(other_col, self):
                raise TypeError(mixed_err)

            if other_col.dtype != self.dtype:
                try:
                    warn = (
                        find_common_type((other_col.dtype, self.dtype))
                        == CUDF_STRING_DTYPE
                    )
                except NotImplementedError:
                    warn = True
                if warn:
                    warnings.warn(
                        f"Type-casting from {other_col.dtype} "
                        f"to {self.dtype}, there could be potential data loss"
                    )
            other_out: plc.Scalar | ColumnBase
            if other_is_scalar:
                other_out = pa_scalar_to_plc_scalar(
                    pa.scalar(other, type=cudf_dtype_to_pa_type(self.dtype))
                )
            else:
                other_out = other_col.astype(self.dtype)
            return self, other_out

        if is_dtype_obj_numeric(
            self.dtype, include_decimal=False
        ) and as_column(other).can_cast_safely(self.dtype):
            common_dtype = self.dtype
        else:
            common_dtype = find_common_type(
                [
                    self.dtype,
                    np.min_scalar_type(other)
                    if other_is_scalar
                    else other.dtype,
                ]
            )
        other_col = as_column(other)
        if (
            is_mixed_with_object_dtype(other_col, self)
            or (self.dtype.kind == "b" and common_dtype.kind != "b")
            or (other_col.dtype.kind == "b" and self.dtype.kind != "b")
        ):
            raise TypeError(mixed_err)

        if other_is_scalar:
            other_out = pa_scalar_to_plc_scalar(
                pa.scalar(other, type=cudf_dtype_to_pa_type(common_dtype))
            )
        else:
            other_out = other.astype(common_dtype)

        return self.astype(common_dtype), other_out

    def where(
        self, cond: ColumnBase, other: ScalarLike | ColumnBase, inplace: bool
    ) -> ColumnBase:
        casted_col, casted_other = self._cast_self_and_other_for_where(
            other, inplace
        )
        return casted_col.copy_if_else(casted_other, cond)._with_type_metadata(  # type: ignore[arg-type]
            self.dtype
        )


def column_empty(
    row_count: int,
    dtype: DtypeObj = CUDF_STRING_DTYPE,
) -> ColumnBase:
    """
    Allocate a new column with the given row_count and dtype.

    * Passing row_count == 0 creates a size 0 column without a mask buffer.
    * Passing row_count > 0 creates an all null column with a mask buffer.

    Parameters
    ----------
    row_count : int
        Number of elements in the column.

    dtype : Dtype
        Type of the column.
    """
    if (is_struct := isinstance(dtype, StructDtype)) or isinstance(
        dtype, ListDtype
    ):
        if is_struct:
            children = tuple(
                column_empty(row_count, field_dtype)
                for field_dtype in dtype.fields.values()
            )
        else:
            children = (
                as_column(0, length=row_count + 1, dtype=SIZE_TYPE_DTYPE),
                column_empty(row_count, dtype=dtype.element_type),
            )
        mask = (
            None
            if row_count == 0
            else plc.gpumemoryview(
                plc.null_mask.create_null_mask(
                    row_count, plc.types.MaskState.ALL_NULL
                )
            )
        )
        return ColumnBase.from_pylibcudf(
            plc.Column(
                dtype_to_pylibcudf_type(dtype),
                row_count,
                None,
                mask,
                row_count,
                0,
                [child.to_pylibcudf(mode="read") for child in children],
            )
        )._with_type_metadata(dtype)
    else:
        if isinstance(dtype, CategoricalDtype):
            # May get downcast in _with_type_metadata
            plc_dtype = plc.DataType(plc.TypeId.INT64)
        else:
            plc_dtype = dtype_to_pylibcudf_type(dtype)
        return ColumnBase.from_pylibcudf(
            plc.Column.from_scalar(
                plc.Scalar.from_py(None, plc_dtype),
                row_count,
            )
        )._with_type_metadata(dtype)


def build_column(
    plc_column: plc.Column,
    dtype: DtypeObj,
    *,
    size: int,
    offset: int,
    null_count: int,
    exposed: bool,
) -> ColumnBase:
    """
    Build a Column of the appropriate type from the given parameters

    Parameters
    ----------
    plc_column : plc.Column
        The backing pylibcudf.Column
    dtype
        The dtype associated with the Column to construct
    size : int, optional
    offset : int, optional
    null_count : int, optional
    """
    if isinstance(dtype, CategoricalDtype):
        return cudf.core.column.CategoricalColumn(
            plc_column=plc_column,
            size=size,
            dtype=dtype,
            offset=offset,
            null_count=null_count,
            exposed=exposed,
        )
    elif isinstance(dtype, pd.DatetimeTZDtype):
        return cudf.core.column.datetime.DatetimeTZColumn(
            plc_column=plc_column,
            size=size,
            dtype=dtype,
            offset=offset,
            null_count=null_count,
            exposed=exposed,
        )
    elif dtype.kind == "M":
        return cudf.core.column.DatetimeColumn(
            plc_column=plc_column,
            size=size,
            dtype=dtype,
            offset=offset,
            null_count=null_count,
            exposed=exposed,
        )
    elif dtype.kind == "m":
        return cudf.core.column.TimeDeltaColumn(
            plc_column=plc_column,
            size=size,
            dtype=dtype,
            offset=offset,
            null_count=null_count,
            exposed=exposed,
        )
    elif (
        dtype == CUDF_STRING_DTYPE
        or dtype.kind == "U"
        or isinstance(dtype, pd.StringDtype)
        or (isinstance(dtype, pd.ArrowDtype) and dtype.kind == "U")
    ):
        return cudf.core.column.StringColumn(
            plc_column=plc_column,
            size=size,
            dtype=dtype,
            offset=offset,
            null_count=null_count,
            exposed=exposed,
        )
    elif isinstance(dtype, ListDtype):
        return cudf.core.column.ListColumn(
<<<<<<< HEAD
            plc_column=plc_column,
=======
            data=None,
>>>>>>> 6cb91d25
            size=size,
            dtype=dtype,
            offset=offset,
            null_count=null_count,
            exposed=exposed,
        )
    elif isinstance(dtype, IntervalDtype):
        return cudf.core.column.IntervalColumn(
<<<<<<< HEAD
            plc_column=plc_column,
=======
            data=None,
>>>>>>> 6cb91d25
            size=size,
            dtype=dtype,
            offset=offset,
            null_count=null_count,
            exposed=exposed,
        )
    elif isinstance(dtype, StructDtype):
        return cudf.core.column.StructColumn(
<<<<<<< HEAD
            plc_column=plc_column,
=======
            data=None,
>>>>>>> 6cb91d25
            size=size,
            dtype=dtype,
            offset=offset,
            null_count=null_count,
<<<<<<< HEAD
            exposed=exposed,
        )
    elif isinstance(dtype, cudf.Decimal64Dtype):
        return cudf.core.column.Decimal64Column(
            plc_column=plc_column,
            size=size,
=======
            children=children,
        )
    elif isinstance(dtype, cudf.Decimal64Dtype):
        return cudf.core.column.Decimal64Column(
            data=data,  # type: ignore[arg-type]
            size=size,
            offset=offset,
>>>>>>> 6cb91d25
            dtype=dtype,
            offset=offset,
            null_count=null_count,
            exposed=exposed,
        )
    elif isinstance(dtype, cudf.Decimal32Dtype):
        return cudf.core.column.Decimal32Column(
<<<<<<< HEAD
            plc_column=plc_column,
            size=size,
=======
            data=data,  # type: ignore[arg-type]
            size=size,
            offset=offset,
>>>>>>> 6cb91d25
            dtype=dtype,
            offset=offset,
            null_count=null_count,
            exposed=exposed,
        )
    elif isinstance(dtype, cudf.Decimal128Dtype):
        return cudf.core.column.Decimal128Column(
<<<<<<< HEAD
            plc_column=plc_column,
            size=size,
=======
            data=data,  # type: ignore[arg-type]
            size=size,
            offset=offset,
>>>>>>> 6cb91d25
            dtype=dtype,
            offset=offset,
            null_count=null_count,
            exposed=exposed,
        )
    elif dtype.kind in "iufb":
        return cudf.core.column.NumericalColumn(
            plc_column=plc_column,
            size=size,
            dtype=dtype,
            offset=offset,
            null_count=null_count,
            exposed=exposed,
        )
    else:
        raise TypeError(f"Unrecognized dtype: {dtype}")


def check_invalid_array(shape: tuple, dtype: np.dtype) -> None:
    """Invalid ndarrays properties that are not supported"""
    if len(shape) > 1:
        raise ValueError("Data must be 1-dimensional")
    elif dtype == "float16":
        raise TypeError("Unsupported type float16")


def maybe_reshape(
    arbitrary: Any,
    shape: tuple[int, ...],
    strides: tuple[int, ...] | None,
    dtype: np.dtype,
) -> Any:
    """Reshape ndarrays compatible with cuDF columns."""
    if len(shape) == 0:
        arbitrary = cp.asarray(arbitrary)[np.newaxis]
    if not plc.column.is_c_contiguous(shape, strides, dtype.itemsize):
        arbitrary = cp.ascontiguousarray(arbitrary)
    return arbitrary


def as_memoryview(arbitrary: Any) -> memoryview | None:
    try:
        return memoryview(arbitrary)
    except TypeError:
        return None


def as_column(
    arbitrary: Any,
    nan_as_null: bool | None = None,
    dtype: Dtype | None = None,
    length: int | None = None,
) -> ColumnBase:
    """Create a Column from an arbitrary object

    Parameters
    ----------
    arbitrary : object
        Object to construct the Column from. See *Notes*.
    nan_as_null : bool, optional, default None
        If None (default), treats NaN values in arbitrary as null if there is
        no mask passed along with it. If True, combines the mask and NaNs to
        form a new validity mask. If False, leaves NaN values as is.
        Only applies when arbitrary is not a cudf object
        (Index, Series, Column).
    dtype : optional
        Optionally typecast the constructed Column to the given
        dtype.
    length : int, optional
        If `arbitrary` is a scalar, broadcast into a Column of
        the given length.

    Returns
    -------
    A Column of the appropriate type and size.

    Notes
    -----
    Currently support inputs are:

    * ``Column``
    * ``Series``
    * ``Index``
    * Scalars (can be broadcasted to a specified `length`)
    * Objects exposing ``__cuda_array_interface__`` (e.g., numba device arrays)
    * Objects exposing ``__array_interface__``(e.g., numpy arrays)
    * pyarrow array
    * pandas.Categorical objects
    * range objects
    """
    if isinstance(arbitrary, (range, pd.RangeIndex, cudf.RangeIndex)):
        with acquire_spill_lock():
            column = ColumnBase.from_pylibcudf(
                plc.filling.sequence(
                    len(arbitrary),
                    pa_scalar_to_plc_scalar(
                        pa.scalar(arbitrary.start, type=pa.int64())
                    ),
                    pa_scalar_to_plc_scalar(
                        pa.scalar(arbitrary.step, type=pa.int64())
                    ),
                )
            )
        if cudf.get_option("default_integer_bitwidth") and dtype is None:
            dtype = np.dtype(
                f"i{cudf.get_option('default_integer_bitwidth') // 8}"
            )
        if dtype is not None:
            return column.astype(dtype)
        return column
    elif isinstance(arbitrary, (ColumnBase, cudf.Series, cudf.Index)):
        # Ignoring nan_as_null per the docstring
        if isinstance(arbitrary, cudf.Series):
            arbitrary = arbitrary._column
        elif isinstance(arbitrary, cudf.Index):
            arbitrary = arbitrary._column
        if dtype is not None:
            return arbitrary.astype(dtype)
        return arbitrary
    elif hasattr(arbitrary, "__cuda_array_interface__"):
        column = ColumnBase.from_cuda_array_interface(arbitrary)
        if nan_as_null is not False:
            column = column.nans_to_nulls()
        if dtype is not None:
            column = column.astype(dtype)
        return column
    elif isinstance(arbitrary, (pa.Array, pa.ChunkedArray)):
        column = ColumnBase.from_arrow(arbitrary)
        if nan_as_null is not False:
            column = column.nans_to_nulls()
        if dtype is not None:
            column = column.astype(dtype)
        return column
    elif isinstance(
        arbitrary, (pd.Series, pd.Index, pd.api.extensions.ExtensionArray)
    ):
        if isinstance(arbitrary.dtype, (pd.SparseDtype, pd.PeriodDtype)):
            raise NotImplementedError(
                f"cuDF does not yet support {type(arbitrary.dtype).__name__}"
            )
        elif (
            cudf.get_option("mode.pandas_compatible")
            and isinstance(arbitrary, (pd.DatetimeIndex, pd.TimedeltaIndex))
            and arbitrary.freq is not None
        ):
            raise NotImplementedError("freq is not implemented yet")
        elif isinstance(arbitrary.dtype, pd.IntervalDtype) and isinstance(
            arbitrary.dtype.subtype, pd.DatetimeTZDtype
        ):
            raise NotImplementedError(
                "cuDF does not yet support Intervals with timezone-aware datetimes"
            )
        elif isinstance(
            arbitrary.dtype,
            (pd.CategoricalDtype, pd.IntervalDtype, pd.DatetimeTZDtype),
        ):
            if isinstance(arbitrary.dtype, pd.DatetimeTZDtype):
                new_tz = get_compatible_timezone(arbitrary.dtype)
                arbitrary = arbitrary.astype(new_tz)
            if isinstance(arbitrary.dtype, pd.CategoricalDtype):
                if isinstance(
                    arbitrary.dtype.categories.dtype, pd.DatetimeTZDtype
                ):
                    new_tz = get_compatible_timezone(
                        arbitrary.dtype.categories.dtype
                    )
                    new_cats = arbitrary.dtype.categories.astype(new_tz)
                    new_dtype = pd.CategoricalDtype(
                        categories=new_cats, ordered=arbitrary.dtype.ordered
                    )
                    arbitrary = arbitrary.astype(new_dtype)
                elif (
                    isinstance(
                        arbitrary.dtype.categories.dtype, pd.IntervalDtype
                    )
                    and dtype is None
                ):
                    # Conversion to arrow converts IntervalDtype to StructDtype
                    dtype = CategoricalDtype(
                        categories=arbitrary.dtype.categories,
                        ordered=arbitrary.dtype.ordered,
                    )
            result = as_column(
                pa.array(arbitrary, from_pandas=True),
                nan_as_null=nan_as_null,
                dtype=dtype,
                length=length,
            )
            if (
                cudf.get_option("mode.pandas_compatible")
                and isinstance(arbitrary.dtype, pd.CategoricalDtype)
                and is_pandas_nullable_extension_dtype(
                    arbitrary.dtype.categories.dtype
                )
                and dtype is None
            ):
                # Store pandas extension dtype directly in the column's dtype property
                # TODO: Move this to near isinstance(arbitrary.dtype.categories.dtype, pd.IntervalDtype)
                # check above, for which merge should be working fully with pandas nullable extension dtypes.
                result = result._with_type_metadata(
                    CategoricalDtype(
                        categories=arbitrary.dtype.categories,
                        ordered=arbitrary.dtype.ordered,
                    )
                )
            return result
        elif is_pandas_nullable_extension_dtype(arbitrary.dtype):
            if (
                isinstance(arbitrary.dtype, pd.ArrowDtype)
                and (arrow_type := arbitrary.dtype.pyarrow_dtype) is not None
                and (
                    pa.types.is_date32(arrow_type)
                    or pa.types.is_binary(arrow_type)
                    or pa.types.is_dictionary(arrow_type)
                )
            ):
                raise NotImplementedError(
                    f"cuDF does not yet support {arbitrary.dtype}"
                )
            if isinstance(arbitrary, (pd.Series, pd.Index)):
                # pandas arrays define __arrow_array__ for better
                # pyarrow.array conversion
                arbitrary = arbitrary.array
            result = as_column(
                pa.array(arbitrary, from_pandas=True),
                nan_as_null=nan_as_null,
                dtype=dtype,
                length=length,
            )
            if cudf.get_option("mode.pandas_compatible"):
                # Store pandas extension dtype directly in the column's dtype property
                result = result._with_type_metadata(arbitrary.dtype)
            return result
        elif isinstance(
            arbitrary.dtype, pd.api.extensions.ExtensionDtype
        ) and not isinstance(arbitrary, NumpyExtensionArray):
            raise NotImplementedError(
                "Custom pandas ExtensionDtypes are not supported"
            )
        elif arbitrary.dtype.kind in "fiubmM":
            # numpy dtype like
            if isinstance(arbitrary, NumpyExtensionArray):
                arbitrary = np.array(arbitrary)
            arb_dtype = np.dtype(arbitrary.dtype)
            if arb_dtype.kind == "f" and arb_dtype.itemsize == 2:
                raise TypeError("Unsupported type float16")
            elif arb_dtype.kind in "mM":
                # not supported by cupy
                arbitrary = np.asarray(arbitrary)
            else:
                arbitrary = cp.asarray(arbitrary)
            return as_column(
                arbitrary, nan_as_null=nan_as_null, dtype=dtype, length=length
            )
        elif arbitrary.dtype.kind == "O":
            pyarrow_array = None
            if isinstance(arbitrary, NumpyExtensionArray):
                # infer_dtype does not handle NumpyExtensionArray
                arbitrary = np.array(arbitrary, dtype=object)
            inferred_dtype = infer_dtype(
                arbitrary,
                skipna=(
                    not cudf.get_option("mode.pandas_compatible")
                    and nan_as_null is not False
                ),
            )
            if inferred_dtype in ("mixed-integer", "mixed-integer-float"):
                raise MixedTypeError("Cannot create column with mixed types")
            elif dtype is None and inferred_dtype not in (
                "mixed",
                "decimal",
                "string",
                "empty",
                "boolean",
            ):
                raise TypeError(
                    f"Cannot convert a {inferred_dtype} of object type"
                )
            elif inferred_dtype == "boolean":
                if cudf.get_option("mode.pandas_compatible"):
                    if dtype != np.dtype("bool") or pd.isna(arbitrary).any():
                        raise MixedTypeError(
                            f"Cannot have mixed values with {inferred_dtype}"
                        )
                elif nan_as_null is False:
                    raise MixedTypeError(
                        f"Cannot have a {inferred_dtype} type with dtype=object"
                    )
            elif nan_as_null is False and inferred_dtype not in (
                "decimal",
                "empty",
                "string",
            ):
                if inferred_dtype == "floating":
                    raise MixedTypeError(
                        f"Cannot have a {inferred_dtype} type with dtype=object"
                    )
                try:
                    pyarrow_array = pa.array(arbitrary, from_pandas=False)
                except (pa.lib.ArrowInvalid, pa.lib.ArrowTypeError):
                    # Decimal can hold float("nan")
                    # All np.nan is not restricted by type
                    raise MixedTypeError(
                        f"Cannot have NaN with {inferred_dtype}"
                    )

            if pyarrow_array is None:
                pyarrow_array = pa.array(
                    arbitrary,
                    from_pandas=True,
                )
            if (
                cudf.get_option("mode.pandas_compatible")
                and inferred_dtype == "mixed"
                and not (
                    pa.types.is_list(pyarrow_array.type)
                    or pa.types.is_struct(pyarrow_array.type)
                    or pa.types.is_string(pyarrow_array.type)
                )
            ):
                raise MixedTypeError("Cannot create column with mixed types")
            return as_column(
                pyarrow_array,
                dtype=dtype,
                nan_as_null=nan_as_null,
                length=length,
            )
        else:
            raise NotImplementedError(
                f"{type(arbitrary).__name__} with "
                f"{type(arbitrary.dtype).__name__} is not supported."
            )
    elif is_scalar(arbitrary) and not isinstance(arbitrary, memoryview):
        if length is None:
            length = 1
        elif length < 0:
            raise ValueError(f"{length=} must be >=0.")

        pa_type = None
        if isinstance(arbitrary, pd.Interval) or _is_categorical_dtype(dtype):
            return as_column(
                pd.Series([arbitrary] * length),
                nan_as_null=nan_as_null,
                dtype=dtype,
                length=length,
            )
        elif (
            nan_as_null is True
            and isinstance(arbitrary, (np.floating, float))
            and np.isnan(arbitrary)
        ):
            if dtype is None:
                dtype = getattr(arbitrary, "dtype", np.dtype(np.float64))
            arbitrary = None
            pa_type = cudf_dtype_to_pa_type(dtype)
            dtype = None
        elif arbitrary is pd.NA or arbitrary is None:
            arbitrary = None
            if dtype is not None:
                pa_type = cudf_dtype_to_pa_type(dtype)
                if not cudf.get_option("mode.pandas_compatible"):
                    dtype = None
            else:
                raise ValueError(
                    "Need to pass dtype when passing pd.NA or None"
                )
        elif (
            isinstance(arbitrary, (pd.Timestamp, pd.Timedelta))
            or arbitrary is pd.NaT
        ):
            arbitrary = arbitrary.to_numpy()
        elif isinstance(arbitrary, (np.datetime64, np.timedelta64)):
            unit = np.datetime_data(arbitrary.dtype)[0]
            if unit not in {"s", "ms", "us", "ns"}:
                arbitrary = arbitrary.astype(
                    np.dtype(f"{arbitrary.dtype.kind}8[s]")
                )

        pa_scalar = pa.scalar(arbitrary, type=pa_type)
        if length == 0:
            if dtype is None:
                dtype = cudf_dtype_from_pa_type(pa_scalar.type)
            return column_empty(length, dtype=dtype)
        else:
            col = ColumnBase.from_pylibcudf(
                plc.Column.from_scalar(
                    pa_scalar_to_plc_scalar(pa_scalar), length
                )
            )
            if dtype is not None:
                col = col.astype(dtype)
            return col
    elif hasattr(arbitrary, "__array_interface__"):
        desc = arbitrary.__array_interface__
        check_invalid_array(desc["shape"], np.dtype(desc["typestr"]))

        # CUDF assumes values are always contiguous
        arbitrary = np.asarray(arbitrary, order="C")

        if arbitrary.ndim == 0:
            # TODO: Or treat as scalar?
            arbitrary = arbitrary[np.newaxis]

        if arbitrary.dtype.kind == "O":
            is_na = pd.isna(arbitrary)
            if is_na.any():
                if is_na.all():
                    # Avoid pyarrow converting np.ndarray[object] of all NaNs to float
                    raise MixedTypeError(
                        "Cannot have all NaN values with object dtype."
                    )
                arbitrary = pa.array(arbitrary)
            else:
                # Let pandas potentially infer object type
                # e.g. np.array([pd.Timestamp(...)], dtype=object) -> datetime64
                arbitrary = pd.Series(arbitrary)
            return as_column(arbitrary, dtype=dtype, nan_as_null=nan_as_null)
        elif arbitrary.dtype.kind in "SU":
            result_column = ColumnBase.from_arrow(pa.array(arbitrary))
            if dtype is not None:
                result_column = result_column.astype(dtype)
            return result_column
        elif arbitrary.dtype.kind in "biuf":
            if not arbitrary.dtype.isnative:
                # Not supported by pylibcudf
                arbitrary = arbitrary.astype(arbitrary.dtype.newbyteorder("="))
            result_column = ColumnBase.from_pylibcudf(
                plc.Column.from_array_interface(arbitrary)
            )
            if nan_as_null is not False:
                result_column = result_column.nans_to_nulls()
            if dtype is not None:
                result_column = result_column.astype(dtype)
            return result_column
        elif arbitrary.dtype.kind in "mM":
            time_unit = np.datetime_data(arbitrary.dtype)[0]
            if time_unit in ("D", "W", "M", "Y"):
                # TODO: Raise in these cases instead of downcasting to s?
                new_type = f"{arbitrary.dtype.type.__name__}[s]"
                arbitrary = arbitrary.astype(new_type)
            elif time_unit == "generic":
                # TODO: This should probably be in cudf.dtype
                raise TypeError(
                    f"{arbitrary.dtype.type.__name__} must have a unit specified"
                )

            is_nat = np.isnat(arbitrary)
            mask = None
            if is_nat.any():
                if nan_as_null is not False:
                    # Convert NaT to NA, which pyarrow does by default
                    return as_column(
                        pa.array(arbitrary),
                        dtype=dtype,
                        nan_as_null=nan_as_null,
                    )
                # Consider NaT as NA in the mask
                # but maintain NaT as a value
                mask = plc.Column.from_array_interface(~is_nat)
            plc_column = plc.Column.from_array_interface(arbitrary)
            if mask is not None:
                plc_column = plc_column.with_mask(
                    *plc.transform.bools_to_mask(mask)
                )
            result_column = ColumnBase.from_pylibcudf(plc_column)
            if dtype is not None:
                result_column = result_column.astype(dtype)
            return result_column
        else:
            raise NotImplementedError(f"{arbitrary.dtype} not supported")
    elif (view := as_memoryview(arbitrary)) is not None:
        return as_column(
            np.asarray(view), dtype=dtype, nan_as_null=nan_as_null
        )
    elif not isinstance(arbitrary, (Iterable, Sequence)):
        raise TypeError(
            f"{type(arbitrary).__name__} must be an iterable or sequence."
        )
    elif isinstance(arbitrary, Iterator):
        arbitrary = list(arbitrary)

    # Start of arbitrary that's not handed above but dtype provided
    if isinstance(dtype, pd.DatetimeTZDtype):
        raise NotImplementedError(
            "Use `tz_localize()` to construct timezone aware data."
        )
    elif isinstance(dtype, DecimalDtype):
        # Arrow throws a type error if the input is of
        # mixed-precision and cannot fit into the provided
        # decimal type properly, see:
        # https://github.com/apache/arrow/pull/9948
        # Hence we should let the exception propagate to
        # the user.
        data = pa.array(
            arbitrary,
            type=pa.decimal128(precision=dtype.precision, scale=dtype.scale),
        )
        if isinstance(dtype, cudf.Decimal128Dtype):
            return cudf.core.column.Decimal128Column.from_arrow(data)
        elif isinstance(dtype, cudf.Decimal64Dtype):
            return cudf.core.column.Decimal64Column.from_arrow(data)
        elif isinstance(dtype, cudf.Decimal32Dtype):
            return cudf.core.column.Decimal32Column.from_arrow(data)
        else:
            raise NotImplementedError(f"{dtype} not implemented")
    elif isinstance(
        dtype,
        (
            pd.CategoricalDtype,
            CategoricalDtype,
            pd.IntervalDtype,
            IntervalDtype,
        ),
    ) or dtype in {
        "category",
        "interval",
        "str",
        str,
        np.str_,
        object,
        np.dtype(object),
    }:
        if isinstance(dtype, (CategoricalDtype, IntervalDtype)):
            dtype = dtype.to_pandas()
            if isinstance(dtype, pd.IntervalDtype):
                # pd.Series(arbitrary) might be already inferred as IntervalDtype
                ser = pd.Series(arbitrary).astype(dtype)
            else:
                ser = pd.Series(arbitrary, dtype=dtype)
        elif dtype == object and not cudf.get_option("mode.pandas_compatible"):
            # Unlike pandas, interpret object as "str" instead of "python object"
            ser = pd.Series(arbitrary, dtype="str")
        else:
            ser = pd.Series(arbitrary, dtype=dtype)
        return as_column(ser, nan_as_null=nan_as_null)
    elif isinstance(dtype, (cudf.StructDtype, cudf.ListDtype)):
        try:
            data = pa.array(arbitrary, type=dtype.to_arrow())
        except (pa.ArrowInvalid, pa.ArrowTypeError):
            if isinstance(dtype, cudf.ListDtype):
                # e.g. test_cudf_list_struct_write
                return cudf.core.column.ListColumn.from_sequences(arbitrary)
            raise
        return as_column(data, nan_as_null=nan_as_null)

    from_pandas = nan_as_null is None or nan_as_null
    if dtype is not None:
        dtype = cudf.dtype(dtype)
        try:
            arbitrary = pa.array(
                arbitrary,
                type=cudf_dtype_to_pa_type(dtype),
                from_pandas=from_pandas,
            )
        except (pa.ArrowInvalid, pa.ArrowTypeError) as err:
            if err.args[0].startswith("Could not convert <NA>"):
                # nan_as_null=False, but we want to allow pd.NA values
                arbitrary = pa.array(
                    arbitrary,
                    type=cudf_dtype_to_pa_type(dtype),
                    from_pandas=True,
                )
            else:
                if not isinstance(dtype, np.dtype):
                    dtype = dtype.to_pandas()
                arbitrary = pd.Series(arbitrary, dtype=dtype)
        return as_column(arbitrary, nan_as_null=nan_as_null, dtype=dtype)
    else:
        for element in arbitrary:
            # Carve-outs that cannot be parsed by pyarrow/pandas
            if is_column_like(element):
                # e.g. test_nested_series_from_sequence_data
                return cudf.core.column.ListColumn.from_sequences(arbitrary)
            elif isinstance(element, cp.ndarray):
                # e.g. test_series_from_cupy_scalars
                return as_column(
                    cp.array(arbitrary),
                    dtype=dtype,
                    nan_as_null=nan_as_null,
                    length=length,
                )
            elif (
                isinstance(element, (pd.Timestamp, pd.Timedelta))
                or element is pd.NaT
            ):
                # TODO: Remove this after
                # https://github.com/apache/arrow/issues/26492
                # is fixed.
                return as_column(
                    pd.Series(arbitrary),
                    dtype=dtype,
                    nan_as_null=nan_as_null,
                    length=length,
                )
            elif not any(element is na for na in (None, pd.NA, np.nan)):
                # Might have NA + element like above, but short-circuit if
                # an element pyarrow/pandas might be able to parse
                break
        try:
            arbitrary = pa.array(arbitrary, from_pandas=from_pandas)
            if (
                cudf.get_option("mode.pandas_compatible")
                and pa.types.is_integer(arbitrary.type)
                and arbitrary.null_count > 0
            ):
                # TODO: Need to re-visit this cast and fill_null
                # calls while addressing the following issue:
                # https://github.com/rapidsai/cudf/issues/14149
                arbitrary = arbitrary.cast(pa.float64())
                arbitrary = pc.fill_null(arbitrary, np.nan)
            if (
                cudf.get_option("default_integer_bitwidth")
                and pa.types.is_integer(arbitrary.type)
            ) or (
                cudf.get_option("default_float_bitwidth")
                and pa.types.is_floating(arbitrary.type)
            ):
                dtype = _maybe_convert_to_default_type(
                    np.dtype(arbitrary.type.to_pandas_dtype())
                )
        except (pa.ArrowInvalid, pa.ArrowTypeError, TypeError):
            arbitrary = pd.Series(arbitrary)
            if (
                cudf.get_option("default_integer_bitwidth")
                and arbitrary.dtype.kind in set("iu")
            ) or (
                cudf.get_option("default_float_bitwidth")
                and arbitrary.dtype.kind == "f"
            ):
                dtype = _maybe_convert_to_default_type(arbitrary.dtype)
        return as_column(arbitrary, nan_as_null=nan_as_null, dtype=dtype)


def serialize_columns(columns: list[ColumnBase]) -> tuple[list[dict], list]:
    """
    Return the headers and frames resulting
    from serializing a list of Column

    Parameters
    ----------
    columns : list
        list of Columns to serialize

    Returns
    -------
    headers : list
        list of header metadata for each Column
    frames : list
        list of frames
    """
    headers: list[dict[Any, Any]] = []
    frames = []

    if len(columns) > 0:
        header_columns: list[tuple[dict, list]] = [
            c.device_serialize() for c in columns
        ]
        headers, column_frames = zip(*header_columns, strict=True)
        for f in column_frames:
            frames.extend(f)

    return headers, frames


def deserialize_columns(headers: list[dict], frames: list) -> list[ColumnBase]:
    """
    Construct a list of Columns from a list of headers
    and frames.
    """
    columns = []

    for meta in headers:
        col_frame_count = meta["frame_count"]
        col_typ = Serializable._name_type_map[meta["type-serialized-name"]]
        colobj = col_typ.deserialize(meta, frames[:col_frame_count])
        columns.append(colobj)
        # Advance frames
        frames = frames[col_frame_count:]

    return columns


def concat_columns(objs: Sequence[ColumnBase]) -> ColumnBase:
    """Concatenate a sequence of columns."""
    if len(objs) == 0:
        return column_empty(0, dtype=np.dtype(np.float64))

    # If all columns are `NumericalColumn` with different dtypes,
    # we cast them to a common dtype.
    # Notice, we can always cast pure null columns
    not_null_col_dtypes = [o.dtype for o in objs if o.null_count != len(o)]
    if len(not_null_col_dtypes) and all(
        is_dtype_obj_numeric(dtype, include_decimal=False)
        and dtype.kind == "M"
        for dtype in not_null_col_dtypes
    ):
        common_dtype = find_common_type(not_null_col_dtypes)
        # Cast all columns to the common dtype
        objs = [obj.astype(common_dtype) for obj in objs]

    # Find the first non-null column:
    head = next((obj for obj in objs if obj.null_count != len(obj)), objs[0])

    new_objs = list(objs)
    for i, obj in enumerate(new_objs):
        # Check that all columns are the same type:
        if not is_dtype_equal(obj.dtype, head.dtype):
            # if all null, cast to appropriate dtype
            if obj.null_count == len(obj):
                new_objs[i] = column_empty(
                    row_count=len(obj), dtype=head.dtype
                )
            else:
                raise ValueError("All columns must be the same type")

    # TODO: This logic should be generalized to a dispatch to
    # ColumnBase._concat so that all subclasses can override necessary
    # behavior. However, at the moment it's not clear what that API should look
    # like, so CategoricalColumn simply implements a minimal working API.
    if all(isinstance(o.dtype, CategoricalDtype) for o in new_objs):
        return cudf.core.column.categorical.CategoricalColumn._concat(
            cast(
                MutableSequence[
                    cudf.core.column.categorical.CategoricalColumn
                ],
                new_objs,
            )
        )

    newsize = sum(map(len, new_objs))
    if newsize > np.iinfo(SIZE_TYPE_DTYPE).max:
        raise MemoryError(
            f"Result of concat cannot have size > {SIZE_TYPE_DTYPE}_MAX"
        )
    elif newsize == 0:
        return column_empty(0, head.dtype)

    # Filter out inputs that have 0 length, then concatenate.
    objs_with_len = [o for o in new_objs if len(o)]
    with acquire_spill_lock():
        return ColumnBase.from_pylibcudf(
            plc.concatenate.concatenate(
                [col.to_pylibcudf(mode="read") for col in objs_with_len]
            )
        )._with_type_metadata(objs_with_len[0].dtype)<|MERGE_RESOLUTION|>--- conflicted
+++ resolved
@@ -2707,11 +2707,7 @@
         )
     elif isinstance(dtype, ListDtype):
         return cudf.core.column.ListColumn(
-<<<<<<< HEAD
             plc_column=plc_column,
-=======
-            data=None,
->>>>>>> 6cb91d25
             size=size,
             dtype=dtype,
             offset=offset,
@@ -2720,11 +2716,7 @@
         )
     elif isinstance(dtype, IntervalDtype):
         return cudf.core.column.IntervalColumn(
-<<<<<<< HEAD
             plc_column=plc_column,
-=======
-            data=None,
->>>>>>> 6cb91d25
             size=size,
             dtype=dtype,
             offset=offset,
@@ -2733,31 +2725,17 @@
         )
     elif isinstance(dtype, StructDtype):
         return cudf.core.column.StructColumn(
-<<<<<<< HEAD
             plc_column=plc_column,
-=======
-            data=None,
->>>>>>> 6cb91d25
             size=size,
             dtype=dtype,
             offset=offset,
             null_count=null_count,
-<<<<<<< HEAD
             exposed=exposed,
         )
     elif isinstance(dtype, cudf.Decimal64Dtype):
         return cudf.core.column.Decimal64Column(
             plc_column=plc_column,
             size=size,
-=======
-            children=children,
-        )
-    elif isinstance(dtype, cudf.Decimal64Dtype):
-        return cudf.core.column.Decimal64Column(
-            data=data,  # type: ignore[arg-type]
-            size=size,
-            offset=offset,
->>>>>>> 6cb91d25
             dtype=dtype,
             offset=offset,
             null_count=null_count,
@@ -2765,14 +2743,8 @@
         )
     elif isinstance(dtype, cudf.Decimal32Dtype):
         return cudf.core.column.Decimal32Column(
-<<<<<<< HEAD
             plc_column=plc_column,
             size=size,
-=======
-            data=data,  # type: ignore[arg-type]
-            size=size,
-            offset=offset,
->>>>>>> 6cb91d25
             dtype=dtype,
             offset=offset,
             null_count=null_count,
@@ -2780,14 +2752,8 @@
         )
     elif isinstance(dtype, cudf.Decimal128Dtype):
         return cudf.core.column.Decimal128Column(
-<<<<<<< HEAD
             plc_column=plc_column,
             size=size,
-=======
-            data=data,  # type: ignore[arg-type]
-            size=size,
-            offset=offset,
->>>>>>> 6cb91d25
             dtype=dtype,
             offset=offset,
             null_count=null_count,
