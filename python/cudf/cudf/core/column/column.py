--- conflicted
+++ resolved
@@ -1593,14 +1593,9 @@
     if codes.dtype != codes_dtype:
         codes = codes.astype(codes_dtype)
 
-<<<<<<< HEAD
-    dtype = CategoricalDtype(categories=as_column(categories), ordered=ordered)
-    return build_column(
-=======
     dtype = CategoricalDtype(categories=categories, ordered=ordered)
 
     result = build_column(
->>>>>>> b578e257
         data=None,
         dtype=dtype,
         mask=mask,
@@ -1612,7 +1607,6 @@
     return cast("cudf.core.column.CategoricalColumn", result)
 
 
-<<<<<<< HEAD
 def build_interval_column(
     left_col,
     right_col,
@@ -1654,15 +1648,12 @@
     )
 
 
-def as_column(arbitrary, nan_as_null=None, dtype=None, length=None):
-=======
 def as_column(
     arbitrary: Any,
     nan_as_null: bool = None,
     dtype: Dtype = None,
     length: int = None,
 ):
->>>>>>> b578e257
     """Create a Column from an arbitrary object
 
     Parameters
