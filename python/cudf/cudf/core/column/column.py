# Copyright (c) 2018-2023, NVIDIA CORPORATION.

from __future__ import annotations

import builtins
import pickle
from collections import abc
from functools import cached_property
from itertools import chain
from types import SimpleNamespace
from typing import (
    Any,
    Dict,
    List,
    MutableSequence,
    Optional,
    Sequence,
    Tuple,
    Union,
    cast,
)

import cupy
import numpy as np
import pandas as pd
import pyarrow as pa
from numba import cuda
from typing_extensions import Self

import rmm

import cudf
from cudf import _lib as libcudf
from cudf._lib.column import Column
from cudf._lib.null_mask import (
    MaskState,
    bitmask_allocation_size_bytes,
    create_null_mask,
)
from cudf._lib.scalar import as_device_scalar
from cudf._lib.stream_compaction import (
    apply_boolean_mask,
    distinct_count as cpp_distinct_count,
    drop_duplicates,
    drop_nulls,
)
from cudf._lib.transform import bools_to_mask
from cudf._lib.types import size_type_dtype
from cudf._typing import ColumnLike, Dtype, ScalarLike
from cudf.api.types import (
    _is_non_decimal_numeric_dtype,
    _is_pandas_nullable_extension_dtype,
    infer_dtype,
    is_bool_dtype,
    is_categorical_dtype,
    is_datetime64_dtype,
    is_datetime64tz_dtype,
    is_decimal_dtype,
    is_dtype_equal,
    is_integer_dtype,
    is_interval_dtype,
    is_list_dtype,
    is_scalar,
    is_string_dtype,
)
from cudf.core._compat import PANDAS_GE_150
from cudf.core.abc import Serializable
from cudf.core.buffer import (
    Buffer,
    acquire_spill_lock,
    as_buffer,
    cuda_array_interface_wrapper,
)
from cudf.core.dtypes import (
    CategoricalDtype,
    DecimalDtype,
    IntervalDtype,
    ListDtype,
    StructDtype,
)
from cudf.core.mixins import BinaryOperand, Reducible
from cudf.errors import MixedTypeError
from cudf.utils.dtypes import (
    _maybe_convert_to_default_type,
    cudf_dtype_from_pa_type,
    is_mixed_with_object_dtype,
    min_scalar_type,
    min_unsigned_type,
    np_to_pa_dtype,
    pandas_dtypes_alias_to_cudf_alias,
    pandas_dtypes_to_np_dtypes,
)
from cudf.utils.utils import _array_ufunc, mask_dtype

if PANDAS_GE_150:
    from pandas.core.arrays.arrow.extension_types import ArrowIntervalType
else:
    from pandas.core.arrays._arrow_utils import ArrowIntervalType


class ColumnBase(Column, Serializable, BinaryOperand, Reducible):
    _VALID_REDUCTIONS = {
        "any",
        "all",
        "max",
        "min",
    }

    def as_frame(self) -> "cudf.core.frame.Frame":
        """
        Converts a Column to Frame
        """
        return cudf.core.single_column_frame.SingleColumnFrame(
            {None: self.copy(deep=False)}
        )

    def data_array_view(
        self, *, mode="write"
    ) -> "cuda.devicearray.DeviceNDArray":
        """
        View the data as a device array object

        Parameters
        ----------
        mode : str, default 'write'
            Supported values are {'read', 'write'}
            If 'write' is passed, a device array object
            with readonly flag set to False in CAI is returned.
            If 'read' is passed, a device array object
            with readonly flag set to True in CAI is returned.
            This also means, If the caller wishes to modify
            the data returned through this view, they must
            pass mode="write", else pass mode="read".

        Returns
        -------
        numba.cuda.cudadrv.devicearray.DeviceNDArray
        """
        if self.data is not None:
            if mode == "read":
                obj = cuda_array_interface_wrapper(
                    ptr=self.data.get_ptr(mode="read"),
                    size=self.data.size,
                    owner=self.data,
                )
            elif mode == "write":
                obj = self.data
            else:
                raise ValueError(f"Unsupported mode: {mode}")
        else:
            obj = None
        return cuda.as_cuda_array(obj).view(self.dtype)

    def mask_array_view(
        self, *, mode="write"
    ) -> "cuda.devicearray.DeviceNDArray":
        """
        View the mask as a device array

        Parameters
        ----------
        mode : str, default 'write'
            Supported values are {'read', 'write'}
            If 'write' is passed, a device array object
            with readonly flag set to False in CAI is returned.
            If 'read' is passed, a device array object
            with readonly flag set to True in CAI is returned.
            This also means, If the caller wishes to modify
            the data returned through this view, they must
            pass mode="write", else pass mode="read".

        Returns
        -------
        numba.cuda.cudadrv.devicearray.DeviceNDArray
        """
        if self.mask is not None:
            if mode == "read":
                obj = cuda_array_interface_wrapper(
                    ptr=self.mask.get_ptr(mode="read"),
                    size=self.mask.size,
                    owner=self.mask,
                )
            elif mode == "write":
                obj = self.mask
            else:
                raise ValueError(f"Unsupported mode: {mode}")
        else:
            obj = None
        return cuda.as_cuda_array(obj).view(mask_dtype)

    def __len__(self) -> int:
        return self.size

    def __repr__(self):
        return (
            f"{object.__repr__(self)}\n"
            f"{self.to_arrow().to_string()}\n"
            f"dtype: {self.dtype}"
        )

    def to_pandas(
        self,
        *,
        index: Optional[pd.Index] = None,
        nullable: bool = False,
    ) -> pd.Series:
        """Convert object to pandas type.

        The default implementation falls back to PyArrow for the conversion.
        """
        # This default implementation does not handle nulls in any meaningful
        # way
        if nullable:
            raise NotImplementedError(f"{nullable=} is not implemented.")
        pd_series = self.to_arrow().to_pandas()

        if index is not None:
            pd_series.index = index
        return pd_series

    @property
    def values_host(self) -> "np.ndarray":
        """
        Return a numpy representation of the Column.
        """
        if len(self) == 0:
            return np.array([], dtype=self.dtype)

        if self.has_nulls():
            raise ValueError("Column must have no nulls.")

        with acquire_spill_lock():
            return self.data_array_view(mode="read").copy_to_host()

    @property
    def values(self) -> "cupy.ndarray":
        """
        Return a CuPy representation of the Column.
        """
        if len(self) == 0:
            return cupy.array([], dtype=self.dtype)

        if self.has_nulls():
            raise ValueError("Column must have no nulls.")

        return cupy.asarray(self.data_array_view(mode="write"))

    def find_and_replace(
        self,
        to_replace: ColumnLike,
        replacement: ColumnLike,
        all_nan: bool = False,
    ) -> Self:
        raise NotImplementedError

    def clip(self, lo: ScalarLike, hi: ScalarLike) -> ColumnBase:
        return libcudf.replace.clip(self, lo, hi)

    def equals(self, other: ColumnBase, check_dtypes: bool = False) -> bool:
        if self is other:
            return True
        if other is None or len(self) != len(other):
            return False
        if check_dtypes and (self.dtype != other.dtype):
            return False
        ret = self._binaryop(other, "NULL_EQUALS")
        if ret is NotImplemented:
            raise TypeError(f"Cannot compare equality with {type(other)}")
        return ret.all()

    def all(self, skipna: bool = True) -> bool:
        # The skipna argument is only used for numerical columns.
        # If all entries are null the result is True, including when the column
        # is empty.

        if self.null_count == self.size:
            return True

        return libcudf.reduce.reduce("all", self, dtype=np.bool_)

    def any(self, skipna: bool = True) -> bool:
        # Early exit for fast cases.

        if not skipna and self.has_nulls():
            return True
        elif skipna and self.null_count == self.size:
            return False

        return libcudf.reduce.reduce("any", self, dtype=np.bool_)

    def dropna(self, drop_nan: bool = False) -> ColumnBase:
        # The drop_nan argument is only used for numerical columns.
        return drop_nulls([self])[0]._with_type_metadata(self.dtype)

    def to_arrow(self) -> pa.Array:
        """Convert to PyArrow Array

        Examples
        --------
        >>> import cudf
        >>> col = cudf.core.column.as_column([1, 2, 3, 4])
        >>> col.to_arrow()
        <pyarrow.lib.Int64Array object at 0x7f886547f830>
        [
          1,
          2,
          3,
          4
        ]
        """
        return libcudf.interop.to_arrow([self], [("None", self.dtype)])[
            "None"
        ].chunk(0)

    @classmethod
    def from_arrow(cls, array: pa.Array) -> ColumnBase:
        """
        Convert PyArrow Array/ChunkedArray to column

        Parameters
        ----------
        array : PyArrow Array/ChunkedArray

        Returns
        -------
        column

        Examples
        --------
        >>> import pyarrow as pa
        >>> import cudf
        >>> cudf.core.column.ColumnBase.from_arrow(pa.array([1, 2, 3, 4]))
        <cudf.core.column.numerical.NumericalColumn object at 0x7f8865497ef0>
        """
        if not isinstance(array, (pa.Array, pa.ChunkedArray)):
            raise TypeError("array should be PyArrow array or chunked array")

        data = pa.table([array], [None])

        if (
            isinstance(array.type, pa.TimestampType)
            and array.type.tz is not None
        ):
            raise NotImplementedError(
                "cuDF does not yet support timezone-aware datetimes"
            )
        if isinstance(array.type, pa.DictionaryType):
            indices_table = pa.table(
                {
                    "None": pa.chunked_array(
                        [chunk.indices for chunk in data["None"].chunks],
                        type=array.type.index_type,
                    )
                }
            )
            dictionaries_table = pa.table(
                {
                    "None": pa.chunked_array(
                        [chunk.dictionary for chunk in data["None"].chunks],
                        type=array.type.value_type,
                    )
                }
            )

            codes = libcudf.interop.from_arrow(indices_table)[0]
            categories = libcudf.interop.from_arrow(dictionaries_table)[0]

            return build_categorical_column(
                categories=categories,
                codes=codes,
                mask=codes.base_mask,
                size=codes.size,
                ordered=array.type.ordered,
            )
        elif isinstance(array.type, ArrowIntervalType):
            return cudf.core.column.IntervalColumn.from_arrow(array)

        result = libcudf.interop.from_arrow(data)[0]

        return result._with_type_metadata(cudf_dtype_from_pa_type(array.type))

    def _get_mask_as_column(self) -> ColumnBase:
        return libcudf.transform.mask_to_bools(
            self.base_mask, self.offset, self.offset + len(self)
        )

    @cached_property
    def memory_usage(self) -> int:
        n = 0
        if self.data is not None:
            n += self.data.size
        if self.nullable:
            n += bitmask_allocation_size_bytes(self.size)
        return n

    def _fill(
        self,
        fill_value: ScalarLike,
        begin: int,
        end: int,
        inplace: bool = False,
    ) -> Optional[Self]:
        if end <= begin or begin >= self.size:
            return self if inplace else self.copy()

        # Constructing a cuDF scalar can cut unnecessary DtoH copy if
        # the scalar is None when calling `is_valid`.
        slr = cudf.Scalar(fill_value, dtype=self.dtype)

        if not inplace:
            return libcudf.filling.fill(self, begin, end, slr.device_value)

        if is_string_dtype(self.dtype):
            return self._mimic_inplace(
                libcudf.filling.fill(self, begin, end, slr.device_value),
                inplace=True,
            )

        if not slr.is_valid() and not self.nullable:
            mask = create_null_mask(self.size, state=MaskState.ALL_VALID)
            self.set_base_mask(mask)

        libcudf.filling.fill_in_place(self, begin, end, slr.device_value)

        return self

    def shift(self, offset: int, fill_value: ScalarLike) -> ColumnBase:
        return libcudf.copying.shift(self, offset, fill_value)

    @property
    def valid_count(self) -> int:
        """Number of non-null values"""
        return len(self) - self.null_count

    @property
    def nullmask(self) -> Buffer:
        """The gpu buffer for the null-mask"""
        if not self.nullable:
            raise ValueError("Column has no null mask")
        return self.mask_array_view(mode="read")

    def force_deep_copy(self) -> Self:
        """
        A method to create deep copy irrespective of whether
        `copy-on-write` is enabled.
        """
        result = libcudf.copying.copy_column(self)
        return result._with_type_metadata(self.dtype)

    def copy(self, deep: bool = True) -> Self:
        """
        Makes a copy of the Column.

        Parameters
        ----------
        deep : bool, default True
            If True, a true physical copy of the column
            is made.
            If False and `copy_on_write` is False, the same
            memory is shared between the buffers of the Column
            and changes made to one Column will propagate to
            its copy and vice-versa.
            If False and `copy_on_write` is True, the same
            memory is shared between the buffers of the Column
            until there is a write operation being performed on
            them.
        """
        if deep:
            return self.force_deep_copy()
        else:
            return cast(
                Self,
                build_column(
                    data=self.base_data
                    if self.base_data is None
                    else self.base_data.copy(deep=False),
                    dtype=self.dtype,
                    mask=self.base_mask
                    if self.base_mask is None
                    else self.base_mask.copy(deep=False),
                    size=self.size,
                    offset=self.offset,
                    children=tuple(
                        col.copy(deep=False) for col in self.base_children
                    ),
                ),
            )

    def view(self, dtype: Dtype) -> ColumnBase:
        """
        View the data underlying a column as different dtype.
        The source column must divide evenly into the size of
        the desired data type. Columns with nulls may only be
        viewed as dtypes with size equal to source dtype size

        Parameters
        ----------
        dtype : NumPy dtype, string
            The dtype to view the data as

        """

        dtype = cudf.dtype(dtype)

        if dtype.kind in ("o", "u", "s"):
            raise TypeError(
                "Bytes viewed as str without metadata is ambiguous"
            )

        if self.dtype.itemsize == dtype.itemsize:
            return build_column(
                self.base_data,
                dtype=dtype,
                mask=self.base_mask,
                size=self.size,
                offset=self.offset,
            )

        else:
            if self.null_count > 0:
                raise ValueError(
                    "Can not produce a view of a column with nulls"
                )

            if (self.size * self.dtype.itemsize) % dtype.itemsize:
                raise ValueError(
                    f"Can not divide {self.size * self.dtype.itemsize}"
                    + f" total bytes into {dtype} with size {dtype.itemsize}"
                )

            # This assertion prevents mypy errors below.
            assert self.base_data is not None

            start = self.offset * self.dtype.itemsize
            end = start + self.size * self.dtype.itemsize
            return build_column(self.base_data[start:end], dtype=dtype)

    def element_indexing(self, index: int):
        """Default implementation for indexing to an element

        Raises
        ------
        ``IndexError`` if out-of-bound
        """
        idx = np.int32(index)
        if idx < 0:
            idx = len(self) + idx
        if idx > len(self) - 1 or idx < 0:
            raise IndexError("single positional indexer is out-of-bounds")
        result = libcudf.copying.get_element(self, idx).value
        if cudf.get_option("mode.pandas_compatible"):
            if isinstance(result, np.datetime64):
                return pd.Timestamp(result)
            elif isinstance(result, np.timedelta64):
                return pd.Timedelta(result)
        return result

    def slice(
        self, start: int, stop: int, stride: Optional[int] = None
    ) -> Self:
        stride = 1 if stride is None else stride
        if start < 0:
            start = start + len(self)
        if stop < 0 and not (stride < 0 and stop == -1):
            stop = stop + len(self)
        if (stride > 0 and start >= stop) or (stride < 0 and start <= stop):
            return cast(Self, column_empty(0, self.dtype, masked=True))
        # compute mask slice
        if stride == 1:
            return libcudf.copying.column_slice(self, [start, stop])[
                0
            ]._with_type_metadata(self.dtype)
        else:
            # Need to create a gather map for given slice with stride
            gather_map = arange(
                start=start,
                stop=stop,
                step=stride,
                dtype=cudf.dtype(np.int32),
            )
            return self.take(gather_map)

    def __setitem__(self, key: Any, value: Any):
        """
        Set the value of ``self[key]`` to ``value``.

        If ``value`` and ``self`` are of different types, ``value`` is coerced
        to ``self.dtype``. Assumes ``self`` and ``value`` are index-aligned.
        """

        # Normalize value to scalar/column
        value_normalized = (
            cudf.Scalar(value, dtype=self.dtype)
            if is_scalar(value)
            else as_column(value, dtype=self.dtype)
        )

        out: Optional[ColumnBase]  # If None, no need to perform mimic inplace.
        if isinstance(key, slice):
            out = self._scatter_by_slice(key, value_normalized)
        else:
            key = as_column(key)
            if not isinstance(key, cudf.core.column.NumericalColumn):
                raise ValueError(f"Invalid scatter map type {key.dtype}.")
            out = self._scatter_by_column(key, value_normalized)

        if out:
            self._mimic_inplace(out, inplace=True)

    def _wrap_binop_normalization(self, other):
        if cudf.utils.utils.is_na_like(other):
            return cudf.Scalar(other, dtype=self.dtype)
        if isinstance(other, np.ndarray) and other.ndim == 0:
            # Try and maintain the dtype
            other = other.dtype.type(other.item())
        return self.normalize_binop_value(other)

    def _scatter_by_slice(
        self,
        key: builtins.slice,
        value: Union[cudf.core.scalar.Scalar, ColumnBase],
    ) -> Optional[Self]:
        """If this function returns None, it's either a no-op (slice is empty),
        or the inplace replacement is already performed (fill-in-place).
        """
        start, stop, step = key.indices(len(self))
        if start >= stop:
            return None
        num_keys = len(range(start, stop, step))

        self._check_scatter_key_length(num_keys, value)

        if step == 1 and not isinstance(
            self, (cudf.core.column.StructColumn, cudf.core.column.ListColumn)
        ):
            # NOTE: List & Struct dtypes aren't supported by both
            # inplace & out-of-place fill. Hence we need to use scatter for
            # these two types.
            if isinstance(value, cudf.core.scalar.Scalar):
                return self._fill(value, start, stop, inplace=True)
            else:
                return libcudf.copying.copy_range(
                    value, self, 0, num_keys, start, stop, False
                )

        # step != 1, create a scatter map with arange
        scatter_map = arange(
            start=start,
            stop=stop,
            step=step,
            dtype=cudf.dtype(np.int32),
        )

        return self._scatter_by_column(scatter_map, value)

    def _scatter_by_column(
        self,
        key: cudf.core.column.NumericalColumn,
        value: Union[cudf.core.scalar.Scalar, ColumnBase],
    ) -> Self:
        if is_bool_dtype(key.dtype):
            # `key` is boolean mask
            if len(key) != len(self):
                raise ValueError(
                    "Boolean mask must be of same length as column"
                )
            if isinstance(value, ColumnBase) and len(self) == len(value):
                # Both value and key are aligned to self. Thus, the values
                # corresponding to the false values in key should be
                # ignored.
                value = value.apply_boolean_mask(key)
                # After applying boolean mask, the length of value equals
                # the number of elements to scatter, we can skip computing
                # the sum of ``key`` below.
                num_keys = len(value)
            else:
                # Compute the number of element to scatter by summing all
                # `True`s in the boolean mask.
                num_keys = key.sum()
        else:
            # `key` is integer scatter map
            num_keys = len(key)

        self._check_scatter_key_length(num_keys, value)

        if is_bool_dtype(key.dtype):
            return libcudf.copying.boolean_mask_scatter([value], [self], key)[
                0
            ]._with_type_metadata(self.dtype)
        else:
            return libcudf.copying.scatter([value], key, [self])[
                0
            ]._with_type_metadata(self.dtype)

    def _check_scatter_key_length(
        self, num_keys: int, value: Union[cudf.core.scalar.Scalar, ColumnBase]
    ):
        """`num_keys` is the number of keys to scatter. Should equal to the
        number of rows in ``value`` if ``value`` is a column.
        """
        if isinstance(value, ColumnBase):
            if len(value) != num_keys:
                msg = (
                    f"Size mismatch: cannot set value "
                    f"of size {len(value)} to indexing result of size "
                    f"{num_keys}"
                )
                raise ValueError(msg)

    def fillna(
        self,
        value: Any = None,
        method: Optional[str] = None,
        dtype: Optional[Dtype] = None,
    ) -> Self:
        """Fill null values with ``value``.

        Returns a copy with null filled.
        """
        return libcudf.replace.replace_nulls(
            input_col=self, replacement=value, method=method, dtype=dtype
        )._with_type_metadata(self.dtype)

    def isnull(self) -> ColumnBase:
        """Identify missing values in a Column."""
        result = libcudf.unary.is_null(self)

        if self.dtype.kind == "f":
            # Need to consider `np.nan` values in case
            # of a float column
            result = result | libcudf.unary.is_nan(self)

        return result

    def notnull(self) -> ColumnBase:
        """Identify non-missing values in a Column."""
        result = libcudf.unary.is_valid(self)

        if self.dtype.kind == "f":
            # Need to consider `np.nan` values in case
            # of a float column
            result = result & libcudf.unary.is_non_nan(self)

        return result

    def indices_of(
        self, value: ScalarLike | Self
    ) -> cudf.core.column.NumericalColumn:
        """
        Find locations of value in the column

        Parameters
        ----------
        value
            Scalar to look for (cast to dtype of column), or a length-1 column

        Returns
        -------
        Column of indices that match value
        """
        if not isinstance(value, ColumnBase):
            value = as_column([value], dtype=self.dtype)
        else:
            assert len(value) == 1
        mask = libcudf.search.contains(value, self)
        return apply_boolean_mask(
            [arange(0, len(self), dtype=size_type_dtype)], mask
        )[0]

    def _find_first_and_last(self, value: ScalarLike) -> Tuple[int, int]:
        indices = self.indices_of(value)
        if n := len(indices):
            return (
                indices.element_indexing(0),
                indices.element_indexing(n - 1),
            )
        else:
            raise ValueError(f"Value {value} not found in column")

    def find_first_value(self, value: ScalarLike) -> int:
        """
        Return index of first value that matches

        Parameters
        ----------
        value
            Value to search for (cast to dtype of column)

        Returns
        -------
        Index of value

        Raises
        ------
        ValueError if value is not found
        """
        first, _ = self._find_first_and_last(value)
        return first

    def find_last_value(self, value: ScalarLike) -> int:
        """
        Return index of last value that matches

        Parameters
        ----------
        value
            Value to search for (cast to dtype of column)

        Returns
        -------
        Index of value

        Raises
        ------
        ValueError if value is not found
        """
        _, last = self._find_first_and_last(value)
        return last

    def append(self, other: ColumnBase) -> ColumnBase:
        return concat_columns([self, as_column(other)])

    def quantile(
        self,
        q: np.ndarray,
        interpolation: str,
        exact: bool,
        return_scalar: bool,
    ) -> ColumnBase:
        raise TypeError(f"cannot perform quantile with type {self.dtype}")

    def take(
        self, indices: ColumnBase, nullify: bool = False, check_bounds=True
    ) -> Self:
        """Return Column by taking values from the corresponding *indices*.

        Skip bounds checking if check_bounds is False.
        Set rows to null for all out of bound indices if nullify is `True`.
        """
        # Handle zero size
        if indices.size == 0:
            return cast(Self, column_empty_like(self, newsize=0))

        # TODO: For performance, the check and conversion of gather map should
        # be done by the caller. This check will be removed in future release.
        if not is_integer_dtype(indices.dtype):
            indices = indices.astype(libcudf.types.size_type_dtype)
        if not libcudf.copying._gather_map_is_valid(
            indices, len(self), check_bounds, nullify
        ):
            raise IndexError("Gather map index is out of bounds.")

        return libcudf.copying.gather([self], indices, nullify=nullify)[
            0
        ]._with_type_metadata(self.dtype)

    def isin(self, values: Sequence) -> ColumnBase:
        """Check whether values are contained in the Column.

        Parameters
        ----------
        values : set or list-like
            The sequence of values to test. Passing in a single string will
            raise a TypeError. Instead, turn a single string into a list
            of one element.

        Returns
        -------
        result: Column
            Column of booleans indicating if each element is in values.
        """
        try:
            lhs, rhs = self._process_values_for_isin(values)
            res = lhs._isin_earlystop(rhs)
            if res is not None:
                return res
        except ValueError:
            # pandas functionally returns all False when cleansing via
            # typecasting fails
            return full(len(self), False, dtype="bool")

        return lhs._obtain_isin_result(rhs)

    def _process_values_for_isin(
        self, values: Sequence
    ) -> Tuple[ColumnBase, ColumnBase]:
        """
        Helper function for `isin` which pre-process `values` based on `self`.
        """
        lhs = self
        rhs = as_column(values, nan_as_null=False)
        if lhs.null_count == len(lhs):
            lhs = lhs.astype(rhs.dtype)
        elif rhs.null_count == len(rhs):
            rhs = rhs.astype(lhs.dtype)
        return lhs, rhs

    def _isin_earlystop(self, rhs: ColumnBase) -> Union[ColumnBase, None]:
        """
        Helper function for `isin` which determines possibility of
        early-stopping or not.
        """
        if self.dtype != rhs.dtype:
            if self.null_count and rhs.null_count:
                return self.isnull()
            else:
                return cudf.core.column.full(len(self), False, dtype="bool")
        elif self.null_count == 0 and (rhs.null_count == len(rhs)):
            return cudf.core.column.full(len(self), False, dtype="bool")
        else:
            return None

    def _obtain_isin_result(self, rhs: ColumnBase) -> ColumnBase:
        """
        Helper function for `isin` which merges `self` & `rhs`
        to determine what values of `rhs` exist in `self`.
        """
        # We've already matched dtypes by now
        # self.isin(other) asks "which values of self are in other"
        # contains(haystack, needles) asks "which needles are in haystack"
        # hence this argument ordering.
        result = libcudf.search.contains(rhs, self)
        if self.null_count > 0:
            # If one of the needles is null, then the result contains
            # nulls, these nulls should be replaced by whether or not the
            # haystack contains a null.
            # TODO: this is unnecessary if we resolve
            # https://github.com/rapidsai/cudf/issues/14515 by
            # providing a mode in which cudf::contains does not mask
            # the result.
            result = result.fillna(rhs.null_count > 0, dtype=bool)
        return result

    def as_mask(self) -> Buffer:
        """Convert booleans to bitmask

        Returns
        -------
        Buffer
        """

        if self.has_nulls():
            raise ValueError("Column must have no nulls.")

        return bools_to_mask(self)

    @property
    def is_unique(self) -> bool:
        return self.distinct_count(dropna=False) == len(self)

    @property
    def is_monotonic_increasing(self) -> bool:
        return not self.has_nulls() and libcudf.sort.is_sorted(
            [self], [True], None
        )

    @property
    def is_monotonic_decreasing(self) -> bool:
        return not self.has_nulls() and libcudf.sort.is_sorted(
            [self], [False], None
        )

    def sort_values(
        self: ColumnBase,
        ascending: bool = True,
        na_position: str = "last",
    ) -> ColumnBase:
        return libcudf.sort.sort(
            [self], column_order=[ascending], null_precedence=[na_position]
        )[0]

    def distinct_count(self, dropna: bool = True) -> int:
        try:
            return self._distinct_count[dropna]
        except KeyError:
            self._distinct_count[dropna] = cpp_distinct_count(
                self, ignore_nulls=dropna
            )
            return self._distinct_count[dropna]

    def can_cast_safely(self, to_dtype: Dtype) -> bool:
        raise NotImplementedError()

    def astype(self, dtype: Dtype, **kwargs) -> ColumnBase:
        if self.dtype == dtype:
            return self
        if is_categorical_dtype(dtype):
            return self.as_categorical_column(dtype)

        if (
            isinstance(dtype, str)
            and dtype in pandas_dtypes_alias_to_cudf_alias
        ):
            if cudf.get_option("mode.pandas_compatible"):
                raise NotImplementedError("not supported")
            else:
                dtype = pandas_dtypes_alias_to_cudf_alias[dtype]
        elif _is_pandas_nullable_extension_dtype(dtype) and cudf.get_option(
            "mode.pandas_compatible"
        ):
            raise NotImplementedError("not supported")
        else:
            dtype = pandas_dtypes_to_np_dtypes.get(dtype, dtype)
        if _is_non_decimal_numeric_dtype(dtype):
            return self.as_numerical_column(dtype, **kwargs)
        elif is_categorical_dtype(dtype):
            return self.as_categorical_column(dtype)
        elif cudf.dtype(dtype).type in {
            np.str_,
            np.object_,
            str,
        }:
            if cudf.get_option("mode.pandas_compatible") and np.dtype(
                dtype
            ).type in {np.object_}:
                raise ValueError(
                    f"Casting to {dtype} is not supported, use "
                    "`.astype('str')` instead."
                )
            return self.as_string_column(dtype, **kwargs)
        elif isinstance(dtype, (ListDtype, StructDtype)):
            if not self.dtype == dtype:
                raise NotImplementedError(
                    f"Casting {self.dtype} columns not currently supported"
                )
            return self
        elif isinstance(dtype, IntervalDtype):
            return self.as_interval_column(dtype, **kwargs)
        elif isinstance(dtype, cudf.core.dtypes.DecimalDtype):
            return self.as_decimal_column(dtype, **kwargs)
        elif np.issubdtype(cast(Any, dtype), np.datetime64):
            return self.as_datetime_column(dtype, **kwargs)
        elif np.issubdtype(cast(Any, dtype), np.timedelta64):
            return self.as_timedelta_column(dtype, **kwargs)
        else:
            return self.as_numerical_column(dtype, **kwargs)

    def as_categorical_column(self, dtype) -> ColumnBase:
        if isinstance(dtype, (cudf.CategoricalDtype, pd.CategoricalDtype)):
            ordered = dtype.ordered
        else:
            ordered = False

        # Re-label self w.r.t. the provided categories
        if (
            isinstance(dtype, cudf.CategoricalDtype)
            and dtype._categories is not None
        ) or (
            isinstance(dtype, pd.CategoricalDtype)
            and dtype.categories is not None
        ):
            labels = self._label_encoding(cats=as_column(dtype.categories))

            return build_categorical_column(
                categories=as_column(dtype.categories),
                codes=labels,
                mask=self.mask,
                ordered=dtype.ordered,
            )

        # Categories must be unique and sorted in ascending order.
        cats = self.unique().sort_values().astype(self.dtype)
        label_dtype = min_unsigned_type(len(cats))
        labels = self._label_encoding(
            cats=cats, dtype=label_dtype, na_sentinel=cudf.Scalar(1)
        )
        # columns include null index in factorization; remove:
        if self.has_nulls():
            cats = cats.dropna(drop_nan=False)
            min_type = min_unsigned_type(len(cats), 8)
            if cudf.dtype(min_type).itemsize < labels.dtype.itemsize:
                labels = labels.astype(min_type)

        return build_categorical_column(
            categories=cats,
            codes=labels,
            mask=self.mask,
            ordered=ordered,
        )

    def as_numerical_column(
        self, dtype: Dtype, **kwargs
    ) -> "cudf.core.column.NumericalColumn":
        raise NotImplementedError

    def as_datetime_column(
        self, dtype: Dtype, **kwargs
    ) -> "cudf.core.column.DatetimeColumn":
        raise NotImplementedError

    def as_interval_column(
        self, dtype: Dtype, **kwargs
    ) -> "cudf.core.column.IntervalColumn":
        raise NotImplementedError

    def as_timedelta_column(
        self, dtype: Dtype, **kwargs
    ) -> "cudf.core.column.TimeDeltaColumn":
        raise NotImplementedError

    def as_string_column(
        self, dtype: Dtype, format=None, **kwargs
    ) -> "cudf.core.column.StringColumn":
        raise NotImplementedError

    def as_decimal_column(
        self, dtype: Dtype, **kwargs
    ) -> Union["cudf.core.column.decimal.DecimalBaseColumn"]:
        raise NotImplementedError

    def as_decimal128_column(
        self, dtype: Dtype, **kwargs
    ) -> "cudf.core.column.Decimal128Column":
        raise NotImplementedError

    def as_decimal64_column(
        self, dtype: Dtype, **kwargs
    ) -> "cudf.core.column.Decimal64Column":
        raise NotImplementedError

    def as_decimal32_column(
        self, dtype: Dtype, **kwargs
    ) -> "cudf.core.column.Decimal32Column":
        raise NotImplementedError

    def apply_boolean_mask(self, mask) -> ColumnBase:
        mask = as_column(mask)
        if not is_bool_dtype(mask.dtype):
            raise ValueError("boolean_mask is not boolean type.")

        return apply_boolean_mask([self], mask)[0]._with_type_metadata(
            self.dtype
        )

    def argsort(
        self, ascending: bool = True, na_position: str = "last"
    ) -> "cudf.core.column.NumericalColumn":
        return libcudf.sort.order_by(
            [self], [ascending], na_position, stable=True
        )

    def __arrow_array__(self, type=None):
        raise TypeError(
            "Implicit conversion to a host PyArrow Array via __arrow_array__ "
            "is not allowed, To explicitly construct a PyArrow Array, "
            "consider using .to_arrow()"
        )

    @property
    def __cuda_array_interface__(self):
        raise NotImplementedError(
            f"dtype {self.dtype} is not yet supported via "
            "`__cuda_array_interface__`"
        )

    def __array_ufunc__(self, ufunc, method, *inputs, **kwargs):
        return _array_ufunc(self, ufunc, method, inputs, kwargs)

    def searchsorted(
        self,
        value,
        side: str = "left",
        ascending: bool = True,
        na_position: str = "last",
    ) -> Self:
        if not isinstance(value, ColumnBase) or value.dtype != self.dtype:
            raise ValueError(
                "Column searchsorted expects values to be column of same dtype"
            )
        return libcudf.search.search_sorted(
            [self],
            [value],
            side=side,
            ascending=ascending,
            na_position=na_position,
        )

    def unique(self) -> ColumnBase:
        """
        Get unique values in the data
        """
        return drop_duplicates([self], keep="first")[0]._with_type_metadata(
            self.dtype
        )

    def serialize(self) -> Tuple[dict, list]:
        # data model:

        # Serialization produces a nested metadata "header" and a flattened
        # list of memoryviews/buffers that reference data (frames).  Each
        # header advertises a frame_count slot which indicates how many
        # frames deserialization will consume. The class used to construct
        # an object is named under the key "type-serialized" to match with
        # Dask's serialization protocol (see
        # distributed.protocol.serialize). Since column dtypes may either be
        # cudf native or foreign some special-casing is required here for
        # serialization.

        header: Dict[Any, Any] = {}
        frames = []
        header["type-serialized"] = pickle.dumps(type(self))
        try:
            dtype, dtype_frames = self.dtype.serialize()
            header["dtype"] = dtype
            frames.extend(dtype_frames)
            header["dtype-is-cudf-serialized"] = True
        except AttributeError:
            header["dtype"] = pickle.dumps(self.dtype)
            header["dtype-is-cudf-serialized"] = False

        if self.data is not None:
            data_header, data_frames = self.data.serialize()
            header["data"] = data_header
            frames.extend(data_frames)

        if self.mask is not None:
            mask_header, mask_frames = self.mask.serialize()
            header["mask"] = mask_header
            frames.extend(mask_frames)
        if self.children:
            child_headers, child_frames = zip(
                *(c.serialize() for c in self.children)
            )
            header["subheaders"] = list(child_headers)
            frames.extend(chain(*child_frames))
        header["size"] = self.size
        header["frame_count"] = len(frames)
        return header, frames

    @classmethod
    def deserialize(cls, header: dict, frames: list) -> ColumnBase:
        def unpack(header, frames) -> Tuple[Any, list]:
            count = header["frame_count"]
            klass = pickle.loads(header["type-serialized"])
            obj = klass.deserialize(header, frames[:count])
            return obj, frames[count:]

        assert header["frame_count"] == len(frames), (
            f"Deserialization expected {header['frame_count']} frames, "
            f"but received {len(frames)}"
        )
        if header["dtype-is-cudf-serialized"]:
            dtype, frames = unpack(header["dtype"], frames)
        else:
            dtype = pickle.loads(header["dtype"])
        if "data" in header:
            data, frames = unpack(header["data"], frames)
        else:
            data = None
        if "mask" in header:
            mask, frames = unpack(header["mask"], frames)
        else:
            mask = None
        children = []
        if "subheaders" in header:
            for h in header["subheaders"]:
                child, frames = unpack(h, frames)
                children.append(child)
        assert len(frames) == 0, "Deserialization did not consume all frames"
        return build_column(
            data=data,
            dtype=dtype,
            mask=mask,
            size=header.get("size", None),
            children=tuple(children),
        )

    def unary_operator(self, unaryop: str):
        raise TypeError(
            f"Operation {unaryop} not supported for dtype {self.dtype}."
        )

    def normalize_binop_value(
        self, other: ScalarLike
    ) -> Union[ColumnBase, ScalarLike]:
        raise NotImplementedError

    def _minmax(self, skipna: Optional[bool] = None):
        result_col = self._process_for_reduction(skipna=skipna)
        if isinstance(result_col, ColumnBase):
            return libcudf.reduce.minmax(result_col)
        return result_col

    def _reduce(
        self,
        op: str,
        skipna: Optional[bool] = None,
        min_count: int = 0,
        *args,
        **kwargs,
    ) -> ScalarLike:
        """Compute {op} of column values.

        skipna : bool
            Whether or not na values must be skipped.
        min_count : int, default 0
            The minimum number of entries for the reduction, otherwise the
            reduction returns NaN.
        """
        preprocessed = self._process_for_reduction(
            skipna=skipna, min_count=min_count
        )
        if isinstance(preprocessed, ColumnBase):
            return libcudf.reduce.reduce(op, preprocessed, **kwargs)
        return preprocessed

    @property
    def contains_na_entries(self) -> bool:
        return self.null_count != 0

    def _process_for_reduction(
        self, skipna: Optional[bool] = None, min_count: int = 0
    ) -> Union[ColumnBase, ScalarLike]:
        skipna = True if skipna is None else skipna

        if skipna:
            if self.has_nulls():
                result_col = self.dropna()
        else:
            if self.has_nulls():
                return cudf.utils.dtypes._get_nan_for_dtype(self.dtype)

        result_col = self

        # TODO: If and when pandas decides to validate that `min_count` >= 0 we
        # should insert comparable behavior.
        # https://github.com/pandas-dev/pandas/issues/50022
        if min_count > 0:
            valid_count = len(result_col) - result_col.null_count
            if valid_count < min_count:
                return cudf.utils.dtypes._get_nan_for_dtype(self.dtype)
        return result_col

    def _reduction_result_dtype(self, reduction_op: str) -> Dtype:
        """
        Determine the correct dtype to pass to libcudf based on
        the input dtype, data dtype, and specific reduction op
        """
        return self.dtype

    def _with_type_metadata(self: ColumnBase, dtype: Dtype) -> ColumnBase:
        """
        Copies type metadata from self onto other, returning a new column.

        When ``self`` is a nested column, recursively apply this function on
        the children of ``self``.
        """
        return self

    def _label_encoding(
        self,
        cats: ColumnBase,
        dtype: Optional[Dtype] = None,
        na_sentinel: Optional[ScalarLike] = None,
    ):
        """
        Convert each value in `self` into an integer code, with `cats`
        providing the mapping between codes and values.

        Examples
        --------
        >>> from cudf.core.column import as_column
        >>> col = as_column(['foo', 'bar', 'foo', 'baz'])
        >>> cats = as_column(['foo', 'bar', 'baz'])
        >>> col._label_encoding(cats)
        <cudf.core.column.numerical.NumericalColumn object at 0x7f99bf3155c0>
        [
          0,
          1,
          0,
          2
        ]
        dtype: int8
        >>> cats = as_column(['foo', 'bar'])
        >>> col._label_encoding(cats)
        <cudf.core.column.numerical.NumericalColumn object at 0x7f99bfde0e40>
        [
          0,
          1,
          0,
          -1
        ]
        dtype: int8
        """
        from cudf._lib.join import join as cpp_join

        if na_sentinel is None or na_sentinel.value is cudf.NA:
            na_sentinel = cudf.Scalar(-1)

        def _return_sentinel_column():
            return cudf.core.column.full(
                size=len(self), fill_value=na_sentinel, dtype=dtype
            )

        if dtype is None:
            dtype = min_scalar_type(max(len(cats), na_sentinel), 8)

        if is_mixed_with_object_dtype(self, cats):
            return _return_sentinel_column()

        try:
            # Where there is a type-cast failure, we have
            # to catch the exception and return encoded labels
            # with na_sentinel values as there would be no corresponding
            # encoded values of cats in self.
            cats = cats.astype(self.dtype)
        except ValueError:
            return _return_sentinel_column()

        left_gather_map, right_gather_map = cpp_join(
            [self], [cats], how="left"
        )
        codes = libcudf.copying.gather(
            [arange(len(cats), dtype=dtype)], right_gather_map, nullify=True
        )
        del right_gather_map
        # reorder `codes` so that its values correspond to the
        # values of `self`:
        (codes,) = libcudf.sort.sort_by_key(
            codes, [left_gather_map], [True], ["last"], stable=True
        )
        return codes.fillna(na_sentinel.value)


def column_empty_like(
    column: ColumnBase,
    dtype: Optional[Dtype] = None,
    masked: bool = False,
    newsize: Optional[int] = None,
) -> ColumnBase:
    """Allocate a new column like the given *column*"""
    if dtype is None:
        dtype = column.dtype
    row_count = len(column) if newsize is None else newsize

    if (
        hasattr(column, "dtype")
        and is_categorical_dtype(column.dtype)
        and dtype == column.dtype
    ):
        catcolumn = cast("cudf.core.column.CategoricalColumn", column)
        codes = column_empty_like(
            catcolumn.codes, masked=masked, newsize=newsize
        )
        return build_column(
            data=None,
            dtype=dtype,
            mask=codes.base_mask,
            children=(codes,),
            size=codes.size,
        )

    return column_empty(row_count, dtype, masked)


def column_empty_like_same_mask(
    column: ColumnBase, dtype: Dtype
) -> ColumnBase:
    """Create a new empty Column with the same length and the same mask.

    Parameters
    ----------
    dtype : np.dtype like
        The dtype of the data buffer.
    """
    result = column_empty_like(column, dtype)
    if column.nullable:
        result = result.set_mask(column.mask)
    return result


def column_empty(
    row_count: int, dtype: Dtype = "object", masked: bool = False
) -> ColumnBase:
    """Allocate a new column like the given row_count and dtype."""
    dtype = cudf.dtype(dtype)
    children = ()  # type: Tuple[ColumnBase, ...]

    if isinstance(dtype, StructDtype):
        data = None
        children = tuple(
            column_empty(row_count, field_dtype)
            for field_dtype in dtype.fields.values()
        )
    elif isinstance(dtype, ListDtype):
        data = None
        children = (
            full(row_count + 1, 0, dtype=libcudf.types.size_type_dtype),
            column_empty(row_count, dtype=dtype.element_type),
        )
    elif isinstance(dtype, CategoricalDtype):
        data = None
        children = (
            build_column(
                data=as_buffer(
                    rmm.DeviceBuffer(
                        size=row_count
                        * cudf.dtype(libcudf.types.size_type_dtype).itemsize
                    )
                ),
                dtype=libcudf.types.size_type_dtype,
            ),
        )
    elif dtype.kind in "OU" and not isinstance(dtype, DecimalDtype):
        data = None
        children = (
            full(row_count + 1, 0, dtype=libcudf.types.size_type_dtype),
            build_column(
                data=as_buffer(
                    rmm.DeviceBuffer(
                        size=row_count * cudf.dtype("int8").itemsize
                    )
                ),
                dtype="int8",
            ),
        )
    else:
        data = as_buffer(rmm.DeviceBuffer(size=row_count * dtype.itemsize))

    if masked:
        mask = create_null_mask(row_count, state=MaskState.ALL_NULL)
    else:
        mask = None

    return build_column(
        data, dtype, mask=mask, size=row_count, children=children
    )


def build_column(
    data: Union[Buffer, None],
    dtype: Dtype,
    *,
    size: Optional[int] = None,
    mask: Optional[Buffer] = None,
    offset: int = 0,
    null_count: Optional[int] = None,
    children: Tuple[ColumnBase, ...] = (),
) -> ColumnBase:
    """
    Build a Column of the appropriate type from the given parameters

    Parameters
    ----------
    data : Buffer
        The data buffer (can be None if constructing certain Column
        types like StringColumn, ListColumn, or CategoricalColumn)
    dtype
        The dtype associated with the Column to construct
    mask : Buffer, optional
        The mask buffer
    size : int, optional
    offset : int, optional
    children : tuple, optional
    """
    dtype = cudf.dtype(dtype)

    if _is_non_decimal_numeric_dtype(dtype):
        assert data is not None
        col = cudf.core.column.NumericalColumn(
            data=data,
            dtype=dtype,
            mask=mask,
            size=size,
            offset=offset,
            null_count=null_count,
        )
        return col

    if isinstance(dtype, CategoricalDtype):
        if not len(children) == 1:
            raise ValueError(
                "Must specify exactly one child column for CategoricalColumn"
            )
        if not isinstance(children[0], ColumnBase):
            raise TypeError("children must be a tuple of Columns")
        return cudf.core.column.CategoricalColumn(
            dtype=dtype,
            mask=mask,
            size=size,
            offset=offset,
            null_count=null_count,
            children=children,
        )
    elif dtype.type is np.datetime64:
        if data is None:
            raise TypeError("Must specify data buffer")
        return cudf.core.column.DatetimeColumn(
            data=data,
            dtype=dtype,
            mask=mask,
            size=size,
            offset=offset,
            null_count=null_count,
        )
    elif isinstance(dtype, pd.DatetimeTZDtype):
        if data is None:
            raise TypeError("Must specify data buffer")
        return cudf.core.column.datetime.DatetimeTZColumn(
            data=data,
            dtype=dtype,
            mask=mask,
            size=size,
            offset=offset,
            null_count=null_count,
        )
    elif dtype.type is np.timedelta64:
        if data is None:
            raise TypeError("Must specify data buffer")
        return cudf.core.column.TimeDeltaColumn(
            data=data,
            dtype=dtype,
            mask=mask,
            size=size,
            offset=offset,
            null_count=null_count,
        )
    elif dtype.type in (np.object_, np.str_):
        return cudf.core.column.StringColumn(
            mask=mask,
            size=size,
            offset=offset,
            children=children,
            null_count=null_count,
        )
    elif isinstance(dtype, ListDtype):
        return cudf.core.column.ListColumn(
            size=size,
            dtype=dtype,
            mask=mask,
            offset=offset,
            null_count=null_count,
            children=children,
        )
    elif isinstance(dtype, IntervalDtype):
        return cudf.core.column.IntervalColumn(
            dtype=dtype,
            mask=mask,
            size=size,
            offset=offset,
            children=children,
            null_count=null_count,
        )
    elif isinstance(dtype, StructDtype):
        if size is None:
            raise TypeError("Must specify size")
        return cudf.core.column.StructColumn(
            data=data,
            dtype=dtype,
            size=size,
            offset=offset,
            mask=mask,
            null_count=null_count,
            children=children,
        )
    elif isinstance(dtype, cudf.Decimal64Dtype):
        if size is None:
            raise TypeError("Must specify size")
        return cudf.core.column.Decimal64Column(
            data=data,
            size=size,
            offset=offset,
            dtype=dtype,
            mask=mask,
            null_count=null_count,
            children=children,
        )
    elif isinstance(dtype, cudf.Decimal32Dtype):
        if size is None:
            raise TypeError("Must specify size")
        return cudf.core.column.Decimal32Column(
            data=data,
            size=size,
            offset=offset,
            dtype=dtype,
            mask=mask,
            null_count=null_count,
            children=children,
        )
    elif isinstance(dtype, cudf.Decimal128Dtype):
        if size is None:
            raise TypeError("Must specify size")
        return cudf.core.column.Decimal128Column(
            data=data,
            size=size,
            offset=offset,
            dtype=dtype,
            mask=mask,
            null_count=null_count,
            children=children,
        )
    else:
        raise TypeError(f"Unrecognized dtype: {dtype}")


def build_categorical_column(
    categories: ColumnBase,
    codes: ColumnBase,
    mask: Optional[Buffer] = None,
    size: Optional[int] = None,
    offset: int = 0,
    null_count: Optional[int] = None,
    ordered: bool = False,
) -> "cudf.core.column.CategoricalColumn":
    """
    Build a CategoricalColumn

    Parameters
    ----------
    categories : Column
        Column of categories
    codes : Column
        Column of codes, the size of the resulting Column will be
        the size of `codes`
    mask : Buffer
        Null mask
    size : int, optional
    offset : int, optional
    ordered : bool, default False
        Indicates whether the categories are ordered
    """
    codes_dtype = min_unsigned_type(len(categories))
    codes = as_column(codes)
    if codes.dtype != codes_dtype:
        codes = codes.astype(codes_dtype)

    dtype = CategoricalDtype(categories=categories, ordered=ordered)

    result = build_column(
        data=None,
        dtype=dtype,
        mask=mask,
        size=size,
        offset=offset,
        null_count=null_count,
        children=(codes,),
    )
    return cast("cudf.core.column.CategoricalColumn", result)


def build_interval_column(
    left_col,
    right_col,
    mask=None,
    size=None,
    offset=0,
    null_count=None,
    closed="right",
):
    """
    Build an IntervalColumn

    Parameters
    ----------
    left_col : Column
        Column of values representing the left of the interval
    right_col : Column
        Column of representing the right of the interval
    mask : Buffer
        Null mask
    size : int, optional
    offset : int, optional
    closed : {"left", "right", "both", "neither"}, default "right"
            Whether the intervals are closed on the left-side, right-side,
            both or neither.
    """
    left = as_column(left_col)
    right = as_column(right_col)
    if closed not in {"left", "right", "both", "neither"}:
        closed = "right"
    if type(left_col) is not list:
        dtype = IntervalDtype(left_col.dtype, closed)
    else:
        dtype = IntervalDtype("int64", closed)
    size = len(left)
    return build_column(
        data=None,
        dtype=dtype,
        mask=mask,
        size=size,
        offset=offset,
        null_count=null_count,
        children=(left, right),
    )


def build_list_column(
    indices: ColumnBase,
    elements: ColumnBase,
    mask: Optional[Buffer] = None,
    size: Optional[int] = None,
    offset: int = 0,
    null_count: Optional[int] = None,
) -> "cudf.core.column.ListColumn":
    """
    Build a ListColumn

    Parameters
    ----------
    indices : ColumnBase
        Column of list indices
    elements : ColumnBase
        Column of list elements
    mask: Buffer
        Null mask
    size: int, optional
    offset: int, optional
    """
    dtype = ListDtype(element_type=elements.dtype)
    if size is None:
        if indices.size == 0:
            size = 0
        else:
            # one less because the last element of offsets is the number of
            # bytes in the data buffer
            size = indices.size - 1
        size = size - offset

    result = build_column(
        data=None,
        dtype=dtype,
        mask=mask,
        size=size,
        offset=offset,
        null_count=null_count,
        children=(indices, elements),
    )

    return cast("cudf.core.column.ListColumn", result)


def build_struct_column(
    names: Sequence[str],
    children: Tuple[ColumnBase, ...],
    dtype: Optional[Dtype] = None,
    mask: Optional[Buffer] = None,
    size: Optional[int] = None,
    offset: int = 0,
    null_count: Optional[int] = None,
) -> "cudf.core.column.StructColumn":
    """
    Build a StructColumn

    Parameters
    ----------
    names : sequence of strings
        Field names to map to children dtypes, must be strings.
    children : tuple

    mask: Buffer
        Null mask
    size: int, optional
    offset: int, optional
    """
    if dtype is None:
        dtype = StructDtype(
            fields={name: col.dtype for name, col in zip(names, children)}
        )

    result = build_column(
        data=None,
        dtype=dtype,
        mask=mask,
        size=size,
        offset=offset,
        null_count=null_count,
        children=children,
    )

    return cast("cudf.core.column.StructColumn", result)


def _make_copy_replacing_NaT_with_null(column):
    """Return a copy with NaT values replaced with nulls."""
    if np.issubdtype(column.dtype, np.timedelta64):
        na_value = np.timedelta64("NaT", column.time_unit)
    elif np.issubdtype(column.dtype, np.datetime64):
        na_value = np.datetime64("NaT", column.time_unit)
    else:
        raise ValueError("This type does not support replacing NaT with null.")

    null = column_empty_like(column, masked=True, newsize=1)
    out_col = cudf._lib.replace.replace(
        column,
        build_column(
            as_buffer(np.array([na_value], dtype=column.dtype).view("|u1")),
            dtype=column.dtype,
        ),
        null,
    )
    return out_col


<<<<<<< HEAD
def check_invalid_array(shape: tuple, dtype):
    """Invalid ndarrays properties that are not supported"""
    if len(shape) > 1:
        raise ValueError("Data must be 1-dimensional")
    elif dtype == "float16":
        # TODO: Ignore kind in "cUV"?
        raise TypeError("Unsupported type float16")
=======
def as_memoryview(arbitrary: Any) -> Optional[memoryview]:
    try:
        return memoryview(arbitrary)
    except TypeError:
        return None
>>>>>>> bb047a23


def as_column(
    arbitrary: Any,
    nan_as_null: Optional[bool] = None,
    dtype: Optional[Dtype] = None,
    length: Optional[int] = None,
):
    """Create a Column from an arbitrary object

    Parameters
    ----------
    arbitrary : object
        Object to construct the Column from. See *Notes*.
    nan_as_null : bool, optional, default None
        If None (default), treats NaN values in arbitrary as null if there is
        no mask passed along with it. If True, combines the mask and NaNs to
        form a new validity mask. If False, leaves NaN values as is.
    dtype : optional
        Optionally typecast the constructed Column to the given
        dtype.
    length : int, optional
        If `arbitrary` is a scalar, broadcast into a Column of
        the given length.

    Returns
    -------
    A Column of the appropriate type and size.

    Notes
    -----
    Currently support inputs are:

    * ``Column``
    * ``Series``
    * ``Index``
    * Scalars (can be broadcasted to a specified `length`)
    * Objects exposing ``__cuda_array_interface__`` (e.g., numba device arrays)
    * Objects exposing ``__array_interface__``(e.g., numpy arrays)
    * pyarrow array
    * pandas.Categorical objects
    """
    if isinstance(arbitrary, ColumnBase):
        if dtype is not None:
            return arbitrary.astype(dtype)
        else:
            return arbitrary

    elif isinstance(arbitrary, cudf.Series):
        data = arbitrary._column
        if dtype is not None:
            data = data.astype(dtype)
    elif isinstance(arbitrary, cudf.BaseIndex):
        data = arbitrary._values
        if dtype is not None:
            data = data.astype(dtype)

    elif hasattr(arbitrary, "__cuda_array_interface__"):
        desc = arbitrary.__cuda_array_interface__
        shape = desc["shape"]
        current_dtype = np.dtype(desc["typestr"])

        check_invalid_array(shape, current_dtype)

        arb_dtype = cudf.dtype(current_dtype)

        if desc.get("mask", None) is not None:
            # Extract and remove the mask from arbitrary before
            # passing to cupy.asarray
            mask = _mask_from_cuda_array_interface_desc(arbitrary)
            arbitrary = SimpleNamespace(__cuda_array_interface__=desc.copy())
            arbitrary.__cuda_array_interface__["mask"] = None
            desc = arbitrary.__cuda_array_interface__
        else:
            mask = None

        arbitrary = cupy.asarray(arbitrary)

        if arb_dtype != current_dtype:
            arbitrary = arbitrary.astype(arb_dtype)
            current_dtype = arb_dtype

        if (
            desc["strides"] is not None
            and not (arbitrary.itemsize,) == arbitrary.strides
        ):
            arbitrary = cupy.ascontiguousarray(arbitrary)

        data = as_buffer(arbitrary, exposed=cudf.get_option("copy_on_write"))
        col = build_column(data, dtype=current_dtype, mask=mask)

        if dtype is not None:
            col = col.astype(dtype)

        if isinstance(col, cudf.core.column.CategoricalColumn):
            return col
        elif np.issubdtype(col.dtype, np.floating):
            if nan_as_null or (mask is None and nan_as_null is None):
                mask = libcudf.transform.nans_to_nulls(col.fillna(np.nan))
                col = col.set_mask(mask)
        elif np.issubdtype(col.dtype, np.datetime64):
            if nan_as_null or (mask is None and nan_as_null is None):
                col = _make_copy_replacing_NaT_with_null(col)
        return col

    elif isinstance(arbitrary, (pa.Array, pa.ChunkedArray)):
        if isinstance(arbitrary, pa.lib.HalfFloatArray):
            raise NotImplementedError(
                "Type casting from `float16` to `float32` is not "
                "yet supported in pyarrow, see: "
                "https://issues.apache.org/jira/browse/ARROW-3802"
            )
        col = ColumnBase.from_arrow(arbitrary)

        if isinstance(arbitrary, pa.NullArray):
            if dtype is not None:
                # Cast the column to the `dtype` if specified.
                new_dtype = dtype
            elif len(arbitrary) == 0:
                # If the column is empty, it has to be
                # a `float64` dtype.
                new_dtype = cudf.dtype("float64")
            else:
                # If the null column is not empty, it has to
                # be of `object` dtype.
                new_dtype = cudf.dtype(arbitrary.type.to_pandas_dtype())

            if cudf.get_option(
                "mode.pandas_compatible"
            ) and new_dtype == cudf.dtype("O"):
                # We internally raise if we do `astype("object")`, hence
                # need to cast to `str` since this is safe to do so because
                # it is a null-array.
                new_dtype = "str"

            col = col.astype(new_dtype)

        return col

    elif isinstance(
        arbitrary, (pd.Series, pd.Index, pd.api.extensions.ExtensionArray)
    ):
        if isinstance(arbitrary.dtype, (pd.SparseDtype, pd.PeriodDtype)):
            raise NotImplementedError(
                f"cuDF does not yet support {type(arbitrary.dtype).__name__}"
            )
        elif (
            cudf.get_option("mode.pandas_compatible")
            and isinstance(arbitrary, (pd.DatetimeIndex, pd.TimedeltaIndex))
            and arbitrary.freq is not None
        ):
            raise NotImplementedError("freq is not implemented yet")
        elif (
            isinstance(arbitrary.dtype, pd.DatetimeTZDtype)
            or (
                isinstance(arbitrary.dtype, pd.IntervalDtype)
                and isinstance(arbitrary.dtype.subtype, pd.DatetimeTZDtype)
            )
            or (
                isinstance(arbitrary.dtype, pd.CategoricalDtype)
                and isinstance(
                    arbitrary.dtype.categories.dtype, pd.DatetimeTZDtype
                )
            )
        ):
            raise NotImplementedError(
                "cuDF does not yet support timezone-aware datetimes"
            )
        elif _is_pandas_nullable_extension_dtype(arbitrary.dtype):
            if cudf.get_option("mode.pandas_compatible"):
                raise NotImplementedError("not supported")
            if isinstance(arbitrary, (pd.Series, pd.Index)):
                # pandas arrays define __arrow_array__ for better
                # pyarrow.array conversion
                arbitrary = arbitrary.array
            data = as_column(
                pa.array(arbitrary, from_pandas=True),
                nan_as_null=nan_as_null,
                dtype=dtype,
                length=length,
            )
        elif isinstance(
            arbitrary.dtype, (pd.CategoricalDtype, pd.IntervalDtype)
        ):
            data = as_column(
                pa.array(arbitrary, from_pandas=True),
                nan_as_null=nan_as_null,
                dtype=dtype,
                length=length,
            )
        elif isinstance(
            arbitrary.dtype, pd.api.extensions.ExtensionDtype
        ) and not isinstance(arbitrary, pd.arrays.PandasArray):
            raise NotImplementedError(
                "Custom pandas ExtensionDtypes are not supported"
            )
        elif arbitrary.dtype.kind in "fiubmM":
            # numpy dtype like
            if isinstance(arbitrary, pd.arrays.PandasArray):
                arbitrary = np.array(arbitrary)
            arb_dtype = np.dtype(arbitrary.dtype)
            if arb_dtype.kind == "f" and arb_dtype.itemsize == 2:
                raise TypeError("Unsupported type float16")
            elif arb_dtype.kind in "mM":
                # not supported by cupy
                arbitrary = np.asarray(arbitrary)
            else:
                arbitrary = cupy.asarray(arbitrary)
            data = as_column(
                arbitrary, nan_as_null=nan_as_null, dtype=dtype, length=length
            )
        elif arbitrary.dtype.kind == "O":
            if isinstance(arbitrary, pd.arrays.PandasArray):
                # infer_dtype does not handle PandasArray
                arbitrary = np.array(arbitrary, dtype=object)
            inferred_dtype = infer_dtype(arbitrary)
            if inferred_dtype in ("mixed-integer", "mixed-integer-float"):
                raise MixedTypeError("Cannot create column with mixed types")
            elif inferred_dtype not in (
                "mixed",
                "decimal",
                "string",
                "empty",
                "boolean",
            ):
                raise TypeError(
                    f"Cannot convert a {inferred_dtype} of object type"
                )
            elif nan_as_null is False and (
                pd.isna(arbitrary).any()
                and inferred_dtype not in ("decimal", "empty")
            ):
                # Decimal can hold float("nan")
                # All np.nan is not restricted by type
                raise MixedTypeError(f"Cannot have NaN with {inferred_dtype}")

            pyarrow_array = pa.array(
                arbitrary,
                from_pandas=True,
            )
            if isinstance(pyarrow_array.type, pa.Decimal128Type):
                pyarrow_type = cudf.Decimal128Dtype.from_arrow(
                    pyarrow_array.type
                )
            else:
                pyarrow_type = arbitrary.dtype
            data = as_column(
                pyarrow_array,
                dtype=pyarrow_type,
                nan_as_null=nan_as_null,
                length=length,
            )
        else:
            raise NotImplementedError(
                f"{type(arbitrary).__name__} with "
                f"{type(arbitrary.dtype).__name__} is not supported."
            )
        if dtype is not None:
            data = data.astype(dtype)

    elif isinstance(arbitrary, (pd.Timestamp, pd.Timedelta)):
        # This will always treat NaTs as nulls since it's not technically a
        # discrete value like NaN
        length = length or 1
        data = as_column(
            pa.array(pd.Series([arbitrary] * length), from_pandas=True)
        )
        if dtype is not None:
            data = data.astype(dtype)

    elif np.isscalar(arbitrary) and not isinstance(arbitrary, memoryview):
        length = length or 1
        if (
            (nan_as_null is True)
            and isinstance(arbitrary, (np.floating, float))
            and np.isnan(arbitrary)
        ):
            arbitrary = None
            if dtype is None:
                dtype = cudf.dtype("float64")

        data = as_column(full(length, arbitrary, dtype=dtype))
        if not nan_as_null and not is_decimal_dtype(data.dtype):
            if np.issubdtype(data.dtype, np.floating):
                data = data.fillna(np.nan)
            elif np.issubdtype(data.dtype, np.datetime64):
                data = data.fillna(np.datetime64("NaT"))

    elif hasattr(arbitrary, "__array_interface__"):
        desc = arbitrary.__array_interface__
        check_invalid_array(desc["shape"], np.dtype(desc["typestr"]))

        # CUDF assumes values are always contiguous
        arbitrary = np.asarray(arbitrary, order="C")

        if arbitrary.dtype.kind == "OSU":
            # Handle case that `arbitrary` elements are cupy arrays
            if len(arbitrary) > 0 and hasattr(
                arbitrary[0], "__cuda_array_interface__"
            ):
                return as_column(
                    cupy.asarray(arbitrary, dtype=arbitrary[0].dtype),
                    nan_as_null=nan_as_null,
                    dtype=dtype,
                    length=length,
                )
            # Let pandas potentially infer object type
            return as_column(
                pd.Series(arbitrary), dtype=dtype, nan_as_null=nan_as_null
            )
        elif arbitrary.dtype.kind == "f":
            from_pandas = nan_as_null is None or nan_as_null
            return as_column(
                pa.array(arbitrary, from_pandas=from_pandas),
                dtype=dtype,
                nan_as_null=nan_as_null,
            )
        else:
            # Align numpy array inputs behavior between cudf and pandas
            return as_column(
                pd.array(arbitrary), dtype=dtype, nan_as_null=nan_as_null
            )

    elif (view := as_memoryview(arbitrary)) is not None:
        return as_column(
            np.asarray(view), dtype=dtype, nan_as_null=nan_as_null
        )
    elif isinstance(arbitrary, cudf.Scalar):
        data = ColumnBase.from_scalar(arbitrary, length if length else 1)
    else:
        if dtype is not None:
            # Arrow throws a type error if the input is of
            # mixed-precision and cannot fit into the provided
            # decimal type properly, see:
            # https://github.com/apache/arrow/pull/9948
            # Hence we should let the exception propagate to
            # the user.
            if isinstance(dtype, cudf.core.dtypes.Decimal128Dtype):
                data = pa.array(
                    arbitrary,
                    type=pa.decimal128(
                        precision=dtype.precision, scale=dtype.scale
                    ),
                )
                return cudf.core.column.Decimal128Column.from_arrow(data)
            elif isinstance(dtype, cudf.core.dtypes.Decimal64Dtype):
                data = pa.array(
                    arbitrary,
                    type=pa.decimal128(
                        precision=dtype.precision, scale=dtype.scale
                    ),
                )
                return cudf.core.column.Decimal64Column.from_arrow(data)
            elif isinstance(dtype, cudf.core.dtypes.Decimal32Dtype):
                data = pa.array(
                    arbitrary,
                    type=pa.decimal128(
                        precision=dtype.precision, scale=dtype.scale
                    ),
                )
                return cudf.core.column.Decimal32Column.from_arrow(data)

        pa_type = None
        np_type = None
        try:
            if dtype is not None:
                if is_categorical_dtype(dtype) or is_interval_dtype(dtype):
                    raise TypeError
                if is_datetime64tz_dtype(dtype):
                    raise NotImplementedError(
                        "Use `tz_localize()` to construct "
                        "timezone aware data."
                    )
                elif is_datetime64_dtype(dtype):
                    # Error checking only, actual construction happens
                    # below.
                    pa_array = pa.array(arbitrary)
                    if (
                        isinstance(pa_array.type, pa.TimestampType)
                        and pa_array.type.tz is not None
                    ):
                        raise NotImplementedError(
                            "cuDF does not yet support timezone-aware "
                            "datetimes"
                        )
                if is_list_dtype(dtype):
                    data = pa.array(arbitrary)
                    if type(data) not in (pa.ListArray, pa.NullArray):
                        raise ValueError(
                            "Cannot create list column from given data"
                        )
                    return as_column(data, nan_as_null=nan_as_null)
                elif isinstance(dtype, cudf.StructDtype) and not isinstance(
                    dtype, cudf.IntervalDtype
                ):
                    data = pa.array(arbitrary, type=dtype.to_arrow())
                    return as_column(data, nan_as_null=nan_as_null)
                elif isinstance(dtype, cudf.core.dtypes.Decimal128Dtype):
                    data = pa.array(
                        arbitrary,
                        type=pa.decimal128(
                            precision=dtype.precision, scale=dtype.scale
                        ),
                    )
                    return cudf.core.column.Decimal128Column.from_arrow(data)
                elif isinstance(dtype, cudf.core.dtypes.Decimal64Dtype):
                    data = pa.array(
                        arbitrary,
                        type=pa.decimal128(
                            precision=dtype.precision, scale=dtype.scale
                        ),
                    )
                    return cudf.core.column.Decimal64Column.from_arrow(data)
                elif isinstance(dtype, cudf.core.dtypes.Decimal32Dtype):
                    data = pa.array(
                        arbitrary,
                        type=pa.decimal128(
                            precision=dtype.precision, scale=dtype.scale
                        ),
                    )
                    return cudf.core.column.Decimal32Column.from_arrow(data)
                if is_bool_dtype(dtype):
                    # Need this special case handling for bool dtypes,
                    # since 'boolean' & 'pd.BooleanDtype' are not
                    # understood by np.dtype below.
                    dtype = "bool"
                np_dtype = np.dtype(dtype)
                if np_dtype.kind in {"m", "M"}:
                    unit = np.datetime_data(np_dtype)[0]
                    if unit not in {"ns", "us", "ms", "s", "D"}:
                        raise NotImplementedError(
                            f"{dtype=} is not supported."
                        )
                np_type = np_dtype.type
                pa_type = np_to_pa_dtype(np_dtype)
            else:
                # By default cudf constructs a 64-bit column. Setting
                # the `default_*_bitwidth` to 32 will result in a 32-bit
                # column being created.
                if (
                    cudf.get_option("default_integer_bitwidth")
                    and infer_dtype(arbitrary) == "integer"
                ):
                    pa_type = np_to_pa_dtype(
                        _maybe_convert_to_default_type("int")
                    )
                if cudf.get_option("default_float_bitwidth") and infer_dtype(
                    arbitrary
                ) in (
                    "floating",
                    "mixed-integer-float",
                ):
                    pa_type = np_to_pa_dtype(
                        _maybe_convert_to_default_type("float")
                    )

            if (
                cudf.get_option("mode.pandas_compatible")
                and isinstance(
                    arbitrary, (pd.Index, pd.api.extensions.ExtensionArray)
                )
                and _is_pandas_nullable_extension_dtype(arbitrary.dtype)
            ):
                raise NotImplementedError("not supported")

            pyarrow_array = pa.array(
                arbitrary,
                type=pa_type,
                from_pandas=True if nan_as_null is None else nan_as_null,
            )

            if (
                isinstance(pyarrow_array, pa.NullArray)
                and pa_type is None
                and dtype is None
                and getattr(arbitrary, "dtype", None) == cudf.dtype("object")
            ):
                # pa.array constructor returns a NullArray
                # for empty arrays, instead of a StringArray.
                # This issue is only specific to this dtype,
                # all other dtypes, result in their corresponding
                # arrow array creation.
                dtype = cudf.dtype("str")
                pyarrow_array = pyarrow_array.cast(np_to_pa_dtype(dtype))

            if (
                isinstance(arbitrary, pd.Index)
                and arbitrary.dtype == cudf.dtype("object")
                and (
                    cudf.dtype(pyarrow_array.type.to_pandas_dtype())
                    != cudf.dtype(arbitrary.dtype)
                )
            ):
                raise MixedTypeError("Cannot create column with mixed types")

            if (
                cudf.get_option("mode.pandas_compatible")
                and pa.types.is_integer(pyarrow_array.type)
                and pyarrow_array.null_count
            ):
                pyarrow_array = pyarrow_array.cast("float64").fill_null(np.nan)

            data = as_column(
                pyarrow_array,
                dtype=dtype,
                nan_as_null=nan_as_null,
            )
        except (pa.ArrowInvalid, pa.ArrowTypeError, TypeError) as e:
            if isinstance(e, MixedTypeError):
                raise TypeError(str(e))
            if is_categorical_dtype(dtype):
                sr = pd.Series(arbitrary, dtype="category")
                data = as_column(sr, nan_as_null=nan_as_null, dtype=dtype)
            elif np_type == np.str_:
                sr = pd.Series(arbitrary, dtype="str")
                data = as_column(sr, nan_as_null=nan_as_null)
            elif is_interval_dtype(dtype):
                sr = pd.Series(arbitrary, dtype="interval")
                data = as_column(sr, nan_as_null=nan_as_null, dtype=dtype)
            elif (
                isinstance(arbitrary, Sequence)
                and len(arbitrary) > 0
                and any(
                    cudf.utils.dtypes.is_column_like(arb) for arb in arbitrary
                )
            ):
                return cudf.core.column.ListColumn.from_sequences(arbitrary)
            elif isinstance(arbitrary, abc.Iterable) or isinstance(
                arbitrary, abc.Sequence
            ):
                data = as_column(
                    _construct_array(arbitrary, dtype),
                    dtype=dtype,
                    nan_as_null=nan_as_null,
                )
            else:
                raise e
    return data


def _construct_array(
    arbitrary: Any, dtype: Optional[Dtype]
) -> Union[np.ndarray, cupy.ndarray, pd.api.extensions.ExtensionArray]:
    """
    Construct a CuPy/NumPy/Pandas array from `arbitrary`
    """
    try:
        dtype = dtype if dtype is None else cudf.dtype(dtype)
        arbitrary = cupy.asarray(arbitrary, dtype=dtype)
    except (TypeError, ValueError):
        native_dtype = dtype
        inferred_dtype = infer_dtype(arbitrary, skipna=False)
        if (
            dtype is None
            and not cudf._lib.scalar._is_null_host_scalar(arbitrary)
            and inferred_dtype
            in (
                "mixed",
                "mixed-integer",
            )
        ):
            native_dtype = "object"
        if inferred_dtype == "interval":
            # Only way to construct an Interval column.
            return pd.array(arbitrary)
        elif (
            inferred_dtype == "string" and getattr(dtype, "kind", None) == "M"
        ):
            # We may have date-like strings with timezones
            try:
                pd_arbitrary = pd.to_datetime(arbitrary)
                if isinstance(pd_arbitrary.dtype, pd.DatetimeTZDtype):
                    raise NotImplementedError(
                        "cuDF does not yet support timezone-aware datetimes"
                    )
                return pd_arbitrary.to_numpy()
            except pd.errors.OutOfBoundsDatetime:
                # https://github.com/pandas-dev/pandas/issues/55096
                pass

        arbitrary = np.asarray(
            arbitrary,
            dtype=native_dtype
            if native_dtype is None
            else np.dtype(native_dtype),
        )
    return arbitrary


def _mask_from_cuda_array_interface_desc(obj) -> Union[Buffer, None]:
    desc = obj.__cuda_array_interface__
    mask = desc.get("mask", None)

    if mask is not None:
        desc = mask.__cuda_array_interface__
        ptr = desc["data"][0]
        nelem = desc["shape"][0]
        typestr = desc["typestr"]
        typecode = typestr[1]
        if typecode == "t":
            mask_size = bitmask_allocation_size_bytes(nelem)
            mask = as_buffer(data=ptr, size=mask_size, owner=obj)
        elif typecode == "b":
            col = as_column(mask)
            mask = bools_to_mask(col)
        else:
            raise NotImplementedError(
                f"Cannot infer mask from typestr {typestr}"
            )
    return mask


def serialize_columns(columns) -> Tuple[List[dict], List]:
    """
    Return the headers and frames resulting
    from serializing a list of Column
    Parameters
    ----------
    columns : list
        list of Columns to serialize
    Returns
    -------
    headers : list
        list of header metadata for each Column
    frames : list
        list of frames
    """
    headers: List[Dict[Any, Any]] = []
    frames = []

    if len(columns) > 0:
        header_columns = [c.serialize() for c in columns]
        headers, column_frames = zip(*header_columns)
        for f in column_frames:
            frames.extend(f)

    return headers, frames


def deserialize_columns(headers: List[dict], frames: List) -> List[ColumnBase]:
    """
    Construct a list of Columns from a list of headers
    and frames.
    """
    columns = []

    for meta in headers:
        col_frame_count = meta["frame_count"]
        col_typ = pickle.loads(meta["type-serialized"])
        colobj = col_typ.deserialize(meta, frames[:col_frame_count])
        columns.append(colobj)
        # Advance frames
        frames = frames[col_frame_count:]

    return columns


def arange(
    start: Union[int, float],
    stop: Optional[Union[int, float]] = None,
    step: Union[int, float] = 1,
    dtype=None,
) -> cudf.core.column.NumericalColumn:
    """
    Returns a column with evenly spaced values within a given interval.

    Values are generated within the half-open interval [start, stop).
    The first three arguments are mapped like the range built-in function,
    i.e. start and step are optional.

    Parameters
    ----------
    start : int/float
        Start of the interval.
    stop : int/float, default is None
        Stop of the interval.
    step : int/float, default 1
        Step width between each pair of consecutive values.
    dtype : default None
        Data type specifier. It is inferred from other arguments by default.

    Returns
    -------
    cudf.core.column.NumericalColumn

    Examples
    --------
    >>> import cudf
    >>> col = cudf.core.column.arange(2, 7, 1, dtype='int16')
    >>> col
    <cudf.core.column.numerical.NumericalColumn object at 0x7ff7998f8b90>
    >>> cudf.Series(col)
    0    2
    1    3
    2    4
    3    5
    4    6
    dtype: int16
    """
    if stop is None:
        stop = start
        start = 0

    if step is None:
        step = 1

    size = len(range(int(start), int(stop), int(step)))
    if size == 0:
        if dtype is None:
            dtype = cudf.dtype("int64")
        return cast(
            cudf.core.column.NumericalColumn, column_empty(0, dtype=dtype)
        )

    return libcudf.filling.sequence(
        size,
        as_device_scalar(start, dtype=dtype),
        as_device_scalar(step, dtype=dtype),
    )


def full(
    size: int, fill_value: ScalarLike, dtype: Optional[Dtype] = None
) -> ColumnBase:
    """
    Returns a column of given size and dtype, filled with a given value.

    Parameters
    ----------
    size : int
        size of the expected column.
    fill_value : scalar
         A scalar value to fill a new array.
    dtype : default None
        Data type specifier. It is inferred from other arguments by default.

    Returns
    -------
    Column

    Examples
    --------
    >>> import cudf
    >>> col = cudf.core.column.full(size=5, fill_value=7, dtype='int8')
    >>> col
    <cudf.core.column.numerical.NumericalColumn object at 0x7fa0912e8b90>
    >>> cudf.Series(col)
    0    7
    1    7
    2    7
    3    7
    4    7
    dtype: int8
    """
    return ColumnBase.from_scalar(cudf.Scalar(fill_value, dtype), size)


def concat_columns(objs: "MutableSequence[ColumnBase]") -> ColumnBase:
    """Concatenate a sequence of columns."""
    if len(objs) == 0:
        dtype = cudf.dtype(None)
        return column_empty(0, dtype=dtype, masked=True)

    # If all columns are `NumericalColumn` with different dtypes,
    # we cast them to a common dtype.
    # Notice, we can always cast pure null columns
    not_null_col_dtypes = [o.dtype for o in objs if o.valid_count]
    if len(not_null_col_dtypes) and all(
        _is_non_decimal_numeric_dtype(dtyp)
        and np.issubdtype(dtyp, np.datetime64)
        for dtyp in not_null_col_dtypes
    ):
        # Use NumPy to find a common dtype
        common_dtype = np.find_common_type(not_null_col_dtypes, [])
        # Cast all columns to the common dtype
        objs = [obj.astype(common_dtype) for obj in objs]

    # Find the first non-null column:
    head = next((obj for obj in objs if obj.valid_count), objs[0])

    for i, obj in enumerate(objs):
        # Check that all columns are the same type:
        if not is_dtype_equal(obj.dtype, head.dtype):
            # if all null, cast to appropriate dtype
            if obj.valid_count == 0:
                objs[i] = column_empty_like(
                    head, dtype=head.dtype, masked=True, newsize=len(obj)
                )
            else:
                raise ValueError("All columns must be the same type")

    # TODO: This logic should be generalized to a dispatch to
    # ColumnBase._concat so that all subclasses can override necessary
    # behavior. However, at the moment it's not clear what that API should look
    # like, so CategoricalColumn simply implements a minimal working API.
    if all(isinstance(o.dtype, CategoricalDtype) for o in objs):
        return cudf.core.column.categorical.CategoricalColumn._concat(
            cast(
                MutableSequence[
                    cudf.core.column.categorical.CategoricalColumn
                ],
                objs,
            )
        )

    newsize = sum(map(len, objs))
    if newsize > libcudf.MAX_COLUMN_SIZE:
        raise MemoryError(
            f"Result of concat cannot have "
            f"size > {libcudf.MAX_COLUMN_SIZE_STR}"
        )
    elif newsize == 0:
        return column_empty(0, head.dtype, masked=True)

    # Filter out inputs that have 0 length, then concatenate.
    return libcudf.concat.concat_columns([o for o in objs if len(o)])<|MERGE_RESOLUTION|>--- conflicted
+++ resolved
@@ -1891,7 +1891,6 @@
     return out_col
 
 
-<<<<<<< HEAD
 def check_invalid_array(shape: tuple, dtype):
     """Invalid ndarrays properties that are not supported"""
     if len(shape) > 1:
@@ -1899,13 +1898,13 @@
     elif dtype == "float16":
         # TODO: Ignore kind in "cUV"?
         raise TypeError("Unsupported type float16")
-=======
+
+
 def as_memoryview(arbitrary: Any) -> Optional[memoryview]:
     try:
         return memoryview(arbitrary)
     except TypeError:
         return None
->>>>>>> bb047a23
 
 
 def as_column(
