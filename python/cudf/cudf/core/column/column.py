# Copyright (c) 2018-2024, NVIDIA CORPORATION.

from __future__ import annotations

import warnings
from collections import abc
from collections.abc import MutableSequence, Sequence
from functools import cached_property
from itertools import chain
from types import SimpleNamespace
from typing import TYPE_CHECKING, Any, Literal, cast

import cupy
import numpy as np
import pandas as pd
import pyarrow as pa
import pyarrow.compute as pc
from numba import cuda
from pandas.core.arrays.arrow.extension_types import ArrowIntervalType
from typing_extensions import Self

import pylibcudf as plc
import rmm

import cudf
from cudf import _lib as libcudf
from cudf._lib.column import Column
from cudf._lib.scalar import as_device_scalar
from cudf._lib.stream_compaction import (
    apply_boolean_mask,
    distinct_count as cpp_distinct_count,
    drop_duplicates,
    drop_nulls,
)
from cudf._lib.types import dtype_to_pylibcudf_type, size_type_dtype
from cudf.api.types import (
    _is_non_decimal_numeric_dtype,
    _is_pandas_nullable_extension_dtype,
    infer_dtype,
    is_dtype_equal,
    is_scalar,
    is_string_dtype,
)
from cudf.core._compat import PANDAS_GE_210
<<<<<<< HEAD
from cudf.core._internals import sorting, unary
=======
from cudf.core._internals import aggregation, unary
>>>>>>> 4d6925ce
from cudf.core._internals.timezones import get_compatible_timezone
from cudf.core.abc import Serializable
from cudf.core.buffer import (
    Buffer,
    acquire_spill_lock,
    as_buffer,
    cuda_array_interface_wrapper,
)
from cudf.core.dtypes import (
    CategoricalDtype,
    DecimalDtype,
    IntervalDtype,
    ListDtype,
    StructDtype,
)
from cudf.core.mixins import BinaryOperand, Reducible
from cudf.errors import MixedTypeError
from cudf.utils.dtypes import (
    _maybe_convert_to_default_type,
    cudf_dtype_from_pa_type,
    cudf_dtype_to_pa_type,
    find_common_type,
    get_time_unit,
    is_column_like,
    is_mixed_with_object_dtype,
    min_signed_type,
    min_unsigned_type,
)
from cudf.utils.utils import _array_ufunc, mask_dtype

if TYPE_CHECKING:
    import builtins

    from cudf._typing import ColumnLike, Dtype, ScalarLike

if PANDAS_GE_210:
    NumpyExtensionArray = pd.arrays.NumpyExtensionArray
else:
    NumpyExtensionArray = pd.arrays.PandasArray


class ColumnBase(Column, Serializable, BinaryOperand, Reducible):
    _VALID_REDUCTIONS = {
        "any",
        "all",
        "max",
        "min",
    }

    def data_array_view(
        self, *, mode: Literal["write", "read"] = "write"
    ) -> "cuda.devicearray.DeviceNDArray":
        """
        View the data as a device array object

        Parameters
        ----------
        mode : str, default 'write'
            Supported values are {'read', 'write'}
            If 'write' is passed, a device array object
            with readonly flag set to False in CAI is returned.
            If 'read' is passed, a device array object
            with readonly flag set to True in CAI is returned.
            This also means, If the caller wishes to modify
            the data returned through this view, they must
            pass mode="write", else pass mode="read".

        Returns
        -------
        numba.cuda.cudadrv.devicearray.DeviceNDArray
        """
        if self.data is not None:
            if mode == "read":
                obj = cuda_array_interface_wrapper(
                    ptr=self.data.get_ptr(mode="read"),
                    size=self.data.size,
                    owner=self.data,
                )
            elif mode == "write":
                obj = self.data
            else:
                raise ValueError(f"Unsupported mode: {mode}")
        else:
            obj = None
        return cuda.as_cuda_array(obj).view(self.dtype)

    def mask_array_view(
        self, *, mode: Literal["write", "read"] = "write"
    ) -> "cuda.devicearray.DeviceNDArray":
        """
        View the mask as a device array

        Parameters
        ----------
        mode : str, default 'write'
            Supported values are {'read', 'write'}
            If 'write' is passed, a device array object
            with readonly flag set to False in CAI is returned.
            If 'read' is passed, a device array object
            with readonly flag set to True in CAI is returned.
            This also means, If the caller wishes to modify
            the data returned through this view, they must
            pass mode="write", else pass mode="read".

        Returns
        -------
        numba.cuda.cudadrv.devicearray.DeviceNDArray
        """
        if self.mask is not None:
            if mode == "read":
                obj = cuda_array_interface_wrapper(
                    ptr=self.mask.get_ptr(mode="read"),
                    size=self.mask.size,
                    owner=self.mask,
                )
            elif mode == "write":
                obj = self.mask
            else:
                raise ValueError(f"Unsupported mode: {mode}")
        else:
            obj = None
        return cuda.as_cuda_array(obj).view(mask_dtype)

    def __len__(self) -> int:
        return self.size

    def __repr__(self):
        return (
            f"{object.__repr__(self)}\n"
            f"{self.to_arrow().to_string()}\n"
            f"dtype: {self.dtype}"
        )

    def to_pandas(
        self,
        *,
        nullable: bool = False,
        arrow_type: bool = False,
    ) -> pd.Index:
        """Convert object to pandas type.

        The default implementation falls back to PyArrow for the conversion.
        """
        # This default implementation does not handle nulls in any meaningful
        # way
        if arrow_type and nullable:
            raise ValueError(
                f"{arrow_type=} and {nullable=} cannot both be set."
            )
        elif nullable:
            raise NotImplementedError(f"{nullable=} is not implemented.")
        pa_array = self.to_arrow()
        if arrow_type:
            return pd.Index(pd.arrays.ArrowExtensionArray(pa_array))
        else:
            return pd.Index(pa_array.to_pandas())

    @property
    def values_host(self) -> np.ndarray:
        """
        Return a numpy representation of the Column.
        """
        if len(self) == 0:
            return np.array([], dtype=self.dtype)

        if self.has_nulls():
            raise ValueError("Column must have no nulls.")

        with acquire_spill_lock():
            return self.data_array_view(mode="read").copy_to_host()

    @property
    def values(self) -> cupy.ndarray:
        """
        Return a CuPy representation of the Column.
        """
        if len(self) == 0:
            return cupy.array([], dtype=self.dtype)

        if self.has_nulls():
            raise ValueError("Column must have no nulls.")

        return cupy.asarray(self.data_array_view(mode="write"))

    def find_and_replace(
        self,
        to_replace: ColumnLike,
        replacement: ColumnLike,
        all_nan: bool = False,
    ) -> Self:
        raise NotImplementedError

    @acquire_spill_lock()
    def clip(self, lo: ScalarLike, hi: ScalarLike) -> Self:
        plc_column = plc.replace.clamp(
            self.to_pylibcudf(mode="read"),
            cudf.Scalar(lo, self.dtype).device_value.c_value,
            cudf.Scalar(hi, self.dtype).device_value.c_value,
        )
        return type(self).from_pylibcudf(plc_column)  # type: ignore[return-value]

    def equals(self, other: ColumnBase, check_dtypes: bool = False) -> bool:
        if self is other:
            return True
        if other is None or len(self) != len(other):
            return False
        if check_dtypes and (self.dtype != other.dtype):
            return False
        ret = self._binaryop(other, "NULL_EQUALS")
        if ret is NotImplemented:
            raise TypeError(f"Cannot compare equality with {type(other)}")
        return ret.all()

    def all(self, skipna: bool = True) -> bool:
        # The skipna argument is only used for numerical columns.
        # If all entries are null the result is True, including when the column
        # is empty.
        if self.null_count == self.size:
            return True
        return self.reduce("all")

    def any(self, skipna: bool = True) -> bool:
        # Early exit for fast cases.
        if not skipna and self.has_nulls():
            return True
        elif skipna and self.null_count == self.size:
            return False
        return self.reduce("any")

    def dropna(self) -> Self:
        if self.has_nulls():
            return drop_nulls([self])[0]._with_type_metadata(self.dtype)
        else:
            return self.copy()

    def to_arrow(self) -> pa.Array:
        """Convert to PyArrow Array

        Examples
        --------
        >>> import cudf
        >>> col = cudf.core.column.as_column([1, 2, 3, 4])
        >>> col.to_arrow()
        <pyarrow.lib.Int64Array object at 0x7f886547f830>
        [
          1,
          2,
          3,
          4
        ]
        """
        return libcudf.interop.to_arrow([self], [("None", self.dtype)])[
            "None"
        ].chunk(0)

    @classmethod
    def from_arrow(cls, array: pa.Array) -> ColumnBase:
        """
        Convert PyArrow Array/ChunkedArray to column

        Parameters
        ----------
        array : PyArrow Array/ChunkedArray

        Returns
        -------
        column

        Examples
        --------
        >>> import pyarrow as pa
        >>> import cudf
        >>> cudf.core.column.ColumnBase.from_arrow(pa.array([1, 2, 3, 4]))
        <cudf.core.column.numerical.NumericalColumn object at 0x7f8865497ef0>
        """
        if not isinstance(array, (pa.Array, pa.ChunkedArray)):
            raise TypeError("array should be PyArrow array or chunked array")
        elif pa.types.is_float16(array.type):
            raise NotImplementedError(
                "Type casting from `float16` to `float32` is not "
                "yet supported in pyarrow, see: "
                "https://github.com/apache/arrow/issues/20213"
            )
        elif isinstance(array.type, ArrowIntervalType):
            return cudf.core.column.IntervalColumn.from_arrow(array)

        data = pa.table([array], [None])

        if isinstance(array.type, pa.DictionaryType):
            indices_table = pa.table(
                {
                    "None": pa.chunked_array(
                        [chunk.indices for chunk in data["None"].chunks],
                        type=array.type.index_type,
                    )
                }
            )
            dictionaries_table = pa.table(
                {
                    "None": pa.chunked_array(
                        [chunk.dictionary for chunk in data["None"].chunks],
                        type=array.type.value_type,
                    )
                }
            )

            codes = libcudf.interop.from_arrow(indices_table)[0]
            categories = libcudf.interop.from_arrow(dictionaries_table)[0]
            codes = cudf.core.column.categorical.as_unsigned_codes(
                len(categories), codes
            )
            return cudf.core.column.CategoricalColumn(
                data=None,
                size=codes.size,
                dtype=CategoricalDtype(
                    categories=categories, ordered=array.type.ordered
                ),
                mask=codes.base_mask,
                children=(codes,),
            )

        result = libcudf.interop.from_arrow(data)[0]

        return result._with_type_metadata(cudf_dtype_from_pa_type(array.type))

    @acquire_spill_lock()
    def _get_mask_as_column(self) -> ColumnBase:
        plc_column = plc.transform.mask_to_bools(
            self.base_mask.get_ptr(mode="read"),  # type: ignore[union-attr]
            self.offset,
            self.offset + len(self),
        )
        return type(self).from_pylibcudf(plc_column)

    @cached_property
    def memory_usage(self) -> int:
        n = 0
        if self.data is not None:
            n += self.data.size
        if self.nullable:
            n += plc.null_mask.bitmask_allocation_size_bytes(self.size)
        return n

    def _fill(
        self,
        fill_value: ScalarLike,
        begin: int,
        end: int,
        inplace: bool = False,
    ) -> Self | None:
        if end <= begin or begin >= self.size:
            return self if inplace else self.copy()

        # Constructing a cuDF scalar can cut unnecessary DtoH copy if
        # the scalar is None when calling `is_valid`.
        slr = cudf.Scalar(fill_value, dtype=self.dtype)

        if not inplace or is_string_dtype(self.dtype):
            with acquire_spill_lock():
                result = type(self).from_pylibcudf(
                    plc.filling.fill(
                        self.to_pylibcudf(mode="read"),
                        begin,
                        end,
                        slr.device_value.c_value,
                    )
                )
            if is_string_dtype(self.dtype):
                return self._mimic_inplace(result, inplace=True)
            return result  # type: ignore[return-value]

        if not slr.is_valid() and not self.nullable:
            mask = as_buffer(
                plc.null_mask.create_null_mask(
                    self.size, plc.null_mask.MaskState.ALL_VALID
                )
            )
            self.set_base_mask(mask)

        with acquire_spill_lock():
            plc.filling.fill_in_place(
                self.to_pylibcudf(mode="write"),
                begin,
                end,
                slr.device_value.c_value,
            )
        return self

    def shift(self, offset: int, fill_value: ScalarLike) -> ColumnBase:
        return libcudf.copying.shift(self, offset, fill_value)

    @property
    def nullmask(self) -> Buffer:
        """The gpu buffer for the null-mask"""
        if not self.nullable:
            raise ValueError("Column has no null mask")
        return self.mask_array_view(mode="read")

    def copy(self, deep: bool = True) -> Self:
        """
        Makes a copy of the Column.

        Parameters
        ----------
        deep : bool, default True
            If True, a true physical copy of the column
            is made.
            If False and `copy_on_write` is False, the same
            memory is shared between the buffers of the Column
            and changes made to one Column will propagate to
            its copy and vice-versa.
            If False and `copy_on_write` is True, the same
            memory is shared between the buffers of the Column
            until there is a write operation being performed on
            them.
        """
        if deep:
            result = libcudf.copying.copy_column(self)
            return result._with_type_metadata(self.dtype)
        else:
            return cast(
                Self,
                build_column(
                    data=self.base_data
                    if self.base_data is None
                    else self.base_data.copy(deep=False),
                    dtype=self.dtype,
                    mask=self.base_mask
                    if self.base_mask is None
                    else self.base_mask.copy(deep=False),
                    size=self.size,
                    offset=self.offset,
                    children=tuple(
                        col.copy(deep=False) for col in self.base_children
                    ),
                ),
            )

    def view(self, dtype: Dtype) -> ColumnBase:
        """
        View the data underlying a column as different dtype.
        The source column must divide evenly into the size of
        the desired data type. Columns with nulls may only be
        viewed as dtypes with size equal to source dtype size

        Parameters
        ----------
        dtype : NumPy dtype, string
            The dtype to view the data as

        """

        dtype = cudf.dtype(dtype)

        if dtype.kind in ("o", "u", "s"):
            raise TypeError(
                "Bytes viewed as str without metadata is ambiguous"
            )

        if self.dtype.itemsize == dtype.itemsize:
            return build_column(
                self.base_data,
                dtype=dtype,
                mask=self.base_mask,
                size=self.size,
                offset=self.offset,
            )

        else:
            if self.null_count > 0:
                raise ValueError(
                    "Can not produce a view of a column with nulls"
                )

            if (self.size * self.dtype.itemsize) % dtype.itemsize:
                raise ValueError(
                    f"Can not divide {self.size * self.dtype.itemsize}"
                    + f" total bytes into {dtype} with size {dtype.itemsize}"
                )

            # This assertion prevents mypy errors below.
            assert self.base_data is not None

            start = self.offset * self.dtype.itemsize
            end = start + self.size * self.dtype.itemsize
            return build_column(self.base_data[start:end], dtype=dtype)

    def element_indexing(self, index: int):
        """Default implementation for indexing to an element

        Raises
        ------
        ``IndexError`` if out-of-bound
        """
        idx = np.int32(index)
        if idx < 0:
            idx = len(self) + idx
        if idx > len(self) - 1 or idx < 0:
            raise IndexError("single positional indexer is out-of-bounds")
        return libcudf.copying.get_element(self, idx).value

    def slice(self, start: int, stop: int, stride: int | None = None) -> Self:
        stride = 1 if stride is None else stride
        if start < 0:
            start = start + len(self)
        if stop < 0 and not (stride < 0 and stop == -1):
            stop = stop + len(self)
        if (stride > 0 and start >= stop) or (stride < 0 and start <= stop):
            return cast(Self, column_empty(0, self.dtype))
        # compute mask slice
        if stride == 1:
            return libcudf.copying.column_slice(self, [start, stop])[
                0
            ]._with_type_metadata(self.dtype)
        else:
            # Need to create a gather map for given slice with stride
            gather_map = as_column(
                range(start, stop, stride),
                dtype=cudf.dtype(np.int32),
            )
            return self.take(gather_map)

    def __setitem__(self, key: Any, value: Any):
        """
        Set the value of ``self[key]`` to ``value``.

        If ``value`` and ``self`` are of different types, ``value`` is coerced
        to ``self.dtype``. Assumes ``self`` and ``value`` are index-aligned.
        """

        # Normalize value to scalar/column
        value_normalized: cudf.Scalar | ColumnBase = (
            cudf.Scalar(value, dtype=self.dtype)
            if is_scalar(value)
            else as_column(value, dtype=self.dtype)
        )

        out: ColumnBase | None  # If None, no need to perform mimic inplace.
        if isinstance(key, slice):
            out = self._scatter_by_slice(key, value_normalized)
        else:
            key = as_column(key)
            if not isinstance(key, cudf.core.column.NumericalColumn):
                raise ValueError(f"Invalid scatter map type {key.dtype}.")
            out = self._scatter_by_column(key, value_normalized)

        if out:
            self._mimic_inplace(out, inplace=True)

    def _wrap_binop_normalization(self, other):
        if cudf.utils.utils.is_na_like(other):
            return cudf.Scalar(other, dtype=self.dtype)
        if isinstance(other, np.ndarray) and other.ndim == 0:
            # Return numpy scalar
            other = other[()]
        return self.normalize_binop_value(other)

    def _scatter_by_slice(
        self,
        key: builtins.slice,
        value: cudf.core.scalar.Scalar | ColumnBase,
    ) -> Self | None:
        """If this function returns None, it's either a no-op (slice is empty),
        or the inplace replacement is already performed (fill-in-place).
        """
        start, stop, step = key.indices(len(self))
        if start >= stop:
            return None
        rng = range(start, stop, step)
        num_keys = len(rng)

        self._check_scatter_key_length(num_keys, value)

        if step == 1 and not isinstance(
            self, (cudf.core.column.StructColumn, cudf.core.column.ListColumn)
        ):
            # NOTE: List & Struct dtypes aren't supported by both
            # inplace & out-of-place fill. Hence we need to use scatter for
            # these two types.
            if isinstance(value, cudf.core.scalar.Scalar):
                return self._fill(value, start, stop, inplace=True)
            else:
                return libcudf.copying.copy_range(
                    value, self, 0, num_keys, start, stop, False
                )

        # step != 1, create a scatter map with arange
        scatter_map = cast(
            cudf.core.column.NumericalColumn,
            as_column(
                rng,
                dtype=cudf.dtype(np.int32),
            ),
        )

        return self._scatter_by_column(scatter_map, value)

    def _scatter_by_column(
        self,
        key: cudf.core.column.NumericalColumn,
        value: cudf.core.scalar.Scalar | ColumnBase,
    ) -> Self:
        if key.dtype.kind == "b":
            # `key` is boolean mask
            if len(key) != len(self):
                raise ValueError(
                    "Boolean mask must be of same length as column"
                )
            if isinstance(value, ColumnBase) and len(self) == len(value):
                # Both value and key are aligned to self. Thus, the values
                # corresponding to the false values in key should be
                # ignored.
                value = value.apply_boolean_mask(key)
                # After applying boolean mask, the length of value equals
                # the number of elements to scatter, we can skip computing
                # the sum of ``key`` below.
                num_keys = len(value)
            else:
                # Compute the number of element to scatter by summing all
                # `True`s in the boolean mask.
                num_keys = key.sum()
        else:
            # `key` is integer scatter map
            num_keys = len(key)

        self._check_scatter_key_length(num_keys, value)

        if key.dtype.kind == "b":
            return libcudf.copying.boolean_mask_scatter([value], [self], key)[
                0
            ]._with_type_metadata(self.dtype)
        else:
            return libcudf.copying.scatter([value], key, [self])[
                0
            ]._with_type_metadata(self.dtype)

    def _check_scatter_key_length(
        self, num_keys: int, value: cudf.core.scalar.Scalar | ColumnBase
    ) -> None:
        """`num_keys` is the number of keys to scatter. Should equal to the
        number of rows in ``value`` if ``value`` is a column.
        """
        if isinstance(value, ColumnBase) and len(value) != num_keys:
            raise ValueError(
                f"Size mismatch: cannot set value "
                f"of size {len(value)} to indexing result of size "
                f"{num_keys}"
            )

    def _validate_fillna_value(
        self, fill_value: ScalarLike | ColumnLike
    ) -> cudf.Scalar | ColumnBase:
        """Align fill_value for .fillna based on column type."""
        if is_scalar(fill_value):
            return cudf.Scalar(fill_value, dtype=self.dtype)
        return as_column(fill_value)

    @acquire_spill_lock()
    def replace(
        self, values_to_replace: Self, replacement_values: Self
    ) -> Self:
        return type(self).from_pylibcudf(  # type: ignore[return-value]
            plc.replace.find_and_replace_all(
                self.to_pylibcudf(mode="read"),
                values_to_replace.to_pylibcudf(mode="read"),
                replacement_values.to_pylibcudf(mode="read"),
            )
        )

    def fillna(
        self,
        fill_value: ScalarLike | ColumnLike,
        method: Literal["ffill", "bfill", None] = None,
    ) -> Self:
        """Fill null values with ``value``.

        Returns a copy with null filled.
        """
        if not self.has_nulls(include_nan=True):
            return self.copy()
        elif method is None:
            if is_scalar(fill_value) and libcudf.scalar._is_null_host_scalar(
                fill_value
            ):
                return self.copy()
            else:
                fill_value = self._validate_fillna_value(fill_value)

        if fill_value is None and method is None:
            raise ValueError("Must specify a fill 'value' or 'method'.")

        if fill_value and method:
            raise ValueError("Cannot specify both 'value' and 'method'.")

        input_col = self.nans_to_nulls()

        with acquire_spill_lock():
            if method:
                plc_replace = (
                    plc.replace.ReplacePolicy.PRECEDING
                    if method == "ffill"
                    else plc.replace.ReplacePolicy.FOLLOWING
                )
            elif is_scalar(fill_value):
                plc_replace = cudf.Scalar(fill_value).device_value.c_value
            else:
                plc_replace = fill_value.to_pylibcudf(mode="read")
            plc_column = plc.replace.replace_nulls(
                input_col.to_pylibcudf(mode="read"),
                plc_replace,
            )
            result = type(self).from_pylibcudf(plc_column)
        return result._with_type_metadata(self.dtype)  # type: ignore[return-value]

    def isnull(self) -> ColumnBase:
        """Identify missing values in a Column."""
        if not self.has_nulls(include_nan=self.dtype.kind == "f"):
            return as_column(False, length=len(self))

        result = unary.is_null(self)

        if self.dtype.kind == "f":
            # Need to consider `np.nan` values in case
            # of a float column
            result = result | unary.is_nan(self)

        return result

    def notnull(self) -> ColumnBase:
        """Identify non-missing values in a Column."""
        if not self.has_nulls(include_nan=self.dtype.kind == "f"):
            return as_column(True, length=len(self))

        result = unary.is_valid(self)

        if self.dtype.kind == "f":
            # Need to consider `np.nan` values in case
            # of a float column
            result = result & unary.is_non_nan(self)

        return result

    def indices_of(
        self, value: ScalarLike
    ) -> cudf.core.column.NumericalColumn:
        """
        Find locations of value in the column

        Parameters
        ----------
        value
            Scalar to look for (cast to dtype of column), or a length-1 column

        Returns
        -------
        Column of indices that match value
        """
        if not is_scalar(value):
            raise ValueError("value must be a scalar")
        else:
            value = as_column(value, dtype=self.dtype, length=1)
        mask = value.contains(self)
        return apply_boolean_mask(
            [as_column(range(0, len(self)), dtype=size_type_dtype)], mask
        )[0]

    def _find_first_and_last(self, value: ScalarLike) -> tuple[int, int]:
        indices = self.indices_of(value)
        if n := len(indices):
            return (
                indices.element_indexing(0),
                indices.element_indexing(n - 1),
            )
        else:
            raise ValueError(f"Value {value} not found in column")

    def find_first_value(self, value: ScalarLike) -> int:
        """
        Return index of first value that matches

        Parameters
        ----------
        value
            Value to search for (cast to dtype of column)

        Returns
        -------
        Index of value

        Raises
        ------
        ValueError if value is not found
        """
        first, _ = self._find_first_and_last(value)
        return first

    def find_last_value(self, value: ScalarLike) -> int:
        """
        Return index of last value that matches

        Parameters
        ----------
        value
            Value to search for (cast to dtype of column)

        Returns
        -------
        Index of value

        Raises
        ------
        ValueError if value is not found
        """
        _, last = self._find_first_and_last(value)
        return last

    def append(self, other: ColumnBase) -> ColumnBase:
        return concat_columns([self, as_column(other)])

    def quantile(
        self,
        q: np.ndarray,
        interpolation: str,
        exact: bool,
        return_scalar: bool,
    ) -> ColumnBase:
        raise TypeError(f"cannot perform quantile with type {self.dtype}")

    def take(
        self, indices: ColumnBase, nullify: bool = False, check_bounds=True
    ) -> Self:
        """Return Column by taking values from the corresponding *indices*.

        Skip bounds checking if check_bounds is False.
        Set rows to null for all out of bound indices if nullify is `True`.
        """
        # Handle zero size
        if indices.size == 0:
            return cast(Self, column_empty(row_count=0, dtype=self.dtype))

        # TODO: For performance, the check and conversion of gather map should
        # be done by the caller. This check will be removed in future release.
        if indices.dtype.kind not in {"u", "i"}:
            indices = indices.astype(libcudf.types.size_type_dtype)
        if not libcudf.copying._gather_map_is_valid(
            indices, len(self), check_bounds, nullify
        ):
            raise IndexError("Gather map index is out of bounds.")

        return libcudf.copying.gather([self], indices, nullify=nullify)[
            0
        ]._with_type_metadata(self.dtype)

    def isin(self, values: Sequence) -> ColumnBase:
        """Check whether values are contained in the Column.

        Parameters
        ----------
        values : set or list-like
            The sequence of values to test. Passing in a single string will
            raise a TypeError. Instead, turn a single string into a list
            of one element.

        Returns
        -------
        result: Column
            Column of booleans indicating if each element is in values.
        """
        try:
            lhs, rhs = self._process_values_for_isin(values)
            res = lhs._isin_earlystop(rhs)
            if res is not None:
                return res
        except ValueError:
            # pandas functionally returns all False when cleansing via
            # typecasting fails
            return as_column(False, length=len(self), dtype="bool")

        return lhs._obtain_isin_result(rhs)

    def _process_values_for_isin(
        self, values: Sequence
    ) -> tuple[ColumnBase, ColumnBase]:
        """
        Helper function for `isin` which pre-process `values` based on `self`.
        """
        lhs = self
        rhs = as_column(values, nan_as_null=False)
        if lhs.null_count == len(lhs):
            lhs = lhs.astype(rhs.dtype)
        elif rhs.null_count == len(rhs):
            rhs = rhs.astype(lhs.dtype)
        return lhs, rhs

    def _isin_earlystop(self, rhs: ColumnBase) -> ColumnBase | None:
        """
        Helper function for `isin` which determines possibility of
        early-stopping or not.
        """
        if self.dtype != rhs.dtype:
            if self.null_count and rhs.null_count:
                return self.isnull()
            else:
                return as_column(False, length=len(self), dtype="bool")
        elif self.null_count == 0 and (rhs.null_count == len(rhs)):
            return as_column(False, length=len(self), dtype="bool")
        else:
            return None

    def _obtain_isin_result(self, rhs: ColumnBase) -> ColumnBase:
        """
        Helper function for `isin` which merges `self` & `rhs`
        to determine what values of `rhs` exist in `self`.
        """
        # We've already matched dtypes by now
        # self.isin(other) asks "which values of self are in other"
        # contains(haystack, needles) asks "which needles are in haystack"
        # hence this argument ordering.
        result = rhs.contains(self)
        if self.null_count > 0:
            # If one of the needles is null, then the result contains
            # nulls, these nulls should be replaced by whether or not the
            # haystack contains a null.
            # TODO: this is unnecessary if we resolve
            # https://github.com/rapidsai/cudf/issues/14515 by
            # providing a mode in which cudf::contains does not mask
            # the result.
            result = result.fillna(cudf.Scalar(rhs.null_count > 0))
        return result

    def as_mask(self) -> Buffer:
        """Convert booleans to bitmask

        Returns
        -------
        Buffer
        """
        if self.has_nulls():
            raise ValueError("Column must have no nulls.")

        with acquire_spill_lock():
            mask, _ = plc.transform.bools_to_mask(
                self.to_pylibcudf(mode="read")
            )
            return as_buffer(mask)

    @property
    def is_unique(self) -> bool:
        # distinct_count might already be cached
        return self.distinct_count(dropna=False) == len(self)

    @cached_property
    def is_monotonic_increasing(self) -> bool:
        return not self.has_nulls(include_nan=True) and sorting.is_sorted(
            [self], [True], None
        )

    @cached_property
    def is_monotonic_decreasing(self) -> bool:
        return not self.has_nulls(include_nan=True) and sorting.is_sorted(
            [self], [False], None
        )

    def contains(self, other: ColumnBase) -> ColumnBase:
        """
        Check whether column contains multiple values.

        Parameters
        ----------
        other : Column
            A column of values to search for
        """
        with acquire_spill_lock():
            return Column.from_pylibcudf(
                plc.search.contains(
                    self.to_pylibcudf(mode="read"),
                    other.to_pylibcudf(mode="read"),
                )
            )

    def sort_values(
        self: Self,
        ascending: bool = True,
        na_position: Literal["first", "last"] = "last",
    ) -> Self:
        if (not ascending and self.is_monotonic_decreasing) or (
            ascending and self.is_monotonic_increasing
        ):
            return self.copy()
        order = sorting.ordering([ascending], [na_position])
        with acquire_spill_lock():
            plc_table = plc.sorting.sort(
                plc.Table([self.to_pylibcudf(mode="read")]),
                order[0],
                order[1],
            )
            return type(self).from_pylibcudf(plc_table.columns()[0])  # type: ignore[return-value]

    def distinct_count(self, dropna: bool = True) -> int:
        try:
            return self._distinct_count[dropna]
        except KeyError:
            self._distinct_count[dropna] = cpp_distinct_count(
                self, ignore_nulls=dropna
            )
            return self._distinct_count[dropna]

    def can_cast_safely(self, to_dtype: Dtype) -> bool:
        raise NotImplementedError()

    def astype(self, dtype: Dtype, copy: bool = False) -> ColumnBase:
        if len(self) == 0:
            dtype = cudf.dtype(dtype)
            if self.dtype == dtype:
                result = self
            else:
                result = column_empty(0, dtype=dtype)
        elif dtype == "category":
            # TODO: Figure out why `cudf.dtype("category")`
            # astype's different than just the string
            result = self.as_categorical_column(dtype)
        elif (
            isinstance(dtype, str)
            and dtype == "interval"
            and isinstance(self.dtype, cudf.IntervalDtype)
        ):
            # astype("interval") (the string only) should no-op
            result = self
        else:
            was_object = dtype == object or dtype == np.dtype(object)
            dtype = cudf.dtype(dtype)
            if self.dtype == dtype:
                result = self
            elif isinstance(dtype, CategoricalDtype):
                result = self.as_categorical_column(dtype)
            elif isinstance(dtype, IntervalDtype):
                result = self.as_interval_column(dtype)
            elif isinstance(dtype, (ListDtype, StructDtype)):
                if not self.dtype == dtype:
                    raise NotImplementedError(
                        f"Casting {self.dtype} columns not currently supported"
                    )
                result = self
            elif isinstance(dtype, cudf.core.dtypes.DecimalDtype):
                result = self.as_decimal_column(dtype)
            elif dtype.kind == "M":
                result = self.as_datetime_column(dtype)
            elif dtype.kind == "m":
                result = self.as_timedelta_column(dtype)
            elif dtype.kind == "O":
                if cudf.get_option("mode.pandas_compatible") and was_object:
                    raise ValueError(
                        f"Casting to {dtype} is not supported, use "
                        "`.astype('str')` instead."
                    )
                result = self.as_string_column()
            else:
                result = self.as_numerical_column(dtype)

        if copy and result is self:
            return result.copy()
        return result

    def as_categorical_column(self, dtype) -> ColumnBase:
        if isinstance(dtype, pd.CategoricalDtype):
            dtype = cudf.CategoricalDtype.from_pandas(dtype)
        if isinstance(dtype, cudf.CategoricalDtype):
            ordered = dtype.ordered
        else:
            ordered = False

        # Re-label self w.r.t. the provided categories
        if (
            isinstance(dtype, cudf.CategoricalDtype)
            and dtype._categories is not None
        ):
            cat_col = dtype._categories
            codes = self._label_encoding(cats=cat_col)
            codes = cudf.core.column.categorical.as_unsigned_codes(
                len(cat_col), codes
            )
            return cudf.core.column.categorical.CategoricalColumn(
                data=None,
                size=None,
                dtype=dtype,
                mask=self.mask,
                children=(codes,),
            )

        # Categories must be unique and sorted in ascending order.
        cats = self.unique().sort_values().astype(self.dtype)
        label_dtype = min_unsigned_type(len(cats))
        labels = self._label_encoding(
            cats=cats, dtype=label_dtype, na_sentinel=cudf.Scalar(1)
        )
        # columns include null index in factorization; remove:
        if self.has_nulls():
            cats = cats.dropna()

        labels = cudf.core.column.categorical.as_unsigned_codes(
            len(cats), labels
        )
        return cudf.core.column.categorical.CategoricalColumn(
            data=None,
            size=None,
            dtype=CategoricalDtype(categories=cats, ordered=ordered),
            mask=self.mask,
            children=(labels,),
        )

    def as_numerical_column(
        self, dtype: Dtype
    ) -> "cudf.core.column.NumericalColumn":
        raise NotImplementedError

    def as_datetime_column(
        self, dtype: Dtype
    ) -> cudf.core.column.DatetimeColumn:
        raise NotImplementedError

    def as_interval_column(
        self, dtype: Dtype
    ) -> "cudf.core.column.IntervalColumn":
        raise NotImplementedError

    def as_timedelta_column(
        self, dtype: Dtype
    ) -> cudf.core.column.TimeDeltaColumn:
        raise NotImplementedError

    def as_string_column(self) -> cudf.core.column.StringColumn:
        raise NotImplementedError

    def as_decimal_column(
        self, dtype: Dtype
    ) -> "cudf.core.column.decimal.DecimalBaseColumn":
        raise NotImplementedError

    def apply_boolean_mask(self, mask) -> ColumnBase:
        mask = as_column(mask)
        if mask.dtype.kind != "b":
            raise ValueError("boolean_mask is not boolean type.")

        return apply_boolean_mask([self], mask)[0]._with_type_metadata(
            self.dtype
        )

    def argsort(
        self,
        ascending: bool = True,
        na_position: Literal["first", "last"] = "last",
    ) -> cudf.core.column.NumericalColumn:
        if (ascending and self.is_monotonic_increasing) or (
            not ascending and self.is_monotonic_decreasing
        ):
            return cast(
                cudf.core.column.NumericalColumn, as_column(range(len(self)))
            )
        elif (ascending and self.is_monotonic_decreasing) or (
            not ascending and self.is_monotonic_increasing
        ):
            return cast(
                cudf.core.column.NumericalColumn,
                as_column(range(len(self) - 1, -1, -1)),
            )
        else:
            return sorting.order_by(
                [self], [ascending], na_position, stable=True
            )

    def __arrow_array__(self, type=None):
        raise TypeError(
            "Implicit conversion to a host PyArrow Array via __arrow_array__ "
            "is not allowed, To explicitly construct a PyArrow Array, "
            "consider using .to_arrow()"
        )

    @property
    def __cuda_array_interface__(self) -> abc.Mapping[str, Any]:
        output = {
            "shape": (len(self),),
            "strides": (self.dtype.itemsize,),
            "typestr": self.dtype.str,
            "data": (self.data_ptr, False),
            "version": 1,
        }
        if self.nullable and self.has_nulls():
            # Create a simple Python object that exposes the
            # `__cuda_array_interface__` attribute here since we need to modify
            # some of the attributes from the numba device array
            output["mask"] = cuda_array_interface_wrapper(
                ptr=self.mask_ptr,
                size=len(self),
                owner=self.mask,
                readonly=True,
                typestr="<t1",
            )
        return output

    def __array_ufunc__(self, ufunc, method, *inputs, **kwargs):
        return _array_ufunc(self, ufunc, method, inputs, kwargs)

    def __invert__(self):
        raise TypeError(
            f"Operation `~` not supported on {self.dtype.type.__name__}"
        )

    def searchsorted(
        self,
        value,
        side: Literal["left", "right"] = "left",
        ascending: bool = True,
        na_position: Literal["first", "last"] = "last",
    ) -> Self:
        if not isinstance(value, ColumnBase) or value.dtype != self.dtype:
            raise ValueError(
                "Column searchsorted expects values to be column of same dtype"
            )
        return cudf.core._internals.search.search_sorted(  # type: ignore[return-value]
            [self],
            [value],
            side=side,
            ascending=ascending,
            na_position=na_position,
        )

    def unique(self) -> Self:
        """
        Get unique values in the data
        """
        if self.is_unique:
            return self.copy()
        else:
            return drop_duplicates([self], keep="first")[
                0
            ]._with_type_metadata(self.dtype)

    def serialize(self) -> tuple[dict, list]:
        # data model:

        # Serialization produces a nested metadata "header" and a flattened
        # list of memoryviews/buffers that reference data (frames).  Each
        # header advertises a frame_count slot which indicates how many
        # frames deserialization will consume. The class used to construct
        # an object is named under the key "type-serialized" to match with
        # Dask's serialization protocol (see
        # distributed.protocol.serialize). Since column dtypes may either be
        # cudf native or foreign some special-casing is required here for
        # serialization.

        header: dict[Any, Any] = {}
        frames = []
        try:
            dtype, dtype_frames = self.dtype.device_serialize()
            header["dtype"] = dtype
            frames.extend(dtype_frames)
            header["dtype-is-cudf-serialized"] = True
        except AttributeError:
            header["dtype"] = self.dtype.str
            header["dtype-is-cudf-serialized"] = False

        if self.data is not None:
            data_header, data_frames = self.data.device_serialize()
            header["data"] = data_header
            frames.extend(data_frames)

        if self.mask is not None:
            mask_header, mask_frames = self.mask.device_serialize()
            header["mask"] = mask_header
            frames.extend(mask_frames)
        if self.children:
            child_headers, child_frames = zip(
                *(c.device_serialize() for c in self.children)
            )
            header["subheaders"] = list(child_headers)
            frames.extend(chain(*child_frames))
        header["size"] = self.size
        header["frame_count"] = len(frames)
        return header, frames

    @classmethod
    def deserialize(cls, header: dict, frames: list) -> ColumnBase:
        def unpack(header, frames) -> tuple[Any, list]:
            count = header["frame_count"]
            obj = cls.device_deserialize(header, frames[:count])
            return obj, frames[count:]

        assert header["frame_count"] == len(frames), (
            f"Deserialization expected {header['frame_count']} frames, "
            f"but received {len(frames)}"
        )
        if header["dtype-is-cudf-serialized"]:
            dtype, frames = unpack(header["dtype"], frames)
        else:
            dtype = np.dtype(header["dtype"])
        if "data" in header:
            data, frames = unpack(header["data"], frames)
        else:
            data = None
        if "mask" in header:
            mask, frames = unpack(header["mask"], frames)
        else:
            mask = None
        children = []
        if "subheaders" in header:
            for h in header["subheaders"]:
                child, frames = unpack(h, frames)
                children.append(child)
        assert len(frames) == 0, "Deserialization did not consume all frames"
        return build_column(
            data=data,
            dtype=dtype,
            mask=mask,
            size=header.get("size", None),
            children=tuple(children),
        )

    def unary_operator(self, unaryop: str):
        raise TypeError(
            f"Operation {unaryop} not supported for dtype {self.dtype}."
        )

    def nans_to_nulls(self: Self) -> Self:
        """Convert NaN to NA."""
        return self

    def normalize_binop_value(
        self, other: ScalarLike
    ) -> ColumnBase | cudf.Scalar:
        raise NotImplementedError

    def _reduce(
        self,
        op: str,
        skipna: bool | None = None,
        min_count: int = 0,
        *args,
        **kwargs,
    ) -> ScalarLike:
        """Compute {op} of column values.

        skipna : bool
            Whether or not na values must be skipped.
        min_count : int, default 0
            The minimum number of entries for the reduction, otherwise the
            reduction returns NaN.
        """
        preprocessed = self._process_for_reduction(
            skipna=skipna, min_count=min_count
        )
        if isinstance(preprocessed, ColumnBase):
            dtype = kwargs.pop("dtype", None)
            return preprocessed.reduce(op, dtype, **kwargs)
        return preprocessed

    def _can_return_nan(self, skipna: bool | None = None) -> bool:
        return not skipna and self.has_nulls(include_nan=False)

    def _process_for_reduction(
        self, skipna: bool | None = None, min_count: int = 0
    ) -> ColumnBase | ScalarLike:
        skipna = True if skipna is None else skipna

        if self._can_return_nan(skipna=skipna):
            return cudf.utils.dtypes._get_nan_for_dtype(self.dtype)

        col = self.nans_to_nulls() if skipna else self
        if col.has_nulls():
            if skipna:
                col = col.dropna()
            else:
                return cudf.utils.dtypes._get_nan_for_dtype(self.dtype)

        # TODO: If and when pandas decides to validate that `min_count` >= 0 we
        # should insert comparable behavior.
        # https://github.com/pandas-dev/pandas/issues/50022
        if min_count > 0:
            valid_count = len(col) - col.null_count
            if valid_count < min_count:
                return cudf.utils.dtypes._get_nan_for_dtype(self.dtype)
        return col

    def _reduction_result_dtype(self, reduction_op: str) -> Dtype:
        """
        Determine the correct dtype to pass to libcudf based on
        the input dtype, data dtype, and specific reduction op
        """
        if reduction_op in {"any", "all"}:
            return np.dtype(np.bool_)
        return self.dtype

    def _with_type_metadata(self: ColumnBase, dtype: Dtype) -> ColumnBase:
        """
        Copies type metadata from self onto other, returning a new column.

        When ``self`` is a nested column, recursively apply this function on
        the children of ``self``.
        """
        return self

    def _label_encoding(
        self,
        cats: ColumnBase,
        dtype: Dtype | None = None,
        na_sentinel: cudf.Scalar | None = None,
    ):
        """
        Convert each value in `self` into an integer code, with `cats`
        providing the mapping between codes and values.

        Examples
        --------
        >>> from cudf.core.column import as_column
        >>> col = as_column(['foo', 'bar', 'foo', 'baz'])
        >>> cats = as_column(['foo', 'bar', 'baz'])
        >>> col._label_encoding(cats)
        <cudf.core.column.numerical.NumericalColumn object at 0x7f99bf3155c0>
        [
          0,
          1,
          0,
          2
        ]
        dtype: int8
        >>> cats = as_column(['foo', 'bar'])
        >>> col._label_encoding(cats)
        <cudf.core.column.numerical.NumericalColumn object at 0x7f99bfde0e40>
        [
          0,
          1,
          0,
          -1
        ]
        dtype: int8
        """
        if na_sentinel is None or na_sentinel.value is cudf.NA:
            na_sentinel = cudf.Scalar(-1)

        def _return_sentinel_column():
            return as_column(na_sentinel, dtype=dtype, length=len(self))

        if dtype is None:
            dtype = min_signed_type(max(len(cats), na_sentinel.value), 8)

        if is_mixed_with_object_dtype(self, cats):
            return _return_sentinel_column()

        try:
            # Where there is a type-cast failure, we have
            # to catch the exception and return encoded labels
            # with na_sentinel values as there would be no corresponding
            # encoded values of cats in self.
            cats = cats.astype(self.dtype)
        except ValueError:
            return _return_sentinel_column()

        left_rows, right_rows = plc.join.left_join(
            plc.Table([self.to_pylibcudf(mode="read")]),
            plc.Table([cats.to_pylibcudf(mode="read")]),
            plc.types.NullEquality.EQUAL,
        )
        left_gather_map = type(self).from_pylibcudf(left_rows)
        right_gather_map = type(self).from_pylibcudf(right_rows)

        codes = libcudf.copying.gather(
            [as_column(range(len(cats)), dtype=dtype)],
            right_gather_map,
            nullify=True,
        )
        del right_gather_map
        del right_rows
        # reorder `codes` so that its values correspond to the
        # values of `self`:
        (codes,) = sorting.sort_by_key(
            codes, [left_gather_map], [True], ["last"], stable=True
        )
        return codes.fillna(na_sentinel.value)

    def one_hot_encode(
        self, categories: ColumnBase
    ) -> abc.Generator[ColumnBase]:
        plc_table = plc.transform.one_hot_encode(
            self.to_pylibcudf(mode="read"),
            categories.to_pylibcudf(mode="read"),
        )
        return (
            type(self).from_pylibcudf(col, data_ptr_exposed=True)
            for col in plc_table.columns()
        )

    @acquire_spill_lock()
    def scan(self, scan_op: str, inclusive: bool, **kwargs) -> Self:
        return type(self).from_pylibcudf(  # type: ignore[return-value]
            plc.reduce.scan(
                self.to_pylibcudf(mode="read"),
                aggregation.make_aggregation(scan_op, kwargs).c_obj,
                plc.reduce.ScanType.INCLUSIVE
                if inclusive
                else plc.reduce.ScanType.EXCLUSIVE,
            )
        )

    def reduce(self, reduction_op: str, dtype=None, **kwargs) -> ScalarLike:
        if dtype is not None:
            warnings.warn(
                "dtype is deprecated and will be remove in a future release. "
                "Cast the result (e.g. .astype) after the operation instead.",
                FutureWarning,
            )
            col_dtype = dtype
        else:
            col_dtype = self._reduction_result_dtype(reduction_op)

        # check empty case
        if len(self) <= self.null_count:
            if reduction_op == "sum" or reduction_op == "sum_of_squares":
                return self.dtype.type(0)
            if reduction_op == "product":
                return self.dtype.type(1)
            if reduction_op == "any":
                return False

            return cudf.utils.dtypes._get_nan_for_dtype(col_dtype)

        with acquire_spill_lock():
            plc_scalar = plc.reduce.reduce(
                self.to_pylibcudf(mode="read"),
                aggregation.make_aggregation(reduction_op, kwargs).c_obj,
                dtype_to_pylibcudf_type(col_dtype),
            )
            result_col = type(self).from_pylibcudf(
                plc.Column.from_scalar(plc_scalar, 1)
            )
            if plc_scalar.type().id() in {
                plc.TypeId.DECIMAL128,
                plc.TypeId.DECIMAL64,
                plc.TypeId.DECIMAL32,
            }:
                scale = -plc_scalar.type().scale()
                # https://docs.microsoft.com/en-us/sql/t-sql/data-types/precision-scale-and-length-transact-sql
                p = col_dtype.precision
                nrows = len(self)
                if reduction_op in {"min", "max"}:
                    new_p = p
                elif reduction_op == "sum":
                    new_p = p + nrows - 1
                elif reduction_op == "product":
                    new_p = p * nrows + nrows - 1
                elif reduction_op == "sum_of_squares":
                    new_p = 2 * p + nrows
                else:
                    raise NotImplementedError(
                        f"{reduction_op} not implemented for decimal types."
                    )
                precision = max(min(new_p, col_dtype.MAX_PRECISION), 0)
                new_dtype = type(col_dtype)(precision, scale)
                result_col = result_col.astype(new_dtype)
            elif isinstance(col_dtype, cudf.IntervalDtype):
                result_col = type(self).from_struct_column(  # type: ignore[attr-defined]
                    result_col, closed=col_dtype.closed
                )
        return result_col.element_indexing(0)

    @acquire_spill_lock()
    def minmax(self) -> tuple[ScalarLike, ScalarLike]:
        min_val, max_val = plc.reduce.minmax(self.to_pylibcudf(mode="read"))
        return (
            type(self)
            .from_pylibcudf(plc.Column.from_scalar(min_val, 1))
            .element_indexing(0),
            type(self)
            .from_pylibcudf(plc.Column.from_scalar(max_val, 1))
            .element_indexing(0),
        )


def _has_any_nan(arbitrary: pd.Series | np.ndarray) -> bool:
    """Check if an object dtype Series or array contains NaN."""
    return any(
        isinstance(x, (float, np.floating)) and np.isnan(x)
        for x in np.asarray(arbitrary)
    )


def column_empty(
    row_count: int,
    dtype: Dtype = "object",
    for_numba: bool = False,
) -> ColumnBase:
    """
    Allocate a new column with the given row_count and dtype.

    * Passing row_count == 0 creates a size 0 column without a mask buffer.
    * Passing row_count > 0 creates an all null column with a mask buffer.

    Parameters
    ----------
    row_count : int
        Number of elements in the column.

    dtype : Dtype
        Type of the column.

    for_numba : bool, default False
        If True, don't allocate a mask as it's not supported by numba.
    """
    dtype = cudf.dtype(dtype)
    children: tuple[ColumnBase, ...] = ()

    if isinstance(dtype, StructDtype):
        data = None
        children = tuple(
            column_empty(row_count, field_dtype)
            for field_dtype in dtype.fields.values()
        )
    elif isinstance(dtype, ListDtype):
        data = None
        children = (
            as_column(
                0, length=row_count + 1, dtype=libcudf.types.size_type_dtype
            ),
            column_empty(row_count, dtype=dtype.element_type),
        )
    elif isinstance(dtype, CategoricalDtype):
        data = None
        children = (
            cudf.core.column.NumericalColumn(
                data=as_buffer(
                    rmm.DeviceBuffer(
                        size=row_count
                        * cudf.dtype(libcudf.types.size_type_dtype).itemsize
                    )
                ),
                size=None,
                dtype=libcudf.types.size_type_dtype,
            ),
        )
    elif dtype.kind in "OU" and not isinstance(dtype, DecimalDtype):
        data = as_buffer(rmm.DeviceBuffer(size=0))
        children = (
            as_column(
                0, length=row_count + 1, dtype=libcudf.types.size_type_dtype
            ),
        )
    else:
        data = as_buffer(rmm.DeviceBuffer(size=row_count * dtype.itemsize))

    if row_count > 0 and not for_numba:
        mask = as_buffer(
            plc.null_mask.create_null_mask(
                row_count, plc.null_mask.MaskState.ALL_NULL
            )
        )
    else:
        mask = None

    return build_column(
        data, dtype, mask=mask, size=row_count, children=children
    )


def build_column(
    data: Buffer | None,
    dtype: Dtype,
    *,
    size: int | None = None,
    mask: Buffer | None = None,
    offset: int = 0,
    null_count: int | None = None,
    children: tuple[ColumnBase, ...] = (),
) -> ColumnBase:
    """
    Build a Column of the appropriate type from the given parameters

    Parameters
    ----------
    data : Buffer
        The data buffer (can be None if constructing certain Column
        types like StringColumn, ListColumn, or CategoricalColumn)
    dtype
        The dtype associated with the Column to construct
    mask : Buffer, optional
        The mask buffer
    size : int, optional
    offset : int, optional
    children : tuple, optional
    """
    dtype = cudf.dtype(dtype)

    if _is_non_decimal_numeric_dtype(dtype):
        assert data is not None
        col = cudf.core.column.NumericalColumn(
            data=data,
            dtype=dtype,
            mask=mask,
            size=size,
            offset=offset,
            null_count=null_count,
        )
        return col

    if isinstance(dtype, CategoricalDtype):
        return cudf.core.column.CategoricalColumn(
            data=data,  # type: ignore[arg-type]
            dtype=dtype,
            mask=mask,
            size=size,
            offset=offset,
            null_count=null_count,
            children=children,  # type: ignore[arg-type]
        )
    elif dtype.type is np.datetime64:
        return cudf.core.column.DatetimeColumn(
            data=data,  # type: ignore[arg-type]
            dtype=dtype,
            mask=mask,
            size=size,
            offset=offset,
            null_count=null_count,
        )
    elif isinstance(dtype, pd.DatetimeTZDtype):
        return cudf.core.column.datetime.DatetimeTZColumn(
            data=data,  # type: ignore[arg-type]
            dtype=dtype,
            mask=mask,
            size=size,
            offset=offset,
            null_count=null_count,
        )
    elif dtype.type is np.timedelta64:
        return cudf.core.column.TimeDeltaColumn(
            data=data,  # type: ignore[arg-type]
            dtype=dtype,
            mask=mask,
            size=size,
            offset=offset,
            null_count=null_count,
        )
    elif dtype.type in (np.object_, np.str_):
        return cudf.core.column.StringColumn(
            data=data,
            mask=mask,
            size=size,
            offset=offset,
            children=children,
            null_count=null_count,
        )
    elif isinstance(dtype, ListDtype):
        return cudf.core.column.ListColumn(
            data=None,
            size=size,  # type: ignore[arg-type]
            dtype=dtype,
            mask=mask,
            offset=offset,
            null_count=null_count,
            children=children,  # type: ignore[arg-type]
        )
    elif isinstance(dtype, IntervalDtype):
        return cudf.core.column.IntervalColumn(
            data=None,
            size=size,  # type: ignore[arg-type]
            dtype=dtype,
            mask=mask,
            offset=offset,
            null_count=null_count,
            children=children,  # type: ignore[arg-type]
        )
    elif isinstance(dtype, StructDtype):
        return cudf.core.column.StructColumn(
            data=None,
            size=size,  # type: ignore[arg-type]
            dtype=dtype,
            mask=mask,
            offset=offset,
            null_count=null_count,
            children=children,  # type: ignore[arg-type]
        )
    elif isinstance(dtype, cudf.Decimal64Dtype):
        return cudf.core.column.Decimal64Column(
            data=data,  # type: ignore[arg-type]
            size=size,  # type: ignore[arg-type]
            offset=offset,
            dtype=dtype,
            mask=mask,
            null_count=null_count,
            children=children,
        )
    elif isinstance(dtype, cudf.Decimal32Dtype):
        return cudf.core.column.Decimal32Column(
            data=data,  # type: ignore[arg-type]
            size=size,  # type: ignore[arg-type]
            offset=offset,
            dtype=dtype,
            mask=mask,
            null_count=null_count,
            children=children,
        )
    elif isinstance(dtype, cudf.Decimal128Dtype):
        return cudf.core.column.Decimal128Column(
            data=data,  # type: ignore[arg-type]
            size=size,  # type: ignore[arg-type]
            offset=offset,
            dtype=dtype,
            mask=mask,
            null_count=null_count,
            children=children,
        )
    else:
        raise TypeError(f"Unrecognized dtype: {dtype}")


def check_invalid_array(shape: tuple, dtype):
    """Invalid ndarrays properties that are not supported"""
    if len(shape) > 1:
        raise ValueError("Data must be 1-dimensional")
    elif dtype == "float16":
        raise TypeError("Unsupported type float16")


def as_memoryview(arbitrary: Any) -> memoryview | None:
    try:
        return memoryview(arbitrary)
    except TypeError:
        return None


def as_column(
    arbitrary: Any,
    nan_as_null: bool | None = None,
    dtype: Dtype | None = None,
    length: int | None = None,
) -> ColumnBase:
    """Create a Column from an arbitrary object

    Parameters
    ----------
    arbitrary : object
        Object to construct the Column from. See *Notes*.
    nan_as_null : bool, optional, default None
        If None (default), treats NaN values in arbitrary as null if there is
        no mask passed along with it. If True, combines the mask and NaNs to
        form a new validity mask. If False, leaves NaN values as is.
        Only applies when arbitrary is not a cudf object
        (Index, Series, Column).
    dtype : optional
        Optionally typecast the constructed Column to the given
        dtype.
    length : int, optional
        If `arbitrary` is a scalar, broadcast into a Column of
        the given length.

    Returns
    -------
    A Column of the appropriate type and size.

    Notes
    -----
    Currently support inputs are:

    * ``Column``
    * ``Series``
    * ``Index``
    * Scalars (can be broadcasted to a specified `length`)
    * Objects exposing ``__cuda_array_interface__`` (e.g., numba device arrays)
    * Objects exposing ``__array_interface__``(e.g., numpy arrays)
    * pyarrow array
    * pandas.Categorical objects
    * range objects
    """
    if isinstance(arbitrary, (range, pd.RangeIndex, cudf.RangeIndex)):
        with acquire_spill_lock():
            column = Column.from_pylibcudf(
                plc.filling.sequence(
                    len(arbitrary),
                    as_device_scalar(
                        arbitrary.start, dtype=np.dtype(np.int64)
                    ).c_value,
                    as_device_scalar(
                        arbitrary.step, dtype=np.dtype(np.int64)
                    ).c_value,
                )
            )
        if cudf.get_option("default_integer_bitwidth") and dtype is None:
            dtype = cudf.dtype(
                f'i{cudf.get_option("default_integer_bitwidth")//8}'
            )
        if dtype is not None:
            return column.astype(dtype)
        return column
    elif isinstance(arbitrary, (ColumnBase, cudf.Series, cudf.BaseIndex)):
        # Ignoring nan_as_null per the docstring
        if isinstance(arbitrary, cudf.Series):
            arbitrary = arbitrary._column
        elif isinstance(arbitrary, cudf.BaseIndex):
            arbitrary = arbitrary._values
        if dtype is not None:
            return arbitrary.astype(dtype)
        return arbitrary
    elif hasattr(arbitrary, "__cuda_array_interface__"):
        desc = arbitrary.__cuda_array_interface__
        check_invalid_array(desc["shape"], np.dtype(desc["typestr"]))

        if desc.get("mask", None) is not None:
            # Extract and remove the mask from arbitrary before
            # passing to cupy.asarray
            cai_copy = desc.copy()
            mask = _mask_from_cuda_array_interface_desc(
                arbitrary, cai_copy.pop("mask")
            )
            arbitrary = SimpleNamespace(__cuda_array_interface__=cai_copy)
        else:
            mask = None

        arbitrary = cupy.asarray(arbitrary, order="C")

        data = as_buffer(arbitrary, exposed=cudf.get_option("copy_on_write"))
        col = build_column(data, dtype=arbitrary.dtype, mask=mask)
        if nan_as_null or (mask is None and nan_as_null is None):
            col = col.nans_to_nulls()
        if dtype is not None:
            col = col.astype(dtype)
        return col

    elif isinstance(arbitrary, (pa.Array, pa.ChunkedArray)):
        if (nan_as_null is None or nan_as_null) and pa.types.is_floating(
            arbitrary.type
        ):
            arbitrary = pc.if_else(
                pc.is_nan(arbitrary),
                pa.nulls(len(arbitrary), type=arbitrary.type),
                arbitrary,
            )
        elif dtype is None and pa.types.is_null(arbitrary.type):
            # default "empty" type
            dtype = "str"
        col = ColumnBase.from_arrow(arbitrary)

        if dtype is not None:
            col = col.astype(dtype)

        return col

    elif isinstance(
        arbitrary, (pd.Series, pd.Index, pd.api.extensions.ExtensionArray)
    ):
        if isinstance(arbitrary.dtype, (pd.SparseDtype, pd.PeriodDtype)):
            raise NotImplementedError(
                f"cuDF does not yet support {type(arbitrary.dtype).__name__}"
            )
        elif (
            cudf.get_option("mode.pandas_compatible")
            and isinstance(arbitrary, (pd.DatetimeIndex, pd.TimedeltaIndex))
            and arbitrary.freq is not None
        ):
            raise NotImplementedError("freq is not implemented yet")
        elif isinstance(arbitrary.dtype, pd.IntervalDtype) and isinstance(
            arbitrary.dtype.subtype, pd.DatetimeTZDtype
        ):
            raise NotImplementedError(
                "cuDF does not yet support Intervals with timezone-aware datetimes"
            )
        elif _is_pandas_nullable_extension_dtype(arbitrary.dtype):
            if cudf.get_option("mode.pandas_compatible"):
                raise NotImplementedError("not supported")
            if isinstance(arbitrary, (pd.Series, pd.Index)):
                # pandas arrays define __arrow_array__ for better
                # pyarrow.array conversion
                arbitrary = arbitrary.array
            return as_column(
                pa.array(arbitrary, from_pandas=True),
                nan_as_null=nan_as_null,
                dtype=dtype,
                length=length,
            )
        elif isinstance(
            arbitrary.dtype,
            (pd.CategoricalDtype, pd.IntervalDtype, pd.DatetimeTZDtype),
        ):
            if isinstance(arbitrary.dtype, pd.DatetimeTZDtype):
                new_tz = get_compatible_timezone(arbitrary.dtype)
                arbitrary = arbitrary.astype(new_tz)
            if isinstance(arbitrary.dtype, pd.CategoricalDtype) and isinstance(
                arbitrary.dtype.categories.dtype, pd.DatetimeTZDtype
            ):
                new_tz = get_compatible_timezone(
                    arbitrary.dtype.categories.dtype
                )
                new_cats = arbitrary.dtype.categories.astype(new_tz)
                new_dtype = pd.CategoricalDtype(
                    categories=new_cats, ordered=arbitrary.dtype.ordered
                )
                arbitrary = arbitrary.astype(new_dtype)

            return as_column(
                pa.array(arbitrary, from_pandas=True),
                nan_as_null=nan_as_null,
                dtype=dtype,
                length=length,
            )
        elif isinstance(
            arbitrary.dtype, pd.api.extensions.ExtensionDtype
        ) and not isinstance(arbitrary, NumpyExtensionArray):
            raise NotImplementedError(
                "Custom pandas ExtensionDtypes are not supported"
            )
        elif arbitrary.dtype.kind in "fiubmM":
            # numpy dtype like
            if isinstance(arbitrary, NumpyExtensionArray):
                arbitrary = np.array(arbitrary)
            arb_dtype = np.dtype(arbitrary.dtype)
            if arb_dtype.kind == "f" and arb_dtype.itemsize == 2:
                raise TypeError("Unsupported type float16")
            elif arb_dtype.kind in "mM":
                # not supported by cupy
                arbitrary = np.asarray(arbitrary)
            else:
                arbitrary = cupy.asarray(arbitrary)
            return as_column(
                arbitrary, nan_as_null=nan_as_null, dtype=dtype, length=length
            )
        elif arbitrary.dtype.kind == "O":
            if isinstance(arbitrary, NumpyExtensionArray):
                # infer_dtype does not handle NumpyExtensionArray
                arbitrary = np.array(arbitrary, dtype=object)
            inferred_dtype = infer_dtype(arbitrary)
            if inferred_dtype in ("mixed-integer", "mixed-integer-float"):
                raise MixedTypeError("Cannot create column with mixed types")
            elif dtype is None and inferred_dtype not in (
                "mixed",
                "decimal",
                "string",
                "empty",
                "boolean",
            ):
                raise TypeError(
                    f"Cannot convert a {inferred_dtype} of object type"
                )
            elif inferred_dtype == "boolean":
                if cudf.get_option("mode.pandas_compatible"):
                    if dtype != np.dtype("bool") or pd.isna(arbitrary).any():
                        raise MixedTypeError(
                            f"Cannot have mixed values with {inferred_dtype}"
                        )
                elif nan_as_null is False and _has_any_nan(arbitrary):
                    raise MixedTypeError(
                        f"Cannot have mixed values with {inferred_dtype}"
                    )
            elif (
                nan_as_null is False
                and inferred_dtype not in ("decimal", "empty")
                and _has_any_nan(arbitrary)
            ):
                # Decimal can hold float("nan")
                # All np.nan is not restricted by type
                raise MixedTypeError(f"Cannot have NaN with {inferred_dtype}")

            pyarrow_array = pa.array(
                arbitrary,
                from_pandas=True,
            )
            return as_column(
                pyarrow_array,
                dtype=dtype,
                nan_as_null=nan_as_null,
                length=length,
            )
        else:
            raise NotImplementedError(
                f"{type(arbitrary).__name__} with "
                f"{type(arbitrary.dtype).__name__} is not supported."
            )
    elif is_scalar(arbitrary) and not isinstance(arbitrary, memoryview):
        if length is None:
            length = 1
        elif length < 0:
            raise ValueError(f"{length=} must be >=0.")
        if isinstance(
            arbitrary, pd.Interval
        ) or cudf.api.types._is_categorical_dtype(dtype):
            # No cudf.Scalar support yet
            return as_column(
                pd.Series([arbitrary] * length),
                nan_as_null=nan_as_null,
                dtype=dtype,
                length=length,
            )
        if (
            nan_as_null is True
            and isinstance(arbitrary, (np.floating, float))
            and np.isnan(arbitrary)
        ):
            if dtype is None:
                dtype = getattr(arbitrary, "dtype", cudf.dtype("float64"))
            arbitrary = None
        arbitrary = cudf.Scalar(arbitrary, dtype=dtype)
        if length == 0:
            return column_empty(length, dtype=arbitrary.dtype)
        else:
            return ColumnBase.from_scalar(arbitrary, length)

    elif hasattr(arbitrary, "__array_interface__"):
        desc = arbitrary.__array_interface__
        check_invalid_array(desc["shape"], np.dtype(desc["typestr"]))

        # CUDF assumes values are always contiguous
        arbitrary = np.asarray(arbitrary, order="C")

        if arbitrary.ndim == 0:
            # TODO: Or treat as scalar?
            arbitrary = arbitrary[np.newaxis]

        if arbitrary.dtype.kind in "OSU":
            if pd.isna(arbitrary).any():
                arbitrary = pa.array(arbitrary)
            else:
                # Let pandas potentially infer object type
                # e.g. np.array([pd.Timestamp(...)], dtype=object) -> datetime64
                arbitrary = pd.Series(arbitrary)
            return as_column(arbitrary, dtype=dtype, nan_as_null=nan_as_null)
        elif arbitrary.dtype.kind in "biuf":
            from_pandas = nan_as_null is None or nan_as_null
            return as_column(
                pa.array(arbitrary, from_pandas=from_pandas),
                dtype=dtype,
                nan_as_null=nan_as_null,
            )
        elif arbitrary.dtype.kind in "mM":
            time_unit = get_time_unit(arbitrary)
            if time_unit in ("D", "W", "M", "Y"):
                # TODO: Raise in these cases instead of downcasting to s?
                new_type = f"{arbitrary.dtype.type.__name__}[s]"
                arbitrary = arbitrary.astype(new_type)
            elif time_unit == "generic":
                # TODO: This should probably be in cudf.dtype
                raise TypeError(
                    f"{arbitrary.dtype.type.__name__} must have a unit specified"
                )

            is_nat = np.isnat(arbitrary)
            mask = None
            if is_nat.any():
                if nan_as_null is None or nan_as_null:
                    # Convert NaT to NA, which pyarrow does by default
                    return as_column(
                        pa.array(arbitrary),
                        dtype=dtype,
                        nan_as_null=nan_as_null,
                    )
                # Consider NaT as NA in the mask
                # but maintain NaT as a value
                mask = as_column(~is_nat).as_mask()
            buffer = as_buffer(arbitrary.view("|u1"))
            col = build_column(data=buffer, mask=mask, dtype=arbitrary.dtype)
            if dtype:
                col = col.astype(dtype)
            return col
        else:
            raise NotImplementedError(f"{arbitrary.dtype} not supported")
    elif (view := as_memoryview(arbitrary)) is not None:
        return as_column(
            np.asarray(view), dtype=dtype, nan_as_null=nan_as_null
        )
    elif hasattr(arbitrary, "__array__"):
        # e.g. test_cuda_array_interface_pytorch
        try:
            arbitrary = cupy.asarray(arbitrary)
        except (ValueError, TypeError):
            arbitrary = np.asarray(arbitrary)
        return as_column(arbitrary, dtype=dtype, nan_as_null=nan_as_null)
    elif not isinstance(arbitrary, (abc.Iterable, abc.Sequence)):
        raise TypeError(
            f"{type(arbitrary).__name__} must be an iterable or sequence."
        )
    elif isinstance(arbitrary, abc.Iterator):
        arbitrary = list(arbitrary)

    # Start of arbitrary that's not handed above but dtype provided
    if isinstance(dtype, pd.DatetimeTZDtype):
        raise NotImplementedError(
            "Use `tz_localize()` to construct timezone aware data."
        )
    elif isinstance(dtype, cudf.core.dtypes.DecimalDtype):
        # Arrow throws a type error if the input is of
        # mixed-precision and cannot fit into the provided
        # decimal type properly, see:
        # https://github.com/apache/arrow/pull/9948
        # Hence we should let the exception propagate to
        # the user.
        data = pa.array(
            arbitrary,
            type=pa.decimal128(precision=dtype.precision, scale=dtype.scale),
        )
        if isinstance(dtype, cudf.core.dtypes.Decimal128Dtype):
            return cudf.core.column.Decimal128Column.from_arrow(data)
        elif isinstance(dtype, cudf.core.dtypes.Decimal64Dtype):
            return cudf.core.column.Decimal64Column.from_arrow(data)
        elif isinstance(dtype, cudf.core.dtypes.Decimal32Dtype):
            return cudf.core.column.Decimal32Column.from_arrow(data)
        else:
            raise NotImplementedError(f"{dtype} not implemented")
    elif isinstance(
        dtype,
        (
            pd.CategoricalDtype,
            cudf.CategoricalDtype,
            pd.IntervalDtype,
            cudf.IntervalDtype,
        ),
    ) or dtype in {
        "category",
        "interval",
        "str",
        str,
        np.str_,
        object,
        np.dtype(object),
    }:
        if isinstance(dtype, (cudf.CategoricalDtype, cudf.IntervalDtype)):
            dtype = dtype.to_pandas()
        elif dtype == object:
            # Unlike pandas, interpret object as "str" instead of "python object"
            dtype = "str"
        ser = pd.Series(arbitrary, dtype=dtype)
        return as_column(ser, nan_as_null=nan_as_null)
    elif isinstance(dtype, (cudf.StructDtype, cudf.ListDtype)):
        try:
            data = pa.array(arbitrary, type=dtype.to_arrow())
        except (pa.ArrowInvalid, pa.ArrowTypeError):
            if isinstance(dtype, cudf.ListDtype):
                # e.g. test_cudf_list_struct_write
                return cudf.core.column.ListColumn.from_sequences(arbitrary)
            raise
        return as_column(data, nan_as_null=nan_as_null)

    from_pandas = nan_as_null is None or nan_as_null
    if dtype is not None:
        dtype = cudf.dtype(dtype)
        try:
            arbitrary = pa.array(
                arbitrary,
                type=cudf_dtype_to_pa_type(dtype),
                from_pandas=from_pandas,
            )
        except (pa.ArrowInvalid, pa.ArrowTypeError):
            if not isinstance(dtype, np.dtype):
                dtype = dtype.to_pandas()
            arbitrary = pd.Series(arbitrary, dtype=dtype)
        return as_column(arbitrary, nan_as_null=nan_as_null, dtype=dtype)
    else:
        for element in arbitrary:
            # Carve-outs that cannot be parsed by pyarrow/pandas
            if is_column_like(element):
                # e.g. test_nested_series_from_sequence_data
                return cudf.core.column.ListColumn.from_sequences(arbitrary)
            elif isinstance(element, cupy.ndarray):
                # e.g. test_series_from_cupy_scalars
                return as_column(
                    cupy.array(arbitrary),
                    dtype=dtype,
                    nan_as_null=nan_as_null,
                    length=length,
                )
            elif (
                isinstance(element, (pd.Timestamp, pd.Timedelta))
                or element is pd.NaT
            ):
                # TODO: Remove this after
                # https://github.com/apache/arrow/issues/26492
                # is fixed.
                return as_column(
                    pd.Series(arbitrary),
                    dtype=dtype,
                    nan_as_null=nan_as_null,
                    length=length,
                )
            elif not any(element is na for na in (None, pd.NA, np.nan)):
                # Might have NA + element like above, but short-circuit if
                # an element pyarrow/pandas might be able to parse
                break
        try:
            arbitrary = pa.array(arbitrary, from_pandas=from_pandas)
            if (
                cudf.get_option("mode.pandas_compatible")
                and pa.types.is_integer(arbitrary.type)
                and arbitrary.null_count > 0
            ):
                arbitrary = arbitrary.cast(pa.float64())
            if (
                cudf.get_option("default_integer_bitwidth")
                and pa.types.is_integer(arbitrary.type)
            ) or (
                cudf.get_option("default_float_bitwidth")
                and pa.types.is_floating(arbitrary.type)
            ):
                dtype = _maybe_convert_to_default_type(
                    cudf.dtype(arbitrary.type.to_pandas_dtype())
                )
        except (pa.ArrowInvalid, pa.ArrowTypeError, TypeError):
            arbitrary = pd.Series(arbitrary)
            if (
                cudf.get_option("default_integer_bitwidth")
                and arbitrary.dtype.kind in set("iu")
            ) or (
                cudf.get_option("default_float_bitwidth")
                and arbitrary.dtype.kind == "f"
            ):
                dtype = _maybe_convert_to_default_type(arbitrary.dtype)
        return as_column(arbitrary, nan_as_null=nan_as_null, dtype=dtype)


def _mask_from_cuda_array_interface_desc(obj, cai_mask) -> Buffer:
    desc = cai_mask.__cuda_array_interface__
    typestr = desc["typestr"]
    typecode = typestr[1]
    if typecode == "t":
        mask_size = plc.null_mask.bitmask_allocation_size_bytes(
            desc["shape"][0]
        )
        return as_buffer(data=desc["data"][0], size=mask_size, owner=obj)
    elif typecode == "b":
        return as_column(cai_mask).as_mask()
    else:
        raise NotImplementedError(f"Cannot infer mask from typestr {typestr}")


def serialize_columns(columns: list[ColumnBase]) -> tuple[list[dict], list]:
    """
    Return the headers and frames resulting
    from serializing a list of Column

    Parameters
    ----------
    columns : list
        list of Columns to serialize

    Returns
    -------
    headers : list
        list of header metadata for each Column
    frames : list
        list of frames
    """
    headers: list[dict[Any, Any]] = []
    frames = []

    if len(columns) > 0:
        header_columns: list[tuple[dict, list]] = [
            c.device_serialize() for c in columns
        ]
        headers, column_frames = zip(*header_columns)
        for f in column_frames:
            frames.extend(f)

    return headers, frames


def deserialize_columns(headers: list[dict], frames: list) -> list[ColumnBase]:
    """
    Construct a list of Columns from a list of headers
    and frames.
    """
    columns = []

    for meta in headers:
        col_frame_count = meta["frame_count"]
        col_typ = Serializable._name_type_map[meta["type-serialized-name"]]
        colobj = col_typ.deserialize(meta, frames[:col_frame_count])
        columns.append(colobj)
        # Advance frames
        frames = frames[col_frame_count:]

    return columns


def concat_columns(objs: "MutableSequence[ColumnBase]") -> ColumnBase:
    """Concatenate a sequence of columns."""
    if len(objs) == 0:
        dtype = cudf.dtype(None)
        return column_empty(0, dtype=dtype)

    # If all columns are `NumericalColumn` with different dtypes,
    # we cast them to a common dtype.
    # Notice, we can always cast pure null columns
    not_null_col_dtypes = [o.dtype for o in objs if o.null_count != len(o)]
    if len(not_null_col_dtypes) and all(
        _is_non_decimal_numeric_dtype(dtype) and dtype.kind == "M"
        for dtype in not_null_col_dtypes
    ):
        common_dtype = find_common_type(not_null_col_dtypes)
        # Cast all columns to the common dtype
        objs = [obj.astype(common_dtype) for obj in objs]

    # Find the first non-null column:
    head = next((obj for obj in objs if obj.null_count != len(obj)), objs[0])

    for i, obj in enumerate(objs):
        # Check that all columns are the same type:
        if not is_dtype_equal(obj.dtype, head.dtype):
            # if all null, cast to appropriate dtype
            if obj.null_count == len(obj):
                objs[i] = column_empty(row_count=len(obj), dtype=head.dtype)
            else:
                raise ValueError("All columns must be the same type")

    # TODO: This logic should be generalized to a dispatch to
    # ColumnBase._concat so that all subclasses can override necessary
    # behavior. However, at the moment it's not clear what that API should look
    # like, so CategoricalColumn simply implements a minimal working API.
    if all(isinstance(o.dtype, CategoricalDtype) for o in objs):
        return cudf.core.column.categorical.CategoricalColumn._concat(
            cast(
                MutableSequence[
                    cudf.core.column.categorical.CategoricalColumn
                ],
                objs,
            )
        )

    newsize = sum(map(len, objs))
    if newsize > libcudf.MAX_COLUMN_SIZE:
        raise MemoryError(
            f"Result of concat cannot have "
            f"size > {libcudf.MAX_COLUMN_SIZE_STR}"
        )
    elif newsize == 0:
        return column_empty(0, head.dtype)

    # Filter out inputs that have 0 length, then concatenate.
    objs_with_len = [o for o in objs if len(o)]
    with acquire_spill_lock():
        return Column.from_pylibcudf(
            plc.concatenate.concatenate(
                [col.to_pylibcudf(mode="read") for col in objs_with_len]
            )
        )<|MERGE_RESOLUTION|>--- conflicted
+++ resolved
@@ -42,11 +42,7 @@
     is_string_dtype,
 )
 from cudf.core._compat import PANDAS_GE_210
-<<<<<<< HEAD
-from cudf.core._internals import sorting, unary
-=======
-from cudf.core._internals import aggregation, unary
->>>>>>> 4d6925ce
+from cudf.core._internals import aggregation, sorting, unary
 from cudf.core._internals.timezones import get_compatible_timezone
 from cudf.core.abc import Serializable
 from cudf.core.buffer import (
