--- conflicted
+++ resolved
@@ -1024,30 +1024,11 @@
 
     @acquire_spill_lock()
     def to_arrow(self) -> pa.Array:
-<<<<<<< HEAD
         return _handle_nulls(
             self.plc_column.to_arrow(
                 metadata=_dtype_to_metadata(self.dtype)  # type: ignore[arg-type]
             )
         )
-=======
-        """Convert to PyArrow Array
-
-        Examples
-        --------
-        >>> import cudf
-        >>> col = cudf.core.column.as_column([1, 2, 3, 4])
-        >>> col.to_arrow()
-        <pyarrow.lib.Int64Array object at 0x7f886547f830>
-        [
-          1,
-          2,
-          3,
-          4
-        ]
-        """
-        return self.plc_column.to_arrow()
->>>>>>> c7b7ff49
 
     @classmethod
     def from_arrow(cls, array: pa.Array | pa.ChunkedArray) -> ColumnBase:
