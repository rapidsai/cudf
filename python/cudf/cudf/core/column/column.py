--- conflicted
+++ resolved
@@ -2004,13 +2004,6 @@
             )
         if isinstance(dtype, CategoricalDtype):
             data = children.pop(0)
-<<<<<<< HEAD
-        plc_column = plc.Column(
-            plc_type,
-            header["size"],
-            plc.gpumemoryview(data) if data is not None else None,
-            plc.gpumemoryview(mask) if mask is not None else None,
-=======
 
         class spillable_gpumemoryview(plc.gpumemoryview):
             """
@@ -2060,7 +2053,6 @@
             header["size"],
             data,
             mask,
->>>>>>> ec5dc5ed
             null_count,
             0,
             [child.to_pylibcudf(mode="read") for child in children],
