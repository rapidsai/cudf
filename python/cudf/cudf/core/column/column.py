--- conflicted
+++ resolved
@@ -23,11 +23,6 @@
 import rmm
 
 import cudf
-<<<<<<< HEAD
-from cudf import _lib as libcudf
-=======
-from cudf._lib.column import Column
->>>>>>> 9f3cb658
 from cudf.api.types import (
     _is_non_decimal_numeric_dtype,
     _is_pandas_nullable_extension_dtype,
@@ -729,15 +724,9 @@
 
     def dropna(self) -> Self:
         if self.has_nulls():
-<<<<<<< HEAD
             return ColumnBase.from_pylibcudf(
-                drop_nulls([self])[0]
+                stream_compaction.drop_nulls([self])[0]
             )._with_type_metadata(self.dtype)  # type: ignore[return-value]
-=======
-            return stream_compaction.drop_nulls([self])[0]._with_type_metadata(
-                self.dtype
-            )  # type: ignore[return-value]
->>>>>>> 9f3cb658
         else:
             return self.copy()
 
@@ -1177,13 +1166,8 @@
             with acquire_spill_lock():
                 plc_table = plc.copying.boolean_mask_scatter(
                     plc.Table([value.to_pylibcudf(mode="read")])
-<<<<<<< HEAD
                     if isinstance(value, ColumnBase)
-                    else [value.device_value.c_value],
-=======
-                    if isinstance(value, Column)
                     else [value.device_value],
->>>>>>> 9f3cb658
                     plc.Table([self.to_pylibcudf(mode="read")]),
                     key.to_pylibcudf(mode="read"),
                 )
@@ -1193,15 +1177,11 @@
                     ._with_type_metadata(self.dtype)
                 )
         else:
-<<<<<<< HEAD
             return ColumnBase.from_pylibcudf(  # type: ignore[return-value]
-                copying.scatter([value], key, [self])[0]
+                copying.scatter(
+                    [value], key, [self], bounds_check=bounds_check
+                )[0]
             )._with_type_metadata(self.dtype)
-=======
-            return copying.scatter(
-                [value], key, [self], bounds_check=bounds_check
-            )[0]._with_type_metadata(self.dtype)
->>>>>>> 9f3cb658
 
     def _check_scatter_key_length(
         self, num_keys: int, value: cudf.core.scalar.Scalar | ColumnBase
@@ -1757,15 +1737,9 @@
         if mask.dtype.kind != "b":
             raise ValueError("boolean_mask is not boolean type.")
 
-<<<<<<< HEAD
         return ColumnBase.from_pylibcudf(
-            apply_boolean_mask([self], mask)[0]
+            stream_compaction.apply_boolean_mask([self], mask)[0]
         )._with_type_metadata(self.dtype)
-=======
-        return stream_compaction.apply_boolean_mask([self], mask)[
-            0
-        ]._with_type_metadata(self.dtype)
->>>>>>> 9f3cb658
 
     def argsort(
         self,
@@ -1853,17 +1827,11 @@
         if self.is_unique:
             return self.copy()
         else:
-<<<<<<< HEAD
             return ColumnBase.from_pylibcudf(
-                drop_duplicates([self], keep="first")[  # type: ignore[return-value]
+                stream_compaction.drop_duplicates([self], keep="first")[  # type: ignore[return-value]
                     0
                 ]
             )._with_type_metadata(self.dtype)
-=======
-            return stream_compaction.drop_duplicates([self], keep="first")[  # type: ignore[return-value]
-                0
-            ]._with_type_metadata(self.dtype)
->>>>>>> 9f3cb658
 
     def serialize(self) -> tuple[dict, list]:
         # data model:
