# Copyright (c) 2018-2021, NVIDIA CORPORATION.

from __future__ import annotations

import builtins
import pickle
import warnings
from types import SimpleNamespace
from typing import (
    Any,
    Dict,
    List,
    MutableSequence,
    Optional,
    Sequence,
    Tuple,
    TypeVar,
    Union,
    cast,
    overload,
)

import cupy
import numpy as np
import pandas as pd
import pyarrow as pa
from numba import cuda
from typing_extensions import Literal

import cudf
from cudf import _lib as libcudf
from cudf._lib.column import Column
from cudf._lib.null_mask import (
    MaskState,
    bitmask_allocation_size_bytes,
    create_null_mask,
)
from cudf._lib.scalar import as_device_scalar
from cudf._lib.stream_compaction import (
    apply_boolean_mask,
    distinct_count as cpp_distinct_count,
    drop_duplicates,
    drop_nulls,
)
from cudf._lib.transform import bools_to_mask
from cudf._typing import BinaryOperand, ColumnLike, Dtype, ScalarLike
from cudf.api.types import (
    _is_non_decimal_numeric_dtype,
    _is_scalar_or_zero_d_array,
    infer_dtype,
    is_bool_dtype,
    is_categorical_dtype,
    is_decimal32_dtype,
    is_decimal64_dtype,
    is_decimal_dtype,
    is_dtype_equal,
    is_integer_dtype,
    is_interval_dtype,
    is_list_dtype,
    is_scalar,
    is_string_dtype,
    is_struct_dtype,
)
from cudf.core.abc import Serializable
from cudf.core.buffer import Buffer
from cudf.core.dtypes import (
    CategoricalDtype,
    IntervalDtype,
    ListDtype,
    StructDtype,
)
from cudf.utils import utils
from cudf.utils.dtypes import (
    cudf_dtype_from_pa_type,
    get_time_unit,
    min_unsigned_type,
    np_to_pa_dtype,
    pandas_dtypes_alias_to_cudf_alias,
    pandas_dtypes_to_np_dtypes,
)
from cudf.utils.utils import _gather_map_is_valid, mask_dtype

T = TypeVar("T", bound="ColumnBase")


class ColumnBase(Column, Serializable):
    def as_frame(self) -> "cudf.core.frame.Frame":
        """
        Converts a Column to Frame
        """
        return cudf.core.single_column_frame.SingleColumnFrame(
            {None: self.copy(deep=False)}
        )

    @property
    def data_array_view(self) -> "cuda.devicearray.DeviceNDArray":
        """
        View the data as a device array object
        """
        return cuda.as_cuda_array(self.data).view(self.dtype)

    @property
    def mask_array_view(self) -> "cuda.devicearray.DeviceNDArray":
        """
        View the mask as a device array
        """
        return cuda.as_cuda_array(self.mask).view(mask_dtype)

    def __len__(self) -> int:
        return self.size

    def __repr__(self):
        return (
            f"{object.__repr__(self)}\n"
            f"{self.to_arrow().to_string()}\n"
            f"dtype: {self.dtype}"
        )

    def to_pandas(self, index: pd.Index = None, **kwargs) -> "pd.Series":
        """Convert object to pandas type.

        The default implementation falls back to PyArrow for the conversion.
        """
        # This default implementation does not handle nulls in any meaningful
        # way, but must consume the parameter to avoid passing it to PyArrow
        # (which does not recognize it).
        kwargs.pop("nullable", None)
        pd_series = self.to_arrow().to_pandas(**kwargs)

        if index is not None:
            pd_series.index = index
        return pd_series

    def __iter__(self):
        cudf.utils.utils.raise_iteration_error(obj=self)

    @property
    def values_host(self) -> "np.ndarray":
        """
        Return a numpy representation of the Column.
        """
        if len(self) == 0:
            return np.array([], dtype=self.dtype)

        if self.has_nulls():
            raise ValueError("Column must have no nulls.")

        return self.data_array_view.copy_to_host()

    @property
    def values(self) -> "cupy.ndarray":
        """
        Return a CuPy representation of the Column.
        """
        if len(self) == 0:
            return cupy.array([], dtype=self.dtype)

        if self.has_nulls():
            raise ValueError("Column must have no nulls.")

        return cupy.asarray(self.data_array_view)

    def find_and_replace(
        self: T,
        to_replace: ColumnLike,
        replacement: ColumnLike,
        all_nan: bool = False,
    ) -> T:
        raise NotImplementedError

    def clip(self, lo: ScalarLike, hi: ScalarLike) -> ColumnBase:
        return libcudf.replace.clip(self, lo, hi)

    def equals(self, other: ColumnBase, check_dtypes: bool = False) -> bool:
        if self is other:
            return True
        if other is None or len(self) != len(other):
            return False
        if check_dtypes and (self.dtype != other.dtype):
            return False
        return self.binary_operator("NULL_EQUALS", other).all()

    def all(self, skipna: bool = True) -> bool:
        # If all entries are null the result is True, including when the column
        # is empty.
        result_col = self.nans_to_nulls() if skipna else self

        if result_col.null_count == result_col.size:
            return True

        if isinstance(result_col, ColumnBase):
            return libcudf.reduce.reduce("all", result_col, dtype=np.bool_)

        return result_col

    def any(self, skipna: bool = True) -> bool:
        # Early exit for fast cases.
        result_col = self.nans_to_nulls() if skipna else self
        if not skipna and result_col.has_nulls():
            return True
        elif skipna and result_col.null_count == result_col.size:
            return False

        if isinstance(result_col, ColumnBase):
            return libcudf.reduce.reduce("any", result_col, dtype=np.bool_)

        return result_col

    def dropna(self, drop_nan: bool = False) -> ColumnBase:
        col = self.nans_to_nulls() if drop_nan else self
        return drop_nulls([col])[0]

    def to_arrow(self) -> pa.Array:
        """Convert to PyArrow Array

        Examples
        --------
        >>> import cudf
        >>> col = cudf.core.column.as_column([1, 2, 3, 4])
        >>> col.to_arrow()
        <pyarrow.lib.Int64Array object at 0x7f886547f830>
        [
          1,
          2,
          3,
          4
        ]
        """
        return libcudf.interop.to_arrow(
            cudf.core.frame.Frame(
                cudf.core.column_accessor.ColumnAccessor({"None": self})
            ),
            [["None"]],
            keep_index=False,
        )["None"].chunk(0)

    @classmethod
    def from_arrow(cls, array: pa.Array) -> ColumnBase:
        """
        Convert PyArrow Array/ChunkedArray to column

        Parameters
        ----------
        array : PyArrow Array/ChunkedArray

        Returns
        -------
        column

        Examples
        --------
        >>> import pyarrow as pa
        >>> import cudf
        >>> cudf.core.column.ColumnBase.from_arrow(pa.array([1, 2, 3, 4]))
        <cudf.core.column.numerical.NumericalColumn object at 0x7f8865497ef0>
        """
        if not isinstance(array, (pa.Array, pa.ChunkedArray)):
            raise TypeError("array should be PyArrow array or chunked array")

        data = pa.table([array], [None])

        if isinstance(array.type, pa.DictionaryType):
            indices_table = pa.table(
                {
                    "None": pa.chunked_array(
                        [chunk.indices for chunk in data["None"].chunks],
                        type=array.type.index_type,
                    )
                }
            )
            dictionaries_table = pa.table(
                {
                    "None": pa.chunked_array(
                        [chunk.dictionary for chunk in data["None"].chunks],
                        type=array.type.value_type,
                    )
                }
            )

            codes = libcudf.interop.from_arrow(
                indices_table, indices_table.column_names
            )[0]["None"]
            categories = libcudf.interop.from_arrow(
                dictionaries_table, dictionaries_table.column_names
            )[0]["None"]

            return build_categorical_column(
                categories=categories,
                codes=codes,
                mask=codes.base_mask,
                size=codes.size,
                ordered=array.type.ordered,
            )
        elif isinstance(array.type, pa.StructType):
            return cudf.core.column.StructColumn.from_arrow(array)
        elif isinstance(
            array.type, pd.core.arrays._arrow_utils.ArrowIntervalType
        ):
            return cudf.core.column.IntervalColumn.from_arrow(array)
        elif isinstance(array.type, pa.Decimal128Type):
            return cudf.core.column.Decimal64Column.from_arrow(array)

        result = libcudf.interop.from_arrow(data, data.column_names)[0]["None"]

        return result._with_type_metadata(cudf_dtype_from_pa_type(array.type))

    def _get_mask_as_column(self) -> ColumnBase:
        return libcudf.transform.mask_to_bools(
            self.base_mask, self.offset, self.offset + len(self)
        )

    def memory_usage(self) -> int:
        n = 0
        if self.data is not None:
            n += self.data.size
        if self.nullable:
            n += bitmask_allocation_size_bytes(self.size)
        return n

    def _default_na_value(self) -> Any:
        raise NotImplementedError()

    # TODO: This method is deprecated and can be removed when the associated
    # Frame methods are removed.
    def to_gpu_array(self, fillna=None) -> "cuda.devicearray.DeviceNDArray":
        """Get a dense numba device array for the data.

        Parameters
        ----------
        fillna : scalar, 'pandas', or None
            See *fillna* in ``.to_array``.

        Notes
        -----

        if ``fillna`` is ``None``, null values are skipped.  Therefore, the
        output size could be smaller.
        """
        if fillna:
            return self.fillna(self._default_na_value()).data_array_view
        else:
            return self.dropna(drop_nan=False).data_array_view

    # TODO: This method is deprecated and can be removed when the associated
    # Frame methods are removed.
    def to_array(self, fillna=None) -> np.ndarray:
        """Get a dense numpy array for the data.

        Parameters
        ----------
        fillna : scalar, 'pandas', or None
            Defaults to None, which will skip null values.
            If it equals "pandas", null values are filled with NaNs.
            Non integral dtype is promoted to np.float64.

        Notes
        -----

        if ``fillna`` is ``None``, null values are skipped.  Therefore, the
        output size could be smaller.
        """

        return self.to_gpu_array(fillna=fillna).copy_to_host()

<<<<<<< HEAD
    def _reverse(self):
        return libcudf.copying.reverse(self)

    @overload
=======
>>>>>>> 1eceaed2
    def _fill(
        self,
        fill_value: ScalarLike,
        begin: int,
        end: int,
        inplace: Literal[True],
    ) -> None:
        ...

    @overload
    def _fill(
        self,
        fill_value: ScalarLike,
        begin: int,
        end: int,
        inplace: Literal[False],
    ) -> ColumnBase:
        ...

    @overload
    def _fill(
        self, fill_value: ScalarLike, begin: int, end: int,
    ) -> ColumnBase:
        ...

    def _fill(self, fill_value, begin, end, inplace):
        if end <= begin or begin >= self.size:
            return self if inplace else self.copy()

        fill_scalar = as_device_scalar(fill_value, self.dtype)

        if not inplace:
            return libcudf.filling.fill(self, begin, end, fill_scalar)

        if is_string_dtype(self.dtype):
            return self._mimic_inplace(
                libcudf.filling.fill(self, begin, end, fill_scalar),
                inplace=True,
            )

        if fill_value is None and not self.nullable:
            mask = create_null_mask(self.size, state=MaskState.ALL_VALID)
            self.set_base_mask(mask)

        libcudf.filling.fill_in_place(self, begin, end, fill_scalar)

        return self

    def shift(self, offset: int, fill_value: ScalarLike) -> ColumnBase:
        return libcudf.copying.shift(self, offset, fill_value)

    @property
    def valid_count(self) -> int:
        """Number of non-null values"""
        return len(self) - self.null_count

    @property
    def nullmask(self) -> Buffer:
        """The gpu buffer for the null-mask"""
        if not self.nullable:
            raise ValueError("Column has no null mask")
        return self.mask_array_view

    def copy(self: T, deep: bool = True) -> T:
        """Columns are immutable, so a deep copy produces a copy of the
        underlying data and mask and a shallow copy creates a new column and
        copies the references of the data and mask.
        """
        if deep:
            result = libcudf.copying.copy_column(self)
            return cast(T, result._with_type_metadata(self.dtype))
        else:
            return cast(
                T,
                build_column(
                    data=self.base_data,
                    dtype=self.dtype,
                    mask=self.base_mask,
                    size=self.size,
                    offset=self.offset,
                    children=self.base_children,
                ),
            )

    def view(self, dtype: Dtype) -> ColumnBase:
        """
        View the data underlying a column as different dtype.
        The source column must divide evenly into the size of
        the desired data type. Columns with nulls may only be
        viewed as dtypes with size equal to source dtype size

        Parameters
        ----------
        dtype : NumPy dtype, string
            The dtype to view the data as

        """

        dtype = cudf.dtype(dtype)

        if dtype.kind in ("o", "u", "s"):
            raise TypeError(
                "Bytes viewed as str without metadata is ambiguous"
            )

        if self.dtype.itemsize == dtype.itemsize:
            return build_column(
                self.base_data,
                dtype=dtype,
                mask=self.base_mask,
                size=self.size,
                offset=self.offset,
            )

        else:
            if self.null_count > 0:
                raise ValueError(
                    "Can not produce a view of a column with nulls"
                )

            if (self.size * self.dtype.itemsize) % dtype.itemsize:
                raise ValueError(
                    f"Can not divide {self.size * self.dtype.itemsize}"
                    + f" total bytes into {dtype} with size {dtype.itemsize}"
                )

            # This assertion prevents mypy errors below.
            assert self.base_data is not None
            new_buf_ptr = (
                self.base_data.ptr + self.offset * self.dtype.itemsize
            )
            new_buf_size = self.size * self.dtype.itemsize
            view_buf = Buffer(
                data=new_buf_ptr,
                size=new_buf_size,
                owner=self.base_data._owner,
            )
            return build_column(view_buf, dtype=dtype)

    def element_indexing(self, index: int):
        """Default implementation for indexing to an element

        Raises
        ------
        ``IndexError`` if out-of-bound
        """
        idx = np.int32(index)
        if idx < 0:
            idx = len(self) + idx
        if idx > len(self) - 1 or idx < 0:
            raise IndexError("single positional indexer is out-of-bounds")

        return libcudf.copying.get_element(self, idx).value

    def slice(self, start: int, stop: int, stride: int = None) -> ColumnBase:
        stride = 1 if stride is None else stride
        if start < 0:
            start = start + len(self)
        if stop < 0 and not (stride < 0 and stop == -1):
            stop = stop + len(self)
        if (stride > 0 and start >= stop) or (stride < 0 and start <= stop):
            return column_empty(0, self.dtype, masked=True)
        # compute mask slice
        if stride == 1:
            return libcudf.copying.column_slice(self, [start, stop])[
                0
            ]._with_type_metadata(self.dtype)
        else:
            # Need to create a gather map for given slice with stride
            gather_map = arange(
                start=start,
                stop=stop,
                step=stride,
                dtype=cudf.dtype(np.int32),
            )
            return self.take(gather_map)

    def __getitem__(self, arg) -> Union[ScalarLike, ColumnBase]:
        if _is_scalar_or_zero_d_array(arg):
            return self.element_indexing(int(arg))
        elif isinstance(arg, slice):
            start, stop, stride = arg.indices(len(self))
            return self.slice(start, stop, stride)
        else:
            arg = as_column(arg)
            if len(arg) == 0:
                arg = as_column([], dtype="int32")
            if is_integer_dtype(arg.dtype):
                return self.take(arg)
            if is_bool_dtype(arg.dtype):
                return self.apply_boolean_mask(arg)
            raise NotImplementedError(type(arg))

    def __setitem__(self, key: Any, value: Any):
        """
        Set the value of self[key] to value.

        If value and self are of different types,
        value is coerced to self.dtype
        """

        if isinstance(key, slice):
            key_start, key_stop, key_stride = key.indices(len(self))
            if key_start < 0:
                key_start = key_start + len(self)
            if key_stop < 0:
                key_stop = key_stop + len(self)
            if key_start >= key_stop:
                out = self.copy()
            if (key_stride is None or key_stride == 1) and is_scalar(value):
                return self._mimic_inplace(
                    self._fill(value, key_start, key_stop, inplace=False),
                    inplace=True,
                )
            if key_stride != 1 or key_stride is not None or is_scalar(value):
                key = arange(
                    start=key_start,
                    stop=key_stop,
                    step=key_stride,
                    dtype=cudf.dtype(np.int32),
                )
                nelem = len(key)
            else:
                nelem = abs(key_stop - key_start)
        else:
            key = as_column(key)
            if is_bool_dtype(key.dtype):
                if not len(key) == len(self):
                    raise ValueError(
                        "Boolean mask must be of same length as column"
                    )
                key = arange(len(self))[key]
                if hasattr(value, "__len__") and len(value) == len(self):
                    value = as_column(value)[key]
            nelem = len(key)

        if is_scalar(value):
            value = cudf.Scalar(value, dtype=self.dtype)
        else:
            if len(value) != nelem:
                msg = (
                    f"Size mismatch: cannot set value "
                    f"of size {len(value)} to indexing result of size "
                    f"{nelem}"
                )
                raise ValueError(msg)
            value = as_column(value).astype(self.dtype)

        if (
            isinstance(key, slice)
            and (key_stride == 1 or key_stride is None)
            and not is_scalar(value)
        ):

            out = libcudf.copying.copy_range(
                value, self, 0, nelem, key_start, key_stop, False
            )
        else:
            try:
                if not isinstance(key, Column):
                    key = as_column(key)
                if not is_scalar(value) and not isinstance(value, Column):
                    value = as_column(value)
                out = libcudf.copying.scatter(
                    value, key, self
                )._with_type_metadata(self.dtype)
            except RuntimeError as e:
                if "out of bounds" in str(e):
                    raise IndexError(
                        f"index out of bounds for column of size {len(self)}"
                    ) from e
                raise

        self._mimic_inplace(out, inplace=True)

    def fillna(
        self: T,
        value: Any = None,
        method: builtins.str = None,
        dtype: Dtype = None,
    ) -> T:
        """Fill null values with ``value``.

        Returns a copy with null filled.
        """
        return libcudf.replace.replace_nulls(
            input_col=self, replacement=value, method=method, dtype=dtype
        )

    def isnull(self) -> ColumnBase:
        """Identify missing values in a Column."""
        result = libcudf.unary.is_null(self)

        if self.dtype.kind == "f":
            # Need to consider `np.nan` values incase
            # of a float column
            result = result | libcudf.unary.is_nan(self)

        return result

    def notnull(self) -> ColumnBase:
        """Identify non-missing values in a Column."""
        result = libcudf.unary.is_valid(self)

        if self.dtype.kind == "f":
            # Need to consider `np.nan` values incase
            # of a float column
            result = result & libcudf.unary.is_non_nan(self)

        return result

    def find_first_value(
        self, value: ScalarLike, closest: bool = False
    ) -> int:
        """
        Returns offset of first value that matches
        """
        # FIXME: Inefficient, may be need a libcudf api
        index = cudf.core.index.RangeIndex(0, stop=len(self))
        indices = index.take(self == value)
        if not len(indices):
            raise ValueError("value not found")
        return indices[0]

    def find_last_value(self, value: ScalarLike, closest: bool = False) -> int:
        """
        Returns offset of last value that matches
        """
        # FIXME: Inefficient, may be need a libcudf api
        index = cudf.core.index.RangeIndex(0, stop=len(self))
        indices = index.take(self == value)
        if not len(indices):
            raise ValueError("value not found")
        return indices[-1]

    def append(self, other: ColumnBase) -> ColumnBase:
        return concat_columns([self, as_column(other)])

    def quantile(
        self,
        q: Union[float, Sequence[float]],
        interpolation: builtins.str,
        exact: bool,
    ) -> ColumnBase:
        raise TypeError(f"cannot perform quantile with type {self.dtype}")

    def median(self, skipna: bool = None) -> ScalarLike:
        raise TypeError(f"cannot perform median with type {self.dtype}")

    def take(
        self: T, indices: ColumnBase, nullify: bool = False, check_bounds=True
    ) -> T:
        """Return Column by taking values from the corresponding *indices*.

        Skip bounds checking if check_bounds is False.
        Set rows to null for all out of bound indices if nullify is `True`.
        """
        # Handle zero size
        if indices.size == 0:
            return cast(T, column_empty_like(self, newsize=0))

        # TODO: For performance, the check and conversion of gather map should
        # be done by the caller. This check will be removed in future release.
        if not is_integer_dtype(indices.dtype):
            indices = indices.astype("int32")
        if not _gather_map_is_valid(indices, len(self), check_bounds, nullify):
            raise IndexError("Gather map index is out of bounds.")

        return libcudf.copying.gather([self], indices, nullify=nullify)[
            0
        ]._with_type_metadata(self.dtype)

    def isin(self, values: Sequence) -> ColumnBase:
        """Check whether values are contained in the Column.

        Parameters
        ----------
        values : set or list-like
            The sequence of values to test. Passing in a single string will
            raise a TypeError. Instead, turn a single string into a list
            of one element.

        Returns
        -------
        result: Column
            Column of booleans indicating if each element is in values.
        """
        try:
            lhs, rhs = self._process_values_for_isin(values)
            res = lhs._isin_earlystop(rhs)
            if res is not None:
                return res
        except ValueError:
            # pandas functionally returns all False when cleansing via
            # typecasting fails
            return full(len(self), False, dtype="bool")

        return lhs._obtain_isin_result(rhs)

    def _process_values_for_isin(
        self, values: Sequence
    ) -> Tuple[ColumnBase, ColumnBase]:
        """
        Helper function for `isin` which pre-process `values` based on `self`.
        """
        lhs = self
        rhs = as_column(values, nan_as_null=False)
        if lhs.null_count == len(lhs):
            lhs = lhs.astype(rhs.dtype)
        elif rhs.null_count == len(rhs):
            rhs = rhs.astype(lhs.dtype)
        return lhs, rhs

    def _isin_earlystop(self, rhs: ColumnBase) -> Union[ColumnBase, None]:
        """
        Helper function for `isin` which determines possibility of
        early-stopping or not.
        """
        if self.dtype != rhs.dtype:
            if self.null_count and rhs.null_count:
                return self.isnull()
            else:
                return cudf.core.column.full(len(self), False, dtype="bool")
        elif self.null_count == 0 and (rhs.null_count == len(rhs)):
            return cudf.core.column.full(len(self), False, dtype="bool")
        else:
            return None

    def _obtain_isin_result(self, rhs: ColumnBase) -> ColumnBase:
        """
        Helper function for `isin` which merges `self` & `rhs`
        to determine what values of `rhs` exist in `self`.
        """
        ldf = cudf.DataFrame({"x": self, "orig_order": arange(len(self))})
        rdf = cudf.DataFrame(
            {"x": rhs, "bool": full(len(rhs), True, dtype="bool")}
        )
        res = ldf.merge(rdf, on="x", how="left").sort_values(by="orig_order")
        res = res.drop_duplicates(subset="orig_order", ignore_index=True)
        return res._data["bool"].fillna(False)

    def as_mask(self) -> Buffer:
        """Convert booleans to bitmask

        Returns
        -------
        Buffer
        """

        if self.has_nulls():
            raise ValueError("Column must have no nulls.")

        return bools_to_mask(self)

    @property
    def is_unique(self) -> bool:
        return self.distinct_count() == len(self)

    @property
    def is_monotonic_increasing(self) -> bool:
        return not self.has_nulls() and self.as_frame()._is_sorted(
            ascending=None, null_position=None
        )

    @property
    def is_monotonic_decreasing(self) -> bool:
        return not self.has_nulls() and self.as_frame()._is_sorted(
            ascending=[False], null_position=None
        )

    def get_slice_bound(
        self, label: ScalarLike, side: builtins.str, kind: builtins.str
    ) -> int:
        """
        Calculate slice bound that corresponds to given label.
        Returns leftmost (one-past-the-rightmost if ``side=='right'``) position
        of given label.
        Parameters
        ----------
        label : Scalar
        side : {'left', 'right'}
        kind : {'ix', 'loc', 'getitem'}
        """
        if kind not in {"ix", "loc", "getitem", None}:
            raise ValueError(
                f"Invalid value for ``kind`` parameter,"
                f" must be either one of the following: "
                f"{'ix', 'loc', 'getitem', None}, but found: {kind}"
            )
        if side not in {"left", "right"}:
            raise ValueError(
                "Invalid value for side kwarg,"
                " must be either 'left' or 'right': %s" % (side,)
            )

        # TODO: Handle errors/missing keys correctly
        #       Not currently using `kind` argument.
        if side == "left":
            return self.find_first_value(label, closest=True)
        elif side == "right":
            return self.find_last_value(label, closest=True) + 1
        else:
            raise ValueError(f"Invalid value for side: {side}")

    def sort_by_values(
        self: ColumnBase,
        ascending: bool = True,
        na_position: builtins.str = "last",
    ) -> Tuple[ColumnBase, "cudf.core.column.NumericalColumn"]:
        col_inds = self.as_frame()._get_sorted_inds(
            ascending=ascending, na_position=na_position
        )
        col_keys = self.take(col_inds)
        return col_keys, col_inds

    def distinct_count(
        self, method: builtins.str = "sort", dropna: bool = True
    ) -> int:
        if method != "sort":
            msg = "non sort based distinct_count() not implemented yet"
            raise NotImplementedError(msg)
        try:
            return self._distinct_count[dropna]
        except KeyError:
            self._distinct_count[dropna] = cpp_distinct_count(
                self, ignore_nulls=dropna
            )
            return self._distinct_count[dropna]

    def can_cast_safely(self, to_dtype: Dtype) -> bool:
        raise NotImplementedError()

    def astype(self, dtype: Dtype, **kwargs) -> ColumnBase:
        if is_categorical_dtype(dtype):
            return self.as_categorical_column(dtype, **kwargs)

        dtype = (
            pandas_dtypes_alias_to_cudf_alias.get(dtype, dtype)
            if isinstance(dtype, str)
            else pandas_dtypes_to_np_dtypes.get(dtype, dtype)
        )
        if _is_non_decimal_numeric_dtype(dtype):
            return self.as_numerical_column(dtype, **kwargs)
        elif is_categorical_dtype(dtype):
            return self.as_categorical_column(dtype, **kwargs)
        elif cudf.dtype(dtype).type in {
            np.str_,
            np.object_,
            str,
        }:
            return self.as_string_column(dtype, **kwargs)
        elif is_list_dtype(dtype):
            if not self.dtype == dtype:
                raise NotImplementedError(
                    "Casting list columns not currently supported"
                )
            return self
        elif is_struct_dtype(dtype):
            if not self.dtype == dtype:
                raise NotImplementedError(
                    "Casting struct columns not currently supported"
                )
            return self
        elif is_interval_dtype(self.dtype):
            return self.as_interval_column(dtype, **kwargs)
        elif is_decimal_dtype(dtype):
            return self.as_decimal_column(dtype, **kwargs)
        elif np.issubdtype(cast(Any, dtype), np.datetime64):
            return self.as_datetime_column(dtype, **kwargs)
        elif np.issubdtype(cast(Any, dtype), np.timedelta64):
            return self.as_timedelta_column(dtype, **kwargs)
        else:
            return self.as_numerical_column(dtype, **kwargs)

    def as_categorical_column(self, dtype, **kwargs) -> ColumnBase:
        if "ordered" in kwargs:
            ordered = kwargs["ordered"]
        else:
            ordered = False

        sr = cudf.Series(self)

        # Re-label self w.r.t. the provided categories
        if isinstance(dtype, (cudf.CategoricalDtype, pd.CategoricalDtype)):
            labels = sr._label_encoding(cats=dtype.categories)
            if "ordered" in kwargs:
                warnings.warn(
                    "Ignoring the `ordered` parameter passed in `**kwargs`, "
                    "will be using `ordered` parameter of CategoricalDtype"
                )

            return build_categorical_column(
                categories=dtype.categories,
                codes=labels._column,
                mask=self.mask,
                ordered=dtype.ordered,
            )

        cats = sr.unique().astype(sr.dtype)
        label_dtype = min_unsigned_type(len(cats))
        labels = sr._label_encoding(
            cats=cats, dtype=label_dtype, na_sentinel=1
        )

        # columns include null index in factorization; remove:
        if self.has_nulls():
            cats = cats._column.dropna(drop_nan=False)
            min_type = min_unsigned_type(len(cats), 8)
            labels = labels - 1
            if cudf.dtype(min_type).itemsize < labels.dtype.itemsize:
                labels = labels.astype(min_type)

        return build_categorical_column(
            categories=cats,
            codes=labels._column,
            mask=self.mask,
            ordered=ordered,
        )

    def as_numerical_column(
        self, dtype: Dtype, **kwargs
    ) -> "cudf.core.column.NumericalColumn":
        raise NotImplementedError

    def as_datetime_column(
        self, dtype: Dtype, **kwargs
    ) -> "cudf.core.column.DatetimeColumn":
        raise NotImplementedError

    def as_interval_column(
        self, dtype: Dtype, **kwargs
    ) -> "cudf.core.column.IntervalColumn":
        raise NotImplementedError

    def as_timedelta_column(
        self, dtype: Dtype, **kwargs
    ) -> "cudf.core.column.TimeDeltaColumn":
        raise NotImplementedError

    def as_string_column(
        self, dtype: Dtype, format=None, **kwargs
    ) -> "cudf.core.column.StringColumn":
        raise NotImplementedError

    def as_decimal_column(
        self, dtype: Dtype, **kwargs
    ) -> Union["cudf.core.column.decimal.DecimalBaseColumn"]:
        raise NotImplementedError

    def as_decimal64_column(
        self, dtype: Dtype, **kwargs
    ) -> "cudf.core.column.Decimal64Column":
        raise NotImplementedError

    def as_decimal32_column(
        self, dtype: Dtype, **kwargs
    ) -> "cudf.core.column.Decimal32Column":
        raise NotImplementedError

    def apply_boolean_mask(self, mask) -> ColumnBase:
        mask = as_column(mask)
        if not is_bool_dtype(mask.dtype):
            raise ValueError("boolean_mask is not boolean type.")

        return apply_boolean_mask([self], mask)[0]._with_type_metadata(
            self.dtype
        )

    def argsort(
        self, ascending: bool = True, na_position: builtins.str = "last"
    ) -> ColumnBase:

        return self.as_frame()._get_sorted_inds(
            ascending=ascending, na_position=na_position
        )

    def __arrow_array__(self, type=None):
        raise TypeError(
            "Implicit conversion to a host PyArrow Array via __arrow_array__ "
            "is not allowed, To explicitly construct a PyArrow Array, "
            "consider using .to_arrow()"
        )

    def __array__(self, dtype=None):
        raise TypeError(
            "Implicit conversion to a host NumPy array via __array__ is not "
            "allowed. To explicitly construct a host array, consider using "
            ".to_array()"
        )

    @property
    def __cuda_array_interface__(self):
        raise NotImplementedError(
            f"dtype {self.dtype} is not yet supported via "
            "`__cuda_array_interface__`"
        )

    def __add__(self, other):
        return self.binary_operator("add", other)

    def __sub__(self, other):
        return self.binary_operator("sub", other)

    def __mul__(self, other):
        return self.binary_operator("mul", other)

    def __eq__(self, other):
        return self.binary_operator("eq", other)

    def __ne__(self, other):
        return self.binary_operator("ne", other)

    def __or__(self, other):
        return self.binary_operator("or", other)

    def __and__(self, other):
        return self.binary_operator("and", other)

    def __floordiv__(self, other):
        return self.binary_operator("floordiv", other)

    def __truediv__(self, other):
        return self.binary_operator("truediv", other)

    def __mod__(self, other):
        return self.binary_operator("mod", other)

    def __pow__(self, other):
        return self.binary_operator("pow", other)

    def __lt__(self, other):
        return self.binary_operator("lt", other)

    def __gt__(self, other):
        return self.binary_operator("gt", other)

    def __le__(self, other):
        return self.binary_operator("le", other)

    def __ge__(self, other):
        return self.binary_operator("ge", other)

    def searchsorted(
        self,
        value,
        side: builtins.str = "left",
        ascending: bool = True,
        na_position: builtins.str = "last",
    ):
        values = as_column(value).as_frame()
        return self.as_frame().searchsorted(
            values, side, ascending=ascending, na_position=na_position
        )

    def unique(self) -> ColumnBase:
        """
        Get unique values in the data
        """
        # TODO: We could avoid performing `drop_duplicates` for
        # columns with values that already are unique.
        # Few things to note before we can do this optimization is
        # the following issue resolved:
        # https://github.com/rapidsai/cudf/issues/5286

        return drop_duplicates([self], keep="first")[0]

    def serialize(self) -> Tuple[dict, list]:
        header: Dict[Any, Any] = {}
        frames = []
        header["type-serialized"] = pickle.dumps(type(self))
        header["dtype"] = self.dtype.str

        if self.data is not None:
            data_header, data_frames = self.data.serialize()
            header["data"] = data_header
            frames.extend(data_frames)

        if self.mask is not None:
            mask_header, mask_frames = self.mask.serialize()
            header["mask"] = mask_header
            frames.extend(mask_frames)

        header["frame_count"] = len(frames)
        return header, frames

    @classmethod
    def deserialize(cls, header: dict, frames: list) -> ColumnBase:
        dtype = header["dtype"]
        data = Buffer.deserialize(header["data"], [frames[0]])
        mask = None
        if "mask" in header:
            mask = Buffer.deserialize(header["mask"], [frames[1]])
        return build_column(
            data=data, dtype=dtype, mask=mask, size=header.get("size", None)
        )

    def unary_operator(self, unaryop: builtins.str):
        raise TypeError(
            f"Operation {unaryop} not supported for dtype {self.dtype}."
        )

    def binary_operator(
        self, op: builtins.str, other: BinaryOperand, reflect: bool = False
    ) -> ColumnBase:
        raise TypeError(
            f"Operation {op} not supported between dtypes {self.dtype} and "
            f"{other.dtype}."
        )

    def normalize_binop_value(
        self, other: ScalarLike
    ) -> Union[ColumnBase, ScalarLike]:
        raise NotImplementedError

    def _minmax(self, skipna: bool = None):
        result_col = self._process_for_reduction(skipna=skipna)
        if isinstance(result_col, ColumnBase):
            return libcudf.reduce.minmax(result_col)
        return result_col

    def min(self, skipna: bool = None, dtype: Dtype = None):
        result_col = self._process_for_reduction(skipna=skipna)
        if isinstance(result_col, ColumnBase):
            return libcudf.reduce.reduce("min", result_col, dtype=dtype)
        return result_col

    def max(self, skipna: bool = None, dtype: Dtype = None):
        result_col = self._process_for_reduction(skipna=skipna)
        if isinstance(result_col, ColumnBase):
            return libcudf.reduce.reduce("max", result_col, dtype=dtype)
        return result_col

    def sum(
        self, skipna: bool = None, dtype: Dtype = None, min_count: int = 0
    ):
        raise TypeError(f"cannot perform sum with type {self.dtype}")

    def product(
        self, skipna: bool = None, dtype: Dtype = None, min_count: int = 0
    ):
        raise TypeError(f"cannot perform product with type {self.dtype}")

    def mean(self, skipna: bool = None, dtype: Dtype = None):
        raise TypeError(f"cannot perform mean with type {self.dtype}")

    def std(self, skipna: bool = None, ddof=1, dtype: Dtype = np.float64):
        raise TypeError(f"cannot perform std with type {self.dtype}")

    def var(self, skipna: bool = None, ddof=1, dtype: Dtype = np.float64):
        raise TypeError(f"cannot perform var with type {self.dtype}")

    def kurtosis(self, skipna: bool = None):
        raise TypeError(f"cannot perform kurtosis with type {self.dtype}")

    def skew(self, skipna: bool = None):
        raise TypeError(f"cannot perform skew with type {self.dtype}")

    def cov(self, other: ColumnBase):
        raise TypeError(
            f"cannot perform covarience with types {self.dtype}, "
            f"{other.dtype}"
        )

    def corr(self, other: ColumnBase):
        raise TypeError(
            f"cannot perform corr with types {self.dtype}, {other.dtype}"
        )

    def nans_to_nulls(self: T) -> T:
        # Only floats can contain nan.
        if self.dtype.kind != "f":
            return self
        newmask = libcudf.transform.nans_to_nulls(self)
        return self.set_mask(newmask)

    def _process_for_reduction(
        self, skipna: bool = None, min_count: int = 0
    ) -> Union[ColumnBase, ScalarLike]:
        skipna = True if skipna is None else skipna

        if skipna:
            result_col = self.nans_to_nulls()
            if result_col.has_nulls():
                result_col = result_col.dropna()
        else:
            if self.has_nulls():
                return cudf.utils.dtypes._get_nan_for_dtype(self.dtype)

            result_col = self

        if min_count > 0:
            valid_count = len(result_col) - result_col.null_count
            if valid_count < min_count:
                return cudf.utils.dtypes._get_nan_for_dtype(self.dtype)
        elif min_count < 0:
            warnings.warn(
                f"min_count value cannot be negative({min_count}), will "
                f"default to 0."
            )
        return result_col

    def _reduction_result_dtype(self, reduction_op: str) -> Dtype:
        """
        Determine the correct dtype to pass to libcudf based on
        the input dtype, data dtype, and specific reduction op
        """
        return self.dtype

    def _with_type_metadata(self: ColumnBase, dtype: Dtype) -> ColumnBase:
        """
        Copies type metadata from self onto other, returning a new column.

        When ``self`` is a nested column, recursively apply this function on
        the children of ``self``.
        """
        return self


def column_empty_like(
    column: ColumnBase,
    dtype: Dtype = None,
    masked: bool = False,
    newsize: int = None,
) -> ColumnBase:
    """Allocate a new column like the given *column*"""
    if dtype is None:
        dtype = column.dtype
    row_count = len(column) if newsize is None else newsize

    if (
        hasattr(column, "dtype")
        and is_categorical_dtype(column.dtype)
        and dtype == column.dtype
    ):
        column = cast("cudf.core.column.CategoricalColumn", column)
        codes = column_empty_like(column.codes, masked=masked, newsize=newsize)
        return build_column(
            data=None,
            dtype=dtype,
            mask=codes.base_mask,
            children=(as_column(codes.base_data, dtype=codes.dtype),),
            size=codes.size,
        )

    return column_empty(row_count, dtype, masked)


def column_empty_like_same_mask(
    column: ColumnBase, dtype: Dtype
) -> ColumnBase:
    """Create a new empty Column with the same length and the same mask.

    Parameters
    ----------
    dtype : np.dtype like
        The dtype of the data buffer.
    """
    result = column_empty_like(column, dtype)
    if column.nullable:
        result = result.set_mask(column.mask)
    return result


def column_empty(
    row_count: int, dtype: Dtype = "object", masked: bool = False
) -> ColumnBase:
    """Allocate a new column like the given row_count and dtype."""
    dtype = cudf.dtype(dtype)
    children = ()  # type: Tuple[ColumnBase, ...]

    if is_struct_dtype(dtype):
        data = None
        children = tuple(
            column_empty(row_count, field_dtype)
            for field_dtype in dtype.fields.values()
        )
    elif is_categorical_dtype(dtype):
        data = None
        children = (
            build_column(
                data=Buffer.empty(row_count * cudf.dtype("int32").itemsize),
                dtype="int32",
            ),
        )
    elif dtype.kind in "OU" and not is_decimal_dtype(dtype):
        data = None
        children = (
            full(row_count + 1, 0, dtype="int32"),
            build_column(
                data=Buffer.empty(row_count * cudf.dtype("int8").itemsize),
                dtype="int8",
            ),
        )
    else:
        data = Buffer.empty(row_count * dtype.itemsize)

    if masked:
        mask = create_null_mask(row_count, state=MaskState.ALL_NULL)
    else:
        mask = None

    return build_column(
        data, dtype, mask=mask, size=row_count, children=children
    )


def build_column(
    data: Union[Buffer, None],
    dtype: Dtype,
    *,
    size: int = None,
    mask: Buffer = None,
    offset: int = 0,
    null_count: int = None,
    children: Tuple[ColumnBase, ...] = (),
) -> ColumnBase:
    """
    Build a Column of the appropriate type from the given parameters

    Parameters
    ----------
    data : Buffer
        The data buffer (can be None if constructing certain Column
        types like StringColumn, ListColumn, or CategoricalColumn)
    dtype
        The dtype associated with the Column to construct
    mask : Buffer, optional
        The mask buffer
    size : int, optional
    offset : int, optional
    children : tuple, optional
    """
    dtype = cudf.dtype(dtype)

    if _is_non_decimal_numeric_dtype(dtype):
        assert data is not None
        return cudf.core.column.NumericalColumn(
            data=data,
            dtype=dtype,
            mask=mask,
            size=size,
            offset=offset,
            null_count=null_count,
        )
    if is_categorical_dtype(dtype):
        if not len(children) == 1:
            raise ValueError(
                "Must specify exactly one child column for CategoricalColumn"
            )
        if not isinstance(children[0], ColumnBase):
            raise TypeError("children must be a tuple of Columns")
        return cudf.core.column.CategoricalColumn(
            dtype=dtype,
            mask=mask,
            size=size,
            offset=offset,
            null_count=null_count,
            children=children,
        )
    elif dtype.type is np.datetime64:
        if data is None:
            raise TypeError("Must specify data buffer")
        return cudf.core.column.DatetimeColumn(
            data=data,
            dtype=dtype,
            mask=mask,
            size=size,
            offset=offset,
            null_count=null_count,
        )
    elif dtype.type is np.timedelta64:
        if data is None:
            raise TypeError("Must specify data buffer")
        return cudf.core.column.TimeDeltaColumn(
            data=data,
            dtype=dtype,
            mask=mask,
            size=size,
            offset=offset,
            null_count=null_count,
        )
    elif dtype.type in (np.object_, np.str_):
        return cudf.core.column.StringColumn(
            mask=mask,
            size=size,
            offset=offset,
            children=children,
            null_count=null_count,
        )
    elif is_list_dtype(dtype):
        return cudf.core.column.ListColumn(
            size=size,
            dtype=dtype,
            mask=mask,
            offset=offset,
            null_count=null_count,
            children=children,
        )
    elif is_interval_dtype(dtype):
        return cudf.core.column.IntervalColumn(
            dtype=dtype,
            mask=mask,
            size=size,
            offset=offset,
            children=children,
            null_count=null_count,
        )
    elif is_struct_dtype(dtype):
        if size is None:
            raise TypeError("Must specify size")
        return cudf.core.column.StructColumn(
            data=data,
            dtype=dtype,
            size=size,
            offset=offset,
            mask=mask,
            null_count=null_count,
            children=children,
        )
    elif is_decimal64_dtype(dtype):
        if size is None:
            raise TypeError("Must specify size")
        return cudf.core.column.Decimal64Column(
            data=data,
            size=size,
            offset=offset,
            dtype=dtype,
            mask=mask,
            null_count=null_count,
            children=children,
        )
    elif is_decimal32_dtype(dtype):
        if size is None:
            raise TypeError("Must specify size")
        return cudf.core.column.Decimal32Column(
            data=data,
            size=size,
            offset=offset,
            dtype=dtype,
            mask=mask,
            null_count=null_count,
            children=children,
        )
    elif is_interval_dtype(dtype):
        return cudf.core.column.IntervalColumn(
            dtype=dtype,
            mask=mask,
            size=size,
            offset=offset,
            null_count=null_count,
            children=children,
        )
    else:
        raise TypeError(f"Unrecognized dtype: {dtype}")


def build_categorical_column(
    categories: ColumnBase,
    codes: ColumnBase,
    mask: Buffer = None,
    size: int = None,
    offset: int = 0,
    null_count: int = None,
    ordered: bool = None,
) -> "cudf.core.column.CategoricalColumn":
    """
    Build a CategoricalColumn

    Parameters
    ----------
    categories : Column
        Column of categories
    codes : Column
        Column of codes, the size of the resulting Column will be
        the size of `codes`
    mask : Buffer
        Null mask
    size : int, optional
    offset : int, optional
    ordered : bool
        Indicates whether the categories are ordered
    """
    codes_dtype = min_unsigned_type(len(categories))
    codes = as_column(codes)
    if codes.dtype != codes_dtype:
        codes = codes.astype(codes_dtype)

    dtype = CategoricalDtype(categories=categories, ordered=ordered)

    result = build_column(
        data=None,
        dtype=dtype,
        mask=mask,
        size=size,
        offset=offset,
        null_count=null_count,
        children=(codes,),
    )
    return cast("cudf.core.column.CategoricalColumn", result)


def build_interval_column(
    left_col,
    right_col,
    mask=None,
    size=None,
    offset=0,
    null_count=None,
    closed="right",
):
    """
    Build an IntervalColumn

    Parameters
    ----------
    left_col : Column
        Column of values representing the left of the interval
    right_col : Column
        Column of representing the right of the interval
    mask : Buffer
        Null mask
    size : int, optional
    offset : int, optional
    closed : {"left", "right", "both", "neither"}, default "right"
            Whether the intervals are closed on the left-side, right-side,
            both or neither.
    """
    left = as_column(left_col)
    right = as_column(right_col)
    if closed not in {"left", "right", "both", "neither"}:
        closed = "right"
    if type(left_col) is not list:
        dtype = IntervalDtype(left_col.dtype, closed)
    else:
        dtype = IntervalDtype("int64", closed)
    size = len(left)
    return build_column(
        data=None,
        dtype=dtype,
        mask=mask,
        size=size,
        offset=offset,
        null_count=null_count,
        children=(left, right),
    )


def build_list_column(
    indices: ColumnBase,
    elements: ColumnBase,
    mask: Buffer = None,
    size: int = None,
    offset: int = 0,
    null_count: int = None,
) -> "cudf.core.column.ListColumn":
    """
    Build a ListColumn

    Parameters
    ----------
    indices : ColumnBase
        Column of list indices
    elements : ColumnBase
        Column of list elements
    mask: Buffer
        Null mask
    size: int, optional
    offset: int, optional
    """
    dtype = ListDtype(element_type=elements.dtype)

    result = build_column(
        data=None,
        dtype=dtype,
        mask=mask,
        size=size,
        offset=offset,
        null_count=null_count,
        children=(indices, elements),
    )

    return cast("cudf.core.column.ListColumn", result)


def build_struct_column(
    names: Sequence[str],
    children: Tuple[ColumnBase, ...],
    dtype: Optional[Dtype] = None,
    mask: Buffer = None,
    size: int = None,
    offset: int = 0,
    null_count: int = None,
) -> "cudf.core.column.StructColumn":
    """
    Build a StructColumn

    Parameters
    ----------
    names : list-like
        Field names to map to children dtypes
    children : tuple

    mask: Buffer
        Null mask
    size: int, optional
    offset: int, optional
    """
    if dtype is None:
        dtype = StructDtype(
            fields={name: col.dtype for name, col in zip(names, children)}
        )

    result = build_column(
        data=None,
        dtype=dtype,
        mask=mask,
        size=size,
        offset=offset,
        null_count=null_count,
        children=children,
    )

    return cast("cudf.core.column.StructColumn", result)


def _make_copy_replacing_NaT_with_null(column):
    """Return a copy with NaT values replaced with nulls."""
    if np.issubdtype(column.dtype, np.timedelta64):
        na_value = np.timedelta64("NaT", column.time_unit)
    elif np.issubdtype(column.dtype, np.datetime64):
        na_value = np.datetime64("NaT", column.time_unit)
    else:
        raise ValueError("This type does not support replacing NaT with null.")

    null = column_empty_like(column, masked=True, newsize=1)
    out_col = cudf._lib.replace.replace(
        column,
        build_column(
            Buffer(np.array([na_value], dtype=column.dtype).view("|u1")),
            dtype=column.dtype,
        ),
        null,
    )
    return out_col


def as_column(
    arbitrary: Any,
    nan_as_null: bool = None,
    dtype: Dtype = None,
    length: int = None,
):
    """Create a Column from an arbitrary object

    Parameters
    ----------
    arbitrary : object
        Object to construct the Column from. See *Notes*.
    nan_as_null : bool, optional, default None
        If None (default), treats NaN values in arbitrary as null if there is
        no mask passed along with it. If True, combines the mask and NaNs to
        form a new validity mask. If False, leaves NaN values as is.
    dtype : optional
        Optionally typecast the constructed Column to the given
        dtype.
    length : int, optional
        If `arbitrary` is a scalar, broadcast into a Column of
        the given length.

    Returns
    -------
    A Column of the appropriate type and size.

    Notes
    -----
    Currently support inputs are:

    * ``Column``
    * ``Series``
    * ``Index``
    * Scalars (can be broadcasted to a specified `length`)
    * Objects exposing ``__cuda_array_interface__`` (e.g., numba device arrays)
    * Objects exposing ``__array_interface__``(e.g., numpy arrays)
    * pyarrow array
    * pandas.Categorical objects
    """
    if isinstance(arbitrary, ColumnBase):
        if dtype is not None:
            return arbitrary.astype(dtype)
        else:
            return arbitrary

    elif isinstance(arbitrary, cudf.Series):
        data = arbitrary._column
        if dtype is not None:
            data = data.astype(dtype)
    elif isinstance(arbitrary, cudf.BaseIndex):
        data = arbitrary._values
        if dtype is not None:
            data = data.astype(dtype)

    elif hasattr(arbitrary, "__cuda_array_interface__"):
        desc = arbitrary.__cuda_array_interface__
        current_dtype = np.dtype(desc["typestr"])

        arb_dtype = (
            np.dtype("float32")
            if current_dtype == "float16"
            else cudf.dtype(current_dtype)
        )

        if desc.get("mask", None) is not None:
            # Extract and remove the mask from arbitrary before
            # passing to cupy.asarray
            mask = _mask_from_cuda_array_interface_desc(arbitrary)
            arbitrary = SimpleNamespace(__cuda_array_interface__=desc.copy())
            arbitrary.__cuda_array_interface__["mask"] = None
            desc = arbitrary.__cuda_array_interface__
        else:
            mask = None

        arbitrary = cupy.asarray(arbitrary)

        if arb_dtype != current_dtype:
            arbitrary = arbitrary.astype(arb_dtype)
            current_dtype = arb_dtype

        if (
            desc["strides"] is not None
            and not (arbitrary.itemsize,) == arbitrary.strides
        ):
            arbitrary = cupy.ascontiguousarray(arbitrary)

        data = _data_from_cuda_array_interface_desc(arbitrary)
        col = build_column(data, dtype=current_dtype, mask=mask)

        if dtype is not None:
            col = col.astype(dtype)

        if isinstance(col, cudf.core.column.CategoricalColumn):
            return col
        elif np.issubdtype(col.dtype, np.floating):
            if nan_as_null or (mask is None and nan_as_null is None):
                mask = libcudf.transform.nans_to_nulls(col.fillna(np.nan))
                col = col.set_mask(mask)
        elif np.issubdtype(col.dtype, np.datetime64):
            if nan_as_null or (mask is None and nan_as_null is None):
                col = _make_copy_replacing_NaT_with_null(col)
        return col

    elif isinstance(arbitrary, (pa.Array, pa.ChunkedArray)):
        if isinstance(arbitrary, pa.lib.HalfFloatArray):
            raise NotImplementedError(
                "Type casting from `float16` to `float32` is not "
                "yet supported in pyarrow, see: "
                "https://issues.apache.org/jira/browse/ARROW-3802"
            )
        col = ColumnBase.from_arrow(arbitrary)

        if isinstance(arbitrary, pa.NullArray):
            new_dtype = cudf.dtype(arbitrary.type.to_pandas_dtype())
            if dtype is not None:
                # Cast the column to the `dtype` if specified.
                col = col.astype(dtype)
            elif len(arbitrary) == 0:
                # If the column is empty, it has to be
                # a `float64` dtype.
                col = col.astype("float64")
            else:
                # If the null column is not empty, it has to
                # be of `object` dtype.
                col = col.astype(new_dtype)

        return col

    elif isinstance(arbitrary, (pd.Series, pd.Categorical)):
        if isinstance(arbitrary, pd.Series) and isinstance(
            arbitrary.array, pd.core.arrays.masked.BaseMaskedArray
        ):
            return as_column(arbitrary.array)
        if is_categorical_dtype(arbitrary):
            data = as_column(pa.array(arbitrary, from_pandas=True))
        elif is_interval_dtype(arbitrary.dtype):
            data = as_column(pa.array(arbitrary, from_pandas=True))
        elif arbitrary.dtype == np.bool_:
            data = as_column(cupy.asarray(arbitrary), dtype=arbitrary.dtype)
        elif arbitrary.dtype.kind in ("f"):
            arb_dtype = np.dtype(arbitrary.dtype)
            data = as_column(
                cupy.asarray(arbitrary, dtype=arb_dtype),
                nan_as_null=nan_as_null,
                dtype=dtype,
            )
        elif arbitrary.dtype.kind in ("u", "i"):
            data = as_column(
                cupy.asarray(arbitrary), nan_as_null=nan_as_null, dtype=dtype
            )
        else:
            pyarrow_array = pa.array(arbitrary, from_pandas=nan_as_null)
            if isinstance(pyarrow_array.type, pa.Decimal128Type):
                pyarrow_type = cudf.Decimal64Dtype.from_arrow(
                    pyarrow_array.type
                )
            else:
                pyarrow_type = arbitrary.dtype
            data = as_column(pyarrow_array, dtype=pyarrow_type)
        if dtype is not None:
            data = data.astype(dtype)

    elif isinstance(arbitrary, (pd.Timestamp, pd.Timedelta)):
        # This will always treat NaTs as nulls since it's not technically a
        # discrete value like NaN
        data = as_column(pa.array(pd.Series([arbitrary]), from_pandas=True))
        if dtype is not None:
            data = data.astype(dtype)

    elif np.isscalar(arbitrary) and not isinstance(arbitrary, memoryview):
        length = length or 1
        if (
            (nan_as_null is True)
            and isinstance(arbitrary, (np.floating, float))
            and np.isnan(arbitrary)
        ):
            arbitrary = None
            if dtype is None:
                dtype = cudf.dtype("float64")

        data = as_column(
            utils.scalar_broadcast_to(arbitrary, length, dtype=dtype)
        )
        if not nan_as_null and not is_decimal_dtype(data.dtype):
            if np.issubdtype(data.dtype, np.floating):
                data = data.fillna(np.nan)
            elif np.issubdtype(data.dtype, np.datetime64):
                data = data.fillna(np.datetime64("NaT"))

    elif hasattr(arbitrary, "__array_interface__"):
        # CUDF assumes values are always contiguous
        desc = arbitrary.__array_interface__
        shape = desc["shape"]
        arb_dtype = np.dtype(desc["typestr"])
        # CUDF assumes values are always contiguous
        if len(shape) > 1:
            raise ValueError("Data must be 1-dimensional")

        arbitrary = np.asarray(arbitrary)

        # Handle case that `arbitrary` elements are cupy arrays
        if (
            shape
            and shape[0]
            and hasattr(arbitrary[0], "__cuda_array_interface__")
        ):
            return as_column(
                cupy.asarray(arbitrary, dtype=arbitrary[0].dtype),
                nan_as_null=nan_as_null,
                dtype=dtype,
                length=length,
            )

        if not arbitrary.flags["C_CONTIGUOUS"]:
            arbitrary = np.ascontiguousarray(arbitrary)

        if dtype is not None:
            arbitrary = arbitrary.astype(np.dtype(dtype))

        if arb_dtype.kind == "M":

            time_unit = get_time_unit(arbitrary)
            cast_dtype = time_unit in ("D", "W", "M", "Y")

            if cast_dtype:
                arbitrary = arbitrary.astype(cudf.dtype("datetime64[s]"))

            buffer = Buffer(arbitrary.view("|u1"))
            mask = None
            if nan_as_null is None or nan_as_null is True:
                data = build_column(buffer, dtype=arbitrary.dtype)
                data = _make_copy_replacing_NaT_with_null(data)
                mask = data.mask

            data = cudf.core.column.datetime.DatetimeColumn(
                data=buffer, mask=mask, dtype=arbitrary.dtype
            )
        elif arb_dtype.kind == "m":

            time_unit = get_time_unit(arbitrary)
            cast_dtype = time_unit in ("D", "W", "M", "Y")

            if cast_dtype:
                arbitrary = arbitrary.astype(cudf.dtype("timedelta64[s]"))

            buffer = Buffer(arbitrary.view("|u1"))
            mask = None
            if nan_as_null is None or nan_as_null is True:
                data = build_column(buffer, dtype=arbitrary.dtype)
                data = _make_copy_replacing_NaT_with_null(data)
                mask = data.mask

            data = cudf.core.column.timedelta.TimeDeltaColumn(
                data=buffer,
                size=len(arbitrary),
                mask=mask,
                dtype=arbitrary.dtype,
            )
        elif (
            arbitrary.size != 0
            and arb_dtype.kind in ("O")
            and isinstance(arbitrary[0], pd._libs.interval.Interval)
        ):
            # changing from pd array to series,possible arrow bug
            interval_series = pd.Series(arbitrary)
            data = as_column(
                pa.Array.from_pandas(interval_series), dtype=arbitrary.dtype,
            )
            if dtype is not None:
                data = data.astype(dtype)
        elif arb_dtype.kind in ("O", "U"):
            data = as_column(
                pa.Array.from_pandas(arbitrary), dtype=arbitrary.dtype
            )
            # There is no cast operation available for pa.Array from int to
            # str, Hence instead of handling in pa.Array block, we
            # will have to type-cast here.
            if dtype is not None:
                data = data.astype(dtype)
        elif arb_dtype.kind in ("f"):
            if arb_dtype == np.dtype("float16"):
                arb_dtype = np.dtype("float32")
            arb_dtype = cudf.dtype(arb_dtype if dtype is None else dtype)
            data = as_column(
                cupy.asarray(arbitrary, dtype=arb_dtype),
                nan_as_null=nan_as_null,
            )
        else:
            data = as_column(cupy.asarray(arbitrary), nan_as_null=nan_as_null)

    elif isinstance(arbitrary, pd.core.arrays.numpy_.PandasArray):
        if is_categorical_dtype(arbitrary.dtype):
            arb_dtype = arbitrary.dtype
        else:
            if arbitrary.dtype == pd.StringDtype():
                arb_dtype = cudf.dtype("O")
            else:
                arb_dtype = (
                    cudf.dtype("float32")
                    if arbitrary.dtype == "float16"
                    else cudf.dtype(arbitrary.dtype)
                )
                if arb_dtype != arbitrary.dtype.numpy_dtype:
                    arbitrary = arbitrary.astype(arb_dtype)
        if (
            arbitrary.size != 0
            and isinstance(arbitrary[0], pd._libs.interval.Interval)
            and arb_dtype.kind in ("O")
        ):
            # changing from pd array to series,possible arrow bug
            interval_series = pd.Series(arbitrary)
            data = as_column(
                pa.Array.from_pandas(interval_series), dtype=arb_dtype
            )
        elif arb_dtype.kind in ("O", "U"):
            data = as_column(pa.Array.from_pandas(arbitrary), dtype=arb_dtype)
        else:
            data = as_column(
                pa.array(
                    arbitrary,
                    from_pandas=True if nan_as_null is None else nan_as_null,
                ),
                nan_as_null=nan_as_null,
            )
        if dtype is not None:
            data = data.astype(dtype)
    elif isinstance(arbitrary, memoryview):
        data = as_column(
            np.asarray(arbitrary), dtype=dtype, nan_as_null=nan_as_null
        )
    elif isinstance(arbitrary, cudf.Scalar):
        data = ColumnBase.from_scalar(arbitrary, length if length else 1)
    elif isinstance(arbitrary, pd.core.arrays.masked.BaseMaskedArray):
        cudf_dtype = arbitrary._data.dtype

        data = Buffer(arbitrary._data.view("|u1"))
        data = build_column(data, dtype=cudf_dtype)

        mask = arbitrary._mask
        mask = bools_to_mask(as_column(mask).unary_operator("not"))

        data = data.set_mask(mask)
    else:
        try:
            data = as_column(
                memoryview(arbitrary), dtype=dtype, nan_as_null=nan_as_null
            )
        except TypeError:
            if dtype is not None:
                # Arrow throws a type error if the input is of
                # mixed-precision and cannot fit into the provided
                # decimal type properly, see:
                # https://github.com/apache/arrow/pull/9948
                # Hence we should let the exception propagate to
                # the user.
                if isinstance(dtype, cudf.core.dtypes.Decimal64Dtype):
                    data = pa.array(
                        arbitrary,
                        type=pa.decimal128(
                            precision=dtype.precision, scale=dtype.scale
                        ),
                    )
                    return cudf.core.column.Decimal64Column.from_arrow(data)
                if isinstance(dtype, cudf.core.dtypes.Decimal32Dtype):
                    data = pa.array(
                        arbitrary,
                        type=pa.decimal128(
                            precision=dtype.precision, scale=dtype.scale
                        ),
                    )
                    return cudf.core.column.Decimal32Column.from_arrow(data)
            pa_type = None
            np_type = None
            try:
                if dtype is not None:
                    if is_categorical_dtype(dtype) or is_interval_dtype(dtype):
                        raise TypeError
                    if is_list_dtype(dtype):
                        data = pa.array(arbitrary)
                        if type(data) not in (pa.ListArray, pa.NullArray):
                            raise ValueError(
                                "Cannot create list column from given data"
                            )
                        return as_column(data, nan_as_null=nan_as_null)
                    elif isinstance(
                        dtype, cudf.StructDtype
                    ) and not isinstance(dtype, cudf.IntervalDtype):
                        data = pa.array(arbitrary, type=dtype.to_arrow())
                        return as_column(data, nan_as_null=nan_as_null)
                    if isinstance(dtype, cudf.core.dtypes.Decimal64Dtype):
                        data = pa.array(
                            arbitrary,
                            type=pa.decimal128(
                                precision=dtype.precision, scale=dtype.scale
                            ),
                        )
                        return cudf.core.column.Decimal64Column.from_arrow(
                            data
                        )
                    if isinstance(dtype, cudf.core.dtypes.Decimal32Dtype):
                        data = pa.array(
                            arbitrary,
                            type=pa.decimal128(
                                precision=dtype.precision, scale=dtype.scale
                            ),
                        )
                        return cudf.core.column.Decimal32Column.from_arrow(
                            data
                        )
                    if is_bool_dtype(dtype):
                        # Need this special case handling for bool dtypes,
                        # since 'boolean' & 'pd.BooleanDtype' are not
                        # understood by np.dtype below.
                        dtype = "bool"
                    np_type = np.dtype(dtype).type
                    pa_type = np_to_pa_dtype(np.dtype(dtype))
                data = as_column(
                    pa.array(
                        arbitrary,
                        type=pa_type,
                        from_pandas=True
                        if nan_as_null is None
                        else nan_as_null,
                    ),
                    dtype=dtype,
                    nan_as_null=nan_as_null,
                )
            except (pa.ArrowInvalid, pa.ArrowTypeError, TypeError):
                if is_categorical_dtype(dtype):
                    sr = pd.Series(arbitrary, dtype="category")
                    data = as_column(sr, nan_as_null=nan_as_null, dtype=dtype)
                elif np_type == np.str_:
                    sr = pd.Series(arbitrary, dtype="str")
                    data = as_column(sr, nan_as_null=nan_as_null)
                elif is_interval_dtype(dtype):
                    sr = pd.Series(arbitrary, dtype="interval")
                    data = as_column(sr, nan_as_null=nan_as_null, dtype=dtype)
                elif (
                    isinstance(arbitrary, Sequence)
                    and len(arbitrary) > 0
                    and any(
                        cudf.utils.dtypes.is_column_like(arb)
                        for arb in arbitrary
                    )
                ):
                    return cudf.core.column.ListColumn.from_sequences(
                        arbitrary
                    )
                else:
                    data = as_column(
                        _construct_array(arbitrary, dtype),
                        dtype=dtype,
                        nan_as_null=nan_as_null,
                    )
    return data


def _construct_array(
    arbitrary: Any, dtype: Optional[Dtype]
) -> Union[np.ndarray, cupy.ndarray]:
    """
    Construct a CuPy or NumPy array from `arbitrary`
    """
    try:
        dtype = dtype if dtype is None else cudf.dtype(dtype)
        arbitrary = cupy.asarray(arbitrary, dtype=dtype)
    except (TypeError, ValueError):
        native_dtype = dtype
        if (
            dtype is None
            and not cudf._lib.scalar._is_null_host_scalar(arbitrary)
            and infer_dtype(arbitrary) in ("mixed", "mixed-integer",)
        ):
            native_dtype = "object"
        arbitrary = np.asarray(
            arbitrary,
            dtype=native_dtype
            if native_dtype is None
            else np.dtype(native_dtype),
        )
    return arbitrary


def _data_from_cuda_array_interface_desc(obj) -> Buffer:
    desc = obj.__cuda_array_interface__
    ptr = desc["data"][0]
    nelem = desc["shape"][0] if len(desc["shape"]) > 0 else 1
    dtype = cudf.dtype(desc["typestr"])

    data = Buffer(data=ptr, size=nelem * dtype.itemsize, owner=obj)
    return data


def _mask_from_cuda_array_interface_desc(obj) -> Union[Buffer, None]:
    desc = obj.__cuda_array_interface__
    mask = desc.get("mask", None)

    if mask is not None:
        desc = mask.__cuda_array_interface__
        ptr = desc["data"][0]
        nelem = desc["shape"][0]
        typestr = desc["typestr"]
        typecode = typestr[1]
        if typecode == "t":
            mask_size = bitmask_allocation_size_bytes(nelem)
            mask = Buffer(data=ptr, size=mask_size, owner=obj)
        elif typecode == "b":
            col = as_column(mask)
            mask = bools_to_mask(col)
        else:
            raise NotImplementedError(
                f"Cannot infer mask from typestr {typestr}"
            )
    return mask


def serialize_columns(columns) -> Tuple[List[dict], List]:
    """
    Return the headers and frames resulting
    from serializing a list of Column
    Parameters
    ----------
    columns : list
        list of Columns to serialize
    Returns
    -------
    headers : list
        list of header metadata for each Column
    frames : list
        list of frames
    """
    headers: List[Dict[Any, Any]] = []
    frames = []

    if len(columns) > 0:
        header_columns = [c.serialize() for c in columns]
        headers, column_frames = zip(*header_columns)
        for f in column_frames:
            frames.extend(f)

    return headers, frames


def deserialize_columns(headers: List[dict], frames: List) -> List[ColumnBase]:
    """
    Construct a list of Columns from a list of headers
    and frames.
    """
    columns = []

    for meta in headers:
        col_frame_count = meta["frame_count"]
        col_typ = pickle.loads(meta["type-serialized"])
        colobj = col_typ.deserialize(meta, frames[:col_frame_count])
        columns.append(colobj)
        # Advance frames
        frames = frames[col_frame_count:]

    return columns


def arange(
    start: Union[int, float],
    stop: Union[int, float] = None,
    step: Union[int, float] = 1,
    dtype=None,
) -> ColumnBase:
    """
    Returns a column with evenly spaced values within a given interval.

    Values are generated within the half-open interval [start, stop).
    The first three arguments are mapped like the range built-in function,
    i.e. start and step are optional.

    Parameters
    ----------
    start : int/float
        Start of the interval.
    stop : int/float, default is None
        Stop of the interval.
    step : int/float, default 1
        Step width between each pair of consecutive values.
    dtype : default None
        Data type specifier. It is inferred from other arguments by default.

    Returns
    -------
    cudf.core.column.NumericalColumn

    Examples
    --------
    >>> import cudf
    >>> col = cudf.core.column.arange(2, 7, 1, dtype='int16')
    >>> col
    <cudf.core.column.numerical.NumericalColumn object at 0x7ff7998f8b90>
    >>> cudf.Series(col)
    0    2
    1    3
    2    4
    3    5
    4    6
    dtype: int16
    """
    if stop is None:
        stop = start
        start = 0

    if step is None:
        step = 1

    size = int(np.ceil((stop - start) / step))

    return libcudf.filling.sequence(
        size,
        as_device_scalar(start, dtype=dtype),
        as_device_scalar(step, dtype=dtype),
    )


def full(size: int, fill_value: ScalarLike, dtype: Dtype = None) -> ColumnBase:
    """
    Returns a column of given size and dtype, filled with a given value.

    Parameters
    ----------
    size : int
        size of the expected column.
    fill_value : scalar
         A scalar value to fill a new array.
    dtype : default None
        Data type specifier. It is inferred from other arguments by default.

    Returns
    -------
    Column

    Examples
    --------
    >>> import cudf
    >>> col = cudf.core.column.full(size=5, fill_value=7, dtype='int8')
    >>> col
    <cudf.core.column.numerical.NumericalColumn object at 0x7fa0912e8b90>
    >>> cudf.Series(col)
    0    7
    1    7
    2    7
    3    7
    4    7
    dtype: int8
    """
    return ColumnBase.from_scalar(cudf.Scalar(fill_value, dtype), size)


def concat_columns(objs: "MutableSequence[ColumnBase]") -> ColumnBase:
    """Concatenate a sequence of columns."""
    if len(objs) == 0:
        dtype = cudf.dtype(None)
        return column_empty(0, dtype=dtype, masked=True)

    # If all columns are `NumericalColumn` with different dtypes,
    # we cast them to a common dtype.
    # Notice, we can always cast pure null columns
    not_null_col_dtypes = [o.dtype for o in objs if o.valid_count]
    if len(not_null_col_dtypes) and all(
        _is_non_decimal_numeric_dtype(dtyp)
        and np.issubdtype(dtyp, np.datetime64)
        for dtyp in not_null_col_dtypes
    ):
        # Use NumPy to find a common dtype
        common_dtype = np.find_common_type(not_null_col_dtypes, [])
        # Cast all columns to the common dtype
        objs = [obj.astype(common_dtype) for obj in objs]

    # Find the first non-null column:
    head = next((obj for obj in objs if obj.valid_count), objs[0])

    for i, obj in enumerate(objs):
        # Check that all columns are the same type:
        if not is_dtype_equal(obj.dtype, head.dtype):
            # if all null, cast to appropriate dtype
            if obj.valid_count == 0:
                objs[i] = column_empty_like(
                    head, dtype=head.dtype, masked=True, newsize=len(obj)
                )
            else:
                raise ValueError("All columns must be the same type")

    # TODO: This logic should be generalized to a dispatch to
    # ColumnBase._concat so that all subclasses can override necessary
    # behavior. However, at the moment it's not clear what that API should look
    # like, so CategoricalColumn simply implements a minimal working API.
    if all(is_categorical_dtype(o.dtype) for o in objs):
        return cudf.core.column.categorical.CategoricalColumn._concat(
            cast(
                MutableSequence[
                    cudf.core.column.categorical.CategoricalColumn
                ],
                objs,
            )
        )

    newsize = sum(map(len, objs))
    if newsize > libcudf.MAX_COLUMN_SIZE:
        raise MemoryError(
            f"Result of concat cannot have "
            f"size > {libcudf.MAX_COLUMN_SIZE_STR}"
        )
    elif newsize == 0:
        col = column_empty(0, head.dtype, masked=True)
    else:
        # Filter out inputs that have 0 length, then concatenate.
        objs = [o for o in objs if len(o)]
        try:
            col = libcudf.concat.concat_columns(objs)
        except RuntimeError as e:
            if "exceeds size_type range" in str(e):
                raise OverflowError(
                    "total size of output is too large for a cudf column"
                ) from e
            raise
    return col<|MERGE_RESOLUTION|>--- conflicted
+++ resolved
@@ -362,13 +362,7 @@
 
         return self.to_gpu_array(fillna=fillna).copy_to_host()
 
-<<<<<<< HEAD
-    def _reverse(self):
-        return libcudf.copying.reverse(self)
-
     @overload
-=======
->>>>>>> 1eceaed2
     def _fill(
         self,
         fill_value: ScalarLike,
