# Copyright (c) 2018-2020, NVIDIA CORPORATION.
import builtins
import pickle
import warnings
from collections.abc import MutableSequence
from types import SimpleNamespace
from typing import (
    Any,
    Callable,
    Dict,
    List,
    Mapping,
    Optional,
    Sequence,
    Tuple,
    TypeVar,
    Union,
    cast,
)

import cupy
import numpy as np
import pandas as pd
import pyarrow as pa
from numba import cuda, njit

import cudf
from cudf import _lib as libcudf
from cudf._lib.column import Column
from cudf._lib.null_mask import (
    MaskState,
    bitmask_allocation_size_bytes,
    create_null_mask,
)
from cudf._lib.scalar import as_device_scalar
from cudf._lib.stream_compaction import distinct_count as cpp_distinct_count
from cudf._lib.transform import bools_to_mask
from cudf._typing import Dtype, ScalarObj
from cudf.core.abc import Serializable
from cudf.core.buffer import Buffer
from cudf.core.dtypes import CategoricalDtype
from cudf.utils import ioutils, utils
from cudf.utils.dtypes import (
    NUMERIC_TYPES,
    check_cast_unsupported_dtype,
    cudf_dtypes_to_pandas_dtypes,
    get_time_unit,
    is_categorical_dtype,
    is_list_dtype,
    is_numerical_dtype,
    is_scalar,
    is_string_dtype,
    is_struct_dtype,
    min_signed_type,
    min_unsigned_type,
    np_to_pa_dtype,
)
from cudf.utils.utils import mask_dtype

T = TypeVar("T", bound="ColumnBase")


class ColumnBase(Column, Serializable):
    def as_frame(self) -> "cudf.core.frame.Frame":
        """
        Converts a Column to Frame
        """
        return cudf.core.frame.Frame({None: self.copy(deep=False)})

    @property
    def data_array_view(self) -> "cuda.devicearray.DeviceNDArray":
        """
        View the data as a device array object
        """
        result = cuda.as_cuda_array(self.data)
        # Workaround until `.view(...)` can change itemsize
        # xref: https://github.com/numba/numba/issues/4829
        result = cuda.devicearray.DeviceNDArray(
            shape=(result.nbytes // self.dtype.itemsize,),
            strides=(self.dtype.itemsize,),
            dtype=self.dtype,
            gpu_data=result.gpu_data,
        )
        return result

    @property
    def mask_array_view(self) -> "cuda.devicearray.DeviceNDArray":
        """
        View the mask as a device array
        """
        result = cuda.as_cuda_array(self.mask)
        dtype = mask_dtype

        # Workaround until `.view(...)` can change itemsize
        # xref: https://github.com/numba/numba/issues/4829
        result = cuda.devicearray.DeviceNDArray(
            shape=(result.nbytes // dtype.itemsize,),
            strides=(dtype.itemsize,),
            dtype=dtype,
            gpu_data=result.gpu_data,
        )
        return result

    def __len__(self) -> int:
        return self.size

    def to_pandas(
        self, index=None, nullable: bool = False, **kwargs
    ) -> "pd.Series":
        if nullable and self.dtype in cudf_dtypes_to_pandas_dtypes:
            pandas_nullable_dtype = cudf_dtypes_to_pandas_dtypes[self.dtype]
            arrow_array = self.to_arrow()
            pandas_array = pandas_nullable_dtype.__from_arrow__(arrow_array)
            pd_series = pd.Series(pandas_array, copy=False)
        elif str(self.dtype) in NUMERIC_TYPES and self.null_count == 0:
            pd_series = pd.Series(cupy.asnumpy(self.values), copy=False)
        else:
            pd_series = self.to_arrow().to_pandas(**kwargs)

        if index is not None:
            pd_series.index = index
        return pd_series

    def __iter__(self):
        cudf.utils.utils.raise_iteration_error(obj=self)

    @property
    def values_host(self) -> "np.ndarray":
        """
        Return a numpy representation of the Column.
        """
        return self.data_array_view.copy_to_host()

    @property
    def values(self) -> "cupy.ndarray":
        """
        Return a CuPy representation of the Column.
        """
        if len(self) == 0:
            return cupy.asarray([], dtype=self.dtype)

        if self.has_nulls:
            raise ValueError("Column must have no nulls.")

        return cupy.asarray(self.data_array_view)

    def binary_operator(
        self, binop: builtins.str, rhs, reflect: bool = False
    ) -> "ColumnBase":
        raise NotImplementedError()

    def clip(self, lo: ScalarObj, hi: ScalarObj) -> "ColumnBase":
        return libcudf.replace.clip(self, lo, hi)

    def equals(self, other: "ColumnBase", check_dtypes: bool = False) -> bool:
        if self is other:
            return True
        if other is None or len(self) != len(other):
            return False
        if check_dtypes:
            if self.dtype != other.dtype:
                return False
        return (self == other).min()

    def all(self) -> bool:
        return bool(libcudf.reduce.reduce("all", self, dtype=np.bool_))

    def any(self) -> bool:
        return bool(libcudf.reduce.reduce("any", self, dtype=np.bool_))

    def __sizeof__(self) -> int:
        n = self.data.size
        if self.nullable:
            n += bitmask_allocation_size_bytes(self.size)
        return n

    def cat(
        self, parent=None
    ) -> "cudf.core.column.categorical.CategoricalAccessor":
        raise NotImplementedError()

    def str(self, parent=None) -> "cudf.core.column.string.StringMethods":
        raise NotImplementedError()

    @classmethod
    def _concat(
        cls, objs: "MutableSequence[ColumnBase]", dtype: Dtype = None
    ) -> "ColumnBase":
        if len(objs) == 0:
            dtype = pd.api.types.pandas_dtype(dtype)
            if is_categorical_dtype(dtype):
                dtype = CategoricalDtype()
            return column_empty(0, dtype=dtype, masked=True)

        # If all columns are `NumericalColumn` with different dtypes,
        # we cast them to a common dtype.
        # Notice, we can always cast pure null columns
        not_null_cols = list(filter(lambda o: o.valid_count > 0, objs))
        if len(not_null_cols) > 0 and (
            len(
                [
                    o
                    for o in not_null_cols
                    if not is_numerical_dtype(o.dtype)
                    or np.issubdtype(o.dtype, np.datetime64)
                ]
            )
            == 0
        ):
            col_dtypes = [o.dtype for o in not_null_cols]
            # Use NumPy to find a common dtype
            common_dtype = np.find_common_type(col_dtypes, [])
            # Cast all columns to the common dtype
            for i in range(len(objs)):
                objs[i] = objs[i].astype(common_dtype)

        # Find the first non-null column:
        head = objs[0]
        for i, obj in enumerate(objs):
            if obj.valid_count > 0:
                head = obj
                break

        for i, obj in enumerate(objs):
            # Check that all columns are the same type:
            if not pd.api.types.is_dtype_equal(obj.dtype, head.dtype):
                # if all null, cast to appropriate dtype
                if obj.valid_count == 0:
                    objs[i] = column_empty_like(
                        head, dtype=head.dtype, masked=True, newsize=len(obj)
                    )
                else:
                    raise ValueError("All columns must be the same type")

        cats = None
        is_categorical = all(is_categorical_dtype(o.dtype) for o in objs)

        # Combine CategoricalColumn categories
        if is_categorical:
            # Combine and de-dupe the categories
            cats = (
                cudf.concat([o.cat().categories for o in objs])
                .to_series()
                .drop_duplicates(ignore_index=True)
                ._column
            )
            objs = [
                o.cat()._set_categories(
                    o.cat().categories, cats, is_unique=True
                )
                for o in objs
            ]
            # Map `objs` into a list of the codes until we port Categorical to
            # use the libcudf++ Category data type.
            objs = [o.cat().codes._column for o in objs]
            head = head.cat().codes._column

        newsize = sum(map(len, objs))
        if newsize > libcudf.MAX_COLUMN_SIZE:
            raise MemoryError(
                f"Result of concat cannot have "
                f"size > {libcudf.MAX_COLUMN_SIZE_STR}"
            )

        # Filter out inputs that have 0 length
        objs = [o for o in objs if len(o) > 0]

        # Perform the actual concatenation
        if newsize > 0:
            col = libcudf.concat.concat_columns(objs)
        else:
            col = column_empty(0, head.dtype, masked=True)

        if is_categorical:
            col = build_categorical_column(
                categories=as_column(cats),
                codes=as_column(col.base_data, dtype=col.dtype),
                mask=col.base_mask,
                size=col.size,
                offset=col.offset,
            )

        return col

    def dropna(self) -> "ColumnBase":
        dropped_col = self.as_frame().dropna()._as_column()
        return dropped_col

    def to_arrow(self) -> pa.Array:
        """Convert to PyArrow Array

        Examples
        --------
        >>> import cudf
        >>> col = cudf.core.column.as_column([1, 2, 3, 4])
        >>> col.to_arrow()
        <pyarrow.lib.Int64Array object at 0x7f886547f830>
        [
          1,
          2,
          3,
          4
        ]
        """
        if isinstance(self, cudf.core.column.CategoricalColumn):
            # arrow doesn't support unsigned codes
            signed_type = (
                min_signed_type(self.codes.max())
                if self.codes.size > 0
                else np.int8
            )
            codes = self.codes.astype(signed_type)
            categories = self.categories

            out_indices = codes.to_arrow()
            out_dictionary = categories.to_arrow()

            return pa.DictionaryArray.from_arrays(
                out_indices, out_dictionary, ordered=self.ordered,
            )

        if isinstance(self, cudf.core.column.StringColumn) and (
            self.null_count == len(self)
        ):
            return pa.NullArray.from_buffers(
                pa.null(), len(self), [pa.py_buffer((b""))]
            )

        return libcudf.interop.to_arrow(
            libcudf.table.Table(
                cudf.core.column_accessor.ColumnAccessor({"None": self})
            ),
            [["None"]],
            keep_index=False,
        )["None"].chunk(0)

    @classmethod
    def from_arrow(cls, array: pa.Array) -> "ColumnBase":
        """
        Convert PyArrow Array/ChunkedArray to column

        Parameters
        ----------
        array : PyArrow Array/ChunkedArray

        Returns
        -------
        column

        Examples
        --------
        >>> import pyarrow as pa
        >>> import cudf
        >>> cudf.core.column.ColumnBase.from_arrow(pa.array([1, 2, 3, 4]))
        <cudf.core.column.numerical.NumericalColumn object at 0x7f8865497ef0>
        """
        if not isinstance(array, (pa.Array, pa.ChunkedArray)):
            raise TypeError("array should be PyArrow array or chunked array")

        data = pa.table([array], [None])
        if isinstance(array.type, pa.DictionaryType):
            indices_table = pa.table(
                {
                    "None": pa.chunked_array(
                        [chunk.indices for chunk in data["None"].chunks],
                        type=array.type.index_type,
                    )
                }
            )
            dictionaries_table = pa.table(
                {
                    "None": pa.chunked_array(
                        [chunk.dictionary for chunk in data["None"].chunks],
                        type=array.type.value_type,
                    )
                }
            )

            codes = libcudf.interop.from_arrow(
                indices_table, indices_table.column_names
            )._data["None"]
            categories = libcudf.interop.from_arrow(
                dictionaries_table, dictionaries_table.column_names
            )._data["None"]

            return build_categorical_column(
                categories=categories,
                codes=codes,
                mask=codes.base_mask,
                size=codes.size,
                ordered=array.type.ordered,
            )
        elif isinstance(array.type, pa.StructType):
            return cudf.core.column.StructColumn.from_arrow(array)

        return libcudf.interop.from_arrow(data, data.column_names)._data[
            "None"
        ]

    def _get_mask_as_column(self) -> "ColumnBase":
        return libcudf.transform.mask_to_bools(
            self.base_mask, self.offset, self.offset + len(self)
        )

    def _memory_usage(self, **kwargs) -> int:
        return self.__sizeof__()

    def default_na_value(self) -> Any:
        raise NotImplementedError()

    def to_gpu_array(self, fillna=None) -> "cuda.devicearray.DeviceNDArray":
        """Get a dense numba device array for the data.

        Parameters
        ----------
        fillna : scalar, 'pandas', or None
            See *fillna* in ``.to_array``.

        Notes
        -----

        if ``fillna`` is ``None``, null values are skipped.  Therefore, the
        output size could be smaller.
        """
        if fillna:
            return self.fillna(self.default_na_value()).data_array_view
        else:
            return self.dropna().data_array_view

    def to_array(self, fillna=None) -> "np.array":
        """Get a dense numpy array for the data.

        Parameters
        ----------
        fillna : scalar, 'pandas', or None
            Defaults to None, which will skip null values.
            If it equals "pandas", null values are filled with NaNs.
            Non integral dtype is promoted to np.float64.

        Notes
        -----

        if ``fillna`` is ``None``, null values are skipped.  Therefore, the
        output size could be smaller.
        """

        return self.to_gpu_array(fillna=fillna).copy_to_host()

    def _fill(
        self,
        fill_value: ScalarObj,
        begin: int,
        end: int,
        inplace: bool = False,
    ) -> Optional["ColumnBase"]:
        if end <= begin or begin >= self.size:
            return self if inplace else self.copy()

        fill_scalar = as_device_scalar(fill_value, self.dtype)

        if not inplace:
            return libcudf.filling.fill(self, begin, end, fill_scalar)

        if is_string_dtype(self.dtype):
            return self._mimic_inplace(
                libcudf.filling.fill(self, begin, end, fill_scalar),
                inplace=True,
            )

        if fill_value is None and not self.nullable:
            mask = create_null_mask(self.size, state=MaskState.ALL_VALID)
            self.set_base_mask(mask)

        libcudf.filling.fill_in_place(self, begin, end, fill_scalar)

        return self

        fill_code = self._encode(fill_value)
        fill_scalar = as_device_scalar(fill_code, self.codes.dtype)

        result = self if inplace else self.copy()

        libcudf.filling.fill_in_place(result.codes, begin, end, fill_scalar)
        return result

    def shift(self, offset: int, fill_value: ScalarObj) -> "ColumnBase":
        return libcudf.copying.shift(self, offset, fill_value)

    @property
    def valid_count(self) -> int:
        """Number of non-null values"""
        return len(self) - self.null_count

    @property
    def nullmask(self) -> Buffer:
        """The gpu buffer for the null-mask
        """
        if self.nullable:
            return self.mask_array_view
        else:
            raise ValueError("Column has no null mask")

    def copy(self, deep: bool = True) -> "ColumnBase":
        """Columns are immutable, so a deep copy produces a copy of the
        underlying data and mask and a shallow copy creates a new column and
        copies the references of the data and mask.
        """
        if deep:
            return libcudf.copying.copy_column(self)
        else:
            return build_column(
                self.base_data,
                self.dtype,
                mask=self.base_mask,
                size=self.size,
                offset=self.offset,
                children=self.base_children,
            )

    def view(self, dtype: Dtype) -> "ColumnBase":
        """
        View the data underlying a column as different dtype.
        The source column must divide evenly into the size of
        the desired data type. Columns with nulls may only be
        viewed as dtypes with size equal to source dtype size

        Parameters
        ----------
        dtype : NumPy dtype, string
            The dtype to view the data as

        """

        dtype = np.dtype(dtype)

        if dtype.kind in ("o", "u", "s"):
            raise TypeError(
                "Bytes viewed as str without metadata is ambiguous"
            )

        if self.dtype.itemsize == dtype.itemsize:
            return build_column(
                self.base_data,
                dtype=dtype,
                mask=self.base_mask,
                size=self.size,
                offset=self.offset,
            )

        else:
            if self.null_count > 0:
                raise ValueError(
                    "Can not produce a view of a column with nulls"
                )

            if (self.size * self.dtype.itemsize) % dtype.itemsize:
                raise ValueError(
                    f"Can not divide {self.size * self.dtype.itemsize}"
                    + f" total bytes into {dtype} with size {dtype.itemsize}"
                )

            new_buf_ptr = (
                self.base_data.ptr + self.offset * self.dtype.itemsize
            )
            new_buf_size = self.size * self.dtype.itemsize
            view_buf = Buffer(
                data=new_buf_ptr,
                size=new_buf_size,
                owner=self.base_data._owner,
            )
            return build_column(view_buf, dtype=dtype)

    def element_indexing(self, index: int):
        """Default implementation for indexing to an element

        Raises
        ------
        ``IndexError`` if out-of-bound
        """
        index = np.int32(index)
        if index < 0:
            index = len(self) + index
        if index > len(self) - 1 or index < 0:
            raise IndexError("single positional indexer is out-of-bounds")

        return libcudf.copying.get_element(self, index).value

    def slice(self, start: int, stop: int, stride: int = None) -> "ColumnBase":
        if start < 0:
            start = start + len(self)
        if stop < 0:
            stop = stop + len(self)
        if start >= stop:
            return column_empty(0, self.dtype, masked=True)
        # compute mask slice
        if stride == 1 or stride is None:
            return libcudf.copying.column_slice(self, [start, stop])[0]
        else:
            # Need to create a gather map for given slice with stride
            gather_map = arange(
                start=start, stop=stop, step=stride, dtype=np.dtype(np.int32),
            )
            return self.take(gather_map)

    def __getitem__(self, arg) -> Union[ScalarObj, "ColumnBase"]:
        if is_scalar(arg):
            return self.element_indexing(int(arg))
        elif isinstance(arg, slice):
            start, stop, stride = arg.indices(len(self))
            return self.slice(start, stop, stride)
        else:
            arg = as_column(arg)
            if len(arg) == 0:
                arg = as_column([], dtype="int32")
            if pd.api.types.is_integer_dtype(arg.dtype):
                return self.take(arg)
            if pd.api.types.is_bool_dtype(arg.dtype):
                return self.apply_boolean_mask(arg)
            raise NotImplementedError(type(arg))

    def __setitem__(self, key: Any, value: Any):
        """
        Set the value of self[key] to value.

        If value and self are of different types,
        value is coerced to self.dtype
        """

        if isinstance(key, slice):
            key_start, key_stop, key_stride = key.indices(len(self))
            if key_start < 0:
                key_start = key_start + len(self)
            if key_stop < 0:
                key_stop = key_stop + len(self)
            if key_start >= key_stop:
                return self.copy()
            if (key_stride is None or key_stride == 1) and is_scalar(value):
                return self._fill(value, key_start, key_stop, inplace=True)
            if key_stride != 1 or key_stride is not None or is_scalar(value):
                key = arange(
                    start=key_start,
                    stop=key_stop,
                    step=key_stride,
                    dtype=np.dtype(np.int32),
                )
                nelem = len(key)
            else:
                nelem = abs(key_stop - key_start)
        else:
            key = as_column(key)
            if pd.api.types.is_bool_dtype(key.dtype):
                if not len(key) == len(self):
                    raise ValueError(
                        "Boolean mask must be of same length as column"
                    )
                key = arange(len(self))[key]
                if hasattr(value, "__len__") and len(value) == len(self):
                    value = as_column(value)[key]
            nelem = len(key)

        if is_scalar(value):
            value = self.dtype.type(value) if value is not None else value
        else:
            if len(value) != nelem:
                msg = (
                    f"Size mismatch: cannot set value "
                    f"of size {len(value)} to indexing result of size "
                    f"{nelem}"
                )
                raise ValueError(msg)
            value = as_column(value).astype(self.dtype)

        if (
            isinstance(key, slice)
            and (key_stride == 1 or key_stride is None)
            and not is_scalar(value)
        ):

            out = libcudf.copying.copy_range(
                value, self, 0, nelem, key_start, key_stop, False
            )
        else:
            try:
                if is_scalar(value):
                    input = self
                    out = input.as_frame()._scatter(key, [value])._as_column()
                else:
                    if not isinstance(value, Column):
                        value = as_column(value)
                    out = (
                        self.as_frame()
                        ._scatter(key, value.as_frame())
                        ._as_column()
                    )
            except RuntimeError as e:
                if "out of bounds" in str(e):
                    raise IndexError(
                        f"index out of bounds for column of size {len(self)}"
                    ) from e
                raise

        self._mimic_inplace(out, inplace=True)

    def fillna(self, value: Union[ScalarObj, "ColumnBase"]) -> "ColumnBase":
        """Fill null values with ``value``.

        Returns a copy with null filled.
        """
        raise NotImplementedError

    def isnull(self) -> "ColumnBase":
        """Identify missing values in a Column.
        """
        result = libcudf.unary.is_null(self)

        if self.dtype.kind == "f":
            # Need to consider `np.nan` values incase
            # of a float column
            result = result | libcudf.unary.is_nan(self)

        return result

    def isna(self) -> "ColumnBase":
        """Identify missing values in a Column. Alias for isnull.
        """
        return self.isnull()

    def notnull(self) -> "ColumnBase":
        """Identify non-missing values in a Column.
        """
        result = libcudf.unary.is_valid(self)

        if self.dtype.kind == "f":
            # Need to consider `np.nan` values incase
            # of a float column
            result = result & libcudf.unary.is_non_nan(self)

        return result

    def notna(self) -> "ColumnBase":
        """Identify non-missing values in a Column. Alias for notnull.
        """
        return self.notnull()

    def find_first_value(self, value: ScalarObj, closest: bool = False) -> int:
        """
        Returns offset of first value that matches
        """
        # FIXME: Inefficient, may be need a libcudf api
        index = cudf.core.index.RangeIndex(0, stop=len(self))
        indices = index.take(self == value)
        if not len(indices):
            raise ValueError("value not found")
        return indices[0]

    def find_last_value(self, value: ScalarObj, closest: bool = False) -> int:
        """
        Returns offset of last value that matches
        """
        # FIXME: Inefficient, may be need a libcudf api
        index = cudf.core.index.RangeIndex(0, stop=len(self))
        indices = index.take(self == value)
        if not len(indices):
            raise ValueError("value not found")
        return indices[-1]

    def append(self, other: "ColumnBase") -> "ColumnBase":
        return ColumnBase._concat([self, as_column(other)])

    def quantile(
        self,
        q: Union[float, Sequence[float]],
        interpolation: builtins.str,
        exact: bool,
    ) -> "ColumnBase":
        raise TypeError(f"cannot perform quantile with type {self.dtype}")

    def median(self, skipna: bool = None) -> ScalarObj:
        raise TypeError(f"cannot perform median with type {self.dtype}")

    def take(self: T, indices: "ColumnBase", keep_index: bool = True) -> T:
        """Return Column by taking values from the corresponding *indices*.
        """
        # Handle zero size
        if indices.size == 0:
            return cast(T, column_empty_like(self, newsize=0))
        try:
            return (
                self.as_frame()
                ._gather(indices, keep_index=keep_index)
                ._as_column()
            )
        except RuntimeError as e:
            if "out of bounds" in str(e):
                raise IndexError(
                    f"index out of bounds for column of size {len(self)}"
                ) from e
            raise

    def isin(self, values: Sequence) -> "ColumnBase":
        """Check whether values are contained in the Column.

        Parameters
        ----------
        values : set or list-like
            The sequence of values to test. Passing in a single string will
            raise a TypeError. Instead, turn a single string into a list
            of one element.

        Returns
        -------
        result: Column
            Column of booleans indicating if each element is in values.
        Raises
        -------
        TypeError
            If values is a string
        """
        if is_scalar(values):
            raise TypeError(
                "only list-like objects are allowed to be passed "
                f"to isin(), you passed a [{type(values).__name__}]"
            )

        lhs = self
        rhs = None

        try:
            # We need to convert values to same type as self,
            # hence passing dtype=self.dtype
            rhs = as_column(values, dtype=self.dtype)

            # Short-circuit if rhs is all null.
            if lhs.null_count == 0 and (rhs.null_count == len(rhs)):
                return full(len(self), False, dtype="bool")
        except ValueError:
            # pandas functionally returns all False when cleansing via
            # typecasting fails
            return full(len(self), False, dtype="bool")

        # If categorical, combine categories first
        if is_categorical_dtype(lhs):
            lhs_cats = lhs.cat().categories._values
            rhs_cats = rhs.cat().categories._values

            if not np.issubdtype(rhs_cats.dtype, lhs_cats.dtype):
                # If they're not the same dtype, short-circuit if the values
                # list doesn't have any nulls. If it does have nulls, make
                # the values list a Categorical with a single null
                if not rhs.has_nulls:
                    return full(len(self), False, dtype="bool")
                rhs = as_column(pd.Categorical.from_codes([-1], categories=[]))
                rhs = rhs.cat().set_categories(lhs_cats).astype(self.dtype)

        ldf = cudf.DataFrame({"x": lhs, "orig_order": arange(len(lhs))})
        rdf = cudf.DataFrame(
            {"x": rhs, "bool": full(len(rhs), True, dtype="bool")}
        )
        res = ldf.merge(rdf, on="x", how="left").sort_values(by="orig_order")
        res = res.drop_duplicates(subset="orig_order", ignore_index=True)
        res = res._data["bool"].fillna(False)

        return res

    def as_mask(self) -> "Buffer":
        """Convert booleans to bitmask

        Returns
        -------
        Buffer
        """

        if self.has_nulls:
            raise ValueError("Column must have no nulls.")

        return bools_to_mask(self)

    @ioutils.doc_to_dlpack()
    def to_dlpack(self):
        """{docstring}"""

        return cudf.io.dlpack.to_dlpack(self)

    @property
    def is_unique(self) -> bool:
        return self.distinct_count() == len(self)

    @property
    def is_monotonic(self) -> bool:
        return self.is_monotonic_increasing

    @property
    def is_monotonic_increasing(self) -> bool:
        if not hasattr(self, "_is_monotonic_increasing"):
            if self.has_nulls:
                self._is_monotonic_increasing = False
            else:
                self._is_monotonic_increasing = self.as_frame()._is_sorted(
                    ascending=None, null_position=None
                )
        return self._is_monotonic_increasing

    @property
    def is_monotonic_decreasing(self) -> bool:
        if not hasattr(self, "_is_monotonic_decreasing"):
            if self.has_nulls:
                self._is_monotonic_decreasing = False
            else:
                self._is_monotonic_decreasing = self.as_frame()._is_sorted(
                    ascending=[False], null_position=None
                )
        return self._is_monotonic_decreasing

    def get_slice_bound(
        self, label: ScalarObj, side: builtins.str, kind: builtins.str
    ) -> int:
        """
        Calculate slice bound that corresponds to given label.
        Returns leftmost (one-past-the-rightmost if ``side=='right'``) position
        of given label.
        Parameters
        ----------
        label : Scalar
        side : {'left', 'right'}
        kind : {'ix', 'loc', 'getitem'}
        """
        assert kind in ["ix", "loc", "getitem", None]
        if side not in ("left", "right"):
            raise ValueError(
                "Invalid value for side kwarg,"
                " must be either 'left' or 'right': %s" % (side,)
            )

        # TODO: Handle errors/missing keys correctly
        #       Not currently using `kind` argument.
        if side == "left":
            return self.find_first_value(label, closest=True)
        elif side == "right":
            return self.find_last_value(label, closest=True) + 1
        else:
            raise ValueError(f"Invalid value for side: {side}")

    def sort_by_values(
        self: "ColumnBase",
        ascending: bool = True,
        na_position: builtins.str = "last",
    ) -> Tuple["ColumnBase", "cudf.core.column.NumericalColumn"]:
        col_inds = self.as_frame()._get_sorted_inds(ascending, na_position)
        col_keys = self.take(col_inds)
        return col_keys, col_inds

    def distinct_count(
        self, method: builtins.str = "sort", dropna: bool = True
    ) -> int:
        if method != "sort":
            msg = "non sort based distinct_count() not implemented yet"
            raise NotImplementedError(msg)
        return cpp_distinct_count(self, ignore_nulls=dropna)

    def astype(self, dtype: Dtype, **kwargs) -> "ColumnBase":
        if is_categorical_dtype(dtype):
            return self.as_categorical_column(dtype, **kwargs)
        elif pd.api.types.pandas_dtype(dtype).type in {
            np.str_,
            np.object_,
            str,
        }:
            return self.as_string_column(dtype, **kwargs)
        elif is_list_dtype(dtype):
            if not self.dtype == dtype:
                raise NotImplementedError(
                    "Casting list columns not currently supported"
                )
            return self
        elif np.issubdtype(dtype, np.datetime64):
            return self.as_datetime_column(dtype, **kwargs)
        elif np.issubdtype(dtype, np.timedelta64):
            return self.as_timedelta_column(dtype, **kwargs)
        else:
            return self.as_numerical_column(dtype)

    def as_categorical_column(self, dtype, **kwargs) -> "ColumnBase":
        if "ordered" in kwargs:
            ordered = kwargs["ordered"]
        else:
            ordered = False

        sr = cudf.Series(self)

        # Re-label self w.r.t. the provided categories
        if isinstance(dtype, (cudf.CategoricalDtype, pd.CategoricalDtype)):
            labels = sr.label_encoding(cats=dtype.categories)
            if "ordered" in kwargs:
                warnings.warn(
                    "Ignoring the `ordered` parameter passed in `**kwargs`, "
                    "will be using `ordered` parameter of CategoricalDtype"
                )

            return build_categorical_column(
                categories=dtype.categories,
                codes=labels._column,
                mask=self.mask,
                ordered=dtype.ordered,
            )

        cats = sr.unique().astype(sr.dtype)
        label_dtype = min_unsigned_type(len(cats))
        labels = sr.label_encoding(cats=cats, dtype=label_dtype, na_sentinel=1)

        # columns include null index in factorization; remove:
        if self.has_nulls:
            cats = cats.dropna()
            min_type = min_unsigned_type(len(cats), 8)
            labels = labels - 1
            if np.dtype(min_type).itemsize < labels.dtype.itemsize:
                labels = labels.astype(min_type)

        return build_categorical_column(
            categories=cats._column,
            codes=labels._column,
            mask=self.mask,
            ordered=ordered,
        )

    def as_numerical_column(
        self, dtype: Dtype
    ) -> "cudf.core.column.NumericalColumn":
        raise NotImplementedError

    def as_datetime_column(
        self, dtype: Dtype, **kwargs
    ) -> "cudf.core.column.DatetimeColumn":
        raise NotImplementedError

    def as_timedelta_column(
        self, dtype: Dtype, **kwargs
    ) -> "cudf.core.column.TimeDeltaColumn":
        raise NotImplementedError

    def as_string_column(
        self, dtype: Dtype, format=None
    ) -> "cudf.core.column.StringColumn":
        raise NotImplementedError

    def apply_boolean_mask(self, mask) -> "ColumnBase":
        mask = as_column(mask, dtype="bool")
        result = (
            self.as_frame()._apply_boolean_mask(boolean_mask=mask)._as_column()
        )
        return result

    def argsort(
        self, ascending: bool = True, na_position: builtins.str = "last"
    ) -> "ColumnBase":

        sorted_indices = self.as_frame()._get_sorted_inds(
            ascending=ascending, na_position=na_position
        )
        return sorted_indices

    @property
    def __cuda_array_interface__(self) -> Mapping[builtins.str, Any]:
        output = {
            "shape": (len(self),),
            "strides": (self.dtype.itemsize,),
            "typestr": self.dtype.str,
            "data": (self.data_ptr, False),
            "version": 1,
        }

        if self.nullable and self.has_nulls:

            # Create a simple Python object that exposes the
            # `__cuda_array_interface__` attribute here since we need to modify
            # some of the attributes from the numba device array
            mask = SimpleNamespace(
                __cuda_array_interface__={
                    "shape": (len(self),),
                    "typestr": "<t1",
                    "data": (self.mask_ptr, True),
                    "version": 1,
                }
            )
            output["mask"] = mask

        return output

    def __add__(self, other):
        return self.binary_operator("add", other)

    def __sub__(self, other):
        return self.binary_operator("sub", other)

    def __mul__(self, other):
        return self.binary_operator("mul", other)

    def __eq__(self, other):
        return self.binary_operator("eq", other)

    def __ne__(self, other):
        return self.binary_operator("ne", other)

    def __or__(self, other):
        return self.binary_operator("or", other)

    def __and__(self, other):
        return self.binary_operator("and", other)

    def __floordiv__(self, other):
        return self.binary_operator("floordiv", other)

    def __truediv__(self, other):
        return self.binary_operator("truediv", other)

    def __mod__(self, other):
        return self.binary_operator("mod", other)

    def __pow__(self, other):
        return self.binary_operator("pow", other)

    def __lt__(self, other):
        return self.binary_operator("lt", other)

    def __gt__(self, other):
        return self.binary_operator("gt", other)

    def __le__(self, other):
        return self.binary_operator("le", other)

    def __ge__(self, other):
        return self.binary_operator("ge", other)

    def searchsorted(
        self,
        value,
        side: builtins.str = "left",
        ascending: bool = True,
        na_position: builtins.str = "last",
    ):
        values = as_column(value).as_frame()
        return self.as_frame().searchsorted(
            values, side, ascending=ascending, na_position=na_position
        )

    def unique(self) -> "ColumnBase":
        """
        Get unique values in the data
        """
        return (
            self.as_frame()
            .drop_duplicates(keep="first", ignore_index=True)
            ._as_column()
        )

    def serialize(self) -> Tuple[dict, list]:
        header = {}  # type: Dict[Any, Any]
        frames = []
        header["type-serialized"] = pickle.dumps(type(self))
        header["dtype"] = self.dtype.str

        data_header, data_frames = self.data.serialize()
        header["data"] = data_header
        frames.extend(data_frames)

        if self.nullable:
            mask_header, mask_frames = self.mask.serialize()
            header["mask"] = mask_header
            frames.extend(mask_frames)

        header["frame_count"] = len(frames)
        return header, frames

    @classmethod
    def deserialize(cls, header: dict, frames: list) -> "ColumnBase":
        dtype = header["dtype"]
        data = Buffer.deserialize(header["data"], [frames[0]])
        mask = None
        if "mask" in header:
            mask = Buffer.deserialize(header["mask"], [frames[1]])
        return build_column(data=data, dtype=dtype, mask=mask)

    def min(self, skipna: bool = None, dtype: Dtype = None):
        result_col = self._process_for_reduction(skipna=skipna)
        if isinstance(result_col, ColumnBase):
            return libcudf.reduce.reduce("min", result_col, dtype=dtype)
        else:
            return result_col

    def max(self, skipna: bool = None, dtype: Dtype = None):
        result_col = self._process_for_reduction(skipna=skipna)
        if isinstance(result_col, ColumnBase):
            return libcudf.reduce.reduce("max", result_col, dtype=dtype)
        else:
            return result_col

    def sum(
        self, skipna: bool = None, dtype: Dtype = None, min_count: int = 0
    ):
        raise TypeError(f"cannot perform sum with type {self.dtype}")

    def product(
        self, skipna: bool = None, dtype: Dtype = None, min_count: int = 0
    ):
        raise TypeError(f"cannot perform prod with type {self.dtype}")

    def mean(self, skipna: bool = None, dtype: Dtype = None):
        raise TypeError(f"cannot perform mean with type {self.dtype}")

    def std(self, skipna: bool = None, ddof=1, dtype: Dtype = np.float64):
        raise TypeError(f"cannot perform std with type {self.dtype}")

    def var(self, skipna: bool = None, ddof=1, dtype: Dtype = np.float64):
        raise TypeError(f"cannot perform var with type {self.dtype}")

    def kurtosis(self, skipna: bool = None):
        raise TypeError(f"cannot perform kurt with type {self.dtype}")

    def skew(self, skipna: bool = None):
        raise TypeError(f"cannot perform skew with type {self.dtype}")

    def cov(self, other: "ColumnBase"):
        raise TypeError(
            f"cannot perform covarience with types {self.dtype}, "
            f"{other.dtype}"
        )

    def corr(self, other: "ColumnBase"):
        raise TypeError(
            f"cannot perform corr with types {self.dtype}, {other.dtype}"
        )

    def nans_to_nulls(self) -> "ColumnBase":
        if self.dtype.kind == "f":
            col = self.fillna(np.nan)
            newmask = libcudf.transform.nans_to_nulls(col)
            self = self.set_mask(newmask)
        return self

    def _process_for_reduction(
        self, skipna: bool = None, min_count: int = 0
    ) -> Union["ColumnBase", ScalarObj]:
        skipna = True if skipna is None else skipna

        if skipna:
            result_col = self.nans_to_nulls()
            if result_col.has_nulls:
                result_col = result_col.dropna()
        else:
            if self.has_nulls:
                return cudf.utils.dtypes._get_nan_for_dtype(self.dtype)

            result_col = self

        if min_count > 0:
            valid_count = len(result_col) - result_col.null_count
            if valid_count < min_count:
                return cudf.utils.dtypes._get_nan_for_dtype(self.dtype)
        elif min_count < 0:
            warnings.warn(
                f"min_count value cannot be negative({min_count}), will "
                f"default to 0."
            )
        return result_col

    def scatter_to_table(
        self,
        row_indices: "ColumnBase",
        column_indices: "ColumnBase",
        names: List[Any],
        nrows: int = None,
        ncols: int = None,
    ) -> "cudf.core.frame.Frame":
        """
        Scatters values from the column into a table.

        Parameters
        ----------
        row_indices
            A column of the same size as `self` specifying the
            row index to scatter each value to
        column_indices
            A column of the same size as `self` specifying the
            column index to scatter each value to
        names
            The column names of the resulting table

        Returns
        -------
        """
        if nrows is None:
            nrows = 0
            if len(row_indices) > 0:
                nrows = int(row_indices.max() + 1)

        if ncols is None:
            ncols = 0
            if len(column_indices) > 0:
                ncols = int(column_indices.max() + 1)

        if nrows * ncols == 0:
            return cudf.core.frame.Frame({})

        scatter_map = (column_indices * np.int32(nrows)) + row_indices
        target = cudf.core.frame.Frame(
            {None: column_empty_like(self, masked=True, newsize=nrows * ncols)}
        )
        target._data[None][scatter_map] = self
        result_frames = target._split(range(nrows, nrows * ncols, nrows))
        return cudf.core.frame.Frame(
            {
                name: next(iter(f._columns))
                for name, f in zip(names, result_frames)
            }
        )


def column_empty_like(
    column: "ColumnBase",
    dtype: Dtype = None,
    masked: bool = False,
    newsize: int = None,
) -> "ColumnBase":
    """Allocate a new column like the given *column*
    """
    if dtype is None:
        dtype = column.dtype
    row_count = len(column) if newsize is None else newsize

    if (
        hasattr(column, "dtype")
        and is_categorical_dtype(column.dtype)
        and dtype == column.dtype
    ):
        column = cast("cudf.core.column.CategoricalColumn", column)
        codes = column_empty_like(column.codes, masked=masked, newsize=newsize)
        return build_column(
            data=None,
            dtype=dtype,
            mask=codes.base_mask,
            children=(as_column(codes.base_data, dtype=codes.dtype),),
            size=codes.size,
        )

    return column_empty(row_count, dtype, masked)


def column_empty_like_same_mask(
    column: "ColumnBase", dtype: Dtype
) -> "ColumnBase":
    """Create a new empty Column with the same length and the same mask.

    Parameters
    ----------
    dtype : np.dtype like
        The dtype of the data buffer.
    """
    result = column_empty_like(column, dtype)
    if column.nullable:
        result = result.set_mask(column.mask)
    return result


def column_empty(
    row_count: int, dtype: Dtype = "object", masked: bool = False
) -> "ColumnBase":
    """Allocate a new column like the given row_count and dtype.
    """
    dtype = pd.api.types.pandas_dtype(dtype)
    children = ()  # type: Tuple[ColumnBase, ...]

    if is_categorical_dtype(dtype):
        data = None
        children = (
            build_column(
                data=Buffer.empty(row_count * np.dtype("int32").itemsize),
                dtype="int32",
            ),
        )
    elif dtype.kind in "OU":
        data = None
        children = (
            full(row_count + 1, 0, dtype="int32"),
            build_column(
                data=Buffer.empty(row_count * np.dtype("int8").itemsize),
                dtype="int8",
            ),
        )
    else:
        data = Buffer.empty(row_count * dtype.itemsize)

    if masked:
        mask = create_null_mask(row_count, state=MaskState.ALL_NULL)
    else:
        mask = None

    return build_column(
        data, dtype, mask=mask, size=row_count, children=children
    )


def build_column(
    data: Union[Buffer, None],
    dtype: Dtype,
    *,
    size: int = None,
    mask: Buffer = None,
    offset: int = 0,
    null_count: int = None,
    children: Tuple[ColumnBase, ...] = (),
) -> "ColumnBase":
    """
    Build a Column of the appropriate type from the given parameters

    Parameters
    ----------
    data : Buffer
        The data buffer (can be None if constructing certain Column
        types like StringColumn, ListColumn, or CategoricalColumn)
    dtype
        The dtype associated with the Column to construct
    mask : Buffer, optional
        The mask buffer
    size : int, optional
    offset : int, optional
    children : tuple, optional
    """
    dtype = pd.api.types.pandas_dtype(dtype)

    if is_categorical_dtype(dtype):
        if not len(children) == 1:
            raise ValueError(
                "Must specify exactly one child column for CategoricalColumn"
            )
        if not isinstance(children[0], ColumnBase):
            raise TypeError("children must be a tuple of Columns")
        return cudf.core.column.CategoricalColumn(
            dtype=dtype,
            mask=mask,
            size=size,
            offset=offset,
            null_count=null_count,
            children=children,
        )
    elif dtype.type is np.datetime64:
        assert data is not None
        return cudf.core.column.DatetimeColumn(
            data=data,
            dtype=dtype,
            mask=mask,
            size=size,
            offset=offset,
            null_count=null_count,
        )
    elif dtype.type is np.timedelta64:
        assert data is not None
        return cudf.core.column.TimeDeltaColumn(
            data=data,
            dtype=dtype,
            mask=mask,
            size=size,
            offset=offset,
            null_count=null_count,
        )
    elif dtype.type in (np.object_, np.str_):
        return cudf.core.column.StringColumn(
            mask=mask,
            size=size,
            offset=offset,
            children=children,
            null_count=null_count,
        )
    elif is_list_dtype(dtype):
        return cudf.core.column.ListColumn(
            size=size,
            dtype=dtype,
            mask=mask,
            offset=offset,
            null_count=null_count,
            children=children,
        )
    elif is_struct_dtype(dtype):
        return cudf.core.column.StructColumn(
            data=data,
            dtype=dtype,
            size=size,
            mask=mask,
            null_count=null_count,
            children=children,
        )
    else:
        assert data is not None
        return cudf.core.column.NumericalColumn(
            data=data,
            dtype=dtype,
            mask=mask,
            size=size,
            offset=offset,
            null_count=null_count,
        )


def build_categorical_column(
    categories: "ColumnBase",
    codes: "ColumnBase",
    mask: "Buffer" = None,
    size: int = None,
    offset: int = 0,
    null_count: int = None,
    ordered: bool = None,
) -> "cudf.core.column.CategoricalColumn":
    """
    Build a CategoricalColumn

    Parameters
    ----------
    categories : Column
        Column of categories
    codes : Column
        Column of codes, the size of the resulting Column will be
        the size of `codes`
    mask : Buffer
        Null mask
    size : int, optional
    offset : int, optional
    ordered : bool
        Indicates whether the categories are ordered
    """

    codes_dtype = min_unsigned_type(len(categories))
    codes = as_column(codes)
    if codes.dtype != codes_dtype:
        codes = codes.astype(codes_dtype)

    dtype = CategoricalDtype(categories=categories, ordered=ordered)

    result = build_column(
        data=None,
        dtype=dtype,
        mask=mask,
        size=size,
        offset=offset,
        null_count=null_count,
        children=(codes,),
    )
    return cast("cudf.core.column.CategoricalColumn", result)


def as_column(
    arbitrary: Any,
    nan_as_null: bool = None,
    dtype: Dtype = None,
    length: int = None,
):
    """Create a Column from an arbitrary object

    Parameters
    ----------
    arbitrary : object
        Object to construct the Column from. See *Notes*.
    nan_as_null : bool, optional, default None
        If None (default), treats NaN values in arbitrary as null if there is
        no mask passed along with it. If True, combines the mask and NaNs to
        form a new validity mask. If False, leaves NaN values as is.
    dtype : optional
        Optionally typecast the constructed Column to the given
        dtype.
    length : int, optional
        If `arbitrary` is a scalar, broadcast into a Column of
        the given length.

    Returns
    -------
    A Column of the appropriate type and size.

    Notes
    -----
    Currently support inputs are:

    * ``Column``
    * ``Series``
    * ``Index``
    * Scalars (can be broadcasted to a specified `length`)
    * Objects exposing ``__cuda_array_interface__`` (e.g., numba device arrays)
    * Objects exposing ``__array_interface__``(e.g., numpy arrays)
    * pyarrow array
    * pandas.Categorical objects
    """
    if isinstance(arbitrary, ColumnBase):
        if dtype is not None:
            return arbitrary.astype(dtype)
        else:
            return arbitrary

    elif isinstance(arbitrary, cudf.Series):
        data = arbitrary._column
        if dtype is not None:
            data = data.astype(dtype)
    elif isinstance(arbitrary, cudf.Index):
        data = arbitrary._values
        if dtype is not None:
            data = data.astype(dtype)

    elif type(arbitrary) is Buffer:
        if dtype is None:
            raise TypeError("dtype cannot be None if 'arbitrary' is a Buffer")

        data = build_column(arbitrary, dtype=dtype)

    elif hasattr(arbitrary, "__cuda_array_interface__"):
        desc = arbitrary.__cuda_array_interface__
        current_dtype = np.dtype(desc["typestr"])

        arb_dtype = check_cast_unsupported_dtype(current_dtype)

        if desc.get("mask", None) is not None:
            # Extract and remove the mask from arbitrary before
            # passing to cupy.asarray
            mask = _mask_from_cuda_array_interface_desc(arbitrary)
            arbitrary = SimpleNamespace(__cuda_array_interface__=desc.copy())
            arbitrary.__cuda_array_interface__["mask"] = None
            desc = arbitrary.__cuda_array_interface__
        else:
            mask = None

        arbitrary = cupy.asarray(arbitrary)

        if arb_dtype != current_dtype:
            arbitrary = arbitrary.astype(arb_dtype)
            current_dtype = arb_dtype

        if (
            desc["strides"] is not None
            and not (arbitrary.itemsize,) == arbitrary.strides
        ):
            arbitrary = cupy.ascontiguousarray(arbitrary)

        data = _data_from_cuda_array_interface_desc(arbitrary)
        col = build_column(data, dtype=current_dtype, mask=mask)

        if dtype is not None:
            col = col.astype(dtype)

        if isinstance(col, cudf.core.column.CategoricalColumn):
            return col
        elif np.issubdtype(col.dtype, np.floating):
            if nan_as_null or (mask is None and nan_as_null is None):
                mask = libcudf.transform.nans_to_nulls(col.fillna(np.nan))
                col = col.set_mask(mask)
        elif np.issubdtype(col.dtype, np.datetime64):
            if nan_as_null or (mask is None and nan_as_null is None):
                col = utils.time_col_replace_nulls(col)
        return col

    elif isinstance(arbitrary, (pa.Array, pa.ChunkedArray)):
        col = ColumnBase.from_arrow(arbitrary)
        if isinstance(arbitrary, pa.NullArray):
            if type(dtype) == str and dtype == "empty":
                new_dtype = pd.api.types.pandas_dtype(
                    arbitrary.type.to_pandas_dtype()
                )
            else:
                new_dtype = pd.api.types.pandas_dtype(dtype)
            col = col.astype(new_dtype)

        return col

    elif isinstance(arbitrary, (pd.Series, pd.Categorical)):
        if isinstance(arbitrary, pd.Series) and isinstance(
            arbitrary.array, pd.core.arrays.masked.BaseMaskedArray
        ):
            return as_column(arbitrary.array)
        if is_categorical_dtype(arbitrary):
            data = as_column(pa.array(arbitrary, from_pandas=True))
        elif arbitrary.dtype == np.bool:
            data = as_column(cupy.asarray(arbitrary), dtype=arbitrary.dtype)
        elif arbitrary.dtype.kind in ("f"):
            arb_dtype = check_cast_unsupported_dtype(arbitrary.dtype)
            data = as_column(
                cupy.asarray(arbitrary, dtype=arb_dtype),
                nan_as_null=nan_as_null,
                dtype=dtype,
            )
        elif arbitrary.dtype.kind in ("u", "i"):
            data = as_column(
                cupy.asarray(arbitrary), nan_as_null=nan_as_null, dtype=dtype
            )
        else:
            data = as_column(
                pa.array(arbitrary, from_pandas=nan_as_null),
                dtype=arbitrary.dtype,
            )
        if dtype is not None:
            data = data.astype(dtype)

    elif isinstance(arbitrary, (pd.Timestamp, pd.Timedelta)):
        # This will always treat NaTs as nulls since it's not technically a
        # discrete value like NaN
        data = as_column(pa.array(pd.Series([arbitrary]), from_pandas=True))
        if dtype is not None:
            data = data.astype(dtype)

    elif np.isscalar(arbitrary) and not isinstance(arbitrary, memoryview):
        length = length or 1
        if (
            (nan_as_null is True)
            and isinstance(arbitrary, (np.floating, float))
            and np.isnan(arbitrary)
        ):
            arbitrary = None
            if dtype is None:
                dtype = np.dtype("float64")

        data = as_column(
            utils.scalar_broadcast_to(arbitrary, length, dtype=dtype)
        )
        if not nan_as_null:
            if np.issubdtype(data.dtype, np.floating):
                data = data.fillna(np.nan)
            elif np.issubdtype(data.dtype, np.datetime64):
                data = data.fillna(np.datetime64("NaT"))

    elif hasattr(arbitrary, "__array_interface__"):
        # CUDF assumes values are always contiguous
        desc = arbitrary.__array_interface__
        shape = desc["shape"]
        arb_dtype = np.dtype(desc["typestr"])
        # CUDF assumes values are always contiguous
        if len(shape) > 1:
            raise ValueError("Data must be 1-dimensional")

        arbitrary = np.asarray(arbitrary)

        # Handle case that `arbitary` elements are cupy arrays
        if (
            shape
            and shape[0]
            and hasattr(arbitrary[0], "__cuda_array_interface__")
        ):
            return as_column(
                cupy.asarray(arbitrary, dtype=arbitrary[0].dtype),
                nan_as_null=nan_as_null,
                dtype=dtype,
                length=length,
            )

        if not arbitrary.flags["C_CONTIGUOUS"]:
            arbitrary = np.ascontiguousarray(arbitrary)

        if dtype is not None:
            arbitrary = arbitrary.astype(dtype)

        if arb_dtype.kind == "M":

            time_unit = get_time_unit(arbitrary)
            cast_dtype = time_unit in ("D", "W", "M", "Y")

            if cast_dtype:
                arbitrary = arbitrary.astype(np.dtype("datetime64[s]"))

            buffer = Buffer(arbitrary.view("|u1"))
            mask = None
            if nan_as_null is None or nan_as_null is True:
                data = as_column(
                    buffer, dtype=arbitrary.dtype, nan_as_null=nan_as_null
                )
                data = utils.time_col_replace_nulls(data)
                mask = data.mask

            data = cudf.core.column.datetime.DatetimeColumn(
                data=buffer, mask=mask, dtype=arbitrary.dtype
            )
        elif arb_dtype.kind == "m":

            time_unit = get_time_unit(arbitrary)
            cast_dtype = time_unit in ("D", "W", "M", "Y")

            if cast_dtype:
                arbitrary = arbitrary.astype(np.dtype("timedelta64[s]"))

            buffer = Buffer(arbitrary.view("|u1"))
            mask = None
            if nan_as_null is None or nan_as_null is True:
                data = as_column(
                    buffer, dtype=arbitrary.dtype, nan_as_null=nan_as_null
                )
                data = utils.time_col_replace_nulls(data)
                mask = data.mask

            data = cudf.core.column.timedelta.TimeDeltaColumn(
                data=buffer,
                size=len(arbitrary),
                mask=mask,
                dtype=arbitrary.dtype,
            )
        elif arb_dtype.kind in ("O", "U"):
            data = as_column(
                pa.Array.from_pandas(arbitrary), dtype=arbitrary.dtype
            )
            # There is no cast operation available for pa.Array from int to
            # str, Hence instead of handling in pa.Array block, we
            # will have to type-cast here.
            if dtype is not None:
                data = data.astype(dtype)
        elif arb_dtype.kind in ("f"):
            arb_dtype = check_cast_unsupported_dtype(
                arb_dtype if dtype is None else dtype
            )
            data = as_column(
                cupy.asarray(arbitrary, dtype=arb_dtype),
                nan_as_null=nan_as_null,
            )
        else:
            data = as_column(cupy.asarray(arbitrary), nan_as_null=nan_as_null)

    elif isinstance(arbitrary, pd.core.arrays.numpy_.PandasArray):
        if is_categorical_dtype(arbitrary.dtype):
            arb_dtype = arbitrary.dtype
        else:
            if arbitrary.dtype == pd.StringDtype():
                arb_dtype = np.dtype("O")
            else:
                arb_dtype = check_cast_unsupported_dtype(arbitrary.dtype)
                if arb_dtype != arbitrary.dtype.numpy_dtype:
                    arbitrary = arbitrary.astype(arb_dtype)
        if arb_dtype.kind in ("O", "U"):
            data = as_column(pa.Array.from_pandas(arbitrary), dtype=arb_dtype)
        else:
            data = as_column(
                pa.array(
                    arbitrary,
                    from_pandas=True if nan_as_null is None else nan_as_null,
                ),
                nan_as_null=nan_as_null,
            )
        if dtype is not None:
            data = data.astype(dtype)
    elif isinstance(arbitrary, memoryview):
        data = as_column(
            np.asarray(arbitrary), dtype=dtype, nan_as_null=nan_as_null
        )
    elif isinstance(arbitrary, cudf.Scalar):
        data = ColumnBase.from_scalar(
            arbitrary.device_value, length if length else 1
        )
    elif isinstance(arbitrary, pd.core.arrays.masked.BaseMaskedArray):
        cudf_dtype = arbitrary._data.dtype

        data = Buffer(arbitrary._data.view("|u1"))
        data = as_column(data, dtype=cudf_dtype)

        mask = arbitrary._mask
        mask = bools_to_mask(as_column(mask).unary_operator("not"))

        data = data.set_mask(mask)

    else:
        try:
            data = as_column(
                memoryview(arbitrary), dtype=dtype, nan_as_null=nan_as_null
            )
        except TypeError:
            pa_type = None
            np_type = None
            try:
                if dtype is not None:
                    if is_list_dtype(dtype):
                        data = pa.array(arbitrary)
                        if type(data) not in (pa.ListArray, pa.NullArray):
                            raise ValueError(
                                "Cannot create list column from given data"
                            )
                        return as_column(data, nan_as_null=nan_as_null)
                    dtype = pd.api.types.pandas_dtype(dtype)
                    if is_categorical_dtype(dtype):
                        raise TypeError
                    else:
                        np_type = np.dtype(dtype).type
                        if np_type == np.bool_:
                            pa_type = pa.bool_()
                        else:
                            pa_type = np_to_pa_dtype(np.dtype(dtype))
                data = as_column(
                    pa.array(
                        arbitrary,
                        type=pa_type,
                        from_pandas=True
                        if nan_as_null is None
                        else nan_as_null,
                    ),
                    dtype=dtype,
                    nan_as_null=nan_as_null,
                )
            except (pa.ArrowInvalid, pa.ArrowTypeError, TypeError):
                if is_categorical_dtype(dtype):
                    sr = pd.Series(arbitrary, dtype="category")
                    data = as_column(sr, nan_as_null=nan_as_null, dtype=dtype)
                elif np_type == np.str_:
                    sr = pd.Series(arbitrary, dtype="str")
                    data = as_column(sr, nan_as_null=nan_as_null)
                else:
                    native_dtype = dtype
                    if dtype is None and pd.api.types.infer_dtype(
                        arbitrary
                    ) in ("mixed", "mixed-integer"):
                        native_dtype = "object"
                    data = np.asarray(
                        arbitrary,
                        dtype=native_dtype
                        if native_dtype is None
                        else np.dtype(native_dtype),
                    )
                    data = as_column(
                        data, dtype=dtype, nan_as_null=nan_as_null
                    )
    return data


def column_applymap(
    udf: Callable[[ScalarObj], ScalarObj],
    column: "ColumnBase",
    out_dtype: Dtype,
) -> "ColumnBase":
    """Apply an element-wise function to transform the values in the Column.

    Parameters
    ----------
    udf : function
        Wrapped by numba jit for call on the GPU as a device function.
    column : Column
        The source column.
    out_dtype  : numpy.dtype
        The dtype for use in the output.

    Returns
    -------
    result : Column
    """
    core = njit(udf)
    results = column_empty(len(column), dtype=out_dtype)
    values = column.data_array_view
    if column.nullable:
        # For masked columns
        @cuda.jit
        def kernel_masked(values, masks, results):
            i = cuda.grid(1)
            # in range?
            if i < values.size:
                # valid?
                if utils.mask_get(masks, i):
                    # call udf
                    results[i] = core(values[i])

        masks = column.mask_array_view
        kernel_masked.forall(len(column))(values, masks, results)
    else:
        # For non-masked columns
        @cuda.jit
        def kernel_non_masked(values, results):
            i = cuda.grid(1)
            # in range?
            if i < values.size:
                # call udf
                results[i] = core(values[i])

        kernel_non_masked.forall(len(column))(values, results)

    return as_column(results)


def _data_from_cuda_array_interface_desc(obj) -> "Buffer":
    desc = obj.__cuda_array_interface__
    ptr = desc["data"][0]
    nelem = desc["shape"][0] if len(desc["shape"]) > 0 else 1
    dtype = np.dtype(desc["typestr"])

    data = Buffer(data=ptr, size=nelem * dtype.itemsize, owner=obj)
    return data


def _mask_from_cuda_array_interface_desc(obj) -> Union["Buffer", None]:
    desc = obj.__cuda_array_interface__
    mask = desc.get("mask", None)

    if mask is not None:
        desc = mask.__cuda_array_interface__
        ptr = desc["data"][0]
        nelem = desc["shape"][0]
        typestr = desc["typestr"]
        typecode = typestr[1]
        if typecode == "t":
            mask_size = bitmask_allocation_size_bytes(nelem)
            mask = Buffer(data=ptr, size=mask_size, owner=obj)
        elif typecode == "b":
            col = as_column(mask)
            mask = bools_to_mask(col)
        else:
            raise NotImplementedError(
                f"Cannot infer mask from typestr {typestr}"
            )
    return mask


def serialize_columns(columns) -> Tuple[List[dict], List]:
    """
    Return the headers and frames resulting
    from serializing a list of Column
    Parameters
    ----------
    columns : list
        list of Columns to serialize
    Returns
    -------
    headers : list
        list of header metadata for each Column
    frames : list
        list of frames
    """
    headers = []  # type List[Dict[Any, Any], ...]
    frames = []

    if len(columns) > 0:
        header_columns = [c.serialize() for c in columns]
        headers, column_frames = zip(*header_columns)
        for f in column_frames:
            frames.extend(f)

    return headers, frames


def deserialize_columns(
    headers: List[dict], frames: List
) -> List["ColumnBase"]:
    """
    Construct a list of Columns from a list of headers
    and frames.
    """
    columns = []

    for meta in headers:
        col_frame_count = meta["frame_count"]
        col_typ = pickle.loads(meta["type-serialized"])
        colobj = col_typ.deserialize(meta, frames[:col_frame_count])
        columns.append(colobj)
        # Advance frames
        frames = frames[col_frame_count:]

    return columns


def arange(
    start: Union[int, float],
    stop: Union[int, float] = None,
    step: Union[int, float] = 1,
    dtype=None,
) -> "ColumnBase":
    """
    Returns a column with evenly spaced values within a given interval.

    Values are generated within the half-open interval [start, stop).
    The first three arguments are mapped like the range built-in function,
    i.e. start and step are optional.

    Parameters
    ----------
    start : int/float
        Start of the interval.
    stop : int/float, default is None
        Stop of the interval.
    step : int/float, default 1
        Step width between each pair of consecutive values.
    dtype : default None
        Data type specifier. It is inferred from other arguments by default.

    Returns
    -------
    cudf.core.column.NumericalColumn

    Examples
    --------
    >>> import cudf
    >>> col = cudf.core.column.arange(2, 7, 1, dtype='int16')
    >>> col
    <cudf.core.column.numerical.NumericalColumn object at 0x7ff7998f8b90>
    >>> cudf.Series(col)
    0    2
    1    3
    2    4
    3    5
    4    6
    dtype: int16
    """
    if stop is None:
        stop = start
        start = 0

    if step is None:
        step = 1

    size = int(np.ceil((stop - start) / step))

    return libcudf.filling.sequence(
        size,
        as_device_scalar(start, dtype=dtype),
        as_device_scalar(step, dtype=dtype),
    )


def full(
    size: int, fill_value: ScalarObj, dtype: Dtype = None
) -> "ColumnBase":
    """
    Returns a column of given size and dtype, filled with a given value.

    Parameters
    ----------
    size : int
        size of the expected column.
    fill_value : scalar
         A scalar value to fill a new array.
    dtype : default None
        Data type specifier. It is inferred from other arguments by default.

    Returns
    -------
    Column

    Examples
    --------
    >>> import cudf
    >>> col = cudf.core.column.full(size=5, fill_value=7, dtype='int8')
    >>> col
    <cudf.core.column.numerical.NumericalColumn object at 0x7fa0912e8b90>
    >>> cudf.Series(col)
    0    7
    1    7
    2    7
    3    7
    4    7
    dtype: int8
    """

<<<<<<< HEAD
    return ColumnBase.from_scalar(as_device_scalar(fill_value, dtype), size)
=======
    return libcudf.column.make_column_from_scalar(
        cudf.Scalar(fill_value, dtype), size
    )
>>>>>>> 8c1f01e1
<|MERGE_RESOLUTION|>--- conflicted
+++ resolved
@@ -2138,11 +2138,4 @@
     4    7
     dtype: int8
     """
-
-<<<<<<< HEAD
-    return ColumnBase.from_scalar(as_device_scalar(fill_value, dtype), size)
-=======
-    return libcudf.column.make_column_from_scalar(
-        cudf.Scalar(fill_value, dtype), size
-    )
->>>>>>> 8c1f01e1
+    return ColumnBase.from_scalar(cudf.Scalar(fill_value, dtype), size)