--- conflicted
+++ resolved
@@ -998,13 +998,9 @@
                     f"Casting to {dtype} is not supported, use "
                     "`.astype('str')` instead."
                 )
-<<<<<<< HEAD
-            return col.as_string_column(dtype, format=format)
+            return col.as_string_column(dtype)
         elif isinstance(dtype, IntervalDtype):
             return col.as_interval_column(dtype)
-=======
-            return col.as_string_column(dtype)
->>>>>>> 51ecef3b
         elif isinstance(dtype, (ListDtype, StructDtype)):
             if not col.dtype == dtype:
                 raise NotImplementedError(
