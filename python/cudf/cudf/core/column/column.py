# Copyright (c) 2018-2024, NVIDIA CORPORATION.

from __future__ import annotations

import pickle
from collections import abc
from functools import cached_property
from itertools import chain
from types import SimpleNamespace
from typing import TYPE_CHECKING, Any, Literal, MutableSequence, Sequence, cast

import cupy
import numpy as np
import pandas as pd
import pyarrow as pa
import pyarrow.compute as pc
from numba import cuda
from pandas.core.arrays.arrow.extension_types import ArrowIntervalType
from typing_extensions import Self

import rmm

import cudf
from cudf import _lib as libcudf
from cudf._lib.column import Column
from cudf._lib.null_mask import (
    MaskState,
    bitmask_allocation_size_bytes,
    create_null_mask,
)
from cudf._lib.scalar import as_device_scalar
from cudf._lib.stream_compaction import (
    apply_boolean_mask,
    distinct_count as cpp_distinct_count,
    drop_duplicates,
    drop_nulls,
)
from cudf._lib.transform import bools_to_mask
from cudf._lib.types import size_type_dtype
from cudf.api.types import (
    _is_non_decimal_numeric_dtype,
    _is_pandas_nullable_extension_dtype,
    infer_dtype,
    is_bool_dtype,
    is_dtype_equal,
    is_scalar,
    is_string_dtype,
)
from cudf.core._compat import PANDAS_GE_210
from cudf.core.abc import Serializable
from cudf.core.buffer import (
    Buffer,
    acquire_spill_lock,
    as_buffer,
    cuda_array_interface_wrapper,
)
from cudf.core.dtypes import (
    CategoricalDtype,
    DecimalDtype,
    IntervalDtype,
    ListDtype,
    StructDtype,
)
from cudf.core.mixins import BinaryOperand, Reducible
from cudf.errors import MixedTypeError
from cudf.utils.dtypes import (
    _maybe_convert_to_default_type,
    cudf_dtype_from_pa_type,
    cudf_dtype_to_pa_type,
    find_common_type,
    get_time_unit,
    is_column_like,
    is_mixed_with_object_dtype,
    min_scalar_type,
    min_unsigned_type,
)
from cudf.utils.utils import _array_ufunc, mask_dtype

if TYPE_CHECKING:
    import builtins

    from cudf._typing import ColumnLike, Dtype, ScalarLike

if PANDAS_GE_210:
    NumpyExtensionArray = pd.arrays.NumpyExtensionArray
else:
    NumpyExtensionArray = pd.arrays.PandasArray


class ColumnBase(Column, Serializable, BinaryOperand, Reducible):
    _VALID_REDUCTIONS = {
        "any",
        "all",
        "max",
        "min",
    }

    def data_array_view(
        self, *, mode: Literal["write", "read"] = "write"
    ) -> "cuda.devicearray.DeviceNDArray":
        """
        View the data as a device array object

        Parameters
        ----------
        mode : str, default 'write'
            Supported values are {'read', 'write'}
            If 'write' is passed, a device array object
            with readonly flag set to False in CAI is returned.
            If 'read' is passed, a device array object
            with readonly flag set to True in CAI is returned.
            This also means, If the caller wishes to modify
            the data returned through this view, they must
            pass mode="write", else pass mode="read".

        Returns
        -------
        numba.cuda.cudadrv.devicearray.DeviceNDArray
        """
        if self.data is not None:
            if mode == "read":
                obj = cuda_array_interface_wrapper(
                    ptr=self.data.get_ptr(mode="read"),
                    size=self.data.size,
                    owner=self.data,
                )
            elif mode == "write":
                obj = self.data
            else:
                raise ValueError(f"Unsupported mode: {mode}")
        else:
            obj = None
        return cuda.as_cuda_array(obj).view(self.dtype)

    def mask_array_view(
        self, *, mode: Literal["write", "read"] = "write"
    ) -> "cuda.devicearray.DeviceNDArray":
        """
        View the mask as a device array

        Parameters
        ----------
        mode : str, default 'write'
            Supported values are {'read', 'write'}
            If 'write' is passed, a device array object
            with readonly flag set to False in CAI is returned.
            If 'read' is passed, a device array object
            with readonly flag set to True in CAI is returned.
            This also means, If the caller wishes to modify
            the data returned through this view, they must
            pass mode="write", else pass mode="read".

        Returns
        -------
        numba.cuda.cudadrv.devicearray.DeviceNDArray
        """
        if self.mask is not None:
            if mode == "read":
                obj = cuda_array_interface_wrapper(
                    ptr=self.mask.get_ptr(mode="read"),
                    size=self.mask.size,
                    owner=self.mask,
                )
            elif mode == "write":
                obj = self.mask
            else:
                raise ValueError(f"Unsupported mode: {mode}")
        else:
            obj = None
        return cuda.as_cuda_array(obj).view(mask_dtype)

    def __len__(self) -> int:
        return self.size

    def __repr__(self):
        return (
            f"{object.__repr__(self)}\n"
            f"{self.to_arrow().to_string()}\n"
            f"dtype: {self.dtype}"
        )

    def to_pandas(
        self,
        *,
        nullable: bool = False,
        arrow_type: bool = False,
    ) -> pd.Index:
        """Convert object to pandas type.

        The default implementation falls back to PyArrow for the conversion.
        """
        # This default implementation does not handle nulls in any meaningful
        # way
        if arrow_type and nullable:
            raise ValueError(
                f"{arrow_type=} and {nullable=} cannot both be set."
            )
        elif nullable:
            raise NotImplementedError(f"{nullable=} is not implemented.")
        pa_array = self.to_arrow()
        if arrow_type:
            return pd.Index(pd.arrays.ArrowExtensionArray(pa_array))
        else:
            return pd.Index(pa_array.to_pandas())

    @property
    def values_host(self) -> np.ndarray:
        """
        Return a numpy representation of the Column.
        """
        if len(self) == 0:
            return np.array([], dtype=self.dtype)

        if self.has_nulls():
            raise ValueError("Column must have no nulls.")

        with acquire_spill_lock():
            return self.data_array_view(mode="read").copy_to_host()

    @property
    def values(self) -> cupy.ndarray:
        """
        Return a CuPy representation of the Column.
        """
        if len(self) == 0:
            return cupy.array([], dtype=self.dtype)

        if self.has_nulls():
            raise ValueError("Column must have no nulls.")

        return cupy.asarray(self.data_array_view(mode="write"))

    def find_and_replace(
        self,
        to_replace: ColumnLike,
        replacement: ColumnLike,
        all_nan: bool = False,
    ) -> Self:
        raise NotImplementedError

    def clip(self, lo: ScalarLike, hi: ScalarLike) -> ColumnBase:
        return libcudf.replace.clip(self, lo, hi)

    def equals(self, other: ColumnBase, check_dtypes: bool = False) -> bool:
        if self is other:
            return True
        if other is None or len(self) != len(other):
            return False
        if check_dtypes and (self.dtype != other.dtype):
            return False
        ret = self._binaryop(other, "NULL_EQUALS")
        if ret is NotImplemented:
            raise TypeError(f"Cannot compare equality with {type(other)}")
        return ret.all()

    def all(self, skipna: bool = True) -> bool:
        # The skipna argument is only used for numerical columns.
        # If all entries are null the result is True, including when the column
        # is empty.

        if self.null_count == self.size:
            return True

        return libcudf.reduce.reduce("all", self, dtype=np.bool_)

    def any(self, skipna: bool = True) -> bool:
        # Early exit for fast cases.

        if not skipna and self.has_nulls():
            return True
        elif skipna and self.null_count == self.size:
            return False

        return libcudf.reduce.reduce("any", self, dtype=np.bool_)

    def dropna(self) -> Self:
        return drop_nulls([self])[0]._with_type_metadata(self.dtype)

    def to_arrow(self) -> pa.Array:
        """Convert to PyArrow Array

        Examples
        --------
        >>> import cudf
        >>> col = cudf.core.column.as_column([1, 2, 3, 4])
        >>> col.to_arrow()
        <pyarrow.lib.Int64Array object at 0x7f886547f830>
        [
          1,
          2,
          3,
          4
        ]
        """
        return libcudf.interop.to_arrow([self], [("None", self.dtype)])[
            "None"
        ].chunk(0)

    @classmethod
    def from_arrow(cls, array: pa.Array) -> ColumnBase:
        """
        Convert PyArrow Array/ChunkedArray to column

        Parameters
        ----------
        array : PyArrow Array/ChunkedArray

        Returns
        -------
        column

        Examples
        --------
        >>> import pyarrow as pa
        >>> import cudf
        >>> cudf.core.column.ColumnBase.from_arrow(pa.array([1, 2, 3, 4]))
        <cudf.core.column.numerical.NumericalColumn object at 0x7f8865497ef0>
        """
        if not isinstance(array, (pa.Array, pa.ChunkedArray)):
            raise TypeError("array should be PyArrow array or chunked array")
        elif pa.types.is_float16(array.type):
            raise NotImplementedError(
                "Type casting from `float16` to `float32` is not "
                "yet supported in pyarrow, see: "
                "https://github.com/apache/arrow/issues/20213"
            )
        elif isinstance(array.type, ArrowIntervalType):
            return cudf.core.column.IntervalColumn.from_arrow(array)

        data = pa.table([array], [None])

        if isinstance(array.type, pa.DictionaryType):
            indices_table = pa.table(
                {
                    "None": pa.chunked_array(
                        [chunk.indices for chunk in data["None"].chunks],
                        type=array.type.index_type,
                    )
                }
            )
            dictionaries_table = pa.table(
                {
                    "None": pa.chunked_array(
                        [chunk.dictionary for chunk in data["None"].chunks],
                        type=array.type.value_type,
                    )
                }
            )

            codes = libcudf.interop.from_arrow(indices_table)[0]
            categories = libcudf.interop.from_arrow(dictionaries_table)[0]

            return build_categorical_column(
                categories=categories,
                codes=codes,
                mask=codes.base_mask,
                size=codes.size,
                ordered=array.type.ordered,
            )

        result = libcudf.interop.from_arrow(data)[0]

        return result._with_type_metadata(cudf_dtype_from_pa_type(array.type))

    def _get_mask_as_column(self) -> ColumnBase:
        return libcudf.transform.mask_to_bools(
            self.base_mask, self.offset, self.offset + len(self)
        )

    @cached_property
    def memory_usage(self) -> int:
        n = 0
        if self.data is not None:
            n += self.data.size
        if self.nullable:
            n += bitmask_allocation_size_bytes(self.size)
        return n

    def _fill(
        self,
        fill_value: ScalarLike,
        begin: int,
        end: int,
        inplace: bool = False,
    ) -> Self | None:
        if end <= begin or begin >= self.size:
            return self if inplace else self.copy()

        # Constructing a cuDF scalar can cut unnecessary DtoH copy if
        # the scalar is None when calling `is_valid`.
        slr = cudf.Scalar(fill_value, dtype=self.dtype)

        if not inplace:
            return libcudf.filling.fill(self, begin, end, slr.device_value)

        if is_string_dtype(self.dtype):
            return self._mimic_inplace(
                libcudf.filling.fill(self, begin, end, slr.device_value),
                inplace=True,
            )

        if not slr.is_valid() and not self.nullable:
            mask = create_null_mask(self.size, state=MaskState.ALL_VALID)
            self.set_base_mask(mask)

        libcudf.filling.fill_in_place(self, begin, end, slr.device_value)

        return self

    def shift(self, offset: int, fill_value: ScalarLike) -> ColumnBase:
        return libcudf.copying.shift(self, offset, fill_value)

    @property
    def nullmask(self) -> Buffer:
        """The gpu buffer for the null-mask"""
        if not self.nullable:
            raise ValueError("Column has no null mask")
        return self.mask_array_view(mode="read")

    def copy(self, deep: bool = True) -> Self:
        """
        Makes a copy of the Column.

        Parameters
        ----------
        deep : bool, default True
            If True, a true physical copy of the column
            is made.
            If False and `copy_on_write` is False, the same
            memory is shared between the buffers of the Column
            and changes made to one Column will propagate to
            its copy and vice-versa.
            If False and `copy_on_write` is True, the same
            memory is shared between the buffers of the Column
            until there is a write operation being performed on
            them.
        """
        if deep:
            result = libcudf.copying.copy_column(self)
            return result._with_type_metadata(self.dtype)
        else:
            return cast(
                Self,
                build_column(
                    data=self.base_data
                    if self.base_data is None
                    else self.base_data.copy(deep=False),
                    dtype=self.dtype,
                    mask=self.base_mask
                    if self.base_mask is None
                    else self.base_mask.copy(deep=False),
                    size=self.size,
                    offset=self.offset,
                    children=tuple(
                        col.copy(deep=False) for col in self.base_children
                    ),
                ),
            )

    def view(self, dtype: Dtype) -> ColumnBase:
        """
        View the data underlying a column as different dtype.
        The source column must divide evenly into the size of
        the desired data type. Columns with nulls may only be
        viewed as dtypes with size equal to source dtype size

        Parameters
        ----------
        dtype : NumPy dtype, string
            The dtype to view the data as

        """

        dtype = cudf.dtype(dtype)

        if dtype.kind in ("o", "u", "s"):
            raise TypeError(
                "Bytes viewed as str without metadata is ambiguous"
            )

        if self.dtype.itemsize == dtype.itemsize:
            return build_column(
                self.base_data,
                dtype=dtype,
                mask=self.base_mask,
                size=self.size,
                offset=self.offset,
            )

        else:
            if self.null_count > 0:
                raise ValueError(
                    "Can not produce a view of a column with nulls"
                )

            if (self.size * self.dtype.itemsize) % dtype.itemsize:
                raise ValueError(
                    f"Can not divide {self.size * self.dtype.itemsize}"
                    + f" total bytes into {dtype} with size {dtype.itemsize}"
                )

            # This assertion prevents mypy errors below.
            assert self.base_data is not None

            start = self.offset * self.dtype.itemsize
            end = start + self.size * self.dtype.itemsize
            return build_column(self.base_data[start:end], dtype=dtype)

    def element_indexing(self, index: int):
        """Default implementation for indexing to an element

        Raises
        ------
        ``IndexError`` if out-of-bound
        """
        idx = np.int32(index)
        if idx < 0:
            idx = len(self) + idx
        if idx > len(self) - 1 or idx < 0:
            raise IndexError("single positional indexer is out-of-bounds")
        return libcudf.copying.get_element(self, idx).value

    def slice(self, start: int, stop: int, stride: int | None = None) -> Self:
        stride = 1 if stride is None else stride
        if start < 0:
            start = start + len(self)
        if stop < 0 and not (stride < 0 and stop == -1):
            stop = stop + len(self)
        if (stride > 0 and start >= stop) or (stride < 0 and start <= stop):
            return cast(Self, column_empty(0, self.dtype, masked=True))
        # compute mask slice
        if stride == 1:
            return libcudf.copying.column_slice(self, [start, stop])[
                0
            ]._with_type_metadata(self.dtype)
        else:
            # Need to create a gather map for given slice with stride
            gather_map = as_column(
                range(start, stop, stride),
                dtype=cudf.dtype(np.int32),
            )
            return self.take(gather_map)

    def __setitem__(self, key: Any, value: Any):
        """
        Set the value of ``self[key]`` to ``value``.

        If ``value`` and ``self`` are of different types, ``value`` is coerced
        to ``self.dtype``. Assumes ``self`` and ``value`` are index-aligned.
        """

        # Normalize value to scalar/column
        value_normalized = (
            cudf.Scalar(value, dtype=self.dtype)
            if is_scalar(value)
            else as_column(value, dtype=self.dtype)
        )

        out: ColumnBase | None  # If None, no need to perform mimic inplace.
        if isinstance(key, slice):
            out = self._scatter_by_slice(key, value_normalized)
        else:
            key = as_column(key)
            if not isinstance(key, cudf.core.column.NumericalColumn):
                raise ValueError(f"Invalid scatter map type {key.dtype}.")
            out = self._scatter_by_column(key, value_normalized)

        if out:
            self._mimic_inplace(out, inplace=True)

    def _wrap_binop_normalization(self, other):
        if cudf.utils.utils.is_na_like(other):
            return cudf.Scalar(other, dtype=self.dtype)
        if isinstance(other, np.ndarray) and other.ndim == 0:
            # Try and maintain the dtype
            other = other.dtype.type(other.item())
        return self.normalize_binop_value(other)

    def _scatter_by_slice(
        self,
        key: builtins.slice,
        value: cudf.core.scalar.Scalar | ColumnBase,
    ) -> Self | None:
        """If this function returns None, it's either a no-op (slice is empty),
        or the inplace replacement is already performed (fill-in-place).
        """
        start, stop, step = key.indices(len(self))
        if start >= stop:
            return None
        rng = range(start, stop, step)
        num_keys = len(rng)

        self._check_scatter_key_length(num_keys, value)

        if step == 1 and not isinstance(
            self, (cudf.core.column.StructColumn, cudf.core.column.ListColumn)
        ):
            # NOTE: List & Struct dtypes aren't supported by both
            # inplace & out-of-place fill. Hence we need to use scatter for
            # these two types.
            if isinstance(value, cudf.core.scalar.Scalar):
                return self._fill(value, start, stop, inplace=True)
            else:
                return libcudf.copying.copy_range(
                    value, self, 0, num_keys, start, stop, False
                )

        # step != 1, create a scatter map with arange
        scatter_map = as_column(
            rng,
            dtype=cudf.dtype(np.int32),
        )

        return self._scatter_by_column(scatter_map, value)

    def _scatter_by_column(
        self,
        key: cudf.core.column.NumericalColumn,
        value: cudf.core.scalar.Scalar | ColumnBase,
    ) -> Self:
        if is_bool_dtype(key.dtype):
            # `key` is boolean mask
            if len(key) != len(self):
                raise ValueError(
                    "Boolean mask must be of same length as column"
                )
            if isinstance(value, ColumnBase) and len(self) == len(value):
                # Both value and key are aligned to self. Thus, the values
                # corresponding to the false values in key should be
                # ignored.
                value = value.apply_boolean_mask(key)
                # After applying boolean mask, the length of value equals
                # the number of elements to scatter, we can skip computing
                # the sum of ``key`` below.
                num_keys = len(value)
            else:
                # Compute the number of element to scatter by summing all
                # `True`s in the boolean mask.
                num_keys = key.sum()
        else:
            # `key` is integer scatter map
            num_keys = len(key)

        self._check_scatter_key_length(num_keys, value)

        if is_bool_dtype(key.dtype):
            return libcudf.copying.boolean_mask_scatter([value], [self], key)[
                0
            ]._with_type_metadata(self.dtype)
        else:
            return libcudf.copying.scatter([value], key, [self])[
                0
            ]._with_type_metadata(self.dtype)

    def _check_scatter_key_length(
        self, num_keys: int, value: cudf.core.scalar.Scalar | ColumnBase
    ) -> None:
        """`num_keys` is the number of keys to scatter. Should equal to the
        number of rows in ``value`` if ``value`` is a column.
        """
        if isinstance(value, ColumnBase) and len(value) != num_keys:
            raise ValueError(
                f"Size mismatch: cannot set value "
                f"of size {len(value)} to indexing result of size "
                f"{num_keys}"
            )

    def _validate_fillna_value(
        self, fill_value: ScalarLike | ColumnLike
    ) -> cudf.Scalar | ColumnBase:
        """Align fill_value for .fillna based on column type."""
        if is_scalar(fill_value):
            return cudf.Scalar(fill_value, dtype=self.dtype)
        return as_column(fill_value)

    def fillna(
        self,
<<<<<<< HEAD
        fill_value: ScalarLike | ColumnLike,
        method: Literal["ffill", "bfill", None] = None,
=======
        fill_value: Any = None,
        method: str | None = None,
>>>>>>> 87f6a7e1
    ) -> Self:
        """Fill null values with ``value``.

        Returns a copy with null filled.
        """
        if not self.has_nulls(include_nan=True):
            return self.copy()
        elif method is None:
            if is_scalar(fill_value) and libcudf.scalar._is_null_host_scalar(
                fill_value
            ):
                return self.copy()
            else:
                fill_value = self._validate_fillna_value(fill_value)
        return libcudf.replace.replace_nulls(
            input_col=self.nans_to_nulls(),
            replacement=fill_value,
            method=method,
        )._with_type_metadata(self.dtype)

    def isnull(self) -> ColumnBase:
        """Identify missing values in a Column."""
        result = libcudf.unary.is_null(self)

        if self.dtype.kind == "f":
            # Need to consider `np.nan` values in case
            # of a float column
            result = result | libcudf.unary.is_nan(self)

        return result

    def notnull(self) -> ColumnBase:
        """Identify non-missing values in a Column."""
        result = libcudf.unary.is_valid(self)

        if self.dtype.kind == "f":
            # Need to consider `np.nan` values in case
            # of a float column
            result = result & libcudf.unary.is_non_nan(self)

        return result

    def indices_of(
        self, value: ScalarLike | Self
    ) -> cudf.core.column.NumericalColumn:
        """
        Find locations of value in the column

        Parameters
        ----------
        value
            Scalar to look for (cast to dtype of column), or a length-1 column

        Returns
        -------
        Column of indices that match value
        """
        if not isinstance(value, ColumnBase):
            value = as_column([value], dtype=self.dtype)
        else:
            assert len(value) == 1
        mask = libcudf.search.contains(value, self)
        return apply_boolean_mask(
            [as_column(range(0, len(self)), dtype=size_type_dtype)], mask
        )[0]

    def _find_first_and_last(self, value: ScalarLike) -> tuple[int, int]:
        indices = self.indices_of(value)
        if n := len(indices):
            return (
                indices.element_indexing(0),
                indices.element_indexing(n - 1),
            )
        else:
            raise ValueError(f"Value {value} not found in column")

    def find_first_value(self, value: ScalarLike) -> int:
        """
        Return index of first value that matches

        Parameters
        ----------
        value
            Value to search for (cast to dtype of column)

        Returns
        -------
        Index of value

        Raises
        ------
        ValueError if value is not found
        """
        first, _ = self._find_first_and_last(value)
        return first

    def find_last_value(self, value: ScalarLike) -> int:
        """
        Return index of last value that matches

        Parameters
        ----------
        value
            Value to search for (cast to dtype of column)

        Returns
        -------
        Index of value

        Raises
        ------
        ValueError if value is not found
        """
        _, last = self._find_first_and_last(value)
        return last

    def append(self, other: ColumnBase) -> ColumnBase:
        return concat_columns([self, as_column(other)])

    def quantile(
        self,
        q: np.ndarray,
        interpolation: str,
        exact: bool,
        return_scalar: bool,
    ) -> ColumnBase:
        raise TypeError(f"cannot perform quantile with type {self.dtype}")

    def take(
        self, indices: ColumnBase, nullify: bool = False, check_bounds=True
    ) -> Self:
        """Return Column by taking values from the corresponding *indices*.

        Skip bounds checking if check_bounds is False.
        Set rows to null for all out of bound indices if nullify is `True`.
        """
        # Handle zero size
        if indices.size == 0:
            return cast(Self, column_empty_like(self, newsize=0))

        # TODO: For performance, the check and conversion of gather map should
        # be done by the caller. This check will be removed in future release.
        if indices.dtype.kind not in {"u", "i"}:
            indices = indices.astype(libcudf.types.size_type_dtype)
        if not libcudf.copying._gather_map_is_valid(
            indices, len(self), check_bounds, nullify
        ):
            raise IndexError("Gather map index is out of bounds.")

        return libcudf.copying.gather([self], indices, nullify=nullify)[
            0
        ]._with_type_metadata(self.dtype)

    def isin(self, values: Sequence) -> ColumnBase:
        """Check whether values are contained in the Column.

        Parameters
        ----------
        values : set or list-like
            The sequence of values to test. Passing in a single string will
            raise a TypeError. Instead, turn a single string into a list
            of one element.

        Returns
        -------
        result: Column
            Column of booleans indicating if each element is in values.
        """
        try:
            lhs, rhs = self._process_values_for_isin(values)
            res = lhs._isin_earlystop(rhs)
            if res is not None:
                return res
        except ValueError:
            # pandas functionally returns all False when cleansing via
            # typecasting fails
            return as_column(False, length=len(self), dtype="bool")

        return lhs._obtain_isin_result(rhs)

    def _process_values_for_isin(
        self, values: Sequence
    ) -> tuple[ColumnBase, ColumnBase]:
        """
        Helper function for `isin` which pre-process `values` based on `self`.
        """
        lhs = self
        rhs = as_column(values, nan_as_null=False)
        if lhs.null_count == len(lhs):
            lhs = lhs.astype(rhs.dtype)
        elif rhs.null_count == len(rhs):
            rhs = rhs.astype(lhs.dtype)
        return lhs, rhs

    def _isin_earlystop(self, rhs: ColumnBase) -> ColumnBase | None:
        """
        Helper function for `isin` which determines possibility of
        early-stopping or not.
        """
        if self.dtype != rhs.dtype:
            if self.null_count and rhs.null_count:
                return self.isnull()
            else:
                return as_column(False, length=len(self), dtype="bool")
        elif self.null_count == 0 and (rhs.null_count == len(rhs)):
            return as_column(False, length=len(self), dtype="bool")
        else:
            return None

    def _obtain_isin_result(self, rhs: ColumnBase) -> ColumnBase:
        """
        Helper function for `isin` which merges `self` & `rhs`
        to determine what values of `rhs` exist in `self`.
        """
        # We've already matched dtypes by now
        # self.isin(other) asks "which values of self are in other"
        # contains(haystack, needles) asks "which needles are in haystack"
        # hence this argument ordering.
        result = libcudf.search.contains(rhs, self)
        if self.null_count > 0:
            # If one of the needles is null, then the result contains
            # nulls, these nulls should be replaced by whether or not the
            # haystack contains a null.
            # TODO: this is unnecessary if we resolve
            # https://github.com/rapidsai/cudf/issues/14515 by
            # providing a mode in which cudf::contains does not mask
            # the result.
            result = result.fillna(cudf.Scalar(rhs.null_count > 0))
        return result

    def as_mask(self) -> Buffer:
        """Convert booleans to bitmask

        Returns
        -------
        Buffer
        """

        if self.has_nulls():
            raise ValueError("Column must have no nulls.")

        return bools_to_mask(self)

    @property
    def is_unique(self) -> bool:
        return self.distinct_count(dropna=False) == len(self)

    @property
    def is_monotonic_increasing(self) -> bool:
        return not self.has_nulls() and libcudf.sort.is_sorted(
            [self], [True], None
        )

    @property
    def is_monotonic_decreasing(self) -> bool:
        return not self.has_nulls() and libcudf.sort.is_sorted(
            [self], [False], None
        )

    def sort_values(
        self: ColumnBase,
        ascending: bool = True,
        na_position: str = "last",
    ) -> ColumnBase:
        return libcudf.sort.sort(
            [self], column_order=[ascending], null_precedence=[na_position]
        )[0]

    def distinct_count(self, dropna: bool = True) -> int:
        try:
            return self._distinct_count[dropna]
        except KeyError:
            self._distinct_count[dropna] = cpp_distinct_count(
                self, ignore_nulls=dropna
            )
            return self._distinct_count[dropna]

    def can_cast_safely(self, to_dtype: Dtype) -> bool:
        raise NotImplementedError()

    def astype(self, dtype: Dtype, copy: bool = False) -> ColumnBase:
        if copy:
            col = self.copy()
        else:
            col = self
        if dtype == "category":
            # TODO: Figure out why `cudf.dtype("category")`
            # astype's different than just the string
            return col.as_categorical_column(dtype)
        elif (
            isinstance(dtype, str)
            and dtype == "interval"
            and isinstance(self.dtype, cudf.IntervalDtype)
        ):
            # astype("interval") (the string only) should no-op
            return col
        was_object = dtype == object or dtype == np.dtype(object)
        dtype = cudf.dtype(dtype)
        if self.dtype == dtype:
            return col
        elif isinstance(dtype, CategoricalDtype):
            return col.as_categorical_column(dtype)
        elif isinstance(dtype, IntervalDtype):
            return col.as_interval_column(dtype)
        elif isinstance(dtype, (ListDtype, StructDtype)):
            if not col.dtype == dtype:
                raise NotImplementedError(
                    f"Casting {self.dtype} columns not currently supported"
                )
            return col
        elif isinstance(dtype, cudf.core.dtypes.DecimalDtype):
            return col.as_decimal_column(dtype)
        elif dtype.kind == "M":
            return col.as_datetime_column(dtype)
        elif dtype.kind == "m":
            return col.as_timedelta_column(dtype)
        elif dtype.kind == "O":
            if cudf.get_option("mode.pandas_compatible") and was_object:
                raise ValueError(
                    f"Casting to {dtype} is not supported, use "
                    "`.astype('str')` instead."
                )
            return col.as_string_column(dtype)
        else:
            return col.as_numerical_column(dtype)

    def as_categorical_column(self, dtype) -> ColumnBase:
        if isinstance(dtype, (cudf.CategoricalDtype, pd.CategoricalDtype)):
            ordered = dtype.ordered
        else:
            ordered = False

        # Re-label self w.r.t. the provided categories
        if (
            isinstance(dtype, cudf.CategoricalDtype)
            and dtype._categories is not None
        ) or (
            isinstance(dtype, pd.CategoricalDtype)
            and dtype.categories is not None
        ):
            labels = self._label_encoding(cats=as_column(dtype.categories))

            return build_categorical_column(
                categories=as_column(dtype.categories),
                codes=labels,
                mask=self.mask,
                ordered=dtype.ordered,
            )

        # Categories must be unique and sorted in ascending order.
        cats = self.unique().sort_values().astype(self.dtype)
        label_dtype = min_unsigned_type(len(cats))
        labels = self._label_encoding(
            cats=cats, dtype=label_dtype, na_sentinel=cudf.Scalar(1)
        )
        # columns include null index in factorization; remove:
        if self.has_nulls():
            cats = cats.dropna()
            min_type = min_unsigned_type(len(cats), 8)
            if cudf.dtype(min_type).itemsize < labels.dtype.itemsize:
                labels = labels.astype(min_type)

        return build_categorical_column(
            categories=cats,
            codes=labels,
            mask=self.mask,
            ordered=ordered,
        )

    def as_numerical_column(
        self, dtype: Dtype
    ) -> "cudf.core.column.NumericalColumn":
        raise NotImplementedError

    def as_datetime_column(
        self, dtype: Dtype, format: str | None = None
    ) -> "cudf.core.column.DatetimeColumn":
        raise NotImplementedError

    def as_interval_column(
        self, dtype: Dtype
    ) -> "cudf.core.column.IntervalColumn":
        raise NotImplementedError

    def as_timedelta_column(
        self, dtype: Dtype, format: str | None = None
    ) -> "cudf.core.column.TimeDeltaColumn":
        raise NotImplementedError

    def as_string_column(
        self, dtype: Dtype, format: str | None = None
    ) -> "cudf.core.column.StringColumn":
        raise NotImplementedError

    def as_decimal_column(
        self, dtype: Dtype
    ) -> "cudf.core.column.decimal.DecimalBaseColumn":
        raise NotImplementedError

    def apply_boolean_mask(self, mask) -> ColumnBase:
        mask = as_column(mask)
        if not is_bool_dtype(mask.dtype):
            raise ValueError("boolean_mask is not boolean type.")

        return apply_boolean_mask([self], mask)[0]._with_type_metadata(
            self.dtype
        )

    def argsort(
        self, ascending: bool = True, na_position: str = "last"
    ) -> "cudf.core.column.NumericalColumn":
        return libcudf.sort.order_by(
            [self], [ascending], na_position, stable=True
        )

    def __arrow_array__(self, type=None):
        raise TypeError(
            "Implicit conversion to a host PyArrow Array via __arrow_array__ "
            "is not allowed, To explicitly construct a PyArrow Array, "
            "consider using .to_arrow()"
        )

    @property
    def __cuda_array_interface__(self) -> abc.Mapping[str, Any]:
        output = {
            "shape": (len(self),),
            "strides": (self.dtype.itemsize,),
            "typestr": self.dtype.str,
            "data": (self.data_ptr, False),
            "version": 1,
        }

        if self.nullable and self.has_nulls():
            # Create a simple Python object that exposes the
            # `__cuda_array_interface__` attribute here since we need to modify
            # some of the attributes from the numba device array
            output["mask"] = cuda_array_interface_wrapper(
                ptr=self.mask_ptr,
                size=len(self),
                owner=self.mask,
                readonly=True,
                typestr="<t1",
            )
        return output

    def __array_ufunc__(self, ufunc, method, *inputs, **kwargs):
        return _array_ufunc(self, ufunc, method, inputs, kwargs)

    def __invert__(self):
        raise TypeError(
            f"Operation `~` not supported on {self.dtype.type.__name__}"
        )

    def searchsorted(
        self,
        value,
        side: Literal["left", "right"] = "left",
        ascending: bool = True,
        na_position: Literal["first", "last"] = "last",
    ) -> Self:
        if not isinstance(value, ColumnBase) or value.dtype != self.dtype:
            raise ValueError(
                "Column searchsorted expects values to be column of same dtype"
            )
        return libcudf.search.search_sorted(
            [self],
            [value],
            side=side,
            ascending=ascending,
            na_position=na_position,
        )

    def unique(self) -> ColumnBase:
        """
        Get unique values in the data
        """
        return drop_duplicates([self], keep="first")[0]._with_type_metadata(
            self.dtype
        )

    def serialize(self) -> tuple[dict, list]:
        # data model:

        # Serialization produces a nested metadata "header" and a flattened
        # list of memoryviews/buffers that reference data (frames).  Each
        # header advertises a frame_count slot which indicates how many
        # frames deserialization will consume. The class used to construct
        # an object is named under the key "type-serialized" to match with
        # Dask's serialization protocol (see
        # distributed.protocol.serialize). Since column dtypes may either be
        # cudf native or foreign some special-casing is required here for
        # serialization.

        header: dict[Any, Any] = {}
        frames = []
        header["type-serialized"] = pickle.dumps(type(self))
        try:
            dtype, dtype_frames = self.dtype.serialize()
            header["dtype"] = dtype
            frames.extend(dtype_frames)
            header["dtype-is-cudf-serialized"] = True
        except AttributeError:
            header["dtype"] = pickle.dumps(self.dtype)
            header["dtype-is-cudf-serialized"] = False

        if self.data is not None:
            data_header, data_frames = self.data.serialize()
            header["data"] = data_header
            frames.extend(data_frames)

        if self.mask is not None:
            mask_header, mask_frames = self.mask.serialize()
            header["mask"] = mask_header
            frames.extend(mask_frames)
        if self.children:
            child_headers, child_frames = zip(
                *(c.serialize() for c in self.children)
            )
            header["subheaders"] = list(child_headers)
            frames.extend(chain(*child_frames))
        header["size"] = self.size
        header["frame_count"] = len(frames)
        return header, frames

    @classmethod
    def deserialize(cls, header: dict, frames: list) -> ColumnBase:
        def unpack(header, frames) -> tuple[Any, list]:
            count = header["frame_count"]
            klass = pickle.loads(header["type-serialized"])
            obj = klass.deserialize(header, frames[:count])
            return obj, frames[count:]

        assert header["frame_count"] == len(frames), (
            f"Deserialization expected {header['frame_count']} frames, "
            f"but received {len(frames)}"
        )
        if header["dtype-is-cudf-serialized"]:
            dtype, frames = unpack(header["dtype"], frames)
        else:
            dtype = pickle.loads(header["dtype"])
        if "data" in header:
            data, frames = unpack(header["data"], frames)
        else:
            data = None
        if "mask" in header:
            mask, frames = unpack(header["mask"], frames)
        else:
            mask = None
        children = []
        if "subheaders" in header:
            for h in header["subheaders"]:
                child, frames = unpack(h, frames)
                children.append(child)
        assert len(frames) == 0, "Deserialization did not consume all frames"
        return build_column(
            data=data,
            dtype=dtype,
            mask=mask,
            size=header.get("size", None),
            children=tuple(children),
        )

    def unary_operator(self, unaryop: str):
        raise TypeError(
            f"Operation {unaryop} not supported for dtype {self.dtype}."
        )

    def nans_to_nulls(self: Self) -> Self:
        """Convert NaN to NA."""
        return self

    def normalize_binop_value(
        self, other: ScalarLike
    ) -> ColumnBase | ScalarLike:
        raise NotImplementedError

    def _reduce(
        self,
        op: str,
        skipna: bool | None = None,
        min_count: int = 0,
        *args,
        **kwargs,
    ) -> ScalarLike:
        """Compute {op} of column values.

        skipna : bool
            Whether or not na values must be skipped.
        min_count : int, default 0
            The minimum number of entries for the reduction, otherwise the
            reduction returns NaN.
        """
        preprocessed = self._process_for_reduction(
            skipna=skipna, min_count=min_count
        )
        if isinstance(preprocessed, ColumnBase):
            return libcudf.reduce.reduce(op, preprocessed, **kwargs)
        return preprocessed

    def _process_for_reduction(
        self, skipna: bool | None = None, min_count: int = 0
    ) -> ColumnBase | ScalarLike:
        if skipna is None:
            skipna = True

        if self.has_nulls():
            if skipna:
                result_col = self.dropna()
            else:
                return cudf.utils.dtypes._get_nan_for_dtype(self.dtype)

        result_col = self

        # TODO: If and when pandas decides to validate that `min_count` >= 0 we
        # should insert comparable behavior.
        # https://github.com/pandas-dev/pandas/issues/50022
        if min_count > 0:
            valid_count = len(result_col) - result_col.null_count
            if valid_count < min_count:
                return cudf.utils.dtypes._get_nan_for_dtype(self.dtype)
        return result_col

    def _reduction_result_dtype(self, reduction_op: str) -> Dtype:
        """
        Determine the correct dtype to pass to libcudf based on
        the input dtype, data dtype, and specific reduction op
        """
        return self.dtype

    def _with_type_metadata(self: ColumnBase, dtype: Dtype) -> ColumnBase:
        """
        Copies type metadata from self onto other, returning a new column.

        When ``self`` is a nested column, recursively apply this function on
        the children of ``self``.
        """
        return self

    def _label_encoding(
        self,
        cats: ColumnBase,
        dtype: Dtype | None = None,
        na_sentinel: ScalarLike | None = None,
    ):
        """
        Convert each value in `self` into an integer code, with `cats`
        providing the mapping between codes and values.

        Examples
        --------
        >>> from cudf.core.column import as_column
        >>> col = as_column(['foo', 'bar', 'foo', 'baz'])
        >>> cats = as_column(['foo', 'bar', 'baz'])
        >>> col._label_encoding(cats)
        <cudf.core.column.numerical.NumericalColumn object at 0x7f99bf3155c0>
        [
          0,
          1,
          0,
          2
        ]
        dtype: int8
        >>> cats = as_column(['foo', 'bar'])
        >>> col._label_encoding(cats)
        <cudf.core.column.numerical.NumericalColumn object at 0x7f99bfde0e40>
        [
          0,
          1,
          0,
          -1
        ]
        dtype: int8
        """
        from cudf._lib.join import join as cpp_join

        if na_sentinel is None or na_sentinel.value is cudf.NA:
            na_sentinel = cudf.Scalar(-1)

        def _return_sentinel_column():
            return as_column(na_sentinel, dtype=dtype, length=len(self))

        if dtype is None:
            dtype = min_scalar_type(max(len(cats), na_sentinel), 8)

        if is_mixed_with_object_dtype(self, cats):
            return _return_sentinel_column()

        try:
            # Where there is a type-cast failure, we have
            # to catch the exception and return encoded labels
            # with na_sentinel values as there would be no corresponding
            # encoded values of cats in self.
            cats = cats.astype(self.dtype)
        except ValueError:
            return _return_sentinel_column()

        left_gather_map, right_gather_map = cpp_join(
            [self], [cats], how="left"
        )
        codes = libcudf.copying.gather(
            [as_column(range(len(cats)), dtype=dtype)],
            right_gather_map,
            nullify=True,
        )
        del right_gather_map
        # reorder `codes` so that its values correspond to the
        # values of `self`:
        (codes,) = libcudf.sort.sort_by_key(
            codes, [left_gather_map], [True], ["last"], stable=True
        )
        return codes.fillna(na_sentinel.value)


def column_empty_like(
    column: ColumnBase,
    dtype: Dtype | None = None,
    masked: bool = False,
    newsize: int | None = None,
) -> ColumnBase:
    """Allocate a new column like the given *column*"""
    if dtype is None:
        dtype = column.dtype
    row_count = len(column) if newsize is None else newsize

    if (
        hasattr(column, "dtype")
        and isinstance(column.dtype, cudf.CategoricalDtype)
        and dtype == column.dtype
    ):
        catcolumn = cast("cudf.core.column.CategoricalColumn", column)
        codes = column_empty_like(
            catcolumn.codes, masked=masked, newsize=newsize
        )
        return build_column(
            data=None,
            dtype=dtype,
            mask=codes.base_mask,
            children=(codes,),
            size=codes.size,
        )

    return column_empty(row_count, dtype, masked)


def _has_any_nan(arbitrary):
    return any(
        ((isinstance(x, float) or isinstance(x, np.floating)) and np.isnan(x))
        for x in np.asarray(arbitrary)
    )


def column_empty_like_same_mask(
    column: ColumnBase, dtype: Dtype
) -> ColumnBase:
    """Create a new empty Column with the same length and the same mask.

    Parameters
    ----------
    dtype : np.dtype like
        The dtype of the data buffer.
    """
    result = column_empty_like(column, dtype)
    if column.nullable:
        result = result.set_mask(column.mask)
    return result


def column_empty(
    row_count: int, dtype: Dtype = "object", masked: bool = False
) -> ColumnBase:
    """Allocate a new column like the given row_count and dtype."""
    dtype = cudf.dtype(dtype)
    children: tuple[ColumnBase, ...] = ()

    if isinstance(dtype, StructDtype):
        data = None
        children = tuple(
            column_empty(row_count, field_dtype)
            for field_dtype in dtype.fields.values()
        )
    elif isinstance(dtype, ListDtype):
        data = None
        children = (
            as_column(
                0, length=row_count + 1, dtype=libcudf.types.size_type_dtype
            ),
            column_empty(row_count, dtype=dtype.element_type),
        )
    elif isinstance(dtype, CategoricalDtype):
        data = None
        children = (
            build_column(
                data=as_buffer(
                    rmm.DeviceBuffer(
                        size=row_count
                        * cudf.dtype(libcudf.types.size_type_dtype).itemsize
                    )
                ),
                dtype=libcudf.types.size_type_dtype,
            ),
        )
    elif dtype.kind in "OU" and not isinstance(dtype, DecimalDtype):
        data = as_buffer(rmm.DeviceBuffer(size=0))
        children = (
            as_column(
                0, length=row_count + 1, dtype=libcudf.types.size_type_dtype
            ),
        )
    else:
        data = as_buffer(rmm.DeviceBuffer(size=row_count * dtype.itemsize))

    if masked:
        mask = create_null_mask(row_count, state=MaskState.ALL_NULL)
    else:
        mask = None

    return build_column(
        data, dtype, mask=mask, size=row_count, children=children
    )


def build_column(
    data: Buffer | None,
    dtype: Dtype,
    *,
    size: int | None = None,
    mask: Buffer | None = None,
    offset: int = 0,
    null_count: int | None = None,
    children: tuple[ColumnBase, ...] = (),
) -> ColumnBase:
    """
    Build a Column of the appropriate type from the given parameters

    Parameters
    ----------
    data : Buffer
        The data buffer (can be None if constructing certain Column
        types like StringColumn, ListColumn, or CategoricalColumn)
    dtype
        The dtype associated with the Column to construct
    mask : Buffer, optional
        The mask buffer
    size : int, optional
    offset : int, optional
    children : tuple, optional
    """
    dtype = cudf.dtype(dtype)

    if _is_non_decimal_numeric_dtype(dtype):
        assert data is not None
        col = cudf.core.column.NumericalColumn(
            data=data,
            dtype=dtype,
            mask=mask,
            size=size,
            offset=offset,
            null_count=null_count,
        )
        return col

    if isinstance(dtype, CategoricalDtype):
        if not len(children) == 1:
            raise ValueError(
                "Must specify exactly one child column for CategoricalColumn"
            )
        if not isinstance(children[0], ColumnBase):
            raise TypeError("children must be a tuple of Columns")
        return cudf.core.column.CategoricalColumn(
            dtype=dtype,
            mask=mask,
            size=size,
            offset=offset,
            null_count=null_count,
            children=children,
        )
    elif dtype.type is np.datetime64:
        if data is None:
            raise TypeError("Must specify data buffer")
        return cudf.core.column.DatetimeColumn(
            data=data,
            dtype=dtype,
            mask=mask,
            size=size,
            offset=offset,
            null_count=null_count,
        )
    elif isinstance(dtype, pd.DatetimeTZDtype):
        if data is None:
            raise TypeError("Must specify data buffer")
        return cudf.core.column.datetime.DatetimeTZColumn(
            data=data,
            dtype=dtype,
            mask=mask,
            size=size,
            offset=offset,
            null_count=null_count,
        )
    elif dtype.type is np.timedelta64:
        if data is None:
            raise TypeError("Must specify data buffer")
        return cudf.core.column.TimeDeltaColumn(
            data=data,
            dtype=dtype,
            mask=mask,
            size=size,
            offset=offset,
            null_count=null_count,
        )
    elif dtype.type in (np.object_, np.str_):
        return cudf.core.column.StringColumn(
            data=data,
            mask=mask,
            size=size,
            offset=offset,
            children=children,
            null_count=null_count,
        )
    elif isinstance(dtype, ListDtype):
        return cudf.core.column.ListColumn(
            size=size,
            dtype=dtype,
            mask=mask,
            offset=offset,
            null_count=null_count,
            children=children,
        )
    elif isinstance(dtype, IntervalDtype):
        return cudf.core.column.IntervalColumn(
            dtype=dtype,
            mask=mask,
            size=size,
            offset=offset,
            children=children,
            null_count=null_count,
        )
    elif isinstance(dtype, StructDtype):
        if size is None:
            raise TypeError("Must specify size")
        return cudf.core.column.StructColumn(
            data=data,
            dtype=dtype,
            size=size,
            offset=offset,
            mask=mask,
            null_count=null_count,
            children=children,
        )
    elif isinstance(dtype, cudf.Decimal64Dtype):
        if size is None:
            raise TypeError("Must specify size")
        return cudf.core.column.Decimal64Column(
            data=data,
            size=size,
            offset=offset,
            dtype=dtype,
            mask=mask,
            null_count=null_count,
            children=children,
        )
    elif isinstance(dtype, cudf.Decimal32Dtype):
        if size is None:
            raise TypeError("Must specify size")
        return cudf.core.column.Decimal32Column(
            data=data,
            size=size,
            offset=offset,
            dtype=dtype,
            mask=mask,
            null_count=null_count,
            children=children,
        )
    elif isinstance(dtype, cudf.Decimal128Dtype):
        if size is None:
            raise TypeError("Must specify size")
        return cudf.core.column.Decimal128Column(
            data=data,
            size=size,
            offset=offset,
            dtype=dtype,
            mask=mask,
            null_count=null_count,
            children=children,
        )
    else:
        raise TypeError(f"Unrecognized dtype: {dtype}")


def build_categorical_column(
    categories: ColumnBase,
    codes: ColumnBase,
    mask: Buffer | None = None,
    size: int | None = None,
    offset: int = 0,
    null_count: int | None = None,
    ordered: bool = False,
) -> "cudf.core.column.CategoricalColumn":
    """
    Build a CategoricalColumn

    Parameters
    ----------
    categories : Column
        Column of categories
    codes : Column
        Column of codes, the size of the resulting Column will be
        the size of `codes`
    mask : Buffer
        Null mask
    size : int, optional
    offset : int, optional
    ordered : bool, default False
        Indicates whether the categories are ordered
    """
    codes_dtype = min_unsigned_type(len(categories))
    codes = as_column(codes)
    if codes.dtype != codes_dtype:
        codes = codes.astype(codes_dtype)

    dtype = CategoricalDtype(categories=categories, ordered=ordered)

    result = build_column(
        data=None,
        dtype=dtype,
        mask=mask,
        size=size,
        offset=offset,
        null_count=null_count,
        children=(codes,),
    )
    return cast("cudf.core.column.CategoricalColumn", result)


def check_invalid_array(shape: tuple, dtype):
    """Invalid ndarrays properties that are not supported"""
    if len(shape) > 1:
        raise ValueError("Data must be 1-dimensional")
    elif dtype == "float16":
        raise TypeError("Unsupported type float16")


def as_memoryview(arbitrary: Any) -> memoryview | None:
    try:
        return memoryview(arbitrary)
    except TypeError:
        return None


def as_column(
    arbitrary: Any,
    nan_as_null: bool | None = None,
    dtype: Dtype | None = None,
    length: int | None = None,
):
    """Create a Column from an arbitrary object

    Parameters
    ----------
    arbitrary : object
        Object to construct the Column from. See *Notes*.
    nan_as_null : bool, optional, default None
        If None (default), treats NaN values in arbitrary as null if there is
        no mask passed along with it. If True, combines the mask and NaNs to
        form a new validity mask. If False, leaves NaN values as is.
        Only applies when arbitrary is not a cudf object
        (Index, Series, Column).
    dtype : optional
        Optionally typecast the constructed Column to the given
        dtype.
    length : int, optional
        If `arbitrary` is a scalar, broadcast into a Column of
        the given length.

    Returns
    -------
    A Column of the appropriate type and size.

    Notes
    -----
    Currently support inputs are:

    * ``Column``
    * ``Series``
    * ``Index``
    * Scalars (can be broadcasted to a specified `length`)
    * Objects exposing ``__cuda_array_interface__`` (e.g., numba device arrays)
    * Objects exposing ``__array_interface__``(e.g., numpy arrays)
    * pyarrow array
    * pandas.Categorical objects
    * range objects
    """
    if isinstance(arbitrary, (range, pd.RangeIndex, cudf.RangeIndex)):
        column = libcudf.filling.sequence(
            len(arbitrary),
            as_device_scalar(arbitrary.start, dtype=cudf.dtype("int64")),
            as_device_scalar(arbitrary.step, dtype=cudf.dtype("int64")),
        )
        if cudf.get_option("default_integer_bitwidth") and dtype is None:
            dtype = cudf.dtype(
                f'i{cudf.get_option("default_integer_bitwidth")//8}'
            )
        if dtype is not None:
            return column.astype(dtype)
        return column
    elif isinstance(arbitrary, (ColumnBase, cudf.Series, cudf.BaseIndex)):
        # Ignoring nan_as_null per the docstring
        if isinstance(arbitrary, cudf.Series):
            arbitrary = arbitrary._column
        elif isinstance(arbitrary, cudf.BaseIndex):
            arbitrary = arbitrary._values
        if dtype is not None:
            return arbitrary.astype(dtype)
        return arbitrary
    elif hasattr(arbitrary, "__cuda_array_interface__"):
        desc = arbitrary.__cuda_array_interface__
        check_invalid_array(desc["shape"], np.dtype(desc["typestr"]))

        if desc.get("mask", None) is not None:
            # Extract and remove the mask from arbitrary before
            # passing to cupy.asarray
            cai_copy = desc.copy()
            mask = _mask_from_cuda_array_interface_desc(
                arbitrary, cai_copy.pop("mask")
            )
            arbitrary = SimpleNamespace(__cuda_array_interface__=cai_copy)
        else:
            mask = None

        arbitrary = cupy.asarray(arbitrary)
        arbitrary = cupy.ascontiguousarray(arbitrary)

        data = as_buffer(arbitrary, exposed=cudf.get_option("copy_on_write"))
        col = build_column(data, dtype=arbitrary.dtype, mask=mask)
        if nan_as_null or (mask is None and nan_as_null is None):
            col = col.nans_to_nulls()
        if dtype is not None:
            col = col.astype(dtype)
        return col

    elif isinstance(arbitrary, (pa.Array, pa.ChunkedArray)):
        if (nan_as_null is None or nan_as_null) and pa.types.is_floating(
            arbitrary.type
        ):
            arbitrary = pc.if_else(
                pc.is_nan(arbitrary),
                pa.nulls(len(arbitrary), type=arbitrary.type),
                arbitrary,
            )
        elif dtype is None and pa.types.is_null(arbitrary.type):
            # default "empty" type
            dtype = "str"
        col = ColumnBase.from_arrow(arbitrary)

        if dtype is not None:
            col = col.astype(dtype)

        return col

    elif isinstance(
        arbitrary, (pd.Series, pd.Index, pd.api.extensions.ExtensionArray)
    ):
        if isinstance(arbitrary.dtype, (pd.SparseDtype, pd.PeriodDtype)):
            raise NotImplementedError(
                f"cuDF does not yet support {type(arbitrary.dtype).__name__}"
            )
        elif (
            cudf.get_option("mode.pandas_compatible")
            and isinstance(arbitrary, (pd.DatetimeIndex, pd.TimedeltaIndex))
            and arbitrary.freq is not None
        ):
            raise NotImplementedError("freq is not implemented yet")
        elif isinstance(arbitrary.dtype, pd.IntervalDtype) and isinstance(
            arbitrary.dtype.subtype, pd.DatetimeTZDtype
        ):
            raise NotImplementedError(
                "cuDF does not yet support Intervals with timezone-aware datetimes"
            )
        elif _is_pandas_nullable_extension_dtype(arbitrary.dtype):
            if cudf.get_option("mode.pandas_compatible"):
                raise NotImplementedError("not supported")
            if isinstance(arbitrary, (pd.Series, pd.Index)):
                # pandas arrays define __arrow_array__ for better
                # pyarrow.array conversion
                arbitrary = arbitrary.array
            return as_column(
                pa.array(arbitrary, from_pandas=True),
                nan_as_null=nan_as_null,
                dtype=dtype,
                length=length,
            )
        elif isinstance(
            arbitrary.dtype,
            (pd.CategoricalDtype, pd.IntervalDtype, pd.DatetimeTZDtype),
        ):
            return as_column(
                pa.array(arbitrary, from_pandas=True),
                nan_as_null=nan_as_null,
                dtype=dtype,
                length=length,
            )
        elif isinstance(
            arbitrary.dtype, pd.api.extensions.ExtensionDtype
        ) and not isinstance(arbitrary, NumpyExtensionArray):
            raise NotImplementedError(
                "Custom pandas ExtensionDtypes are not supported"
            )
        elif arbitrary.dtype.kind in "fiubmM":
            # numpy dtype like
            if isinstance(arbitrary, NumpyExtensionArray):
                arbitrary = np.array(arbitrary)
            arb_dtype = np.dtype(arbitrary.dtype)
            if arb_dtype.kind == "f" and arb_dtype.itemsize == 2:
                raise TypeError("Unsupported type float16")
            elif arb_dtype.kind in "mM":
                # not supported by cupy
                arbitrary = np.asarray(arbitrary)
            else:
                arbitrary = cupy.asarray(arbitrary)
            return as_column(
                arbitrary, nan_as_null=nan_as_null, dtype=dtype, length=length
            )
        elif arbitrary.dtype.kind == "O":
            if isinstance(arbitrary, NumpyExtensionArray):
                # infer_dtype does not handle NumpyExtensionArray
                arbitrary = np.array(arbitrary, dtype=object)
            inferred_dtype = infer_dtype(arbitrary)
            if inferred_dtype in ("mixed-integer", "mixed-integer-float"):
                raise MixedTypeError("Cannot create column with mixed types")
            elif dtype is None and inferred_dtype not in (
                "mixed",
                "decimal",
                "string",
                "empty",
                "boolean",
            ):
                raise TypeError(
                    f"Cannot convert a {inferred_dtype} of object type"
                )
            elif inferred_dtype == "boolean":
                if cudf.get_option("mode.pandas_compatible"):
                    if dtype != np.dtype("bool") or pd.isna(arbitrary).any():
                        raise MixedTypeError(
                            f"Cannot have mixed values with {inferred_dtype}"
                        )
                elif nan_as_null is False and _has_any_nan(arbitrary):
                    raise MixedTypeError(
                        f"Cannot have mixed values with {inferred_dtype}"
                    )
            elif (
                nan_as_null is False
                and inferred_dtype not in ("decimal", "empty")
                and _has_any_nan(arbitrary)
            ):
                # Decimal can hold float("nan")
                # All np.nan is not restricted by type
                raise MixedTypeError(f"Cannot have NaN with {inferred_dtype}")

            pyarrow_array = pa.array(
                arbitrary,
                from_pandas=True,
            )
            return as_column(
                pyarrow_array,
                dtype=dtype,
                nan_as_null=nan_as_null,
                length=length,
            )
        else:
            raise NotImplementedError(
                f"{type(arbitrary).__name__} with "
                f"{type(arbitrary.dtype).__name__} is not supported."
            )
    elif is_scalar(arbitrary) and not isinstance(arbitrary, memoryview):
        if length is None:
            length = 1
        elif length < 0:
            raise ValueError(f"{length=} must be >=0.")
        if isinstance(
            arbitrary, pd.Interval
        ) or cudf.api.types._is_categorical_dtype(dtype):
            # No cudf.Scalar support yet
            return as_column(
                pd.Series([arbitrary] * length),
                nan_as_null=nan_as_null,
                dtype=dtype,
                length=length,
            )
        if (
            nan_as_null is True
            and isinstance(arbitrary, (np.floating, float))
            and np.isnan(arbitrary)
        ):
            if dtype is None:
                dtype = getattr(arbitrary, "dtype", cudf.dtype("float64"))
            arbitrary = None
        arbitrary = cudf.Scalar(arbitrary, dtype=dtype)
        if length == 0:
            return column_empty(length, dtype=arbitrary.dtype)
        else:
            return ColumnBase.from_scalar(arbitrary, length)

    elif hasattr(arbitrary, "__array_interface__"):
        desc = arbitrary.__array_interface__
        check_invalid_array(desc["shape"], np.dtype(desc["typestr"]))

        # CUDF assumes values are always contiguous
        arbitrary = np.asarray(arbitrary, order="C")

        if arbitrary.ndim == 0:
            # TODO: Or treat as scalar?
            arbitrary = arbitrary[np.newaxis]

        if arbitrary.dtype.kind in "OSU":
            if pd.isna(arbitrary).any():
                arbitrary = pa.array(arbitrary)
            else:
                # Let pandas potentially infer object type
                # e.g. np.array([pd.Timestamp(...)], dtype=object) -> datetime64
                arbitrary = pd.Series(arbitrary)
            return as_column(arbitrary, dtype=dtype, nan_as_null=nan_as_null)
        elif arbitrary.dtype.kind in "biuf":
            from_pandas = nan_as_null is None or nan_as_null
            return as_column(
                pa.array(arbitrary, from_pandas=from_pandas),
                dtype=dtype,
                nan_as_null=nan_as_null,
            )
        elif arbitrary.dtype.kind in "mM":
            time_unit = get_time_unit(arbitrary)
            if time_unit in ("D", "W", "M", "Y"):
                # TODO: Raise in these cases instead of downcasting to s?
                new_type = f"{arbitrary.dtype.type.__name__}[s]"
                arbitrary = arbitrary.astype(new_type)
            elif time_unit == "generic":
                # TODO: This should probably be in cudf.dtype
                raise TypeError(
                    f"{arbitrary.dtype.type.__name__} must have a unit specified"
                )

            is_nat = np.isnat(arbitrary)
            mask = None
            if is_nat.any():
                if nan_as_null is None or nan_as_null:
                    # Convert NaT to NA, which pyarrow does by default
                    return as_column(
                        pa.array(arbitrary),
                        dtype=dtype,
                        nan_as_null=nan_as_null,
                    )
                # Consider NaT as NA in the mask
                # but maintain NaT as a value
                bool_mask = as_column(~is_nat)
                mask = as_buffer(bools_to_mask(bool_mask))
            buffer = as_buffer(arbitrary.view("|u1"))
            col = build_column(data=buffer, mask=mask, dtype=arbitrary.dtype)
            if dtype:
                col = col.astype(dtype)
            return col
        else:
            raise NotImplementedError(f"{arbitrary.dtype} not supported")
    elif (view := as_memoryview(arbitrary)) is not None:
        return as_column(
            np.asarray(view), dtype=dtype, nan_as_null=nan_as_null
        )
    elif hasattr(arbitrary, "__array__"):
        # e.g. test_cuda_array_interface_pytorch
        try:
            arbitrary = cupy.asarray(arbitrary)
        except (ValueError, TypeError):
            arbitrary = np.asarray(arbitrary)
        return as_column(arbitrary, dtype=dtype, nan_as_null=nan_as_null)
    elif not isinstance(arbitrary, (abc.Iterable, abc.Sequence)):
        raise TypeError(
            f"{type(arbitrary).__name__} must be an iterable or sequence."
        )
    elif isinstance(arbitrary, abc.Iterator):
        arbitrary = list(arbitrary)

    # Start of arbitrary that's not handed above but dtype provided
    if isinstance(dtype, pd.DatetimeTZDtype):
        raise NotImplementedError(
            "Use `tz_localize()` to construct timezone aware data."
        )
    elif isinstance(dtype, cudf.core.dtypes.DecimalDtype):
        # Arrow throws a type error if the input is of
        # mixed-precision and cannot fit into the provided
        # decimal type properly, see:
        # https://github.com/apache/arrow/pull/9948
        # Hence we should let the exception propagate to
        # the user.
        data = pa.array(
            arbitrary,
            type=pa.decimal128(precision=dtype.precision, scale=dtype.scale),
        )
        if isinstance(dtype, cudf.core.dtypes.Decimal128Dtype):
            return cudf.core.column.Decimal128Column.from_arrow(data)
        elif isinstance(dtype, cudf.core.dtypes.Decimal64Dtype):
            return cudf.core.column.Decimal64Column.from_arrow(data)
        elif isinstance(dtype, cudf.core.dtypes.Decimal32Dtype):
            return cudf.core.column.Decimal32Column.from_arrow(data)
        else:
            raise NotImplementedError(f"{dtype} not implemented")
    elif isinstance(
        dtype,
        (
            pd.CategoricalDtype,
            cudf.CategoricalDtype,
            pd.IntervalDtype,
            cudf.IntervalDtype,
        ),
    ) or dtype in {
        "category",
        "interval",
        "str",
        str,
        np.str_,
        object,
        np.dtype(object),
    }:
        if isinstance(dtype, (cudf.CategoricalDtype, cudf.IntervalDtype)):
            dtype = dtype.to_pandas()
        elif dtype == object:
            # Unlike pandas, interpret object as "str" instead of "python object"
            dtype = "str"
        ser = pd.Series(arbitrary, dtype=dtype)
        return as_column(ser, nan_as_null=nan_as_null)
    elif isinstance(dtype, (cudf.StructDtype, cudf.ListDtype)):
        try:
            data = pa.array(arbitrary, type=dtype.to_arrow())
        except (pa.ArrowInvalid, pa.ArrowTypeError):
            if isinstance(dtype, cudf.ListDtype):
                # e.g. test_cudf_list_struct_write
                return cudf.core.column.ListColumn.from_sequences(arbitrary)
            raise
        return as_column(data, nan_as_null=nan_as_null)

    from_pandas = nan_as_null is None or nan_as_null
    if dtype is not None:
        dtype = cudf.dtype(dtype)
        try:
            arbitrary = pa.array(
                arbitrary,
                type=cudf_dtype_to_pa_type(dtype),
                from_pandas=from_pandas,
            )
        except (pa.ArrowInvalid, pa.ArrowTypeError):
            if not isinstance(dtype, np.dtype):
                dtype = dtype.to_pandas()
            arbitrary = pd.Series(arbitrary, dtype=dtype)
        return as_column(arbitrary, nan_as_null=nan_as_null, dtype=dtype)
    else:
        for element in arbitrary:
            # Carve-outs that cannot be parsed by pyarrow/pandas
            if is_column_like(element):
                # e.g. test_nested_series_from_sequence_data
                return cudf.core.column.ListColumn.from_sequences(arbitrary)
            elif isinstance(element, cupy.ndarray):
                # e.g. test_series_from_cupy_scalars
                return as_column(
                    cupy.array(arbitrary),
                    dtype=dtype,
                    nan_as_null=nan_as_null,
                    length=length,
                )
            elif (
                isinstance(element, (pd.Timestamp, pd.Timedelta))
                or element is pd.NaT
            ):
                # TODO: Remove this after
                # https://github.com/apache/arrow/issues/26492
                # is fixed.
                return as_column(
                    pd.Series(arbitrary),
                    dtype=dtype,
                    nan_as_null=nan_as_null,
                    length=length,
                )
            elif not any(element is na for na in (None, pd.NA, np.nan)):
                # Might have NA + element like above, but short-circuit if
                # an element pyarrow/pandas might be able to parse
                break
        try:
            arbitrary = pa.array(arbitrary, from_pandas=from_pandas)
            if (
                cudf.get_option("mode.pandas_compatible")
                and pa.types.is_integer(arbitrary.type)
                and arbitrary.null_count > 0
            ):
                arbitrary = arbitrary.cast(pa.float64())
            if cudf.get_option(
                "default_integer_bitwidth"
            ) and pa.types.is_integer(arbitrary.type):
                dtype = _maybe_convert_to_default_type("int")
            elif cudf.get_option(
                "default_float_bitwidth"
            ) and pa.types.is_floating(arbitrary.type):
                dtype = _maybe_convert_to_default_type("float")
        except (pa.ArrowInvalid, pa.ArrowTypeError, TypeError):
            arbitrary = pd.Series(arbitrary)
            if cudf.get_option(
                "default_integer_bitwidth"
            ) and arbitrary.dtype.kind in set("iu"):
                dtype = _maybe_convert_to_default_type("int")
            elif (
                cudf.get_option("default_float_bitwidth")
                and arbitrary.dtype.kind == "f"
            ):
                dtype = _maybe_convert_to_default_type("float")
        return as_column(arbitrary, nan_as_null=nan_as_null, dtype=dtype)


def _mask_from_cuda_array_interface_desc(obj, cai_mask) -> Buffer:
    desc = cai_mask.__cuda_array_interface__
    typestr = desc["typestr"]
    typecode = typestr[1]
    if typecode == "t":
        mask_size = bitmask_allocation_size_bytes(desc["shape"][0])
        return as_buffer(data=desc["data"][0], size=mask_size, owner=obj)
    elif typecode == "b":
        col = as_column(cai_mask)
        return bools_to_mask(col)
    else:
        raise NotImplementedError(f"Cannot infer mask from typestr {typestr}")


def serialize_columns(columns: list[ColumnBase]) -> tuple[list[dict], list]:
    """
    Return the headers and frames resulting
    from serializing a list of Column

    Parameters
    ----------
    columns : list
        list of Columns to serialize

    Returns
    -------
    headers : list
        list of header metadata for each Column
    frames : list
        list of frames
    """
    headers: list[dict[Any, Any]] = []
    frames = []

    if len(columns) > 0:
        header_columns = [c.serialize() for c in columns]
        headers, column_frames = zip(*header_columns)
        for f in column_frames:
            frames.extend(f)

    return headers, frames


def deserialize_columns(headers: list[dict], frames: list) -> list[ColumnBase]:
    """
    Construct a list of Columns from a list of headers
    and frames.
    """
    columns = []

    for meta in headers:
        col_frame_count = meta["frame_count"]
        col_typ = pickle.loads(meta["type-serialized"])
        colobj = col_typ.deserialize(meta, frames[:col_frame_count])
        columns.append(colobj)
        # Advance frames
        frames = frames[col_frame_count:]

    return columns


def concat_columns(objs: "MutableSequence[ColumnBase]") -> ColumnBase:
    """Concatenate a sequence of columns."""
    if len(objs) == 0:
        dtype = cudf.dtype(None)
        return column_empty(0, dtype=dtype, masked=True)

    # If all columns are `NumericalColumn` with different dtypes,
    # we cast them to a common dtype.
    # Notice, we can always cast pure null columns
    not_null_col_dtypes = [o.dtype for o in objs if o.null_count != len(o)]
    if len(not_null_col_dtypes) and all(
        _is_non_decimal_numeric_dtype(dtyp)
        and np.issubdtype(dtyp, np.datetime64)
        for dtyp in not_null_col_dtypes
    ):
        common_dtype = find_common_type(not_null_col_dtypes)
        # Cast all columns to the common dtype
        objs = [obj.astype(common_dtype) for obj in objs]

    # Find the first non-null column:
    head = next((obj for obj in objs if obj.null_count != len(obj)), objs[0])

    for i, obj in enumerate(objs):
        # Check that all columns are the same type:
        if not is_dtype_equal(obj.dtype, head.dtype):
            # if all null, cast to appropriate dtype
            if obj.null_count == len(obj):
                objs[i] = column_empty_like(
                    head, dtype=head.dtype, masked=True, newsize=len(obj)
                )
            else:
                raise ValueError("All columns must be the same type")

    # TODO: This logic should be generalized to a dispatch to
    # ColumnBase._concat so that all subclasses can override necessary
    # behavior. However, at the moment it's not clear what that API should look
    # like, so CategoricalColumn simply implements a minimal working API.
    if all(isinstance(o.dtype, CategoricalDtype) for o in objs):
        return cudf.core.column.categorical.CategoricalColumn._concat(
            cast(
                MutableSequence[
                    cudf.core.column.categorical.CategoricalColumn
                ],
                objs,
            )
        )

    newsize = sum(map(len, objs))
    if newsize > libcudf.MAX_COLUMN_SIZE:
        raise MemoryError(
            f"Result of concat cannot have "
            f"size > {libcudf.MAX_COLUMN_SIZE_STR}"
        )
    elif newsize == 0:
        return column_empty(0, head.dtype, masked=True)

    # Filter out inputs that have 0 length, then concatenate.
    return libcudf.concat.concat_columns([o for o in objs if len(o)])<|MERGE_RESOLUTION|>--- conflicted
+++ resolved
@@ -675,13 +675,8 @@
 
     def fillna(
         self,
-<<<<<<< HEAD
         fill_value: ScalarLike | ColumnLike,
         method: Literal["ffill", "bfill", None] = None,
-=======
-        fill_value: Any = None,
-        method: str | None = None,
->>>>>>> 87f6a7e1
     ) -> Self:
         """Fill null values with ``value``.
 
