--- conflicted
+++ resolved
@@ -1168,28 +1168,8 @@
             result.dtype.precision = dtype.precision  # type: ignore[union-attr]
         return result
 
-<<<<<<< HEAD
     def astype(self, dtype: DtypeObj, copy: bool = False) -> ColumnBase:
         if self.dtype == dtype:
-=======
-    def astype(self, dtype: Dtype, copy: bool = False) -> ColumnBase:
-        if len(self) == 0:
-            dtype = cudf.dtype(dtype)
-            if self.dtype == dtype:
-                result = self
-            else:
-                result = column_empty(0, dtype=dtype)
-        elif dtype == "category":
-            # TODO: Figure out why `cudf.dtype("category")`
-            # astype's different than just the string
-            result = self.as_categorical_column(dtype)
-        elif (
-            isinstance(dtype, str)
-            and dtype == "interval"
-            and isinstance(self.dtype, IntervalDtype)
-        ):
-            # astype("interval") (the string only) should no-op
->>>>>>> 81bb6f1e
             result = self
         elif len(self) == 0:
             result = column_empty(0, dtype=dtype)
