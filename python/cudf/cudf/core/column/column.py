# Copyright (c) 2018-2020, NVIDIA CORPORATION.

import pickle
import warnings
from numbers import Number

import cupy as cp
import numpy as np
import pandas as pd
import pyarrow as pa
from numba import cuda, njit

import nvstrings
import rmm

import cudf
import cudf._lib as libcudf
import cudf._libxx as libcudfxx
from cudf._libxx.column import Column
from cudf._libxx.stream_compaction import unique_count as cpp_unique_count
from cudf.core.buffer import Buffer
from cudf.core.dtypes import CategoricalDtype
from cudf.utils import cudautils, ioutils, utils
from cudf.utils.dtypes import (
    is_categorical_dtype,
    is_scalar,
    is_string_dtype,
    np_to_pa_dtype,
)
from cudf.utils.utils import (
    buffers_from_pyarrow,
    calc_chunk_size,
    mask_bitsize,
)


class ColumnBase(Column):
    def __init__(self, data, size, dtype, mask=None, offset=0, children=()):
        """
        Parameters
        ----------
        data : Buffer
        dtype
            The type associated with the data Buffer
        mask : Buffer, optional
        children : tuple, optional
        """
        super().__init__(
            data,
            size=size,
            dtype=dtype,
            mask=mask,
            offset=offset,
            children=children,
        )

    def __reduce__(self):
        return (
            build_column,
            (self.data, self.dtype, self.mask, self.offset, self.children),
        )

    def as_frame(self):
        from cudf.core.frame import Frame

        """
        Converts a Column to Frame
        """
        return Frame({None: self.copy(deep=False)})

    @property
    def data_array_view(self):
        """
        View the data as a CuPy ndarray or nvstrings object
        """
        if self.dtype == "object":
            return self.nvstrings

        if is_categorical_dtype(self.dtype):
            return self.codes.data_array_view

        result = cp.asarray(self.data).view(self.dtype)
        return result

    @property
    def mask_array_view(self):
        """
        View the mask as a CuPy ndarray
        """
<<<<<<< HEAD
        result = cp.asarray(self.mask)
=======
        result = rmm.device_array_from_ptr(
            ptr=self.mask.ptr, nelem=self.mask.size, dtype=np.int8,
        )
        result.gpu_data._obj = self
>>>>>>> 0f431a38
        return result

    def __len__(self):
        return self.size

    def to_pandas(self):
        arr = self.data_array_view
        sr = pd.Series(cp.asnumpy(arr))

        if self.nullable:
            mask_bits = cp.asnumpy(self.mask_array_view)
            mask_bytes = (
                cudautils.expand_mask_bits(len(self), mask_bits)
                .copy_to_host()
                .astype(bool)
            )
            sr[~mask_bytes] = None
        return sr

    def equals(self, other):
        if self is other:
            return True
        if other is None or len(self) != len(other):
            return False
        if len(self) == 1:
            val = self[0] == other[0]
            # when self is multiindex we need to checkall
            if isinstance(val, np.ndarray):
                return val.all()
            return bool(val)
        return self.unordered_compare("eq", other).min()

    def __sizeof__(self):
        n = self.data.size
        if self.nullable:
            n += self.mask.size
        return n

    def set_mask(self, mask):
        """
        Return a Column with the same data but new mask.

        Parameters
        ----------
        mask : 1D array-like
            The null-mask.  Valid values are marked as ``1``; otherwise ``0``.
            The mask bit given the data index ``idx`` is computed as::

                (mask[idx // 8] >> (idx % 8)) & 1
        """
        if mask is None:
            return self
        mask = Buffer(mask)
        return build_column(
            self.data,
            self.dtype,
            mask=mask,
            offset=self.offset,
            children=self.children,
        )

    @staticmethod
    def from_mem_views(data_mem, mask_mem=None, null_count=None):
        """Create a Column object from a data CuPy ndarray (or nvstrings
           object), and an optional mask CuPy ndarray
        """
        raise NotImplementedError

    @classmethod
    def _concat(cls, objs, dtype=None):
        from cudf.core.series import Series
        from cudf.core.column import (
            StringColumn,
            CategoricalColumn,
            NumericalColumn,
        )

        if len(objs) == 0:
            dtype = pd.api.types.pandas_dtype(dtype)
            if is_categorical_dtype(dtype):
                dtype = CategoricalDtype()
            return column_empty(0, dtype=dtype, masked=True)

        # If all columns are `NumericalColumn` with different dtypes,
        # we cast them to a common dtype.
        # Notice, we can always cast pure null columns
        not_null_cols = list(filter(lambda o: len(o) != o.null_count, objs))
        if len(not_null_cols) > 0 and (
            len(
                [
                    o
                    for o in not_null_cols
                    if not isinstance(o, NumericalColumn)
                    or np.issubdtype(o.dtype, np.datetime64)
                ]
            )
            == 0
        ):
            col_dtypes = [o.dtype for o in not_null_cols]
            # Use NumPy to find a common dtype
            common_dtype = np.find_common_type(col_dtypes, [])
            # Cast all columns to the common dtype
            for i in range(len(objs)):
                objs[i] = objs[i].astype(common_dtype)

        # Find the first non-null column:
        head = objs[0]
        for i, obj in enumerate(objs):
            if len(obj) != obj.null_count:
                head = obj
                break

        for i, obj in enumerate(objs):
            # Check that all columns are the same type:
            if not pd.api.types.is_dtype_equal(objs[i].dtype, head.dtype):
                # if all null, cast to appropriate dtype
                if len(obj) == obj.null_count:
                    from cudf.core.column import column_empty_like

                    objs[i] = column_empty_like(
                        head, dtype=head.dtype, masked=True, newsize=len(obj)
                    )

        # Handle categories for categoricals
        if all(isinstance(o, CategoricalColumn) for o in objs):
            cats = (
                Series(ColumnBase._concat([o.categories for o in objs]))
                .drop_duplicates()
                ._column
            )
            objs = [
                o.cat()._set_categories(cats, is_unique=True) for o in objs
            ]

        head = objs[0]
        for obj in objs:
            if not (obj.dtype == head.dtype):
                raise ValueError("All series must be of same type")

        newsize = sum(map(len, objs))
        if newsize > libcudfxx.MAX_COLUMN_SIZE:
            raise MemoryError(
                "Result of concat cannot have "
                "size > {}".format(libcudfxx.MAX_COLUMN_SIZE_STR)
            )

        # Handle strings separately
        if all(isinstance(o, StringColumn) for o in objs):
            result_nbytes = sum(o._nbytes for o in objs)
            if result_nbytes > libcudfxx.MAX_STRING_COLUMN_BYTES:
                raise MemoryError(
                    "Result of concat cannot have > {}  bytes".format(
                        libcudfxx.MAX_STRING_COLUMN_BYTES_STR
                    )
                )
            objs = [o.nvstrings for o in objs]
            return as_column(nvstrings.from_strings(*objs))

        # Filter out inputs that have 0 length
        objs = [o for o in objs if len(o) > 0]
        nulls = any(col.nullable for col in objs)

        if is_categorical_dtype(head):
            data_dtype = head.codes.dtype
            data = None
            children = (column_empty(newsize, dtype=head.codes.dtype),)
        else:
            data_dtype = head.dtype
            data = Buffer.empty(size=newsize * data_dtype.itemsize)
            children = ()

        # Allocate output mask only if there's nulls in the input objects
        mask = None
        if nulls:
            mask = Buffer(utils.make_mask(newsize))

        col = build_column(
            data=data, dtype=head.dtype, mask=mask, children=children
        )

        # Performance the actual concatenation
        if newsize > 0:
            col = libcudf.concat._column_concat(objs, col)

        return col

    def dropna(self):
        dropped_col = self.as_frame().dropna()._as_column()
        return dropped_col

    def _get_mask_as_column(self):
        data = Buffer(cudautils.ones(len(self), dtype=np.bool_))
        mask = as_column(data=data)
        if self.nullable:
            mask = mask.set_mask(self._mask).fillna(False)
        return mask

    def _memory_usage(self, **kwargs):
        return self.__sizeof__()

    def allocate_mask(self, all_valid=True):
        """Return a new Column with a newly allocated mask buffer.
        If ``all_valid`` is True, the new mask is set to all valid.
        If ``all_valid`` is False, the new mask is set to all null.
        """
        nelem = len(self)
        mask_sz = utils.calc_chunk_size(nelem, utils.mask_bitsize)
        mask = rmm.device_array(mask_sz, dtype=utils.mask_dtype)
        if nelem > 0:
            cudautils.fill_value(mask, 0xFF if all_valid else 0)
        mask = Buffer(mask)
        return self.set_mask(mask=mask)

    def to_gpu_array(self, fillna=None):
        """Get a dense numba CuPy ndarray for the data.

        Parameters
        ----------
        fillna : scalar, 'pandas', or None
            See *fillna* in ``.to_array``.

        Notes
        -----

        if ``fillna`` is ``None``, null values are skipped.  Therefore, the
        output size could be smaller.
        """
        if fillna:
            return self.fillna(self.default_na_value()).data_array_view
        else:
            return self.dropna().data_array_view

    def to_array(self, fillna=None):
        """Get a dense numpy array for the data.

        Parameters
        ----------
        fillna : scalar, 'pandas', or None
            Defaults to None, which will skip null values.
            If it equals "pandas", null values are filled with NaNs.
            Non integral dtype is promoted to np.float64.

        Notes
        -----

        if ``fillna`` is ``None``, null values are skipped.  Therefore, the
        output size could be smaller.
        """
        return cp.asnumpy(self.to_gpu_array(fillna=fillna))

    @property
    def valid_count(self):
        """Number of non-null values"""
        return len(self) - self.null_count

    @property
    def nullmask(self):
        """The gpu buffer for the null-mask
        """
        if self.nullable:
            return self.mask_array_view
        else:
            raise ValueError("Column has no null mask")

    def copy_data(self):
        """Copy the column with a new allocation of the data but not the mask,
        which is shared by the new column.
        """
        return self.replace(data=self.data.copy())

    def copy(self, deep=True):
        """Columns are immutable, so a deep copy produces a copy of the
        underlying data and mask and a shallow copy creates a new column and
        copies the references of the data and mask.
        """
        if deep:
            return libcudf.copying.copy_column(self)
        else:
            return build_column(
                self.data,
                self.dtype,
                mask=self.mask,
                offset=self.offset,
                children=self.children,
            )

    def view(self, newcls, **kwargs):
        """View the underlying column data differently using a subclass of
        ColumnBase

        Parameters
        ----------
        newcls : ColumnBase
            The logical view to be used
        **kwargs :
            Additional paramters for instantiating instance of *newcls*.
            Valid keywords are valid parameters for ``newcls.__init__``.
            Any omitted keywords will be defaulted to the corresponding
            attributes in ``self``.
        """
        params = Column._replace_defaults(self)
        params.update(kwargs)
        if "mask" in kwargs and "null_count" not in kwargs:
            del params["null_count"]
        return newcls(**params)

    def element_indexing(self, index):
        """Default implementation for indexing to an element

        Raises
        ------
        ``IndexError`` if out-of-bound
        """
        index = np.int32(int(index))
        if index < 0:
            index = len(self) + index
        if index > len(self) - 1:
            raise IndexError
        val = self.data_array_view[index]  # this can raise IndexError
        if isinstance(val, nvstrings.nvstrings):
            val = val.to_host()[0]
        valid = (
            cudautils.mask_get.py_func(self.mask_array_view, index)
            if self.mask
            else True
        )
        return val if valid else None

    def __getitem__(self, arg):
        from cudf.core.column import column

        if isinstance(arg, Number):
            arg = int(arg)
            return self.element_indexing(arg)
        elif isinstance(arg, slice):

            if is_categorical_dtype(self):
                codes = self.codes[arg]
                return build_column(
                    data=None,
                    dtype=self.dtype,
                    mask=codes.mask,
                    children=(codes,),
                )

            start, stop, stride = arg.indices(len(self))
            if start == stop:
                return column_empty(0, self.dtype, masked=True)
            # compute mask slice
            if self.has_nulls:
                if arg.step is not None and arg.step != 1:
                    raise NotImplementedError(arg)

                # slicing data
                slice_data = self.data_array_view[arg]
                # slicing mask
                data_size = self.size
                bytemask = cudautils.expand_mask_bits(
                    data_size, self.mask_array_view
                )
                slice_mask = cudautils.compact_mask_bytes(bytemask[arg])
            else:
                slice_data = self.data_array_view[arg]
                slice_mask = None
            if self.dtype == "object":
                return as_column(slice_data)
            else:
                if arg.step is not None and arg.step != 1:
                    slice_data = cudautils.as_contiguous(slice_data)
                    slice_data = Buffer(slice_data)
                else:
                    # data Buffer lifetime is tied to self:
                    slice_data = Buffer(
                        data=slice_data.data.mem.ptr,
                        size=slice_data.nbytes,
                        owner=self,
                    )

                # mask Buffer lifetime is not:
                if slice_mask is not None:
                    slice_mask = Buffer(slice_mask)

                return build_column(slice_data, self.dtype, mask=slice_mask)
        else:
            arg = column.as_column(arg)
            if len(arg) == 0:
                arg = column.as_column([], dtype="int32")
            if pd.api.types.is_integer_dtype(arg.dtype):
                return self.take(arg)
            if pd.api.types.is_bool_dtype(arg.dtype):
                return self.apply_boolean_mask(arg)
            raise NotImplementedError(type(arg))

    def __setitem__(self, key, value):
        """
        Set the value of self[key] to value.

        If value and self are of different types,
        value is coerced to self.dtype
        """
        from cudf.core import column

        if isinstance(key, slice):
            key_start, key_stop, key_stride = key.indices(len(self))
            if key_stride != 1:
                raise NotImplementedError("Stride not supported in slice")
            nelem = abs(key_stop - key_start)
        else:
            key = column.as_column(key)
            if pd.api.types.is_bool_dtype(key.dtype):
                if not len(key) == len(self):
                    raise ValueError(
                        "Boolean mask must be of same length as column"
                    )
                key = column.as_column(cudautils.arange(len(self)))[key]
            nelem = len(key)

        if is_scalar(value):
            if is_categorical_dtype(self.dtype):
                from cudf.utils.cudautils import fill_value

                data = rmm.device_array(nelem, dtype=self.codes.dtype)
                fill_value(data, self._encode(value))
                value = build_categorical_column(
                    categories=self.dtype.categories,
                    codes=as_column(data),
                    ordered=self.dtype.ordered,
                )
            elif value is None:
                value = column.column_empty(nelem, self.dtype, masked=True)
            else:
                to_dtype = pd.api.types.pandas_dtype(self.dtype)
                value = utils.scalar_broadcast_to(value, nelem, to_dtype)

        value = column.as_column(value).astype(self.dtype)

        if len(value) != nelem:
            msg = (
                f"Size mismatch: cannot set value "
                f"of size {len(value)} to indexing result of size "
                f"{nelem}"
            )
            raise ValueError(msg)

        if is_categorical_dtype(value.dtype):
            value = value.cat().set_categories(self.categories)._column
            assert self.dtype == value.dtype

        if isinstance(key, slice):
            out = libcudf.copying.copy_range(
                self, value, key_start, key_stop, 0
            )
        else:
            try:
                out = libcudf.copying.scatter(value, key, self)
            except RuntimeError as e:
                if "out of bounds" in str(e):
                    raise IndexError(
                        f"index out of bounds for column of size {len(self)}"
                    )
                raise

        self._mimic_inplace(out, inplace=True)

    def fillna(self, value):
        """Fill null values with ``value``.

        Returns a copy with null filled.
        """
        if not self.nullable:
            return self
        out = cudautils.fillna(
            data=self.data_array_view, mask=self.mask_array_view, value=value
        )
        return self.replace(data=Buffer(out), mask=None, null_count=0)

    def isnull(self):
        """Identify missing values in a Column.
        """
        return libcudf.unaryops.is_null(self)

    def isna(self):
        """Identify missing values in a Column. Alias for isnull.
        """
        return self.isnull()

    def notna(self):
        """Identify non-missing values in a Column.
        """
        return libcudf.unaryops.is_not_null(self)

    def notnull(self):
        """Identify non-missing values in a Column. Alias for notna.
        """
        return self.notna()

    def _invert(self):
        """Internal convenience function for inverting masked array

        Returns
        -------
        DeviceNDArray
           logical inverted mask
        """
        if self.has_nulls:
            raise ValueError("Column must have no nulls.")
        gpu_mask = self.data_array_view
        cudautils.invert_mask(gpu_mask, gpu_mask)
        return self.replace(data=Buffer(gpu_mask), mask=None, null_count=0)

    def find_first_value(self, value):
        """
        Returns offset of first value that matches
        """
        # FIXME: Inefficient find in CPU code
        arr = self.to_array()
        indices = np.argwhere(arr == value)
        if not len(indices):
            raise ValueError("value not found")
        return indices[-1, 0]

    def find_last_value(self, value):
        """
        Returns offset of last value that matches
        """
        arr = self.to_array()
        indices = np.argwhere(arr == value)
        if not len(indices):
            raise ValueError("value not found")
        return indices[-1, 0]

    def append(self, other):
        from cudf.core.column import as_column

        return ColumnBase._concat([self, as_column(other)])

    def quantile(self, q, interpolation, exact):
        if isinstance(q, Number):
            quant = [float(q)]
        elif isinstance(q, list) or isinstance(q, np.ndarray):
            quant = q
        else:
            msg = "`q` must be either a single element, list or numpy array"
            raise TypeError(msg)
        return libcudf.quantile.quantile(self, quant, interpolation, exact)

    def take(self, indices):
        """Return Column by taking values from the corresponding *indices*.
        """
        from cudf.core.column import column_empty_like

        # Handle zero size
        if indices.size == 0:
            return column_empty_like(self, newsize=0)

        try:
            result = libcudf.copying.gather(self, indices)
        except RuntimeError as e:
            if "out of bounds" in str(e):
                raise IndexError(
                    f"index out of bounds for column of size {len(self)}"
                )
            raise

        return result

    def as_mask(self):
        """Convert booleans to bitmask

        Returns
        -------
        device array
        """

        if self.has_nulls:
            raise ValueError("Column must have no nulls.")

        return cudautils.compact_mask_bytes(self.data_array_view)

    @ioutils.doc_to_dlpack()
    def to_dlpack(self):
        """{docstring}"""
        import cudf.io.dlpack as dlpack

        return dlpack.to_dlpack(self)

    @property
    def is_unique(self):
        return self.unique_count() == len(self)

    @property
    def is_monotonic(self):
        return self.is_monotonic_increasing

    @property
    def is_monotonic_increasing(self):
        raise (NotImplementedError)

    @property
    def is_monotonic_decreasing(self):
        raise (NotImplementedError)

    def get_slice_bound(self, label, side, kind):
        """
        Calculate slice bound that corresponds to given label.
        Returns leftmost (one-past-the-rightmost if ``side=='right'``) position
        of given label.
        Parameters
        ----------
        label : object
        side : {'left', 'right'}
        kind : {'ix', 'loc', 'getitem'}
        """
        assert kind in ["ix", "loc", "getitem", None]
        if side not in ("left", "right"):
            raise ValueError(
                "Invalid value for side kwarg,"
                " must be either 'left' or 'right': %s" % (side,)
            )

        # TODO: Handle errors/missing keys correctly
        #       Not currently using `kind` argument.
        if side == "left":
            return self.find_first_value(label, closest=True)
        if side == "right":
            return self.find_last_value(label, closest=True) + 1

    def sort_by_values(self):
        raise NotImplementedError

    def _unique_segments(self):
        """ Common code for unique, unique_count and value_counts"""
        # make dense column
        densecol = self.dropna()
        # sort the column
        sortcol, _ = densecol.sort_by_values()
        # find segments
        sortedvals = sortcol.data_array_view
        segs, begins = cudautils.find_segments(sortedvals)
        return segs, sortedvals

    def unique_count(self, method="sort", dropna=True):
        if method != "sort":
            msg = "non sort based unique_count() not implemented yet"
            raise NotImplementedError(msg)
        return cpp_unique_count(self, ignore_nulls=dropna)

    def repeat(self, repeats, axis=None):
        assert axis in (None, 0)
        return libcudf.filling.repeat([self], repeats)[0]

    def _mimic_inplace(self, result, inplace=False):
        """
        If `inplace=True`, used to mimic an inplace operation
        by replacing data in ``self`` with data in ``result``.

        Otherwise, returns ``result`` unchanged.
        """
        if inplace:
            self.data = result.data
            self.mask = result.mask
            self.dtype = result.dtype
            self.size = result.size
            self.offset = result.offset
            if hasattr(result, "children"):
                self.children = result.children
                if is_string_dtype(self):
                    # force recomputation of nvstrings/nvcategory
                    self._nvstrings = None
                    self._nvcategory = None
            self.__class__ = result.__class__
        else:
            return result

    def astype(self, dtype, **kwargs):
        if is_categorical_dtype(dtype):
            return self.as_categorical_column(dtype, **kwargs)
        elif pd.api.types.pandas_dtype(dtype).type in (np.str_, np.object_):
            return self.as_string_column(dtype, **kwargs)

        elif np.issubdtype(dtype, np.datetime64):
            return self.as_datetime_column(dtype, **kwargs)

        else:
            return self.as_numerical_column(dtype, **kwargs)

    def as_categorical_column(self, dtype, **kwargs):
        if "ordered" in kwargs:
            ordered = kwargs["ordered"]
        else:
            ordered = False

        sr = cudf.Series(self)
        labels, cats = sr.factorize()

        # string columns include null index in factorization; remove:
        if (
            pd.api.types.pandas_dtype(self.dtype).type in (np.str_, np.object_)
        ) and self.has_nulls:
            cats = cats.dropna()
            labels = labels - 1

        return build_categorical_column(
            categories=cats,
            codes=labels._column,
            mask=self.mask,
            ordered=ordered,
        )

    def as_numerical_column(self, dtype, **kwargs):
        raise NotImplementedError

    def as_datetime_column(self, dtype, **kwargs):
        raise NotImplementedError

    def as_string_column(self, dtype, **kwargs):
        raise NotImplementedError

    def apply_boolean_mask(self, mask):
        mask = as_column(mask, dtype="bool")
        result = (
            self.as_frame()._apply_boolean_mask(boolean_mask=mask)._as_column()
        )
        return result

    def argsort(self, ascending):
        _, inds = self.sort_by_values(ascending=ascending)
        return inds

    @property
    def __cuda_array_interface__(self):
        output = {
            "shape": (len(self),),
            "strides": (self.dtype.itemsize,),
            "typestr": self.dtype.str,
            "data": (self.data.ptr, True),
            "version": 1,
        }

        if self.nullable and self.has_nulls:
            from types import SimpleNamespace

            # Create a simple Python object that exposes the
            # `__cuda_array_interface__` attribute here since we need to modify
            # some of the attributes from the numba device array
            mask = SimpleNamespace(
                __cuda_array_interface__={
                    "shape": (len(self),),
                    "typestr": "<t1",
                    "data": (self.mask.ptr, True),
                    "version": 1,
                }
            )
            output["mask"] = mask

        return output

    def serialize(self):
        header = {}
        frames = []
        header["type"] = pickle.dumps(type(self))
        header["dtype"] = self.dtype.str
        data_frames = [self.data_array_view]
        frames.extend(data_frames)

        if self.nullable:
            mask_frames = [self.mask_array_view]
        else:
            mask_frames = []
        frames.extend(mask_frames)
        header["frame_count"] = len(frames)
        return header, frames

    @classmethod
    def deserialize(cls, header, frames):
        dtype = header["dtype"]
        data = Buffer(frames[0])
        mask = None
        if header["frame_count"] > 1:
            mask = Buffer(frames[1])
        return build_column(data=data, dtype=dtype, mask=mask)


def column_empty_like(column, dtype=None, masked=False, newsize=None):
    """Allocate a new column like the given *column*
    """
    if dtype is None:
        dtype = column.dtype
    row_count = len(column) if newsize is None else newsize

    if (
        hasattr(column, "dtype")
        and is_categorical_dtype(column.dtype)
        and dtype == column.dtype
    ):
        codes = column_empty_like(column.codes, masked=masked, newsize=newsize)
        return build_column(
            data=None, dtype=dtype, mask=codes.mask, children=(codes,)
        )

    return column_empty(row_count, dtype, masked)


def column_empty_like_same_mask(column, dtype):
    """Create a new empty Column with the same length and the same mask.

    Parameters
    ----------
    dtype : np.dtype like
        The dtype of the data buffer.
    """
    result = column_empty_like(column, dtype)
    if column.nullable:
        result.mask = column.mask
    return result


def column_empty(row_count, dtype="object", masked=False):
    """Allocate a new column like the given row_count and dtype.
    """
    dtype = pd.api.types.pandas_dtype(dtype)
    children = ()

    if is_categorical_dtype(dtype):
        data = None
        children = (
            build_column(
                data=Buffer.empty(row_count * np.dtype("int32").itemsize),
                dtype="int32",
            ),
        )
    elif dtype.kind in "OU":
        data = None
        children = (
            build_column(
                data=Buffer.empty(
                    (row_count + 1) * np.dtype("int32").itemsize
                ),
                dtype="int32",
            ),
            build_column(
                data=Buffer.empty(row_count * np.dtype("int8").itemsize),
                dtype="int8",
            ),
        )
    else:
        data = Buffer.empty(row_count * dtype.itemsize)

    if masked:
        mask = Buffer(cudautils.make_empty_mask(row_count))
    else:
        mask = None

    return build_column(data, dtype, mask=mask, children=children)


def build_column(
    data, dtype, mask=None, offset=0, children=(), categories=None
):
    """
    Build a Column of the appropriate type from the given parameters

    Parameters
    ----------
    data : Buffer
        The data buffer (can be None if constructin certain Column
        types like StringColumn or CategoricalColumn)
    dtype
        The dtype associated with the Column to construct
    mask : Buffer, optionapl
        The mask buffer
    offset : int, optional
    children : tuple, optional
    categories : Column, optional
        If constructing a CategoricalColumn, a Column containing
        the categories
    """
    from cudf.core.column.numerical import NumericalColumn
    from cudf.core.column.datetime import DatetimeColumn
    from cudf.core.column.categorical import CategoricalColumn
    from cudf.core.column.string import StringColumn

    dtype = pd.api.types.pandas_dtype(dtype)

    if is_categorical_dtype(dtype):
        if not len(children) == 1:
            raise ValueError(
                "Must specify exactly one child column for CategoricalColumn"
            )
        if not isinstance(children[0], ColumnBase):
            raise TypeError("children must be a tuple of Columns")
        return CategoricalColumn(
            dtype=dtype, mask=mask, offset=offset, children=children
        )
    elif dtype.type is np.datetime64:
        return DatetimeColumn(data=data, dtype=dtype, mask=mask, offset=offset)
    elif dtype.type in (np.object_, np.str_):
        return StringColumn(mask=mask, offset=offset, children=children)
    else:
        return NumericalColumn(
            data=data, dtype=dtype, mask=mask, offset=offset
        )


def build_categorical_column(
    categories, codes, mask=None, offset=0, ordered=None
):
    """
    Build a CategoricalColumn

    Parameters
    ----------
    categories : Column
        Column of categories
    codes : Column
        Column of codes, the size of the resulting Column will be
        the size of `codes`
    mask : Buffer
        Null mask
    offset : int
    ordered : bool
        Indicates whether the categories are ordered
    """
    dtype = CategoricalDtype(categories=as_column(categories), ordered=ordered)
    return build_column(
        data=None,
        dtype=dtype,
        mask=mask,
        offset=offset,
        children=(as_column(codes),),
    )


def as_column(arbitrary, nan_as_null=True, dtype=None, length=None):
    """Create a Column from an arbitrary object

    Parameters
    ----------
    arbitrary : object
        Object to construct the Column from. See *Notes*.
    nan_as_null : bool,optional
        If True (default), treat NaN values in arbitrary as null.
    dtype : optional
        Optionally typecast the construted Column to the given
        dtype.
    length : int, optional
        If `arbitrary` is a scalar, broadcast into a Column of
        the given length.

    Returns
    -------
    A Column of the appropriate type and size.

    Notes
    -----
    Currently support inputs are:

    * ``Column``
    * ``Series``
    * ``Index``
    * Scalars (can be broadcasted to a specified `length`)
    * Objects exposing ``__cuda_array_interface__`` (e.g., numba device arrays)
    * Objects exposing ``__array_interface__``(e.g., numpy arrays)
    * pyarrow array
    * pandas.Categorical objects
    """

    from cudf.core.column import numerical, categorical, datetime, string
    from cudf.core.series import Series
    from cudf.core.index import Index

    if isinstance(arbitrary, ColumnBase):
        if dtype is not None:
            return arbitrary.astype(dtype)
        else:
            return arbitrary

    elif isinstance(arbitrary, Series):
        data = arbitrary._column
        if dtype is not None:
            data = data.astype(dtype)
    elif isinstance(arbitrary, Index):
        data = arbitrary._values
        if dtype is not None:
            data = data.astype(dtype)
    elif isinstance(arbitrary, nvstrings.nvstrings):
        byte_count = arbitrary.byte_count()
        if byte_count > libcudfxx.MAX_STRING_COLUMN_BYTES:
            raise MemoryError(
                "Cannot construct string columns "
                "containing > {} bytes. "
                "Consider using dask_cudf to partition "
                "your data.".format(libcudfxx.MAX_STRING_COLUMN_BYTES_STR)
            )
        sbuf = Buffer.empty(arbitrary.byte_count())
        obuf = Buffer.empty(
            (arbitrary.size() + 1) * np.dtype("int32").itemsize
        )

        nbuf = None
        if arbitrary.null_count() > 0:
            mask_size = calc_chunk_size(arbitrary.size(), mask_bitsize)
            nbuf = Buffer.empty(mask_size)
            arbitrary.set_null_bitmask(nbuf.ptr, bdevmem=True)
        arbitrary.to_offsets(sbuf.ptr, obuf.ptr, None, bdevmem=True)
        children = (
            build_column(obuf, dtype="int32"),
            build_column(sbuf, dtype="int8"),
        )
        data = build_column(
            data=None, dtype="object", mask=nbuf, children=children
        )
        data._nvstrings = arbitrary

    elif isinstance(arbitrary, Buffer):
        if dtype is None:
            raise TypeError(f"dtype cannot be None if 'arbitrary' is a Buffer")
        data = build_column(arbitrary, dtype=dtype)

    elif cuda.devicearray.is_cuda_ndarray(arbitrary):
        data = as_column(Buffer(arbitrary), dtype=arbitrary.dtype)
        if (
            data.dtype in [np.float16, np.float32, np.float64]
            and arbitrary.size > 0
        ):
            if nan_as_null:
                mask = libcudf.unaryops.nans_to_nulls(data)
                data.mask = mask

        elif data.dtype.kind == "M":
            null = column_empty_like(data, masked=True, newsize=1)
            col = libcudf.replace.replace(
                as_column(Buffer(arbitrary), dtype=arbitrary.dtype),
                as_column(
                    Buffer(np.array([np.datetime64("NaT")], dtype=data.dtype)),
                    dtype=arbitrary.dtype,
                ),
                null,
            )
            data = datetime.DatetimeColumn(
                data=Buffer(arbitrary), dtype=data.dtype, mask=col.mask
            )

    elif hasattr(arbitrary, "__cuda_array_interface__"):
        desc = arbitrary.__cuda_array_interface__
        data = _data_from_cuda_array_interface_desc(arbitrary)
        mask = _mask_from_cuda_array_interface_desc(arbitrary)
        dtype = np.dtype(desc["typestr"])
        col = build_column(data, dtype=dtype, mask=mask)
        return col

    elif isinstance(arbitrary, np.ndarray):
        # CUDF assumes values are always contiguous
        if not arbitrary.flags["C_CONTIGUOUS"]:
            arbitrary = np.ascontiguousarray(arbitrary)

        if dtype is not None:
            arbitrary = arbitrary.astype(dtype)

        if arbitrary.dtype.kind == "M":
            data = datetime.DatetimeColumn.from_numpy(arbitrary)

        elif arbitrary.dtype.kind in ("O", "U"):
            data = as_column(pa.Array.from_pandas(arbitrary))
        else:
            data = as_column(rmm.to_device(arbitrary), nan_as_null=nan_as_null)

    elif isinstance(arbitrary, pa.Array):
        if isinstance(arbitrary, pa.StringArray):
            nbuf, obuf, sbuf = buffers_from_pyarrow(arbitrary)
            children = (
                build_column(data=obuf, dtype="int32"),
                build_column(data=sbuf, dtype="int8"),
            )

            data = string.StringColumn(mask=nbuf, children=children)

        elif isinstance(arbitrary, pa.NullArray):
            new_dtype = pd.api.types.pandas_dtype(dtype)
            if (type(dtype) == str and dtype == "empty") or dtype is None:
                new_dtype = pd.api.types.pandas_dtype(
                    arbitrary.type.to_pandas_dtype()
                )

            if is_categorical_dtype(new_dtype):
                arbitrary = arbitrary.dictionary_encode()
            else:
                if nan_as_null:
                    arbitrary = arbitrary.cast(np_to_pa_dtype(new_dtype))
                else:
                    # casting a null array doesn't make nans valid
                    # so we create one with valid nans from scratch:
                    if new_dtype == np.dtype("object"):
                        arbitrary = utils.scalar_broadcast_to(
                            None, (len(arbitrary),), dtype=new_dtype
                        )
                    else:
                        arbitrary = utils.scalar_broadcast_to(
                            np.nan, (len(arbitrary),), dtype=new_dtype
                        )
            data = as_column(arbitrary, nan_as_null=nan_as_null)
        elif isinstance(arbitrary, pa.DictionaryArray):
            codes = as_column(arbitrary.indices)
            if isinstance(arbitrary.dictionary, pa.NullArray):
                categories = as_column([], dtype="object")
            else:
                categories = as_column(arbitrary.dictionary)
            dtype = CategoricalDtype(
                categories=categories, ordered=arbitrary.type.ordered
            )
            data = categorical.CategoricalColumn(
                dtype=dtype, mask=codes.mask, children=(codes,)
            )
        elif isinstance(arbitrary, pa.TimestampArray):
            dtype = np.dtype("M8[{}]".format(arbitrary.type.unit))
            pamask, padata, _ = buffers_from_pyarrow(arbitrary, dtype=dtype)

            data = datetime.DatetimeColumn(
                data=padata, mask=pamask, dtype=dtype
            )
        elif isinstance(arbitrary, pa.Date64Array):
            raise NotImplementedError
            pamask, padata, _ = buffers_from_pyarrow(arbitrary, dtype="M8[ms]")
            data = datetime.DatetimeColumn(
                data=padata, mask=pamask, dtype=np.dtype("M8[ms]")
            )
        elif isinstance(arbitrary, pa.Date32Array):
            # No equivalent np dtype and not yet supported
            warnings.warn(
                "Date32 values are not yet supported so this will "
                "be typecast to a Date64 value",
                UserWarning,
            )
            data = as_column(arbitrary.cast(pa.int32())).astype("M8[ms]")
        elif isinstance(arbitrary, pa.BooleanArray):
            # Arrow uses 1 bit per value while we use int8
            dtype = np.dtype(np.bool)
            # Needed because of bug in PyArrow
            # https://issues.apache.org/jira/browse/ARROW-4766
            if len(arbitrary) > 0:
                arbitrary = arbitrary.cast(pa.int8())
            else:
                arbitrary = pa.array([], type=pa.int8())
            pamask, padata, _ = buffers_from_pyarrow(arbitrary, dtype=dtype)
            data = numerical.NumericalColumn(
                data=padata, mask=pamask, dtype=dtype
            )
        else:
            pamask, padata, _ = buffers_from_pyarrow(arbitrary)
            data = numerical.NumericalColumn(
                data=padata,
                dtype=np.dtype(arbitrary.type.to_pandas_dtype()),
                mask=pamask,
            )

    elif isinstance(arbitrary, pa.ChunkedArray):
        gpu_cols = [
            as_column(chunk, dtype=dtype) for chunk in arbitrary.chunks
        ]

        if dtype and dtype != "empty":
            new_dtype = dtype
        else:
            pa_type = arbitrary.type
            if pa.types.is_dictionary(pa_type):
                new_dtype = "category"
            else:
                new_dtype = np.dtype(pa_type.to_pandas_dtype())

        data = ColumnBase._concat(gpu_cols, dtype=new_dtype)

    elif isinstance(arbitrary, (pd.Series, pd.Categorical)):
        if is_categorical_dtype(arbitrary):
            data = as_column(pa.array(arbitrary, from_pandas=True))
        elif arbitrary.dtype == np.bool:
            # Bug in PyArrow or HDF that requires us to do this
            data = as_column(pa.array(np.array(arbitrary), from_pandas=True))
        else:
            data = as_column(pa.array(arbitrary, from_pandas=nan_as_null))

    elif isinstance(arbitrary, pd.Timestamp):
        # This will always treat NaTs as nulls since it's not technically a
        # discrete value like NaN
        data = as_column(pa.array(pd.Series([arbitrary]), from_pandas=True))

    elif np.isscalar(arbitrary) and not isinstance(arbitrary, memoryview):
        length = length or 1
        data = as_column(
            utils.scalar_broadcast_to(arbitrary, length, dtype=dtype)
        )
        if not nan_as_null:
            data = data.fillna(np.nan)

    elif isinstance(arbitrary, memoryview):
        data = as_column(
            np.asarray(arbitrary), dtype=dtype, nan_as_null=nan_as_null
        )

    else:
        try:
            data = as_column(
                memoryview(arbitrary), dtype=dtype, nan_as_null=nan_as_null
            )
        except TypeError:
            pa_type = None
            np_type = None
            try:
                if dtype is not None:
                    dtype = pd.api.types.pandas_dtype(dtype)
                    if is_categorical_dtype(dtype):
                        raise TypeError
                    else:
                        np_type = np.dtype(dtype).type
                        if np_type == np.bool_:
                            pa_type = pa.bool_()
                        else:
                            pa_type = np_to_pa_dtype(np.dtype(dtype))
                data = as_column(
                    pa.array(arbitrary, type=pa_type, from_pandas=nan_as_null),
                    dtype=dtype,
                    nan_as_null=nan_as_null,
                )
            except (pa.ArrowInvalid, pa.ArrowTypeError, TypeError):
                if is_categorical_dtype(dtype):
                    sr = pd.Series(arbitrary, dtype="category")
                    data = as_column(sr, nan_as_null=nan_as_null)
                elif np_type == np.str_:
                    sr = pd.Series(arbitrary, dtype="str")
                    data = as_column(sr, nan_as_null=nan_as_null)
                else:
                    data = as_column(
                        np.asarray(arbitrary, dtype=np.dtype(dtype)),
                        nan_as_null=nan_as_null,
                    )
    return data


def column_applymap(udf, column, out_dtype):
    """Apply a elemenwise function to transform the values in the Column.

    Parameters
    ----------
    udf : function
        Wrapped by numba jit for call on the GPU as a device function.
    column : Column
        The source column.
    out_dtype  : numpy.dtype
        The dtype for use in the output.

    Returns
    -------
    result : rmm.device_array
    """
    core = njit(udf)
    results = rmm.device_array(shape=len(column), dtype=out_dtype)
    values = column.data_array_view
    if column.nullable:
        # For masked columns
        @cuda.jit
        def kernel_masked(values, masks, results):
            i = cuda.grid(1)
            # in range?
            if i < values.size:
                # valid?
                if utils.mask_get(masks, i):
                    # call udf
                    results[i] = core(values[i])

        masks = column.mask_array_view
        kernel_masked.forall(len(column))(values, masks, results)
    else:
        # For non-masked columns
        @cuda.jit
        def kernel_non_masked(values, results):
            i = cuda.grid(1)
            # in range?
            if i < values.size:
                # call udf
                results[i] = core(values[i])

        kernel_non_masked.forall(len(column))(values, results)

    return as_column(results)


def _data_from_cuda_array_interface_desc(obj):
    desc = obj.__cuda_array_interface__
    ptr = desc["data"][0]
    shape = desc["shape"]
    nelem = shape[0] if shape else 1
    dtype = np.dtype(desc["typestr"])

    data = Buffer(data=ptr, size=nelem * dtype.itemsize, owner=obj)
    return data


def _mask_from_cuda_array_interface_desc(obj):
    from cudf.utils.utils import calc_chunk_size, mask_dtype, mask_bitsize
    from cudf.utils.cudautils import compact_mask_bytes

    desc = obj.__cuda_array_interface__
    mask = desc.get("mask", None)

    if mask is not None:
        desc = mask.__cuda_array_interface__
        ptr = desc["data"][0]
        nelem = desc["shape"][0]
        typestr = desc["typestr"]
        typecode = typestr[1]
        if typecode == "t":
            nelem = calc_chunk_size(nelem, mask_bitsize)
            mask = Buffer(
                data=ptr, size=nelem * mask_dtype.itemsize, owner=obj
            )
        elif typecode == "b":
            dtype = np.dtype(typestr)
            mask = compact_mask_bytes(
                rmm.device_array_from_ptr(
                    ptr, nelem=nelem, dtype=dtype, finalizer=None
                )
            )
            mask = Buffer(mask)
        else:
            raise NotImplementedError(
                f"Cannot infer mask from typestr {typestr}"
            )
    return mask


def serialize_columns(columns):
    """
    Return the headers and frames resulting
    from serializing a list of Column
    Parameters
    ----------
    columns : list
        list of Columns to serialize
    Returns
    -------
    headers : list
        list of header metadata for each Column
    frames : list
        list of frames
    """
    headers = []
    frames = []

    if len(columns) > 0:
        header_columns = [c.serialize() for c in columns]
        headers, column_frames = zip(*header_columns)
        for f in column_frames:
            frames.extend(f)

    return headers, frames


def deserialize_columns(headers, frames):
    """
    Construct a list of Columns from a list of headers
    and frames.
    """
    columns = []

    for meta in headers:
        col_frame_count = meta["frame_count"]
        col_typ = pickle.loads(meta["type"])
        colobj = col_typ.deserialize(meta, frames[:col_frame_count])
        columns.append(colobj)
        # Advance frames
        frames = frames[col_frame_count:]

    return columns<|MERGE_RESOLUTION|>--- conflicted
+++ resolved
@@ -87,14 +87,7 @@
         """
         View the mask as a CuPy ndarray
         """
-<<<<<<< HEAD
         result = cp.asarray(self.mask)
-=======
-        result = rmm.device_array_from_ptr(
-            ptr=self.mask.ptr, nelem=self.mask.size, dtype=np.int8,
-        )
-        result.gpu_data._obj = self
->>>>>>> 0f431a38
         return result
 
     def __len__(self):
