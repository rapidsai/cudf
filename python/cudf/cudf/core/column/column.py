# Copyright (c) 2018-2025, NVIDIA CORPORATION.

from __future__ import annotations

import decimal
import pickle
import warnings
from collections.abc import Iterable, Iterator, MutableSequence, Sequence
from functools import cached_property
from itertools import chain
from types import SimpleNamespace
from typing import TYPE_CHECKING, Any, Literal, cast

import cupy as cp
import numpy as np
import pandas as pd
import pyarrow as pa
import pyarrow.compute as pc
<<<<<<< HEAD
from numba import cuda
from packaging import version
=======
>>>>>>> a889ea61
from pandas.core.arrays.arrow.extension_types import ArrowIntervalType
from typing_extensions import Self

import pylibcudf as plc
import rmm

import cudf
from cudf.api.types import (
    _is_categorical_dtype,
    infer_dtype,
    is_dtype_equal,
    is_scalar,
)
from cudf.core._compat import PANDAS_GE_210
from cudf.core._internals import (
    aggregation,
    copying,
    sorting,
    stream_compaction,
)
from cudf.core._internals.timezones import get_compatible_timezone
from cudf.core.abc import Serializable
from cudf.core.buffer import (
    Buffer,
    acquire_spill_lock,
    as_buffer,
    cuda_array_interface_wrapper,
)
from cudf.core.copy_types import GatherMap
from cudf.core.dtypes import (
    CategoricalDtype,
    DecimalDtype,
    IntervalDtype,
    ListDtype,
    StructDtype,
)
from cudf.core.mixins import BinaryOperand, Reducible
from cudf.errors import MixedTypeError
from cudf.utils.dtypes import (
    CUDF_STRING_DTYPE,
    SIZE_TYPE_DTYPE,
    _get_nan_for_dtype,
    _maybe_convert_to_default_type,
    cudf_dtype_from_pa_type,
    cudf_dtype_to_pa_type,
    dtype_from_pylibcudf_column,
    dtype_to_pylibcudf_type,
    find_common_type,
    is_column_like,
    is_dtype_obj_decimal,
    is_dtype_obj_interval,
    is_dtype_obj_list,
    is_dtype_obj_numeric,
    is_dtype_obj_struct,
    is_mixed_with_object_dtype,
    is_pandas_nullable_extension_dtype,
    min_signed_type,
    np_dtypes_to_pandas_dtypes,
)
from cudf.utils.scalar import pa_scalar_to_plc_scalar
from cudf.utils.utils import (
    _array_ufunc,
    _is_null_host_scalar,
    is_na_like,
)

if TYPE_CHECKING:
    import builtins
    from collections.abc import Generator, Mapping

    from cudf._typing import ColumnLike, Dtype, DtypeObj, ScalarLike
    from cudf.core.column.categorical import CategoricalColumn
    from cudf.core.column.datetime import DatetimeColumn
    from cudf.core.column.decimal import DecimalBaseColumn
    from cudf.core.column.interval import IntervalColumn
    from cudf.core.column.numerical import NumericalColumn
    from cudf.core.column.strings import StringColumn
    from cudf.core.column.timedelta import TimeDeltaColumn
    from cudf.core.index import Index

if PANDAS_GE_210:
    NumpyExtensionArray = pd.arrays.NumpyExtensionArray
else:
    NumpyExtensionArray = pd.arrays.PandasArray


def _can_values_be_equal(left: DtypeObj, right: DtypeObj) -> bool:
    """
    Given 2 possibly not equal dtypes, can they both hold equivalent values.

    Helper function for .equals when check_dtypes is False.
    """
    if left == right:
        return True
    if isinstance(left, CategoricalDtype):
        return _can_values_be_equal(left.categories.dtype, right)
    elif isinstance(right, CategoricalDtype):
        return _can_values_be_equal(left, right.categories.dtype)
    elif is_dtype_obj_numeric(left) and is_dtype_obj_numeric(right):
        return True
    elif left.kind == right.kind and left.kind in "mM":
        return True
    return False


class ColumnBase(Serializable, BinaryOperand, Reducible):
    """
    A ColumnBase stores columnar data in device memory.

    A ColumnBase may be composed of:

    * A *data* Buffer
    * One or more (optional) *children* Columns
    * An (optional) *mask* Buffer representing the nullmask

    The *dtype* indicates the ColumnBase's element type.
    """

    _VALID_REDUCTIONS = {
        "any",
        "all",
        "max",
        "min",
    }

    def __init__(
        self,
        data: None | Buffer,
        size: int,
        dtype,
        mask: None | Buffer = None,
        offset: int = 0,
        null_count: int | None = None,
        children: tuple[ColumnBase, ...] = (),
    ) -> None:
        if size < 0:
            raise ValueError("size must be >=0")
        self._size = size
        self._distinct_count: dict[bool, int] = {}
        self._dtype = dtype
        self._offset = offset
        self._null_count = null_count
        self._mask = None
        self._base_mask = None
        self._data = None
        self._children = None
        self.set_base_children(children)
        self.set_base_data(data)
        self.set_base_mask(mask)

    @property
    def _PANDAS_NA_VALUE(self):
        """Return appropriate NA value based on dtype."""
        if cudf.get_option("mode.pandas_compatible"):
            # In pandas compatibility mode, return pd.NA for all
            # nullable extension dtypes
            if is_pandas_nullable_extension_dtype(self.dtype):
                return self.dtype.na_value
            elif (
                self.dtype.kind == "f"
                and not is_pandas_nullable_extension_dtype(self.dtype)
            ):
                # For float dtypes, return np.nan
                return np.nan
            elif cudf.api.types.is_string_dtype(self.dtype):
                # numpy string dtype case, may be moved
                # to `StringColumn` later
                return None
        return pd.NA

    @property
    def base_size(self) -> int:
        return int(self.base_data.size / self.dtype.itemsize)  # type: ignore[union-attr]

    @property
    def dtype(self):
        return self._dtype

    @property
    def size(self) -> int:
        return self._size

    @property
    def base_data(self) -> None | Buffer:
        return self._base_data  # type: ignore[has-type]

    @property
    def data(self) -> None | Buffer:
        if self.base_data is None:
            return None
        if self._data is None:  # type: ignore[has-type]
            start = self.offset * self.dtype.itemsize
            end = start + self.size * self.dtype.itemsize
            self._data = self.base_data[start:end]  # type: ignore[assignment]
        return self._data

    @property
    def data_ptr(self) -> int:
        if self.data is None:
            return 0
        else:
            # Save the original ptr
            original_ptr = self.data.get_ptr(mode="read")

            # Get the pointer which may trigger a copy due to copy-on-write
            ptr = self.data.get_ptr(mode="write")

            # Check if a new buffer was created or if the underlying data was modified
            # This happens both when the buffer object is replaced and when
            # ExposureTrackedBuffer.make_single_owner_inplace() is called
            if cudf.get_option("copy_on_write") and (ptr != original_ptr):
                # Update base_data to match the new data buffer
                self.set_base_data(self.data)

            return ptr

    def set_base_data(self, value: None | Buffer) -> None:
        if value is not None and not isinstance(value, Buffer):
            raise TypeError(
                "Expected a Buffer or None for data, "
                f"got {type(value).__name__}"
            )

        self._data = None  # type: ignore[assignment]
        self._base_data = value

    @property
    def nullable(self) -> bool:
        return self.base_mask is not None

    def has_nulls(self, include_nan: bool = False) -> bool:
        return int(self.null_count) != 0

    @property
    def base_mask(self) -> None | Buffer:
        return self._base_mask  # type: ignore[has-type]

    @property
    def mask(self) -> None | Buffer:
        if self._mask is None:  # type: ignore[has-type]
            if self.base_mask is None or self.offset == 0:
                self._mask = self.base_mask  # type: ignore[assignment]
            else:
                with acquire_spill_lock():
                    self._mask = as_buffer(  # type: ignore[assignment]
                        plc.null_mask.copy_bitmask(
                            self.to_pylibcudf(mode="read")
                        )
                    )
        return self._mask

    @property
    def mask_ptr(self) -> int:
        if self.mask is None:
            return 0
        else:
            # Save the original ptr
            original_ptr = self.mask.get_ptr(mode="read")

            # Get the pointer which may trigger a copy due to copy-on-write
            ptr = self.mask.get_ptr(mode="write")

            # Check if a new buffer was created or if the underlying data was modified
            # This happens both when the buffer object is replaced and when
            # ExposureTrackedBuffer.make_single_owner_inplace() is called
            if cudf.get_option("copy_on_write") and (ptr != original_ptr):
                # Update base_data to match the new data buffer
                self.set_base_mask(self.mask)

            return ptr

    def set_base_mask(self, value: None | Buffer) -> None:
        """
        Replaces the base mask buffer of the column inplace. This does not
        modify size or offset in any way, so the passed mask is expected to be
        compatible with the current offset.
        """
        if value is not None and not isinstance(value, Buffer):
            raise TypeError(
                "Expected a Buffer or None for mask, "
                f"got {type(value).__name__}"
            )

        if value is not None:
            # bitmask size must be relative to offset = 0 data.
            required_size = plc.null_mask.bitmask_allocation_size_bytes(
                self.base_size
            )
            if value.size < required_size:
                error_msg = (
                    "The Buffer for mask is smaller than expected, "
                    f"got {value.size} bytes, expected {required_size} bytes."
                )
                if self.offset > 0 or self.size < self.base_size:
                    error_msg += (
                        "\n\nNote: The mask is expected to be sized according "
                        "to the base allocation as opposed to the offsetted or"
                        " sized allocation."
                    )
                raise ValueError(error_msg)

        self._mask = None
        self._children = None
        self._base_mask = value  # type: ignore[assignment]
        self._clear_cache()

    def _clear_cache(self) -> None:
        self._distinct_count.clear()
        attrs = (
            "memory_usage",
            "is_monotonic_increasing",
            "is_monotonic_decreasing",
        )
        for attr in attrs:
            try:
                delattr(self, attr)
            except AttributeError:
                # attr was not called yet, so ignore.
                pass
        self._null_count = None

    def set_mask(self, value) -> Self:
        """
        Replaces the mask buffer of the column and returns a new column. This
        will zero the column offset, compute a new mask buffer if necessary,
        and compute new data Buffers zero-copy that use pointer arithmetic to
        properly adjust the pointer.
        """
        mask_size = plc.null_mask.bitmask_allocation_size_bytes(self.size)
        required_num_bytes = -(-self.size // 8)  # ceiling divide
        error_msg = (
            "The value for mask is smaller than expected, got {} bytes, "
            f"expected {required_num_bytes} bytes."
        )
        if value is None:
            mask = None
        elif (
            cai := getattr(value, "__cuda_array_interface__", None)
        ) is not None:
            if cai["typestr"][1] == "t":
                mask_size = plc.null_mask.bitmask_allocation_size_bytes(
                    cai["shape"][0]
                )
                mask = as_buffer(
                    data=cai["data"][0], size=mask_size, owner=value
                )
            elif cai["typestr"][1] == "b":
                mask = as_column(value).as_mask()
            else:
                if cai["typestr"] not in ("|i1", "|u1"):
                    if isinstance(value, ColumnBase):
                        value = value.values
                    value = cp.asarray(value).view("|u1")
                mask = as_buffer(value)
            if mask.size < required_num_bytes:
                raise ValueError(error_msg.format(str(value.size)))
            if mask.size < mask_size:
                dbuf = rmm.DeviceBuffer(size=mask_size)
                dbuf.copy_from_device(value)
                mask = as_buffer(dbuf)
        elif hasattr(value, "__array_interface__"):
            value = np.asarray(value).view("u1")[:mask_size]
            if value.size < required_num_bytes:
                raise ValueError(error_msg.format(str(value.size)))
            dbuf = rmm.DeviceBuffer(size=mask_size)
            dbuf.copy_from_host(value)
            mask = as_buffer(dbuf)
        else:
            try:
                value = memoryview(value)
            except TypeError as err:
                raise TypeError(
                    f"Expected a Buffer object or None for mask, got {type(value).__name__}"
                ) from err
            else:
                value = np.asarray(value).view("u1")[:mask_size]
                if value.size < required_num_bytes:
                    raise ValueError(error_msg.format(str(value.size)))
                dbuf = rmm.DeviceBuffer(size=mask_size)
                dbuf.copy_from_host(value)
                mask = as_buffer(dbuf)

        return build_column(  # type: ignore[return-value]
            data=self.data,
            dtype=self.dtype,
            mask=mask,
            size=self.size,
            offset=0,
            children=self.children,
        )

    @property
    def null_count(self) -> int:
        if self._null_count is None:
            if not self.nullable or self.size == 0:
                self._null_count = 0
            else:
                with acquire_spill_lock():
                    self._null_count = plc.null_mask.null_count(
                        plc.gpumemoryview(self.base_mask),  # type: ignore[union-attr]
                        self.offset,
                        self.offset + self.size,
                    )
        return self._null_count

    @property
    def offset(self) -> int:
        return self._offset

    @property
    def base_children(self) -> tuple[ColumnBase, ...]:
        return self._base_children  # type: ignore[has-type]

    @property
    def children(self) -> tuple[ColumnBase, ...]:
        if self.offset == 0 and self.size == self.base_size:
            self._children = self.base_children  # type: ignore[assignment]
        if self._children is None:
            if not self.base_children:
                self._children = ()  # type: ignore[assignment]
            else:
                # Compute children from the column view (children factoring self.size)
                children = ColumnBase.from_pylibcudf(
                    self.to_pylibcudf(mode="read").copy()
                ).base_children
                dtypes = (
                    base_child.dtype for base_child in self.base_children
                )
                self._children = tuple(  # type: ignore[assignment]
                    child._with_type_metadata(dtype)
                    for child, dtype in zip(children, dtypes, strict=True)
                )
        return self._children  # type: ignore[return-value]

    def set_base_children(self, value: tuple[ColumnBase, ...]) -> None:
        if not isinstance(value, tuple):
            raise TypeError(
                f"Expected a tuple of Columns for children, got {type(value).__name__}"
            )
        if any(not isinstance(child, ColumnBase) for child in value):
            raise TypeError("All children must be Columns.")

        self._children = None
        self._base_children = value

    def _mimic_inplace(
        self, other_col: Self, inplace: bool = False
    ) -> None | Self:
        """
        Given another column, update the attributes of this column to mimic an
        inplace operation. This does not modify the memory of Buffers, but
        instead replaces the Buffers and other attributes underneath the column
        object with the Buffers and attributes from the other column.
        """
        if inplace:
            self._offset = other_col.offset
            self._size = other_col.size
            self._dtype = other_col._dtype
            self.set_base_data(other_col.base_data)
            self.set_base_children(other_col.base_children)
            self.set_base_mask(other_col.base_mask)
            # TODO: self._clear_cache here?
            return None
        else:
            return other_col

    # TODO: Consider whether this function should support some sort of `copy`
    # parameter. Not urgent until this functionality is moved up to the Frame
    # layer and made public. This function will also need to mark the
    # underlying buffers as exposed before this function can itself be exposed
    # publicly.  User requests to convert to pylibcudf must assume that the
    # data may be modified afterwards.
    def to_pylibcudf(self, mode: Literal["read", "write"]) -> plc.Column:
        """Convert this Column to a pylibcudf.Column.

        This function will generate a pylibcudf Column pointing to the same
        data, mask, and children as this one.

        Parameters
        ----------
        mode : str
            Supported values are {"read", "write"} If "write", the data pointed
            to may be modified by the caller. If "read", the data pointed to
            must not be modified by the caller.  Failure to fulfill this
            contract will cause incorrect behavior.

        Returns
        -------
        pylibcudf.Column
            A new pylibcudf.Column referencing the same data.
        """

        # TODO: Categoricals will need to be treated differently eventually.
        # There is no 1-1 correspondence between cudf and libcudf for
        # categoricals because cudf supports ordered and unordered categoricals
        # while libcudf supports only unordered categoricals (see
        # https://github.com/rapidsai/cudf/pull/8567).
        if isinstance(self.dtype, cudf.CategoricalDtype):
            col = self.base_children[0]
        else:
            col = self

        dtype = dtype_to_pylibcudf_type(col.dtype)

        data = None
        if col.base_data is not None:
            cai = cuda_array_interface_wrapper(
                ptr=col.base_data.get_ptr(mode=mode),
                size=col.base_data.size,
                owner=col.base_data,
            )
            data = plc.gpumemoryview(cai)

        mask = None
        if self.nullable:
            # TODO: Are we intentionally use self's mask instead of col's?
            # Where is the mask stored for categoricals?
            cai = cuda_array_interface_wrapper(
                ptr=self.base_mask.get_ptr(mode=mode),  # type: ignore[union-attr]
                size=self.base_mask.size,  # type: ignore[union-attr]
                owner=self.base_mask,
            )
            mask = plc.gpumemoryview(cai)

        children = []
        if col.base_children:
            children = [
                child_column.to_pylibcudf(mode=mode)
                for child_column in col.base_children
            ]

        return plc.Column(
            dtype,
            self.size,
            data,
            mask,
            self.null_count,
            self.offset,
            children,
        )

    @classmethod
    def from_pylibcudf(
        cls, col: plc.Column, data_ptr_exposed: bool = False
    ) -> Self:
        """Create a Column from a pylibcudf.Column.

        This function will generate a Column pointing to the provided pylibcudf
        Column.  It will directly access the data and mask buffers of the
        pylibcudf Column, so the newly created object is not tied to the
        lifetime of the original pylibcudf.Column.

        Parameters
        ----------
        col : pylibcudf.Column
            The object to copy.
        data_ptr_exposed : bool
            Whether the data buffer is exposed.

        Returns
        -------
        pylibcudf.Column
            A new pylibcudf.Column referencing the same data.
        """
        if col.type().id() == plc.TypeId.TIMESTAMP_DAYS:
            col = plc.unary.cast(
                col, plc.DataType(plc.TypeId.TIMESTAMP_SECONDS)
            )
        elif col.type().id() == plc.TypeId.EMPTY:
            new_dtype = plc.DataType(plc.TypeId.INT8)

            col = plc.column_factories.make_numeric_column(
                new_dtype, col.size(), plc.column_factories.MaskState.ALL_NULL
            )

        dtype = dtype_from_pylibcudf_column(col)

        return build_column(  # type: ignore[return-value]
            data=as_buffer(col.data().obj, exposed=data_ptr_exposed)
            if col.data() is not None
            else None,
            dtype=dtype,
            size=col.size(),
            mask=as_buffer(col.null_mask().obj, exposed=data_ptr_exposed)
            if col.null_mask() is not None
            else None,
            offset=col.offset(),
            null_count=col.null_count(),
            children=tuple(
                cls.from_pylibcudf(child, data_ptr_exposed=data_ptr_exposed)
                for child in col.children()
            ),
        )

    @classmethod
    def from_cuda_array_interface(cls, arbitrary: Any) -> Self:
        """
        Create a Column from an object implementing the CUDA array interface.

        Parameters
        ----------
        arbitrary : Any
            The object to convert.

        Returns
        -------
        Column
        """
        if (
            cai := getattr(arbitrary, "__cuda_array_interface__", None)
        ) is None:
            raise ValueError(
                "Object does not implement __cuda_array_interface__"
            )

        cai_dtype = np.dtype(cai["typestr"])
        check_invalid_array(cai["shape"], cai_dtype)
        arbitrary = maybe_reshape(
            arbitrary, cai["shape"], cai["strides"], cai_dtype
        )

        # TODO: Can remove once from_cuda_array_interface can handle masks
        # https://github.com/rapidsai/cudf/issues/19122
        if (mask := cai.get("mask", None)) is not None:
            cai_copy = cai.copy()
            cai_copy.pop("mask")
            arbitrary = SimpleNamespace(__cuda_array_interface__=cai_copy)
        else:
            mask = None

        column = ColumnBase.from_pylibcudf(
            plc.Column.from_cuda_array_interface(arbitrary),
            data_ptr_exposed=cudf.get_option("copy_on_write"),
        )
        if mask is not None:
            column = column.set_mask(mask)
        return column  # type: ignore[return-value]

    def data_array_view(
        self, *, mode: Literal["write", "read"] = "write"
    ) -> cp.ndarray:
        """
        View the data as a device array object

        Parameters
        ----------
        mode : str, default 'write'
            Supported values are {'read', 'write'}
            If 'write' is passed, a device array object
            with readonly flag set to False in CAI is returned.
            If 'read' is passed, a device array object
            with readonly flag set to True in CAI is returned.
            This also means, If the caller wishes to modify
            the data returned through this view, they must
            pass mode="write", else pass mode="read".

        Returns
        -------
        cupy.ndarray
        """
        if self.data is not None:
            if mode == "read":
                obj = cuda_array_interface_wrapper(
                    ptr=self.data.get_ptr(mode="read"),
                    size=self.data.size,
                    owner=self.data,
                )
            elif mode == "write":
                obj = self.data
            else:
                raise ValueError(f"Unsupported mode: {mode}")
        else:
            obj = None

        if cudf.get_option("mode.pandas_compatible"):
            dtype = getattr(self.dtype, "numpy_dtype", self.dtype)
        else:
            dtype = self.dtype
        return cp.asarray(obj).view(dtype)

    def __len__(self) -> int:
        return self.size

    def __repr__(self):
        return (
            f"{object.__repr__(self)}\n"
            f"{self.to_arrow().to_string()}\n"
            f"dtype: {self.dtype}"
        )

    def _prep_pandas_compat_repr(self) -> StringColumn | Self:
        """
        Preprocess Column to be compatible with pandas repr, namely handling nulls.

        * null (datetime/timedelta) = str(pd.NaT)
        * null (other types)= str(pd.NA)
        """
        if self.has_nulls():
            return self.astype(np.dtype("str")).fillna(
                str(self._PANDAS_NA_VALUE)
            )
        return self

    def to_pandas(
        self,
        *,
        nullable: bool = False,
        arrow_type: bool = False,
    ) -> pd.Index:
        """Convert object to pandas type.

        The default implementation falls back to PyArrow for the conversion.
        """
        # This default implementation does not handle nulls in any meaningful
        # way
        if arrow_type and nullable:
            raise ValueError(
                f"{arrow_type=} and {nullable=} cannot both be set."
            )
        pa_array = self.to_arrow()

        # Check if dtype is an ArrowDtype or pd.ExtensionDtype subclass
        if arrow_type or (
            cudf.get_option("mode.pandas_compatible")
            and isinstance(self.dtype, pd.ArrowDtype)
        ):
            return pd.Index(pd.arrays.ArrowExtensionArray(pa_array))
        elif (
            nullable
            or (
                cudf.get_option("mode.pandas_compatible")
                and is_pandas_nullable_extension_dtype(self.dtype)
            )
        ) and is_pandas_nullable_extension_dtype(
            pandas_nullable_dtype := np_dtypes_to_pandas_dtypes.get(
                self.dtype, self.dtype
            )
        ):
            pandas_array = pandas_nullable_dtype.__from_arrow__(pa_array)
            return pd.Index(pandas_array, copy=False)
        else:
            return pd.Index(pa_array.to_pandas())

    @property
    def values_host(self) -> np.ndarray:
        """
        Return a numpy representation of the Column.
        """
        if len(self) == 0:
            return np.array([], dtype=self.dtype)

        if (
            cudf.get_option("mode.pandas_compatible")
            and is_pandas_nullable_extension_dtype(self.dtype)
            and self.dtype.kind in "iuf"
            and self.has_nulls()
        ):
            col = self.astype(
                np.dtype("float32")
                if getattr(self.dtype, "numpy_dtype", self.dtype)
                == np.dtype("float32")
                else np.dtype("float64")
            )
            col = col.fillna(np.nan)
            with acquire_spill_lock():
                res = col.data_array_view(mode="read").get()
            return res

        if self.has_nulls():
            raise ValueError("Column must have no nulls.")

        with acquire_spill_lock():
            return self.data_array_view(mode="read").get()

    @property
    def values(self) -> cp.ndarray:
        """
        Return a CuPy representation of the Column.
        """
        if len(self) == 0:
            return cp.array([], dtype=self.dtype)

        if self.has_nulls():
            raise ValueError("Column must have no nulls.")

        return self.data_array_view(mode="write")

    def find_and_replace(
        self,
        to_replace: ColumnLike,
        replacement: ColumnLike,
        all_nan: bool = False,
    ) -> Self:
        raise NotImplementedError

    @acquire_spill_lock()
    def clip(self, lo: ScalarLike, hi: ScalarLike) -> Self:
        plc_column = plc.replace.clamp(
            self.to_pylibcudf(mode="read"),
            pa_scalar_to_plc_scalar(
                pa.scalar(lo, type=cudf_dtype_to_pa_type(self.dtype))
            ),
            pa_scalar_to_plc_scalar(
                pa.scalar(hi, type=cudf_dtype_to_pa_type(self.dtype))
            ),
        )
        return type(self).from_pylibcudf(plc_column)  # type: ignore[return-value]

    def equals(self, other: ColumnBase, check_dtypes: bool = False) -> bool:
        if not isinstance(other, ColumnBase) or len(self) != len(other):
            return False
        elif self is other:
            return True
        elif check_dtypes and self.dtype != other.dtype:
            return False
        elif not check_dtypes and not _can_values_be_equal(
            self.dtype, other.dtype
        ):
            return False
        elif self.null_count != other.null_count:
            return False
        ret = self._binaryop(other, "NULL_EQUALS")
        if ret is NotImplemented:
            return False
        return ret.all()

    def all(self, skipna: bool = True) -> bool:
        # The skipna argument is only used for numerical columns.
        # If all entries are null the result is True, including when the column
        # is empty.
        if self.null_count == self.size:
            return True
        return bool(self.reduce("all"))

    def any(self, skipna: bool = True) -> bool:
        # Early exit for fast cases.
        if not skipna and self.has_nulls():
            return True
        elif skipna and self.null_count == self.size:
            return False
        return self.reduce("any")

    def dropna(self) -> Self:
        if self.has_nulls():
            return ColumnBase.from_pylibcudf(
                stream_compaction.drop_nulls([self])[0]
            )._with_type_metadata(self.dtype)  # type: ignore[return-value]
        else:
            return self.copy()

    @acquire_spill_lock()
    def to_arrow(self) -> pa.Array:
        """Convert to PyArrow Array

        Examples
        --------
        >>> import cudf
        >>> col = cudf.core.column.as_column([1, 2, 3, 4])
        >>> col.to_arrow()
        <pyarrow.lib.Int64Array object at 0x7f886547f830>
        [
          1,
          2,
          3,
          4
        ]
        """
        return plc.interop.to_arrow(self.to_pylibcudf(mode="read"))

    @classmethod
    def from_arrow(cls, array: pa.Array) -> ColumnBase:
        """
        Convert PyArrow Array/ChunkedArray to column

        Parameters
        ----------
        array : PyArrow Array/ChunkedArray

        Returns
        -------
        column

        Examples
        --------
        >>> import pyarrow as pa
        >>> import cudf
        >>> cudf.core.column.ColumnBase.from_arrow(pa.array([1, 2, 3, 4]))
        <cudf.core.column.numerical.NumericalColumn object at 0x7f8865497ef0>
        [
          1,
          2,
          3,
          4
        ]
        dtype: int8
        """
        if not isinstance(array, (pa.Array, pa.ChunkedArray)):
            raise TypeError("array should be PyArrow array or chunked array")
        elif pa.types.is_float16(array.type):
            raise NotImplementedError(
                "Type casting from `float16` to `float32` is not "
                "yet supported in pyarrow, see: "
                "https://github.com/apache/arrow/issues/20213"
            )
        elif isinstance(array.type, ArrowIntervalType):
            return cudf.core.column.IntervalColumn.from_arrow(array)
        elif pa.types.is_null(array.type):
            # default "empty" type
            array = array.cast(pa.string())

        if pa.types.is_dictionary(array.type):
            if isinstance(array, pa.Array):
                codes = array.indices
                dictionary = array.dictionary
            else:
                codes = pa.chunked_array(
                    [chunk.indices for chunk in array.chunks],
                    type=array.type.index_type,
                )
                dictionary = pc.unique(
                    pa.chunked_array(
                        [chunk.dictionary for chunk in array.chunks],
                        type=array.type.value_type,
                    )
                )
            with acquire_spill_lock():
                if version.parse(pa.__version__) < version.parse(
                    "16"
                ) and isinstance(codes, pa.ChunkedArray):
                    result = cls.from_pylibcudf(
                        plc.Table.from_arrow(
                            pa.table({None: codes})
                        ).columns()[0]
                    )
                    categories = cls.from_pylibcudf(
                        plc.Table.from_arrow(
                            pa.table({None: dictionary})
                        ).columns()[0]
                    )
                else:
                    result = cls.from_pylibcudf(plc.Column.from_arrow(codes))
                    categories = cls.from_pylibcudf(
                        plc.Column.from_arrow(dictionary)
                    )
            return result._with_type_metadata(
                CategoricalDtype(
                    categories=categories, ordered=array.type.ordered
                )
            )
        else:
            if version.parse(pa.__version__) < version.parse(
                "16"
            ) and isinstance(array, pa.ChunkedArray):
                result = cls.from_pylibcudf(
                    plc.Table.from_arrow(pa.table({None: array})).columns()[0]
                )
            else:
                result = cls.from_pylibcudf(plc.Column.from_arrow(array))
            return result._with_type_metadata(
                cudf_dtype_from_pa_type(array.type)
            )

    @acquire_spill_lock()
    def _get_mask_as_column(self) -> ColumnBase:
        plc_column = plc.transform.mask_to_bools(
            self.base_mask.get_ptr(mode="read"),  # type: ignore[union-attr]
            self.offset,
            self.offset + len(self),
        )
        return type(self).from_pylibcudf(plc_column)

    @cached_property
    def memory_usage(self) -> int:
        n = 0
        if self.data is not None:
            n += self.data.size
        if self.nullable:
            n += plc.null_mask.bitmask_allocation_size_bytes(self.size)
        return n

    def _fill(
        self,
        fill_value: plc.Scalar,
        begin: int,
        end: int,
        inplace: bool = False,
    ) -> Self | None:
        if end <= begin or begin >= self.size:
            return self if inplace else self.copy()

        if not inplace or self.dtype == CUDF_STRING_DTYPE:
            with acquire_spill_lock():
                result = type(self).from_pylibcudf(
                    plc.filling.fill(
                        self.to_pylibcudf(mode="read"),
                        begin,
                        end,
                        fill_value,
                    )
                )
            if self.dtype == CUDF_STRING_DTYPE:
                return self._mimic_inplace(result, inplace=True)
            return result  # type: ignore[return-value]

        if not fill_value.is_valid() and not self.nullable:
            mask = as_buffer(
                plc.null_mask.create_null_mask(
                    self.size, plc.null_mask.MaskState.ALL_VALID
                )
            )
            self.set_base_mask(mask)

        with acquire_spill_lock():
            plc.filling.fill_in_place(
                self.to_pylibcudf(mode="write"),
                begin,
                end,
                fill_value,
            )
        return self

    @acquire_spill_lock()
    def shift(self, offset: int, fill_value: ScalarLike) -> Self:
        plc_fill_value = self._scalar_to_plc_scalar(fill_value)
        plc_col = plc.copying.shift(
            self.to_pylibcudf(mode="read"),
            offset,
            plc_fill_value,
        )
        return type(self).from_pylibcudf(plc_col)  # type: ignore[return-value]

    @property
    def nullmask(self) -> cp.ndarray:
        """The gpu buffer for the null-mask"""
        if not self.nullable:
            raise ValueError("Column has no null mask")
        obj = cuda_array_interface_wrapper(
            ptr=self.mask.get_ptr(mode="read"),  # type: ignore[union-attr]
            size=self.mask.size,  # type: ignore[union-attr]
            owner=self.mask,  # type: ignore[union-attr]
        )
        return cp.asarray(obj).view(SIZE_TYPE_DTYPE)

    def copy(self, deep: bool = True) -> Self:
        """
        Makes a copy of the Column.

        Parameters
        ----------
        deep : bool, default True
            If True, a true physical copy of the column
            is made.
            If False and `copy_on_write` is False, the same
            memory is shared between the buffers of the Column
            and changes made to one Column will propagate to
            its copy and vice-versa.
            If False and `copy_on_write` is True, the same
            memory is shared between the buffers of the Column
            until there is a write operation being performed on
            them.
        """
        if deep:
            with acquire_spill_lock():
                result = type(self).from_pylibcudf(
                    self.to_pylibcudf(mode="read").copy()
                )
            return result._with_type_metadata(self.dtype)  # type: ignore[return-value]
        else:
            return cast(
                Self,
                build_column(
                    data=self.base_data
                    if self.base_data is None
                    else self.base_data.copy(deep=False),
                    dtype=self.dtype,
                    mask=self.base_mask
                    if self.base_mask is None
                    else self.base_mask.copy(deep=False),
                    size=self.size,
                    offset=self.offset,
                    children=tuple(
                        col.copy(deep=False) for col in self.base_children
                    ),
                ),
            )

    def view(self, dtype: DtypeObj) -> ColumnBase:
        """
        View the data underlying a column as different dtype.
        The source column must divide evenly into the size of
        the desired data type. Columns with nulls may only be
        viewed as dtypes with size equal to source dtype size

        Parameters
        ----------
        dtype : Dtype object
            The dtype to view the data as
        """
        if dtype.kind in ("o", "u", "s"):
            raise TypeError(
                "Bytes viewed as str without metadata is ambiguous"
            )

        if self.dtype.itemsize == dtype.itemsize:
            return build_column(
                self.base_data,
                dtype=dtype,
                mask=self.base_mask,
                size=self.size,
                offset=self.offset,
            )

        else:
            if self.null_count > 0:
                raise ValueError(
                    "Can not produce a view of a column with nulls"
                )

            if (self.size * self.dtype.itemsize) % dtype.itemsize:
                raise ValueError(
                    f"Can not divide {self.size * self.dtype.itemsize}"
                    + f" total bytes into {dtype} with size {dtype.itemsize}"
                )

            # This assertion prevents mypy errors below.
            assert self.base_data is not None

            start = self.offset * self.dtype.itemsize
            end = start + self.size * self.dtype.itemsize
            return build_column(self.base_data[start:end], dtype=dtype)

    def element_indexing(self, index: int):
        """Default implementation for indexing to an element

        Raises
        ------
        ``IndexError`` if out-of-bound

        Notes
        -----
        Subclass should override this method to not return a pyarrow.Scalar
        (May not be needed once pylibcudf.Scalar.as_py() exists.)
        """
        if index < 0:
            index = len(self) + index
        if index > len(self) - 1 or index < 0:
            raise IndexError("single positional indexer is out-of-bounds")
        with acquire_spill_lock():
            plc_scalar = plc.copying.get_element(
                self.to_pylibcudf(mode="read"),
                index,
            )
        py_element = plc.interop.to_arrow(plc_scalar)
        if not py_element.is_valid:
            return self._PANDAS_NA_VALUE
        # Calling .as_py() on a pyarrow.StructScalar with duplicate field names
        # would raise. So we need subclasses to convert handle pyarrow scalars
        # manually
        return py_element

    def slice(self, start: int, stop: int, stride: int | None = None) -> Self:
        stride = 1 if stride is None else stride
        if start < 0:
            start = start + len(self)
        if stop < 0 and not (stride < 0 and stop == -1):
            stop = stop + len(self)
        if (stride > 0 and start >= stop) or (stride < 0 and start <= stop):
            return cast(Self, column_empty(0, self.dtype))
        # compute mask slice
        if stride == 1:
            with acquire_spill_lock():
                result = [
                    type(self).from_pylibcudf(col)
                    for col in plc.copying.slice(
                        self.to_pylibcudf(mode="read"),
                        [start, stop],
                    )
                ]
            return result[0]._with_type_metadata(self.dtype)  # type: ignore[return-value]
        else:
            # Need to create a gather map for given slice with stride
            gather_map = as_column(
                range(start, stop, stride),
                dtype=np.dtype(np.int32),
            )
            return self.take(gather_map)

    def _cast_setitem_value(self, value: Any) -> plc.Scalar | ColumnBase:
        if is_scalar(value):
            if value is cudf.NA:
                value = None
            try:
                pa_scalar = pa.scalar(
                    value, type=cudf_dtype_to_pa_type(self.dtype)
                )
            except ValueError as err:
                raise TypeError(
                    f"Cannot set value of type {type(value)} to column of type {self.dtype}"
                ) from err
            return pa_scalar_to_plc_scalar(pa_scalar)
        else:
            return as_column(value, dtype=self.dtype)

    def __setitem__(self, key: Any, value: Any) -> None:
        """
        Set the value of ``self[key]`` to ``value``.

        If ``value`` and ``self`` are of different types, ``value`` is coerced
        to ``self.dtype``. Assumes ``self`` and ``value`` are index-aligned.
        """
        value_normalized = self._cast_setitem_value(value)
        if isinstance(key, slice):
            out: ColumnBase | None = self._scatter_by_slice(
                key, value_normalized
            )
        else:
            key = as_column(key)
            if len(key) == 0:
                key = key.astype(SIZE_TYPE_DTYPE)
            if not is_dtype_obj_numeric(key.dtype):
                raise ValueError(f"Invalid scatter map type {key.dtype}.")
            out = self._scatter_by_column(key, value_normalized)

        if out:
            self._mimic_inplace(out, inplace=True)

    def _normalize_binop_operand(self, other: Any) -> pa.Scalar | ColumnBase:
        if is_na_like(other):
            return pa.scalar(None, type=cudf_dtype_to_pa_type(self.dtype))
        return NotImplemented

    def _all_bools_with_nulls(
        self, other: ColumnBase, bool_fill_value: bool
    ) -> ColumnBase:
        # Might be able to remove if we share more of
        # DatetimeColumn._binaryop & TimedeltaColumn._binaryop
        if self.has_nulls() and other.has_nulls():
            result_mask = (
                self._get_mask_as_column() & other._get_mask_as_column()
            )
        elif self.has_nulls():
            result_mask = self._get_mask_as_column()
        elif other.has_nulls():
            result_mask = other._get_mask_as_column()
        else:
            result_mask = None

        result_col = as_column(
            bool_fill_value, dtype=np.dtype(np.bool_), length=len(self)
        )
        if result_mask is not None:
            result_col = result_col.set_mask(result_mask.as_mask())
        return result_col

    def _scatter_by_slice(
        self,
        key: builtins.slice,
        value: plc.Scalar | ColumnBase,
    ) -> Self | None:
        """If this function returns None, it's either a no-op (slice is empty),
        or the inplace replacement is already performed (fill-in-place).
        """
        start, stop, step = key.indices(len(self))
        if start >= stop:
            return None
        rng = range(start, stop, step)
        num_keys = len(rng)

        self._check_scatter_key_length(num_keys, value)

        if step == 1 and not isinstance(
            self.dtype, (cudf.StructDtype, cudf.ListDtype)
        ):
            # NOTE: List & Struct dtypes aren't supported by both
            # inplace & out-of-place fill. Hence we need to use scatter for
            # these two types.
            if isinstance(value, plc.Scalar):
                return self._fill(value, start, stop, inplace=True)
            else:
                with acquire_spill_lock():
                    return type(self).from_pylibcudf(  # type: ignore[return-value]
                        plc.copying.copy_range(
                            value.to_pylibcudf(mode="read"),
                            self.to_pylibcudf(mode="read"),
                            0,
                            num_keys,
                            start,
                        )
                    )

        # step != 1, create a scatter map with arange
        scatter_map = cast(
            cudf.core.column.NumericalColumn,
            as_column(
                rng,
                dtype=np.dtype(np.int32),
            ),
        )

        return self._scatter_by_column(scatter_map, value)

    def _scatter_by_column(
        self,
        key: NumericalColumn,
        value: plc.Scalar | ColumnBase,
        bounds_check: bool = True,
    ) -> Self:
        if key.dtype.kind == "b":
            # `key` is boolean mask
            if len(key) != len(self):
                raise ValueError(
                    "Boolean mask must be of same length as column"
                )
            if isinstance(value, ColumnBase) and len(self) == len(value):
                # Both value and key are aligned to self. Thus, the values
                # corresponding to the false values in key should be
                # ignored.
                value = value.apply_boolean_mask(key)
                # After applying boolean mask, the length of value equals
                # the number of elements to scatter, we can skip computing
                # the sum of ``key`` below.
                num_keys = len(value)
            else:
                # Compute the number of element to scatter by summing all
                # `True`s in the boolean mask.
                num_keys = key.sum()
        else:
            # `key` is integer scatter map
            num_keys = len(key)

        self._check_scatter_key_length(num_keys, value)

        if key.dtype.kind == "b":
            with acquire_spill_lock():
                plc_table = plc.copying.boolean_mask_scatter(
                    plc.Table([value.to_pylibcudf(mode="read")])
                    if isinstance(value, ColumnBase)
                    else [value],
                    plc.Table([self.to_pylibcudf(mode="read")]),
                    key.to_pylibcudf(mode="read"),
                )
                return (
                    type(self)  # type: ignore[return-value]
                    .from_pylibcudf(plc_table.columns()[0])
                    ._with_type_metadata(self.dtype)
                )
        else:
            return ColumnBase.from_pylibcudf(  # type: ignore[return-value]
                copying.scatter(
                    [value], key, [self], bounds_check=bounds_check
                )[0]
            )._with_type_metadata(self.dtype)

    def _check_scatter_key_length(
        self, num_keys: int, value: plc.Scalar | ColumnBase
    ) -> None:
        """`num_keys` is the number of keys to scatter. Should equal to the
        number of rows in ``value`` if ``value`` is a column.
        """
        if isinstance(value, ColumnBase) and len(value) != num_keys:
            raise ValueError(
                f"Size mismatch: cannot set value "
                f"of size {len(value)} to indexing result of size "
                f"{num_keys}"
            )

    def _scalar_to_plc_scalar(self, scalar: ScalarLike) -> plc.Scalar:
        """Return a pylibcudf.Scalar that matches the type of self.dtype"""
        if not isinstance(scalar, pa.Scalar):
            scalar = pa.scalar(scalar)
        return pa_scalar_to_plc_scalar(
            scalar.cast(cudf_dtype_to_pa_type(self.dtype))
        )

    def _validate_fillna_value(
        self, fill_value: ScalarLike | ColumnLike
    ) -> plc.Scalar | ColumnBase:
        """Align fill_value for .fillna based on column type."""
        if is_scalar(fill_value):
            return self._scalar_to_plc_scalar(fill_value)
        return as_column(fill_value).astype(self.dtype)

    @acquire_spill_lock()
    def replace(
        self, values_to_replace: Self, replacement_values: Self
    ) -> Self:
        return type(self).from_pylibcudf(  # type: ignore[return-value]
            plc.replace.find_and_replace_all(
                self.to_pylibcudf(mode="read"),
                values_to_replace.to_pylibcudf(mode="read"),
                replacement_values.to_pylibcudf(mode="read"),
            )
        )

    def fillna(
        self,
        fill_value: ScalarLike | ColumnLike,
        method: Literal["ffill", "bfill", None] = None,
    ) -> Self:
        """Fill null values with ``value``.

        Returns a copy with null filled.
        """
        if not self.has_nulls(include_nan=True):
            return self.copy()
        elif method is None:
            if is_scalar(fill_value) and _is_null_host_scalar(fill_value):
                return self.copy()
            else:
                fill_value = self._validate_fillna_value(fill_value)

        if fill_value is None and method is None:
            raise ValueError("Must specify a fill 'value' or 'method'.")

        if fill_value and method:
            raise ValueError("Cannot specify both 'value' and 'method'.")

        input_col = self.nans_to_nulls()

        with acquire_spill_lock():
            if method:
                plc_replace = (
                    plc.replace.ReplacePolicy.PRECEDING
                    if method == "ffill"
                    else plc.replace.ReplacePolicy.FOLLOWING
                )
            elif isinstance(fill_value, plc.Scalar):
                plc_replace = fill_value
            else:
                plc_replace = fill_value.to_pylibcudf(mode="read")
            plc_column = plc.replace.replace_nulls(
                input_col.to_pylibcudf(mode="read"),
                plc_replace,
            )
            result = type(self).from_pylibcudf(plc_column)
        return result._with_type_metadata(self.dtype)  # type: ignore[return-value]

    @acquire_spill_lock()
    def is_valid(self) -> ColumnBase:
        """Identify non-null values"""
        return type(self).from_pylibcudf(
            plc.unary.is_valid(self.to_pylibcudf(mode="read"))
        )

    def isnan(self) -> ColumnBase:
        """Identify NaN values in a Column."""
        if self.dtype.kind != "f":
            return as_column(False, length=len(self))
        with acquire_spill_lock():
            return type(self).from_pylibcudf(
                plc.unary.is_nan(self.to_pylibcudf(mode="read"))
            )

    def notnan(self) -> ColumnBase:
        """Identify non-NaN values in a Column."""
        if self.dtype.kind != "f":
            return as_column(True, length=len(self))
        with acquire_spill_lock():
            return type(self).from_pylibcudf(
                plc.unary.is_not_nan(self.to_pylibcudf(mode="read"))
            )

    def isnull(self) -> ColumnBase:
        """Identify missing values in a Column."""
        if not self.has_nulls(include_nan=self.dtype.kind == "f"):
            return as_column(False, length=len(self))

        with acquire_spill_lock():
            result = type(self).from_pylibcudf(
                plc.unary.is_null(self.to_pylibcudf(mode="read"))
            )

        if self.dtype.kind == "f":
            # Need to consider `np.nan` values in case
            # of a float column
            result = result | self.isnan()

        return result

    def notnull(self) -> ColumnBase:
        """Identify non-missing values in a Column."""
        if not self.has_nulls(include_nan=self.dtype.kind == "f"):
            return as_column(True, length=len(self))

        with acquire_spill_lock():
            result = type(self).from_pylibcudf(
                plc.unary.is_valid(self.to_pylibcudf(mode="read"))
            )

        if self.dtype.kind == "f":
            # Need to consider `np.nan` values in case
            # of a float column
            result = result & self.notnan()

        return result

    @cached_property
    def nan_count(self) -> int:
        return 0

    def interpolate(self, index: Index) -> ColumnBase:
        # figure out where the nans are
        mask = self.isnull()

        # trivial cases, all nan or no nans
        if not mask.any() or mask.all():
            return self.copy()

        from cudf.core.index import RangeIndex

        valid_locs = ~mask
        if isinstance(index, RangeIndex):
            # Each point is evenly spaced, index values don't matter
            known_x = cp.flatnonzero(valid_locs.values)
        else:
            known_x = index._column.apply_boolean_mask(valid_locs).values  # type: ignore[attr-defined]
        known_y = self.apply_boolean_mask(valid_locs).values

        result = cp.interp(index.to_cupy(), known_x, known_y)

        first_nan_idx = valid_locs.values.argmax().item()
        result[:first_nan_idx] = np.nan
        return as_column(result)

    def indices_of(self, value: ScalarLike) -> NumericalColumn:
        """
        Find locations of value in the column

        Parameters
        ----------
        value
            Scalar to look for (cast to dtype of column), or a length-1 column

        Returns
        -------
        Column of indices that match value
        """
        if not is_scalar(value):
            raise ValueError("value must be a scalar")
        else:
            value = as_column(value, dtype=self.dtype, length=1)
        mask = value.contains(self)
        return as_column(
            range(len(self)), dtype=SIZE_TYPE_DTYPE
        ).apply_boolean_mask(mask)  # type: ignore[return-value]

    def _find_first_and_last(self, value: ScalarLike) -> tuple[int, int]:
        indices = self.indices_of(value)
        if n := len(indices):
            return (
                indices.element_indexing(0),
                indices.element_indexing(n - 1),
            )
        else:
            raise ValueError(f"Value {value} not found in column")

    def find_first_value(self, value: ScalarLike) -> int:
        """
        Return index of first value that matches

        Parameters
        ----------
        value
            Value to search for (cast to dtype of column)

        Returns
        -------
        Index of value

        Raises
        ------
        ValueError if value is not found
        """
        first, _ = self._find_first_and_last(value)
        return first

    def find_last_value(self, value: ScalarLike) -> int:
        """
        Return index of last value that matches

        Parameters
        ----------
        value
            Value to search for (cast to dtype of column)

        Returns
        -------
        Index of value

        Raises
        ------
        ValueError if value is not found
        """
        _, last = self._find_first_and_last(value)
        return last

    def append(self, other: ColumnBase) -> ColumnBase:
        return concat_columns([self, other])

    def quantile(
        self,
        q: np.ndarray,
        interpolation: str,
        exact: bool,
        return_scalar: bool,
    ) -> ColumnBase:
        raise TypeError(f"cannot perform quantile with type {self.dtype}")

    def take(
        self, indices: ColumnBase, nullify: bool = False, check_bounds=True
    ) -> Self:
        """Return Column by taking values from the corresponding *indices*.

        Skip bounds checking if check_bounds is False.
        Set rows to null for all out of bound indices if nullify is `True`.
        """
        # Handle zero size
        if indices.size == 0:
            return cast(Self, column_empty(row_count=0, dtype=self.dtype))

        # TODO: For performance, the check and conversion of gather map should
        # be done by the caller. This check will be removed in future release.
        if indices.dtype.kind not in {"u", "i"}:
            indices = indices.astype(SIZE_TYPE_DTYPE)
        GatherMap(indices, len(self), nullify=not check_bounds or nullify)
        gathered = ColumnBase.from_pylibcudf(
            copying.gather([self], indices, nullify=nullify)[0]  # type: ignore[arg-type]
        )
        return gathered._with_type_metadata(self.dtype)  # type: ignore[return-value]

    def isin(self, values: Sequence) -> ColumnBase:
        """Check whether values are contained in the Column.

        Parameters
        ----------
        values : set or list-like
            The sequence of values to test. Passing in a single string will
            raise a TypeError. Instead, turn a single string into a list
            of one element.

        Returns
        -------
        result: Column
            Column of booleans indicating if each element is in values.
        """
        lhs, rhs = self._process_values_for_isin(values)
        if lhs.dtype != rhs.dtype:
            if lhs.null_count and rhs.null_count:
                return lhs.isnull()
            else:
                return as_column(
                    False, length=len(self), dtype=np.dtype(np.bool_)
                )
        elif lhs.null_count == 0 and (rhs.null_count == len(rhs)):
            return as_column(False, length=len(self), dtype=np.dtype(np.bool_))

        result = rhs.contains(lhs)
        if lhs.null_count > 0:
            # If one of the needles is null, then the result contains
            # nulls, these nulls should be replaced by whether or not the
            # haystack contains a null.
            # TODO: this is unnecessary if we resolve
            # https://github.com/rapidsai/cudf/issues/14515 by
            # providing a mode in which cudf::contains does not mask
            # the result.
            result = result.fillna(rhs.null_count > 0)
        return result

    def _process_values_for_isin(
        self, values: Sequence
    ) -> tuple[ColumnBase, ColumnBase]:
        """
        Helper function for `isin` which pre-process `values` based on `self`.
        """
        lhs = self
        rhs = as_column(values, nan_as_null=False)
        if lhs.null_count == len(lhs):
            lhs = lhs.astype(rhs.dtype)
        elif rhs.null_count == len(rhs):
            rhs = rhs.astype(lhs.dtype)
        return lhs, rhs

    def as_mask(self) -> Buffer:
        """Convert booleans to bitmask

        Returns
        -------
        Buffer
        """
        if self.has_nulls():
            raise ValueError("Column must have no nulls.")

        with acquire_spill_lock():
            mask, _ = plc.transform.bools_to_mask(
                self.to_pylibcudf(mode="read")
            )
            return as_buffer(mask)

    @property
    def is_unique(self) -> bool:
        # distinct_count might already be cached
        return self.distinct_count(dropna=False) == len(self)

    @cached_property
    def is_monotonic_increasing(self) -> bool:
        return not self.has_nulls(include_nan=True) and sorting.is_sorted(
            [self], [True], ["first"]
        )

    @cached_property
    def is_monotonic_decreasing(self) -> bool:
        return not self.has_nulls(include_nan=True) and sorting.is_sorted(
            [self], [False], ["first"]
        )

    @acquire_spill_lock()
    def contains(self, other: ColumnBase) -> ColumnBase:
        """
        Check whether column contains multiple values.

        Parameters
        ----------
        other : Column
            A column of values to search for
        """
        return ColumnBase.from_pylibcudf(
            plc.search.contains(
                self.to_pylibcudf(mode="read"),
                other.to_pylibcudf(mode="read"),
            )
        )

    def sort_values(
        self: Self,
        ascending: bool = True,
        na_position: Literal["first", "last"] = "last",
    ) -> Self:
        if (not ascending and self.is_monotonic_decreasing) or (
            ascending and self.is_monotonic_increasing
        ):
            return self.copy()
        order = sorting.ordering([ascending], [na_position])
        with acquire_spill_lock():
            plc_table = plc.sorting.sort(
                plc.Table([self.to_pylibcudf(mode="read")]),
                order[0],
                order[1],
            )
            return (
                type(self)  # type: ignore[return-value]
                .from_pylibcudf(plc_table.columns()[0])
                ._with_type_metadata(self.dtype)
            )

    def distinct_count(self, dropna: bool = True) -> int:
        try:
            return self._distinct_count[dropna]
        except KeyError:
            with acquire_spill_lock():
                result = plc.stream_compaction.distinct_count(
                    self.to_pylibcudf(mode="read"),
                    plc.types.NullPolicy.EXCLUDE
                    if dropna
                    else plc.types.NullPolicy.INCLUDE,
                    plc.types.NanPolicy.NAN_IS_NULL
                    if dropna
                    else plc.types.NanPolicy.NAN_IS_VALID,
                )
            self._distinct_count[dropna] = result
            return self._distinct_count[dropna]

    def can_cast_safely(self, to_dtype: DtypeObj) -> bool:
        raise NotImplementedError()

    @acquire_spill_lock()
    def cast(self, dtype: Dtype) -> ColumnBase:
        result = type(self).from_pylibcudf(
            plc.unary.cast(
                self.to_pylibcudf(mode="read"), dtype_to_pylibcudf_type(dtype)
            )
        )
        if isinstance(
            result.dtype,
            (cudf.Decimal128Dtype, cudf.Decimal64Dtype, cudf.Decimal32Dtype),
        ):
            result.dtype.precision = dtype.precision  # type: ignore[union-attr]
        if cudf.get_option("mode.pandas_compatible") and result.dtype != dtype:
            result._dtype = dtype
        return result

    def astype(self, dtype: DtypeObj, copy: bool | None = False) -> ColumnBase:
        if self.dtype == dtype:
            result = self
        elif len(self) == 0:
            result = column_empty(0, dtype=dtype)
        else:
            if isinstance(dtype, CategoricalDtype):
                result = self.as_categorical_column(dtype)
            elif is_dtype_obj_interval(dtype):
                result = self.as_interval_column(dtype)
            elif is_dtype_obj_list(dtype) or is_dtype_obj_struct(dtype):
                if self.dtype != dtype:
                    raise NotImplementedError(
                        f"Casting {self.dtype} columns not currently supported"
                    )
                result = self
            elif is_dtype_obj_decimal(dtype):
                result = self.as_decimal_column(dtype)
            elif dtype.kind == "M":
                result = self.as_datetime_column(dtype)
            elif dtype.kind == "m":
                result = self.as_timedelta_column(dtype)
            elif dtype.kind in {"O", "U"}:
                if (
                    cudf.get_option("mode.pandas_compatible")
                    and isinstance(dtype, pd.ArrowDtype)
                    and not cudf.api.types.is_string_dtype(dtype)
                ):
                    raise TypeError(f"Unsupported dtype for astype: {dtype}")
                result = self.as_string_column(dtype)
            else:
                result = self.as_numerical_column(dtype)

        if copy and result is self:
            return result.copy(deep=copy)
        return result

    def as_categorical_column(
        self, dtype: CategoricalDtype
    ) -> CategoricalColumn:
        if dtype._categories is not None:
            # Re-label self w.r.t. the provided categories
            codes = self._label_encoding(cats=dtype._categories)
        else:
            # Compute categories from self
            cats = self.unique().sort_values()
            codes = self._label_encoding(cats=cats)
            if self.has_nulls():
                # TODO: Make dropna shallow copy if there are no nulls?
                cats = cats.dropna()
            dtype = CategoricalDtype(categories=cats, ordered=dtype.ordered)
        return codes.set_mask(self.mask)._with_type_metadata(dtype)  # type: ignore[return-value]

    def as_numerical_column(self, dtype: np.dtype) -> NumericalColumn:
        raise NotImplementedError

    def as_datetime_column(self, dtype: np.dtype) -> DatetimeColumn:
        raise NotImplementedError

    def as_interval_column(self, dtype: IntervalDtype) -> IntervalColumn:
        raise NotImplementedError

    def as_timedelta_column(self, dtype: np.dtype) -> TimeDeltaColumn:
        raise NotImplementedError

    def as_string_column(self, dtype) -> StringColumn:
        raise NotImplementedError

    def as_decimal_column(self, dtype: DecimalDtype) -> DecimalBaseColumn:
        raise NotImplementedError

    def apply_boolean_mask(self, mask) -> ColumnBase:
        mask = as_column(mask)
        if mask.dtype.kind != "b":
            raise ValueError("boolean_mask is not boolean type.")

        return ColumnBase.from_pylibcudf(
            stream_compaction.apply_boolean_mask([self], mask)[0]
        )._with_type_metadata(self.dtype)

    def argsort(
        self,
        ascending: bool = True,
        na_position: Literal["first", "last"] = "last",
    ) -> NumericalColumn:
        if (ascending and self.is_monotonic_increasing) or (
            not ascending and self.is_monotonic_decreasing
        ):
            return cast(
                cudf.core.column.NumericalColumn, as_column(range(len(self)))
            )
        elif (ascending and self.is_monotonic_decreasing) or (
            not ascending and self.is_monotonic_increasing
        ):
            return cast(
                cudf.core.column.NumericalColumn,
                as_column(range(len(self) - 1, -1, -1)),
            )
        else:
            return ColumnBase.from_pylibcudf(  # type: ignore[return-value]
                sorting.order_by(
                    [self], [ascending], [na_position], stable=True
                )
            )

    def __arrow_array__(self, type=None):
        raise TypeError(
            "Implicit conversion to a host PyArrow Array via __arrow_array__ "
            "is not allowed, To explicitly construct a PyArrow Array, "
            "consider using .to_arrow()"
        )

    @property
    def __cuda_array_interface__(self) -> Mapping[str, Any]:
        output = {
            "shape": (len(self),),
            "strides": (self.dtype.itemsize,),
            "typestr": self.dtype.str,
            "data": (self.data_ptr, False),
            "version": 1,
        }
        if self.nullable and self.has_nulls():
            # Create a simple Python object that exposes the
            # `__cuda_array_interface__` attribute here since we need to modify
            # some of the attributes from the numba device array
            output["mask"] = cuda_array_interface_wrapper(
                ptr=self.mask_ptr,
                size=len(self),
                owner=self.mask,
                readonly=True,
                typestr="<t1",
            )
        return output

    def __array_ufunc__(self, ufunc, method, *inputs, **kwargs):
        return _array_ufunc(self, ufunc, method, inputs, kwargs)

    def __invert__(self):
        raise TypeError(
            f"Operation `~` not supported on {self.dtype.type.__name__}"
        )

    def searchsorted(
        self,
        value,
        side: Literal["left", "right"] = "left",
        ascending: bool = True,
        na_position: Literal["first", "last"] = "last",
    ) -> Self:
        if not isinstance(value, ColumnBase) or value.dtype != self.dtype:
            raise ValueError(
                "Column searchsorted expects values to be column of same dtype"
            )
        if is_pandas_nullable_extension_dtype(self.dtype) and self.has_nulls(
            include_nan=True
        ):
            raise ValueError(
                "searchsorted requires array to be sorted, which is impossible "
                "with NAs present."
            )
        return ColumnBase.from_pylibcudf(
            sorting.search_sorted(  # type: ignore[return-value]
                [self],
                [value],
                side=side,
                ascending=[ascending],
                na_position=[na_position],
            )
        )

    def unique(self) -> Self:
        """
        Get unique values in the data
        """
        if self.is_unique:
            return self.copy()
        else:
            return ColumnBase.from_pylibcudf(
                stream_compaction.drop_duplicates([self], keep="first")[  # type: ignore[return-value]
                    0
                ]
            )._with_type_metadata(self.dtype)

    def serialize(self) -> tuple[dict, list]:
        # data model:

        # Serialization produces a nested metadata "header" and a flattened
        # list of memoryviews/buffers that reference data (frames).  Each
        # header advertises a frame_count slot which indicates how many
        # frames deserialization will consume. The class used to construct
        # an object is named under the key "type-serialized" to match with
        # Dask's serialization protocol (see
        # distributed.protocol.serialize). Since column dtypes may either be
        # cudf native or foreign some special-casing is required here for
        # serialization.

        header: dict[Any, Any] = {}
        frames = []
        try:
            dtype, dtype_frames = self.dtype.device_serialize()
            header["dtype"] = dtype
            frames.extend(dtype_frames)
            header["dtype-is-cudf-serialized"] = True
        except AttributeError:
            if is_pandas_nullable_extension_dtype(self.dtype):
                header["dtype"] = pickle.dumps(self.dtype)
            else:
                header["dtype"] = self.dtype.str
            header["dtype-is-cudf-serialized"] = False

        if self.data is not None:
            data_header, data_frames = self.data.device_serialize()
            header["data"] = data_header
            frames.extend(data_frames)

        if self.mask is not None:
            mask_header, mask_frames = self.mask.device_serialize()
            header["mask"] = mask_header
            frames.extend(mask_frames)
        if self.children:
            child_headers, child_frames = zip(
                *(c.device_serialize() for c in self.children),
                strict=True,
            )
            header["subheaders"] = list(child_headers)
            frames.extend(chain(*child_frames))
        header["size"] = self.size
        header["frame_count"] = len(frames)
        return header, frames

    @classmethod
    def deserialize(cls, header: dict, frames: list) -> ColumnBase:
        def unpack(header, frames) -> tuple[Any, list]:
            count = header["frame_count"]
            obj = cls.device_deserialize(header, frames[:count])
            return obj, frames[count:]

        assert header["frame_count"] == len(frames), (
            f"Deserialization expected {header['frame_count']} frames, "
            f"but received {len(frames)}"
        )
        if header["dtype-is-cudf-serialized"]:
            dtype, frames = unpack(header["dtype"], frames)
        else:
            try:
                dtype = np.dtype(header["dtype"])
            except TypeError:
                dtype = pickle.loads(header["dtype"])
        if "data" in header:
            data, frames = unpack(header["data"], frames)
        else:
            data = None
        if "mask" in header:
            mask, frames = unpack(header["mask"], frames)
        else:
            mask = None
        children = []
        if "subheaders" in header:
            for h in header["subheaders"]:
                child, frames = unpack(h, frames)
                children.append(child)
        assert len(frames) == 0, "Deserialization did not consume all frames"
        return build_column(
            data=data,
            dtype=dtype,
            mask=mask,
            size=header.get("size", None),
            children=tuple(children),
        )

    def unary_operator(self, unaryop: str):
        raise TypeError(
            f"Operation {unaryop} not supported for dtype {self.dtype}."
        )

    def nans_to_nulls(self: Self) -> Self:
        """Convert NaN to NA."""
        return self

    def _reduce(
        self,
        op: str,
        skipna: bool | None = None,
        min_count: int = 0,
        *args,
        **kwargs,
    ) -> ScalarLike:
        """Compute {op} of column values.

        skipna : bool
            Whether or not na values must be skipped.
        min_count : int, default 0
            The minimum number of entries for the reduction, otherwise the
            reduction returns NaN.
        """
        preprocessed = self._process_for_reduction(
            skipna=skipna, min_count=min_count
        )
        if isinstance(preprocessed, ColumnBase):
            return preprocessed.reduce(op, **kwargs)
        return preprocessed

    def _can_return_nan(self, skipna: bool | None = None) -> bool:
        return not skipna and self.has_nulls(include_nan=False)

    def _process_for_reduction(
        self, skipna: bool | None = None, min_count: int = 0
    ) -> ColumnBase | ScalarLike:
        skipna = True if skipna is None else skipna

        if self._can_return_nan(skipna=skipna):
            return _get_nan_for_dtype(self.dtype)

        col = self.nans_to_nulls() if skipna else self
        if col.has_nulls():
            if skipna:
                col = col.dropna()
            else:
                return _get_nan_for_dtype(self.dtype)

        # TODO: If and when pandas decides to validate that `min_count` >= 0 we
        # should insert comparable behavior.
        # https://github.com/pandas-dev/pandas/issues/50022
        if min_count > 0:
            valid_count = len(col) - col.null_count
            if valid_count < min_count:
                return _get_nan_for_dtype(self.dtype)
        return col

    def _reduction_result_dtype(self, reduction_op: str) -> Dtype:
        """
        Determine the correct dtype to pass to libcudf based on
        the input dtype, data dtype, and specific reduction op
        """
        if reduction_op in {"any", "all"}:
            return np.dtype(np.bool_)
        return self.dtype

    def _with_type_metadata(self: ColumnBase, dtype: Dtype) -> ColumnBase:
        """
        Copies type metadata from self onto other, returning a new column.

        When ``self`` is a nested column, recursively apply this function on
        the children of ``self``.
        """
        # For Arrow dtypes, store them directly in the column's dtype property
        if isinstance(dtype, pd.ArrowDtype):
            self._dtype = cudf.dtype(dtype)
        return self

    def _label_encoding(
        self,
        cats: ColumnBase,
        dtype: Dtype | None = None,
        na_sentinel: pa.Scalar | None = None,
    ) -> NumericalColumn:
        """
        Convert each value in `self` into an integer code, with `cats`
        providing the mapping between codes and values.

        Examples
        --------
        >>> from cudf.core.column import as_column
        >>> col = as_column(['foo', 'bar', 'foo', 'baz'])
        >>> cats = as_column(['foo', 'bar', 'baz'])
        >>> col._label_encoding(cats)
        <cudf.core.column.numerical.NumericalColumn object at 0x7f99bf3155c0>
        [
          0,
          1,
          0,
          2
        ]
        dtype: int8
        >>> cats = as_column(['foo', 'bar'])
        >>> col._label_encoding(cats)
        <cudf.core.column.numerical.NumericalColumn object at 0x7f99bfde0e40>
        [
          0,
          1,
          0,
          -1
        ]
        dtype: int8
        """
        if na_sentinel is None or not na_sentinel.is_valid:
            na_sentinel = pa.scalar(-1)

        def _return_sentinel_column():
            return as_column(na_sentinel, dtype=dtype, length=len(self))

        if dtype is None:
            dtype = min_signed_type(max(len(cats), na_sentinel.as_py()), 8)

        if is_mixed_with_object_dtype(self, cats):
            return _return_sentinel_column()

        try:
            # Where there is a type-cast failure, we have
            # to catch the exception and return encoded labels
            # with na_sentinel values as there would be no corresponding
            # encoded values of cats in self.
            cats = cats.astype(self.dtype)
        except ValueError:
            return _return_sentinel_column()

        left_rows, right_rows = plc.join.left_join(
            plc.Table([self.to_pylibcudf(mode="read")]),
            plc.Table([cats.to_pylibcudf(mode="read")]),
            plc.types.NullEquality.EQUAL,
        )
        left_gather_map = type(self).from_pylibcudf(left_rows)
        right_gather_map = type(self).from_pylibcudf(right_rows)

        codes = as_column(range(len(cats)), dtype=dtype).take(
            right_gather_map, nullify=True
        )
        del right_gather_map
        del right_rows
        # reorder `codes` so that its values correspond to the
        # values of `self`:
        plc_codes = sorting.sort_by_key(
            [codes], [left_gather_map], [True], ["last"], stable=True
        )[0]
        return ColumnBase.from_pylibcudf(plc_codes).fillna(na_sentinel)  # type: ignore[return-value]

    @acquire_spill_lock()
    def copy_if_else(
        self, other: Self | plc.Scalar, boolean_mask: NumericalColumn
    ) -> Self:
        return (
            type(self)
            .from_pylibcudf(  # type: ignore[return-value]
                plc.copying.copy_if_else(
                    self.to_pylibcudf(mode="read"),
                    other
                    if isinstance(other, plc.Scalar)
                    else other.to_pylibcudf(mode="read"),
                    boolean_mask.to_pylibcudf(mode="read"),
                )
            )
            ._with_type_metadata(self.dtype)
        )

    def split_by_offsets(
        self, offsets: list[int]
    ) -> Generator[Self, None, None]:
        for cols in copying.columns_split([self], offsets):
            for col in cols:
                yield (  # type: ignore[misc]
                    type(self)
                    .from_pylibcudf(col)
                    ._with_type_metadata(self.dtype)
                )

    @acquire_spill_lock()
    def one_hot_encode(self, categories: ColumnBase) -> Generator[ColumnBase]:
        plc_table = plc.transform.one_hot_encode(
            self.to_pylibcudf(mode="read"),
            categories.to_pylibcudf(mode="read"),
        )
        return (
            type(self).from_pylibcudf(col, data_ptr_exposed=True)
            for col in plc_table.columns()
        )

    @acquire_spill_lock()
    def scan(self, scan_op: str, inclusive: bool, **kwargs) -> Self:
        return type(self).from_pylibcudf(  # type: ignore[return-value]
            plc.reduce.scan(
                self.to_pylibcudf(mode="read"),
                aggregation.make_aggregation(scan_op, kwargs).plc_obj,
                plc.reduce.ScanType.INCLUSIVE
                if inclusive
                else plc.reduce.ScanType.EXCLUSIVE,
            )
        )

    def reduce(self, reduction_op: str, **kwargs) -> ScalarLike:
        col_dtype = self._reduction_result_dtype(reduction_op)

        # check empty case
        if len(self) <= self.null_count:
            if reduction_op == "sum" or reduction_op == "sum_of_squares":
                return self.dtype.type(0)
            if reduction_op == "product":
                return self.dtype.type(1)
            if reduction_op == "any":
                return False

            return _get_nan_for_dtype(col_dtype)

        with acquire_spill_lock():
            plc_scalar = plc.reduce.reduce(
                self.to_pylibcudf(mode="read"),
                aggregation.make_aggregation(reduction_op, kwargs).plc_obj,
                dtype_to_pylibcudf_type(col_dtype),
            )
            result_col = type(self).from_pylibcudf(
                plc.Column.from_scalar(plc_scalar, 1)
            )
            if plc_scalar.type().id() in {
                plc.TypeId.DECIMAL128,
                plc.TypeId.DECIMAL64,
                plc.TypeId.DECIMAL32,
            }:
                scale = -plc_scalar.type().scale()
                # https://docs.microsoft.com/en-us/sql/t-sql/data-types/precision-scale-and-length-transact-sql
                p = col_dtype.precision  # type: ignore[union-attr]
                nrows = len(self)
                if reduction_op in {"min", "max"}:
                    new_p = p
                elif reduction_op == "sum":
                    new_p = p + nrows - 1
                elif reduction_op == "product":
                    new_p = p * nrows + nrows - 1
                elif reduction_op == "sum_of_squares":
                    new_p = 2 * p + nrows
                else:
                    raise NotImplementedError(
                        f"{reduction_op} not implemented for decimal types."
                    )
                precision = max(min(new_p, col_dtype.MAX_PRECISION), 0)  # type: ignore[union-attr]
                new_dtype = type(col_dtype)(precision, scale)
                result_col = result_col.astype(new_dtype)
            elif isinstance(col_dtype, IntervalDtype):
                result_col = result_col._with_type_metadata(col_dtype)
        return result_col.element_indexing(0)

    @acquire_spill_lock()
    def minmax(self) -> tuple[ScalarLike, ScalarLike]:
        min_val, max_val = plc.reduce.minmax(self.to_pylibcudf(mode="read"))
        return (
            type(self)
            .from_pylibcudf(plc.Column.from_scalar(min_val, 1))
            .element_indexing(0),
            type(self)
            .from_pylibcudf(plc.Column.from_scalar(max_val, 1))
            .element_indexing(0),
        )

    @acquire_spill_lock()
    def rank(
        self,
        *,
        method: plc.aggregation.RankMethod,
        column_order: plc.types.Order,
        null_handling: plc.types.NullPolicy,
        null_precedence: plc.types.NullOrder,
        pct: bool,
    ) -> Self:
        return type(self).from_pylibcudf(
            plc.sorting.rank(
                self.to_pylibcudf(mode="read"),
                method,
                column_order,
                null_handling,
                null_precedence,
                pct,
            )
        )

    @acquire_spill_lock()
    def label_bins(
        self,
        *,
        left_edge: Self,
        left_inclusive: bool,
        right_edge: Self,
        right_inclusive: bool,
    ) -> NumericalColumn:
        return type(self).from_pylibcudf(  # type: ignore[return-value]
            plc.labeling.label_bins(
                self.to_pylibcudf(mode="read"),
                left_edge.to_pylibcudf(mode="read"),
                plc.labeling.Inclusive.YES
                if left_inclusive
                else plc.labeling.Inclusive.NO,
                right_edge.to_pylibcudf(mode="read"),
                plc.labeling.Inclusive.YES
                if right_inclusive
                else plc.labeling.Inclusive.NO,
            )
        )

    def _cast_self_and_other_for_where(
        self, other: ScalarLike | ColumnBase, inplace: bool
    ) -> tuple[ColumnBase, plc.Scalar | ColumnBase]:
        other_is_scalar = is_scalar(other)

        if other_is_scalar:
            if isinstance(other, (float, np.floating)) and not np.isnan(other):
                try:
                    is_safe = self.dtype.type(other) == other
                except OverflowError:
                    is_safe = False

                if not is_safe:
                    raise TypeError(
                        f"Cannot safely cast non-equivalent "
                        f"{type(other).__name__} to {self.dtype}"
                    )

            if is_na_like(other):
                if (
                    cudf.get_option("mode.pandas_compatible")
                    and not is_pandas_nullable_extension_dtype(self.dtype)
                    and self.dtype.kind not in {"i", "f", "u"}
                ):
                    raise MixedTypeError(
                        "Cannot use None or np.nan with non-Pandas nullable dtypes."
                    )
                return self, pa_scalar_to_plc_scalar(
                    pa.scalar(None, type=cudf_dtype_to_pa_type(self.dtype))
                )

        mixed_err = (
            "cudf does not support mixed types, please type-cast the column of "
            "dataframe/series and other to same dtypes."
        )

        if inplace:
            other_col = as_column(other)
            if is_mixed_with_object_dtype(other_col, self):
                raise TypeError(mixed_err)

            if other_col.dtype != self.dtype:
                try:
                    warn = (
                        find_common_type((other_col.dtype, self.dtype))
                        == CUDF_STRING_DTYPE
                    )
                except NotImplementedError:
                    warn = True
                if warn:
                    warnings.warn(
                        f"Type-casting from {other_col.dtype} "
                        f"to {self.dtype}, there could be potential data loss"
                    )
            if other_is_scalar:
                other_out = pa_scalar_to_plc_scalar(
                    pa.scalar(other, type=cudf_dtype_to_pa_type(self.dtype))
                )
            else:
                other_out = other_col.astype(self.dtype)
            return self, other_out

        if is_dtype_obj_numeric(
            self.dtype, include_decimal=False
        ) and as_column(other).can_cast_safely(self.dtype):
            common_dtype = self.dtype
        else:
            common_dtype = find_common_type(
                [
                    self.dtype,
                    np.min_scalar_type(other)
                    if other_is_scalar
                    else other.dtype,
                ]
            )
        other_col = as_column(other)
        if (
            is_mixed_with_object_dtype(other_col, self)
            or (self.dtype.kind == "b" and common_dtype.kind != "b")
            or (other_col.dtype.kind == "b" and self.dtype.kind != "b")
        ):
            raise TypeError(mixed_err)

        if other_is_scalar:
            other_out = pa_scalar_to_plc_scalar(
                pa.scalar(other, type=cudf_dtype_to_pa_type(common_dtype))
            )
        else:
            other_out = other.astype(common_dtype)

        return self.astype(common_dtype), other_out

    def where(
        self, cond: ColumnBase, other: ScalarLike | ColumnBase, inplace: bool
    ) -> ColumnBase:
        casted_col, casted_other = self._cast_self_and_other_for_where(
            other, inplace
        )
        return casted_col.copy_if_else(casted_other, cond)._with_type_metadata(  # type: ignore[arg-type]
            self.dtype
        )


def _has_any_nan(arbitrary: pd.Series | np.ndarray) -> bool:
    """Check if an object dtype Series or array contains NaN."""
    return any(
        (isinstance(x, (float, np.floating)) and np.isnan(x))
        or (isinstance(x, decimal.Decimal) and x.is_nan())
        for x in np.asarray(arbitrary)
    )


def _has_any_nat(arbitrary: pd.Series | np.ndarray) -> bool:
    """Check if an object dtype Series or array contains NaT."""
    return any(x is pd.NaT for x in np.asarray(arbitrary))


def column_empty(
    row_count: int,
    dtype: DtypeObj = CUDF_STRING_DTYPE,
) -> ColumnBase:
    """
    Allocate a new column with the given row_count and dtype.

    * Passing row_count == 0 creates a size 0 column without a mask buffer.
    * Passing row_count > 0 creates an all null column with a mask buffer.

    Parameters
    ----------
    row_count : int
        Number of elements in the column.

    dtype : Dtype
        Type of the column.
    """
    if (is_struct := isinstance(dtype, StructDtype)) or isinstance(
        dtype, ListDtype
    ):
        if is_struct:
            children = tuple(
                column_empty(row_count, field_dtype)
                for field_dtype in dtype.fields.values()
            )
        else:
            children = (
                as_column(0, length=row_count + 1, dtype=SIZE_TYPE_DTYPE),
                column_empty(row_count, dtype=dtype.element_type),
            )
        mask = (
            None
            if row_count == 0
            else plc.gpumemoryview(
                plc.null_mask.create_null_mask(
                    row_count, plc.null_mask.MaskState.ALL_NULL
                )
            )
        )
        return ColumnBase.from_pylibcudf(
            plc.Column(
                dtype_to_pylibcudf_type(dtype),
                row_count,
                None,
                mask,
                row_count,
                0,
                [child.to_pylibcudf(mode="read") for child in children],
            )
        )._with_type_metadata(dtype)
    else:
        if isinstance(dtype, CategoricalDtype):
            # May get downcast in _with_type_metadata
            plc_dtype = plc.DataType(plc.TypeId.INT64)
        else:
            plc_dtype = dtype_to_pylibcudf_type(dtype)
        return ColumnBase.from_pylibcudf(
            plc.Column.from_scalar(
                plc.Scalar.from_py(None, plc_dtype),
                row_count,
            )
        )._with_type_metadata(dtype)


def build_column(
    data: Buffer | None,
    dtype: DtypeObj,
    *,
    size: int | None = None,
    mask: Buffer | None = None,
    offset: int = 0,
    null_count: int | None = None,
    children: tuple[ColumnBase, ...] = (),
) -> ColumnBase:
    """
    Build a Column of the appropriate type from the given parameters

    Parameters
    ----------
    data : Buffer
        The data buffer (can be None if constructing certain Column
        types like StringColumn, ListColumn, or CategoricalColumn)
    dtype
        The dtype associated with the Column to construct
    mask : Buffer, optional
        The mask buffer
    size : int, optional
    offset : int, optional
    children : tuple, optional
    """
    if isinstance(dtype, CategoricalDtype):
        return cudf.core.column.CategoricalColumn(
            data=data,  # type: ignore[arg-type]
            dtype=dtype,
            mask=mask,
            size=size,
            offset=offset,
            null_count=null_count,
            children=children,  # type: ignore[arg-type]
        )
    elif isinstance(dtype, pd.DatetimeTZDtype):
        return cudf.core.column.datetime.DatetimeTZColumn(
            data=data,  # type: ignore[arg-type]
            dtype=dtype,
            mask=mask,
            size=size,
            offset=offset,
            null_count=null_count,
        )
    elif dtype.kind == "M":
        return cudf.core.column.DatetimeColumn(
            data=data,  # type: ignore[arg-type]
            dtype=dtype,
            mask=mask,
            size=size,
            offset=offset,
            null_count=null_count,
        )
    elif dtype.kind == "m":
        return cudf.core.column.TimeDeltaColumn(
            data=data,  # type: ignore[arg-type]
            dtype=dtype,
            mask=mask,
            size=size,
            offset=offset,
            null_count=null_count,
        )
    elif (
        dtype == CUDF_STRING_DTYPE
        or dtype.kind == "U"
        or isinstance(dtype, pd.StringDtype)
        or (isinstance(dtype, pd.ArrowDtype) and dtype.kind == "U")
    ):
        return cudf.core.column.StringColumn(
            data=data,  # type: ignore[arg-type]
            size=size,
            dtype=dtype,
            mask=mask,
            offset=offset,
            children=children,  # type: ignore[arg-type]
            null_count=null_count,
        )
    elif isinstance(dtype, ListDtype):
        return cudf.core.column.ListColumn(
            data=None,
            size=size,  # type: ignore[arg-type]
            dtype=dtype,
            mask=mask,
            offset=offset,
            null_count=null_count,
            children=children,  # type: ignore[arg-type]
        )
    elif isinstance(dtype, IntervalDtype):
        return cudf.core.column.IntervalColumn(
            data=None,
            size=size,  # type: ignore[arg-type]
            dtype=dtype,
            mask=mask,
            offset=offset,
            null_count=null_count,
            children=children,  # type: ignore[arg-type]
        )
    elif isinstance(dtype, StructDtype):
        return cudf.core.column.StructColumn(
            data=None,
            size=size,  # type: ignore[arg-type]
            dtype=dtype,
            mask=mask,
            offset=offset,
            null_count=null_count,
            children=children,  # type: ignore[arg-type]
        )
    elif isinstance(dtype, cudf.Decimal64Dtype):
        return cudf.core.column.Decimal64Column(
            data=data,  # type: ignore[arg-type]
            size=size,  # type: ignore[arg-type]
            offset=offset,
            dtype=dtype,
            mask=mask,
            null_count=null_count,
            children=children,
        )
    elif isinstance(dtype, cudf.Decimal32Dtype):
        return cudf.core.column.Decimal32Column(
            data=data,  # type: ignore[arg-type]
            size=size,  # type: ignore[arg-type]
            offset=offset,
            dtype=dtype,
            mask=mask,
            null_count=null_count,
            children=children,
        )
    elif isinstance(dtype, cudf.Decimal128Dtype):
        return cudf.core.column.Decimal128Column(
            data=data,  # type: ignore[arg-type]
            size=size,  # type: ignore[arg-type]
            offset=offset,
            dtype=dtype,
            mask=mask,
            null_count=null_count,
            children=children,
        )
    elif dtype.kind in "iufb":
        return cudf.core.column.NumericalColumn(
            data=data,  # type: ignore[arg-type]
            dtype=dtype,
            mask=mask,
            size=size,
            offset=offset,
            null_count=null_count,
        )
    else:
        raise TypeError(f"Unrecognized dtype: {dtype}")


def check_invalid_array(shape: tuple, dtype: np.dtype) -> None:
    """Invalid ndarrays properties that are not supported"""
    if len(shape) > 1:
        raise ValueError("Data must be 1-dimensional")
    elif dtype == "float16":
        raise TypeError("Unsupported type float16")


def maybe_reshape(
    arbitrary: Any,
    shape: tuple[int, ...],
    strides: tuple[int, ...] | None,
    dtype: np.dtype,
) -> Any:
    """Reshape ndarrays compatible with cuDF columns."""
    if len(shape) == 0:
        arbitrary = cp.asarray(arbitrary)[np.newaxis]
    if not plc.column.is_c_contiguous(shape, strides, dtype.itemsize):
        arbitrary = cp.ascontiguousarray(arbitrary)
    return arbitrary


def as_memoryview(arbitrary: Any) -> memoryview | None:
    try:
        return memoryview(arbitrary)
    except TypeError:
        return None


def as_column(
    arbitrary: Any,
    nan_as_null: bool | None = None,
    dtype: Dtype | None = None,
    length: int | None = None,
) -> ColumnBase:
    """Create a Column from an arbitrary object

    Parameters
    ----------
    arbitrary : object
        Object to construct the Column from. See *Notes*.
    nan_as_null : bool, optional, default None
        If None (default), treats NaN values in arbitrary as null if there is
        no mask passed along with it. If True, combines the mask and NaNs to
        form a new validity mask. If False, leaves NaN values as is.
        Only applies when arbitrary is not a cudf object
        (Index, Series, Column).
    dtype : optional
        Optionally typecast the constructed Column to the given
        dtype.
    length : int, optional
        If `arbitrary` is a scalar, broadcast into a Column of
        the given length.

    Returns
    -------
    A Column of the appropriate type and size.

    Notes
    -----
    Currently support inputs are:

    * ``Column``
    * ``Series``
    * ``Index``
    * Scalars (can be broadcasted to a specified `length`)
    * Objects exposing ``__cuda_array_interface__`` (e.g., numba device arrays)
    * Objects exposing ``__array_interface__``(e.g., numpy arrays)
    * pyarrow array
    * pandas.Categorical objects
    * range objects
    """
    if isinstance(arbitrary, (range, pd.RangeIndex, cudf.RangeIndex)):
        with acquire_spill_lock():
            column = ColumnBase.from_pylibcudf(
                plc.filling.sequence(
                    len(arbitrary),
                    pa_scalar_to_plc_scalar(
                        pa.scalar(arbitrary.start, type=pa.int64())
                    ),
                    pa_scalar_to_plc_scalar(
                        pa.scalar(arbitrary.step, type=pa.int64())
                    ),
                )
            )
        if cudf.get_option("default_integer_bitwidth") and dtype is None:
            dtype = np.dtype(
                f"i{cudf.get_option('default_integer_bitwidth') // 8}"
            )
        if dtype is not None:
            return column.astype(dtype)
        return column
    elif isinstance(arbitrary, (ColumnBase, cudf.Series, cudf.Index)):
        # Ignoring nan_as_null per the docstring
        if isinstance(arbitrary, cudf.Series):
            arbitrary = arbitrary._column
        elif isinstance(arbitrary, cudf.Index):
            arbitrary = arbitrary._column
        if dtype is not None:
            return arbitrary.astype(dtype)
        return arbitrary
    elif hasattr(arbitrary, "__cuda_array_interface__"):
        column = ColumnBase.from_cuda_array_interface(arbitrary)
        if nan_as_null is not False:
            column = column.nans_to_nulls()
        if dtype is not None:
            column = column.astype(dtype)
        return column
    elif isinstance(arbitrary, (pa.Array, pa.ChunkedArray)):
        column = ColumnBase.from_arrow(arbitrary)
        if nan_as_null is not False:
            column = column.nans_to_nulls()
        if dtype is not None:
            column = column.astype(dtype)
        return column
    elif isinstance(
        arbitrary, (pd.Series, pd.Index, pd.api.extensions.ExtensionArray)
    ):
        if isinstance(arbitrary.dtype, (pd.SparseDtype, pd.PeriodDtype)):
            raise NotImplementedError(
                f"cuDF does not yet support {type(arbitrary.dtype).__name__}"
            )
        elif (
            cudf.get_option("mode.pandas_compatible")
            and isinstance(arbitrary, (pd.DatetimeIndex, pd.TimedeltaIndex))
            and arbitrary.freq is not None
        ):
            raise NotImplementedError("freq is not implemented yet")
        elif isinstance(arbitrary.dtype, pd.IntervalDtype) and isinstance(
            arbitrary.dtype.subtype, pd.DatetimeTZDtype
        ):
            raise NotImplementedError(
                "cuDF does not yet support Intervals with timezone-aware datetimes"
            )
        elif isinstance(
            arbitrary.dtype,
            (pd.CategoricalDtype, pd.IntervalDtype, pd.DatetimeTZDtype),
        ):
            if isinstance(arbitrary.dtype, pd.DatetimeTZDtype):
                new_tz = get_compatible_timezone(arbitrary.dtype)
                arbitrary = arbitrary.astype(new_tz)
            if isinstance(arbitrary.dtype, pd.CategoricalDtype):
                if isinstance(
                    arbitrary.dtype.categories.dtype, pd.DatetimeTZDtype
                ):
                    new_tz = get_compatible_timezone(
                        arbitrary.dtype.categories.dtype
                    )
                    new_cats = arbitrary.dtype.categories.astype(new_tz)
                    new_dtype = pd.CategoricalDtype(
                        categories=new_cats, ordered=arbitrary.dtype.ordered
                    )
                    arbitrary = arbitrary.astype(new_dtype)
                elif (
                    isinstance(
                        arbitrary.dtype.categories.dtype, pd.IntervalDtype
                    )
                    and dtype is None
                ):
                    # Conversion to arrow converts IntervalDtype to StructDtype
                    dtype = CategoricalDtype.from_pandas(arbitrary.dtype)
            result = as_column(
                pa.array(arbitrary, from_pandas=True),
                nan_as_null=nan_as_null,
                dtype=dtype,
                length=length,
            )
            if (
                cudf.get_option("mode.pandas_compatible")
                and isinstance(arbitrary.dtype, pd.CategoricalDtype)
                and is_pandas_nullable_extension_dtype(
                    arbitrary.dtype.categories.dtype
                )
                and dtype is None
            ):
                # Store pandas extension dtype directly in the column's dtype property
                # TODO: Move this to near isinstance(arbitrary.dtype.categories.dtype, pd.IntervalDtype)
                # check above, for which merge should be working fully with pandas nullable extension dtypes.
                result = result._with_type_metadata(
                    CategoricalDtype.from_pandas(arbitrary.dtype)
                )
            return result
        elif is_pandas_nullable_extension_dtype(arbitrary.dtype):
            if (
                isinstance(arbitrary.dtype, pd.ArrowDtype)
                and (arrow_type := arbitrary.dtype.pyarrow_dtype) is not None
                and (
                    pa.types.is_date32(arrow_type)
                    or pa.types.is_binary(arrow_type)
                    or pa.types.is_dictionary(arrow_type)
                )
            ):
                raise NotImplementedError(
                    f"cuDF does not yet support {arbitrary.dtype}"
                )
            if isinstance(arbitrary, (pd.Series, pd.Index)):
                # pandas arrays define __arrow_array__ for better
                # pyarrow.array conversion
                arbitrary = arbitrary.array
            result = as_column(
                pa.array(arbitrary, from_pandas=True),
                nan_as_null=nan_as_null,
                dtype=dtype,
                length=length,
            )
            if cudf.get_option("mode.pandas_compatible"):
                # Store pandas extension dtype directly in the column's dtype property
                result = result._with_type_metadata(arbitrary.dtype)
            return result
        elif isinstance(
            arbitrary.dtype, pd.api.extensions.ExtensionDtype
        ) and not isinstance(arbitrary, NumpyExtensionArray):
            raise NotImplementedError(
                "Custom pandas ExtensionDtypes are not supported"
            )
        elif arbitrary.dtype.kind in "fiubmM":
            # numpy dtype like
            if isinstance(arbitrary, NumpyExtensionArray):
                arbitrary = np.array(arbitrary)
            arb_dtype = np.dtype(arbitrary.dtype)
            if arb_dtype.kind == "f" and arb_dtype.itemsize == 2:
                raise TypeError("Unsupported type float16")
            elif arb_dtype.kind in "mM":
                # not supported by cupy
                arbitrary = np.asarray(arbitrary)
            else:
                arbitrary = cp.asarray(arbitrary)
            return as_column(
                arbitrary, nan_as_null=nan_as_null, dtype=dtype, length=length
            )
        elif arbitrary.dtype.kind == "O":
            if isinstance(arbitrary, NumpyExtensionArray):
                # infer_dtype does not handle NumpyExtensionArray
                arbitrary = np.array(arbitrary, dtype=object)
            inferred_dtype = infer_dtype(
                arbitrary, skipna=not cudf.get_option("mode.pandas_compatible")
            )
            if inferred_dtype in ("mixed-integer", "mixed-integer-float"):
                raise MixedTypeError("Cannot create column with mixed types")
            elif dtype is None and inferred_dtype not in (
                "mixed",
                "decimal",
                "string",
                "empty",
                "boolean",
            ):
                raise TypeError(
                    f"Cannot convert a {inferred_dtype} of object type"
                )
            elif inferred_dtype == "boolean":
                if cudf.get_option("mode.pandas_compatible"):
                    if dtype != np.dtype("bool") or pd.isna(arbitrary).any():
                        raise MixedTypeError(
                            f"Cannot have mixed values with {inferred_dtype}"
                        )
                elif nan_as_null is False and _has_any_nan(arbitrary):
                    raise MixedTypeError(
                        f"Cannot have mixed values with {inferred_dtype}"
                    )
            elif (
                nan_as_null is False
                and inferred_dtype not in ("decimal", "empty")
                and (_has_any_nan(arbitrary) or _has_any_nat(arbitrary))
            ):
                # Decimal can hold float("nan")
                # All np.nan is not restricted by type
                raise MixedTypeError(f"Cannot have NaN with {inferred_dtype}")

            pyarrow_array = pa.array(
                arbitrary,
                from_pandas=True,
            )
            if (
                cudf.get_option("mode.pandas_compatible")
                and inferred_dtype == "mixed"
                and not (
                    pa.types.is_list(pyarrow_array.type)
                    or pa.types.is_struct(pyarrow_array.type)
                    or pa.types.is_string(pyarrow_array.type)
                )
            ):
                raise MixedTypeError("Cannot create column with mixed types")
            return as_column(
                pyarrow_array,
                dtype=dtype,
                nan_as_null=nan_as_null,
                length=length,
            )
        else:
            raise NotImplementedError(
                f"{type(arbitrary).__name__} with "
                f"{type(arbitrary.dtype).__name__} is not supported."
            )
    elif is_scalar(arbitrary) and not isinstance(arbitrary, memoryview):
        if length is None:
            length = 1
        elif length < 0:
            raise ValueError(f"{length=} must be >=0.")

        pa_type = None
        if isinstance(arbitrary, pd.Interval) or _is_categorical_dtype(dtype):
            return as_column(
                pd.Series([arbitrary] * length),
                nan_as_null=nan_as_null,
                dtype=dtype,
                length=length,
            )
        elif (
            nan_as_null is True
            and isinstance(arbitrary, (np.floating, float))
            and np.isnan(arbitrary)
        ):
            if dtype is None:
                dtype = getattr(arbitrary, "dtype", np.dtype(np.float64))
            arbitrary = None
            pa_type = cudf_dtype_to_pa_type(dtype)
            dtype = None
        elif arbitrary is pd.NA or arbitrary is None:
            arbitrary = None
            if dtype is not None:
                pa_type = cudf_dtype_to_pa_type(dtype)
                if not cudf.get_option("mode.pandas_compatible"):
                    dtype = None
            else:
                raise ValueError(
                    "Need to pass dtype when passing pd.NA or None"
                )
        elif (
            isinstance(arbitrary, (pd.Timestamp, pd.Timedelta))
            or arbitrary is pd.NaT
        ):
            arbitrary = arbitrary.to_numpy()
        elif isinstance(arbitrary, (np.datetime64, np.timedelta64)):
            unit = np.datetime_data(arbitrary.dtype)[0]
            if unit not in {"s", "ms", "us", "ns"}:
                arbitrary = arbitrary.astype(
                    np.dtype(f"{arbitrary.dtype.kind}8[s]")
                )

        pa_scalar = pa.scalar(arbitrary, type=pa_type)
        if length == 0:
            if dtype is None:
                dtype = cudf_dtype_from_pa_type(pa_scalar.type)
            return column_empty(length, dtype=dtype)
        else:
            col = ColumnBase.from_pylibcudf(
                plc.Column.from_scalar(
                    pa_scalar_to_plc_scalar(pa_scalar), length
                )
            )
            if dtype is not None:
                col = col.astype(dtype)
            return col
    elif hasattr(arbitrary, "__array_interface__"):
        desc = arbitrary.__array_interface__
        check_invalid_array(desc["shape"], np.dtype(desc["typestr"]))

        # CUDF assumes values are always contiguous
        arbitrary = np.asarray(arbitrary, order="C")

        if arbitrary.ndim == 0:
            # TODO: Or treat as scalar?
            arbitrary = arbitrary[np.newaxis]

        if arbitrary.dtype.kind == "O":
            is_na = pd.isna(arbitrary)
            if is_na.any():
                if is_na.all():
                    # Avoid pyarrow converting np.ndarray[object] of all NaNs to float
                    raise MixedTypeError(
                        "Cannot have all NaN values with object dtype."
                    )
                arbitrary = pa.array(arbitrary)
            else:
                # Let pandas potentially infer object type
                # e.g. np.array([pd.Timestamp(...)], dtype=object) -> datetime64
                arbitrary = pd.Series(arbitrary)
            return as_column(arbitrary, dtype=dtype, nan_as_null=nan_as_null)
        elif arbitrary.dtype.kind in "SU":
            result_column = ColumnBase.from_arrow(pa.array(arbitrary))
            if dtype is not None:
                result_column = result_column.astype(dtype)
            return result_column
        elif arbitrary.dtype.kind in "biuf":
            if not arbitrary.dtype.isnative:
                # Not supported by pylibcudf
                arbitrary = arbitrary.astype(arbitrary.dtype.newbyteorder("="))
            result_column = ColumnBase.from_pylibcudf(
                plc.Column.from_array_interface(arbitrary)
            )
            if nan_as_null is not False:
                result_column = result_column.nans_to_nulls()
            if dtype is not None:
                result_column = result_column.astype(dtype)
            return result_column
        elif arbitrary.dtype.kind in "mM":
            time_unit = np.datetime_data(arbitrary.dtype)[0]
            if time_unit in ("D", "W", "M", "Y"):
                # TODO: Raise in these cases instead of downcasting to s?
                new_type = f"{arbitrary.dtype.type.__name__}[s]"
                arbitrary = arbitrary.astype(new_type)
            elif time_unit == "generic":
                # TODO: This should probably be in cudf.dtype
                raise TypeError(
                    f"{arbitrary.dtype.type.__name__} must have a unit specified"
                )

            is_nat = np.isnat(arbitrary)
            mask = None
            if is_nat.any():
                if nan_as_null is not False:
                    # Convert NaT to NA, which pyarrow does by default
                    return as_column(
                        pa.array(arbitrary),
                        dtype=dtype,
                        nan_as_null=nan_as_null,
                    )
                # Consider NaT as NA in the mask
                # but maintain NaT as a value
                mask = plc.Column.from_array_interface(~is_nat)
            plc_column = plc.Column.from_array_interface(arbitrary)
            if mask is not None:
                plc_column = plc_column.with_mask(
                    *plc.transform.bools_to_mask(mask)
                )
            result_column = ColumnBase.from_pylibcudf(plc_column)
            if dtype is not None:
                result_column = result_column.astype(dtype)
            return result_column
        else:
            raise NotImplementedError(f"{arbitrary.dtype} not supported")
    elif (view := as_memoryview(arbitrary)) is not None:
        return as_column(
            np.asarray(view), dtype=dtype, nan_as_null=nan_as_null
        )
    elif not isinstance(arbitrary, (Iterable, Sequence)):
        raise TypeError(
            f"{type(arbitrary).__name__} must be an iterable or sequence."
        )
    elif isinstance(arbitrary, Iterator):
        arbitrary = list(arbitrary)

    # Start of arbitrary that's not handed above but dtype provided
    if isinstance(dtype, pd.DatetimeTZDtype):
        raise NotImplementedError(
            "Use `tz_localize()` to construct timezone aware data."
        )
    elif isinstance(dtype, DecimalDtype):
        # Arrow throws a type error if the input is of
        # mixed-precision and cannot fit into the provided
        # decimal type properly, see:
        # https://github.com/apache/arrow/pull/9948
        # Hence we should let the exception propagate to
        # the user.
        data = pa.array(
            arbitrary,
            type=pa.decimal128(precision=dtype.precision, scale=dtype.scale),
        )
        if isinstance(dtype, cudf.Decimal128Dtype):
            return cudf.core.column.Decimal128Column.from_arrow(data)
        elif isinstance(dtype, cudf.Decimal64Dtype):
            return cudf.core.column.Decimal64Column.from_arrow(data)
        elif isinstance(dtype, cudf.Decimal32Dtype):
            return cudf.core.column.Decimal32Column.from_arrow(data)
        else:
            raise NotImplementedError(f"{dtype} not implemented")
    elif isinstance(
        dtype,
        (
            pd.CategoricalDtype,
            CategoricalDtype,
            pd.IntervalDtype,
            IntervalDtype,
        ),
    ) or dtype in {
        "category",
        "interval",
        "str",
        str,
        np.str_,
        object,
        np.dtype(object),
    }:
        if isinstance(dtype, (CategoricalDtype, IntervalDtype)):
            dtype = dtype.to_pandas()
            if isinstance(dtype, pd.IntervalDtype):
                # pd.Series(arbitrary) might be already inferred as IntervalDtype
                ser = pd.Series(arbitrary).astype(dtype)
            else:
                ser = pd.Series(arbitrary, dtype=dtype)
        elif dtype == object and not cudf.get_option("mode.pandas_compatible"):
            # Unlike pandas, interpret object as "str" instead of "python object"
            ser = pd.Series(arbitrary, dtype="str")
        else:
            ser = pd.Series(arbitrary, dtype=dtype)
        return as_column(ser, nan_as_null=nan_as_null)
    elif isinstance(dtype, (cudf.StructDtype, cudf.ListDtype)):
        try:
            data = pa.array(arbitrary, type=dtype.to_arrow())
        except (pa.ArrowInvalid, pa.ArrowTypeError):
            if isinstance(dtype, cudf.ListDtype):
                # e.g. test_cudf_list_struct_write
                return cudf.core.column.ListColumn.from_sequences(arbitrary)
            raise
        return as_column(data, nan_as_null=nan_as_null)

    from_pandas = nan_as_null is None or nan_as_null
    if dtype is not None:
        dtype = cudf.dtype(dtype)
        try:
            arbitrary = pa.array(
                arbitrary,
                type=cudf_dtype_to_pa_type(dtype),
                from_pandas=from_pandas,
            )
        except (pa.ArrowInvalid, pa.ArrowTypeError) as err:
            if err.args[0].startswith("Could not convert <NA>"):
                # nan_as_null=False, but we want to allow pd.NA values
                arbitrary = pa.array(
                    arbitrary,
                    type=cudf_dtype_to_pa_type(dtype),
                    from_pandas=True,
                )
            else:
                if not isinstance(dtype, np.dtype):
                    dtype = dtype.to_pandas()
                arbitrary = pd.Series(arbitrary, dtype=dtype)
        return as_column(arbitrary, nan_as_null=nan_as_null, dtype=dtype)
    else:
        for element in arbitrary:
            # Carve-outs that cannot be parsed by pyarrow/pandas
            if is_column_like(element):
                # e.g. test_nested_series_from_sequence_data
                return cudf.core.column.ListColumn.from_sequences(arbitrary)
            elif isinstance(element, cp.ndarray):
                # e.g. test_series_from_cupy_scalars
                return as_column(
                    cp.array(arbitrary),
                    dtype=dtype,
                    nan_as_null=nan_as_null,
                    length=length,
                )
            elif (
                isinstance(element, (pd.Timestamp, pd.Timedelta))
                or element is pd.NaT
            ):
                # TODO: Remove this after
                # https://github.com/apache/arrow/issues/26492
                # is fixed.
                return as_column(
                    pd.Series(arbitrary),
                    dtype=dtype,
                    nan_as_null=nan_as_null,
                    length=length,
                )
            elif not any(element is na for na in (None, pd.NA, np.nan)):
                # Might have NA + element like above, but short-circuit if
                # an element pyarrow/pandas might be able to parse
                break
        try:
            arbitrary = pa.array(arbitrary, from_pandas=from_pandas)
            if (
                cudf.get_option("mode.pandas_compatible")
                and pa.types.is_integer(arbitrary.type)
                and arbitrary.null_count > 0
            ):
                # TODO: Need to re-visit this cast and fill_null
                # calls while addressing the following issue:
                # https://github.com/rapidsai/cudf/issues/14149
                arbitrary = arbitrary.cast(pa.float64())
                arbitrary = pc.fill_null(arbitrary, np.nan)
            if (
                cudf.get_option("default_integer_bitwidth")
                and pa.types.is_integer(arbitrary.type)
            ) or (
                cudf.get_option("default_float_bitwidth")
                and pa.types.is_floating(arbitrary.type)
            ):
                dtype = _maybe_convert_to_default_type(
                    np.dtype(arbitrary.type.to_pandas_dtype())
                )
        except (pa.ArrowInvalid, pa.ArrowTypeError, TypeError):
            arbitrary = pd.Series(arbitrary)
            if (
                cudf.get_option("default_integer_bitwidth")
                and arbitrary.dtype.kind in set("iu")
            ) or (
                cudf.get_option("default_float_bitwidth")
                and arbitrary.dtype.kind == "f"
            ):
                dtype = _maybe_convert_to_default_type(arbitrary.dtype)
        return as_column(arbitrary, nan_as_null=nan_as_null, dtype=dtype)


def serialize_columns(columns: list[ColumnBase]) -> tuple[list[dict], list]:
    """
    Return the headers and frames resulting
    from serializing a list of Column

    Parameters
    ----------
    columns : list
        list of Columns to serialize

    Returns
    -------
    headers : list
        list of header metadata for each Column
    frames : list
        list of frames
    """
    headers: list[dict[Any, Any]] = []
    frames = []

    if len(columns) > 0:
        header_columns: list[tuple[dict, list]] = [
            c.device_serialize() for c in columns
        ]
        headers, column_frames = zip(*header_columns, strict=True)
        for f in column_frames:
            frames.extend(f)

    return headers, frames


def deserialize_columns(headers: list[dict], frames: list) -> list[ColumnBase]:
    """
    Construct a list of Columns from a list of headers
    and frames.
    """
    columns = []

    for meta in headers:
        col_frame_count = meta["frame_count"]
        col_typ = Serializable._name_type_map[meta["type-serialized-name"]]
        colobj = col_typ.deserialize(meta, frames[:col_frame_count])
        columns.append(colobj)
        # Advance frames
        frames = frames[col_frame_count:]

    return columns


def concat_columns(objs: "MutableSequence[ColumnBase]") -> ColumnBase:
    """Concatenate a sequence of columns."""
    if len(objs) == 0:
        return column_empty(0, dtype=np.dtype(np.float64))

    # If all columns are `NumericalColumn` with different dtypes,
    # we cast them to a common dtype.
    # Notice, we can always cast pure null columns
    not_null_col_dtypes = [o.dtype for o in objs if o.null_count != len(o)]
    if len(not_null_col_dtypes) and all(
        is_dtype_obj_numeric(dtype, include_decimal=False)
        and dtype.kind == "M"
        for dtype in not_null_col_dtypes
    ):
        common_dtype = find_common_type(not_null_col_dtypes)
        # Cast all columns to the common dtype
        objs = [obj.astype(common_dtype) for obj in objs]

    # Find the first non-null column:
    head = next((obj for obj in objs if obj.null_count != len(obj)), objs[0])

    for i, obj in enumerate(objs):
        # Check that all columns are the same type:
        if not is_dtype_equal(obj.dtype, head.dtype):
            # if all null, cast to appropriate dtype
            if obj.null_count == len(obj):
                objs[i] = column_empty(row_count=len(obj), dtype=head.dtype)
            else:
                raise ValueError("All columns must be the same type")

    # TODO: This logic should be generalized to a dispatch to
    # ColumnBase._concat so that all subclasses can override necessary
    # behavior. However, at the moment it's not clear what that API should look
    # like, so CategoricalColumn simply implements a minimal working API.
    if all(isinstance(o.dtype, CategoricalDtype) for o in objs):
        return cudf.core.column.categorical.CategoricalColumn._concat(
            cast(
                MutableSequence[
                    cudf.core.column.categorical.CategoricalColumn
                ],
                objs,
            )
        )

    newsize = sum(map(len, objs))
    if newsize > np.iinfo(SIZE_TYPE_DTYPE).max:
        raise MemoryError(
            f"Result of concat cannot have size > {SIZE_TYPE_DTYPE}_MAX"
        )
    elif newsize == 0:
        return column_empty(0, head.dtype)

    # Filter out inputs that have 0 length, then concatenate.
    objs_with_len = [o for o in objs if len(o)]
    with acquire_spill_lock():
        return ColumnBase.from_pylibcudf(
            plc.concatenate.concatenate(
                [col.to_pylibcudf(mode="read") for col in objs_with_len]
            )
        )._with_type_metadata(objs_with_len[0].dtype)  # type: ignore[return-value]<|MERGE_RESOLUTION|>--- conflicted
+++ resolved
@@ -16,11 +16,7 @@
 import pandas as pd
 import pyarrow as pa
 import pyarrow.compute as pc
-<<<<<<< HEAD
-from numba import cuda
 from packaging import version
-=======
->>>>>>> a889ea61
 from pandas.core.arrays.arrow.extension_types import ArrowIntervalType
 from typing_extensions import Self
 
