--- conflicted
+++ resolved
@@ -60,11 +60,6 @@
     infer_dtype,
     is_bool_dtype,
     is_datetime64_dtype,
-<<<<<<< HEAD
-    is_datetime64tz_dtype,
-=======
-    is_decimal_dtype,
->>>>>>> bb597151
     is_dtype_equal,
     is_integer_dtype,
     is_list_dtype,
