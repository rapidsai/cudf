--- conflicted
+++ resolved
@@ -695,13 +695,9 @@
         )
 
     @classmethod
-<<<<<<< HEAD
     def from_cuda_array_interface(
         cls, arbitrary: Any, data_ptr_exposed=no_default
-    ) -> Self:
-=======
-    def from_cuda_array_interface(cls, arbitrary: Any) -> ColumnBase:
->>>>>>> ed1b6ae2
+    ) -> ColumnBase:
         """
         Create a Column from an object implementing the CUDA array interface.
 
