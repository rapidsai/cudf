--- conflicted
+++ resolved
@@ -248,13 +248,9 @@
         ):
             return cudf.core.column.IntervalColumn.from_arrow(array)
         elif isinstance(array.type, pa.Decimal128Type):
-<<<<<<< HEAD
-            return cudf.core.column.DecimalColumn.from_arrow(array)
+            return cudf.core.column.Decimal64Column.from_arrow(array)
         elif isinstance(array, pa.DictionaryArray) and isinstance(array.dictionary, pa.NullArray):
             array = pa.DictionaryArray.from_arrays(array.indices, pa.array([], type=pa.string()))
-=======
-            return cudf.core.column.Decimal64Column.from_arrow(array)
->>>>>>> d77ba829
 
         data = pa.table([array], [None])
         result = libcudf.interop.from_arrow(data, data.column_names)._data[
