# Copyright (c) 2018-2020, NVIDIA CORPORATION.

import pickle
import warnings
from numbers import Number

<<<<<<< HEAD
import cupy as cp
=======
import cupy
>>>>>>> ced0428c
import numpy as np
import pandas as pd
import pyarrow as pa
from numba import cuda, njit

import nvstrings

import cudf
import cudf._lib as libcudf
import cudf._libxx as libcudfxx
from cudf._libxx.column import Column
from cudf._libxx.null_mask import (
    MaskState,
    bitmask_allocation_size_bytes,
    create_null_mask,
)
from cudf._libxx.scalar import Scalar
from cudf._libxx.stream_compaction import unique_count as cpp_unique_count
from cudf._libxx.transform import bools_to_mask
from cudf.core._sort import get_sorted_inds
from cudf.core.buffer import Buffer
from cudf.core.dtypes import CategoricalDtype
from cudf.utils import cudautils, ioutils, utils
from cudf.utils.dtypes import (
    is_categorical_dtype,
    is_scalar,
    is_string_dtype,
    np_to_pa_dtype,
)
from cudf.utils.utils import buffers_from_pyarrow, mask_dtype


class ColumnBase(Column):
    def __init__(self, data, size, dtype, mask=None, offset=0, children=()):
        """
        Parameters
        ----------
        data : Buffer
        dtype
            The type associated with the data Buffer
        mask : Buffer, optional
        children : tuple, optional
        """
        super().__init__(
            data,
            size=size,
            dtype=dtype,
            mask=mask,
            offset=offset,
            children=children,
        )

    def __reduce__(self):
        return (
            build_column,
            (
                self.base_data,
                self.dtype,
                self.base_mask,
                self.size,
                self.offset,
                self.base_children,
            ),
        )

    def as_frame(self):
        from cudf.core.frame import Frame

        """
        Converts a Column to Frame
        """
        return Frame({None: self.copy(deep=False)})

    @property
    def data_array_view(self):
        """
<<<<<<< HEAD
        View the data as a CuPy ndarray or nvstrings object
=======
        View the data as a device array object
>>>>>>> ced0428c
        """
        if self.dtype == "object":
            # TODO: Change this to raise exception once copying.pyx is ported
            return self.nvstrings
            # raise ValueError("Cannot get an array view of a StringColumn")

        if is_categorical_dtype(self.dtype):
            return self.codes.data_array_view
        else:
            dtype = self.dtype

        result = cp.asarray(self.data).view(dtype)
        return result

    @property
    def mask_array_view(self):
        """
        View the mask as a CuPy ndarray
        """
<<<<<<< HEAD
        result = cp.asarray(self.mask).view(np.int8)
=======
        result = cuda.as_cuda_array(self.mask)
        dtype = mask_dtype

        # Workaround until `.view(...)` can change itemsize
        # xref: https://github.com/numba/numba/issues/4829
        result = cuda.devicearray.DeviceNDArray(
            shape=(result.nbytes // dtype.itemsize,),
            strides=(dtype.itemsize,),
            dtype=dtype,
            gpu_data=result.gpu_data,
        )
>>>>>>> ced0428c
        return result

    def __len__(self):
        return self.size

    def to_pandas(self):
        arr = self.data_array_view
        sr = pd.Series(cp.asnumpy(arr))

        if self.nullable:
            mask_bytes = (
                cudautils.expand_mask_bits(len(self), self.mask_array_view)
                .copy_to_host()
                .astype(bool)
            )
            sr[~mask_bytes] = None
        return sr

    def equals(self, other):
        if self is other:
            return True
        if other is None or len(self) != len(other):
            return False
        if len(self) == 1:
            val = self[0] == other[0]
            # when self is multiindex we need to checkall
            if isinstance(val, np.ndarray):
                return val.all()
            return bool(val)
        return self.binary_operator("eq", other).min()

    def all(self):
        if self.null_count != 0:
            return False
        return bool(libcudfxx.reduce.reduce("all", self, dtype=np.bool_))

    def any(self):
        if self.valid_count == 0:
            return False
        return bool(libcudfxx.reduce.reduce("any", self, dtype=np.bool_))

    def __sizeof__(self):
        n = self.data.size
        if self.nullable:
            n += self.mask.size
        return n

<<<<<<< HEAD
    def set_mask(self, mask):
        """
        Return a Column with the same data but new mask.

        Parameters
        ----------
        mask : 1D array-like
            The null-mask.  Valid values are marked as ``1``; otherwise ``0``.
            The mask bit given the data index ``idx`` is computed as::

                (mask[idx // 8] >> (idx % 8)) & 1
        """
        if mask is None:
            return self
        mask = Buffer(mask)
        return build_column(
            self.data,
            self.dtype,
            mask=mask,
            offset=self.offset,
            children=self.children,
        )

    @staticmethod
    def from_mem_views(data_mem, mask_mem=None, null_count=None):
        """Create a Column object from a data CuPy ndarray (or nvstrings
           object), and an optional mask CuPy ndarray
        """
        raise NotImplementedError

=======
>>>>>>> ced0428c
    @classmethod
    def _concat(cls, objs, dtype=None):
        from cudf.core.series import Series
        from cudf.core.column import (
            StringColumn,
            CategoricalColumn,
            NumericalColumn,
        )

        if len(objs) == 0:
            dtype = pd.api.types.pandas_dtype(dtype)
            if is_categorical_dtype(dtype):
                dtype = CategoricalDtype()
            return column_empty(0, dtype=dtype, masked=True)

        # If all columns are `NumericalColumn` with different dtypes,
        # we cast them to a common dtype.
        # Notice, we can always cast pure null columns
        not_null_cols = list(filter(lambda o: len(o) != o.null_count, objs))
        if len(not_null_cols) > 0 and (
            len(
                [
                    o
                    for o in not_null_cols
                    if not isinstance(o, NumericalColumn)
                    or np.issubdtype(o.dtype, np.datetime64)
                ]
            )
            == 0
        ):
            col_dtypes = [o.dtype for o in not_null_cols]
            # Use NumPy to find a common dtype
            common_dtype = np.find_common_type(col_dtypes, [])
            # Cast all columns to the common dtype
            for i in range(len(objs)):
                objs[i] = objs[i].astype(common_dtype)

        # Find the first non-null column:
        head = objs[0]
        for i, obj in enumerate(objs):
            if len(obj) != obj.null_count:
                head = obj
                break

        for i, obj in enumerate(objs):
            # Check that all columns are the same type:
            if not pd.api.types.is_dtype_equal(objs[i].dtype, head.dtype):
                # if all null, cast to appropriate dtype
                if len(obj) == obj.null_count:
                    from cudf.core.column import column_empty_like

                    objs[i] = column_empty_like(
                        head, dtype=head.dtype, masked=True, newsize=len(obj)
                    )

        # Handle categories for categoricals
        if all(isinstance(o, CategoricalColumn) for o in objs):
            cats = (
                Series(ColumnBase._concat([o.categories for o in objs]))
                .drop_duplicates()
                ._column
            )
            objs = [
                o.cat()._set_categories(cats, is_unique=True) for o in objs
            ]

        head = objs[0]
        for obj in objs:
            if not pd.api.types.is_dtype_equal(obj.dtype, head.dtype):
                raise ValueError("All series must be of same type")

        newsize = sum(map(len, objs))
        if newsize > libcudfxx.MAX_COLUMN_SIZE:
            raise MemoryError(
                "Result of concat cannot have "
                "size > {}".format(libcudfxx.MAX_COLUMN_SIZE_STR)
            )

        # Handle strings separately
        if all(isinstance(o, StringColumn) for o in objs):
            result_nbytes = sum(o._nbytes for o in objs)
            if result_nbytes > libcudfxx.MAX_STRING_COLUMN_BYTES:
                raise MemoryError(
                    "Result of concat cannot have > {}  bytes".format(
                        libcudfxx.MAX_STRING_COLUMN_BYTES_STR
                    )
                )
            # TODO: remove nvstrings when concat.pyx is ported
            objs = [o.nvstrings for o in objs]
            return as_column(nvstrings.from_strings(*objs))

        # Filter out inputs that have 0 length
        objs = [o for o in objs if len(o) > 0]
        nulls = any(col.nullable for col in objs)

        if is_categorical_dtype(head):
            data_dtype = head.codes.dtype
            data = None
            children = (column_empty(newsize, dtype=head.codes.dtype),)
        else:
            data_dtype = head.dtype
            data = Buffer.empty(size=newsize * data_dtype.itemsize)
            children = ()

        # Allocate output mask only if there's nulls in the input objects
        mask = None
        if nulls:
            mask = create_null_mask(newsize, state=MaskState.UNINITIALIZED)

        col = build_column(
            data=data, dtype=head.dtype, mask=mask, children=children
        )

        # Performance the actual concatenation
        if newsize > 0:
            col = libcudf.concat._column_concat(objs, col)

        return col

    def dropna(self):
        dropped_col = self.as_frame().dropna()._as_column()
        return dropped_col

    def _get_mask_as_column(self):
        data = Buffer(cupy.ones(len(self), dtype=np.bool_))
        mask = as_column(data=data)
        if self.nullable:
            mask = mask.set_mask(self._mask).fillna(False)
        return mask

    def _memory_usage(self, **kwargs):
        return self.__sizeof__()

    def to_gpu_array(self, fillna=None):
        """Get a dense numba CuPy ndarray for the data.

        Parameters
        ----------
        fillna : scalar, 'pandas', or None
            See *fillna* in ``.to_array``.

        Notes
        -----

        if ``fillna`` is ``None``, null values are skipped.  Therefore, the
        output size could be smaller.
        """
        if fillna:
            return self.fillna(self.default_na_value()).data_array_view
        else:
            return self.dropna().data_array_view

    def to_array(self, fillna=None):
        """Get a dense numpy array for the data.

        Parameters
        ----------
        fillna : scalar, 'pandas', or None
            Defaults to None, which will skip null values.
            If it equals "pandas", null values are filled with NaNs.
            Non integral dtype is promoted to np.float64.

        Notes
        -----

        if ``fillna`` is ``None``, null values are skipped.  Therefore, the
        output size could be smaller.
        """
        return cp.asnumpy(self.to_gpu_array(fillna=fillna))

    def _fill(self, fill_value, begin=0, end=-1, inplace=False):
        if end <= begin or begin >= self.size:
            return self if inplace else self.copy()

        if is_categorical_dtype(self.dtype):
            return self._fill_categorical(fill_value, begin, end, inplace)

        fill_scalar = Scalar(fill_value, self.dtype)

        if not inplace:
            return libcudfxx.filling.fill(self, begin, end, fill_scalar)

        if is_string_dtype(self.dtype):
            return self._mimic_inplace(
                libcudfxx.filling.fill(self, begin, end, fill_scalar),
                inplace=True,
            )

        if fill_value is None and not self.nullable:
            mask = create_null_mask(self.size, state=MaskState.ALL_VALID)
            self.set_base_mask(mask)

        libcudfxx.filling.fill_in_place(self, begin, end, fill_scalar)

        return self

    def _fill_categorical(self, fill_value, begin, end, inplace):
        fill_code = self._encode(fill_value)
        fill_scalar = Scalar(fill_code, self.codes.dtype)

        result = self if inplace else self.copy()

        libcudfxx.filling.fill_in_place(result.codes, begin, end, fill_scalar)
        return result

    def shift(self, offset, fill_value):
        return libcudfxx.copying.shift(self, offset, fill_value)

    @property
    def valid_count(self):
        """Number of non-null values"""
        return len(self) - self.null_count

    @property
    def nullmask(self):
        """The gpu buffer for the null-mask
        """
        if self.nullable:
            return self.mask_array_view
        else:
            raise ValueError("Column has no null mask")

    def copy(self, deep=True):
        """Columns are immutable, so a deep copy produces a copy of the
        underlying data and mask and a shallow copy creates a new column and
        copies the references of the data and mask.
        """
        if deep:
            return libcudfxx.copying.copy_column(self)
        else:
            return build_column(
                self.base_data,
                self.dtype,
                mask=self.base_mask,
                size=self.size,
                offset=self.offset,
                children=self.base_children,
            )

    def view(self, newcls, **kwargs):
        """View the underlying column data differently using a subclass of
        ColumnBase

        Parameters
        ----------
        newcls : ColumnBase
            The logical view to be used
        **kwargs :
            Additional paramters for instantiating instance of *newcls*.
            Valid keywords are valid parameters for ``newcls.__init__``.
            Any omitted keywords will be defaulted to the corresponding
            attributes in ``self``.
        """
        params = Column._replace_defaults(self)
        params.update(kwargs)
        if "mask" in kwargs and "null_count" not in kwargs:
            del params["null_count"]
        return newcls(**params)

    def element_indexing(self, index):
        """Default implementation for indexing to an element

        Raises
        ------
        ``IndexError`` if out-of-bound
        """
        index = np.int32(int(index))
        if index < 0:
            index = len(self) + index
        if index > len(self) - 1:
            raise IndexError
        # TODO: Remove this when copying.pyx is ported
        val = self.data_array_view[index]  # this can raise IndexError
        if isinstance(val, nvstrings.nvstrings):
            val = val.to_host()[0]
        valid = (
            cudautils.mask_get.py_func(self.mask_array_view, index)
            if self.mask
            else True
        )
        return val if valid else None

    def __getitem__(self, arg):
        from cudf.core.column import column

        if isinstance(arg, Number):
            arg = int(arg)
            return self.element_indexing(arg)
        elif isinstance(arg, slice):

            if is_categorical_dtype(self):
                codes = self.codes[arg]
                return build_column(
                    data=None,
                    dtype=self.dtype,
                    mask=codes.mask,
                    children=(codes,),
                )

            start, stop, stride = arg.indices(len(self))

            if start < 0:
                start = start + len(self)
            if stop < 0:
                stop = stop + len(self)

            if start >= stop:
                return column_empty(0, self.dtype, masked=True)
            # compute mask slice
            if stride == 1 or stride is None:

                return libcudfxx.copying.column_slice(self, [start, stop])[0]
            else:
<<<<<<< HEAD
                if arg.step is not None and arg.step != 1:
                    slice_data = cudautils.as_contiguous(slice_data)
                    slice_data = Buffer(slice_data)
                else:
                    # data Buffer lifetime is tied to self:
                    slice_data = Buffer(
                        data=slice_data.data.mem.ptr,
                        size=slice_data.nbytes,
                        owner=self,
=======
                # Need to create a gather map for given slice with stride
                gather_map = as_column(
                    cupy.arange(
                        start=start,
                        stop=stop,
                        step=stride,
                        dtype=np.dtype(np.int32),
>>>>>>> ced0428c
                    )
                )
                return self.as_frame()._gather(gather_map)._as_column()

        else:
            arg = column.as_column(arg)
            if len(arg) == 0:
                arg = column.as_column([], dtype="int32")
            if pd.api.types.is_integer_dtype(arg.dtype):
                return self.take(arg)
            if pd.api.types.is_bool_dtype(arg.dtype):
                return self.apply_boolean_mask(arg)
            raise NotImplementedError(type(arg))

    def __setitem__(self, key, value):
        """
        Set the value of self[key] to value.

        If value and self are of different types,
        value is coerced to self.dtype
        """
        from cudf.core import column

        if isinstance(key, slice):
            key_start, key_stop, key_stride = key.indices(len(self))
            if key_start < 0:
                key_start = key_start + len(self)
            if key_stop < 0:
                key_stop = key_stop + len(self)
            if key_start >= key_stop:
                return self.copy()
            if (key_stride is None or key_stride == 1) and is_scalar(value):
                return self._fill(value, key_start, key_stop, inplace=True)
            if key_stride != 1 or key_stride is not None or is_scalar(value):
                key = as_column(
                    cupy.arange(
                        start=key_start,
                        stop=key_stop,
                        step=key_stride,
                        dtype=np.dtype(np.int32),
                    )
                )
                nelem = len(key)
            else:
                nelem = abs(key_stop - key_start)
        else:
            key = column.as_column(key)
            if pd.api.types.is_bool_dtype(key.dtype):
                if not len(key) == len(self):
                    raise ValueError(
                        "Boolean mask must be of same length as column"
                    )
                key = column.as_column(cupy.arange(len(self)))[key]
            nelem = len(key)

        if is_scalar(value):
            if is_categorical_dtype(self.dtype):
                value = self._encode(value)
            else:
                value = self.dtype.type(value) if value is not None else value
        else:
            if len(value) != nelem:
                msg = (
                    f"Size mismatch: cannot set value "
                    f"of size {len(value)} to indexing result of size "
                    f"{nelem}"
                )
                raise ValueError(msg)
            value = column.as_column(value).astype(self.dtype)
            if is_categorical_dtype(value.dtype):
                value = value.cat().set_categories(self.categories)
                assert self.dtype == value.dtype

        if (
            isinstance(key, slice)
            and (key_stride == 1 or key_stride is None)
            and not is_scalar(value)
        ):

            out = libcudfxx.copying.copy_range(
                value, self, 0, nelem, key_start, key_stop, False
            )
            if is_categorical_dtype(value.dtype):
                out = build_categorical_column(
                    categories=value.categories,
                    codes=out,
                    mask=out.base_mask,
                    size=out.size,
                    offset=out.offset,
                    ordered=value.ordered,
                )
        else:
            try:
                if is_scalar(value):
                    input = self
                    if is_categorical_dtype(self.dtype):
                        input = self.codes

                    out = input.as_frame()._scatter(key, [value])._as_column()

                    if is_categorical_dtype(self.dtype):
                        out = build_categorical_column(
                            categories=self.categories,
                            codes=out,
                            mask=out.base_mask,
                            size=out.size,
                            offset=out.offset,
                            ordered=self.ordered,
                        )

                else:
                    if not isinstance(value, Column):
                        value = as_column(value)
                    out = (
                        self.as_frame()
                        ._scatter(key, value.as_frame())
                        ._as_column()
                    )
            except RuntimeError as e:
                if "out of bounds" in str(e):
                    raise IndexError(
                        f"index out of bounds for column of size {len(self)}"
                    )
                raise

        self._mimic_inplace(out, inplace=True)

    def fillna(self, value):
        """Fill null values with ``value``.

        Returns a copy with null filled.
        """
        raise NotImplementedError

    def isnull(self):
        """Identify missing values in a Column.
        """
        return libcudfxx.unary.is_null(self)

    def isna(self):
        """Identify missing values in a Column. Alias for isnull.
        """
        return self.isnull()

    def notnull(self):
        """Identify non-missing values in a Column.
        """
        return libcudfxx.unary.is_valid(self)

    def notna(self):
        """Identify non-missing values in a Column. Alias for notnull.
        """
        return self.notnull()

    def find_first_value(self, value):
        """
        Returns offset of first value that matches
        """
        # FIXME: Inefficient find in CPU code
        arr = self.to_array()
        indices = np.argwhere(arr == value)
        if not len(indices):
            raise ValueError("value not found")
        return indices[-1, 0]

    def find_last_value(self, value):
        """
        Returns offset of last value that matches
        """
        arr = self.to_array()
        indices = np.argwhere(arr == value)
        if not len(indices):
            raise ValueError("value not found")
        return indices[-1, 0]

    def append(self, other):
        from cudf.core.column import as_column

        return ColumnBase._concat([self, as_column(other)])

    def quantile(self, q, interpolation, exact):
        if isinstance(q, Number):
            quant = [float(q)]
        elif isinstance(q, list) or isinstance(q, np.ndarray):
            quant = q
        else:
            msg = "`q` must be either a single element, list or numpy array"
            raise TypeError(msg)
        return libcudf.quantile.quantile(self, quant, interpolation, exact)

    def take(self, indices):
        """Return Column by taking values from the corresponding *indices*.
        """
        from cudf.core.column import column_empty_like

        # Handle zero size
        if indices.size == 0:
            return column_empty_like(self, newsize=0)

        try:
            result = libcudf.copying.gather(self, indices)
        except RuntimeError as e:
            if "out of bounds" in str(e):
                raise IndexError(
                    f"index out of bounds for column of size {len(self)}"
                )
            raise

        return result

    def as_mask(self):
        """Convert booleans to bitmask

        Returns
        -------
        Buffer
        """

        if self.has_nulls:
            raise ValueError("Column must have no nulls.")

        return bools_to_mask(self)

    @ioutils.doc_to_dlpack()
    def to_dlpack(self):
        """{docstring}"""
        import cudf.io.dlpack as dlpack

        return dlpack.to_dlpack(self)

    @property
    def is_unique(self):
        return self.unique_count() == len(self)

    @property
    def is_monotonic(self):
        return self.is_monotonic_increasing

    @property
    def is_monotonic_increasing(self):
        if not hasattr(self, "_is_monotonic_increasing"):
            if self.has_nulls:
                self._is_monotonic_increasing = False
            else:
                self._is_monotonic_increasing = self.as_frame()._is_sorted(
                    ascending=None, null_position=None
                )
        return self._is_monotonic_increasing

    @property
    def is_monotonic_decreasing(self):
        if not hasattr(self, "_is_monotonic_decreasing"):
            if self.has_nulls:
                self._is_monotonic_decreasing = False
            else:
                self._is_monotonic_decreasing = self.as_frame()._is_sorted(
                    ascending=[False], null_position=None
                )
        return self._is_monotonic_decreasing

    def get_slice_bound(self, label, side, kind):
        """
        Calculate slice bound that corresponds to given label.
        Returns leftmost (one-past-the-rightmost if ``side=='right'``) position
        of given label.
        Parameters
        ----------
        label : object
        side : {'left', 'right'}
        kind : {'ix', 'loc', 'getitem'}
        """
        assert kind in ["ix", "loc", "getitem", None]
        if side not in ("left", "right"):
            raise ValueError(
                "Invalid value for side kwarg,"
                " must be either 'left' or 'right': %s" % (side,)
            )

        # TODO: Handle errors/missing keys correctly
        #       Not currently using `kind` argument.
        if side == "left":
            return self.find_first_value(label, closest=True)
        if side == "right":
            return self.find_last_value(label, closest=True) + 1

    def sort_by_values(self, ascending=True, na_position="last"):
        col_inds = get_sorted_inds(self, ascending, na_position)
        col_keys = self[col_inds]
        return col_keys, col_inds

    def unique_count(self, method="sort", dropna=True):
        if method != "sort":
            msg = "non sort based unique_count() not implemented yet"
            raise NotImplementedError(msg)
        return cpp_unique_count(self, ignore_nulls=dropna)

    def astype(self, dtype, **kwargs):
        if is_categorical_dtype(dtype):
            return self.as_categorical_column(dtype, **kwargs)
        elif pd.api.types.pandas_dtype(dtype).type in (np.str_, np.object_):
            return self.as_string_column(dtype, **kwargs)

        elif np.issubdtype(dtype, np.datetime64):
            return self.as_datetime_column(dtype, **kwargs)

        else:
            return self.as_numerical_column(dtype, **kwargs)

    def as_categorical_column(self, dtype, **kwargs):
        if "ordered" in kwargs:
            ordered = kwargs["ordered"]
        else:
            ordered = False

        sr = cudf.Series(self)
        labels, cats = sr.factorize()

        # columns include null index in factorization; remove:
        if self.has_nulls:
            cats = cats.dropna()
            labels = labels - 1

        return build_categorical_column(
            categories=cats._column,
            codes=labels._column,
            mask=self.mask,
            ordered=ordered,
        )

    def as_numerical_column(self, dtype, **kwargs):
        raise NotImplementedError

    def as_datetime_column(self, dtype, **kwargs):
        raise NotImplementedError

    def as_string_column(self, dtype, **kwargs):
        raise NotImplementedError

    def apply_boolean_mask(self, mask):
        mask = as_column(mask, dtype="bool")
        result = (
            self.as_frame()._apply_boolean_mask(boolean_mask=mask)._as_column()
        )
        return result

    def argsort(self, ascending):
        _, inds = self.sort_by_values(ascending=ascending)
        return inds

    @property
    def __cuda_array_interface__(self):
        output = {
            "shape": (len(self),),
            "strides": (self.dtype.itemsize,),
            "typestr": self.dtype.str,
            "data": (self.data_ptr, True),
            "version": 1,
        }

        if self.nullable and self.has_nulls:
            from types import SimpleNamespace

            # Create a simple Python object that exposes the
            # `__cuda_array_interface__` attribute here since we need to modify
            # some of the attributes from the numba device array
            mask = SimpleNamespace(
                __cuda_array_interface__={
                    "shape": (len(self),),
                    "typestr": "<t1",
                    "data": (self.mask_ptr, True),
                    "version": 1,
                }
            )
            output["mask"] = mask

        return output

    def searchsorted(
        self, value, side="left", ascending=True, na_position="last"
    ):
        values = as_column(value).as_frame()
        return self.as_frame().searchsorted(
            values, side, ascending=ascending, na_position=na_position
        )

    def unique(self):
        """
        Get unique values in the data
        """
        return self.as_frame().drop_duplicates(keep="first")._as_column()

    def serialize(self):
        header = {}
        frames = []
        header["type-serialized"] = pickle.dumps(type(self))
        header["dtype"] = self.dtype.str

        data_header, data_frames = self.data.serialize()
        header["data"] = data_header
        frames.extend(data_frames)

        if self.nullable:
            mask_header, mask_frames = self.mask.serialize()
            header["mask"] = mask_header
            frames.extend(mask_frames)

        header["frame_count"] = len(frames)
        return header, frames

    @classmethod
    def deserialize(cls, header, frames):
        dtype = header["dtype"]
        data = Buffer.deserialize(header["data"], [frames[0]])
        mask = None
        if "mask" in header:
            mask = Buffer.deserialize(header["mask"], [frames[1]])
        return build_column(data=data, dtype=dtype, mask=mask)


def column_empty_like(column, dtype=None, masked=False, newsize=None):
    """Allocate a new column like the given *column*
    """
    if dtype is None:
        dtype = column.dtype
    row_count = len(column) if newsize is None else newsize

    if (
        hasattr(column, "dtype")
        and is_categorical_dtype(column.dtype)
        and dtype == column.dtype
    ):
        codes = column_empty_like(column.codes, masked=masked, newsize=newsize)
        return build_column(
            data=None, dtype=dtype, mask=codes.mask, children=(codes,)
        )

    return column_empty(row_count, dtype, masked)


def column_empty_like_same_mask(column, dtype):
    """Create a new empty Column with the same length and the same mask.

    Parameters
    ----------
    dtype : np.dtype like
        The dtype of the data buffer.
    """
    result = column_empty_like(column, dtype)
    if column.nullable:
        result = result.set_mask(column.mask)
    return result


def column_empty(row_count, dtype="object", masked=False):
    """Allocate a new column like the given row_count and dtype.
    """
    dtype = pd.api.types.pandas_dtype(dtype)
    children = ()

    if is_categorical_dtype(dtype):
        data = None
        children = (
            build_column(
                data=Buffer.empty(row_count * np.dtype("int32").itemsize),
                dtype="int32",
            ),
        )
    elif dtype.kind in "OU":
        data = None
        children = (
            build_column(
                data=Buffer.empty(
                    (row_count + 1) * np.dtype("int32").itemsize
                ),
                dtype="int32",
            ),
            build_column(
                data=Buffer.empty(row_count * np.dtype("int8").itemsize),
                dtype="int8",
            ),
        )
    else:
        data = Buffer.empty(row_count * dtype.itemsize)

    if masked:
        mask = create_null_mask(row_count, state=MaskState.ALL_NULL)
    else:
        mask = None

    return build_column(data, dtype, mask=mask, children=children)


def build_column(data, dtype, mask=None, size=None, offset=0, children=()):
    """
    Build a Column of the appropriate type from the given parameters

    Parameters
    ----------
    data : Buffer
        The data buffer (can be None if constructin certain Column
        types like StringColumn or CategoricalColumn)
    dtype
        The dtype associated with the Column to construct
    mask : Buffer, optionapl
        The mask buffer
    size : int, optional
    offset : int, optional
    children : tuple, optional
    """
    from cudf.core.column.numerical import NumericalColumn
    from cudf.core.column.datetime import DatetimeColumn
    from cudf.core.column.categorical import CategoricalColumn
    from cudf.core.column.string import StringColumn

    dtype = pd.api.types.pandas_dtype(dtype)

    if is_categorical_dtype(dtype):
        if not len(children) == 1:
            raise ValueError(
                "Must specify exactly one child column for CategoricalColumn"
            )
        if not isinstance(children[0], ColumnBase):
            raise TypeError("children must be a tuple of Columns")
        return CategoricalColumn(
            dtype=dtype, mask=mask, size=size, offset=offset, children=children
        )
    elif dtype.type is np.datetime64:
        return DatetimeColumn(
            data=data, dtype=dtype, mask=mask, size=size, offset=offset
        )
    elif dtype.type in (np.object_, np.str_):
        return StringColumn(
            mask=mask, size=size, offset=offset, children=children
        )
    else:
        return NumericalColumn(
            data=data, dtype=dtype, mask=mask, size=size, offset=offset
        )


def build_categorical_column(
    categories, codes, mask=None, size=None, offset=0, ordered=None
):
    """
    Build a CategoricalColumn

    Parameters
    ----------
    categories : Column
        Column of categories
    codes : Column
        Column of codes, the size of the resulting Column will be
        the size of `codes`
    mask : Buffer
        Null mask
    size : int, optional
    offset : int, optional
    ordered : bool
        Indicates whether the categories are ordered
    """
    dtype = CategoricalDtype(categories=as_column(categories), ordered=ordered)
    return build_column(
        data=None,
        dtype=dtype,
        mask=mask,
        size=size,
        offset=offset,
        children=(as_column(codes),),
    )


def as_column(arbitrary, nan_as_null=None, dtype=None, length=None):
    """Create a Column from an arbitrary object

    Parameters
    ----------
    arbitrary : object
        Object to construct the Column from. See *Notes*.
    nan_as_null : bool, optional, default None
        If None (default), treats NaN values in arbitrary as null if there is
        no mask passed along with it. If True, combines the mask and NaNs to
        form a new validity mask. If False, leaves NaN values as is.
    dtype : optional
        Optionally typecast the construted Column to the given
        dtype.
    length : int, optional
        If `arbitrary` is a scalar, broadcast into a Column of
        the given length.

    Returns
    -------
    A Column of the appropriate type and size.

    Notes
    -----
    Currently support inputs are:

    * ``Column``
    * ``Series``
    * ``Index``
    * Scalars (can be broadcasted to a specified `length`)
    * Objects exposing ``__cuda_array_interface__`` (e.g., numba device arrays)
    * Objects exposing ``__array_interface__``(e.g., numpy arrays)
    * pyarrow array
    * pandas.Categorical objects
    """

    from cudf.core.column import numerical, categorical, datetime, string
    from cudf.core.series import Series
    from cudf.core.index import Index

    if isinstance(arbitrary, ColumnBase):
        if dtype is not None:
            return arbitrary.astype(dtype)
        else:
            return arbitrary

    elif isinstance(arbitrary, Series):
        data = arbitrary._column
        if dtype is not None:
            data = data.astype(dtype)
    elif isinstance(arbitrary, Index):
        data = arbitrary._values
        if dtype is not None:
            data = data.astype(dtype)
    # TODO: Remove nvstrings here when nvstrings is fully removed
    elif isinstance(arbitrary, nvstrings.nvstrings):
        byte_count = arbitrary.byte_count()
        if byte_count > libcudfxx.MAX_STRING_COLUMN_BYTES:
            raise MemoryError(
                "Cannot construct string columns "
                "containing > {} bytes. "
                "Consider using dask_cudf to partition "
                "your data.".format(libcudfxx.MAX_STRING_COLUMN_BYTES_STR)
            )
        sbuf = Buffer.empty(arbitrary.byte_count())
        obuf = Buffer.empty(
            (arbitrary.size() + 1) * np.dtype("int32").itemsize
        )

        nbuf = None
        if arbitrary.null_count() > 0:
            nbuf = create_null_mask(
                arbitrary.size(), state=MaskState.UNINITIALIZED
            )
            arbitrary.set_null_bitmask(nbuf.ptr, bdevmem=True)
        arbitrary.to_offsets(sbuf.ptr, obuf.ptr, None, bdevmem=True)
        children = (
            build_column(obuf, dtype="int32"),
            build_column(sbuf, dtype="int8"),
        )
        data = build_column(
            data=None, dtype="object", mask=nbuf, children=children
        )
        data._nvstrings = arbitrary

    elif isinstance(arbitrary, Buffer):
        if dtype is None:
            raise TypeError(f"dtype cannot be None if 'arbitrary' is a Buffer")
        data = build_column(arbitrary, dtype=dtype)

    elif hasattr(arbitrary, "__cuda_array_interface__"):
        desc = arbitrary.__cuda_array_interface__
        dtype = np.dtype(desc["typestr"])
        data = _data_from_cuda_array_interface_desc(arbitrary)
        mask = _mask_from_cuda_array_interface_desc(arbitrary)
        col = build_column(data, dtype=dtype, mask=mask)
        if np.issubdtype(col.dtype, np.floating):
            if nan_as_null or (mask is None and nan_as_null is None):
                mask = libcudfxx.transform.nans_to_nulls(col.fillna(np.nan))
                col = col.set_mask(mask)
        elif np.issubdtype(col.dtype, np.datetime64):
            if nan_as_null or (mask is None and nan_as_null is None):
                col = utils.time_col_replace_nulls(col)
        return col

    elif isinstance(arbitrary, pa.Array):
        if isinstance(arbitrary, pa.StringArray):
            pa_size, pa_offset, nbuf, obuf, sbuf = buffers_from_pyarrow(
                arbitrary
            )
            children = (
                build_column(data=obuf, dtype="int32"),
                build_column(data=sbuf, dtype="int8"),
            )

            data = string.StringColumn(
                mask=nbuf, children=children, size=pa_size, offset=pa_offset
            )

        elif isinstance(arbitrary, pa.NullArray):
            new_dtype = pd.api.types.pandas_dtype(dtype)
            if (type(dtype) == str and dtype == "empty") or dtype is None:
                new_dtype = pd.api.types.pandas_dtype(
                    arbitrary.type.to_pandas_dtype()
                )

            if is_categorical_dtype(new_dtype):
                arbitrary = arbitrary.dictionary_encode()
            else:
                if nan_as_null:
                    arbitrary = arbitrary.cast(np_to_pa_dtype(new_dtype))
                else:
                    # casting a null array doesn't make nans valid
                    # so we create one with valid nans from scratch:
                    if new_dtype == np.dtype("object"):
                        arbitrary = utils.scalar_broadcast_to(
                            None, (len(arbitrary),), dtype=new_dtype
                        )
                    else:
                        arbitrary = utils.scalar_broadcast_to(
                            np.nan, (len(arbitrary),), dtype=new_dtype
                        )
            data = as_column(arbitrary, nan_as_null=nan_as_null)
        elif isinstance(arbitrary, pa.DictionaryArray):
            codes = as_column(arbitrary.indices)
            if isinstance(arbitrary.dictionary, pa.NullArray):
                categories = as_column([], dtype="object")
            else:
                categories = as_column(arbitrary.dictionary)
            dtype = CategoricalDtype(
                categories=categories, ordered=arbitrary.type.ordered
            )
            data = categorical.CategoricalColumn(
                dtype=dtype,
                mask=codes.base_mask,
                children=(codes,),
                size=codes.size,
                offset=codes.offset,
            )
        elif isinstance(arbitrary, pa.TimestampArray):
            dtype = np.dtype("M8[{}]".format(arbitrary.type.unit))
            pa_size, pa_offset, pamask, padata, _ = buffers_from_pyarrow(
                arbitrary, dtype=dtype
            )

            data = datetime.DatetimeColumn(
                data=padata,
                mask=pamask,
                dtype=dtype,
                size=pa_size,
                offset=pa_offset,
            )
        elif isinstance(arbitrary, pa.Date64Array):
            raise NotImplementedError
            pa_size, pa_offset, pamask, padata, _ = buffers_from_pyarrow(
                arbitrary, dtype="M8[ms]"
            )
            data = datetime.DatetimeColumn(
                data=padata,
                mask=pamask,
                dtype=np.dtype("M8[ms]"),
                size=pa_size,
                offset=pa_offset,
            )
        elif isinstance(arbitrary, pa.Date32Array):
            # No equivalent np dtype and not yet supported
            warnings.warn(
                "Date32 values are not yet supported so this will "
                "be typecast to a Date64 value",
                UserWarning,
            )
            data = as_column(arbitrary.cast(pa.int32())).astype("M8[ms]")
        elif isinstance(arbitrary, pa.BooleanArray):
            # Arrow uses 1 bit per value while we use int8
            dtype = np.dtype(np.bool)
            # Needed because of bug in PyArrow
            # https://issues.apache.org/jira/browse/ARROW-4766
            if len(arbitrary) > 0:
                arbitrary = arbitrary.cast(pa.int8())
            else:
                arbitrary = pa.array([], type=pa.int8())

            pa_size, pa_offset, pamask, padata, _ = buffers_from_pyarrow(
                arbitrary, dtype=dtype
            )
            data = numerical.NumericalColumn(
                data=padata,
                mask=pamask,
                dtype=dtype,
                size=pa_size,
                offset=pa_offset,
            )
        else:
            pa_size, pa_offset, pamask, padata, _ = buffers_from_pyarrow(
                arbitrary
            )
            data = numerical.NumericalColumn(
                data=padata,
                dtype=np.dtype(arbitrary.type.to_pandas_dtype()),
                mask=pamask,
                size=pa_size,
                offset=pa_offset,
            )

    elif isinstance(arbitrary, pa.ChunkedArray):
        gpu_cols = [
            as_column(chunk, dtype=dtype) for chunk in arbitrary.chunks
        ]

        if dtype and dtype != "empty":
            new_dtype = dtype
        else:
            pa_type = arbitrary.type
            if pa.types.is_dictionary(pa_type):
                new_dtype = "category"
            else:
                new_dtype = np.dtype(pa_type.to_pandas_dtype())

        data = ColumnBase._concat(gpu_cols, dtype=new_dtype)

    elif isinstance(arbitrary, (pd.Series, pd.Categorical)):
        if is_categorical_dtype(arbitrary):
            data = as_column(pa.array(arbitrary, from_pandas=True))
        elif arbitrary.dtype == np.bool:
            # Bug in PyArrow or HDF that requires us to do this
            data = as_column(
                pa.array(np.asarray(arbitrary), from_pandas=True),
                dtype=arbitrary.dtype,
            )
        else:
            data = as_column(
                pa.array(arbitrary, from_pandas=nan_as_null),
                dtype=arbitrary.dtype,
            )

    elif isinstance(arbitrary, pd.Timestamp):
        # This will always treat NaTs as nulls since it's not technically a
        # discrete value like NaN
        data = as_column(pa.array(pd.Series([arbitrary]), from_pandas=True))

    elif np.isscalar(arbitrary) and not isinstance(arbitrary, memoryview):
        length = length or 1
        data = as_column(
            utils.scalar_broadcast_to(arbitrary, length, dtype=dtype)
        )
        if not nan_as_null:
            if np.issubdtype(data.dtype, np.floating):
                data = data.fillna(np.nan)
            elif np.issubdtype(data.dtype, np.datetime64):
                data = data.fillna(np.datetime64("NaT"))

    elif hasattr(arbitrary, "__array_interface__"):
        # CUDF assumes values are always contiguous
        desc = arbitrary.__array_interface__
        shape = desc["shape"]
        arb_dtype = np.dtype(desc["typestr"])
        # CUDF assumes values are always contiguous
        if len(shape) > 1:
            raise ValueError("Data must be 1-dimensional")

        arbitrary = np.asarray(arbitrary)
        if not arbitrary.flags["C_CONTIGUOUS"]:
            arbitrary = np.ascontiguousarray(arbitrary)

        if dtype is not None:
            arbitrary = arbitrary.astype(dtype)

        if arb_dtype.kind == "M":

            time_unit, _ = np.datetime_data(arbitrary.dtype)
            cast_dtype = time_unit in ("D", "W", "M", "Y")

            if cast_dtype:
                arbitrary = arbitrary.astype(np.dtype("datetime64[s]"))

            buffer = Buffer(arbitrary)
            mask = None
            if nan_as_null:
                data = as_column(
                    buffer, dtype=arbitrary.dtype, nan_as_null=nan_as_null
                )
                data = utils.time_col_replace_nulls(data)
                mask = data.mask

            data = datetime.DatetimeColumn(
                data=buffer, mask=mask, dtype=arbitrary.dtype
            )
        elif arb_dtype.kind in ("O", "U"):
            data = as_column(
                pa.Array.from_pandas(arbitrary), dtype=arbitrary.dtype
            )
        else:
            data = as_column(cupy.asarray(arbitrary), nan_as_null=nan_as_null)

    elif isinstance(arbitrary, memoryview):
        data = as_column(
            np.asarray(arbitrary), dtype=dtype, nan_as_null=nan_as_null
        )

    else:
        try:
            data = as_column(
                memoryview(arbitrary), dtype=dtype, nan_as_null=nan_as_null
            )
        except TypeError:
            pa_type = None
            np_type = None
            try:
                if dtype is not None:
                    dtype = pd.api.types.pandas_dtype(dtype)
                    if is_categorical_dtype(dtype):
                        raise TypeError
                    else:
                        np_type = np.dtype(dtype).type
                        if np_type == np.bool_:
                            pa_type = pa.bool_()
                        else:
                            pa_type = np_to_pa_dtype(np.dtype(dtype))
                data = as_column(
                    pa.array(
                        arbitrary,
                        type=pa_type,
                        from_pandas=True
                        if nan_as_null is None
                        else nan_as_null,
                    ),
                    dtype=dtype,
                    nan_as_null=nan_as_null,
                )
            except (pa.ArrowInvalid, pa.ArrowTypeError, TypeError):
                if is_categorical_dtype(dtype):
                    sr = pd.Series(arbitrary, dtype="category")
                    data = as_column(sr, nan_as_null=nan_as_null)
                elif np_type == np.str_:
                    sr = pd.Series(arbitrary, dtype="str")
                    data = as_column(sr, nan_as_null=nan_as_null)
                else:
                    data = as_column(
                        np.asarray(arbitrary, dtype=np.dtype(dtype)),
                        nan_as_null=nan_as_null,
                    )
    return data


def column_applymap(udf, column, out_dtype):
    """Apply a elemenwise function to transform the values in the Column.

    Parameters
    ----------
    udf : function
        Wrapped by numba jit for call on the GPU as a device function.
    column : Column
        The source column.
    out_dtype  : numpy.dtype
        The dtype for use in the output.

    Returns
    -------
    result : Column
    """
    core = njit(udf)
    results = column_empty(len(column), dtype=out_dtype)
    values = column.data_array_view
    if column.nullable:
        # For masked columns
        @cuda.jit
        def kernel_masked(values, masks, results):
            i = cuda.grid(1)
            # in range?
            if i < values.size:
                # valid?
                if utils.mask_get(masks, i):
                    # call udf
                    results[i] = core(values[i])

        masks = column.mask_array_view
        kernel_masked.forall(len(column))(values, masks, results)
    else:
        # For non-masked columns
        @cuda.jit
        def kernel_non_masked(values, results):
            i = cuda.grid(1)
            # in range?
            if i < values.size:
                # call udf
                results[i] = core(values[i])

        kernel_non_masked.forall(len(column))(values, results)

    return as_column(results)


def _data_from_cuda_array_interface_desc(obj):
    desc = obj.__cuda_array_interface__
    ptr = desc["data"][0]
<<<<<<< HEAD
    shape = desc["shape"]
    nelem = shape[0] if shape else 1
=======
    nelem = desc["shape"][0] if len(desc["shape"]) > 0 else 1
>>>>>>> ced0428c
    dtype = np.dtype(desc["typestr"])

    data = Buffer(data=ptr, size=nelem * dtype.itemsize, owner=obj)
    return data


def _mask_from_cuda_array_interface_desc(obj):
    desc = obj.__cuda_array_interface__
    mask = desc.get("mask", None)

    if mask is not None:
        desc = mask.__cuda_array_interface__
        ptr = desc["data"][0]
        nelem = desc["shape"][0]
        typestr = desc["typestr"]
        typecode = typestr[1]
        if typecode == "t":
            mask_size = bitmask_allocation_size_bytes(nelem)
            mask = Buffer(data=ptr, size=mask_size, owner=obj)
        elif typecode == "b":
            col = as_column(mask)
            mask = bools_to_mask(col)
        else:
            raise NotImplementedError(
                f"Cannot infer mask from typestr {typestr}"
            )
    return mask


def serialize_columns(columns):
    """
    Return the headers and frames resulting
    from serializing a list of Column
    Parameters
    ----------
    columns : list
        list of Columns to serialize
    Returns
    -------
    headers : list
        list of header metadata for each Column
    frames : list
        list of frames
    """
    headers = []
    frames = []

    if len(columns) > 0:
        header_columns = [c.serialize() for c in columns]
        headers, column_frames = zip(*header_columns)
        for f in column_frames:
            frames.extend(f)

    return headers, frames


def deserialize_columns(headers, frames):
    """
    Construct a list of Columns from a list of headers
    and frames.
    """
    columns = []

    for meta in headers:
        col_frame_count = meta["frame_count"]
        col_typ = pickle.loads(meta["type-serialized"])
        colobj = col_typ.deserialize(meta, frames[:col_frame_count])
        columns.append(colobj)
        # Advance frames
        frames = frames[col_frame_count:]

    return columns<|MERGE_RESOLUTION|>--- conflicted
+++ resolved
@@ -4,11 +4,7 @@
 import warnings
 from numbers import Number
 
-<<<<<<< HEAD
-import cupy as cp
-=======
 import cupy
->>>>>>> ced0428c
 import numpy as np
 import pandas as pd
 import pyarrow as pa
@@ -85,11 +81,7 @@
     @property
     def data_array_view(self):
         """
-<<<<<<< HEAD
-        View the data as a CuPy ndarray or nvstrings object
-=======
-        View the data as a device array object
->>>>>>> ced0428c
+        View the data as a CuPy ndarray object
         """
         if self.dtype == "object":
             # TODO: Change this to raise exception once copying.pyx is ported
@@ -101,7 +93,7 @@
         else:
             dtype = self.dtype
 
-        result = cp.asarray(self.data).view(dtype)
+        result = cupy.asarray(self.data).view(dtype)
         return result
 
     @property
@@ -109,21 +101,7 @@
         """
         View the mask as a CuPy ndarray
         """
-<<<<<<< HEAD
-        result = cp.asarray(self.mask).view(np.int8)
-=======
-        result = cuda.as_cuda_array(self.mask)
-        dtype = mask_dtype
-
-        # Workaround until `.view(...)` can change itemsize
-        # xref: https://github.com/numba/numba/issues/4829
-        result = cuda.devicearray.DeviceNDArray(
-            shape=(result.nbytes // dtype.itemsize,),
-            strides=(dtype.itemsize,),
-            dtype=dtype,
-            gpu_data=result.gpu_data,
-        )
->>>>>>> ced0428c
+        result = cupy.asarray(self.mask).view(mask_dtype)
         return result
 
     def __len__(self):
@@ -131,7 +109,7 @@
 
     def to_pandas(self):
         arr = self.data_array_view
-        sr = pd.Series(cp.asnumpy(arr))
+        sr = pd.Series(cupy.asnumpy(arr))
 
         if self.nullable:
             mask_bytes = (
@@ -171,39 +149,6 @@
             n += self.mask.size
         return n
 
-<<<<<<< HEAD
-    def set_mask(self, mask):
-        """
-        Return a Column with the same data but new mask.
-
-        Parameters
-        ----------
-        mask : 1D array-like
-            The null-mask.  Valid values are marked as ``1``; otherwise ``0``.
-            The mask bit given the data index ``idx`` is computed as::
-
-                (mask[idx // 8] >> (idx % 8)) & 1
-        """
-        if mask is None:
-            return self
-        mask = Buffer(mask)
-        return build_column(
-            self.data,
-            self.dtype,
-            mask=mask,
-            offset=self.offset,
-            children=self.children,
-        )
-
-    @staticmethod
-    def from_mem_views(data_mem, mask_mem=None, null_count=None):
-        """Create a Column object from a data CuPy ndarray (or nvstrings
-           object), and an optional mask CuPy ndarray
-        """
-        raise NotImplementedError
-
-=======
->>>>>>> ced0428c
     @classmethod
     def _concat(cls, objs, dtype=None):
         from cudf.core.series import Series
@@ -338,7 +283,7 @@
         return self.__sizeof__()
 
     def to_gpu_array(self, fillna=None):
-        """Get a dense numba CuPy ndarray for the data.
+        """Get a dense CuPy ndarray for the data.
 
         Parameters
         ----------
@@ -372,7 +317,7 @@
         if ``fillna`` is ``None``, null values are skipped.  Therefore, the
         output size could be smaller.
         """
-        return cp.asnumpy(self.to_gpu_array(fillna=fillna))
+        return cupy.asnumpy(self.to_gpu_array(fillna=fillna))
 
     def _fill(self, fill_value, begin=0, end=-1, inplace=False):
         if end <= begin or begin >= self.size:
@@ -517,17 +462,6 @@
 
                 return libcudfxx.copying.column_slice(self, [start, stop])[0]
             else:
-<<<<<<< HEAD
-                if arg.step is not None and arg.step != 1:
-                    slice_data = cudautils.as_contiguous(slice_data)
-                    slice_data = Buffer(slice_data)
-                else:
-                    # data Buffer lifetime is tied to self:
-                    slice_data = Buffer(
-                        data=slice_data.data.mem.ptr,
-                        size=slice_data.nbytes,
-                        owner=self,
-=======
                 # Need to create a gather map for given slice with stride
                 gather_map = as_column(
                     cupy.arange(
@@ -535,7 +469,6 @@
                         stop=stop,
                         step=stride,
                         dtype=np.dtype(np.int32),
->>>>>>> ced0428c
                     )
                 )
                 return self.as_frame()._gather(gather_map)._as_column()
@@ -1522,12 +1455,7 @@
 def _data_from_cuda_array_interface_desc(obj):
     desc = obj.__cuda_array_interface__
     ptr = desc["data"][0]
-<<<<<<< HEAD
-    shape = desc["shape"]
-    nelem = shape[0] if shape else 1
-=======
     nelem = desc["shape"][0] if len(desc["shape"]) > 0 else 1
->>>>>>> ced0428c
     dtype = np.dtype(desc["typestr"])
 
     data = Buffer(data=ptr, size=nelem * dtype.itemsize, owner=obj)
