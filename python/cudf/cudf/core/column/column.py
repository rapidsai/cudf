--- conflicted
+++ resolved
@@ -1162,13 +1162,8 @@
             with acquire_spill_lock():
                 plc_table = plc.copying.boolean_mask_scatter(
                     plc.Table([value.to_pylibcudf(mode="read")])
-<<<<<<< HEAD
                     if isinstance(value, ColumnBase)
-                    else [value.device_value],
-=======
-                    if isinstance(value, Column)
                     else [value],
->>>>>>> e20abb9a
                     plc.Table([self.to_pylibcudf(mode="read")]),
                     key.to_pylibcudf(mode="read"),
                 )
