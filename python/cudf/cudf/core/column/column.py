--- conflicted
+++ resolved
@@ -182,16 +182,9 @@
         plc_column: plc.Column,
         size: int,
         dtype: DtypeObj,
-<<<<<<< HEAD
         offset: int,
         null_count: int,
         exposed: bool,
-=======
-        mask: None | Buffer,
-        offset: int,
-        null_count: int,
-        children: tuple[ColumnBase, ...],
->>>>>>> 96e6c812
     ) -> None:
         if not (
             isinstance(plc_column, plc.Column)
@@ -1157,7 +1150,6 @@
                 )
             return result._with_type_metadata(self.dtype)  # type: ignore[return-value]
         else:
-<<<<<<< HEAD
             col = type(self)(
                 plc_column=self.plc_column,
                 size=self.size,
@@ -1180,25 +1172,6 @@
                 self.base_mask.copy(deep=False)
                 if self.base_mask is not None
                 else None
-=======
-            return cast(
-                Self,
-                build_column(
-                    data=self.base_data
-                    if self.base_data is None
-                    else self.base_data.copy(deep=False),
-                    dtype=self.dtype,
-                    mask=self.base_mask
-                    if self.base_mask is None
-                    else self.base_mask.copy(deep=False),
-                    size=self.size,
-                    offset=self.offset,
-                    null_count=self.null_count,
-                    children=tuple(
-                        col.copy(deep=False) for col in self.base_children
-                    ),
-                ),
->>>>>>> 96e6c812
             )
             return col
 
@@ -2665,16 +2638,9 @@
     dtype: DtypeObj,
     *,
     size: int,
-<<<<<<< HEAD
     offset: int,
     null_count: int,
     exposed: bool,
-=======
-    mask: Buffer | None,
-    offset: int,
-    null_count: int,
-    children: tuple[ColumnBase, ...],
->>>>>>> 96e6c812
 ) -> ColumnBase:
     """
     Build a Column of the appropriate type from the given parameters
@@ -2705,11 +2671,7 @@
             dtype=dtype,
             offset=offset,
             null_count=null_count,
-<<<<<<< HEAD
             exposed=exposed,
-=======
-            children=children,
->>>>>>> 96e6c812
         )
     elif dtype.kind == "M":
         return cudf.core.column.DatetimeColumn(
@@ -2718,11 +2680,7 @@
             dtype=dtype,
             offset=offset,
             null_count=null_count,
-<<<<<<< HEAD
             exposed=exposed,
-=======
-            children=children,
->>>>>>> 96e6c812
         )
     elif dtype.kind == "m":
         return cudf.core.column.TimeDeltaColumn(
@@ -2731,11 +2689,7 @@
             dtype=dtype,
             offset=offset,
             null_count=null_count,
-<<<<<<< HEAD
             exposed=exposed,
-=======
-            children=children,
->>>>>>> 96e6c812
         )
     elif (
         dtype == CUDF_STRING_DTYPE
@@ -2812,11 +2766,7 @@
             dtype=dtype,
             offset=offset,
             null_count=null_count,
-<<<<<<< HEAD
             exposed=exposed,
-=======
-            children=children,
->>>>>>> 96e6c812
         )
     else:
         raise TypeError(f"Unrecognized dtype: {dtype}")
