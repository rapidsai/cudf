# Copyright (c) 2018-2025, NVIDIA CORPORATION.

from __future__ import annotations

import warnings
from collections.abc import Iterable, Iterator, MutableSequence, Sequence
from functools import cached_property
from itertools import chain
from types import SimpleNamespace
from typing import TYPE_CHECKING, Any, Literal, cast

import cupy
import numpy as np
import pandas as pd
import pyarrow as pa
import pyarrow.compute as pc
from numba import cuda
from pandas.core.arrays.arrow.extension_types import ArrowIntervalType
from typing_extensions import Self

import pylibcudf as plc
import rmm

import cudf
from cudf.api.types import (
    _is_categorical_dtype,
    infer_dtype,
    is_dtype_equal,
    is_scalar,
)
from cudf.core._compat import PANDAS_GE_210
from cudf.core._internals import (
    aggregation,
    copying,
    search,
    sorting,
    stream_compaction,
)
from cudf.core._internals.timezones import get_compatible_timezone
from cudf.core.abc import Serializable
from cudf.core.buffer import (
    Buffer,
    acquire_spill_lock,
    as_buffer,
    cuda_array_interface_wrapper,
)
from cudf.core.copy_types import GatherMap
from cudf.core.dtypes import (
    CategoricalDtype,
    DecimalDtype,
    IntervalDtype,
    ListDtype,
    StructDtype,
)
from cudf.core.mixins import BinaryOperand, Reducible
from cudf.errors import MixedTypeError
from cudf.utils.dtypes import (
    CUDF_STRING_DTYPE,
    SIZE_TYPE_DTYPE,
    _get_nan_for_dtype,
    _maybe_convert_to_default_type,
    cudf_dtype_from_pa_type,
    cudf_dtype_to_pa_type,
    dtype_from_pylibcudf_column,
    dtype_to_pylibcudf_type,
    find_common_type,
    is_column_like,
    is_dtype_obj_numeric,
    is_mixed_with_object_dtype,
    is_pandas_nullable_extension_dtype,
    min_signed_type,
    min_unsigned_type,
)
from cudf.utils.scalar import pa_scalar_to_plc_scalar
from cudf.utils.utils import (
    _array_ufunc,
    _is_null_host_scalar,
    is_na_like,
)

if TYPE_CHECKING:
    import builtins
<<<<<<< HEAD
    from collections.abc import Generator
=======
    from collections.abc import Generator, Mapping
>>>>>>> 4474202a

    from cudf._typing import ColumnLike, Dtype, DtypeObj, ScalarLike
    from cudf.core.column.categorical import CategoricalColumn
    from cudf.core.column.datetime import DatetimeColumn
    from cudf.core.column.decimal import DecimalBaseColumn
    from cudf.core.column.interval import IntervalColumn
    from cudf.core.column.numerical import NumericalColumn
    from cudf.core.column.strings import StringColumn
    from cudf.core.column.timedelta import TimeDeltaColumn
    from cudf.core.index import Index

if PANDAS_GE_210:
    NumpyExtensionArray = pd.arrays.NumpyExtensionArray
else:
    NumpyExtensionArray = pd.arrays.PandasArray


def _can_values_be_equal(left: DtypeObj, right: DtypeObj) -> bool:
    """
    Given 2 possibly not equal dtypes, can they both hold equivalent values.

    Helper function for .equals when check_dtypes is False.
    """
    if left == right:
        return True
    if isinstance(left, CategoricalDtype):
        return _can_values_be_equal(left.categories.dtype, right)
    elif isinstance(right, CategoricalDtype):
        return _can_values_be_equal(left, right.categories.dtype)
    elif is_dtype_obj_numeric(left) and is_dtype_obj_numeric(right):
        return True
    elif left.kind == right.kind and left.kind in "mM":
        return True
    return False


def pa_mask_buffer_to_mask(mask_buf: pa.Buffer, size: int) -> Buffer:
    """
    Convert PyArrow mask buffer to cuDF mask buffer
    """
    mask_size = plc.null_mask.bitmask_allocation_size_bytes(size)
    if mask_buf.size < mask_size:
        dbuf = rmm.DeviceBuffer(size=mask_size)
        dbuf.copy_from_host(np.asarray(mask_buf).view("u1"))
        return as_buffer(dbuf)
    return as_buffer(mask_buf)


class ColumnBase(Serializable, BinaryOperand, Reducible):
    """
    A ColumnBase stores columnar data in device memory.

    A ColumnBase may be composed of:

    * A *data* Buffer
    * One or more (optional) *children* Columns
    * An (optional) *mask* Buffer representing the nullmask

    The *dtype* indicates the ColumnBase's element type.
    """

    _VALID_REDUCTIONS = {
        "any",
        "all",
        "max",
        "min",
    }

    _PANDAS_NA_VALUE = pd.NA

    def __init__(
        self,
        data: None | Buffer,
        size: int,
        dtype,
        mask: None | Buffer = None,
        offset: int = 0,
        null_count: int | None = None,
        children: tuple[ColumnBase, ...] = (),
    ) -> None:
        if size < 0:
            raise ValueError("size must be >=0")
        self._size = size
        self._distinct_count: dict[bool, int] = {}
        self._dtype = dtype
        self._offset = offset
        self._null_count = null_count
        self._mask = None
        self._base_mask = None
        self._data = None
        self._children = None
        self.set_base_children(children)
        self.set_base_data(data)
        self.set_base_mask(mask)

    @property
    def base_size(self) -> int:
        return int(self.base_data.size / self.dtype.itemsize)  # type: ignore[union-attr]

    @property
    def dtype(self):
        return self._dtype

    @property
    def size(self) -> int:
        return self._size

    @property
    def base_data(self) -> None | Buffer:
        return self._base_data  # type: ignore[has-type]

    @property
    def data(self) -> None | Buffer:
        if self.base_data is None:
            return None
        if self._data is None:  # type: ignore[has-type]
            start = self.offset * self.dtype.itemsize
            end = start + self.size * self.dtype.itemsize
            self._data = self.base_data[start:end]  # type: ignore[assignment]
        return self._data

    @property
    def data_ptr(self) -> int:
        if self.data is None:
            return 0
        else:
            # Save the original ptr
            original_ptr = self.data.get_ptr(mode="read")

            # Get the pointer which may trigger a copy due to copy-on-write
            ptr = self.data.get_ptr(mode="write")

            # Check if a new buffer was created or if the underlying data was modified
            # This happens both when the buffer object is replaced and when
            # ExposureTrackedBuffer.make_single_owner_inplace() is called
            if cudf.get_option("copy_on_write") and (ptr != original_ptr):
                # Update base_data to match the new data buffer
                self.set_base_data(self.data)

            return ptr

    def set_base_data(self, value: None | Buffer) -> None:
        if value is not None and not isinstance(value, Buffer):
            raise TypeError(
                "Expected a Buffer or None for data, "
                f"got {type(value).__name__}"
            )

        self._data = None  # type: ignore[assignment]
        self._base_data = value

    @property
    def nullable(self) -> bool:
        return self.base_mask is not None

    def has_nulls(self, include_nan: bool = False) -> bool:
        return int(self.null_count) != 0

    @property
    def base_mask(self) -> None | Buffer:
        return self._base_mask  # type: ignore[has-type]

    @property
    def mask(self) -> None | Buffer:
        if self._mask is None:  # type: ignore[has-type]
            if self.base_mask is None or self.offset == 0:
                self._mask = self.base_mask  # type: ignore[assignment]
            else:
                with acquire_spill_lock():
                    self._mask = as_buffer(  # type: ignore[assignment]
                        plc.null_mask.copy_bitmask(
                            self.to_pylibcudf(mode="read")
                        )
                    )
        return self._mask

    @property
    def mask_ptr(self) -> int:
        if self.mask is None:
            return 0
        else:
            # Save the original ptr
            original_ptr = self.mask.get_ptr(mode="read")

            # Get the pointer which may trigger a copy due to copy-on-write
            ptr = self.mask.get_ptr(mode="write")

            # Check if a new buffer was created or if the underlying data was modified
            # This happens both when the buffer object is replaced and when
            # ExposureTrackedBuffer.make_single_owner_inplace() is called
            if cudf.get_option("copy_on_write") and (ptr != original_ptr):
                # Update base_data to match the new data buffer
                self.set_base_mask(self.mask)

            return ptr

    def set_base_mask(self, value: None | Buffer) -> None:
        """
        Replaces the base mask buffer of the column inplace. This does not
        modify size or offset in any way, so the passed mask is expected to be
        compatible with the current offset.
        """
        if value is not None and not isinstance(value, Buffer):
            raise TypeError(
                "Expected a Buffer or None for mask, "
                f"got {type(value).__name__}"
            )

        if value is not None:
            # bitmask size must be relative to offset = 0 data.
            required_size = plc.null_mask.bitmask_allocation_size_bytes(
                self.base_size
            )
            if value.size < required_size:
                error_msg = (
                    "The Buffer for mask is smaller than expected, "
                    f"got {value.size} bytes, expected {required_size} bytes."
                )
                if self.offset > 0 or self.size < self.base_size:
                    error_msg += (
                        "\n\nNote: The mask is expected to be sized according "
                        "to the base allocation as opposed to the offsetted or"
                        " sized allocation."
                    )
                raise ValueError(error_msg)

        self._mask = None
        self._children = None
        self._base_mask = value  # type: ignore[assignment]
        self._clear_cache()

    def _clear_cache(self) -> None:
        self._distinct_count.clear()
        attrs = (
            "memory_usage",
            "is_monotonic_increasing",
            "is_monotonic_decreasing",
        )
        for attr in attrs:
            try:
                delattr(self, attr)
            except AttributeError:
                # attr was not called yet, so ignore.
                pass
        self._null_count = None

    def set_mask(self, value) -> Self:
        """
        Replaces the mask buffer of the column and returns a new column. This
        will zero the column offset, compute a new mask buffer if necessary,
        and compute new data Buffers zero-copy that use pointer arithmetic to
        properly adjust the pointer.
        """
        mask_size = plc.null_mask.bitmask_allocation_size_bytes(self.size)
        required_num_bytes = -(-self.size // 8)  # ceiling divide
        error_msg = (
            "The value for mask is smaller than expected, got {} bytes, "
            f"expected {required_num_bytes} bytes."
        )
        if value is None:
            mask = None
        elif hasattr(value, "__cuda_array_interface__"):
            if value.__cuda_array_interface__["typestr"] not in ("|i1", "|u1"):
                if isinstance(value, ColumnBase):
                    value = value.data_array_view(mode="write")
                value = cupy.asarray(value).view("|u1")
            mask = as_buffer(value)
            if mask.size < required_num_bytes:
                raise ValueError(error_msg.format(str(value.size)))
            if mask.size < mask_size:
                dbuf = rmm.DeviceBuffer(size=mask_size)
                dbuf.copy_from_device(value)
                mask = as_buffer(dbuf)
        elif hasattr(value, "__array_interface__"):
            value = np.asarray(value).view("u1")[:mask_size]
            if value.size < required_num_bytes:
                raise ValueError(error_msg.format(str(value.size)))
            dbuf = rmm.DeviceBuffer(size=mask_size)
            dbuf.copy_from_host(value)
            mask = as_buffer(dbuf)
        else:
            try:
                value = memoryview(value)
            except TypeError as err:
                raise TypeError(
                    f"Expected a Buffer object or None for mask, got {type(value).__name__}"
                ) from err
            else:
                value = np.asarray(value).view("u1")[:mask_size]
                if value.size < required_num_bytes:
                    raise ValueError(error_msg.format(str(value.size)))
                dbuf = rmm.DeviceBuffer(size=mask_size)
                dbuf.copy_from_host(value)
                mask = as_buffer(dbuf)

        return build_column(  # type: ignore[return-value]
            data=self.data,
            dtype=self.dtype,
            mask=mask,
            size=self.size,
            offset=0,
            children=self.children,
        )

    @property
    def null_count(self) -> int:
        if self._null_count is None:
            if not self.nullable or self.size == 0:
                self._null_count = 0
            else:
                with acquire_spill_lock():
                    self._null_count = plc.null_mask.null_count(
                        plc.gpumemoryview(self.base_mask),  # type: ignore[union-attr]
                        self.offset,
                        self.offset + self.size,
                    )
        return self._null_count

    @property
    def offset(self) -> int:
        return self._offset

    @property
    def base_children(self) -> tuple[ColumnBase, ...]:
        return self._base_children  # type: ignore[has-type]

    @property
    def children(self) -> tuple[ColumnBase, ...]:
        if self.offset == 0 and self.size == self.base_size:
            self._children = self.base_children  # type: ignore[assignment]
        if self._children is None:
            if not self.base_children:
                self._children = ()  # type: ignore[assignment]
            else:
                # Compute children from the column view (children factoring self.size)
                children = ColumnBase.from_pylibcudf(
                    self.to_pylibcudf(mode="read").copy()
                ).base_children
                dtypes = (
                    base_child.dtype for base_child in self.base_children
                )
                self._children = tuple(  # type: ignore[assignment]
                    child._with_type_metadata(dtype)
                    for child, dtype in zip(children, dtypes)
                )
        return self._children  # type: ignore[return-value]

    def set_base_children(self, value: tuple[ColumnBase, ...]) -> None:
        if not isinstance(value, tuple):
            raise TypeError(
                f"Expected a tuple of Columns for children, got {type(value).__name__}"
            )
        if any(not isinstance(child, ColumnBase) for child in value):
            raise TypeError("All children must be Columns.")

        self._children = None
        self._base_children = value

    def _mimic_inplace(
        self, other_col: Self, inplace: bool = False
    ) -> None | Self:
        """
        Given another column, update the attributes of this column to mimic an
        inplace operation. This does not modify the memory of Buffers, but
        instead replaces the Buffers and other attributes underneath the column
        object with the Buffers and attributes from the other column.
        """
        if inplace:
            self._offset = other_col.offset
            self._size = other_col.size
            self._dtype = other_col._dtype
            self.set_base_data(other_col.base_data)
            self.set_base_children(other_col.base_children)
            self.set_base_mask(other_col.base_mask)
            # TODO: self._clear_cache here?
            return None
        else:
            return other_col

    # TODO: Consider whether this function should support some sort of `copy`
    # parameter. Not urgent until this functionality is moved up to the Frame
    # layer and made public. This function will also need to mark the
    # underlying buffers as exposed before this function can itself be exposed
    # publicly.  User requests to convert to pylibcudf must assume that the
    # data may be modified afterwards.
    def to_pylibcudf(self, mode: Literal["read", "write"]) -> plc.Column:
        """Convert this Column to a pylibcudf.Column.

        This function will generate a pylibcudf Column pointing to the same
        data, mask, and children as this one.

        Parameters
        ----------
        mode : str
            Supported values are {"read", "write"} If "write", the data pointed
            to may be modified by the caller. If "read", the data pointed to
            must not be modified by the caller.  Failure to fulfill this
            contract will cause incorrect behavior.

        Returns
        -------
        pylibcudf.Column
            A new pylibcudf.Column referencing the same data.
        """

        # TODO: Categoricals will need to be treated differently eventually.
        # There is no 1-1 correspondence between cudf and libcudf for
        # categoricals because cudf supports ordered and unordered categoricals
        # while libcudf supports only unordered categoricals (see
        # https://github.com/rapidsai/cudf/pull/8567).
        if isinstance(self.dtype, cudf.CategoricalDtype):
            col = self.base_children[0]
        else:
            col = self

        dtype = dtype_to_pylibcudf_type(col.dtype)

        data = None
        if col.base_data is not None:
            cai = cuda_array_interface_wrapper(
                ptr=col.base_data.get_ptr(mode=mode),
                size=col.base_data.size,
                owner=col.base_data,
            )
            data = plc.gpumemoryview(cai)

        mask = None
        if self.nullable:
            # TODO: Are we intentionally use self's mask instead of col's?
            # Where is the mask stored for categoricals?
            cai = cuda_array_interface_wrapper(
                ptr=self.base_mask.get_ptr(mode=mode),  # type: ignore[union-attr]
                size=self.base_mask.size,  # type: ignore[union-attr]
                owner=self.base_mask,
            )
            mask = plc.gpumemoryview(cai)

        children = []
        if col.base_children:
            children = [
                child_column.to_pylibcudf(mode=mode)
                for child_column in col.base_children
            ]

        return plc.Column(
            dtype,
            self.size,
            data,
            mask,
            self.null_count,
            self.offset,
            children,
        )

    @classmethod
    def from_pylibcudf(
        cls, col: plc.Column, data_ptr_exposed: bool = False
    ) -> Self:
        """Create a Column from a pylibcudf.Column.

        This function will generate a Column pointing to the provided pylibcudf
        Column.  It will directly access the data and mask buffers of the
        pylibcudf Column, so the newly created object is not tied to the
        lifetime of the original pylibcudf.Column.

        Parameters
        ----------
        col : pylibcudf.Column
            The object to copy.
        data_ptr_exposed : bool
            Whether the data buffer is exposed.

        Returns
        -------
        pylibcudf.Column
            A new pylibcudf.Column referencing the same data.
        """
        if col.type().id() == plc.TypeId.TIMESTAMP_DAYS:
            col = plc.unary.cast(
                col, plc.DataType(plc.TypeId.TIMESTAMP_SECONDS)
            )
        elif col.type().id() == plc.TypeId.EMPTY:
            new_dtype = plc.DataType(plc.TypeId.INT8)

            col = plc.column_factories.make_numeric_column(
                new_dtype, col.size(), plc.column_factories.MaskState.ALL_NULL
            )

        dtype = dtype_from_pylibcudf_column(col)

        return build_column(  # type: ignore[return-value]
            data=as_buffer(col.data().obj, exposed=data_ptr_exposed)
            if col.data() is not None
            else None,
            dtype=dtype,
            size=col.size(),
            mask=as_buffer(col.null_mask().obj, exposed=data_ptr_exposed)
            if col.null_mask() is not None
            else None,
            offset=col.offset(),
            null_count=col.null_count(),
            children=tuple(
                cls.from_pylibcudf(child, data_ptr_exposed=data_ptr_exposed)
                for child in col.children()
            ),
        )

    def data_array_view(
        self, *, mode: Literal["write", "read"] = "write"
    ) -> "cuda.devicearray.DeviceNDArray":
        """
        View the data as a device array object

        Parameters
        ----------
        mode : str, default 'write'
            Supported values are {'read', 'write'}
            If 'write' is passed, a device array object
            with readonly flag set to False in CAI is returned.
            If 'read' is passed, a device array object
            with readonly flag set to True in CAI is returned.
            This also means, If the caller wishes to modify
            the data returned through this view, they must
            pass mode="write", else pass mode="read".

        Returns
        -------
        numba.cuda.cudadrv.devicearray.DeviceNDArray
        """
        if self.data is not None:
            if mode == "read":
                obj = cuda_array_interface_wrapper(
                    ptr=self.data.get_ptr(mode="read"),
                    size=self.data.size,
                    owner=self.data,
                )
            elif mode == "write":
                obj = self.data
            else:
                raise ValueError(f"Unsupported mode: {mode}")
        else:
            obj = None
        return cuda.as_cuda_array(obj).view(self.dtype)

    def mask_array_view(
        self, *, mode: Literal["write", "read"] = "write"
    ) -> "cuda.devicearray.DeviceNDArray":
        """
        View the mask as a device array

        Parameters
        ----------
        mode : str, default 'write'
            Supported values are {'read', 'write'}
            If 'write' is passed, a device array object
            with readonly flag set to False in CAI is returned.
            If 'read' is passed, a device array object
            with readonly flag set to True in CAI is returned.
            This also means, If the caller wishes to modify
            the data returned through this view, they must
            pass mode="write", else pass mode="read".

        Returns
        -------
        numba.cuda.cudadrv.devicearray.DeviceNDArray
        """
        if self.mask is not None:
            if mode == "read":
                obj = cuda_array_interface_wrapper(
                    ptr=self.mask.get_ptr(mode="read"),
                    size=self.mask.size,
                    owner=self.mask,
                )
            elif mode == "write":
                obj = self.mask
            else:
                raise ValueError(f"Unsupported mode: {mode}")
        else:
            obj = None
        return cuda.as_cuda_array(obj).view(SIZE_TYPE_DTYPE)

    def __len__(self) -> int:
        return self.size

    def __repr__(self):
        return (
            f"{object.__repr__(self)}\n"
            f"{self.to_arrow().to_string()}\n"
            f"dtype: {self.dtype}"
        )

    def _prep_pandas_compat_repr(self) -> StringColumn | Self:
        """
        Preprocess Column to be compatible with pandas repr, namely handling nulls.

        * null (datetime/timedelta) = str(pd.NaT)
        * null (other types)= str(pd.NA)
        """
        if self.has_nulls():
            return self.astype(CUDF_STRING_DTYPE).fillna(
                str(self._PANDAS_NA_VALUE)
            )
        return self

    def to_pandas(
        self,
        *,
        nullable: bool = False,
        arrow_type: bool = False,
    ) -> pd.Index:
        """Convert object to pandas type.

        The default implementation falls back to PyArrow for the conversion.
        """
        # This default implementation does not handle nulls in any meaningful
        # way
        if arrow_type and nullable:
            raise ValueError(
                f"{arrow_type=} and {nullable=} cannot both be set."
            )
        elif nullable:
            raise NotImplementedError(f"{nullable=} is not implemented.")
        pa_array = self.to_arrow()
        if arrow_type:
            return pd.Index(pd.arrays.ArrowExtensionArray(pa_array))
        else:
            return pd.Index(pa_array.to_pandas())

    @property
    def values_host(self) -> np.ndarray:
        """
        Return a numpy representation of the Column.
        """
        if len(self) == 0:
            return np.array([], dtype=self.dtype)

        if self.has_nulls():
            raise ValueError("Column must have no nulls.")

        with acquire_spill_lock():
            return self.data_array_view(mode="read").copy_to_host()

    @property
    def values(self) -> cupy.ndarray:
        """
        Return a CuPy representation of the Column.
        """
        if len(self) == 0:
            return cupy.array([], dtype=self.dtype)

        if self.has_nulls():
            raise ValueError("Column must have no nulls.")

        return cupy.asarray(self.data_array_view(mode="write"))

    def find_and_replace(
        self,
        to_replace: ColumnLike,
        replacement: ColumnLike,
        all_nan: bool = False,
    ) -> Self:
        raise NotImplementedError

    @acquire_spill_lock()
    def clip(self, lo: ScalarLike, hi: ScalarLike) -> Self:
        plc_column = plc.replace.clamp(
            self.to_pylibcudf(mode="read"),
            pa_scalar_to_plc_scalar(
                pa.scalar(lo, type=cudf_dtype_to_pa_type(self.dtype))
            ),
            pa_scalar_to_plc_scalar(
                pa.scalar(hi, type=cudf_dtype_to_pa_type(self.dtype))
            ),
        )
        return type(self).from_pylibcudf(plc_column)  # type: ignore[return-value]

    def equals(self, other: ColumnBase, check_dtypes: bool = False) -> bool:
        if not isinstance(other, ColumnBase) or len(self) != len(other):
            return False
        elif self is other:
            return True
        elif check_dtypes and self.dtype != other.dtype:
            return False
        elif not check_dtypes and not _can_values_be_equal(
            self.dtype, other.dtype
        ):
            return False
        elif self.null_count != other.null_count:
            return False
        ret = self._binaryop(other, "NULL_EQUALS")
        if ret is NotImplemented:
            return False
        return ret.all()

    def all(self, skipna: bool = True) -> bool:
        # The skipna argument is only used for numerical columns.
        # If all entries are null the result is True, including when the column
        # is empty.
        if self.null_count == self.size:
            return True
        return bool(self.reduce("all"))

    def any(self, skipna: bool = True) -> bool:
        # Early exit for fast cases.
        if not skipna and self.has_nulls():
            return True
        elif skipna and self.null_count == self.size:
            return False
        return self.reduce("any")

    def dropna(self) -> Self:
        if self.has_nulls():
            return ColumnBase.from_pylibcudf(
                stream_compaction.drop_nulls([self])[0]
            )._with_type_metadata(self.dtype)  # type: ignore[return-value]
        else:
            return self.copy()

    @acquire_spill_lock()
    def to_arrow(self) -> pa.Array:
        """Convert to PyArrow Array

        Examples
        --------
        >>> import cudf
        >>> col = cudf.core.column.as_column([1, 2, 3, 4])
        >>> col.to_arrow()
        <pyarrow.lib.Int64Array object at 0x7f886547f830>
        [
          1,
          2,
          3,
          4
        ]
        """
        return plc.interop.to_arrow(self.to_pylibcudf(mode="read"))

    @classmethod
    def from_arrow(cls, array: pa.Array) -> ColumnBase:
        """
        Convert PyArrow Array/ChunkedArray to column

        Parameters
        ----------
        array : PyArrow Array/ChunkedArray

        Returns
        -------
        column

        Examples
        --------
        >>> import pyarrow as pa
        >>> import cudf
        >>> cudf.core.column.ColumnBase.from_arrow(pa.array([1, 2, 3, 4]))
        <cudf.core.column.numerical.NumericalColumn object at 0x7f8865497ef0>
        """
        if not isinstance(array, (pa.Array, pa.ChunkedArray)):
            raise TypeError("array should be PyArrow array or chunked array")
        elif pa.types.is_float16(array.type):
            raise NotImplementedError(
                "Type casting from `float16` to `float32` is not "
                "yet supported in pyarrow, see: "
                "https://github.com/apache/arrow/issues/20213"
            )
        elif isinstance(array.type, ArrowIntervalType):
            return cudf.core.column.IntervalColumn.from_arrow(array)

        data = pa.table([array], [None])

        if isinstance(array.type, pa.DictionaryType):
            indices_table = pa.table(
                [
                    pa.chunked_array(
                        [chunk.indices for chunk in data.column(0).chunks],
                        type=array.type.index_type,
                    )
                ],
                [None],
            )
            dictionaries_table = pa.table(
                [
                    pa.chunked_array(
                        [chunk.dictionary for chunk in data.column(0).chunks],
                        type=array.type.value_type,
                    )
                ],
                [None],
            )
            with acquire_spill_lock():
                codes = cls.from_pylibcudf(
                    plc.interop.from_arrow(indices_table).columns()[0]
                )
                categories = cls.from_pylibcudf(
                    plc.interop.from_arrow(dictionaries_table).columns()[0]
                )
            codes = cudf.core.column.categorical.as_unsigned_codes(
                len(categories),
                codes,  # type: ignore[arg-type]
            )
            return cudf.core.column.CategoricalColumn(
                data=None,
                size=codes.size,
                dtype=CategoricalDtype(
                    categories=categories, ordered=array.type.ordered
                ),
                mask=codes.base_mask,
                children=(codes,),
            )
        else:
            result = cls.from_pylibcudf(
                plc.interop.from_arrow(data).columns()[0]
            )
            # TODO: cudf_dtype_from_pa_type may be less necessary for some types
            return result._with_type_metadata(
                cudf_dtype_from_pa_type(array.type)
            )

    @acquire_spill_lock()
    def _get_mask_as_column(self) -> ColumnBase:
        plc_column = plc.transform.mask_to_bools(
            self.base_mask.get_ptr(mode="read"),  # type: ignore[union-attr]
            self.offset,
            self.offset + len(self),
        )
        return type(self).from_pylibcudf(plc_column)

    @cached_property
    def memory_usage(self) -> int:
        n = 0
        if self.data is not None:
            n += self.data.size
        if self.nullable:
            n += plc.null_mask.bitmask_allocation_size_bytes(self.size)
        return n

    def _fill(
        self,
        fill_value: plc.Scalar,
        begin: int,
        end: int,
        inplace: bool = False,
    ) -> Self | None:
        if end <= begin or begin >= self.size:
            return self if inplace else self.copy()

        if not inplace or self.dtype == CUDF_STRING_DTYPE:
            with acquire_spill_lock():
                result = type(self).from_pylibcudf(
                    plc.filling.fill(
                        self.to_pylibcudf(mode="read"),
                        begin,
                        end,
                        fill_value,
                    )
                )
            if self.dtype == CUDF_STRING_DTYPE:
                return self._mimic_inplace(result, inplace=True)
            return result  # type: ignore[return-value]

        if not fill_value.is_valid() and not self.nullable:
            mask = as_buffer(
                plc.null_mask.create_null_mask(
                    self.size, plc.null_mask.MaskState.ALL_VALID
                )
            )
            self.set_base_mask(mask)

        with acquire_spill_lock():
            plc.filling.fill_in_place(
                self.to_pylibcudf(mode="write"),
                begin,
                end,
                fill_value,
            )
        return self

    @acquire_spill_lock()
    def shift(self, offset: int, fill_value: ScalarLike) -> Self:
        plc_fill_value = self._scalar_to_plc_scalar(fill_value)
        plc_col = plc.copying.shift(
            self.to_pylibcudf(mode="read"),
            offset,
            plc_fill_value,
        )
        return type(self).from_pylibcudf(plc_col)  # type: ignore[return-value]

    @property
    def nullmask(self) -> Buffer:
        """The gpu buffer for the null-mask"""
        if not self.nullable:
            raise ValueError("Column has no null mask")
        return self.mask_array_view(mode="read")

    def copy(self, deep: bool = True) -> Self:
        """
        Makes a copy of the Column.

        Parameters
        ----------
        deep : bool, default True
            If True, a true physical copy of the column
            is made.
            If False and `copy_on_write` is False, the same
            memory is shared between the buffers of the Column
            and changes made to one Column will propagate to
            its copy and vice-versa.
            If False and `copy_on_write` is True, the same
            memory is shared between the buffers of the Column
            until there is a write operation being performed on
            them.
        """
        if deep:
            with acquire_spill_lock():
                result = type(self).from_pylibcudf(
                    self.to_pylibcudf(mode="read").copy()
                )
            return result._with_type_metadata(self.dtype)  # type: ignore[return-value]
        else:
            return cast(
                Self,
                build_column(
                    data=self.base_data
                    if self.base_data is None
                    else self.base_data.copy(deep=False),
                    dtype=self.dtype,
                    mask=self.base_mask
                    if self.base_mask is None
                    else self.base_mask.copy(deep=False),
                    size=self.size,
                    offset=self.offset,
                    children=tuple(
                        col.copy(deep=False) for col in self.base_children
                    ),
                ),
            )

    def view(self, dtype: DtypeObj) -> ColumnBase:
        """
        View the data underlying a column as different dtype.
        The source column must divide evenly into the size of
        the desired data type. Columns with nulls may only be
        viewed as dtypes with size equal to source dtype size

        Parameters
        ----------
        dtype : Dtype object
            The dtype to view the data as
        """
        if dtype.kind in ("o", "u", "s"):
            raise TypeError(
                "Bytes viewed as str without metadata is ambiguous"
            )

        if self.dtype.itemsize == dtype.itemsize:
            return build_column(
                self.base_data,
                dtype=dtype,
                mask=self.base_mask,
                size=self.size,
                offset=self.offset,
            )

        else:
            if self.null_count > 0:
                raise ValueError(
                    "Can not produce a view of a column with nulls"
                )

            if (self.size * self.dtype.itemsize) % dtype.itemsize:
                raise ValueError(
                    f"Can not divide {self.size * self.dtype.itemsize}"
                    + f" total bytes into {dtype} with size {dtype.itemsize}"
                )

            # This assertion prevents mypy errors below.
            assert self.base_data is not None

            start = self.offset * self.dtype.itemsize
            end = start + self.size * self.dtype.itemsize
            return build_column(self.base_data[start:end], dtype=dtype)

    def element_indexing(self, index: int):
        """Default implementation for indexing to an element

        Raises
        ------
        ``IndexError`` if out-of-bound

        Notes
        -----
        Subclass should override this method to not return a pyarrow.Scalar
        (May not be needed once pylibcudf.Scalar.as_py() exists.)
        """
        if index < 0:
            index = len(self) + index
        if index > len(self) - 1 or index < 0:
            raise IndexError("single positional indexer is out-of-bounds")
        with acquire_spill_lock():
            plc_scalar = plc.copying.get_element(
                self.to_pylibcudf(mode="read"),
                index,
            )
        py_element = plc.interop.to_arrow(plc_scalar)
        if not py_element.is_valid:
            return self._PANDAS_NA_VALUE
        # Calling .as_py() on a pyarrow.StructScalar with duplicate field names
        # would raise. So we need subclasses to convert handle pyarrow scalars
        # manually
        return py_element

    def slice(self, start: int, stop: int, stride: int | None = None) -> Self:
        stride = 1 if stride is None else stride
        if start < 0:
            start = start + len(self)
        if stop < 0 and not (stride < 0 and stop == -1):
            stop = stop + len(self)
        if (stride > 0 and start >= stop) or (stride < 0 and start <= stop):
            return cast(Self, column_empty(0, self.dtype))
        # compute mask slice
        if stride == 1:
            with acquire_spill_lock():
                result = [
                    type(self).from_pylibcudf(col)
                    for col in plc.copying.slice(
                        self.to_pylibcudf(mode="read"),
                        [start, stop],
                    )
                ]
            return result[0]._with_type_metadata(self.dtype)  # type: ignore[return-value]
        else:
            # Need to create a gather map for given slice with stride
            gather_map = as_column(
                range(start, stop, stride),
                dtype=np.dtype(np.int32),
            )
            return self.take(gather_map)

    def _cast_setitem_value(self, value: Any) -> plc.Scalar | ColumnBase:
        if is_scalar(value):
            if value is cudf.NA:
                value = None
            try:
                pa_scalar = pa.scalar(
                    value, type=cudf_dtype_to_pa_type(self.dtype)
                )
            except ValueError as err:
                raise TypeError(
                    f"Cannot set value of type {type(value)} to column of type {self.dtype}"
                ) from err
            return pa_scalar_to_plc_scalar(pa_scalar)
        else:
            return as_column(value, dtype=self.dtype)

    def __setitem__(self, key: Any, value: Any) -> None:
        """
        Set the value of ``self[key]`` to ``value``.

        If ``value`` and ``self`` are of different types, ``value`` is coerced
        to ``self.dtype``. Assumes ``self`` and ``value`` are index-aligned.
        """
        value_normalized = self._cast_setitem_value(value)
        if isinstance(key, slice):
            out: ColumnBase | None = self._scatter_by_slice(
                key, value_normalized
            )
        else:
            key = as_column(key)
            if len(key) == 0:
                key = key.astype(SIZE_TYPE_DTYPE)
            if not is_dtype_obj_numeric(key.dtype):
                raise ValueError(f"Invalid scatter map type {key.dtype}.")
            out = self._scatter_by_column(key, value_normalized)

        if out:
            self._mimic_inplace(out, inplace=True)

    def _normalize_binop_operand(self, other: Any) -> pa.Scalar | ColumnBase:
        if is_na_like(other):
            return pa.scalar(None, type=cudf_dtype_to_pa_type(self.dtype))
        return NotImplemented

    def _all_bools_with_nulls(
        self, other: ColumnBase, bool_fill_value: bool
    ) -> ColumnBase:
        # Might be able to remove if we share more of
        # DatetimeColumn._binaryop & TimedeltaColumn._binaryop
        if self.has_nulls() and other.has_nulls():
            result_mask = (
                self._get_mask_as_column() & other._get_mask_as_column()
            )
        elif self.has_nulls():
            result_mask = self._get_mask_as_column()
        elif other.has_nulls():
            result_mask = other._get_mask_as_column()
        else:
            result_mask = None

        result_col = as_column(
            bool_fill_value, dtype=np.dtype(np.bool_), length=len(self)
        )
        if result_mask is not None:
            result_col = result_col.set_mask(result_mask.as_mask())
        return result_col

    def _scatter_by_slice(
        self,
        key: builtins.slice,
        value: plc.Scalar | ColumnBase,
    ) -> Self | None:
        """If this function returns None, it's either a no-op (slice is empty),
        or the inplace replacement is already performed (fill-in-place).
        """
        start, stop, step = key.indices(len(self))
        if start >= stop:
            return None
        rng = range(start, stop, step)
        num_keys = len(rng)

        self._check_scatter_key_length(num_keys, value)

        if step == 1 and not isinstance(
            self.dtype, (cudf.StructDtype, cudf.ListDtype)
        ):
            # NOTE: List & Struct dtypes aren't supported by both
            # inplace & out-of-place fill. Hence we need to use scatter for
            # these two types.
            if isinstance(value, plc.Scalar):
                return self._fill(value, start, stop, inplace=True)
            else:
                with acquire_spill_lock():
                    return type(self).from_pylibcudf(  # type: ignore[return-value]
                        plc.copying.copy_range(
                            value.to_pylibcudf(mode="read"),
                            self.to_pylibcudf(mode="read"),
                            0,
                            num_keys,
                            start,
                        )
                    )

        # step != 1, create a scatter map with arange
        scatter_map = cast(
            cudf.core.column.NumericalColumn,
            as_column(
                rng,
                dtype=np.dtype(np.int32),
            ),
        )

        return self._scatter_by_column(scatter_map, value)

    def _scatter_by_column(
        self,
        key: NumericalColumn,
        value: plc.Scalar | ColumnBase,
        bounds_check: bool = True,
    ) -> Self:
        if key.dtype.kind == "b":
            # `key` is boolean mask
            if len(key) != len(self):
                raise ValueError(
                    "Boolean mask must be of same length as column"
                )
            if isinstance(value, ColumnBase) and len(self) == len(value):
                # Both value and key are aligned to self. Thus, the values
                # corresponding to the false values in key should be
                # ignored.
                value = value.apply_boolean_mask(key)
                # After applying boolean mask, the length of value equals
                # the number of elements to scatter, we can skip computing
                # the sum of ``key`` below.
                num_keys = len(value)
            else:
                # Compute the number of element to scatter by summing all
                # `True`s in the boolean mask.
                num_keys = key.sum()
        else:
            # `key` is integer scatter map
            num_keys = len(key)

        self._check_scatter_key_length(num_keys, value)

        if key.dtype.kind == "b":
            with acquire_spill_lock():
                plc_table = plc.copying.boolean_mask_scatter(
                    plc.Table([value.to_pylibcudf(mode="read")])
                    if isinstance(value, ColumnBase)
                    else [value],
                    plc.Table([self.to_pylibcudf(mode="read")]),
                    key.to_pylibcudf(mode="read"),
                )
                return (
                    type(self)  # type: ignore[return-value]
                    .from_pylibcudf(plc_table.columns()[0])
                    ._with_type_metadata(self.dtype)
                )
        else:
            return ColumnBase.from_pylibcudf(  # type: ignore[return-value]
                copying.scatter(
                    [value], key, [self], bounds_check=bounds_check
                )[0]
            )._with_type_metadata(self.dtype)

    def _check_scatter_key_length(
        self, num_keys: int, value: plc.Scalar | ColumnBase
    ) -> None:
        """`num_keys` is the number of keys to scatter. Should equal to the
        number of rows in ``value`` if ``value`` is a column.
        """
        if isinstance(value, ColumnBase) and len(value) != num_keys:
            raise ValueError(
                f"Size mismatch: cannot set value "
                f"of size {len(value)} to indexing result of size "
                f"{num_keys}"
            )

    def _scalar_to_plc_scalar(self, scalar: ScalarLike) -> plc.Scalar:
        """Return a pylibcudf.Scalar that matches the type of self.dtype"""
        if not isinstance(scalar, pa.Scalar):
            scalar = pa.scalar(scalar)
        return pa_scalar_to_plc_scalar(
            scalar.cast(cudf_dtype_to_pa_type(self.dtype))
        )

    def _validate_fillna_value(
        self, fill_value: ScalarLike | ColumnLike
    ) -> plc.Scalar | ColumnBase:
        """Align fill_value for .fillna based on column type."""
        if is_scalar(fill_value):
            return self._scalar_to_plc_scalar(fill_value)
        return as_column(fill_value).astype(self.dtype)

    @acquire_spill_lock()
    def replace(
        self, values_to_replace: Self, replacement_values: Self
    ) -> Self:
        return type(self).from_pylibcudf(  # type: ignore[return-value]
            plc.replace.find_and_replace_all(
                self.to_pylibcudf(mode="read"),
                values_to_replace.to_pylibcudf(mode="read"),
                replacement_values.to_pylibcudf(mode="read"),
            )
        )

    def fillna(
        self,
        fill_value: ScalarLike | ColumnLike,
        method: Literal["ffill", "bfill", None] = None,
    ) -> Self:
        """Fill null values with ``value``.

        Returns a copy with null filled.
        """
        if not self.has_nulls(include_nan=True):
            return self.copy()
        elif method is None:
            if is_scalar(fill_value) and _is_null_host_scalar(fill_value):
                return self.copy()
            else:
                fill_value = self._validate_fillna_value(fill_value)

        if fill_value is None and method is None:
            raise ValueError("Must specify a fill 'value' or 'method'.")

        if fill_value and method:
            raise ValueError("Cannot specify both 'value' and 'method'.")

        input_col = self.nans_to_nulls()

        with acquire_spill_lock():
            if method:
                plc_replace = (
                    plc.replace.ReplacePolicy.PRECEDING
                    if method == "ffill"
                    else plc.replace.ReplacePolicy.FOLLOWING
                )
            elif isinstance(fill_value, plc.Scalar):
                plc_replace = fill_value
            else:
                plc_replace = fill_value.to_pylibcudf(mode="read")
            plc_column = plc.replace.replace_nulls(
                input_col.to_pylibcudf(mode="read"),
                plc_replace,
            )
            result = type(self).from_pylibcudf(plc_column)
        return result._with_type_metadata(self.dtype)  # type: ignore[return-value]

    @acquire_spill_lock()
    def is_valid(self) -> ColumnBase:
        """Identify non-null values"""
        return type(self).from_pylibcudf(
            plc.unary.is_valid(self.to_pylibcudf(mode="read"))
        )

    def isnan(self) -> ColumnBase:
        """Identify NaN values in a Column."""
        if self.dtype.kind != "f":
            return as_column(False, length=len(self))
        with acquire_spill_lock():
            return type(self).from_pylibcudf(
                plc.unary.is_nan(self.to_pylibcudf(mode="read"))
            )

    def notnan(self) -> ColumnBase:
        """Identify non-NaN values in a Column."""
        if self.dtype.kind != "f":
            return as_column(True, length=len(self))
        with acquire_spill_lock():
            return type(self).from_pylibcudf(
                plc.unary.is_not_nan(self.to_pylibcudf(mode="read"))
            )

    def isnull(self) -> ColumnBase:
        """Identify missing values in a Column."""
        if not self.has_nulls(include_nan=self.dtype.kind == "f"):
            return as_column(False, length=len(self))

        with acquire_spill_lock():
            result = type(self).from_pylibcudf(
                plc.unary.is_null(self.to_pylibcudf(mode="read"))
            )

        if self.dtype.kind == "f":
            # Need to consider `np.nan` values in case
            # of a float column
            result = result | self.isnan()

        return result

    def notnull(self) -> ColumnBase:
        """Identify non-missing values in a Column."""
        if not self.has_nulls(include_nan=self.dtype.kind == "f"):
            return as_column(True, length=len(self))

        with acquire_spill_lock():
            result = type(self).from_pylibcudf(
                plc.unary.is_valid(self.to_pylibcudf(mode="read"))
            )

        if self.dtype.kind == "f":
            # Need to consider `np.nan` values in case
            # of a float column
            result = result & self.notnan()

        return result

    @cached_property
    def nan_count(self) -> int:
        return 0

    def interpolate(self, index: Index) -> ColumnBase:
        # figure out where the nans are
        mask = self.isnull()

        # trivial cases, all nan or no nans
        if not mask.any() or mask.all():
            return self.copy()

        from cudf.core.index import RangeIndex

        valid_locs = ~mask
        if isinstance(index, RangeIndex):
            # Each point is evenly spaced, index values don't matter
            known_x = cupy.flatnonzero(valid_locs.values)
        else:
            known_x = index._column.apply_boolean_mask(valid_locs).values  # type: ignore[attr-defined]
        known_y = self.apply_boolean_mask(valid_locs).values

        result = cupy.interp(index.to_cupy(), known_x, known_y)

        first_nan_idx = valid_locs.values.argmax().item()
        result[:first_nan_idx] = np.nan
        return as_column(result)

    def indices_of(self, value: ScalarLike) -> NumericalColumn:
        """
        Find locations of value in the column

        Parameters
        ----------
        value
            Scalar to look for (cast to dtype of column), or a length-1 column

        Returns
        -------
        Column of indices that match value
        """
        if not is_scalar(value):
            raise ValueError("value must be a scalar")
        else:
            value = as_column(value, dtype=self.dtype, length=1)
        mask = value.contains(self)
        return as_column(
            range(len(self)), dtype=SIZE_TYPE_DTYPE
        ).apply_boolean_mask(mask)  # type: ignore[return-value]

    def _find_first_and_last(self, value: ScalarLike) -> tuple[int, int]:
        indices = self.indices_of(value)
        if n := len(indices):
            return (
                indices.element_indexing(0),
                indices.element_indexing(n - 1),
            )
        else:
            raise ValueError(f"Value {value} not found in column")

    def find_first_value(self, value: ScalarLike) -> int:
        """
        Return index of first value that matches

        Parameters
        ----------
        value
            Value to search for (cast to dtype of column)

        Returns
        -------
        Index of value

        Raises
        ------
        ValueError if value is not found
        """
        first, _ = self._find_first_and_last(value)
        return first

    def find_last_value(self, value: ScalarLike) -> int:
        """
        Return index of last value that matches

        Parameters
        ----------
        value
            Value to search for (cast to dtype of column)

        Returns
        -------
        Index of value

        Raises
        ------
        ValueError if value is not found
        """
        _, last = self._find_first_and_last(value)
        return last

    def append(self, other: ColumnBase) -> ColumnBase:
        return concat_columns([self, other])

    def quantile(
        self,
        q: np.ndarray,
        interpolation: str,
        exact: bool,
        return_scalar: bool,
    ) -> ColumnBase:
        raise TypeError(f"cannot perform quantile with type {self.dtype}")

    def take(
        self, indices: ColumnBase, nullify: bool = False, check_bounds=True
    ) -> Self:
        """Return Column by taking values from the corresponding *indices*.

        Skip bounds checking if check_bounds is False.
        Set rows to null for all out of bound indices if nullify is `True`.
        """
        # Handle zero size
        if indices.size == 0:
            return cast(Self, column_empty(row_count=0, dtype=self.dtype))

        # TODO: For performance, the check and conversion of gather map should
        # be done by the caller. This check will be removed in future release.
        if indices.dtype.kind not in {"u", "i"}:
            indices = indices.astype(SIZE_TYPE_DTYPE)
        GatherMap(indices, len(self), nullify=not check_bounds or nullify)
        gathered = ColumnBase.from_pylibcudf(
            copying.gather([self], indices, nullify=nullify)[0]  # type: ignore[arg-type]
        )
        return gathered._with_type_metadata(self.dtype)  # type: ignore[return-value]

    def isin(self, values: Sequence) -> ColumnBase:
        """Check whether values are contained in the Column.

        Parameters
        ----------
        values : set or list-like
            The sequence of values to test. Passing in a single string will
            raise a TypeError. Instead, turn a single string into a list
            of one element.

        Returns
        -------
        result: Column
            Column of booleans indicating if each element is in values.
        """
        lhs, rhs = self._process_values_for_isin(values)
        if lhs.dtype != rhs.dtype:
            if lhs.null_count and rhs.null_count:
                return lhs.isnull()
            else:
                return as_column(
                    False, length=len(self), dtype=np.dtype(np.bool_)
                )
        elif lhs.null_count == 0 and (rhs.null_count == len(rhs)):
            return as_column(False, length=len(self), dtype=np.dtype(np.bool_))

        result = rhs.contains(lhs)
        if lhs.null_count > 0:
            # If one of the needles is null, then the result contains
            # nulls, these nulls should be replaced by whether or not the
            # haystack contains a null.
            # TODO: this is unnecessary if we resolve
            # https://github.com/rapidsai/cudf/issues/14515 by
            # providing a mode in which cudf::contains does not mask
            # the result.
            result = result.fillna(rhs.null_count > 0)
        return result

    def _process_values_for_isin(
        self, values: Sequence
    ) -> tuple[ColumnBase, ColumnBase]:
        """
        Helper function for `isin` which pre-process `values` based on `self`.
        """
        lhs = self
        rhs = as_column(values, nan_as_null=False)
        if lhs.null_count == len(lhs):
            lhs = lhs.astype(rhs.dtype)
        elif rhs.null_count == len(rhs):
            rhs = rhs.astype(lhs.dtype)
        return lhs, rhs

    def as_mask(self) -> Buffer:
        """Convert booleans to bitmask

        Returns
        -------
        Buffer
        """
        if self.has_nulls():
            raise ValueError("Column must have no nulls.")

        with acquire_spill_lock():
            mask, _ = plc.transform.bools_to_mask(
                self.to_pylibcudf(mode="read")
            )
            return as_buffer(mask)

    @property
    def is_unique(self) -> bool:
        # distinct_count might already be cached
        return self.distinct_count(dropna=False) == len(self)

    @cached_property
    def is_monotonic_increasing(self) -> bool:
        return not self.has_nulls(include_nan=True) and sorting.is_sorted(
            [self], [True], None
        )

    @cached_property
    def is_monotonic_decreasing(self) -> bool:
        return not self.has_nulls(include_nan=True) and sorting.is_sorted(
            [self], [False], None
        )

    @acquire_spill_lock()
    def contains(self, other: ColumnBase) -> ColumnBase:
        """
        Check whether column contains multiple values.

        Parameters
        ----------
        other : Column
            A column of values to search for
        """
        return ColumnBase.from_pylibcudf(
            plc.search.contains(
                self.to_pylibcudf(mode="read"),
                other.to_pylibcudf(mode="read"),
            )
        )

    def sort_values(
        self: Self,
        ascending: bool = True,
        na_position: Literal["first", "last"] = "last",
    ) -> Self:
        if (not ascending and self.is_monotonic_decreasing) or (
            ascending and self.is_monotonic_increasing
        ):
            return self.copy()
        order = sorting.ordering([ascending], [na_position])
        with acquire_spill_lock():
            plc_table = plc.sorting.sort(
                plc.Table([self.to_pylibcudf(mode="read")]),
                order[0],
                order[1],
            )
            return type(self).from_pylibcudf(plc_table.columns()[0])  # type: ignore[return-value]

    def distinct_count(self, dropna: bool = True) -> int:
        try:
            return self._distinct_count[dropna]
        except KeyError:
            with acquire_spill_lock():
                result = plc.stream_compaction.distinct_count(
                    self.to_pylibcudf(mode="read"),
                    plc.types.NullPolicy.EXCLUDE
                    if dropna
                    else plc.types.NullPolicy.INCLUDE,
                    plc.types.NanPolicy.NAN_IS_VALID,
                )
            self._distinct_count[dropna] = result
            return self._distinct_count[dropna]

    def can_cast_safely(self, to_dtype: DtypeObj) -> bool:
        raise NotImplementedError()

    @acquire_spill_lock()
    def cast(self, dtype: Dtype) -> ColumnBase:
        result = type(self).from_pylibcudf(
            plc.unary.cast(
                self.to_pylibcudf(mode="read"), dtype_to_pylibcudf_type(dtype)
            )
        )
        if isinstance(
            result.dtype,
            (cudf.Decimal128Dtype, cudf.Decimal64Dtype, cudf.Decimal32Dtype),
        ):
            result.dtype.precision = dtype.precision  # type: ignore[union-attr]
        return result

    def astype(self, dtype: DtypeObj, copy: bool = False) -> ColumnBase:
        if self.dtype == dtype:
            result = self
        elif len(self) == 0:
            result = column_empty(0, dtype=dtype)
        else:
            if isinstance(dtype, CategoricalDtype):
                result = self.as_categorical_column(dtype)
            elif isinstance(dtype, IntervalDtype):
                result = self.as_interval_column(dtype)
            elif isinstance(dtype, (ListDtype, StructDtype)):
                if self.dtype != dtype:
                    raise NotImplementedError(
                        f"Casting {self.dtype} columns not currently supported"
                    )
                result = self
            elif isinstance(dtype, DecimalDtype):
                result = self.as_decimal_column(dtype)
            elif dtype.kind == "M":
                result = self.as_datetime_column(dtype)
            elif dtype.kind == "m":
                result = self.as_timedelta_column(dtype)
            elif dtype.kind == "O":
                result = self.as_string_column()
            else:
                result = self.as_numerical_column(dtype)

        if copy and result is self:
            return result.copy()
        return result

    def as_categorical_column(
        self, dtype: CategoricalDtype
    ) -> CategoricalColumn:
        ordered = dtype.ordered

        # Re-label self w.r.t. the provided categories
        if dtype._categories is not None:
            cat_col = dtype._categories
            codes = self._label_encoding(cats=cat_col)
            codes = cudf.core.column.categorical.as_unsigned_codes(
                len(cat_col), codes
            )
            return cudf.core.column.categorical.CategoricalColumn(
                data=None,
                size=None,
                dtype=dtype,
                mask=self.mask,
                children=(codes,),
            )

        # Categories must be unique and sorted in ascending order.
        cats = self.unique().sort_values()
        label_dtype = min_unsigned_type(len(cats))
        labels = self._label_encoding(
            cats=cats, dtype=label_dtype, na_sentinel=pa.scalar(1)
        )
        # columns include null index in factorization; remove:
        if self.has_nulls():
            cats = cats.dropna()

        labels = cudf.core.column.categorical.as_unsigned_codes(
            len(cats), labels
        )
        return cudf.core.column.categorical.CategoricalColumn(
            data=None,
            size=None,
            dtype=CategoricalDtype(categories=cats, ordered=ordered),
            mask=self.mask,
            children=(labels,),
        )

    def as_numerical_column(self, dtype: np.dtype) -> NumericalColumn:
        raise NotImplementedError

    def as_datetime_column(self, dtype: np.dtype) -> DatetimeColumn:
        raise NotImplementedError

    def as_interval_column(self, dtype: IntervalDtype) -> IntervalColumn:
        raise NotImplementedError

    def as_timedelta_column(self, dtype: np.dtype) -> TimeDeltaColumn:
        raise NotImplementedError

    def as_string_column(self) -> StringColumn:
        raise NotImplementedError

    def as_decimal_column(self, dtype: DecimalDtype) -> DecimalBaseColumn:
        raise NotImplementedError

    def apply_boolean_mask(self, mask) -> ColumnBase:
        mask = as_column(mask)
        if mask.dtype.kind != "b":
            raise ValueError("boolean_mask is not boolean type.")

        return ColumnBase.from_pylibcudf(
            stream_compaction.apply_boolean_mask([self], mask)[0]
        )._with_type_metadata(self.dtype)

    def argsort(
        self,
        ascending: bool = True,
        na_position: Literal["first", "last"] = "last",
    ) -> NumericalColumn:
        if (ascending and self.is_monotonic_increasing) or (
            not ascending and self.is_monotonic_decreasing
        ):
            return cast(
                cudf.core.column.NumericalColumn, as_column(range(len(self)))
            )
        elif (ascending and self.is_monotonic_decreasing) or (
            not ascending and self.is_monotonic_increasing
        ):
            return cast(
                cudf.core.column.NumericalColumn,
                as_column(range(len(self) - 1, -1, -1)),
            )
        else:
            return ColumnBase.from_pylibcudf(  # type: ignore[return-value]
                sorting.order_by([self], [ascending], na_position, stable=True)
            )

    def __arrow_array__(self, type=None):
        raise TypeError(
            "Implicit conversion to a host PyArrow Array via __arrow_array__ "
            "is not allowed, To explicitly construct a PyArrow Array, "
            "consider using .to_arrow()"
        )

    @property
    def __cuda_array_interface__(self) -> Mapping[str, Any]:
        output = {
            "shape": (len(self),),
            "strides": (self.dtype.itemsize,),
            "typestr": self.dtype.str,
            "data": (self.data_ptr, False),
            "version": 1,
        }
        if self.nullable and self.has_nulls():
            # Create a simple Python object that exposes the
            # `__cuda_array_interface__` attribute here since we need to modify
            # some of the attributes from the numba device array
            output["mask"] = cuda_array_interface_wrapper(
                ptr=self.mask_ptr,
                size=len(self),
                owner=self.mask,
                readonly=True,
                typestr="<t1",
            )
        return output

    def __array_ufunc__(self, ufunc, method, *inputs, **kwargs):
        return _array_ufunc(self, ufunc, method, inputs, kwargs)

    def __invert__(self):
        raise TypeError(
            f"Operation `~` not supported on {self.dtype.type.__name__}"
        )

    def searchsorted(
        self,
        value,
        side: Literal["left", "right"] = "left",
        ascending: bool = True,
        na_position: Literal["first", "last"] = "last",
    ) -> Self:
        if not isinstance(value, ColumnBase) or value.dtype != self.dtype:
            raise ValueError(
                "Column searchsorted expects values to be column of same dtype"
            )
        return ColumnBase.from_pylibcudf(
            search.search_sorted(  # type: ignore[return-value]
                [self],
                [value],
                side=side,
                ascending=ascending,
                na_position=na_position,
            )
        )

    def unique(self) -> Self:
        """
        Get unique values in the data
        """
        if self.is_unique:
            return self.copy()
        else:
            return ColumnBase.from_pylibcudf(
                stream_compaction.drop_duplicates([self], keep="first")[  # type: ignore[return-value]
                    0
                ]
            )._with_type_metadata(self.dtype)

    def serialize(self) -> tuple[dict, list]:
        # data model:

        # Serialization produces a nested metadata "header" and a flattened
        # list of memoryviews/buffers that reference data (frames).  Each
        # header advertises a frame_count slot which indicates how many
        # frames deserialization will consume. The class used to construct
        # an object is named under the key "type-serialized" to match with
        # Dask's serialization protocol (see
        # distributed.protocol.serialize). Since column dtypes may either be
        # cudf native or foreign some special-casing is required here for
        # serialization.

        header: dict[Any, Any] = {}
        frames = []
        try:
            dtype, dtype_frames = self.dtype.device_serialize()
            header["dtype"] = dtype
            frames.extend(dtype_frames)
            header["dtype-is-cudf-serialized"] = True
        except AttributeError:
            header["dtype"] = self.dtype.str
            header["dtype-is-cudf-serialized"] = False

        if self.data is not None:
            data_header, data_frames = self.data.device_serialize()
            header["data"] = data_header
            frames.extend(data_frames)

        if self.mask is not None:
            mask_header, mask_frames = self.mask.device_serialize()
            header["mask"] = mask_header
            frames.extend(mask_frames)
        if self.children:
            child_headers, child_frames = zip(
                *(c.device_serialize() for c in self.children)
            )
            header["subheaders"] = list(child_headers)
            frames.extend(chain(*child_frames))
        header["size"] = self.size
        header["frame_count"] = len(frames)
        return header, frames

    @classmethod
    def deserialize(cls, header: dict, frames: list) -> ColumnBase:
        def unpack(header, frames) -> tuple[Any, list]:
            count = header["frame_count"]
            obj = cls.device_deserialize(header, frames[:count])
            return obj, frames[count:]

        assert header["frame_count"] == len(frames), (
            f"Deserialization expected {header['frame_count']} frames, "
            f"but received {len(frames)}"
        )
        if header["dtype-is-cudf-serialized"]:
            dtype, frames = unpack(header["dtype"], frames)
        else:
            dtype = np.dtype(header["dtype"])
        if "data" in header:
            data, frames = unpack(header["data"], frames)
        else:
            data = None
        if "mask" in header:
            mask, frames = unpack(header["mask"], frames)
        else:
            mask = None
        children = []
        if "subheaders" in header:
            for h in header["subheaders"]:
                child, frames = unpack(h, frames)
                children.append(child)
        assert len(frames) == 0, "Deserialization did not consume all frames"
        return build_column(
            data=data,
            dtype=dtype,
            mask=mask,
            size=header.get("size", None),
            children=tuple(children),
        )

    def unary_operator(self, unaryop: str):
        raise TypeError(
            f"Operation {unaryop} not supported for dtype {self.dtype}."
        )

    def nans_to_nulls(self: Self) -> Self:
        """Convert NaN to NA."""
        return self

    def _reduce(
        self,
        op: str,
        skipna: bool | None = None,
        min_count: int = 0,
        *args,
        **kwargs,
    ) -> ScalarLike:
        """Compute {op} of column values.

        skipna : bool
            Whether or not na values must be skipped.
        min_count : int, default 0
            The minimum number of entries for the reduction, otherwise the
            reduction returns NaN.
        """
        preprocessed = self._process_for_reduction(
            skipna=skipna, min_count=min_count
        )
        if isinstance(preprocessed, ColumnBase):
            return preprocessed.reduce(op, **kwargs)
        return preprocessed

    def _can_return_nan(self, skipna: bool | None = None) -> bool:
        return not skipna and self.has_nulls(include_nan=False)

    def _process_for_reduction(
        self, skipna: bool | None = None, min_count: int = 0
    ) -> ColumnBase | ScalarLike:
        skipna = True if skipna is None else skipna

        if self._can_return_nan(skipna=skipna):
            return _get_nan_for_dtype(self.dtype)

        col = self.nans_to_nulls() if skipna else self
        if col.has_nulls():
            if skipna:
                col = col.dropna()
            else:
                return _get_nan_for_dtype(self.dtype)

        # TODO: If and when pandas decides to validate that `min_count` >= 0 we
        # should insert comparable behavior.
        # https://github.com/pandas-dev/pandas/issues/50022
        if min_count > 0:
            valid_count = len(col) - col.null_count
            if valid_count < min_count:
                return _get_nan_for_dtype(self.dtype)
        return col

    def _reduction_result_dtype(self, reduction_op: str) -> Dtype:
        """
        Determine the correct dtype to pass to libcudf based on
        the input dtype, data dtype, and specific reduction op
        """
        if reduction_op in {"any", "all"}:
            return np.dtype(np.bool_)
        return self.dtype

    def _with_type_metadata(self: ColumnBase, dtype: Dtype) -> ColumnBase:
        """
        Copies type metadata from self onto other, returning a new column.

        When ``self`` is a nested column, recursively apply this function on
        the children of ``self``.
        """
        return self

    def _label_encoding(
        self,
        cats: ColumnBase,
        dtype: Dtype | None = None,
        na_sentinel: pa.Scalar | None = None,
    ) -> NumericalColumn:
        """
        Convert each value in `self` into an integer code, with `cats`
        providing the mapping between codes and values.

        Examples
        --------
        >>> from cudf.core.column import as_column
        >>> col = as_column(['foo', 'bar', 'foo', 'baz'])
        >>> cats = as_column(['foo', 'bar', 'baz'])
        >>> col._label_encoding(cats)
        <cudf.core.column.numerical.NumericalColumn object at 0x7f99bf3155c0>
        [
          0,
          1,
          0,
          2
        ]
        dtype: int8
        >>> cats = as_column(['foo', 'bar'])
        >>> col._label_encoding(cats)
        <cudf.core.column.numerical.NumericalColumn object at 0x7f99bfde0e40>
        [
          0,
          1,
          0,
          -1
        ]
        dtype: int8
        """
        if na_sentinel is None or not na_sentinel.is_valid:
            na_sentinel = pa.scalar(-1)

        def _return_sentinel_column():
            return as_column(na_sentinel, dtype=dtype, length=len(self))

        if dtype is None:
            dtype = min_signed_type(max(len(cats), na_sentinel.as_py()), 8)

        if is_mixed_with_object_dtype(self, cats):
            return _return_sentinel_column()

        try:
            # Where there is a type-cast failure, we have
            # to catch the exception and return encoded labels
            # with na_sentinel values as there would be no corresponding
            # encoded values of cats in self.
            cats = cats.astype(self.dtype)
        except ValueError:
            return _return_sentinel_column()

        left_rows, right_rows = plc.join.left_join(
            plc.Table([self.to_pylibcudf(mode="read")]),
            plc.Table([cats.to_pylibcudf(mode="read")]),
            plc.types.NullEquality.EQUAL,
        )
        left_gather_map = type(self).from_pylibcudf(left_rows)
        right_gather_map = type(self).from_pylibcudf(right_rows)

        codes = as_column(range(len(cats)), dtype=dtype).take(
            right_gather_map, nullify=True
        )
        del right_gather_map
        del right_rows
        # reorder `codes` so that its values correspond to the
        # values of `self`:
        plc_codes = sorting.sort_by_key(
            [codes], [left_gather_map], [True], ["last"], stable=True
        )[0]
        return ColumnBase.from_pylibcudf(plc_codes).fillna(na_sentinel)  # type: ignore[return-value]

    @acquire_spill_lock()
    def copy_if_else(
        self, other: Self | plc.Scalar, boolean_mask: NumericalColumn
    ) -> Self:
        return type(self).from_pylibcudf(  # type: ignore[return-value]
            plc.copying.copy_if_else(
                self.to_pylibcudf(mode="read"),
                other
                if isinstance(other, plc.Scalar)
                else other.to_pylibcudf(mode="read"),
                boolean_mask.to_pylibcudf(mode="read"),
            )
        )

    def split_by_offsets(
        self, offsets: list[int]
    ) -> Generator[Self, None, None]:
        for cols in copying.columns_split([self], offsets):
            for col in cols:
                yield type(self).from_pylibcudf(col)

    @acquire_spill_lock()
    def one_hot_encode(self, categories: ColumnBase) -> Generator[ColumnBase]:
        plc_table = plc.transform.one_hot_encode(
            self.to_pylibcudf(mode="read"),
            categories.to_pylibcudf(mode="read"),
        )
        return (
            type(self).from_pylibcudf(col, data_ptr_exposed=True)
            for col in plc_table.columns()
        )

    @acquire_spill_lock()
    def scan(self, scan_op: str, inclusive: bool, **kwargs) -> Self:
        return type(self).from_pylibcudf(  # type: ignore[return-value]
            plc.reduce.scan(
                self.to_pylibcudf(mode="read"),
                aggregation.make_aggregation(scan_op, kwargs).plc_obj,
                plc.reduce.ScanType.INCLUSIVE
                if inclusive
                else plc.reduce.ScanType.EXCLUSIVE,
            )
        )

    def reduce(self, reduction_op: str, **kwargs) -> ScalarLike:
        col_dtype = self._reduction_result_dtype(reduction_op)

        # check empty case
        if len(self) <= self.null_count:
            if reduction_op == "sum" or reduction_op == "sum_of_squares":
                return self.dtype.type(0)
            if reduction_op == "product":
                return self.dtype.type(1)
            if reduction_op == "any":
                return False

            return _get_nan_for_dtype(col_dtype)

        with acquire_spill_lock():
            plc_scalar = plc.reduce.reduce(
                self.to_pylibcudf(mode="read"),
                aggregation.make_aggregation(reduction_op, kwargs).plc_obj,
                dtype_to_pylibcudf_type(col_dtype),
            )
            result_col = type(self).from_pylibcudf(
                plc.Column.from_scalar(plc_scalar, 1)
            )
            if plc_scalar.type().id() in {
                plc.TypeId.DECIMAL128,
                plc.TypeId.DECIMAL64,
                plc.TypeId.DECIMAL32,
            }:
                scale = -plc_scalar.type().scale()
                # https://docs.microsoft.com/en-us/sql/t-sql/data-types/precision-scale-and-length-transact-sql
                p = col_dtype.precision  # type: ignore[union-attr]
                nrows = len(self)
                if reduction_op in {"min", "max"}:
                    new_p = p
                elif reduction_op == "sum":
                    new_p = p + nrows - 1
                elif reduction_op == "product":
                    new_p = p * nrows + nrows - 1
                elif reduction_op == "sum_of_squares":
                    new_p = 2 * p + nrows
                else:
                    raise NotImplementedError(
                        f"{reduction_op} not implemented for decimal types."
                    )
                precision = max(min(new_p, col_dtype.MAX_PRECISION), 0)  # type: ignore[union-attr]
                new_dtype = type(col_dtype)(precision, scale)
                result_col = result_col.astype(new_dtype)
            elif isinstance(col_dtype, IntervalDtype):
                result_col = type(self).from_struct_column(  # type: ignore[attr-defined]
                    result_col, closed=col_dtype.closed
                )
        return result_col.element_indexing(0)

    @acquire_spill_lock()
    def minmax(self) -> tuple[ScalarLike, ScalarLike]:
        min_val, max_val = plc.reduce.minmax(self.to_pylibcudf(mode="read"))
        return (
            type(self)
            .from_pylibcudf(plc.Column.from_scalar(min_val, 1))
            .element_indexing(0),
            type(self)
            .from_pylibcudf(plc.Column.from_scalar(max_val, 1))
            .element_indexing(0),
        )

    @acquire_spill_lock()
    def rank(
        self,
        *,
        method: plc.aggregation.RankMethod,
        column_order: plc.types.Order,
        null_handling: plc.types.NullPolicy,
        null_precedence: plc.types.NullOrder,
        pct: bool,
    ) -> Self:
        return type(self).from_pylibcudf(
            plc.sorting.rank(
                self.to_pylibcudf(mode="read"),
                method,
                column_order,
                null_handling,
                null_precedence,
                pct,
            )
        )

    @acquire_spill_lock()
    def label_bins(
        self,
        *,
        left_edge: Self,
        left_inclusive: bool,
        right_edge: Self,
        right_inclusive: bool,
    ) -> NumericalColumn:
        return type(self).from_pylibcudf(  # type: ignore[return-value]
            plc.labeling.label_bins(
                self.to_pylibcudf(mode="read"),
                left_edge.to_pylibcudf(mode="read"),
                plc.labeling.Inclusive.YES
                if left_inclusive
                else plc.labeling.Inclusive.NO,
                right_edge.to_pylibcudf(mode="read"),
                plc.labeling.Inclusive.YES
                if right_inclusive
                else plc.labeling.Inclusive.NO,
            )
        )

    def _cast_self_and_other_for_where(
        self, other: ScalarLike | ColumnBase, inplace: bool
    ) -> tuple[ColumnBase, plc.Scalar | ColumnBase]:
        other_is_scalar = is_scalar(other)

        if other_is_scalar:
            if isinstance(other, (float, np.floating)) and not np.isnan(other):
                try:
                    is_safe = self.dtype.type(other) == other
                except OverflowError:
                    is_safe = False

                if not is_safe:
                    raise TypeError(
                        f"Cannot safely cast non-equivalent "
                        f"{type(other).__name__} to {self.dtype}"
                    )

            if is_na_like(other):
                return self, pa_scalar_to_plc_scalar(
                    pa.scalar(None, type=cudf_dtype_to_pa_type(self.dtype))
                )

        mixed_err = (
            "cudf does not support mixed types, please type-cast the column of "
            "dataframe/series and other to same dtypes."
        )

        if inplace:
            other_col = as_column(other)
            if is_mixed_with_object_dtype(other_col, self):
                raise TypeError(mixed_err)

            if other_col.dtype != self.dtype:
                try:
                    warn = (
                        find_common_type((other_col.dtype, self.dtype))
                        == CUDF_STRING_DTYPE
                    )
                except NotImplementedError:
                    warn = True
                if warn:
                    warnings.warn(
                        f"Type-casting from {other_col.dtype} "
                        f"to {self.dtype}, there could be potential data loss"
                    )
            if other_is_scalar:
                other_out = pa_scalar_to_plc_scalar(
                    pa.scalar(other, type=cudf_dtype_to_pa_type(self.dtype))
                )
            else:
                other_out = other_col.astype(self.dtype)
            return self, other_out

        if is_dtype_obj_numeric(
            self.dtype, include_decimal=False
        ) and as_column(other).can_cast_safely(self.dtype):
            common_dtype = self.dtype
        else:
            common_dtype = find_common_type(
                [
                    self.dtype,
                    np.min_scalar_type(other)
                    if other_is_scalar
                    else other.dtype,
                ]
            )

        if is_mixed_with_object_dtype(as_column(other), self) or (
            self.dtype.kind == "b" and common_dtype.kind != "b"
        ):
            raise TypeError(mixed_err)

        if other_is_scalar:
            other_out = pa_scalar_to_plc_scalar(
                pa.scalar(other, type=cudf_dtype_to_pa_type(common_dtype))
            )
        else:
            other_out = other.astype(common_dtype)

        return self.astype(common_dtype), other_out

    def where(
        self, cond: ColumnBase, other: ScalarLike | ColumnBase, inplace: bool
    ) -> ColumnBase:
        casted_col, casted_other = self._cast_self_and_other_for_where(
            other, inplace
        )
        return casted_col.copy_if_else(casted_other, cond)._with_type_metadata(  # type: ignore[arg-type]
            self.dtype
        )


def _has_any_nan(arbitrary: pd.Series | np.ndarray) -> bool:
    """Check if an object dtype Series or array contains NaN."""
    return any(
        isinstance(x, (float, np.floating)) and np.isnan(x)
        for x in np.asarray(arbitrary)
    )


def column_empty(
    row_count: int,
    dtype: DtypeObj = CUDF_STRING_DTYPE,
    for_numba: bool = False,
) -> ColumnBase:
    """
    Allocate a new column with the given row_count and dtype.

    * Passing row_count == 0 creates a size 0 column without a mask buffer.
    * Passing row_count > 0 creates an all null column with a mask buffer.

    Parameters
    ----------
    row_count : int
        Number of elements in the column.

    dtype : Dtype
        Type of the column.

    for_numba : bool, default False
        If True, don't allocate a mask as it's not supported by numba.
    """
    children: tuple[ColumnBase, ...] = ()

    if isinstance(dtype, StructDtype):
        data = None
        children = tuple(
            column_empty(row_count, field_dtype)
            for field_dtype in dtype.fields.values()
        )
    elif isinstance(dtype, ListDtype):
        data = None
        children = (
            as_column(0, length=row_count + 1, dtype=SIZE_TYPE_DTYPE),
            column_empty(row_count, dtype=dtype.element_type),
        )
    elif isinstance(dtype, CategoricalDtype):
        data = None
        children = (
            cudf.core.column.NumericalColumn(
                data=as_buffer(
                    rmm.DeviceBuffer(size=row_count * SIZE_TYPE_DTYPE.itemsize)
                ),
                size=None,
                dtype=SIZE_TYPE_DTYPE,
            ),
        )
    elif dtype.kind in "OU" and not isinstance(dtype, DecimalDtype):
        data = as_buffer(rmm.DeviceBuffer(size=0))
        children = (as_column(0, length=row_count + 1, dtype=SIZE_TYPE_DTYPE),)
    else:
        data = as_buffer(rmm.DeviceBuffer(size=row_count * dtype.itemsize))

    if row_count > 0 and not for_numba:
        mask = as_buffer(
            plc.null_mask.create_null_mask(
                row_count, plc.null_mask.MaskState.ALL_NULL
            )
        )
    else:
        mask = None

    return build_column(
        data, dtype, mask=mask, size=row_count, children=children
    )


def build_column(
    data: Buffer | None,
    dtype: DtypeObj,
    *,
    size: int | None = None,
    mask: Buffer | None = None,
    offset: int = 0,
    null_count: int | None = None,
    children: tuple[ColumnBase, ...] = (),
) -> ColumnBase:
    """
    Build a Column of the appropriate type from the given parameters

    Parameters
    ----------
    data : Buffer
        The data buffer (can be None if constructing certain Column
        types like StringColumn, ListColumn, or CategoricalColumn)
    dtype
        The dtype associated with the Column to construct
    mask : Buffer, optional
        The mask buffer
    size : int, optional
    offset : int, optional
    children : tuple, optional
    """
    if isinstance(dtype, CategoricalDtype):
        return cudf.core.column.CategoricalColumn(
            data=data,  # type: ignore[arg-type]
            dtype=dtype,
            mask=mask,
            size=size,
            offset=offset,
            null_count=null_count,
            children=children,  # type: ignore[arg-type]
        )
    elif isinstance(dtype, pd.DatetimeTZDtype):
        return cudf.core.column.datetime.DatetimeTZColumn(
            data=data,  # type: ignore[arg-type]
            dtype=dtype,
            mask=mask,
            size=size,
            offset=offset,
            null_count=null_count,
        )
    elif dtype.kind == "M":
        return cudf.core.column.DatetimeColumn(
            data=data,  # type: ignore[arg-type]
            dtype=dtype,
            mask=mask,
            size=size,
            offset=offset,
            null_count=null_count,
        )
    elif dtype.kind == "m":
        return cudf.core.column.TimeDeltaColumn(
            data=data,  # type: ignore[arg-type]
            dtype=dtype,
            mask=mask,
            size=size,
            offset=offset,
            null_count=null_count,
        )
    elif dtype == CUDF_STRING_DTYPE:
        return cudf.core.column.StringColumn(
            data=data,  # type: ignore[arg-type]
            size=size,
            dtype=dtype,
            mask=mask,
            offset=offset,
            children=children,  # type: ignore[arg-type]
            null_count=null_count,
        )
    elif isinstance(dtype, ListDtype):
        return cudf.core.column.ListColumn(
            data=None,
            size=size,  # type: ignore[arg-type]
            dtype=dtype,
            mask=mask,
            offset=offset,
            null_count=null_count,
            children=children,  # type: ignore[arg-type]
        )
    elif isinstance(dtype, IntervalDtype):
        return cudf.core.column.IntervalColumn(
            data=None,
            size=size,  # type: ignore[arg-type]
            dtype=dtype,
            mask=mask,
            offset=offset,
            null_count=null_count,
            children=children,  # type: ignore[arg-type]
        )
    elif isinstance(dtype, StructDtype):
        return cudf.core.column.StructColumn(
            data=None,
            size=size,  # type: ignore[arg-type]
            dtype=dtype,
            mask=mask,
            offset=offset,
            null_count=null_count,
            children=children,  # type: ignore[arg-type]
        )
    elif isinstance(dtype, cudf.Decimal64Dtype):
        return cudf.core.column.Decimal64Column(
            data=data,  # type: ignore[arg-type]
            size=size,  # type: ignore[arg-type]
            offset=offset,
            dtype=dtype,
            mask=mask,
            null_count=null_count,
            children=children,
        )
    elif isinstance(dtype, cudf.Decimal32Dtype):
        return cudf.core.column.Decimal32Column(
            data=data,  # type: ignore[arg-type]
            size=size,  # type: ignore[arg-type]
            offset=offset,
            dtype=dtype,
            mask=mask,
            null_count=null_count,
            children=children,
        )
    elif isinstance(dtype, cudf.Decimal128Dtype):
        return cudf.core.column.Decimal128Column(
            data=data,  # type: ignore[arg-type]
            size=size,  # type: ignore[arg-type]
            offset=offset,
            dtype=dtype,
            mask=mask,
            null_count=null_count,
            children=children,
        )
    elif dtype.kind in "iufb":
        return cudf.core.column.NumericalColumn(
            data=data,  # type: ignore[arg-type]
            dtype=dtype,
            mask=mask,
            size=size,
            offset=offset,
            null_count=null_count,
        )
    else:
        raise TypeError(f"Unrecognized dtype: {dtype}")


def check_invalid_array(shape: tuple, dtype):
    """Invalid ndarrays properties that are not supported"""
    if len(shape) > 1:
        raise ValueError("Data must be 1-dimensional")
    elif dtype == "float16":
        raise TypeError("Unsupported type float16")


def as_memoryview(arbitrary: Any) -> memoryview | None:
    try:
        return memoryview(arbitrary)
    except TypeError:
        return None


def as_column(
    arbitrary: Any,
    nan_as_null: bool | None = None,
    dtype: Dtype | None = None,
    length: int | None = None,
) -> ColumnBase:
    """Create a Column from an arbitrary object

    Parameters
    ----------
    arbitrary : object
        Object to construct the Column from. See *Notes*.
    nan_as_null : bool, optional, default None
        If None (default), treats NaN values in arbitrary as null if there is
        no mask passed along with it. If True, combines the mask and NaNs to
        form a new validity mask. If False, leaves NaN values as is.
        Only applies when arbitrary is not a cudf object
        (Index, Series, Column).
    dtype : optional
        Optionally typecast the constructed Column to the given
        dtype.
    length : int, optional
        If `arbitrary` is a scalar, broadcast into a Column of
        the given length.

    Returns
    -------
    A Column of the appropriate type and size.

    Notes
    -----
    Currently support inputs are:

    * ``Column``
    * ``Series``
    * ``Index``
    * Scalars (can be broadcasted to a specified `length`)
    * Objects exposing ``__cuda_array_interface__`` (e.g., numba device arrays)
    * Objects exposing ``__array_interface__``(e.g., numpy arrays)
    * pyarrow array
    * pandas.Categorical objects
    * range objects
    """
    if isinstance(arbitrary, (range, pd.RangeIndex, cudf.RangeIndex)):
        with acquire_spill_lock():
            column = ColumnBase.from_pylibcudf(
                plc.filling.sequence(
                    len(arbitrary),
                    pa_scalar_to_plc_scalar(
                        pa.scalar(arbitrary.start, type=pa.int64())
                    ),
                    pa_scalar_to_plc_scalar(
                        pa.scalar(arbitrary.step, type=pa.int64())
                    ),
                )
            )
        if cudf.get_option("default_integer_bitwidth") and dtype is None:
            dtype = np.dtype(
                f"i{cudf.get_option('default_integer_bitwidth') // 8}"
            )
        if dtype is not None:
            return column.astype(dtype)
        return column
    elif isinstance(arbitrary, (ColumnBase, cudf.Series, cudf.Index)):
        # Ignoring nan_as_null per the docstring
        if isinstance(arbitrary, cudf.Series):
            arbitrary = arbitrary._column
        elif isinstance(arbitrary, cudf.Index):
            arbitrary = arbitrary._column
        if dtype is not None:
            return arbitrary.astype(dtype)
        return arbitrary
    elif hasattr(arbitrary, "__cuda_array_interface__"):
        desc = arbitrary.__cuda_array_interface__
        check_invalid_array(desc["shape"], np.dtype(desc["typestr"]))

        if desc.get("mask", None) is not None:
            # Extract and remove the mask from arbitrary before
            # passing to cupy.asarray
            cai_copy = desc.copy()
            mask = _mask_from_cuda_array_interface_desc(
                arbitrary, cai_copy.pop("mask")
            )
            arbitrary = SimpleNamespace(__cuda_array_interface__=cai_copy)
        else:
            mask = None

        arbitrary = cupy.asarray(arbitrary, order="C")
        if not arbitrary.dtype.isnative:
            arbitrary = arbitrary.astype(arbitrary.dtype.newbyteorder("="))
        data = as_buffer(arbitrary, exposed=cudf.get_option("copy_on_write"))
        col = build_column(data, dtype=arbitrary.dtype, mask=mask)
        if nan_as_null or (mask is None and nan_as_null is None):
            col = col.nans_to_nulls()
        if dtype is not None:
            col = col.astype(dtype)
        return col

    elif isinstance(arbitrary, (pa.Array, pa.ChunkedArray)):
        if (nan_as_null is None or nan_as_null) and pa.types.is_floating(
            arbitrary.type
        ):
            arbitrary = pc.if_else(
                pc.is_nan(arbitrary),
                pa.nulls(len(arbitrary), type=arbitrary.type),
                arbitrary,
            )
        elif dtype is None and pa.types.is_null(arbitrary.type):
            # default "empty" type
            dtype = CUDF_STRING_DTYPE
        col = ColumnBase.from_arrow(arbitrary)

        if dtype is not None:
            col = col.astype(dtype)

        return col

    elif isinstance(
        arbitrary, (pd.Series, pd.Index, pd.api.extensions.ExtensionArray)
    ):
        if isinstance(arbitrary.dtype, (pd.SparseDtype, pd.PeriodDtype)):
            raise NotImplementedError(
                f"cuDF does not yet support {type(arbitrary.dtype).__name__}"
            )
        elif (
            cudf.get_option("mode.pandas_compatible")
            and isinstance(arbitrary, (pd.DatetimeIndex, pd.TimedeltaIndex))
            and arbitrary.freq is not None
        ):
            raise NotImplementedError("freq is not implemented yet")
        elif isinstance(arbitrary.dtype, pd.IntervalDtype) and isinstance(
            arbitrary.dtype.subtype, pd.DatetimeTZDtype
        ):
            raise NotImplementedError(
                "cuDF does not yet support Intervals with timezone-aware datetimes"
            )
        elif is_pandas_nullable_extension_dtype(arbitrary.dtype):
            if cudf.get_option("mode.pandas_compatible"):
                raise NotImplementedError("not supported")
            if isinstance(arbitrary, (pd.Series, pd.Index)):
                # pandas arrays define __arrow_array__ for better
                # pyarrow.array conversion
                arbitrary = arbitrary.array
            return as_column(
                pa.array(arbitrary, from_pandas=True),
                nan_as_null=nan_as_null,
                dtype=dtype,
                length=length,
            )
        elif isinstance(
            arbitrary.dtype,
            (pd.CategoricalDtype, pd.IntervalDtype, pd.DatetimeTZDtype),
        ):
            if isinstance(arbitrary.dtype, pd.DatetimeTZDtype):
                new_tz = get_compatible_timezone(arbitrary.dtype)
                arbitrary = arbitrary.astype(new_tz)
            if isinstance(arbitrary.dtype, pd.CategoricalDtype):
                if isinstance(
                    arbitrary.dtype.categories.dtype, pd.DatetimeTZDtype
                ):
                    new_tz = get_compatible_timezone(
                        arbitrary.dtype.categories.dtype
                    )
                    new_cats = arbitrary.dtype.categories.astype(new_tz)
                    new_dtype = pd.CategoricalDtype(
                        categories=new_cats, ordered=arbitrary.dtype.ordered
                    )
                    arbitrary = arbitrary.astype(new_dtype)
                elif (
                    isinstance(
                        arbitrary.dtype.categories.dtype, pd.IntervalDtype
                    )
                    and dtype is None
                ):
                    # Conversion to arrow converts IntervalDtype to StructDtype
                    dtype = CategoricalDtype.from_pandas(arbitrary.dtype)
            return as_column(
                pa.array(arbitrary, from_pandas=True),
                nan_as_null=nan_as_null,
                dtype=dtype,
                length=length,
            )
        elif isinstance(
            arbitrary.dtype, pd.api.extensions.ExtensionDtype
        ) and not isinstance(arbitrary, NumpyExtensionArray):
            raise NotImplementedError(
                "Custom pandas ExtensionDtypes are not supported"
            )
        elif arbitrary.dtype.kind in "fiubmM":
            # numpy dtype like
            if isinstance(arbitrary, NumpyExtensionArray):
                arbitrary = np.array(arbitrary)
            arb_dtype = np.dtype(arbitrary.dtype)
            if arb_dtype.kind == "f" and arb_dtype.itemsize == 2:
                raise TypeError("Unsupported type float16")
            elif arb_dtype.kind in "mM":
                # not supported by cupy
                arbitrary = np.asarray(arbitrary)
            else:
                arbitrary = cupy.asarray(arbitrary)
            return as_column(
                arbitrary, nan_as_null=nan_as_null, dtype=dtype, length=length
            )
        elif arbitrary.dtype.kind == "O":
            if isinstance(arbitrary, NumpyExtensionArray):
                # infer_dtype does not handle NumpyExtensionArray
                arbitrary = np.array(arbitrary, dtype=object)
            inferred_dtype = infer_dtype(arbitrary)
            if inferred_dtype in ("mixed-integer", "mixed-integer-float"):
                raise MixedTypeError("Cannot create column with mixed types")
            elif dtype is None and inferred_dtype not in (
                "mixed",
                "decimal",
                "string",
                "empty",
                "boolean",
            ):
                raise TypeError(
                    f"Cannot convert a {inferred_dtype} of object type"
                )
            elif inferred_dtype == "boolean":
                if cudf.get_option("mode.pandas_compatible"):
                    if dtype != np.dtype("bool") or pd.isna(arbitrary).any():
                        raise MixedTypeError(
                            f"Cannot have mixed values with {inferred_dtype}"
                        )
                elif nan_as_null is False and _has_any_nan(arbitrary):
                    raise MixedTypeError(
                        f"Cannot have mixed values with {inferred_dtype}"
                    )
            elif (
                nan_as_null is False
                and inferred_dtype not in ("decimal", "empty")
                and _has_any_nan(arbitrary)
            ):
                # Decimal can hold float("nan")
                # All np.nan is not restricted by type
                raise MixedTypeError(f"Cannot have NaN with {inferred_dtype}")

            pyarrow_array = pa.array(
                arbitrary,
                from_pandas=True,
            )
            return as_column(
                pyarrow_array,
                dtype=dtype,
                nan_as_null=nan_as_null,
                length=length,
            )
        else:
            raise NotImplementedError(
                f"{type(arbitrary).__name__} with "
                f"{type(arbitrary.dtype).__name__} is not supported."
            )
    elif is_scalar(arbitrary) and not isinstance(arbitrary, memoryview):
        if length is None:
            length = 1
        elif length < 0:
            raise ValueError(f"{length=} must be >=0.")

        pa_type = None
        if isinstance(arbitrary, pd.Interval) or _is_categorical_dtype(dtype):
            return as_column(
                pd.Series([arbitrary] * length),
                nan_as_null=nan_as_null,
                dtype=dtype,
                length=length,
            )
        elif (
            nan_as_null is True
            and isinstance(arbitrary, (np.floating, float))
            and np.isnan(arbitrary)
        ):
            if dtype is None:
                dtype = getattr(arbitrary, "dtype", np.dtype(np.float64))
            arbitrary = None
            pa_type = cudf_dtype_to_pa_type(dtype)
            dtype = None
        elif arbitrary is pd.NA or arbitrary is None:
            arbitrary = None
            if dtype is not None:
                pa_type = cudf_dtype_to_pa_type(dtype)
                dtype = None
            else:
                raise ValueError(
                    "Need to pass dtype when passing pd.NA or None"
                )
        elif (
            isinstance(arbitrary, (pd.Timestamp, pd.Timedelta))
            or arbitrary is pd.NaT
        ):
            arbitrary = arbitrary.to_numpy()
        elif isinstance(arbitrary, (np.datetime64, np.timedelta64)):
            unit = np.datetime_data(arbitrary.dtype)[0]
            if unit not in {"s", "ms", "us", "ns"}:
                arbitrary = arbitrary.astype(
                    np.dtype(f"{arbitrary.dtype.kind}8[s]")
                )

        pa_scalar = pa.scalar(arbitrary, type=pa_type)
        if length == 0:
            if dtype is None:
                dtype = cudf_dtype_from_pa_type(pa_scalar.type)
            return column_empty(length, dtype=dtype)
        else:
            col = ColumnBase.from_pylibcudf(
                plc.Column.from_scalar(
                    pa_scalar_to_plc_scalar(pa_scalar), length
                )
            )
            if dtype is not None:
                col = col.astype(dtype)
            return col
    elif hasattr(arbitrary, "__array_interface__"):
        desc = arbitrary.__array_interface__
        check_invalid_array(desc["shape"], np.dtype(desc["typestr"]))

        # CUDF assumes values are always contiguous
        arbitrary = np.asarray(arbitrary, order="C")

        if arbitrary.ndim == 0:
            # TODO: Or treat as scalar?
            arbitrary = arbitrary[np.newaxis]

        if arbitrary.dtype.kind in "OSU":
            if pd.isna(arbitrary).any():
                arbitrary = pa.array(arbitrary)
            else:
                # Let pandas potentially infer object type
                # e.g. np.array([pd.Timestamp(...)], dtype=object) -> datetime64
                arbitrary = pd.Series(arbitrary)
            return as_column(arbitrary, dtype=dtype, nan_as_null=nan_as_null)
        elif arbitrary.dtype.kind in "biuf":
            from_pandas = nan_as_null is None or nan_as_null
            if not arbitrary.dtype.isnative:
                # Not supported by pyarrow
                arbitrary = arbitrary.astype(arbitrary.dtype.newbyteorder("="))
            return as_column(
                pa.array(arbitrary, from_pandas=from_pandas),
                dtype=dtype,
                nan_as_null=nan_as_null,
            )
        elif arbitrary.dtype.kind in "mM":
            time_unit = np.datetime_data(arbitrary.dtype)[0]
            if time_unit in ("D", "W", "M", "Y"):
                # TODO: Raise in these cases instead of downcasting to s?
                new_type = f"{arbitrary.dtype.type.__name__}[s]"
                arbitrary = arbitrary.astype(new_type)
            elif time_unit == "generic":
                # TODO: This should probably be in cudf.dtype
                raise TypeError(
                    f"{arbitrary.dtype.type.__name__} must have a unit specified"
                )

            is_nat = np.isnat(arbitrary)
            mask = None
            if is_nat.any():
                if nan_as_null is None or nan_as_null:
                    # Convert NaT to NA, which pyarrow does by default
                    return as_column(
                        pa.array(arbitrary),
                        dtype=dtype,
                        nan_as_null=nan_as_null,
                    )
                # Consider NaT as NA in the mask
                # but maintain NaT as a value
                mask = as_column(~is_nat).as_mask()
            buffer = as_buffer(arbitrary.view("|u1"))
            col = build_column(data=buffer, mask=mask, dtype=arbitrary.dtype)
            if dtype:
                col = col.astype(dtype)
            return col
        else:
            raise NotImplementedError(f"{arbitrary.dtype} not supported")
    elif (view := as_memoryview(arbitrary)) is not None:
        return as_column(
            np.asarray(view), dtype=dtype, nan_as_null=nan_as_null
        )
    elif hasattr(arbitrary, "__array__"):
        # e.g. test_cuda_array_interface_pytorch
        try:
            arbitrary = cupy.asarray(arbitrary)
        except (ValueError, TypeError):
            arbitrary = np.asarray(arbitrary)
        return as_column(arbitrary, dtype=dtype, nan_as_null=nan_as_null)
    elif not isinstance(arbitrary, (Iterable, Sequence)):
        raise TypeError(
            f"{type(arbitrary).__name__} must be an iterable or sequence."
        )
    elif isinstance(arbitrary, Iterator):
        arbitrary = list(arbitrary)

    # Start of arbitrary that's not handed above but dtype provided
    if isinstance(dtype, pd.DatetimeTZDtype):
        raise NotImplementedError(
            "Use `tz_localize()` to construct timezone aware data."
        )
    elif isinstance(dtype, DecimalDtype):
        # Arrow throws a type error if the input is of
        # mixed-precision and cannot fit into the provided
        # decimal type properly, see:
        # https://github.com/apache/arrow/pull/9948
        # Hence we should let the exception propagate to
        # the user.
        data = pa.array(
            arbitrary,
            type=pa.decimal128(precision=dtype.precision, scale=dtype.scale),
        )
        if isinstance(dtype, cudf.Decimal128Dtype):
            return cudf.core.column.Decimal128Column.from_arrow(data)
        elif isinstance(dtype, cudf.Decimal64Dtype):
            return cudf.core.column.Decimal64Column.from_arrow(data)
        elif isinstance(dtype, cudf.Decimal32Dtype):
            return cudf.core.column.Decimal32Column.from_arrow(data)
        else:
            raise NotImplementedError(f"{dtype} not implemented")
    elif isinstance(
        dtype,
        (
            pd.CategoricalDtype,
            CategoricalDtype,
            pd.IntervalDtype,
            IntervalDtype,
        ),
    ) or dtype in {
        "category",
        "interval",
        "str",
        str,
        np.str_,
        object,
        np.dtype(object),
    }:
        if isinstance(dtype, (CategoricalDtype, IntervalDtype)):
            dtype = dtype.to_pandas()
            if isinstance(dtype, pd.IntervalDtype):
                # pd.Series(arbitrary) might be already inferred as IntervalDtype
                ser = pd.Series(arbitrary).astype(dtype)
            else:
                ser = pd.Series(arbitrary, dtype=dtype)
        elif dtype == object and not cudf.get_option("mode.pandas_compatible"):
            # Unlike pandas, interpret object as "str" instead of "python object"
            ser = pd.Series(arbitrary, dtype="str")
        else:
            ser = pd.Series(arbitrary, dtype=dtype)
        return as_column(ser, nan_as_null=nan_as_null)
    elif isinstance(dtype, (cudf.StructDtype, cudf.ListDtype)):
        try:
            data = pa.array(arbitrary, type=dtype.to_arrow())
        except (pa.ArrowInvalid, pa.ArrowTypeError):
            if isinstance(dtype, cudf.ListDtype):
                # e.g. test_cudf_list_struct_write
                return cudf.core.column.ListColumn.from_sequences(arbitrary)
            raise
        return as_column(data, nan_as_null=nan_as_null)

    from_pandas = nan_as_null is None or nan_as_null
    if dtype is not None:
        dtype = cudf.dtype(dtype)
        try:
            arbitrary = pa.array(
                arbitrary,
                type=cudf_dtype_to_pa_type(dtype),
                from_pandas=from_pandas,
            )
        except (pa.ArrowInvalid, pa.ArrowTypeError) as err:
            if err.args[0].startswith("Could not convert <NA>"):
                # nan_as_null=False, but we want to allow pd.NA values
                arbitrary = pa.array(
                    arbitrary,
                    type=cudf_dtype_to_pa_type(dtype),
                    from_pandas=True,
                )
            else:
                if not isinstance(dtype, np.dtype):
                    dtype = dtype.to_pandas()
                arbitrary = pd.Series(arbitrary, dtype=dtype)
        return as_column(arbitrary, nan_as_null=nan_as_null, dtype=dtype)
    else:
        for element in arbitrary:
            # Carve-outs that cannot be parsed by pyarrow/pandas
            if is_column_like(element):
                # e.g. test_nested_series_from_sequence_data
                return cudf.core.column.ListColumn.from_sequences(arbitrary)
            elif isinstance(element, cupy.ndarray):
                # e.g. test_series_from_cupy_scalars
                return as_column(
                    cupy.array(arbitrary),
                    dtype=dtype,
                    nan_as_null=nan_as_null,
                    length=length,
                )
            elif (
                isinstance(element, (pd.Timestamp, pd.Timedelta))
                or element is pd.NaT
            ):
                # TODO: Remove this after
                # https://github.com/apache/arrow/issues/26492
                # is fixed.
                return as_column(
                    pd.Series(arbitrary),
                    dtype=dtype,
                    nan_as_null=nan_as_null,
                    length=length,
                )
            elif not any(element is na for na in (None, pd.NA, np.nan)):
                # Might have NA + element like above, but short-circuit if
                # an element pyarrow/pandas might be able to parse
                break
        try:
            arbitrary = pa.array(arbitrary, from_pandas=from_pandas)
            if (
                cudf.get_option("mode.pandas_compatible")
                and pa.types.is_integer(arbitrary.type)
                and arbitrary.null_count > 0
            ):
                # TODO: Need to re-visit this cast and fill_null
                # calls while addressing the following issue:
                # https://github.com/rapidsai/cudf/issues/14149
                arbitrary = arbitrary.cast(pa.float64())
                arbitrary = pc.fill_null(arbitrary, np.nan)
            if (
                cudf.get_option("default_integer_bitwidth")
                and pa.types.is_integer(arbitrary.type)
            ) or (
                cudf.get_option("default_float_bitwidth")
                and pa.types.is_floating(arbitrary.type)
            ):
                dtype = _maybe_convert_to_default_type(
                    np.dtype(arbitrary.type.to_pandas_dtype())
                )
        except (pa.ArrowInvalid, pa.ArrowTypeError, TypeError):
            arbitrary = pd.Series(arbitrary)
            if (
                cudf.get_option("default_integer_bitwidth")
                and arbitrary.dtype.kind in set("iu")
            ) or (
                cudf.get_option("default_float_bitwidth")
                and arbitrary.dtype.kind == "f"
            ):
                dtype = _maybe_convert_to_default_type(arbitrary.dtype)
        return as_column(arbitrary, nan_as_null=nan_as_null, dtype=dtype)


def _mask_from_cuda_array_interface_desc(obj, cai_mask) -> Buffer:
    desc = cai_mask.__cuda_array_interface__
    typestr = desc["typestr"]
    typecode = typestr[1]
    if typecode == "t":
        mask_size = plc.null_mask.bitmask_allocation_size_bytes(
            desc["shape"][0]
        )
        return as_buffer(data=desc["data"][0], size=mask_size, owner=obj)
    elif typecode == "b":
        return as_column(cai_mask).as_mask()
    else:
        raise NotImplementedError(f"Cannot infer mask from typestr {typestr}")


def serialize_columns(columns: list[ColumnBase]) -> tuple[list[dict], list]:
    """
    Return the headers and frames resulting
    from serializing a list of Column

    Parameters
    ----------
    columns : list
        list of Columns to serialize

    Returns
    -------
    headers : list
        list of header metadata for each Column
    frames : list
        list of frames
    """
    headers: list[dict[Any, Any]] = []
    frames = []

    if len(columns) > 0:
        header_columns: list[tuple[dict, list]] = [
            c.device_serialize() for c in columns
        ]
        headers, column_frames = zip(*header_columns)
        for f in column_frames:
            frames.extend(f)

    return headers, frames


def deserialize_columns(headers: list[dict], frames: list) -> list[ColumnBase]:
    """
    Construct a list of Columns from a list of headers
    and frames.
    """
    columns = []

    for meta in headers:
        col_frame_count = meta["frame_count"]
        col_typ = Serializable._name_type_map[meta["type-serialized-name"]]
        colobj = col_typ.deserialize(meta, frames[:col_frame_count])
        columns.append(colobj)
        # Advance frames
        frames = frames[col_frame_count:]

    return columns


def concat_columns(objs: "MutableSequence[ColumnBase]") -> ColumnBase:
    """Concatenate a sequence of columns."""
    if len(objs) == 0:
        return column_empty(0, dtype=np.dtype(np.float64))

    # If all columns are `NumericalColumn` with different dtypes,
    # we cast them to a common dtype.
    # Notice, we can always cast pure null columns
    not_null_col_dtypes = [o.dtype for o in objs if o.null_count != len(o)]
    if len(not_null_col_dtypes) and all(
        is_dtype_obj_numeric(dtype, include_decimal=False)
        and dtype.kind == "M"
        for dtype in not_null_col_dtypes
    ):
        common_dtype = find_common_type(not_null_col_dtypes)
        # Cast all columns to the common dtype
        objs = [obj.astype(common_dtype) for obj in objs]

    # Find the first non-null column:
    head = next((obj for obj in objs if obj.null_count != len(obj)), objs[0])

    for i, obj in enumerate(objs):
        # Check that all columns are the same type:
        if not is_dtype_equal(obj.dtype, head.dtype):
            # if all null, cast to appropriate dtype
            if obj.null_count == len(obj):
                objs[i] = column_empty(row_count=len(obj), dtype=head.dtype)
            else:
                raise ValueError("All columns must be the same type")

    # TODO: This logic should be generalized to a dispatch to
    # ColumnBase._concat so that all subclasses can override necessary
    # behavior. However, at the moment it's not clear what that API should look
    # like, so CategoricalColumn simply implements a minimal working API.
    if all(isinstance(o.dtype, CategoricalDtype) for o in objs):
        return cudf.core.column.categorical.CategoricalColumn._concat(
            cast(
                MutableSequence[
                    cudf.core.column.categorical.CategoricalColumn
                ],
                objs,
            )
        )

    newsize = sum(map(len, objs))
    if newsize > np.iinfo(SIZE_TYPE_DTYPE).max:
        raise MemoryError(
            f"Result of concat cannot have size > {SIZE_TYPE_DTYPE}_MAX"
        )
    elif newsize == 0:
        return column_empty(0, head.dtype)

    # Filter out inputs that have 0 length, then concatenate.
    objs_with_len = [o for o in objs if len(o)]
    with acquire_spill_lock():
        return ColumnBase.from_pylibcudf(
            plc.concatenate.concatenate(
                [col.to_pylibcudf(mode="read") for col in objs_with_len]
            )
        )<|MERGE_RESOLUTION|>--- conflicted
+++ resolved
@@ -80,11 +80,7 @@
 
 if TYPE_CHECKING:
     import builtins
-<<<<<<< HEAD
-    from collections.abc import Generator
-=======
     from collections.abc import Generator, Mapping
->>>>>>> 4474202a
 
     from cudf._typing import ColumnLike, Dtype, DtypeObj, ScalarLike
     from cudf.core.column.categorical import CategoricalColumn
