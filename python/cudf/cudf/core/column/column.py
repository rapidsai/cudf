--- conflicted
+++ resolved
@@ -25,11 +25,6 @@
 import cudf
 from cudf import _lib as libcudf
 from cudf._lib.column import Column
-<<<<<<< HEAD
-from cudf._lib.scalar import as_device_scalar
-=======
-from cudf._lib.types import dtype_to_pylibcudf_type, size_type_dtype
->>>>>>> a0487be6
 from cudf.api.types import (
     _is_non_decimal_numeric_dtype,
     _is_pandas_nullable_extension_dtype,
