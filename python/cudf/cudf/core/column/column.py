# Copyright (c) 2018-2025, NVIDIA CORPORATION.

from __future__ import annotations

import decimal
import pickle
import warnings
from collections.abc import Iterable, Iterator, MutableSequence, Sequence
from functools import cached_property
from itertools import chain
from types import SimpleNamespace
from typing import TYPE_CHECKING, Any, Literal, cast

import cupy as cp
import numpy as np
import pandas as pd
import pyarrow as pa
import pyarrow.compute as pc
from pandas.core.arrays.arrow.extension_types import ArrowIntervalType
from typing_extensions import Self

import pylibcudf as plc
import rmm

import cudf
from cudf.api.types import (
    _is_categorical_dtype,
    infer_dtype,
    is_dtype_equal,
    is_scalar,
)
from cudf.core._compat import PANDAS_GE_210
from cudf.core._internals import (
    aggregation,
    copying,
    sorting,
    stream_compaction,
)
from cudf.core._internals.timezones import get_compatible_timezone
from cudf.core.abc import Serializable
from cudf.core.buffer import (
    Buffer,
    acquire_spill_lock,
    as_buffer,
    cuda_array_interface_wrapper,
)
from cudf.core.copy_types import GatherMap
from cudf.core.dtypes import (
    CategoricalDtype,
    DecimalDtype,
    IntervalDtype,
    ListDtype,
    StructDtype,
)
from cudf.core.mixins import BinaryOperand, Reducible
from cudf.errors import MixedTypeError
from cudf.utils.dtypes import (
    CUDF_STRING_DTYPE,
    SIZE_TYPE_DTYPE,
    _get_nan_for_dtype,
    _maybe_convert_to_default_type,
    cudf_dtype_from_pa_type,
    cudf_dtype_to_pa_type,
    dtype_from_pylibcudf_column,
    dtype_to_pylibcudf_type,
    find_common_type,
    is_column_like,
    is_dtype_obj_decimal,
    is_dtype_obj_interval,
    is_dtype_obj_list,
    is_dtype_obj_numeric,
    is_dtype_obj_struct,
    is_mixed_with_object_dtype,
    is_pandas_nullable_extension_dtype,
    min_signed_type,
    np_dtypes_to_pandas_dtypes,
)
from cudf.utils.scalar import pa_scalar_to_plc_scalar
from cudf.utils.utils import (
    _array_ufunc,
    _is_null_host_scalar,
    is_na_like,
)

if TYPE_CHECKING:
    import builtins
    from collections.abc import Generator, Mapping

    from cudf._typing import ColumnLike, Dtype, DtypeObj, ScalarLike
    from cudf.core.column.categorical import CategoricalColumn
    from cudf.core.column.datetime import DatetimeColumn
    from cudf.core.column.decimal import DecimalBaseColumn
    from cudf.core.column.interval import IntervalColumn
    from cudf.core.column.numerical import NumericalColumn
    from cudf.core.column.strings import StringColumn
    from cudf.core.column.timedelta import TimeDeltaColumn
    from cudf.core.index import Index

if PANDAS_GE_210:
    NumpyExtensionArray = pd.arrays.NumpyExtensionArray
else:
    NumpyExtensionArray = pd.arrays.PandasArray


def _can_values_be_equal(left: DtypeObj, right: DtypeObj) -> bool:
    """
    Given 2 possibly not equal dtypes, can they both hold equivalent values.

    Helper function for .equals when check_dtypes is False.
    """
    if left == right:
        return True
    if isinstance(left, CategoricalDtype):
        return _can_values_be_equal(left.categories.dtype, right)
    elif isinstance(right, CategoricalDtype):
        return _can_values_be_equal(left, right.categories.dtype)
    elif is_dtype_obj_numeric(left) and is_dtype_obj_numeric(right):
        return True
    elif left.kind == right.kind and left.kind in "mM":
        return True
    return False


class ColumnBase(Serializable, BinaryOperand, Reducible):
    """
    A ColumnBase stores columnar data in device memory.

    A ColumnBase may be composed of:

    * A *data* Buffer
    * One or more (optional) *children* Columns
    * An (optional) *mask* Buffer representing the nullmask

    The *dtype* indicates the ColumnBase's element type.
    """

    _VALID_REDUCTIONS = {
        "any",
        "all",
        "max",
        "min",
    }

    def __init__(
        self,
        data: None | Buffer,
        size: int,
        dtype,
        mask: None | Buffer = None,
        offset: int = 0,
        null_count: int | None = None,
        children: tuple[ColumnBase, ...] = (),
    ) -> None:
        if size < 0:
            raise ValueError("size must be >=0")
        self._size = size
        self._distinct_count: dict[bool, int] = {}
        self._dtype = dtype
        self._offset = offset
        self._null_count = null_count
        self._mask = None
        self._base_mask = None
        self._data = None
        self._children = None
        self.set_base_children(children)
        self.set_base_data(data)
        self.set_base_mask(mask)

    @property
    def _PANDAS_NA_VALUE(self):
        """Return appropriate NA value based on dtype."""
        if cudf.get_option("mode.pandas_compatible"):
            # In pandas compatibility mode, return pd.NA for all
            # nullable extension dtypes
            if is_pandas_nullable_extension_dtype(self.dtype):
                return self.dtype.na_value
            elif (
                self.dtype.kind == "f"
                and not is_pandas_nullable_extension_dtype(self.dtype)
            ):
                # For float dtypes, return np.nan
                return np.nan
            elif cudf.api.types.is_string_dtype(self.dtype):
                # numpy string dtype case, may be moved
                # to `StringColumn` later
                return None
        return pd.NA

    @property
    def base_size(self) -> int:
        return int(self.base_data.size / self.dtype.itemsize)  # type: ignore[union-attr]

    @property
    def dtype(self):
        return self._dtype

    @property
    def size(self) -> int:
        return self._size

    @property
    def base_data(self) -> None | Buffer:
        return self._base_data  # type: ignore[has-type]

    @property
    def data(self) -> None | Buffer:
        if self.base_data is None:
            return None
        if self._data is None:  # type: ignore[has-type]
            start = self.offset * self.dtype.itemsize
            end = start + self.size * self.dtype.itemsize
            self._data = self.base_data[start:end]  # type: ignore[assignment]
        return self._data

    @property
    def data_ptr(self) -> int:
        if self.data is None:
            return 0
        else:
            # Save the original ptr
            original_ptr = self.data.get_ptr(mode="read")

            # Get the pointer which may trigger a copy due to copy-on-write
            ptr = self.data.get_ptr(mode="write")

            # Check if a new buffer was created or if the underlying data was modified
            # This happens both when the buffer object is replaced and when
            # ExposureTrackedBuffer.make_single_owner_inplace() is called
            if cudf.get_option("copy_on_write") and (ptr != original_ptr):
                # Update base_data to match the new data buffer
                self.set_base_data(self.data)

            return ptr

    def set_base_data(self, value: None | Buffer) -> None:
        if value is not None and not isinstance(value, Buffer):
            raise TypeError(
                "Expected a Buffer or None for data, "
                f"got {type(value).__name__}"
            )

        self._data = None  # type: ignore[assignment]
        self._base_data = value

    @property
    def nullable(self) -> bool:
        return self.base_mask is not None

    def has_nulls(self, include_nan: bool = False) -> bool:
        return int(self.null_count) != 0

    @property
    def base_mask(self) -> None | Buffer:
        return self._base_mask  # type: ignore[has-type]

    @property
    def mask(self) -> None | Buffer:
        if self._mask is None:  # type: ignore[has-type]
            if self.base_mask is None or self.offset == 0:
                self._mask = self.base_mask  # type: ignore[assignment]
            else:
                with acquire_spill_lock():
                    self._mask = as_buffer(  # type: ignore[assignment]
                        plc.null_mask.copy_bitmask(
                            self.to_pylibcudf(mode="read")
                        )
                    )
        return self._mask

    @property
    def mask_ptr(self) -> int:
        if self.mask is None:
            return 0
        else:
            # Save the original ptr
            original_ptr = self.mask.get_ptr(mode="read")

            # Get the pointer which may trigger a copy due to copy-on-write
            ptr = self.mask.get_ptr(mode="write")

            # Check if a new buffer was created or if the underlying data was modified
            # This happens both when the buffer object is replaced and when
            # ExposureTrackedBuffer.make_single_owner_inplace() is called
            if cudf.get_option("copy_on_write") and (ptr != original_ptr):
                # Update base_data to match the new data buffer
                self.set_base_mask(self.mask)

            return ptr

    def set_base_mask(self, value: None | Buffer) -> None:
        """
        Replaces the base mask buffer of the column inplace. This does not
        modify size or offset in any way, so the passed mask is expected to be
        compatible with the current offset.
        """
        if value is not None and not isinstance(value, Buffer):
            raise TypeError(
                "Expected a Buffer or None for mask, "
                f"got {type(value).__name__}"
            )

        if value is not None:
            # bitmask size must be relative to offset = 0 data.
            required_size = plc.null_mask.bitmask_allocation_size_bytes(
                self.base_size
            )
            if value.size < required_size:
                error_msg = (
                    "The Buffer for mask is smaller than expected, "
                    f"got {value.size} bytes, expected {required_size} bytes."
                )
                if self.offset > 0 or self.size < self.base_size:
                    error_msg += (
                        "\n\nNote: The mask is expected to be sized according "
                        "to the base allocation as opposed to the offsetted or"
                        " sized allocation."
                    )
                raise ValueError(error_msg)

        self._mask = None
        self._children = None
        self._base_mask = value  # type: ignore[assignment]
        self._clear_cache()

    def _clear_cache(self) -> None:
        self._distinct_count.clear()
        attrs = (
            "memory_usage",
            "is_monotonic_increasing",
            "is_monotonic_decreasing",
        )
        for attr in attrs:
            try:
                delattr(self, attr)
            except AttributeError:
                # attr was not called yet, so ignore.
                pass
        self._null_count = None

    def set_mask(self, value) -> Self:
        """
        Replaces the mask buffer of the column and returns a new column. This
        will zero the column offset, compute a new mask buffer if necessary,
        and compute new data Buffers zero-copy that use pointer arithmetic to
        properly adjust the pointer.
        """
        mask_size = plc.null_mask.bitmask_allocation_size_bytes(self.size)
        required_num_bytes = -(-self.size // 8)  # ceiling divide
        error_msg = (
            "The value for mask is smaller than expected, got {} bytes, "
            f"expected {required_num_bytes} bytes."
        )
        if value is None:
            mask = None
        elif (
            cai := getattr(value, "__cuda_array_interface__", None)
        ) is not None:
            if cai["typestr"][1] == "t":
                mask_size = plc.null_mask.bitmask_allocation_size_bytes(
                    cai["shape"][0]
                )
                mask = as_buffer(
                    data=cai["data"][0], size=mask_size, owner=value
                )
            elif cai["typestr"][1] == "b":
                mask = as_column(value).as_mask()
            else:
                if cai["typestr"] not in ("|i1", "|u1"):
                    if isinstance(value, ColumnBase):
                        value = value.values
                    value = cp.asarray(value).view("|u1")
                mask = as_buffer(value)
            if mask.size < required_num_bytes:
                raise ValueError(error_msg.format(str(value.size)))
            if mask.size < mask_size:
                dbuf = rmm.DeviceBuffer(size=mask_size)
                dbuf.copy_from_device(value)
                mask = as_buffer(dbuf)
        elif hasattr(value, "__array_interface__"):
            value = np.asarray(value).view("u1")[:mask_size]
            if value.size < required_num_bytes:
                raise ValueError(error_msg.format(str(value.size)))
            dbuf = rmm.DeviceBuffer(size=mask_size)
            dbuf.copy_from_host(value)
            mask = as_buffer(dbuf)
        else:
            try:
                value = memoryview(value)
            except TypeError as err:
                raise TypeError(
                    f"Expected a Buffer object or None for mask, got {type(value).__name__}"
                ) from err
            else:
                value = np.asarray(value).view("u1")[:mask_size]
                if value.size < required_num_bytes:
                    raise ValueError(error_msg.format(str(value.size)))
                dbuf = rmm.DeviceBuffer(size=mask_size)
                dbuf.copy_from_host(value)
                mask = as_buffer(dbuf)

        return build_column(  # type: ignore[return-value]
            data=self.data,
            dtype=self.dtype,
            mask=mask,
            size=self.size,
            offset=0,
            children=self.children,
        )

    @property
    def null_count(self) -> int:
        if self._null_count is None:
            if not self.nullable or self.size == 0:
                self._null_count = 0
            else:
                with acquire_spill_lock():
                    self._null_count = plc.null_mask.null_count(
                        plc.gpumemoryview(self.base_mask),  # type: ignore[union-attr]
                        self.offset,
                        self.offset + self.size,
                    )
        return self._null_count

    @property
    def offset(self) -> int:
        return self._offset

    @property
    def base_children(self) -> tuple[ColumnBase, ...]:
        return self._base_children  # type: ignore[has-type]

    @property
    def children(self) -> tuple[ColumnBase, ...]:
        if self.offset == 0 and self.size == self.base_size:
            self._children = self.base_children  # type: ignore[assignment]
        if self._children is None:
            if not self.base_children:
                self._children = ()  # type: ignore[assignment]
            else:
                # Compute children from the column view (children factoring self.size)
                children = ColumnBase.from_pylibcudf(
                    self.to_pylibcudf(mode="read").copy()
                ).base_children
                dtypes = (
                    base_child.dtype for base_child in self.base_children
                )
                self._children = tuple(  # type: ignore[assignment]
                    child._with_type_metadata(dtype)
                    for child, dtype in zip(children, dtypes, strict=True)
                )
        return self._children  # type: ignore[return-value]

    def set_base_children(self, value: tuple[ColumnBase, ...]) -> None:
        if not isinstance(value, tuple):
            raise TypeError(
                f"Expected a tuple of Columns for children, got {type(value).__name__}"
            )
        if any(not isinstance(child, ColumnBase) for child in value):
            raise TypeError("All children must be Columns.")

        self._children = None
        self._base_children = value

    def _mimic_inplace(
        self, other_col: Self, inplace: bool = False
    ) -> None | Self:
        """
        Given another column, update the attributes of this column to mimic an
        inplace operation. This does not modify the memory of Buffers, but
        instead replaces the Buffers and other attributes underneath the column
        object with the Buffers and attributes from the other column.
        """
        if inplace:
            self._offset = other_col.offset
            self._size = other_col.size
            self._dtype = other_col._dtype
            self.set_base_data(other_col.base_data)
            self.set_base_children(other_col.base_children)
            self.set_base_mask(other_col.base_mask)
            # TODO: self._clear_cache here?
            return None
        else:
            return other_col

    # TODO: Consider whether this function should support some sort of `copy`
    # parameter. Not urgent until this functionality is moved up to the Frame
    # layer and made public. This function will also need to mark the
    # underlying buffers as exposed before this function can itself be exposed
    # publicly.  User requests to convert to pylibcudf must assume that the
    # data may be modified afterwards.
    def to_pylibcudf(self, mode: Literal["read", "write"]) -> plc.Column:
        """Convert this Column to a pylibcudf.Column.

        This function will generate a pylibcudf Column pointing to the same
        data, mask, and children as this one.

        Parameters
        ----------
        mode : str
            Supported values are {"read", "write"} If "write", the data pointed
            to may be modified by the caller. If "read", the data pointed to
            must not be modified by the caller.  Failure to fulfill this
            contract will cause incorrect behavior.

        Returns
        -------
        pylibcudf.Column
            A new pylibcudf.Column referencing the same data.
        """

        # TODO: Categoricals will need to be treated differently eventually.
        # There is no 1-1 correspondence between cudf and libcudf for
        # categoricals because cudf supports ordered and unordered categoricals
        # while libcudf supports only unordered categoricals (see
        # https://github.com/rapidsai/cudf/pull/8567).
        if isinstance(self.dtype, cudf.CategoricalDtype):
            col = self.base_children[0]
        else:
            col = self

        dtype = dtype_to_pylibcudf_type(col.dtype)

        data = None
        if col.base_data is not None:
            cai = cuda_array_interface_wrapper(
                ptr=col.base_data.get_ptr(mode=mode),
                size=col.base_data.size,
                owner=col.base_data,
            )
            data = plc.gpumemoryview(cai)

        mask = None
        if self.nullable:
            # TODO: Are we intentionally use self's mask instead of col's?
            # Where is the mask stored for categoricals?
            cai = cuda_array_interface_wrapper(
                ptr=self.base_mask.get_ptr(mode=mode),  # type: ignore[union-attr]
                size=self.base_mask.size,  # type: ignore[union-attr]
                owner=self.base_mask,
            )
            mask = plc.gpumemoryview(cai)

        children = []
        if col.base_children:
            children = [
                child_column.to_pylibcudf(mode=mode)
                for child_column in col.base_children
            ]

        return plc.Column(
            dtype,
            self.size,
            data,
            mask,
            self.null_count,
            self.offset,
            children,
        )

    @classmethod
    def from_pylibcudf(
        cls, col: plc.Column, data_ptr_exposed: bool = False
    ) -> Self:
        """Create a Column from a pylibcudf.Column.

        This function will generate a Column pointing to the provided pylibcudf
        Column.  It will directly access the data and mask buffers of the
        pylibcudf Column, so the newly created object is not tied to the
        lifetime of the original pylibcudf.Column.

        Parameters
        ----------
        col : pylibcudf.Column
            The object to copy.
        data_ptr_exposed : bool
            Whether the data buffer is exposed.

        Returns
        -------
        pylibcudf.Column
            A new pylibcudf.Column referencing the same data.
        """
        if col.type().id() == plc.TypeId.TIMESTAMP_DAYS:
            col = plc.unary.cast(
                col, plc.DataType(plc.TypeId.TIMESTAMP_SECONDS)
            )
        elif col.type().id() == plc.TypeId.EMPTY:
            new_dtype = plc.DataType(plc.TypeId.INT8)

            col = plc.column_factories.make_numeric_column(
                new_dtype, col.size(), plc.column_factories.MaskState.ALL_NULL
            )

        dtype = dtype_from_pylibcudf_column(col)

        return build_column(  # type: ignore[return-value]
            data=as_buffer(col.data().obj, exposed=data_ptr_exposed)
            if col.data() is not None
            else None,
            dtype=dtype,
            size=col.size(),
            mask=as_buffer(col.null_mask().obj, exposed=data_ptr_exposed)
            if col.null_mask() is not None
            else None,
            offset=col.offset(),
            null_count=col.null_count(),
            children=tuple(
                cls.from_pylibcudf(child, data_ptr_exposed=data_ptr_exposed)
                for child in col.children()
            ),
        )

    @classmethod
    def from_cuda_array_interface(cls, arbitrary: Any) -> Self:
        """
        Create a Column from an object implementing the CUDA array interface.

        Parameters
        ----------
        arbitrary : Any
            The object to convert.

        Returns
        -------
        Column
        """
        if (
            cai := getattr(arbitrary, "__cuda_array_interface__", None)
        ) is None:
            raise ValueError(
                "Object does not implement __cuda_array_interface__"
            )

        cai_dtype = np.dtype(cai["typestr"])
        check_invalid_array(cai["shape"], cai_dtype)
        arbitrary = maybe_reshape(
            arbitrary, cai["shape"], cai["strides"], cai_dtype
        )

        # TODO: Can remove once from_cuda_array_interface can handle masks
        # https://github.com/rapidsai/cudf/issues/19122
        if (mask := cai.get("mask", None)) is not None:
            cai_copy = cai.copy()
            cai_copy.pop("mask")
            arbitrary = SimpleNamespace(__cuda_array_interface__=cai_copy)
        else:
            mask = None

        column = ColumnBase.from_pylibcudf(
            plc.Column.from_cuda_array_interface(arbitrary),
            data_ptr_exposed=cudf.get_option("copy_on_write"),
        )
        if mask is not None:
            column = column.set_mask(mask)
        return column  # type: ignore[return-value]

    def data_array_view(
        self, *, mode: Literal["write", "read"] = "write"
    ) -> cp.ndarray:
        """
        View the data as a device array object

        Parameters
        ----------
        mode : str, default 'write'
            Supported values are {'read', 'write'}
            If 'write' is passed, a device array object
            with readonly flag set to False in CAI is returned.
            If 'read' is passed, a device array object
            with readonly flag set to True in CAI is returned.
            This also means, If the caller wishes to modify
            the data returned through this view, they must
            pass mode="write", else pass mode="read".

        Returns
        -------
        cupy.ndarray
        """
        if self.data is not None:
            if mode == "read":
                obj = cuda_array_interface_wrapper(
                    ptr=self.data.get_ptr(mode="read"),
                    size=self.data.size,
                    owner=self.data,
                )
            elif mode == "write":
                obj = self.data
            else:
                raise ValueError(f"Unsupported mode: {mode}")
        else:
            obj = None
<<<<<<< HEAD
        return cp.asarray(obj).view(self.dtype)
=======
        if cudf.get_option("mode.pandas_compatible"):
            return cuda.as_cuda_array(obj).view(
                getattr(self.dtype, "numpy_dtype", self.dtype)
            )
        else:
            return cuda.as_cuda_array(obj).view(self.dtype)

    def mask_array_view(
        self, *, mode: Literal["write", "read"] = "write"
    ) -> "cuda.devicearray.DeviceNDArray":
        """
        View the mask as a device array

        Parameters
        ----------
        mode : str, default 'write'
            Supported values are {'read', 'write'}
            If 'write' is passed, a device array object
            with readonly flag set to False in CAI is returned.
            If 'read' is passed, a device array object
            with readonly flag set to True in CAI is returned.
            This also means, If the caller wishes to modify
            the data returned through this view, they must
            pass mode="write", else pass mode="read".

        Returns
        -------
        numba.cuda.cudadrv.devicearray.DeviceNDArray
        """
        if self.mask is not None:
            if mode == "read":
                obj = cuda_array_interface_wrapper(
                    ptr=self.mask.get_ptr(mode="read"),
                    size=self.mask.size,
                    owner=self.mask,
                )
            elif mode == "write":
                obj = self.mask
            else:
                raise ValueError(f"Unsupported mode: {mode}")
        else:
            obj = None
        return cuda.as_cuda_array(obj).view(SIZE_TYPE_DTYPE)
>>>>>>> 266875f3

    def __len__(self) -> int:
        return self.size

    def __repr__(self):
        return (
            f"{object.__repr__(self)}\n"
            f"{self.to_arrow().to_string()}\n"
            f"dtype: {self.dtype}"
        )

    def _prep_pandas_compat_repr(self) -> StringColumn | Self:
        """
        Preprocess Column to be compatible with pandas repr, namely handling nulls.

        * null (datetime/timedelta) = str(pd.NaT)
        * null (other types)= str(pd.NA)
        """
        if self.has_nulls():
            return self.astype(np.dtype("str")).fillna(
                str(self._PANDAS_NA_VALUE)
            )
        return self

    def to_pandas(
        self,
        *,
        nullable: bool = False,
        arrow_type: bool = False,
    ) -> pd.Index:
        """Convert object to pandas type.

        The default implementation falls back to PyArrow for the conversion.
        """
        # This default implementation does not handle nulls in any meaningful
        # way
        if arrow_type and nullable:
            raise ValueError(
                f"{arrow_type=} and {nullable=} cannot both be set."
            )
        pa_array = self.to_arrow()

        # Check if dtype is an ArrowDtype or pd.ExtensionDtype subclass
        if arrow_type or (
            cudf.get_option("mode.pandas_compatible")
            and isinstance(self.dtype, pd.ArrowDtype)
        ):
            return pd.Index(pd.arrays.ArrowExtensionArray(pa_array))
        elif (
            nullable
            or (
                cudf.get_option("mode.pandas_compatible")
                and is_pandas_nullable_extension_dtype(self.dtype)
            )
        ) and is_pandas_nullable_extension_dtype(
            pandas_nullable_dtype := np_dtypes_to_pandas_dtypes.get(
                self.dtype, self.dtype
            )
        ):
            pandas_array = pandas_nullable_dtype.__from_arrow__(pa_array)
            return pd.Index(pandas_array, copy=False)
        else:
            return pd.Index(pa_array.to_pandas())

    @property
    def values_host(self) -> np.ndarray:
        """
        Return a numpy representation of the Column.
        """
        if len(self) == 0:
            return np.array([], dtype=self.dtype)

        if (
            cudf.get_option("mode.pandas_compatible")
            and is_pandas_nullable_extension_dtype(self.dtype)
            and self.dtype.kind in "iuf"
            and self.has_nulls()
        ):
            col = self.astype(
                np.dtype("float32")
                if getattr(self.dtype, "numpy_dtype", self.dtype)
                == np.dtype("float32")
                else np.dtype("float64")
            )
            col = col.fillna(np.nan)
            with acquire_spill_lock():
                res = col.data_array_view(mode="read").copy_to_host()
            return res

        if self.has_nulls():
            raise ValueError("Column must have no nulls.")

        with acquire_spill_lock():
            return self.data_array_view(mode="read").get()

    @property
    def values(self) -> cp.ndarray:
        """
        Return a CuPy representation of the Column.
        """
        if len(self) == 0:
            return cp.array([], dtype=self.dtype)

        if self.has_nulls():
            raise ValueError("Column must have no nulls.")

        return self.data_array_view(mode="write")

    def find_and_replace(
        self,
        to_replace: ColumnLike,
        replacement: ColumnLike,
        all_nan: bool = False,
    ) -> Self:
        raise NotImplementedError

    @acquire_spill_lock()
    def clip(self, lo: ScalarLike, hi: ScalarLike) -> Self:
        plc_column = plc.replace.clamp(
            self.to_pylibcudf(mode="read"),
            pa_scalar_to_plc_scalar(
                pa.scalar(lo, type=cudf_dtype_to_pa_type(self.dtype))
            ),
            pa_scalar_to_plc_scalar(
                pa.scalar(hi, type=cudf_dtype_to_pa_type(self.dtype))
            ),
        )
        return type(self).from_pylibcudf(plc_column)  # type: ignore[return-value]

    def equals(self, other: ColumnBase, check_dtypes: bool = False) -> bool:
        if not isinstance(other, ColumnBase) or len(self) != len(other):
            return False
        elif self is other:
            return True
        elif check_dtypes and self.dtype != other.dtype:
            return False
        elif not check_dtypes and not _can_values_be_equal(
            self.dtype, other.dtype
        ):
            return False
        elif self.null_count != other.null_count:
            return False
        ret = self._binaryop(other, "NULL_EQUALS")
        if ret is NotImplemented:
            return False
        return ret.all()

    def all(self, skipna: bool = True) -> bool:
        # The skipna argument is only used for numerical columns.
        # If all entries are null the result is True, including when the column
        # is empty.
        if self.null_count == self.size:
            return True
        return bool(self.reduce("all"))

    def any(self, skipna: bool = True) -> bool:
        # Early exit for fast cases.
        if not skipna and self.has_nulls():
            return True
        elif skipna and self.null_count == self.size:
            return False
        return self.reduce("any")

    def dropna(self) -> Self:
        if self.has_nulls():
            return ColumnBase.from_pylibcudf(
                stream_compaction.drop_nulls([self])[0]
            )._with_type_metadata(self.dtype)  # type: ignore[return-value]
        else:
            return self.copy()

    @acquire_spill_lock()
    def to_arrow(self) -> pa.Array:
        """Convert to PyArrow Array

        Examples
        --------
        >>> import cudf
        >>> col = cudf.core.column.as_column([1, 2, 3, 4])
        >>> col.to_arrow()
        <pyarrow.lib.Int64Array object at 0x7f886547f830>
        [
          1,
          2,
          3,
          4
        ]
        """
        return plc.interop.to_arrow(self.to_pylibcudf(mode="read"))

    @classmethod
    def from_arrow(cls, array: pa.Array) -> ColumnBase:
        """
        Convert PyArrow Array/ChunkedArray to column

        Parameters
        ----------
        array : PyArrow Array/ChunkedArray

        Returns
        -------
        column

        Examples
        --------
        >>> import pyarrow as pa
        >>> import cudf
        >>> cudf.core.column.ColumnBase.from_arrow(pa.array([1, 2, 3, 4]))
        <cudf.core.column.numerical.NumericalColumn object at 0x7f8865497ef0>
        [
          1,
          2,
          3,
          4
        ]
        dtype: int8
        """
        if not isinstance(array, (pa.Array, pa.ChunkedArray)):
            raise TypeError("array should be PyArrow array or chunked array")
        elif pa.types.is_float16(array.type):
            raise NotImplementedError(
                "Type casting from `float16` to `float32` is not "
                "yet supported in pyarrow, see: "
                "https://github.com/apache/arrow/issues/20213"
            )
        elif isinstance(array.type, ArrowIntervalType):
            return cudf.core.column.IntervalColumn.from_arrow(array)

        data = pa.table([array], [None])

        if isinstance(array.type, pa.DictionaryType):
            indices_table = pa.table(
                [
                    pa.chunked_array(
                        [chunk.indices for chunk in data.column(0).chunks],
                        type=array.type.index_type,
                    )
                ],
                [None],
            )
            dictionaries_table = pa.table(
                [
                    pa.chunked_array(
                        [chunk.dictionary for chunk in data.column(0).chunks],
                        type=array.type.value_type,
                    )
                ],
                [None],
            )
            with acquire_spill_lock():
                codes = cls.from_pylibcudf(
                    plc.Table.from_arrow(indices_table).columns()[0]
                )
                categories = cls.from_pylibcudf(
                    plc.Table.from_arrow(dictionaries_table).columns()[0]
                )
            codes = cudf.core.column.categorical.as_unsigned_codes(
                len(categories),
                codes,  # type: ignore[arg-type]
            )
            return cudf.core.column.CategoricalColumn(
                data=None,
                size=codes.size,
                dtype=CategoricalDtype(
                    categories=categories, ordered=array.type.ordered
                ),
                mask=codes.base_mask,
                children=(codes,),
            )
        else:
            result = cls.from_pylibcudf(
                plc.Table.from_arrow(data).columns()[0]
            )

            # Return a column with the appropriately converted dtype
            return result._with_type_metadata(
                cudf_dtype_from_pa_type(array.type)
            )

    @acquire_spill_lock()
    def _get_mask_as_column(self) -> ColumnBase:
        plc_column = plc.transform.mask_to_bools(
            self.base_mask.get_ptr(mode="read"),  # type: ignore[union-attr]
            self.offset,
            self.offset + len(self),
        )
        return type(self).from_pylibcudf(plc_column)

    @cached_property
    def memory_usage(self) -> int:
        n = 0
        if self.data is not None:
            n += self.data.size
        if self.nullable:
            n += plc.null_mask.bitmask_allocation_size_bytes(self.size)
        return n

    def _fill(
        self,
        fill_value: plc.Scalar,
        begin: int,
        end: int,
        inplace: bool = False,
    ) -> Self | None:
        if end <= begin or begin >= self.size:
            return self if inplace else self.copy()

        if not inplace or self.dtype == CUDF_STRING_DTYPE:
            with acquire_spill_lock():
                result = type(self).from_pylibcudf(
                    plc.filling.fill(
                        self.to_pylibcudf(mode="read"),
                        begin,
                        end,
                        fill_value,
                    )
                )
            if self.dtype == CUDF_STRING_DTYPE:
                return self._mimic_inplace(result, inplace=True)
            return result  # type: ignore[return-value]

        if not fill_value.is_valid() and not self.nullable:
            mask = as_buffer(
                plc.null_mask.create_null_mask(
                    self.size, plc.null_mask.MaskState.ALL_VALID
                )
            )
            self.set_base_mask(mask)

        with acquire_spill_lock():
            plc.filling.fill_in_place(
                self.to_pylibcudf(mode="write"),
                begin,
                end,
                fill_value,
            )
        return self

    @acquire_spill_lock()
    def shift(self, offset: int, fill_value: ScalarLike) -> Self:
        plc_fill_value = self._scalar_to_plc_scalar(fill_value)
        plc_col = plc.copying.shift(
            self.to_pylibcudf(mode="read"),
            offset,
            plc_fill_value,
        )
        return type(self).from_pylibcudf(plc_col)  # type: ignore[return-value]

    @property
    def nullmask(self) -> cp.ndarray:
        """The gpu buffer for the null-mask"""
        if not self.nullable:
            raise ValueError("Column has no null mask")
        obj = cuda_array_interface_wrapper(
            ptr=self.mask.get_ptr(mode="read"),  # type: ignore[union-attr]
            size=self.mask.size,  # type: ignore[union-attr]
            owner=self.mask,  # type: ignore[union-attr]
        )
        return cp.asarray(obj).view(SIZE_TYPE_DTYPE)

    def copy(self, deep: bool = True) -> Self:
        """
        Makes a copy of the Column.

        Parameters
        ----------
        deep : bool, default True
            If True, a true physical copy of the column
            is made.
            If False and `copy_on_write` is False, the same
            memory is shared between the buffers of the Column
            and changes made to one Column will propagate to
            its copy and vice-versa.
            If False and `copy_on_write` is True, the same
            memory is shared between the buffers of the Column
            until there is a write operation being performed on
            them.
        """
        if deep:
            with acquire_spill_lock():
                result = type(self).from_pylibcudf(
                    self.to_pylibcudf(mode="read").copy()
                )
            return result._with_type_metadata(self.dtype)  # type: ignore[return-value]
        else:
            return cast(
                Self,
                build_column(
                    data=self.base_data
                    if self.base_data is None
                    else self.base_data.copy(deep=False),
                    dtype=self.dtype,
                    mask=self.base_mask
                    if self.base_mask is None
                    else self.base_mask.copy(deep=False),
                    size=self.size,
                    offset=self.offset,
                    children=tuple(
                        col.copy(deep=False) for col in self.base_children
                    ),
                ),
            )

    def view(self, dtype: DtypeObj) -> ColumnBase:
        """
        View the data underlying a column as different dtype.
        The source column must divide evenly into the size of
        the desired data type. Columns with nulls may only be
        viewed as dtypes with size equal to source dtype size

        Parameters
        ----------
        dtype : Dtype object
            The dtype to view the data as
        """
        if dtype.kind in ("o", "u", "s"):
            raise TypeError(
                "Bytes viewed as str without metadata is ambiguous"
            )

        if self.dtype.itemsize == dtype.itemsize:
            return build_column(
                self.base_data,
                dtype=dtype,
                mask=self.base_mask,
                size=self.size,
                offset=self.offset,
            )

        else:
            if self.null_count > 0:
                raise ValueError(
                    "Can not produce a view of a column with nulls"
                )

            if (self.size * self.dtype.itemsize) % dtype.itemsize:
                raise ValueError(
                    f"Can not divide {self.size * self.dtype.itemsize}"
                    + f" total bytes into {dtype} with size {dtype.itemsize}"
                )

            # This assertion prevents mypy errors below.
            assert self.base_data is not None

            start = self.offset * self.dtype.itemsize
            end = start + self.size * self.dtype.itemsize
            return build_column(self.base_data[start:end], dtype=dtype)

    def element_indexing(self, index: int):
        """Default implementation for indexing to an element

        Raises
        ------
        ``IndexError`` if out-of-bound

        Notes
        -----
        Subclass should override this method to not return a pyarrow.Scalar
        (May not be needed once pylibcudf.Scalar.as_py() exists.)
        """
        if index < 0:
            index = len(self) + index
        if index > len(self) - 1 or index < 0:
            raise IndexError("single positional indexer is out-of-bounds")
        with acquire_spill_lock():
            plc_scalar = plc.copying.get_element(
                self.to_pylibcudf(mode="read"),
                index,
            )
        py_element = plc.interop.to_arrow(plc_scalar)
        if not py_element.is_valid:
            return self._PANDAS_NA_VALUE
        # Calling .as_py() on a pyarrow.StructScalar with duplicate field names
        # would raise. So we need subclasses to convert handle pyarrow scalars
        # manually
        return py_element

    def slice(self, start: int, stop: int, stride: int | None = None) -> Self:
        stride = 1 if stride is None else stride
        if start < 0:
            start = start + len(self)
        if stop < 0 and not (stride < 0 and stop == -1):
            stop = stop + len(self)
        if (stride > 0 and start >= stop) or (stride < 0 and start <= stop):
            return cast(Self, column_empty(0, self.dtype))
        # compute mask slice
        if stride == 1:
            with acquire_spill_lock():
                result = [
                    type(self).from_pylibcudf(col)
                    for col in plc.copying.slice(
                        self.to_pylibcudf(mode="read"),
                        [start, stop],
                    )
                ]
            return result[0]._with_type_metadata(self.dtype)  # type: ignore[return-value]
        else:
            # Need to create a gather map for given slice with stride
            gather_map = as_column(
                range(start, stop, stride),
                dtype=np.dtype(np.int32),
            )
            return self.take(gather_map)

    def _cast_setitem_value(self, value: Any) -> plc.Scalar | ColumnBase:
        if is_scalar(value):
            if value is cudf.NA:
                value = None
            try:
                pa_scalar = pa.scalar(
                    value, type=cudf_dtype_to_pa_type(self.dtype)
                )
            except ValueError as err:
                raise TypeError(
                    f"Cannot set value of type {type(value)} to column of type {self.dtype}"
                ) from err
            return pa_scalar_to_plc_scalar(pa_scalar)
        else:
            return as_column(value, dtype=self.dtype)

    def __setitem__(self, key: Any, value: Any) -> None:
        """
        Set the value of ``self[key]`` to ``value``.

        If ``value`` and ``self`` are of different types, ``value`` is coerced
        to ``self.dtype``. Assumes ``self`` and ``value`` are index-aligned.
        """
        value_normalized = self._cast_setitem_value(value)
        if isinstance(key, slice):
            out: ColumnBase | None = self._scatter_by_slice(
                key, value_normalized
            )
        else:
            key = as_column(key)
            if len(key) == 0:
                key = key.astype(SIZE_TYPE_DTYPE)
            if not is_dtype_obj_numeric(key.dtype):
                raise ValueError(f"Invalid scatter map type {key.dtype}.")
            out = self._scatter_by_column(key, value_normalized)

        if out:
            self._mimic_inplace(out, inplace=True)

    def _normalize_binop_operand(self, other: Any) -> pa.Scalar | ColumnBase:
        if is_na_like(other):
            return pa.scalar(None, type=cudf_dtype_to_pa_type(self.dtype))
        return NotImplemented

    def _all_bools_with_nulls(
        self, other: ColumnBase, bool_fill_value: bool
    ) -> ColumnBase:
        # Might be able to remove if we share more of
        # DatetimeColumn._binaryop & TimedeltaColumn._binaryop
        if self.has_nulls() and other.has_nulls():
            result_mask = (
                self._get_mask_as_column() & other._get_mask_as_column()
            )
        elif self.has_nulls():
            result_mask = self._get_mask_as_column()
        elif other.has_nulls():
            result_mask = other._get_mask_as_column()
        else:
            result_mask = None

        result_col = as_column(
            bool_fill_value, dtype=np.dtype(np.bool_), length=len(self)
        )
        if result_mask is not None:
            result_col = result_col.set_mask(result_mask.as_mask())
        return result_col

    def _scatter_by_slice(
        self,
        key: builtins.slice,
        value: plc.Scalar | ColumnBase,
    ) -> Self | None:
        """If this function returns None, it's either a no-op (slice is empty),
        or the inplace replacement is already performed (fill-in-place).
        """
        start, stop, step = key.indices(len(self))
        if start >= stop:
            return None
        rng = range(start, stop, step)
        num_keys = len(rng)

        self._check_scatter_key_length(num_keys, value)

        if step == 1 and not isinstance(
            self.dtype, (cudf.StructDtype, cudf.ListDtype)
        ):
            # NOTE: List & Struct dtypes aren't supported by both
            # inplace & out-of-place fill. Hence we need to use scatter for
            # these two types.
            if isinstance(value, plc.Scalar):
                return self._fill(value, start, stop, inplace=True)
            else:
                with acquire_spill_lock():
                    return type(self).from_pylibcudf(  # type: ignore[return-value]
                        plc.copying.copy_range(
                            value.to_pylibcudf(mode="read"),
                            self.to_pylibcudf(mode="read"),
                            0,
                            num_keys,
                            start,
                        )
                    )

        # step != 1, create a scatter map with arange
        scatter_map = cast(
            cudf.core.column.NumericalColumn,
            as_column(
                rng,
                dtype=np.dtype(np.int32),
            ),
        )

        return self._scatter_by_column(scatter_map, value)

    def _scatter_by_column(
        self,
        key: NumericalColumn,
        value: plc.Scalar | ColumnBase,
        bounds_check: bool = True,
    ) -> Self:
        if key.dtype.kind == "b":
            # `key` is boolean mask
            if len(key) != len(self):
                raise ValueError(
                    "Boolean mask must be of same length as column"
                )
            if isinstance(value, ColumnBase) and len(self) == len(value):
                # Both value and key are aligned to self. Thus, the values
                # corresponding to the false values in key should be
                # ignored.
                value = value.apply_boolean_mask(key)
                # After applying boolean mask, the length of value equals
                # the number of elements to scatter, we can skip computing
                # the sum of ``key`` below.
                num_keys = len(value)
            else:
                # Compute the number of element to scatter by summing all
                # `True`s in the boolean mask.
                num_keys = key.sum()
        else:
            # `key` is integer scatter map
            num_keys = len(key)

        self._check_scatter_key_length(num_keys, value)

        if key.dtype.kind == "b":
            with acquire_spill_lock():
                plc_table = plc.copying.boolean_mask_scatter(
                    plc.Table([value.to_pylibcudf(mode="read")])
                    if isinstance(value, ColumnBase)
                    else [value],
                    plc.Table([self.to_pylibcudf(mode="read")]),
                    key.to_pylibcudf(mode="read"),
                )
                return (
                    type(self)  # type: ignore[return-value]
                    .from_pylibcudf(plc_table.columns()[0])
                    ._with_type_metadata(self.dtype)
                )
        else:
            return ColumnBase.from_pylibcudf(  # type: ignore[return-value]
                copying.scatter(
                    [value], key, [self], bounds_check=bounds_check
                )[0]
            )._with_type_metadata(self.dtype)

    def _check_scatter_key_length(
        self, num_keys: int, value: plc.Scalar | ColumnBase
    ) -> None:
        """`num_keys` is the number of keys to scatter. Should equal to the
        number of rows in ``value`` if ``value`` is a column.
        """
        if isinstance(value, ColumnBase) and len(value) != num_keys:
            raise ValueError(
                f"Size mismatch: cannot set value "
                f"of size {len(value)} to indexing result of size "
                f"{num_keys}"
            )

    def _scalar_to_plc_scalar(self, scalar: ScalarLike) -> plc.Scalar:
        """Return a pylibcudf.Scalar that matches the type of self.dtype"""
        if not isinstance(scalar, pa.Scalar):
            scalar = pa.scalar(scalar)
        return pa_scalar_to_plc_scalar(
            scalar.cast(cudf_dtype_to_pa_type(self.dtype))
        )

    def _validate_fillna_value(
        self, fill_value: ScalarLike | ColumnLike
    ) -> plc.Scalar | ColumnBase:
        """Align fill_value for .fillna based on column type."""
        if is_scalar(fill_value):
            return self._scalar_to_plc_scalar(fill_value)
        return as_column(fill_value).astype(self.dtype)

    @acquire_spill_lock()
    def replace(
        self, values_to_replace: Self, replacement_values: Self
    ) -> Self:
        return type(self).from_pylibcudf(  # type: ignore[return-value]
            plc.replace.find_and_replace_all(
                self.to_pylibcudf(mode="read"),
                values_to_replace.to_pylibcudf(mode="read"),
                replacement_values.to_pylibcudf(mode="read"),
            )
        )

    def fillna(
        self,
        fill_value: ScalarLike | ColumnLike,
        method: Literal["ffill", "bfill", None] = None,
    ) -> Self:
        """Fill null values with ``value``.

        Returns a copy with null filled.
        """
        if not self.has_nulls(include_nan=True):
            return self.copy()
        elif method is None:
            if is_scalar(fill_value) and _is_null_host_scalar(fill_value):
                return self.copy()
            else:
                fill_value = self._validate_fillna_value(fill_value)

        if fill_value is None and method is None:
            raise ValueError("Must specify a fill 'value' or 'method'.")

        if fill_value and method:
            raise ValueError("Cannot specify both 'value' and 'method'.")

        input_col = self.nans_to_nulls()

        with acquire_spill_lock():
            if method:
                plc_replace = (
                    plc.replace.ReplacePolicy.PRECEDING
                    if method == "ffill"
                    else plc.replace.ReplacePolicy.FOLLOWING
                )
            elif isinstance(fill_value, plc.Scalar):
                plc_replace = fill_value
            else:
                plc_replace = fill_value.to_pylibcudf(mode="read")
            plc_column = plc.replace.replace_nulls(
                input_col.to_pylibcudf(mode="read"),
                plc_replace,
            )
            result = type(self).from_pylibcudf(plc_column)
        return result._with_type_metadata(self.dtype)  # type: ignore[return-value]

    @acquire_spill_lock()
    def is_valid(self) -> ColumnBase:
        """Identify non-null values"""
        return type(self).from_pylibcudf(
            plc.unary.is_valid(self.to_pylibcudf(mode="read"))
        )

    def isnan(self) -> ColumnBase:
        """Identify NaN values in a Column."""
        if self.dtype.kind != "f":
            return as_column(False, length=len(self))
        with acquire_spill_lock():
            return type(self).from_pylibcudf(
                plc.unary.is_nan(self.to_pylibcudf(mode="read"))
            )

    def notnan(self) -> ColumnBase:
        """Identify non-NaN values in a Column."""
        if self.dtype.kind != "f":
            return as_column(True, length=len(self))
        with acquire_spill_lock():
            return type(self).from_pylibcudf(
                plc.unary.is_not_nan(self.to_pylibcudf(mode="read"))
            )

    def isnull(self) -> ColumnBase:
        """Identify missing values in a Column."""
        if not self.has_nulls(include_nan=self.dtype.kind == "f"):
            return as_column(False, length=len(self))

        with acquire_spill_lock():
            result = type(self).from_pylibcudf(
                plc.unary.is_null(self.to_pylibcudf(mode="read"))
            )

        if self.dtype.kind == "f":
            # Need to consider `np.nan` values in case
            # of a float column
            result = result | self.isnan()

        return result

    def notnull(self) -> ColumnBase:
        """Identify non-missing values in a Column."""
        if not self.has_nulls(include_nan=self.dtype.kind == "f"):
            return as_column(True, length=len(self))

        with acquire_spill_lock():
            result = type(self).from_pylibcudf(
                plc.unary.is_valid(self.to_pylibcudf(mode="read"))
            )

        if self.dtype.kind == "f":
            # Need to consider `np.nan` values in case
            # of a float column
            result = result & self.notnan()

        return result

    @cached_property
    def nan_count(self) -> int:
        return 0

    def interpolate(self, index: Index) -> ColumnBase:
        # figure out where the nans are
        mask = self.isnull()

        # trivial cases, all nan or no nans
        if not mask.any() or mask.all():
            return self.copy()

        from cudf.core.index import RangeIndex

        valid_locs = ~mask
        if isinstance(index, RangeIndex):
            # Each point is evenly spaced, index values don't matter
            known_x = cp.flatnonzero(valid_locs.values)
        else:
            known_x = index._column.apply_boolean_mask(valid_locs).values  # type: ignore[attr-defined]
        known_y = self.apply_boolean_mask(valid_locs).values

        result = cp.interp(index.to_cupy(), known_x, known_y)

        first_nan_idx = valid_locs.values.argmax().item()
        result[:first_nan_idx] = np.nan
        return as_column(result)

    def indices_of(self, value: ScalarLike) -> NumericalColumn:
        """
        Find locations of value in the column

        Parameters
        ----------
        value
            Scalar to look for (cast to dtype of column), or a length-1 column

        Returns
        -------
        Column of indices that match value
        """
        if not is_scalar(value):
            raise ValueError("value must be a scalar")
        else:
            value = as_column(value, dtype=self.dtype, length=1)
        mask = value.contains(self)
        return as_column(
            range(len(self)), dtype=SIZE_TYPE_DTYPE
        ).apply_boolean_mask(mask)  # type: ignore[return-value]

    def _find_first_and_last(self, value: ScalarLike) -> tuple[int, int]:
        indices = self.indices_of(value)
        if n := len(indices):
            return (
                indices.element_indexing(0),
                indices.element_indexing(n - 1),
            )
        else:
            raise ValueError(f"Value {value} not found in column")

    def find_first_value(self, value: ScalarLike) -> int:
        """
        Return index of first value that matches

        Parameters
        ----------
        value
            Value to search for (cast to dtype of column)

        Returns
        -------
        Index of value

        Raises
        ------
        ValueError if value is not found
        """
        first, _ = self._find_first_and_last(value)
        return first

    def find_last_value(self, value: ScalarLike) -> int:
        """
        Return index of last value that matches

        Parameters
        ----------
        value
            Value to search for (cast to dtype of column)

        Returns
        -------
        Index of value

        Raises
        ------
        ValueError if value is not found
        """
        _, last = self._find_first_and_last(value)
        return last

    def append(self, other: ColumnBase) -> ColumnBase:
        return concat_columns([self, other])

    def quantile(
        self,
        q: np.ndarray,
        interpolation: str,
        exact: bool,
        return_scalar: bool,
    ) -> ColumnBase:
        raise TypeError(f"cannot perform quantile with type {self.dtype}")

    def take(
        self, indices: ColumnBase, nullify: bool = False, check_bounds=True
    ) -> Self:
        """Return Column by taking values from the corresponding *indices*.

        Skip bounds checking if check_bounds is False.
        Set rows to null for all out of bound indices if nullify is `True`.
        """
        # Handle zero size
        if indices.size == 0:
            return cast(Self, column_empty(row_count=0, dtype=self.dtype))

        # TODO: For performance, the check and conversion of gather map should
        # be done by the caller. This check will be removed in future release.
        if indices.dtype.kind not in {"u", "i"}:
            indices = indices.astype(SIZE_TYPE_DTYPE)
        GatherMap(indices, len(self), nullify=not check_bounds or nullify)
        gathered = ColumnBase.from_pylibcudf(
            copying.gather([self], indices, nullify=nullify)[0]  # type: ignore[arg-type]
        )
        return gathered._with_type_metadata(self.dtype)  # type: ignore[return-value]

    def isin(self, values: Sequence) -> ColumnBase:
        """Check whether values are contained in the Column.

        Parameters
        ----------
        values : set or list-like
            The sequence of values to test. Passing in a single string will
            raise a TypeError. Instead, turn a single string into a list
            of one element.

        Returns
        -------
        result: Column
            Column of booleans indicating if each element is in values.
        """
        lhs, rhs = self._process_values_for_isin(values)
        if lhs.dtype != rhs.dtype:
            if lhs.null_count and rhs.null_count:
                return lhs.isnull()
            else:
                return as_column(
                    False, length=len(self), dtype=np.dtype(np.bool_)
                )
        elif lhs.null_count == 0 and (rhs.null_count == len(rhs)):
            return as_column(False, length=len(self), dtype=np.dtype(np.bool_))

        result = rhs.contains(lhs)
        if lhs.null_count > 0:
            # If one of the needles is null, then the result contains
            # nulls, these nulls should be replaced by whether or not the
            # haystack contains a null.
            # TODO: this is unnecessary if we resolve
            # https://github.com/rapidsai/cudf/issues/14515 by
            # providing a mode in which cudf::contains does not mask
            # the result.
            result = result.fillna(rhs.null_count > 0)
        return result

    def _process_values_for_isin(
        self, values: Sequence
    ) -> tuple[ColumnBase, ColumnBase]:
        """
        Helper function for `isin` which pre-process `values` based on `self`.
        """
        lhs = self
        rhs = as_column(values, nan_as_null=False)
        if lhs.null_count == len(lhs):
            lhs = lhs.astype(rhs.dtype)
        elif rhs.null_count == len(rhs):
            rhs = rhs.astype(lhs.dtype)
        return lhs, rhs

    def as_mask(self) -> Buffer:
        """Convert booleans to bitmask

        Returns
        -------
        Buffer
        """
        if self.has_nulls():
            raise ValueError("Column must have no nulls.")

        with acquire_spill_lock():
            mask, _ = plc.transform.bools_to_mask(
                self.to_pylibcudf(mode="read")
            )
            return as_buffer(mask)

    @property
    def is_unique(self) -> bool:
        # distinct_count might already be cached
        return self.distinct_count(dropna=False) == len(self)

    @cached_property
    def is_monotonic_increasing(self) -> bool:
        return not self.has_nulls(include_nan=True) and sorting.is_sorted(
            [self], [True], ["first"]
        )

    @cached_property
    def is_monotonic_decreasing(self) -> bool:
        return not self.has_nulls(include_nan=True) and sorting.is_sorted(
            [self], [False], ["first"]
        )

    @acquire_spill_lock()
    def contains(self, other: ColumnBase) -> ColumnBase:
        """
        Check whether column contains multiple values.

        Parameters
        ----------
        other : Column
            A column of values to search for
        """
        return ColumnBase.from_pylibcudf(
            plc.search.contains(
                self.to_pylibcudf(mode="read"),
                other.to_pylibcudf(mode="read"),
            )
        )

    def sort_values(
        self: Self,
        ascending: bool = True,
        na_position: Literal["first", "last"] = "last",
    ) -> Self:
        if (not ascending and self.is_monotonic_decreasing) or (
            ascending and self.is_monotonic_increasing
        ):
            return self.copy()
        order = sorting.ordering([ascending], [na_position])
        with acquire_spill_lock():
            plc_table = plc.sorting.sort(
                plc.Table([self.to_pylibcudf(mode="read")]),
                order[0],
                order[1],
            )
            return (
                type(self)  # type: ignore[return-value]
                .from_pylibcudf(plc_table.columns()[0])
                ._with_type_metadata(self.dtype)
            )

    def distinct_count(self, dropna: bool = True) -> int:
        try:
            return self._distinct_count[dropna]
        except KeyError:
            with acquire_spill_lock():
                result = plc.stream_compaction.distinct_count(
                    self.to_pylibcudf(mode="read"),
                    plc.types.NullPolicy.EXCLUDE
                    if dropna
                    else plc.types.NullPolicy.INCLUDE,
                    plc.types.NanPolicy.NAN_IS_NULL
                    if dropna
                    else plc.types.NanPolicy.NAN_IS_VALID,
                )
            self._distinct_count[dropna] = result
            return self._distinct_count[dropna]

    def can_cast_safely(self, to_dtype: DtypeObj) -> bool:
        raise NotImplementedError()

    @acquire_spill_lock()
    def cast(self, dtype: Dtype) -> ColumnBase:
        result = type(self).from_pylibcudf(
            plc.unary.cast(
                self.to_pylibcudf(mode="read"), dtype_to_pylibcudf_type(dtype)
            )
        )
        if isinstance(
            result.dtype,
            (cudf.Decimal128Dtype, cudf.Decimal64Dtype, cudf.Decimal32Dtype),
        ):
            result.dtype.precision = dtype.precision  # type: ignore[union-attr]
        if cudf.get_option("mode.pandas_compatible") and result.dtype != dtype:
            result._dtype = dtype
        return result

    def astype(self, dtype: DtypeObj, copy: bool | None = False) -> ColumnBase:
        if self.dtype == dtype:
            result = self
        elif len(self) == 0:
            result = column_empty(0, dtype=dtype)
        else:
            if isinstance(dtype, CategoricalDtype):
                result = self.as_categorical_column(dtype)
            elif is_dtype_obj_interval(dtype):
                result = self.as_interval_column(dtype)
            elif is_dtype_obj_list(dtype) or is_dtype_obj_struct(dtype):
                if self.dtype != dtype:
                    raise NotImplementedError(
                        f"Casting {self.dtype} columns not currently supported"
                    )
                result = self
            elif is_dtype_obj_decimal(dtype):
                result = self.as_decimal_column(dtype)
            elif dtype.kind == "M":
                result = self.as_datetime_column(dtype)
            elif dtype.kind == "m":
                result = self.as_timedelta_column(dtype)
            elif dtype.kind in {"O", "U"}:
                if (
                    cudf.get_option("mode.pandas_compatible")
                    and isinstance(dtype, pd.ArrowDtype)
                    and not cudf.api.types.is_string_dtype(dtype)
                ):
                    raise TypeError(f"Unsupported dtype for astype: {dtype}")
                result = self.as_string_column(dtype)
            else:
                result = self.as_numerical_column(dtype)

        if copy and result is self:
            return result.copy(deep=copy)
        return result

    def as_categorical_column(
        self, dtype: CategoricalDtype
    ) -> CategoricalColumn:
        if dtype._categories is not None:
            # Re-label self w.r.t. the provided categories
            codes = self._label_encoding(cats=dtype._categories)
        else:
            # Compute categories from self
            cats = self.unique().sort_values()
            codes = self._label_encoding(cats=cats)
            if self.has_nulls():
                # TODO: Make dropna shallow copy if there are no nulls?
                cats = cats.dropna()
            dtype = CategoricalDtype(categories=cats, ordered=dtype.ordered)
        return codes.set_mask(self.mask)._with_type_metadata(dtype)  # type: ignore[return-value]

    def as_numerical_column(self, dtype: np.dtype) -> NumericalColumn:
        raise NotImplementedError

    def as_datetime_column(self, dtype: np.dtype) -> DatetimeColumn:
        raise NotImplementedError

    def as_interval_column(self, dtype: IntervalDtype) -> IntervalColumn:
        raise NotImplementedError

    def as_timedelta_column(self, dtype: np.dtype) -> TimeDeltaColumn:
        raise NotImplementedError

    def as_string_column(self, dtype) -> StringColumn:
        raise NotImplementedError

    def as_decimal_column(self, dtype: DecimalDtype) -> DecimalBaseColumn:
        raise NotImplementedError

    def apply_boolean_mask(self, mask) -> ColumnBase:
        mask = as_column(mask)
        if mask.dtype.kind != "b":
            raise ValueError("boolean_mask is not boolean type.")

        return ColumnBase.from_pylibcudf(
            stream_compaction.apply_boolean_mask([self], mask)[0]
        )._with_type_metadata(self.dtype)

    def argsort(
        self,
        ascending: bool = True,
        na_position: Literal["first", "last"] = "last",
    ) -> NumericalColumn:
        if (ascending and self.is_monotonic_increasing) or (
            not ascending and self.is_monotonic_decreasing
        ):
            return cast(
                cudf.core.column.NumericalColumn, as_column(range(len(self)))
            )
        elif (ascending and self.is_monotonic_decreasing) or (
            not ascending and self.is_monotonic_increasing
        ):
            return cast(
                cudf.core.column.NumericalColumn,
                as_column(range(len(self) - 1, -1, -1)),
            )
        else:
            return ColumnBase.from_pylibcudf(  # type: ignore[return-value]
                sorting.order_by(
                    [self], [ascending], [na_position], stable=True
                )
            )

    def __arrow_array__(self, type=None):
        raise TypeError(
            "Implicit conversion to a host PyArrow Array via __arrow_array__ "
            "is not allowed, To explicitly construct a PyArrow Array, "
            "consider using .to_arrow()"
        )

    @property
    def __cuda_array_interface__(self) -> Mapping[str, Any]:
        output = {
            "shape": (len(self),),
            "strides": (self.dtype.itemsize,),
            "typestr": self.dtype.str,
            "data": (self.data_ptr, False),
            "version": 1,
        }
        if self.nullable and self.has_nulls():
            # Create a simple Python object that exposes the
            # `__cuda_array_interface__` attribute here since we need to modify
            # some of the attributes from the numba device array
            output["mask"] = cuda_array_interface_wrapper(
                ptr=self.mask_ptr,
                size=len(self),
                owner=self.mask,
                readonly=True,
                typestr="<t1",
            )
        return output

    def __array_ufunc__(self, ufunc, method, *inputs, **kwargs):
        return _array_ufunc(self, ufunc, method, inputs, kwargs)

    def __invert__(self):
        raise TypeError(
            f"Operation `~` not supported on {self.dtype.type.__name__}"
        )

    def searchsorted(
        self,
        value,
        side: Literal["left", "right"] = "left",
        ascending: bool = True,
        na_position: Literal["first", "last"] = "last",
    ) -> Self:
        if not isinstance(value, ColumnBase) or value.dtype != self.dtype:
            raise ValueError(
                "Column searchsorted expects values to be column of same dtype"
            )
        if is_pandas_nullable_extension_dtype(self.dtype) and self.has_nulls(
            include_nan=True
        ):
            raise ValueError(
                "searchsorted requires array to be sorted, which is impossible "
                "with NAs present."
            )
        return ColumnBase.from_pylibcudf(
            sorting.search_sorted(  # type: ignore[return-value]
                [self],
                [value],
                side=side,
                ascending=[ascending],
                na_position=[na_position],
            )
        )

    def unique(self) -> Self:
        """
        Get unique values in the data
        """
        if self.is_unique:
            return self.copy()
        else:
            return ColumnBase.from_pylibcudf(
                stream_compaction.drop_duplicates([self], keep="first")[  # type: ignore[return-value]
                    0
                ]
            )._with_type_metadata(self.dtype)

    def serialize(self) -> tuple[dict, list]:
        # data model:

        # Serialization produces a nested metadata "header" and a flattened
        # list of memoryviews/buffers that reference data (frames).  Each
        # header advertises a frame_count slot which indicates how many
        # frames deserialization will consume. The class used to construct
        # an object is named under the key "type-serialized" to match with
        # Dask's serialization protocol (see
        # distributed.protocol.serialize). Since column dtypes may either be
        # cudf native or foreign some special-casing is required here for
        # serialization.

        header: dict[Any, Any] = {}
        frames = []
        try:
            dtype, dtype_frames = self.dtype.device_serialize()
            header["dtype"] = dtype
            frames.extend(dtype_frames)
            header["dtype-is-cudf-serialized"] = True
        except AttributeError:
            if is_pandas_nullable_extension_dtype(self.dtype):
                header["dtype"] = pickle.dumps(self.dtype)
            else:
                header["dtype"] = self.dtype.str
            header["dtype-is-cudf-serialized"] = False

        if self.data is not None:
            data_header, data_frames = self.data.device_serialize()
            header["data"] = data_header
            frames.extend(data_frames)

        if self.mask is not None:
            mask_header, mask_frames = self.mask.device_serialize()
            header["mask"] = mask_header
            frames.extend(mask_frames)
        if self.children:
            child_headers, child_frames = zip(
                *(c.device_serialize() for c in self.children),
                strict=True,
            )
            header["subheaders"] = list(child_headers)
            frames.extend(chain(*child_frames))
        header["size"] = self.size
        header["frame_count"] = len(frames)
        return header, frames

    @classmethod
    def deserialize(cls, header: dict, frames: list) -> ColumnBase:
        def unpack(header, frames) -> tuple[Any, list]:
            count = header["frame_count"]
            obj = cls.device_deserialize(header, frames[:count])
            return obj, frames[count:]

        assert header["frame_count"] == len(frames), (
            f"Deserialization expected {header['frame_count']} frames, "
            f"but received {len(frames)}"
        )
        if header["dtype-is-cudf-serialized"]:
            dtype, frames = unpack(header["dtype"], frames)
        else:
            try:
                dtype = np.dtype(header["dtype"])
            except TypeError:
                dtype = pickle.loads(header["dtype"])
        if "data" in header:
            data, frames = unpack(header["data"], frames)
        else:
            data = None
        if "mask" in header:
            mask, frames = unpack(header["mask"], frames)
        else:
            mask = None
        children = []
        if "subheaders" in header:
            for h in header["subheaders"]:
                child, frames = unpack(h, frames)
                children.append(child)
        assert len(frames) == 0, "Deserialization did not consume all frames"
        return build_column(
            data=data,
            dtype=dtype,
            mask=mask,
            size=header.get("size", None),
            children=tuple(children),
        )

    def unary_operator(self, unaryop: str):
        raise TypeError(
            f"Operation {unaryop} not supported for dtype {self.dtype}."
        )

    def nans_to_nulls(self: Self) -> Self:
        """Convert NaN to NA."""
        return self

    def _reduce(
        self,
        op: str,
        skipna: bool | None = None,
        min_count: int = 0,
        *args,
        **kwargs,
    ) -> ScalarLike:
        """Compute {op} of column values.

        skipna : bool
            Whether or not na values must be skipped.
        min_count : int, default 0
            The minimum number of entries for the reduction, otherwise the
            reduction returns NaN.
        """
        preprocessed = self._process_for_reduction(
            skipna=skipna, min_count=min_count
        )
        if isinstance(preprocessed, ColumnBase):
            return preprocessed.reduce(op, **kwargs)
        return preprocessed

    def _can_return_nan(self, skipna: bool | None = None) -> bool:
        return not skipna and self.has_nulls(include_nan=False)

    def _process_for_reduction(
        self, skipna: bool | None = None, min_count: int = 0
    ) -> ColumnBase | ScalarLike:
        skipna = True if skipna is None else skipna

        if self._can_return_nan(skipna=skipna):
            return _get_nan_for_dtype(self.dtype)

        col = self.nans_to_nulls() if skipna else self
        if col.has_nulls():
            if skipna:
                col = col.dropna()
            else:
                return _get_nan_for_dtype(self.dtype)

        # TODO: If and when pandas decides to validate that `min_count` >= 0 we
        # should insert comparable behavior.
        # https://github.com/pandas-dev/pandas/issues/50022
        if min_count > 0:
            valid_count = len(col) - col.null_count
            if valid_count < min_count:
                return _get_nan_for_dtype(self.dtype)
        return col

    def _reduction_result_dtype(self, reduction_op: str) -> Dtype:
        """
        Determine the correct dtype to pass to libcudf based on
        the input dtype, data dtype, and specific reduction op
        """
        if reduction_op in {"any", "all"}:
            return np.dtype(np.bool_)
        return self.dtype

    def _with_type_metadata(self: ColumnBase, dtype: Dtype) -> ColumnBase:
        """
        Copies type metadata from self onto other, returning a new column.

        When ``self`` is a nested column, recursively apply this function on
        the children of ``self``.
        """
        # For Arrow dtypes, store them directly in the column's dtype property
        if isinstance(dtype, pd.ArrowDtype):
            self._dtype = cudf.dtype(dtype)
        return self

    def _label_encoding(
        self,
        cats: ColumnBase,
        dtype: Dtype | None = None,
        na_sentinel: pa.Scalar | None = None,
    ) -> NumericalColumn:
        """
        Convert each value in `self` into an integer code, with `cats`
        providing the mapping between codes and values.

        Examples
        --------
        >>> from cudf.core.column import as_column
        >>> col = as_column(['foo', 'bar', 'foo', 'baz'])
        >>> cats = as_column(['foo', 'bar', 'baz'])
        >>> col._label_encoding(cats)
        <cudf.core.column.numerical.NumericalColumn object at 0x7f99bf3155c0>
        [
          0,
          1,
          0,
          2
        ]
        dtype: int8
        >>> cats = as_column(['foo', 'bar'])
        >>> col._label_encoding(cats)
        <cudf.core.column.numerical.NumericalColumn object at 0x7f99bfde0e40>
        [
          0,
          1,
          0,
          -1
        ]
        dtype: int8
        """
        if na_sentinel is None or not na_sentinel.is_valid:
            na_sentinel = pa.scalar(-1)

        def _return_sentinel_column():
            return as_column(na_sentinel, dtype=dtype, length=len(self))

        if dtype is None:
            dtype = min_signed_type(max(len(cats), na_sentinel.as_py()), 8)

        if is_mixed_with_object_dtype(self, cats):
            return _return_sentinel_column()

        try:
            # Where there is a type-cast failure, we have
            # to catch the exception and return encoded labels
            # with na_sentinel values as there would be no corresponding
            # encoded values of cats in self.
            cats = cats.astype(self.dtype)
        except ValueError:
            return _return_sentinel_column()

        left_rows, right_rows = plc.join.left_join(
            plc.Table([self.to_pylibcudf(mode="read")]),
            plc.Table([cats.to_pylibcudf(mode="read")]),
            plc.types.NullEquality.EQUAL,
        )
        left_gather_map = type(self).from_pylibcudf(left_rows)
        right_gather_map = type(self).from_pylibcudf(right_rows)

        codes = as_column(range(len(cats)), dtype=dtype).take(
            right_gather_map, nullify=True
        )
        del right_gather_map
        del right_rows
        # reorder `codes` so that its values correspond to the
        # values of `self`:
        plc_codes = sorting.sort_by_key(
            [codes], [left_gather_map], [True], ["last"], stable=True
        )[0]
        return ColumnBase.from_pylibcudf(plc_codes).fillna(na_sentinel)  # type: ignore[return-value]

    @acquire_spill_lock()
    def copy_if_else(
        self, other: Self | plc.Scalar, boolean_mask: NumericalColumn
    ) -> Self:
        return (
            type(self)
            .from_pylibcudf(  # type: ignore[return-value]
                plc.copying.copy_if_else(
                    self.to_pylibcudf(mode="read"),
                    other
                    if isinstance(other, plc.Scalar)
                    else other.to_pylibcudf(mode="read"),
                    boolean_mask.to_pylibcudf(mode="read"),
                )
            )
            ._with_type_metadata(self.dtype)
        )

    def split_by_offsets(
        self, offsets: list[int]
    ) -> Generator[Self, None, None]:
        for cols in copying.columns_split([self], offsets):
            for col in cols:
                yield (  # type: ignore[misc]
                    type(self)
                    .from_pylibcudf(col)
                    ._with_type_metadata(self.dtype)
                )

    @acquire_spill_lock()
    def one_hot_encode(self, categories: ColumnBase) -> Generator[ColumnBase]:
        plc_table = plc.transform.one_hot_encode(
            self.to_pylibcudf(mode="read"),
            categories.to_pylibcudf(mode="read"),
        )
        return (
            type(self).from_pylibcudf(col, data_ptr_exposed=True)
            for col in plc_table.columns()
        )

    @acquire_spill_lock()
    def scan(self, scan_op: str, inclusive: bool, **kwargs) -> Self:
        return type(self).from_pylibcudf(  # type: ignore[return-value]
            plc.reduce.scan(
                self.to_pylibcudf(mode="read"),
                aggregation.make_aggregation(scan_op, kwargs).plc_obj,
                plc.reduce.ScanType.INCLUSIVE
                if inclusive
                else plc.reduce.ScanType.EXCLUSIVE,
            )
        )

    def reduce(self, reduction_op: str, **kwargs) -> ScalarLike:
        col_dtype = self._reduction_result_dtype(reduction_op)

        # check empty case
        if len(self) <= self.null_count:
            if reduction_op == "sum" or reduction_op == "sum_of_squares":
                return self.dtype.type(0)
            if reduction_op == "product":
                return self.dtype.type(1)
            if reduction_op == "any":
                return False

            return _get_nan_for_dtype(col_dtype)

        with acquire_spill_lock():
            plc_scalar = plc.reduce.reduce(
                self.to_pylibcudf(mode="read"),
                aggregation.make_aggregation(reduction_op, kwargs).plc_obj,
                dtype_to_pylibcudf_type(col_dtype),
            )
            result_col = type(self).from_pylibcudf(
                plc.Column.from_scalar(plc_scalar, 1)
            )
            if plc_scalar.type().id() in {
                plc.TypeId.DECIMAL128,
                plc.TypeId.DECIMAL64,
                plc.TypeId.DECIMAL32,
            }:
                scale = -plc_scalar.type().scale()
                # https://docs.microsoft.com/en-us/sql/t-sql/data-types/precision-scale-and-length-transact-sql
                p = col_dtype.precision  # type: ignore[union-attr]
                nrows = len(self)
                if reduction_op in {"min", "max"}:
                    new_p = p
                elif reduction_op == "sum":
                    new_p = p + nrows - 1
                elif reduction_op == "product":
                    new_p = p * nrows + nrows - 1
                elif reduction_op == "sum_of_squares":
                    new_p = 2 * p + nrows
                else:
                    raise NotImplementedError(
                        f"{reduction_op} not implemented for decimal types."
                    )
                precision = max(min(new_p, col_dtype.MAX_PRECISION), 0)  # type: ignore[union-attr]
                new_dtype = type(col_dtype)(precision, scale)
                result_col = result_col.astype(new_dtype)
            elif isinstance(col_dtype, IntervalDtype):
                result_col = result_col._with_type_metadata(col_dtype)
        return result_col.element_indexing(0)

    @acquire_spill_lock()
    def minmax(self) -> tuple[ScalarLike, ScalarLike]:
        min_val, max_val = plc.reduce.minmax(self.to_pylibcudf(mode="read"))
        return (
            type(self)
            .from_pylibcudf(plc.Column.from_scalar(min_val, 1))
            .element_indexing(0),
            type(self)
            .from_pylibcudf(plc.Column.from_scalar(max_val, 1))
            .element_indexing(0),
        )

    @acquire_spill_lock()
    def rank(
        self,
        *,
        method: plc.aggregation.RankMethod,
        column_order: plc.types.Order,
        null_handling: plc.types.NullPolicy,
        null_precedence: plc.types.NullOrder,
        pct: bool,
    ) -> Self:
        return type(self).from_pylibcudf(
            plc.sorting.rank(
                self.to_pylibcudf(mode="read"),
                method,
                column_order,
                null_handling,
                null_precedence,
                pct,
            )
        )

    @acquire_spill_lock()
    def label_bins(
        self,
        *,
        left_edge: Self,
        left_inclusive: bool,
        right_edge: Self,
        right_inclusive: bool,
    ) -> NumericalColumn:
        return type(self).from_pylibcudf(  # type: ignore[return-value]
            plc.labeling.label_bins(
                self.to_pylibcudf(mode="read"),
                left_edge.to_pylibcudf(mode="read"),
                plc.labeling.Inclusive.YES
                if left_inclusive
                else plc.labeling.Inclusive.NO,
                right_edge.to_pylibcudf(mode="read"),
                plc.labeling.Inclusive.YES
                if right_inclusive
                else plc.labeling.Inclusive.NO,
            )
        )

    def _cast_self_and_other_for_where(
        self, other: ScalarLike | ColumnBase, inplace: bool
    ) -> tuple[ColumnBase, plc.Scalar | ColumnBase]:
        other_is_scalar = is_scalar(other)

        if other_is_scalar:
            if isinstance(other, (float, np.floating)) and not np.isnan(other):
                try:
                    is_safe = self.dtype.type(other) == other
                except OverflowError:
                    is_safe = False

                if not is_safe:
                    raise TypeError(
                        f"Cannot safely cast non-equivalent "
                        f"{type(other).__name__} to {self.dtype}"
                    )

            if is_na_like(other):
                if (
                    cudf.get_option("mode.pandas_compatible")
                    and not is_pandas_nullable_extension_dtype(self.dtype)
                    and self.dtype.kind not in {"i", "f", "u"}
                ):
                    raise MixedTypeError(
                        "Cannot use None or np.nan with non-Pandas nullable dtypes."
                    )
                return self, pa_scalar_to_plc_scalar(
                    pa.scalar(None, type=cudf_dtype_to_pa_type(self.dtype))
                )

        mixed_err = (
            "cudf does not support mixed types, please type-cast the column of "
            "dataframe/series and other to same dtypes."
        )

        if inplace:
            other_col = as_column(other)
            if is_mixed_with_object_dtype(other_col, self):
                raise TypeError(mixed_err)

            if other_col.dtype != self.dtype:
                try:
                    warn = (
                        find_common_type((other_col.dtype, self.dtype))
                        == CUDF_STRING_DTYPE
                    )
                except NotImplementedError:
                    warn = True
                if warn:
                    warnings.warn(
                        f"Type-casting from {other_col.dtype} "
                        f"to {self.dtype}, there could be potential data loss"
                    )
            if other_is_scalar:
                other_out = pa_scalar_to_plc_scalar(
                    pa.scalar(other, type=cudf_dtype_to_pa_type(self.dtype))
                )
            else:
                other_out = other_col.astype(self.dtype)
            return self, other_out

        if is_dtype_obj_numeric(
            self.dtype, include_decimal=False
        ) and as_column(other).can_cast_safely(self.dtype):
            common_dtype = self.dtype
        else:
            common_dtype = find_common_type(
                [
                    self.dtype,
                    np.min_scalar_type(other)
                    if other_is_scalar
                    else other.dtype,
                ]
            )
        other_col = as_column(other)
        if (
            is_mixed_with_object_dtype(other_col, self)
            or (self.dtype.kind == "b" and common_dtype.kind != "b")
            or (other_col.dtype.kind == "b" and self.dtype.kind != "b")
        ):
            raise TypeError(mixed_err)

        if other_is_scalar:
            other_out = pa_scalar_to_plc_scalar(
                pa.scalar(other, type=cudf_dtype_to_pa_type(common_dtype))
            )
        else:
            other_out = other.astype(common_dtype)

        return self.astype(common_dtype), other_out

    def where(
        self, cond: ColumnBase, other: ScalarLike | ColumnBase, inplace: bool
    ) -> ColumnBase:
        casted_col, casted_other = self._cast_self_and_other_for_where(
            other, inplace
        )
        return casted_col.copy_if_else(casted_other, cond)._with_type_metadata(  # type: ignore[arg-type]
            self.dtype
        )


def _has_any_nan(arbitrary: pd.Series | np.ndarray) -> bool:
    """Check if an object dtype Series or array contains NaN."""
    return any(
        (isinstance(x, (float, np.floating)) and np.isnan(x))
        or (isinstance(x, decimal.Decimal) and x.is_nan())
        for x in np.asarray(arbitrary)
    )


def _has_any_nat(arbitrary: pd.Series | np.ndarray) -> bool:
    """Check if an object dtype Series or array contains NaT."""
    return any(x is pd.NaT for x in np.asarray(arbitrary))


def column_empty(
    row_count: int,
    dtype: DtypeObj = CUDF_STRING_DTYPE,
) -> ColumnBase:
    """
    Allocate a new column with the given row_count and dtype.

    * Passing row_count == 0 creates a size 0 column without a mask buffer.
    * Passing row_count > 0 creates an all null column with a mask buffer.

    Parameters
    ----------
    row_count : int
        Number of elements in the column.

    dtype : Dtype
        Type of the column.
    """
    if isinstance(dtype, (StructDtype, ListDtype)):
        if isinstance(dtype, StructDtype):
            children = tuple(
                column_empty(row_count, field_dtype)
                for field_dtype in dtype.fields.values()
            )
        elif isinstance(dtype, ListDtype):
            children = (
                as_column(0, length=row_count + 1, dtype=SIZE_TYPE_DTYPE),
                column_empty(row_count, dtype=dtype.element_type),
            )
        mask = (
            None
            if row_count == 0
            else plc.gpumemoryview(
                plc.null_mask.create_null_mask(
                    row_count, plc.null_mask.MaskState.ALL_NULL
                )
            )
        )
        return ColumnBase.from_pylibcudf(
            plc.Column(
                dtype_to_pylibcudf_type(dtype),
                row_count,
                None,
                mask,
                row_count,
                0,
                [child.to_pylibcudf(mode="read") for child in children],
            )
        )._with_type_metadata(dtype)
    else:
        if isinstance(dtype, CategoricalDtype):
            # May get downcast in _with_type_metadata
            plc_dtype = plc.DataType(plc.TypeId.INT64)
        else:
            plc_dtype = dtype_to_pylibcudf_type(dtype)
        return ColumnBase.from_pylibcudf(
            plc.Column.from_scalar(
                plc.Scalar.from_py(None, plc_dtype),
                row_count,
            )
        )._with_type_metadata(dtype)


def build_column(
    data: Buffer | None,
    dtype: DtypeObj,
    *,
    size: int | None = None,
    mask: Buffer | None = None,
    offset: int = 0,
    null_count: int | None = None,
    children: tuple[ColumnBase, ...] = (),
) -> ColumnBase:
    """
    Build a Column of the appropriate type from the given parameters

    Parameters
    ----------
    data : Buffer
        The data buffer (can be None if constructing certain Column
        types like StringColumn, ListColumn, or CategoricalColumn)
    dtype
        The dtype associated with the Column to construct
    mask : Buffer, optional
        The mask buffer
    size : int, optional
    offset : int, optional
    children : tuple, optional
    """
    if isinstance(dtype, CategoricalDtype):
        return cudf.core.column.CategoricalColumn(
            data=data,  # type: ignore[arg-type]
            dtype=dtype,
            mask=mask,
            size=size,
            offset=offset,
            null_count=null_count,
            children=children,  # type: ignore[arg-type]
        )
    elif isinstance(dtype, pd.DatetimeTZDtype):
        return cudf.core.column.datetime.DatetimeTZColumn(
            data=data,  # type: ignore[arg-type]
            dtype=dtype,
            mask=mask,
            size=size,
            offset=offset,
            null_count=null_count,
        )
    elif dtype.kind == "M":
        return cudf.core.column.DatetimeColumn(
            data=data,  # type: ignore[arg-type]
            dtype=dtype,
            mask=mask,
            size=size,
            offset=offset,
            null_count=null_count,
        )
    elif dtype.kind == "m":
        return cudf.core.column.TimeDeltaColumn(
            data=data,  # type: ignore[arg-type]
            dtype=dtype,
            mask=mask,
            size=size,
            offset=offset,
            null_count=null_count,
        )
    elif (
        dtype == CUDF_STRING_DTYPE
        or dtype.kind == "U"
        or isinstance(dtype, pd.StringDtype)
        or (isinstance(dtype, pd.ArrowDtype) and dtype.kind == "U")
    ):
        return cudf.core.column.StringColumn(
            data=data,  # type: ignore[arg-type]
            size=size,
            dtype=dtype,
            mask=mask,
            offset=offset,
            children=children,  # type: ignore[arg-type]
            null_count=null_count,
        )
    elif isinstance(dtype, ListDtype):
        return cudf.core.column.ListColumn(
            data=None,
            size=size,  # type: ignore[arg-type]
            dtype=dtype,
            mask=mask,
            offset=offset,
            null_count=null_count,
            children=children,  # type: ignore[arg-type]
        )
    elif isinstance(dtype, IntervalDtype):
        return cudf.core.column.IntervalColumn(
            data=None,
            size=size,  # type: ignore[arg-type]
            dtype=dtype,
            mask=mask,
            offset=offset,
            null_count=null_count,
            children=children,  # type: ignore[arg-type]
        )
    elif isinstance(dtype, StructDtype):
        return cudf.core.column.StructColumn(
            data=None,
            size=size,  # type: ignore[arg-type]
            dtype=dtype,
            mask=mask,
            offset=offset,
            null_count=null_count,
            children=children,  # type: ignore[arg-type]
        )
    elif isinstance(dtype, cudf.Decimal64Dtype):
        return cudf.core.column.Decimal64Column(
            data=data,  # type: ignore[arg-type]
            size=size,  # type: ignore[arg-type]
            offset=offset,
            dtype=dtype,
            mask=mask,
            null_count=null_count,
            children=children,
        )
    elif isinstance(dtype, cudf.Decimal32Dtype):
        return cudf.core.column.Decimal32Column(
            data=data,  # type: ignore[arg-type]
            size=size,  # type: ignore[arg-type]
            offset=offset,
            dtype=dtype,
            mask=mask,
            null_count=null_count,
            children=children,
        )
    elif isinstance(dtype, cudf.Decimal128Dtype):
        return cudf.core.column.Decimal128Column(
            data=data,  # type: ignore[arg-type]
            size=size,  # type: ignore[arg-type]
            offset=offset,
            dtype=dtype,
            mask=mask,
            null_count=null_count,
            children=children,
        )
    elif dtype.kind in "iufb":
        return cudf.core.column.NumericalColumn(
            data=data,  # type: ignore[arg-type]
            dtype=dtype,
            mask=mask,
            size=size,
            offset=offset,
            null_count=null_count,
        )
    else:
        raise TypeError(f"Unrecognized dtype: {dtype}")


def check_invalid_array(shape: tuple, dtype: np.dtype) -> None:
    """Invalid ndarrays properties that are not supported"""
    if len(shape) > 1:
        raise ValueError("Data must be 1-dimensional")
    elif dtype == "float16":
        raise TypeError("Unsupported type float16")


def maybe_reshape(
    arbitrary: Any,
    shape: tuple[int, ...],
    strides: tuple[int, ...] | None,
    dtype: np.dtype,
) -> Any:
    """Reshape ndarrays compatible with cuDF columns."""
    if len(shape) == 0:
        arbitrary = cp.asarray(arbitrary)[np.newaxis]
    if not plc.column.is_c_contiguous(shape, strides, dtype.itemsize):
        arbitrary = cp.ascontiguousarray(arbitrary)
    return arbitrary


def as_memoryview(arbitrary: Any) -> memoryview | None:
    try:
        return memoryview(arbitrary)
    except TypeError:
        return None


def as_column(
    arbitrary: Any,
    nan_as_null: bool | None = None,
    dtype: Dtype | None = None,
    length: int | None = None,
) -> ColumnBase:
    """Create a Column from an arbitrary object

    Parameters
    ----------
    arbitrary : object
        Object to construct the Column from. See *Notes*.
    nan_as_null : bool, optional, default None
        If None (default), treats NaN values in arbitrary as null if there is
        no mask passed along with it. If True, combines the mask and NaNs to
        form a new validity mask. If False, leaves NaN values as is.
        Only applies when arbitrary is not a cudf object
        (Index, Series, Column).
    dtype : optional
        Optionally typecast the constructed Column to the given
        dtype.
    length : int, optional
        If `arbitrary` is a scalar, broadcast into a Column of
        the given length.

    Returns
    -------
    A Column of the appropriate type and size.

    Notes
    -----
    Currently support inputs are:

    * ``Column``
    * ``Series``
    * ``Index``
    * Scalars (can be broadcasted to a specified `length`)
    * Objects exposing ``__cuda_array_interface__`` (e.g., numba device arrays)
    * Objects exposing ``__array_interface__``(e.g., numpy arrays)
    * pyarrow array
    * pandas.Categorical objects
    * range objects
    """
    if isinstance(arbitrary, (range, pd.RangeIndex, cudf.RangeIndex)):
        with acquire_spill_lock():
            column = ColumnBase.from_pylibcudf(
                plc.filling.sequence(
                    len(arbitrary),
                    pa_scalar_to_plc_scalar(
                        pa.scalar(arbitrary.start, type=pa.int64())
                    ),
                    pa_scalar_to_plc_scalar(
                        pa.scalar(arbitrary.step, type=pa.int64())
                    ),
                )
            )
        if cudf.get_option("default_integer_bitwidth") and dtype is None:
            dtype = np.dtype(
                f"i{cudf.get_option('default_integer_bitwidth') // 8}"
            )
        if dtype is not None:
            return column.astype(dtype)
        return column
    elif isinstance(arbitrary, (ColumnBase, cudf.Series, cudf.Index)):
        # Ignoring nan_as_null per the docstring
        if isinstance(arbitrary, cudf.Series):
            arbitrary = arbitrary._column
        elif isinstance(arbitrary, cudf.Index):
            arbitrary = arbitrary._column
        if dtype is not None:
            return arbitrary.astype(dtype)
        return arbitrary
    elif hasattr(arbitrary, "__cuda_array_interface__"):
        column = ColumnBase.from_cuda_array_interface(arbitrary)
        if nan_as_null is not False:
            column = column.nans_to_nulls()
        if dtype is not None:
            column = column.astype(dtype)
        return column
    elif isinstance(arbitrary, (pa.Array, pa.ChunkedArray)):
        if (nan_as_null is None or nan_as_null) and pa.types.is_floating(
            arbitrary.type
        ):
            arbitrary = pc.if_else(
                pc.is_nan(arbitrary),
                pa.nulls(len(arbitrary), type=arbitrary.type),
                arbitrary,
            )
        elif dtype is None and pa.types.is_null(arbitrary.type):
            # default "empty" type
            dtype = CUDF_STRING_DTYPE
        col = ColumnBase.from_arrow(arbitrary)

        if dtype is not None:
            col = col.astype(dtype)

        return col

    elif isinstance(
        arbitrary, (pd.Series, pd.Index, pd.api.extensions.ExtensionArray)
    ):
        if isinstance(arbitrary.dtype, (pd.SparseDtype, pd.PeriodDtype)):
            raise NotImplementedError(
                f"cuDF does not yet support {type(arbitrary.dtype).__name__}"
            )
        elif (
            cudf.get_option("mode.pandas_compatible")
            and isinstance(arbitrary, (pd.DatetimeIndex, pd.TimedeltaIndex))
            and arbitrary.freq is not None
        ):
            raise NotImplementedError("freq is not implemented yet")
        elif isinstance(arbitrary.dtype, pd.IntervalDtype) and isinstance(
            arbitrary.dtype.subtype, pd.DatetimeTZDtype
        ):
            raise NotImplementedError(
                "cuDF does not yet support Intervals with timezone-aware datetimes"
            )
        elif isinstance(
            arbitrary.dtype,
            (pd.CategoricalDtype, pd.IntervalDtype, pd.DatetimeTZDtype),
        ):
            if isinstance(arbitrary.dtype, pd.DatetimeTZDtype):
                new_tz = get_compatible_timezone(arbitrary.dtype)
                arbitrary = arbitrary.astype(new_tz)
            if isinstance(arbitrary.dtype, pd.CategoricalDtype):
                if isinstance(
                    arbitrary.dtype.categories.dtype, pd.DatetimeTZDtype
                ):
                    new_tz = get_compatible_timezone(
                        arbitrary.dtype.categories.dtype
                    )
                    new_cats = arbitrary.dtype.categories.astype(new_tz)
                    new_dtype = pd.CategoricalDtype(
                        categories=new_cats, ordered=arbitrary.dtype.ordered
                    )
                    arbitrary = arbitrary.astype(new_dtype)
                elif (
                    isinstance(
                        arbitrary.dtype.categories.dtype, pd.IntervalDtype
                    )
                    and dtype is None
                ):
                    # Conversion to arrow converts IntervalDtype to StructDtype
                    dtype = CategoricalDtype.from_pandas(arbitrary.dtype)
            result = as_column(
                pa.array(arbitrary, from_pandas=True),
                nan_as_null=nan_as_null,
                dtype=dtype,
                length=length,
            )
            if (
                cudf.get_option("mode.pandas_compatible")
                and isinstance(arbitrary.dtype, pd.CategoricalDtype)
                and is_pandas_nullable_extension_dtype(
                    arbitrary.dtype.categories.dtype
                )
                and dtype is None
            ):
                # Store pandas extension dtype directly in the column's dtype property
                # TODO: Move this to near isinstance(arbitrary.dtype.categories.dtype, pd.IntervalDtype)
                # check above, for which merge should be working fully with pandas nullable extension dtypes.
                result = result._with_type_metadata(
                    CategoricalDtype.from_pandas(arbitrary.dtype)
                )
            return result
        elif is_pandas_nullable_extension_dtype(arbitrary.dtype):
            if (
                isinstance(arbitrary.dtype, pd.ArrowDtype)
                and (arrow_type := arbitrary.dtype.pyarrow_dtype) is not None
                and (
                    pa.types.is_date32(arrow_type)
                    or pa.types.is_binary(arrow_type)
                    or pa.types.is_dictionary(arrow_type)
                )
            ):
                raise NotImplementedError(
                    f"cuDF does not yet support {arbitrary.dtype}"
                )
            if isinstance(arbitrary, (pd.Series, pd.Index)):
                # pandas arrays define __arrow_array__ for better
                # pyarrow.array conversion
                arbitrary = arbitrary.array
            result = as_column(
                pa.array(arbitrary, from_pandas=True),
                nan_as_null=nan_as_null,
                dtype=dtype,
                length=length,
            )
            if cudf.get_option("mode.pandas_compatible"):
                # Store pandas extension dtype directly in the column's dtype property
                result = result._with_type_metadata(arbitrary.dtype)
            return result
        elif isinstance(
            arbitrary.dtype, pd.api.extensions.ExtensionDtype
        ) and not isinstance(arbitrary, NumpyExtensionArray):
            raise NotImplementedError(
                "Custom pandas ExtensionDtypes are not supported"
            )
        elif arbitrary.dtype.kind in "fiubmM":
            # numpy dtype like
            if isinstance(arbitrary, NumpyExtensionArray):
                arbitrary = np.array(arbitrary)
            arb_dtype = np.dtype(arbitrary.dtype)
            if arb_dtype.kind == "f" and arb_dtype.itemsize == 2:
                raise TypeError("Unsupported type float16")
            elif arb_dtype.kind in "mM":
                # not supported by cupy
                arbitrary = np.asarray(arbitrary)
            else:
                arbitrary = cp.asarray(arbitrary)
            return as_column(
                arbitrary, nan_as_null=nan_as_null, dtype=dtype, length=length
            )
        elif arbitrary.dtype.kind == "O":
            if isinstance(arbitrary, NumpyExtensionArray):
                # infer_dtype does not handle NumpyExtensionArray
                arbitrary = np.array(arbitrary, dtype=object)
            inferred_dtype = infer_dtype(
                arbitrary, skipna=not cudf.get_option("mode.pandas_compatible")
            )
            if inferred_dtype in ("mixed-integer", "mixed-integer-float"):
                raise MixedTypeError("Cannot create column with mixed types")
            elif dtype is None and inferred_dtype not in (
                "mixed",
                "decimal",
                "string",
                "empty",
                "boolean",
            ):
                raise TypeError(
                    f"Cannot convert a {inferred_dtype} of object type"
                )
            elif inferred_dtype == "boolean":
                if cudf.get_option("mode.pandas_compatible"):
                    if dtype != np.dtype("bool") or pd.isna(arbitrary).any():
                        raise MixedTypeError(
                            f"Cannot have mixed values with {inferred_dtype}"
                        )
                elif nan_as_null is False and _has_any_nan(arbitrary):
                    raise MixedTypeError(
                        f"Cannot have mixed values with {inferred_dtype}"
                    )
            elif (
                nan_as_null is False
                and inferred_dtype not in ("decimal", "empty")
                and (_has_any_nan(arbitrary) or _has_any_nat(arbitrary))
            ):
                # Decimal can hold float("nan")
                # All np.nan is not restricted by type
                raise MixedTypeError(f"Cannot have NaN with {inferred_dtype}")

            pyarrow_array = pa.array(
                arbitrary,
                from_pandas=True,
            )
            if (
                cudf.get_option("mode.pandas_compatible")
                and inferred_dtype == "mixed"
                and not (
                    pa.types.is_list(pyarrow_array.type)
                    or pa.types.is_struct(pyarrow_array.type)
                    or pa.types.is_string(pyarrow_array.type)
                )
            ):
                raise MixedTypeError("Cannot create column with mixed types")
            return as_column(
                pyarrow_array,
                dtype=dtype,
                nan_as_null=nan_as_null,
                length=length,
            )
        else:
            raise NotImplementedError(
                f"{type(arbitrary).__name__} with "
                f"{type(arbitrary.dtype).__name__} is not supported."
            )
    elif is_scalar(arbitrary) and not isinstance(arbitrary, memoryview):
        if length is None:
            length = 1
        elif length < 0:
            raise ValueError(f"{length=} must be >=0.")

        pa_type = None
        if isinstance(arbitrary, pd.Interval) or _is_categorical_dtype(dtype):
            return as_column(
                pd.Series([arbitrary] * length),
                nan_as_null=nan_as_null,
                dtype=dtype,
                length=length,
            )
        elif (
            nan_as_null is True
            and isinstance(arbitrary, (np.floating, float))
            and np.isnan(arbitrary)
        ):
            if dtype is None:
                dtype = getattr(arbitrary, "dtype", np.dtype(np.float64))
            arbitrary = None
            pa_type = cudf_dtype_to_pa_type(dtype)
            dtype = None
        elif arbitrary is pd.NA or arbitrary is None:
            arbitrary = None
            if dtype is not None:
                pa_type = cudf_dtype_to_pa_type(dtype)
                if not cudf.get_option("mode.pandas_compatible"):
                    dtype = None
            else:
                raise ValueError(
                    "Need to pass dtype when passing pd.NA or None"
                )
        elif (
            isinstance(arbitrary, (pd.Timestamp, pd.Timedelta))
            or arbitrary is pd.NaT
        ):
            arbitrary = arbitrary.to_numpy()
        elif isinstance(arbitrary, (np.datetime64, np.timedelta64)):
            unit = np.datetime_data(arbitrary.dtype)[0]
            if unit not in {"s", "ms", "us", "ns"}:
                arbitrary = arbitrary.astype(
                    np.dtype(f"{arbitrary.dtype.kind}8[s]")
                )

        pa_scalar = pa.scalar(arbitrary, type=pa_type)
        if length == 0:
            if dtype is None:
                dtype = cudf_dtype_from_pa_type(pa_scalar.type)
            return column_empty(length, dtype=dtype)
        else:
            col = ColumnBase.from_pylibcudf(
                plc.Column.from_scalar(
                    pa_scalar_to_plc_scalar(pa_scalar), length
                )
            )
            if dtype is not None:
                col = col.astype(dtype)
            return col
    elif hasattr(arbitrary, "__array_interface__"):
        desc = arbitrary.__array_interface__
        check_invalid_array(desc["shape"], np.dtype(desc["typestr"]))

        # CUDF assumes values are always contiguous
        arbitrary = np.asarray(arbitrary, order="C")

        if arbitrary.ndim == 0:
            # TODO: Or treat as scalar?
            arbitrary = arbitrary[np.newaxis]

        if arbitrary.dtype.kind == "O":
            is_na = pd.isna(arbitrary)
            if is_na.any():
                if is_na.all():
                    # Avoid pyarrow converting np.ndarray[object] of all NaNs to float
                    raise MixedTypeError(
                        "Cannot have all NaN values with object dtype."
                    )
                arbitrary = pa.array(arbitrary)
            else:
                # Let pandas potentially infer object type
                # e.g. np.array([pd.Timestamp(...)], dtype=object) -> datetime64
                arbitrary = pd.Series(arbitrary)
            return as_column(arbitrary, dtype=dtype, nan_as_null=nan_as_null)
        elif arbitrary.dtype.kind in "SU":
            result_column = ColumnBase.from_arrow(pa.array(arbitrary))
            if dtype is not None:
                result_column = result_column.astype(dtype)
            return result_column
        elif arbitrary.dtype.kind in "biuf":
            if not arbitrary.dtype.isnative:
                # Not supported by pylibcudf
                arbitrary = arbitrary.astype(arbitrary.dtype.newbyteorder("="))
            result_column = ColumnBase.from_pylibcudf(
                plc.Column.from_array_interface(arbitrary)
            )
            if nan_as_null is not False:
                result_column = result_column.nans_to_nulls()
            if dtype is not None:
                result_column = result_column.astype(dtype)
            return result_column
        elif arbitrary.dtype.kind in "mM":
            time_unit = np.datetime_data(arbitrary.dtype)[0]
            if time_unit in ("D", "W", "M", "Y"):
                # TODO: Raise in these cases instead of downcasting to s?
                new_type = f"{arbitrary.dtype.type.__name__}[s]"
                arbitrary = arbitrary.astype(new_type)
            elif time_unit == "generic":
                # TODO: This should probably be in cudf.dtype
                raise TypeError(
                    f"{arbitrary.dtype.type.__name__} must have a unit specified"
                )

            is_nat = np.isnat(arbitrary)
            mask = None
            if is_nat.any():
                if nan_as_null is not False:
                    # Convert NaT to NA, which pyarrow does by default
                    return as_column(
                        pa.array(arbitrary),
                        dtype=dtype,
                        nan_as_null=nan_as_null,
                    )
                # Consider NaT as NA in the mask
                # but maintain NaT as a value
                mask = plc.Column.from_array_interface(~is_nat)
            plc_column = plc.Column.from_array_interface(arbitrary)
            if mask is not None:
                plc_column = plc_column.with_mask(
                    *plc.transform.bools_to_mask(mask)
                )
            result_column = ColumnBase.from_pylibcudf(plc_column)
            if dtype is not None:
                result_column = result_column.astype(dtype)
            return result_column
        else:
            raise NotImplementedError(f"{arbitrary.dtype} not supported")
    elif (view := as_memoryview(arbitrary)) is not None:
        return as_column(
            np.asarray(view), dtype=dtype, nan_as_null=nan_as_null
        )
    elif not isinstance(arbitrary, (Iterable, Sequence)):
        raise TypeError(
            f"{type(arbitrary).__name__} must be an iterable or sequence."
        )
    elif isinstance(arbitrary, Iterator):
        arbitrary = list(arbitrary)

    # Start of arbitrary that's not handed above but dtype provided
    if isinstance(dtype, pd.DatetimeTZDtype):
        raise NotImplementedError(
            "Use `tz_localize()` to construct timezone aware data."
        )
    elif isinstance(dtype, DecimalDtype):
        # Arrow throws a type error if the input is of
        # mixed-precision and cannot fit into the provided
        # decimal type properly, see:
        # https://github.com/apache/arrow/pull/9948
        # Hence we should let the exception propagate to
        # the user.
        data = pa.array(
            arbitrary,
            type=pa.decimal128(precision=dtype.precision, scale=dtype.scale),
        )
        if isinstance(dtype, cudf.Decimal128Dtype):
            return cudf.core.column.Decimal128Column.from_arrow(data)
        elif isinstance(dtype, cudf.Decimal64Dtype):
            return cudf.core.column.Decimal64Column.from_arrow(data)
        elif isinstance(dtype, cudf.Decimal32Dtype):
            return cudf.core.column.Decimal32Column.from_arrow(data)
        else:
            raise NotImplementedError(f"{dtype} not implemented")
    elif isinstance(
        dtype,
        (
            pd.CategoricalDtype,
            CategoricalDtype,
            pd.IntervalDtype,
            IntervalDtype,
        ),
    ) or dtype in {
        "category",
        "interval",
        "str",
        str,
        np.str_,
        object,
        np.dtype(object),
    }:
        if isinstance(dtype, (CategoricalDtype, IntervalDtype)):
            dtype = dtype.to_pandas()
            if isinstance(dtype, pd.IntervalDtype):
                # pd.Series(arbitrary) might be already inferred as IntervalDtype
                ser = pd.Series(arbitrary).astype(dtype)
            else:
                ser = pd.Series(arbitrary, dtype=dtype)
        elif dtype == object and not cudf.get_option("mode.pandas_compatible"):
            # Unlike pandas, interpret object as "str" instead of "python object"
            ser = pd.Series(arbitrary, dtype="str")
        else:
            ser = pd.Series(arbitrary, dtype=dtype)
        return as_column(ser, nan_as_null=nan_as_null)
    elif isinstance(dtype, (cudf.StructDtype, cudf.ListDtype)):
        try:
            data = pa.array(arbitrary, type=dtype.to_arrow())
        except (pa.ArrowInvalid, pa.ArrowTypeError):
            if isinstance(dtype, cudf.ListDtype):
                # e.g. test_cudf_list_struct_write
                return cudf.core.column.ListColumn.from_sequences(arbitrary)
            raise
        return as_column(data, nan_as_null=nan_as_null)

    from_pandas = nan_as_null is None or nan_as_null
    if dtype is not None:
        dtype = cudf.dtype(dtype)
        try:
            arbitrary = pa.array(
                arbitrary,
                type=cudf_dtype_to_pa_type(dtype),
                from_pandas=from_pandas,
            )
        except (pa.ArrowInvalid, pa.ArrowTypeError) as err:
            if err.args[0].startswith("Could not convert <NA>"):
                # nan_as_null=False, but we want to allow pd.NA values
                arbitrary = pa.array(
                    arbitrary,
                    type=cudf_dtype_to_pa_type(dtype),
                    from_pandas=True,
                )
            else:
                if not isinstance(dtype, np.dtype):
                    dtype = dtype.to_pandas()
                arbitrary = pd.Series(arbitrary, dtype=dtype)
        return as_column(arbitrary, nan_as_null=nan_as_null, dtype=dtype)
    else:
        for element in arbitrary:
            # Carve-outs that cannot be parsed by pyarrow/pandas
            if is_column_like(element):
                # e.g. test_nested_series_from_sequence_data
                return cudf.core.column.ListColumn.from_sequences(arbitrary)
            elif isinstance(element, cp.ndarray):
                # e.g. test_series_from_cupy_scalars
                return as_column(
                    cp.array(arbitrary),
                    dtype=dtype,
                    nan_as_null=nan_as_null,
                    length=length,
                )
            elif (
                isinstance(element, (pd.Timestamp, pd.Timedelta))
                or element is pd.NaT
            ):
                # TODO: Remove this after
                # https://github.com/apache/arrow/issues/26492
                # is fixed.
                return as_column(
                    pd.Series(arbitrary),
                    dtype=dtype,
                    nan_as_null=nan_as_null,
                    length=length,
                )
            elif not any(element is na for na in (None, pd.NA, np.nan)):
                # Might have NA + element like above, but short-circuit if
                # an element pyarrow/pandas might be able to parse
                break
        try:
            arbitrary = pa.array(arbitrary, from_pandas=from_pandas)
            if (
                cudf.get_option("mode.pandas_compatible")
                and pa.types.is_integer(arbitrary.type)
                and arbitrary.null_count > 0
            ):
                # TODO: Need to re-visit this cast and fill_null
                # calls while addressing the following issue:
                # https://github.com/rapidsai/cudf/issues/14149
                arbitrary = arbitrary.cast(pa.float64())
                arbitrary = pc.fill_null(arbitrary, np.nan)
            if (
                cudf.get_option("default_integer_bitwidth")
                and pa.types.is_integer(arbitrary.type)
            ) or (
                cudf.get_option("default_float_bitwidth")
                and pa.types.is_floating(arbitrary.type)
            ):
                dtype = _maybe_convert_to_default_type(
                    np.dtype(arbitrary.type.to_pandas_dtype())
                )
        except (pa.ArrowInvalid, pa.ArrowTypeError, TypeError):
            arbitrary = pd.Series(arbitrary)
            if (
                cudf.get_option("default_integer_bitwidth")
                and arbitrary.dtype.kind in set("iu")
            ) or (
                cudf.get_option("default_float_bitwidth")
                and arbitrary.dtype.kind == "f"
            ):
                dtype = _maybe_convert_to_default_type(arbitrary.dtype)
        return as_column(arbitrary, nan_as_null=nan_as_null, dtype=dtype)


def serialize_columns(columns: list[ColumnBase]) -> tuple[list[dict], list]:
    """
    Return the headers and frames resulting
    from serializing a list of Column

    Parameters
    ----------
    columns : list
        list of Columns to serialize

    Returns
    -------
    headers : list
        list of header metadata for each Column
    frames : list
        list of frames
    """
    headers: list[dict[Any, Any]] = []
    frames = []

    if len(columns) > 0:
        header_columns: list[tuple[dict, list]] = [
            c.device_serialize() for c in columns
        ]
        headers, column_frames = zip(*header_columns, strict=True)
        for f in column_frames:
            frames.extend(f)

    return headers, frames


def deserialize_columns(headers: list[dict], frames: list) -> list[ColumnBase]:
    """
    Construct a list of Columns from a list of headers
    and frames.
    """
    columns = []

    for meta in headers:
        col_frame_count = meta["frame_count"]
        col_typ = Serializable._name_type_map[meta["type-serialized-name"]]
        colobj = col_typ.deserialize(meta, frames[:col_frame_count])
        columns.append(colobj)
        # Advance frames
        frames = frames[col_frame_count:]

    return columns


def concat_columns(objs: "MutableSequence[ColumnBase]") -> ColumnBase:
    """Concatenate a sequence of columns."""
    if len(objs) == 0:
        return column_empty(0, dtype=np.dtype(np.float64))

    # If all columns are `NumericalColumn` with different dtypes,
    # we cast them to a common dtype.
    # Notice, we can always cast pure null columns
    not_null_col_dtypes = [o.dtype for o in objs if o.null_count != len(o)]
    if len(not_null_col_dtypes) and all(
        is_dtype_obj_numeric(dtype, include_decimal=False)
        and dtype.kind == "M"
        for dtype in not_null_col_dtypes
    ):
        common_dtype = find_common_type(not_null_col_dtypes)
        # Cast all columns to the common dtype
        objs = [obj.astype(common_dtype) for obj in objs]

    # Find the first non-null column:
    head = next((obj for obj in objs if obj.null_count != len(obj)), objs[0])

    for i, obj in enumerate(objs):
        # Check that all columns are the same type:
        if not is_dtype_equal(obj.dtype, head.dtype):
            # if all null, cast to appropriate dtype
            if obj.null_count == len(obj):
                objs[i] = column_empty(row_count=len(obj), dtype=head.dtype)
            else:
                raise ValueError("All columns must be the same type")

    # TODO: This logic should be generalized to a dispatch to
    # ColumnBase._concat so that all subclasses can override necessary
    # behavior. However, at the moment it's not clear what that API should look
    # like, so CategoricalColumn simply implements a minimal working API.
    if all(isinstance(o.dtype, CategoricalDtype) for o in objs):
        return cudf.core.column.categorical.CategoricalColumn._concat(
            cast(
                MutableSequence[
                    cudf.core.column.categorical.CategoricalColumn
                ],
                objs,
            )
        )

    newsize = sum(map(len, objs))
    if newsize > np.iinfo(SIZE_TYPE_DTYPE).max:
        raise MemoryError(
            f"Result of concat cannot have size > {SIZE_TYPE_DTYPE}_MAX"
        )
    elif newsize == 0:
        return column_empty(0, head.dtype)

    # Filter out inputs that have 0 length, then concatenate.
    objs_with_len = [o for o in objs if len(o)]
    with acquire_spill_lock():
        return ColumnBase.from_pylibcudf(
            plc.concatenate.concatenate(
                [col.to_pylibcudf(mode="read") for col in objs_with_len]
            )
        )._with_type_metadata(objs_with_len[0].dtype)  # type: ignore[return-value]<|MERGE_RESOLUTION|>--- conflicted
+++ resolved
@@ -689,53 +689,12 @@
                 raise ValueError(f"Unsupported mode: {mode}")
         else:
             obj = None
-<<<<<<< HEAD
-        return cp.asarray(obj).view(self.dtype)
-=======
+
         if cudf.get_option("mode.pandas_compatible"):
-            return cuda.as_cuda_array(obj).view(
-                getattr(self.dtype, "numpy_dtype", self.dtype)
-            )
-        else:
-            return cuda.as_cuda_array(obj).view(self.dtype)
-
-    def mask_array_view(
-        self, *, mode: Literal["write", "read"] = "write"
-    ) -> "cuda.devicearray.DeviceNDArray":
-        """
-        View the mask as a device array
-
-        Parameters
-        ----------
-        mode : str, default 'write'
-            Supported values are {'read', 'write'}
-            If 'write' is passed, a device array object
-            with readonly flag set to False in CAI is returned.
-            If 'read' is passed, a device array object
-            with readonly flag set to True in CAI is returned.
-            This also means, If the caller wishes to modify
-            the data returned through this view, they must
-            pass mode="write", else pass mode="read".
-
-        Returns
-        -------
-        numba.cuda.cudadrv.devicearray.DeviceNDArray
-        """
-        if self.mask is not None:
-            if mode == "read":
-                obj = cuda_array_interface_wrapper(
-                    ptr=self.mask.get_ptr(mode="read"),
-                    size=self.mask.size,
-                    owner=self.mask,
-                )
-            elif mode == "write":
-                obj = self.mask
-            else:
-                raise ValueError(f"Unsupported mode: {mode}")
-        else:
-            obj = None
-        return cuda.as_cuda_array(obj).view(SIZE_TYPE_DTYPE)
->>>>>>> 266875f3
+            dtype = getattr(self.dtype, "numpy_dtype", self.dtype)
+        else:
+            dtype = self.dtype
+        return cp.asarray(obj).view(dtype)
 
     def __len__(self) -> int:
         return self.size
