--- conflicted
+++ resolved
@@ -32,11 +32,7 @@
     check_cast_unsupported_dtype,
     get_time_unit,
     is_scalar,
-<<<<<<< HEAD
-=======
-    is_string_dtype,
     min_signed_type,
->>>>>>> a101cf52
     min_unsigned_type,
     np_to_pa_dtype,
 )
@@ -1000,17 +996,9 @@
         dtype = cudf.dtype(dtype)
         if is_categorical_dtype(dtype):
             return self.as_categorical_column(dtype, **kwargs)
-<<<<<<< HEAD
         elif isinstance(dtype, cudf.Datetime):
             return self.as_datetime_column(dtype, **kwargs)
         elif isinstance(dtype, cudf.StringDtype):
-=======
-        elif pd.api.types.pandas_dtype(dtype).type in {
-            np.str_,
-            np.object_,
-            str,
-        }:
->>>>>>> a101cf52
             return self.as_string_column(dtype, **kwargs)
         elif is_list_dtype(dtype):
             if not self.dtype == dtype:
@@ -1489,71 +1477,7 @@
                 new_dtype = pd.api.types.pandas_dtype(dtype)
             col = col.astype(new_dtype)
 
-<<<<<<< HEAD
-            if is_categorical_dtype(new_dtype):
-                arbitrary = arbitrary.dictionary_encode()
-            else:
-                if nan_as_null is False:
-                    # casting a null array doesn't make nans valid
-                    # so we create one with valid nans from scratch:
-                    if new_dtype == np.dtype("object"):
-                        arbitrary = utils.scalar_broadcast_to(
-                            None, (len(arbitrary),), dtype=new_dtype
-                        )
-                    else:
-                        arbitrary = utils.scalar_broadcast_to(
-                            np.nan, (len(arbitrary),), dtype=new_dtype
-                        )
-                else:
-                    arbitrary = arbitrary.cast(np_to_pa_dtype(new_dtype))
-            data = as_column(arbitrary, nan_as_null=nan_as_null)
-        elif isinstance(arbitrary, pa.DictionaryArray):
-            data = cudf.core.column.CategoricalColumn.from_arrow(arbitrary)
-        elif isinstance(arbitrary, pa.TimestampArray):
-            data = cudf.core.column.DatetimeColumn.from_arrow(arbitrary)
-        elif isinstance(arbitrary, pa.DurationArray):
-            data = cudf.core.column.TimeDeltaColumn.from_arrow(arbitrary)
-        elif isinstance(arbitrary, pa.Date64Array):
-            raise NotImplementedError
-            data = cudf.core.column.DatetimeColumn.from_arrow(
-                arbitrary, dtype=np.dtype("M8[ms]")
-            )
-        elif isinstance(arbitrary, pa.Date32Array):
-            # No equivalent np dtype and not yet supported
-            warnings.warn(
-                "Date32 values are not yet supported so this will "
-                "be typecast to a Date64 value",
-                UserWarning,
-            )
-            data = as_column(arbitrary.cast(pa.int32())).astype("M8[ms]")
-        elif isinstance(arbitrary, pa.BooleanArray):
-            # Arrow uses 1 bit per value while we use int8
-            dtype = np.dtype(np.bool)
-            arbitrary = arbitrary.cast(pa.int8())
-            data = cudf.core.column.NumericalColumn.from_arrow(
-                arbitrary, dtype=dtype
-            )
-        elif isinstance(arbitrary, pa.ListArray):
-            data = cudf.core.column.ListColumn.from_arrow(arbitrary)
-        else:
-            data = cudf.core.column.NumericalColumn.from_arrow(arbitrary)
-    elif isinstance(arbitrary, pa.ChunkedArray):
-        gpu_cols = [
-            as_column(chunk, dtype=dtype) for chunk in arbitrary.chunks
-        ]
-
-        if dtype:
-            new_dtype = dtype
-        else:
-            pa_type = arbitrary.type
-            if pa.types.is_dictionary(pa_type):
-                new_dtype = "category"
-            else:
-                new_dtype = cudf.dtype(pa_type)
-        data = ColumnBase._concat(gpu_cols, dtype=new_dtype)
-=======
         return col
->>>>>>> a101cf52
 
     elif isinstance(arbitrary, (pd.Series, pd.Categorical)):
         if isinstance(arbitrary, pd.Series) and isinstance(
