--- conflicted
+++ resolved
@@ -74,10 +74,7 @@
 from cudf.utils.utils import (
     _array_ufunc,
     _is_null_host_scalar,
-<<<<<<< HEAD
-=======
     is_na_like,
->>>>>>> 03c0d371
     mask_dtype,
 )
 
