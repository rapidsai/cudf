--- conflicted
+++ resolved
@@ -212,16 +212,8 @@
         return n
 
     def dropna(self, drop_nan: bool = False) -> ColumnBase:
-<<<<<<< HEAD
         col = self.nans_to_nulls() if drop_nan else self
         return next(iter(drop_nulls([col])))
-=======
-        if drop_nan:
-            col = self.nans_to_nulls()
-        else:
-            col = self
-        return col.as_frame()._drop_na_rows(drop_nan=drop_nan)._as_column()
->>>>>>> dce38d40
 
     def to_arrow(self) -> pa.Array:
         """Convert to PyArrow Array
