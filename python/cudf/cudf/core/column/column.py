# Copyright (c) 2018-2023, NVIDIA CORPORATION.

from __future__ import annotations

import pickle
import warnings
from functools import cached_property
from itertools import chain
from types import SimpleNamespace
from typing import (
    Any,
    Dict,
    List,
    MutableSequence,
    Optional,
    Sequence,
    Tuple,
    TypeVar,
    Union,
    cast,
)

import cupy
import numpy as np
import pandas as pd
import pyarrow as pa
from numba import cuda

import rmm

import cudf
from cudf import _lib as libcudf
from cudf._lib.column import Column
from cudf._lib.null_mask import (
    MaskState,
    bitmask_allocation_size_bytes,
    create_null_mask,
)
from cudf._lib.scalar import as_device_scalar
from cudf._lib.stream_compaction import (
    apply_boolean_mask,
    distinct_count as cpp_distinct_count,
    drop_duplicates,
    drop_nulls,
)
from cudf._lib.transform import bools_to_mask
from cudf._typing import ColumnLike, Dtype, ScalarLike
from cudf.api.types import (
    _is_non_decimal_numeric_dtype,
    infer_dtype,
    is_bool_dtype,
    is_categorical_dtype,
    is_decimal32_dtype,
    is_decimal64_dtype,
    is_decimal128_dtype,
    is_decimal_dtype,
    is_dtype_equal,
    is_integer_dtype,
    is_interval_dtype,
    is_list_dtype,
    is_scalar,
    is_string_dtype,
    is_struct_dtype,
)
from cudf.core._compat import PANDAS_GE_150
from cudf.core.abc import Serializable
from cudf.core.buffer import (
    Buffer,
    acquire_spill_lock,
    as_buffer,
    cuda_array_interface_wrapper,
)
from cudf.core.dtypes import (
    CategoricalDtype,
    IntervalDtype,
    ListDtype,
    StructDtype,
)
from cudf.core.missing import NA
from cudf.core.mixins import BinaryOperand, Reducible
from cudf.utils.dtypes import (
    _maybe_convert_to_default_type,
    cudf_dtype_from_pa_type,
    get_time_unit,
    is_mixed_with_object_dtype,
    min_scalar_type,
    min_unsigned_type,
    np_to_pa_dtype,
    pandas_dtypes_alias_to_cudf_alias,
    pandas_dtypes_to_np_dtypes,
)
from cudf.utils.utils import _array_ufunc, mask_dtype

if PANDAS_GE_150:
    from pandas.core.arrays.arrow.extension_types import ArrowIntervalType
else:
    from pandas.core.arrays._arrow_utils import ArrowIntervalType

T = TypeVar("T", bound="ColumnBase")
# TODO: This workaround allows type hints for `slice`, since `slice` is a
# method in ColumnBase.
Slice = TypeVar("Slice", bound=slice)


class ColumnBase(Column, Serializable, BinaryOperand, Reducible):
    _VALID_REDUCTIONS = {
        "any",
        "all",
        "max",
        "min",
    }

    def as_frame(self) -> "cudf.core.frame.Frame":
        """
        Converts a Column to Frame
        """
        return cudf.core.single_column_frame.SingleColumnFrame(
            {None: self.copy(deep=False)}
        )

    def data_array_view(
        self, *, mode="write"
    ) -> "cuda.devicearray.DeviceNDArray":
        """
        View the data as a device array object

        Parameters
        ----------
        mode : str, default 'write'
            Supported values are {'read', 'write'}
            If 'write' is passed, a device array object
            with readonly flag set to False in CAI is returned.
            If 'read' is passed, a device array object
            with readonly flag set to True in CAI is returned.
            This also means, If the caller wishes to modify
            the data returned through this view, they must
            pass mode="write", else pass mode="read".

        Returns
        -------
        numba.cuda.cudadrv.devicearray.DeviceNDArray
        """
        if self.data is not None:
            if mode == "read":
                obj = _proxy_cai_obj(
                    self.data._get_cuda_array_interface(readonly=True),
                    owner=self.data,
                )
            elif mode == "write":
                obj = self.data
            else:
                raise ValueError(f"Unsupported mode: {mode}")
        else:
            obj = None
        return cuda.as_cuda_array(obj).view(self.dtype)

    def mask_array_view(
        self, *, mode="write"
    ) -> "cuda.devicearray.DeviceNDArray":
        """
        View the mask as a device array

        Parameters
        ----------
        mode : str, default 'write'
            Supported values are {'read', 'write'}
            If 'write' is passed, a device array object
            with readonly flag set to False in CAI is returned.
            If 'read' is passed, a device array object
            with readonly flag set to True in CAI is returned.
            This also means, If the caller wishes to modify
            the data returned through this view, they must
            pass mode="write", else pass mode="read".

        Returns
        -------
        numba.cuda.cudadrv.devicearray.DeviceNDArray
        """
        if self.mask is not None:
            if mode == "read":
                obj = _proxy_cai_obj(
                    self.mask._get_cuda_array_interface(readonly=True),
                    owner=self.mask,
                )
            elif mode == "write":
                obj = self.mask
            else:
                raise ValueError(f"Unsupported mode: {mode}")
        else:
            obj = None
        return cuda.as_cuda_array(obj).view(mask_dtype)

    def __len__(self) -> int:
        return self.size

    def __repr__(self):
        return (
            f"{object.__repr__(self)}\n"
            f"{self.to_arrow().to_string()}\n"
            f"dtype: {self.dtype}"
        )

    def to_pandas(self, index: pd.Index = None, **kwargs) -> "pd.Series":
        """Convert object to pandas type.

        The default implementation falls back to PyArrow for the conversion.
        """
        # This default implementation does not handle nulls in any meaningful
        # way, but must consume the parameter to avoid passing it to PyArrow
        # (which does not recognize it).
        kwargs.pop("nullable", None)
        pd_series = self.to_arrow().to_pandas(**kwargs)

        if index is not None:
            pd_series.index = index
        return pd_series

    @property
    def values_host(self) -> "np.ndarray":
        """
        Return a numpy representation of the Column.
        """
        if len(self) == 0:
            return np.array([], dtype=self.dtype)

        if self.has_nulls():
            raise ValueError("Column must have no nulls.")

        with acquire_spill_lock():
            return self.data_array_view(mode="read").copy_to_host()

    @property
    def values(self) -> "cupy.ndarray":
        """
        Return a CuPy representation of the Column.
        """
        if len(self) == 0:
            return cupy.array([], dtype=self.dtype)

        if self.has_nulls():
            raise ValueError("Column must have no nulls.")

        return cupy.asarray(self.data_array_view(mode="write"))

    def find_and_replace(
        self: T,
        to_replace: ColumnLike,
        replacement: ColumnLike,
        all_nan: bool = False,
    ) -> T:
        raise NotImplementedError

    def clip(self, lo: ScalarLike, hi: ScalarLike) -> ColumnBase:
        return libcudf.replace.clip(self, lo, hi)

    def equals(self, other: ColumnBase, check_dtypes: bool = False) -> bool:
        if self is other:
            return True
        if other is None or len(self) != len(other):
            return False
        if check_dtypes and (self.dtype != other.dtype):
            return False
        ret = self._binaryop(other, "NULL_EQUALS")
        if ret is NotImplemented:
            raise TypeError(f"Cannot compare equality with {type(other)}")
        return ret.all()

    def all(self, skipna: bool = True) -> bool:
        # The skipna argument is only used for numerical columns.
        # If all entries are null the result is True, including when the column
        # is empty.

        if self.null_count == self.size:
            return True

        return libcudf.reduce.reduce("all", self, dtype=np.bool_)

    def any(self, skipna: bool = True) -> bool:
        # Early exit for fast cases.

        if not skipna and self.has_nulls():
            return True
        elif skipna and self.null_count == self.size:
            return False

        return libcudf.reduce.reduce("any", self, dtype=np.bool_)

    def dropna(self, drop_nan: bool = False) -> ColumnBase:
        # The drop_nan argument is only used for numerical columns.
        return drop_nulls([self])[0]

    def to_arrow(self) -> pa.Array:
        """Convert to PyArrow Array

        Examples
        --------
        >>> import cudf
        >>> col = cudf.core.column.as_column([1, 2, 3, 4])
        >>> col.to_arrow()
        <pyarrow.lib.Int64Array object at 0x7f886547f830>
        [
          1,
          2,
          3,
          4
        ]
        """
        return libcudf.interop.to_arrow([self], [("None", self.dtype)])[
            "None"
        ].chunk(0)

    @classmethod
    def from_arrow(cls, array: pa.Array) -> ColumnBase:
        """
        Convert PyArrow Array/ChunkedArray to column

        Parameters
        ----------
        array : PyArrow Array/ChunkedArray

        Returns
        -------
        column

        Examples
        --------
        >>> import pyarrow as pa
        >>> import cudf
        >>> cudf.core.column.ColumnBase.from_arrow(pa.array([1, 2, 3, 4]))
        <cudf.core.column.numerical.NumericalColumn object at 0x7f8865497ef0>
        """
        if not isinstance(array, (pa.Array, pa.ChunkedArray)):
            raise TypeError("array should be PyArrow array or chunked array")

        data = pa.table([array], [None])

        if isinstance(array.type, pa.DictionaryType):
            indices_table = pa.table(
                {
                    "None": pa.chunked_array(
                        [chunk.indices for chunk in data["None"].chunks],
                        type=array.type.index_type,
                    )
                }
            )
            dictionaries_table = pa.table(
                {
                    "None": pa.chunked_array(
                        [chunk.dictionary for chunk in data["None"].chunks],
                        type=array.type.value_type,
                    )
                }
            )

            codes = libcudf.interop.from_arrow(indices_table)[0]
            categories = libcudf.interop.from_arrow(dictionaries_table)[0]

            return build_categorical_column(
                categories=categories,
                codes=codes,
                mask=codes.base_mask,
                size=codes.size,
                ordered=array.type.ordered,
            )
        elif isinstance(array.type, ArrowIntervalType):
            return cudf.core.column.IntervalColumn.from_arrow(array)

        result = libcudf.interop.from_arrow(data)[0]

        return result._with_type_metadata(cudf_dtype_from_pa_type(array.type))

    def _get_mask_as_column(self) -> ColumnBase:
        return libcudf.transform.mask_to_bools(
            self.base_mask, self.offset, self.offset + len(self)
        )

    @cached_property
    def memory_usage(self) -> int:
        n = 0
        if self.data is not None:
            n += self.data.size
        if self.nullable:
            n += bitmask_allocation_size_bytes(self.size)
        return n

    def _fill(
        self,
        fill_value: ScalarLike,
        begin: int,
        end: int,
        inplace: bool = False,
    ) -> Optional[ColumnBase]:
        if end <= begin or begin >= self.size:
            return self if inplace else self.copy()

        # Constructing a cuDF scalar can cut unnecessary DtoH copy if
        # the scalar is None when calling `is_valid`.
        slr = cudf.Scalar(fill_value, dtype=self.dtype)

        if not inplace:
            return libcudf.filling.fill(self, begin, end, slr.device_value)

        if is_string_dtype(self.dtype):
            return self._mimic_inplace(
                libcudf.filling.fill(self, begin, end, slr.device_value),
                inplace=True,
            )

        if not slr.is_valid() and not self.nullable:
            mask = create_null_mask(self.size, state=MaskState.ALL_VALID)
            self.set_base_mask(mask)

        libcudf.filling.fill_in_place(self, begin, end, slr.device_value)

        return self

    def shift(self, offset: int, fill_value: ScalarLike) -> ColumnBase:
        return libcudf.copying.shift(self, offset, fill_value)

    @property
    def valid_count(self) -> int:
        """Number of non-null values"""
        return len(self) - self.null_count

    @property
    def nullmask(self) -> Buffer:
        """The gpu buffer for the null-mask"""
        if not self.nullable:
            raise ValueError("Column has no null mask")
        return self.mask_array_view(mode="read")

    def force_deep_copy(self: T) -> T:
        """
        A method to create deep copy irrespective of whether
        `copy-on-write` is enabled.
        """
        result = libcudf.copying.copy_column(self)
        return cast(T, result._with_type_metadata(self.dtype))

    def copy(self: T, deep: bool = True) -> T:
        """
        Makes a copy of the Column.

        Parameters
        ----------
        deep : bool, default True
            If True, a true physical copy of the column
            is made.
            If False and `copy_on_write` is False, the same
            memory is shared between the buffers of the Column
            and changes made to one Column will propagate to
            its copy and vice-versa.
            If False and `copy_on_write` is True, the same
            memory is shared between the buffers of the Column
            until there is a write operation being performed on
            them.
        """
        if deep:
            return self.force_deep_copy()
        else:
            return cast(
                T,
                build_column(
                    data=self.base_data
                    if self.base_data is None
                    else self.base_data.copy(deep=False),
                    dtype=self.dtype,
                    mask=self.base_mask
                    if self.base_mask is None
                    else self.base_mask.copy(deep=False),
                    size=self.size,
                    offset=self.offset,
                    children=tuple(
                        col.copy(deep=False) for col in self.base_children
                    ),
                ),
            )

    def view(self, dtype: Dtype) -> ColumnBase:
        """
        View the data underlying a column as different dtype.
        The source column must divide evenly into the size of
        the desired data type. Columns with nulls may only be
        viewed as dtypes with size equal to source dtype size

        Parameters
        ----------
        dtype : NumPy dtype, string
            The dtype to view the data as

        """

        dtype = cudf.dtype(dtype)

        if dtype.kind in ("o", "u", "s"):
            raise TypeError(
                "Bytes viewed as str without metadata is ambiguous"
            )

        if self.dtype.itemsize == dtype.itemsize:
            return build_column(
                self.base_data,
                dtype=dtype,
                mask=self.base_mask,
                size=self.size,
                offset=self.offset,
            )

        else:
            if self.null_count > 0:
                raise ValueError(
                    "Can not produce a view of a column with nulls"
                )

            if (self.size * self.dtype.itemsize) % dtype.itemsize:
                raise ValueError(
                    f"Can not divide {self.size * self.dtype.itemsize}"
                    + f" total bytes into {dtype} with size {dtype.itemsize}"
                )

            # This assertion prevents mypy errors below.
            assert self.base_data is not None

            start = self.offset * self.dtype.itemsize
            end = start + self.size * self.dtype.itemsize
            return build_column(self.base_data[start:end], dtype=dtype)

    def element_indexing(self, index: int):
        """Default implementation for indexing to an element

        Raises
        ------
        ``IndexError`` if out-of-bound
        """
        idx = np.int32(index)
        if idx < 0:
            idx = len(self) + idx
        if idx > len(self) - 1 or idx < 0:
            raise IndexError("single positional indexer is out-of-bounds")

        return libcudf.copying.get_element(self, idx).value

    def slice(self, start: int, stop: int, stride: int = None) -> ColumnBase:
        stride = 1 if stride is None else stride
        if start < 0:
            start = start + len(self)
        if stop < 0 and not (stride < 0 and stop == -1):
            stop = stop + len(self)
        if (stride > 0 and start >= stop) or (stride < 0 and start <= stop):
            return column_empty(0, self.dtype, masked=True)
        # compute mask slice
        if stride == 1:
            return libcudf.copying.column_slice(self, [start, stop])[
                0
            ]._with_type_metadata(self.dtype)
        else:
            # Need to create a gather map for given slice with stride
            gather_map = arange(
                start=start,
                stop=stop,
                step=stride,
                dtype=cudf.dtype(np.int32),
            )
            return self.take(gather_map)

    def __setitem__(self, key: Any, value: Any):
        """
        Set the value of ``self[key]`` to ``value``.

        If ``value`` and ``self`` are of different types, ``value`` is coerced
        to ``self.dtype``. Assumes ``self`` and ``value`` are index-aligned.
        """

        # Normalize value to scalar/column
        value_normalized = (
            cudf.Scalar(value, dtype=self.dtype)
            if is_scalar(value)
            else as_column(value, dtype=self.dtype)
        )

        out: Optional[ColumnBase]  # If None, no need to perform mimic inplace.
        if isinstance(key, slice):
            out = self._scatter_by_slice(key, value_normalized)
        else:
            key = as_column(key)
            if not isinstance(key, cudf.core.column.NumericalColumn):
                raise ValueError(f"Invalid scatter map type {key.dtype}.")
            out = self._scatter_by_column(key, value_normalized)

        if out:
            self._mimic_inplace(out, inplace=True)

    def _wrap_binop_normalization(self, other):
        if other is NA or other is None:
            return cudf.Scalar(other, dtype=self.dtype)
        if isinstance(other, np.ndarray) and other.ndim == 0:
            # Try and maintain the dtype
            other = other.dtype.type(other.item())
        return self.normalize_binop_value(other)

    def _scatter_by_slice(
        self, key: Slice, value: Union[cudf.core.scalar.Scalar, ColumnBase]
    ) -> Optional[ColumnBase]:
        """If this function returns None, it's either a no-op (slice is empty),
        or the inplace replacement is already performed (fill-in-place).
        """
        start, stop, step = key.indices(len(self))
        if start >= stop:
            return None
        num_keys = len(range(start, stop, step))

        self._check_scatter_key_length(num_keys, value)

        if step == 1 and not isinstance(
            self, (cudf.core.column.StructColumn, cudf.core.column.ListColumn)
        ):
            # NOTE: List & Struct dtypes aren't supported by both
            # inplace & out-of-place fill. Hence we need to use scatter for
            # these two types.
            if isinstance(value, cudf.core.scalar.Scalar):
                return self._fill(value, start, stop, inplace=True)
            else:
                return libcudf.copying.copy_range(
                    value, self, 0, num_keys, start, stop, False
                )

        # step != 1, create a scatter map with arange
        scatter_map = arange(
            start=start,
            stop=stop,
            step=step,
            dtype=cudf.dtype(np.int32),
        )

        return self._scatter_by_column(scatter_map, value)

    def _scatter_by_column(
        self,
        key: cudf.core.column.NumericalColumn,
        value: Union[cudf.core.scalar.Scalar, ColumnBase],
    ) -> ColumnBase:
        if is_bool_dtype(key.dtype):
            # `key` is boolean mask
            if len(key) != len(self):
                raise ValueError(
                    "Boolean mask must be of same length as column"
                )
            if isinstance(value, ColumnBase) and len(self) == len(value):
                # Both value and key are aligned to self. Thus, the values
                # corresponding to the false values in key should be
                # ignored.
                value = value.apply_boolean_mask(key)
                # After applying boolean mask, the length of value equals
                # the number of elements to scatter, we can skip computing
                # the sum of ``key`` below.
                num_keys = len(value)
            else:
                # Compute the number of element to scatter by summing all
                # `True`s in the boolean mask.
                num_keys = key.sum()
        else:
            # `key` is integer scatter map
            num_keys = len(key)

        self._check_scatter_key_length(num_keys, value)

        if is_bool_dtype(key.dtype):
            return libcudf.copying.boolean_mask_scatter([value], [self], key)[
                0
            ]._with_type_metadata(self.dtype)
        else:
            return libcudf.copying.scatter([value], key, [self])[
                0
            ]._with_type_metadata(self.dtype)

    def _check_scatter_key_length(
        self, num_keys: int, value: Union[cudf.core.scalar.Scalar, ColumnBase]
    ):
        """`num_keys` is the number of keys to scatter. Should equal to the
        number of rows in ``value`` if ``value`` is a column.
        """
        if isinstance(value, ColumnBase):
            if len(value) != num_keys:
                msg = (
                    f"Size mismatch: cannot set value "
                    f"of size {len(value)} to indexing result of size "
                    f"{num_keys}"
                )
                raise ValueError(msg)

    def fillna(
        self: T,
        value: Any = None,
        method: str = None,
        dtype: Dtype = None,
    ) -> T:
        """Fill null values with ``value``.

        Returns a copy with null filled.
        """
        return libcudf.replace.replace_nulls(
            input_col=self, replacement=value, method=method, dtype=dtype
        )

    def isnull(self) -> ColumnBase:
        """Identify missing values in a Column."""
        result = libcudf.unary.is_null(self)

        if self.dtype.kind == "f":
            # Need to consider `np.nan` values in case
            # of a float column
            result = result | libcudf.unary.is_nan(self)

        return result

    def notnull(self) -> ColumnBase:
        """Identify non-missing values in a Column."""
        result = libcudf.unary.is_valid(self)

        if self.dtype.kind == "f":
            # Need to consider `np.nan` values in case
            # of a float column
            result = result & libcudf.unary.is_non_nan(self)

        return result

    def find_first_value(
        self, value: ScalarLike, closest: bool = False
    ) -> int:
        """
        Returns offset of first value that matches
        """
        # FIXME: Inefficient, may be need a libcudf api
        index = cudf.core.index.RangeIndex(0, stop=len(self))
        indices = index.take(self == value)
        if not len(indices):
            raise ValueError("value not found")
        return indices[0]

    def find_last_value(self, value: ScalarLike, closest: bool = False) -> int:
        """
        Returns offset of last value that matches
        """
        # FIXME: Inefficient, may be need a libcudf api
        index = cudf.core.index.RangeIndex(0, stop=len(self))
        indices = index.take(self == value)
        if not len(indices):
            raise ValueError("value not found")
        return indices[-1]

    def append(self, other: ColumnBase) -> ColumnBase:
        return concat_columns([self, as_column(other)])

    def quantile(
        self,
        q: np.ndarray,
        interpolation: str,
        exact: bool,
        return_scalar: bool,
    ) -> ColumnBase:
        raise TypeError(f"cannot perform quantile with type {self.dtype}")

    def take(
        self: T, indices: ColumnBase, nullify: bool = False, check_bounds=True
    ) -> T:
        """Return Column by taking values from the corresponding *indices*.

        Skip bounds checking if check_bounds is False.
        Set rows to null for all out of bound indices if nullify is `True`.
        """
        # Handle zero size
        if indices.size == 0:
            return cast(T, column_empty_like(self, newsize=0))

        # TODO: For performance, the check and conversion of gather map should
        # be done by the caller. This check will be removed in future release.
        if not is_integer_dtype(indices.dtype):
            indices = indices.astype(libcudf.types.size_type_dtype)
        if not libcudf.copying._gather_map_is_valid(
            indices, len(self), check_bounds, nullify
        ):
            raise IndexError("Gather map index is out of bounds.")

        return libcudf.copying.gather([self], indices, nullify=nullify)[
            0
        ]._with_type_metadata(self.dtype)

    def isin(self, values: Sequence) -> ColumnBase:
        """Check whether values are contained in the Column.

        Parameters
        ----------
        values : set or list-like
            The sequence of values to test. Passing in a single string will
            raise a TypeError. Instead, turn a single string into a list
            of one element.

        Returns
        -------
        result: Column
            Column of booleans indicating if each element is in values.
        """
        try:
            lhs, rhs = self._process_values_for_isin(values)
            res = lhs._isin_earlystop(rhs)
            if res is not None:
                return res
        except ValueError:
            # pandas functionally returns all False when cleansing via
            # typecasting fails
            return full(len(self), False, dtype="bool")

        return lhs._obtain_isin_result(rhs)

    def _process_values_for_isin(
        self, values: Sequence
    ) -> Tuple[ColumnBase, ColumnBase]:
        """
        Helper function for `isin` which pre-process `values` based on `self`.
        """
        lhs = self
        rhs = as_column(values, nan_as_null=False)
        if lhs.null_count == len(lhs):
            lhs = lhs.astype(rhs.dtype)
        elif rhs.null_count == len(rhs):
            rhs = rhs.astype(lhs.dtype)
        return lhs, rhs

    def _isin_earlystop(self, rhs: ColumnBase) -> Union[ColumnBase, None]:
        """
        Helper function for `isin` which determines possibility of
        early-stopping or not.
        """
        if self.dtype != rhs.dtype:
            if self.null_count and rhs.null_count:
                return self.isnull()
            else:
                return cudf.core.column.full(len(self), False, dtype="bool")
        elif self.null_count == 0 and (rhs.null_count == len(rhs)):
            return cudf.core.column.full(len(self), False, dtype="bool")
        else:
            return None

    def _obtain_isin_result(self, rhs: ColumnBase) -> ColumnBase:
        """
        Helper function for `isin` which merges `self` & `rhs`
        to determine what values of `rhs` exist in `self`.
        """
        ldf = cudf.DataFrame({"x": self, "orig_order": arange(len(self))})
        rdf = cudf.DataFrame(
            {"x": rhs, "bool": full(len(rhs), True, dtype="bool")}
        )
        res = ldf.merge(rdf, on="x", how="left").sort_values(by="orig_order")
        res = res.drop_duplicates(subset="orig_order", ignore_index=True)
        return res._data["bool"].fillna(False)

    def as_mask(self) -> Buffer:
        """Convert booleans to bitmask

        Returns
        -------
        Buffer
        """

        if self.has_nulls():
            raise ValueError("Column must have no nulls.")

        return bools_to_mask(self)

    @property
    def is_unique(self) -> bool:
        return self.distinct_count() == len(self)

    @property
    def is_monotonic_increasing(self) -> bool:
        return not self.has_nulls() and self.as_frame()._is_sorted(
            ascending=None, null_position=None
        )

    @property
    def is_monotonic_decreasing(self) -> bool:
        return not self.has_nulls() and self.as_frame()._is_sorted(
            ascending=[False], null_position=None
        )

    def get_slice_bound(self, label: ScalarLike, side: str, kind: str) -> int:
        """
        Calculate slice bound that corresponds to given label.
        Returns leftmost (one-past-the-rightmost if ``side=='right'``) position
        of given label.

        Parameters
        ----------
        label : Scalar
        side : {'left', 'right'}
        kind : {'ix', 'loc', 'getitem'}
        """
        if kind not in {"ix", "loc", "getitem", None}:
            raise ValueError(
                f"Invalid value for ``kind`` parameter,"
                f" must be either one of the following: "
                f"{'ix', 'loc', 'getitem', None}, but found: {kind}"
            )
        if side not in {"left", "right"}:
            raise ValueError(
                "Invalid value for side kwarg,"
                " must be either 'left' or 'right': %s" % (side,)
            )

        # TODO: Handle errors/missing keys correctly
        #       Not currently using `kind` argument.
        if side == "left":
            return self.find_first_value(label, closest=True)
        elif side == "right":
            return self.find_last_value(label, closest=True) + 1
        else:
            raise ValueError(f"Invalid value for side: {side}")

    def sort_by_values(
        self: ColumnBase,
        ascending: bool = True,
        na_position: str = "last",
    ) -> Tuple[ColumnBase, "cudf.core.column.NumericalColumn"]:
        col_inds = self.as_frame()._get_sorted_inds(
            ascending=ascending, na_position=na_position
        )
        col_keys = self.take(col_inds)
        return col_keys, col_inds

    def distinct_count(self, dropna: bool = True) -> int:
        try:
            return self._distinct_count[dropna]
        except KeyError:
            self._distinct_count[dropna] = cpp_distinct_count(
                self, ignore_nulls=dropna
            )
            return self._distinct_count[dropna]

    def can_cast_safely(self, to_dtype: Dtype) -> bool:
        raise NotImplementedError()

    def astype(self, dtype: Dtype, **kwargs) -> ColumnBase:
        if self.dtype == dtype:
            return self
        if is_categorical_dtype(dtype):
            return self.as_categorical_column(dtype, **kwargs)

        dtype = (
            pandas_dtypes_alias_to_cudf_alias.get(dtype, dtype)
            if isinstance(dtype, str)
            else pandas_dtypes_to_np_dtypes.get(dtype, dtype)
        )
        if _is_non_decimal_numeric_dtype(dtype):
            return self.as_numerical_column(dtype, **kwargs)
        elif is_categorical_dtype(dtype):
            return self.as_categorical_column(dtype, **kwargs)
        elif cudf.dtype(dtype).type in {
            np.str_,
            np.object_,
            str,
        }:
            return self.as_string_column(dtype, **kwargs)
        elif is_list_dtype(dtype):
            if not self.dtype == dtype:
                raise NotImplementedError(
                    "Casting list columns not currently supported"
                )
            return self
        elif is_struct_dtype(dtype):
            if not self.dtype == dtype:
                raise NotImplementedError(
                    "Casting struct columns not currently supported"
                )
            return self
        elif is_interval_dtype(self.dtype):
            return self.as_interval_column(dtype, **kwargs)
        elif is_decimal_dtype(dtype):
            return self.as_decimal_column(dtype, **kwargs)
        elif np.issubdtype(cast(Any, dtype), np.datetime64):
            return self.as_datetime_column(dtype, **kwargs)
        elif np.issubdtype(cast(Any, dtype), np.timedelta64):
            return self.as_timedelta_column(dtype, **kwargs)
        else:
            return self.as_numerical_column(dtype, **kwargs)

    def as_categorical_column(self, dtype, **kwargs) -> ColumnBase:
        if "ordered" in kwargs:
            ordered = kwargs["ordered"]
        else:
            ordered = False

        # Re-label self w.r.t. the provided categories
        if (
            isinstance(dtype, cudf.CategoricalDtype)
            and dtype._categories is not None
        ) or (
            isinstance(dtype, pd.CategoricalDtype)
            and dtype.categories is not None
        ):
            labels = self._label_encoding(cats=as_column(dtype.categories))
            if "ordered" in kwargs:
                warnings.warn(
                    "Ignoring the `ordered` parameter passed in `**kwargs`, "
                    "will be using `ordered` parameter of CategoricalDtype"
                )

            return build_categorical_column(
                categories=as_column(dtype.categories),
                codes=labels,
                mask=self.mask,
                ordered=dtype.ordered,
            )

        cats = self.unique().astype(self.dtype)
        label_dtype = min_unsigned_type(len(cats))
        labels = self._label_encoding(
            cats=cats, dtype=label_dtype, na_sentinel=1
        )

        # columns include null index in factorization; remove:
        if self.has_nulls():
            cats = cats.dropna(drop_nan=False)
            min_type = min_unsigned_type(len(cats), 8)
            labels = labels - 1
            if cudf.dtype(min_type).itemsize < labels.dtype.itemsize:
                labels = labels.astype(min_type)

        return build_categorical_column(
            categories=cats,
            codes=labels,
            mask=self.mask,
            ordered=ordered,
        )

    def as_numerical_column(
        self, dtype: Dtype, **kwargs
    ) -> "cudf.core.column.NumericalColumn":
        raise NotImplementedError

    def as_datetime_column(
        self, dtype: Dtype, **kwargs
    ) -> "cudf.core.column.DatetimeColumn":
        raise NotImplementedError

    def as_interval_column(
        self, dtype: Dtype, **kwargs
    ) -> "cudf.core.column.IntervalColumn":
        raise NotImplementedError

    def as_timedelta_column(
        self, dtype: Dtype, **kwargs
    ) -> "cudf.core.column.TimeDeltaColumn":
        raise NotImplementedError

    def as_string_column(
        self, dtype: Dtype, format=None, **kwargs
    ) -> "cudf.core.column.StringColumn":
        raise NotImplementedError

    def as_decimal_column(
        self, dtype: Dtype, **kwargs
    ) -> Union["cudf.core.column.decimal.DecimalBaseColumn"]:
        raise NotImplementedError

    def as_decimal128_column(
        self, dtype: Dtype, **kwargs
    ) -> "cudf.core.column.Decimal128Column":
        raise NotImplementedError

    def as_decimal64_column(
        self, dtype: Dtype, **kwargs
    ) -> "cudf.core.column.Decimal64Column":
        raise NotImplementedError

    def as_decimal32_column(
        self, dtype: Dtype, **kwargs
    ) -> "cudf.core.column.Decimal32Column":
        raise NotImplementedError

    def apply_boolean_mask(self, mask) -> ColumnBase:
        mask = as_column(mask)
        if not is_bool_dtype(mask.dtype):
            raise ValueError("boolean_mask is not boolean type.")

        return apply_boolean_mask([self], mask)[0]._with_type_metadata(
            self.dtype
        )

    def argsort(
        self, ascending: bool = True, na_position: str = "last"
    ) -> "cudf.core.column.NumericalColumn":

        return self.as_frame()._get_sorted_inds(
            ascending=ascending, na_position=na_position
        )

    def __arrow_array__(self, type=None):
        raise TypeError(
            "Implicit conversion to a host PyArrow Array via __arrow_array__ "
            "is not allowed, To explicitly construct a PyArrow Array, "
            "consider using .to_arrow()"
        )

    @property
    def __cuda_array_interface__(self):
        raise NotImplementedError(
            f"dtype {self.dtype} is not yet supported via "
            "`__cuda_array_interface__`"
        )

    def __array_ufunc__(self, ufunc, method, *inputs, **kwargs):
        return _array_ufunc(self, ufunc, method, inputs, kwargs)

    def searchsorted(
        self,
        value,
        side: str = "left",
        ascending: bool = True,
        na_position: str = "last",
    ):
        values = as_column(value).as_frame()
        return self.as_frame().searchsorted(
            values, side, ascending=ascending, na_position=na_position
        )

    def unique(self, preserve_order=False) -> ColumnBase:
        """
        Get unique values in the data
        """
        # TODO: We could avoid performing `drop_duplicates` for
        # columns with values that already are unique.
        # Few things to note before we can do this optimization is
        # the following issue resolved:
        # https://github.com/rapidsai/cudf/issues/5286
        if preserve_order:
            ind = as_column(cupy.arange(0, len(self)))

            # dedup based on the column of data only
            ind, col = drop_duplicates([ind, self], keys=[1])

            # sort col based on ind
            map = ind.argsort()
            return col.take(map)

        return drop_duplicates([self], keep="first")[0]

    def serialize(self) -> Tuple[dict, list]:
        # data model:

        # Serialization produces a nested metadata "header" and a flattened
        # list of memoryviews/buffers that reference data (frames).  Each
        # header advertises a frame_count slot which indicates how many
        # frames deserialization will consume. The class used to construct
        # an object is named under the key "type-serialized" to match with
        # Dask's serialization protocol (see
        # distributed.protocol.serialize). Since column dtypes may either be
        # cudf native or foreign some special-casing is required here for
        # serialization.

        header: Dict[Any, Any] = {}
        frames = []
        header["type-serialized"] = pickle.dumps(type(self))
        try:
            dtype, dtype_frames = self.dtype.serialize()
            header["dtype"] = dtype
            frames.extend(dtype_frames)
            header["dtype-is-cudf-serialized"] = True
        except AttributeError:
            header["dtype"] = pickle.dumps(self.dtype)
            header["dtype-is-cudf-serialized"] = False

        if self.data is not None:
            data_header, data_frames = self.data.serialize()
            header["data"] = data_header
            frames.extend(data_frames)

        if self.mask is not None:
            mask_header, mask_frames = self.mask.serialize()
            header["mask"] = mask_header
            frames.extend(mask_frames)
        if self.children:
            child_headers, child_frames = zip(
                *(c.serialize() for c in self.children)
            )
            header["subheaders"] = list(child_headers)
            frames.extend(chain(*child_frames))
        header["size"] = self.size
        header["frame_count"] = len(frames)
        return header, frames

    @classmethod
    def deserialize(cls, header: dict, frames: list) -> ColumnBase:
        def unpack(header, frames) -> Tuple[Any, list]:
            count = header["frame_count"]
            klass = pickle.loads(header["type-serialized"])
            obj = klass.deserialize(header, frames[:count])
            return obj, frames[count:]

        assert header["frame_count"] == len(frames), (
            f"Deserialization expected {header['frame_count']} frames, "
            f"but received {len(frames)}"
        )
        if header["dtype-is-cudf-serialized"]:
            dtype, frames = unpack(header["dtype"], frames)
        else:
            dtype = pickle.loads(header["dtype"])
        if "data" in header:
            data, frames = unpack(header["data"], frames)
        else:
            data = None
        if "mask" in header:
            mask, frames = unpack(header["mask"], frames)
        else:
            mask = None
        children = []
        if "subheaders" in header:
            for h in header["subheaders"]:
                child, frames = unpack(h, frames)
                children.append(child)
        assert len(frames) == 0, "Deserialization did not consume all frames"
        return build_column(
            data=data,
            dtype=dtype,
            mask=mask,
            size=header.get("size", None),
            children=tuple(children),
        )

    def unary_operator(self, unaryop: str):
        raise TypeError(
            f"Operation {unaryop} not supported for dtype {self.dtype}."
        )

    def normalize_binop_value(
        self, other: ScalarLike
    ) -> Union[ColumnBase, ScalarLike]:
        raise NotImplementedError

    def _minmax(self, skipna: bool = None):
        result_col = self._process_for_reduction(skipna=skipna)
        if isinstance(result_col, ColumnBase):
            return libcudf.reduce.minmax(result_col)
        return result_col

    def _reduce(
        self, op: str, skipna: bool = None, min_count: int = 0, *args, **kwargs
    ) -> ScalarLike:
        """Compute {op} of column values.

        skipna : bool
            Whether or not na values must be skipped.
        min_count : int, default 0
            The minimum number of entries for the reduction, otherwise the
            reduction returns NaN.
        """
        preprocessed = self._process_for_reduction(
            skipna=skipna, min_count=min_count
        )
        if isinstance(preprocessed, ColumnBase):
            return libcudf.reduce.reduce(op, preprocessed, **kwargs)
        return preprocessed

    @property
    def contains_na_entries(self) -> bool:
        return self.null_count != 0

    def _process_for_reduction(
        self, skipna: bool = None, min_count: int = 0
    ) -> Union[ColumnBase, ScalarLike]:
        skipna = True if skipna is None else skipna

        if skipna:
            if self.has_nulls():
                result_col = self.dropna()
        else:
            if self.has_nulls():
                return cudf.utils.dtypes._get_nan_for_dtype(self.dtype)

        result_col = self

        # TODO: If and when pandas decides to validate that `min_count` >= 0 we
        # should insert comparable behavior.
        # https://github.com/pandas-dev/pandas/issues/50022
        if min_count > 0:
            valid_count = len(result_col) - result_col.null_count
            if valid_count < min_count:
                return cudf.utils.dtypes._get_nan_for_dtype(self.dtype)
        return result_col

    def _reduction_result_dtype(self, reduction_op: str) -> Dtype:
        """
        Determine the correct dtype to pass to libcudf based on
        the input dtype, data dtype, and specific reduction op
        """
        return self.dtype

    def _with_type_metadata(self: ColumnBase, dtype: Dtype) -> ColumnBase:
        """
        Copies type metadata from self onto other, returning a new column.

        When ``self`` is a nested column, recursively apply this function on
        the children of ``self``.
        """
        return self

    def _label_encoding(
        self, cats: ColumnBase, dtype: Dtype = None, na_sentinel=-1
    ):
        """
        Convert each value in `self` into an integer code, with `cats`
        providing the mapping between codes and values.

        Examples
        --------
        >>> from cudf.core.column import as_column
        >>> col = as_column(['foo', 'bar', 'foo', 'baz'])
        >>> cats = as_column(['foo', 'bar', 'baz'])
        >>> col._label_encoding(cats)
        <cudf.core.column.numerical.NumericalColumn object at 0x7f99bf3155c0>
        [
          0,
          1,
          0,
          2
        ]
        dtype: int8
        >>> cats = as_column(['foo', 'bar'])
        >>> col._label_encoding(cats)
        <cudf.core.column.numerical.NumericalColumn object at 0x7f99bfde0e40>
        [
          0,
          1,
          0,
          -1
        ]
        dtype: int8
        """
        from cudf._lib.join import join as cpp_join

        def _return_sentinel_column():
            return cudf.core.column.full(
                size=len(self), fill_value=na_sentinel, dtype=dtype
            )

        if dtype is None:
            dtype = min_scalar_type(max(len(cats), na_sentinel), 8)

        if is_mixed_with_object_dtype(self, cats):
            return _return_sentinel_column()

        try:
            # Where there is a type-cast failure, we have
            # to catch the exception and return encoded labels
            # with na_sentinel values as there would be no corresponding
            # encoded values of cats in self.
            cats = cats.astype(self.dtype)
        except ValueError:
            return _return_sentinel_column()

        codes = arange(len(cats), dtype=dtype)
        left_gather_map, right_gather_map = cpp_join(
            [self], [cats], how="left"
        )
        codes = codes.take(
            right_gather_map, nullify=True, check_bounds=False
        ).fillna(na_sentinel)

        # reorder `codes` so that its values correspond to the
        # values of `self`:
        order = arange(len(self))
        order = order.take(left_gather_map, check_bounds=False).argsort()
        codes = codes.take(order)
        return codes


def column_empty_like(
    column: ColumnBase,
    dtype: Dtype = None,
    masked: bool = False,
    newsize: int = None,
) -> ColumnBase:
    """Allocate a new column like the given *column*"""
    if dtype is None:
        dtype = column.dtype
    row_count = len(column) if newsize is None else newsize

    if (
        hasattr(column, "dtype")
        and is_categorical_dtype(column.dtype)
        and dtype == column.dtype
    ):
        column = cast("cudf.core.column.CategoricalColumn", column)
        codes = column_empty_like(column.codes, masked=masked, newsize=newsize)
        return build_column(
            data=None,
            dtype=dtype,
            mask=codes.base_mask,
            children=(codes,),
            size=codes.size,
        )

    return column_empty(row_count, dtype, masked)


def column_empty_like_same_mask(
    column: ColumnBase, dtype: Dtype
) -> ColumnBase:
    """Create a new empty Column with the same length and the same mask.

    Parameters
    ----------
    dtype : np.dtype like
        The dtype of the data buffer.
    """
    result = column_empty_like(column, dtype)
    if column.nullable:
        result = result.set_mask(column.mask)
    return result


def column_empty(
    row_count: int, dtype: Dtype = "object", masked: bool = False
) -> ColumnBase:
    """Allocate a new column like the given row_count and dtype."""
    dtype = cudf.dtype(dtype)
    children = ()  # type: Tuple[ColumnBase, ...]

    if is_struct_dtype(dtype):
        data = None
        children = tuple(
            column_empty(row_count, field_dtype)
            for field_dtype in dtype.fields.values()
        )
    elif is_list_dtype(dtype):
        data = None
        children = (
            full(row_count + 1, 0, dtype=libcudf.types.size_type_dtype),
            column_empty(row_count, dtype=dtype.element_type),
        )
    elif is_categorical_dtype(dtype):
        data = None
        children = (
            build_column(
                data=as_buffer(
                    rmm.DeviceBuffer(
                        size=row_count
                        * cudf.dtype(libcudf.types.size_type_dtype).itemsize
                    )
                ),
                dtype=libcudf.types.size_type_dtype,
            ),
        )
    elif dtype.kind in "OU" and not is_decimal_dtype(dtype):
        data = None
        children = (
            full(row_count + 1, 0, dtype=libcudf.types.size_type_dtype),
            build_column(
                data=as_buffer(
                    rmm.DeviceBuffer(
                        size=row_count * cudf.dtype("int8").itemsize
                    )
                ),
                dtype="int8",
            ),
        )
    else:
        data = as_buffer(rmm.DeviceBuffer(size=row_count * dtype.itemsize))

    if masked:
        mask = create_null_mask(row_count, state=MaskState.ALL_NULL)
    else:
        mask = None

    return build_column(
        data, dtype, mask=mask, size=row_count, children=children
    )


def build_column(
    data: Union[Buffer, None],
    dtype: Dtype,
    *,
    size: int = None,
    mask: Buffer = None,
    offset: int = 0,
    null_count: int = None,
    children: Tuple[ColumnBase, ...] = (),
) -> ColumnBase:
    """
    Build a Column of the appropriate type from the given parameters

    Parameters
    ----------
    data : Buffer
        The data buffer (can be None if constructing certain Column
        types like StringColumn, ListColumn, or CategoricalColumn)
    dtype
        The dtype associated with the Column to construct
    mask : Buffer, optional
        The mask buffer
    size : int, optional
    offset : int, optional
    children : tuple, optional
    """
    dtype = cudf.dtype(dtype)

    if _is_non_decimal_numeric_dtype(dtype):
        assert data is not None
        return cudf.core.column.NumericalColumn(
            data=data,
            dtype=dtype,
            mask=mask,
            size=size,
            offset=offset,
            null_count=null_count,
        )
    if is_categorical_dtype(dtype):
        if not len(children) == 1:
            raise ValueError(
                "Must specify exactly one child column for CategoricalColumn"
            )
        if not isinstance(children[0], ColumnBase):
            raise TypeError("children must be a tuple of Columns")
        return cudf.core.column.CategoricalColumn(
            dtype=dtype,
            mask=mask,
            size=size,
            offset=offset,
            null_count=null_count,
            children=children,
        )
    elif dtype.type is np.datetime64:
        if data is None:
            raise TypeError("Must specify data buffer")
        return cudf.core.column.DatetimeColumn(
            data=data,
            dtype=dtype,
            mask=mask,
            size=size,
            offset=offset,
            null_count=null_count,
        )
    elif dtype.type is np.timedelta64:
        if data is None:
            raise TypeError("Must specify data buffer")
        return cudf.core.column.TimeDeltaColumn(
            data=data,
            dtype=dtype,
            mask=mask,
            size=size,
            offset=offset,
            null_count=null_count,
        )
    elif dtype.type in (np.object_, np.str_):
        return cudf.core.column.StringColumn(
            mask=mask,
            size=size,
            offset=offset,
            children=children,
            null_count=null_count,
        )
    elif is_list_dtype(dtype):
        return cudf.core.column.ListColumn(
            size=size,
            dtype=dtype,
            mask=mask,
            offset=offset,
            null_count=null_count,
            children=children,
        )
    elif is_interval_dtype(dtype):
        return cudf.core.column.IntervalColumn(
            dtype=dtype,
            mask=mask,
            size=size,
            offset=offset,
            children=children,
            null_count=null_count,
        )
    elif is_struct_dtype(dtype):
        if size is None:
            raise TypeError("Must specify size")
        return cudf.core.column.StructColumn(
            data=data,
            dtype=dtype,
            size=size,
            offset=offset,
            mask=mask,
            null_count=null_count,
            children=children,
        )
    elif is_decimal64_dtype(dtype):
        if size is None:
            raise TypeError("Must specify size")
        return cudf.core.column.Decimal64Column(
            data=data,
            size=size,
            offset=offset,
            dtype=dtype,
            mask=mask,
            null_count=null_count,
            children=children,
        )
    elif is_decimal32_dtype(dtype):
        if size is None:
            raise TypeError("Must specify size")
        return cudf.core.column.Decimal32Column(
            data=data,
            size=size,
            offset=offset,
            dtype=dtype,
            mask=mask,
            null_count=null_count,
            children=children,
        )
    elif is_decimal128_dtype(dtype):
        if size is None:
            raise TypeError("Must specify size")
        return cudf.core.column.Decimal128Column(
            data=data,
            size=size,
            offset=offset,
            dtype=dtype,
            mask=mask,
            null_count=null_count,
            children=children,
        )
    elif is_interval_dtype(dtype):
        return cudf.core.column.IntervalColumn(
            dtype=dtype,
            mask=mask,
            size=size,
            offset=offset,
            null_count=null_count,
            children=children,
        )
    else:
        raise TypeError(f"Unrecognized dtype: {dtype}")


def build_categorical_column(
    categories: ColumnBase,
    codes: ColumnBase,
    mask: Buffer = None,
    size: int = None,
    offset: int = 0,
    null_count: int = None,
    ordered: bool = False,
) -> "cudf.core.column.CategoricalColumn":
    """
    Build a CategoricalColumn

    Parameters
    ----------
    categories : Column
        Column of categories
    codes : Column
        Column of codes, the size of the resulting Column will be
        the size of `codes`
    mask : Buffer
        Null mask
    size : int, optional
    offset : int, optional
    ordered : bool, default False
        Indicates whether the categories are ordered
    """
    codes_dtype = min_unsigned_type(len(categories))
    codes = as_column(codes)
    if codes.dtype != codes_dtype:
        codes = codes.astype(codes_dtype)

    dtype = CategoricalDtype(categories=categories, ordered=ordered)

    result = build_column(
        data=None,
        dtype=dtype,
        mask=mask,
        size=size,
        offset=offset,
        null_count=null_count,
        children=(codes,),
    )
    return cast("cudf.core.column.CategoricalColumn", result)


def build_interval_column(
    left_col,
    right_col,
    mask=None,
    size=None,
    offset=0,
    null_count=None,
    closed="right",
):
    """
    Build an IntervalColumn

    Parameters
    ----------
    left_col : Column
        Column of values representing the left of the interval
    right_col : Column
        Column of representing the right of the interval
    mask : Buffer
        Null mask
    size : int, optional
    offset : int, optional
    closed : {"left", "right", "both", "neither"}, default "right"
            Whether the intervals are closed on the left-side, right-side,
            both or neither.
    """
    left = as_column(left_col)
    right = as_column(right_col)
    if closed not in {"left", "right", "both", "neither"}:
        closed = "right"
    if type(left_col) is not list:
        dtype = IntervalDtype(left_col.dtype, closed)
    else:
        dtype = IntervalDtype("int64", closed)
    size = len(left)
    return build_column(
        data=None,
        dtype=dtype,
        mask=mask,
        size=size,
        offset=offset,
        null_count=null_count,
        children=(left, right),
    )


def build_list_column(
    indices: ColumnBase,
    elements: ColumnBase,
    mask: Buffer = None,
    size: int = None,
    offset: int = 0,
    null_count: int = None,
) -> "cudf.core.column.ListColumn":
    """
    Build a ListColumn

    Parameters
    ----------
    indices : ColumnBase
        Column of list indices
    elements : ColumnBase
        Column of list elements
    mask: Buffer
        Null mask
    size: int, optional
    offset: int, optional
    """
    dtype = ListDtype(element_type=elements.dtype)
    if size is None:
        if indices.size == 0:
            size = 0
        else:
            # one less because the last element of offsets is the number of
            # bytes in the data buffer
            size = indices.size - 1
        size = size - offset

    result = build_column(
        data=None,
        dtype=dtype,
        mask=mask,
        size=size,
        offset=offset,
        null_count=null_count,
        children=(indices, elements),
    )

    return cast("cudf.core.column.ListColumn", result)


def build_struct_column(
    names: Sequence[str],
    children: Tuple[ColumnBase, ...],
    dtype: Optional[Dtype] = None,
    mask: Buffer = None,
    size: int = None,
    offset: int = 0,
    null_count: int = None,
) -> "cudf.core.column.StructColumn":
    """
    Build a StructColumn

    Parameters
    ----------
    names : sequence of strings
        Field names to map to children dtypes, must be strings.
    children : tuple

    mask: Buffer
        Null mask
    size: int, optional
    offset: int, optional
    """
    if dtype is None:
        dtype = StructDtype(
            fields={name: col.dtype for name, col in zip(names, children)}
        )

    result = build_column(
        data=None,
        dtype=dtype,
        mask=mask,
        size=size,
        offset=offset,
        null_count=null_count,
        children=children,
    )

    return cast("cudf.core.column.StructColumn", result)


def _make_copy_replacing_NaT_with_null(column):
    """Return a copy with NaT values replaced with nulls."""
    if np.issubdtype(column.dtype, np.timedelta64):
        na_value = np.timedelta64("NaT", column.time_unit)
    elif np.issubdtype(column.dtype, np.datetime64):
        na_value = np.datetime64("NaT", column.time_unit)
    else:
        raise ValueError("This type does not support replacing NaT with null.")

    null = column_empty_like(column, masked=True, newsize=1)
    out_col = cudf._lib.replace.replace(
        column,
        build_column(
            as_buffer(np.array([na_value], dtype=column.dtype).view("|u1")),
            dtype=column.dtype,
        ),
        null,
    )
    return out_col


def as_column(
    arbitrary: Any,
    nan_as_null: bool = None,
    dtype: Dtype = None,
    length: int = None,
):
    """Create a Column from an arbitrary object

    Parameters
    ----------
    arbitrary : object
        Object to construct the Column from. See *Notes*.
    nan_as_null : bool, optional, default None
        If None (default), treats NaN values in arbitrary as null if there is
        no mask passed along with it. If True, combines the mask and NaNs to
        form a new validity mask. If False, leaves NaN values as is.
    dtype : optional
        Optionally typecast the constructed Column to the given
        dtype.
    length : int, optional
        If `arbitrary` is a scalar, broadcast into a Column of
        the given length.

    Returns
    -------
    A Column of the appropriate type and size.

    Notes
    -----
    Currently support inputs are:

    * ``Column``
    * ``Series``
    * ``Index``
    * Scalars (can be broadcasted to a specified `length`)
    * Objects exposing ``__cuda_array_interface__`` (e.g., numba device arrays)
    * Objects exposing ``__array_interface__``(e.g., numpy arrays)
    * pyarrow array
    * pandas.Categorical objects
    """
    if isinstance(arbitrary, ColumnBase):
        if dtype is not None:
            return arbitrary.astype(dtype)
        else:
            return arbitrary

    elif isinstance(arbitrary, cudf.Series):
        data = arbitrary._column
        if dtype is not None:
            data = data.astype(dtype)
    elif isinstance(arbitrary, cudf.BaseIndex):
        data = arbitrary._values
        if dtype is not None:
            data = data.astype(dtype)

    elif hasattr(arbitrary, "__cuda_array_interface__"):
        desc = arbitrary.__cuda_array_interface__
        current_dtype = np.dtype(desc["typestr"])

        arb_dtype = (
            np.dtype("float32")
            if current_dtype == "float16"
            else cudf.dtype(current_dtype)
        )

        if desc.get("mask", None) is not None:
            # Extract and remove the mask from arbitrary before
            # passing to cupy.asarray
            mask = _mask_from_cuda_array_interface_desc(arbitrary)
            arbitrary = SimpleNamespace(__cuda_array_interface__=desc.copy())
            arbitrary.__cuda_array_interface__["mask"] = None
            desc = arbitrary.__cuda_array_interface__
        else:
            mask = None

        arbitrary = cupy.asarray(arbitrary)

        if arb_dtype != current_dtype:
            arbitrary = arbitrary.astype(arb_dtype)
            current_dtype = arb_dtype

        if (
            desc["strides"] is not None
            and not (arbitrary.itemsize,) == arbitrary.strides
        ):
            arbitrary = cupy.ascontiguousarray(arbitrary)

        data = as_buffer(arbitrary)
        if cudf.get_option("copy_on_write"):
            data._zero_copied = True
        col = build_column(data, dtype=current_dtype, mask=mask)

        if dtype is not None:
            col = col.astype(dtype)

        if isinstance(col, cudf.core.column.CategoricalColumn):
            return col
        elif np.issubdtype(col.dtype, np.floating):
            if nan_as_null or (mask is None and nan_as_null is None):
                mask = libcudf.transform.nans_to_nulls(col.fillna(np.nan))
                col = col.set_mask(mask)
        elif np.issubdtype(col.dtype, np.datetime64):
            if nan_as_null or (mask is None and nan_as_null is None):
                col = _make_copy_replacing_NaT_with_null(col)
        return col

    elif isinstance(arbitrary, (pa.Array, pa.ChunkedArray)):
        if isinstance(arbitrary, pa.lib.HalfFloatArray):
            raise NotImplementedError(
                "Type casting from `float16` to `float32` is not "
                "yet supported in pyarrow, see: "
                "https://issues.apache.org/jira/browse/ARROW-3802"
            )
        col = ColumnBase.from_arrow(arbitrary)

        if isinstance(arbitrary, pa.NullArray):
            new_dtype = cudf.dtype(arbitrary.type.to_pandas_dtype())
            if dtype is not None:
                # Cast the column to the `dtype` if specified.
                col = col.astype(dtype)
            elif len(arbitrary) == 0:
                # If the column is empty, it has to be
                # a `float64` dtype.
                col = col.astype("float64")
            else:
                # If the null column is not empty, it has to
                # be of `object` dtype.
                col = col.astype(new_dtype)

        return col

    elif isinstance(arbitrary, (pd.Series, pd.Categorical)):
        if isinstance(arbitrary, pd.Series) and isinstance(
            arbitrary.array, pd.core.arrays.masked.BaseMaskedArray
        ):
            return as_column(arbitrary.array)
        if is_categorical_dtype(arbitrary):
            data = as_column(pa.array(arbitrary, from_pandas=True))
        elif is_interval_dtype(arbitrary.dtype):
            data = as_column(pa.array(arbitrary, from_pandas=True))
        elif arbitrary.dtype == np.bool_:
            data = as_column(cupy.asarray(arbitrary), dtype=arbitrary.dtype)
        elif arbitrary.dtype.kind in ("f"):
            arb_dtype = np.dtype(arbitrary.dtype)
            data = as_column(
                cupy.asarray(arbitrary, dtype=arb_dtype),
                nan_as_null=nan_as_null,
                dtype=dtype,
            )
        elif arbitrary.dtype.kind in ("u", "i"):
            data = as_column(
                cupy.asarray(arbitrary), nan_as_null=nan_as_null, dtype=dtype
            )
        else:
            pyarrow_array = pa.array(arbitrary, from_pandas=nan_as_null)
            if isinstance(pyarrow_array.type, pa.Decimal128Type):
                pyarrow_type = cudf.Decimal128Dtype.from_arrow(
                    pyarrow_array.type
                )
            else:
                pyarrow_type = arbitrary.dtype
            data = as_column(pyarrow_array, dtype=pyarrow_type)
        if dtype is not None:
            data = data.astype(dtype)

    elif isinstance(arbitrary, (pd.Timestamp, pd.Timedelta)):
        # This will always treat NaTs as nulls since it's not technically a
        # discrete value like NaN
        data = as_column(pa.array(pd.Series([arbitrary]), from_pandas=True))
        if dtype is not None:
            data = data.astype(dtype)

    elif np.isscalar(arbitrary) and not isinstance(arbitrary, memoryview):
        length = length or 1
        if (
            (nan_as_null is True)
            and isinstance(arbitrary, (np.floating, float))
            and np.isnan(arbitrary)
        ):
            arbitrary = None
            if dtype is None:
                dtype = cudf.dtype("float64")

        data = as_column(full(length, arbitrary, dtype=dtype))
        if not nan_as_null and not is_decimal_dtype(data.dtype):
            if np.issubdtype(data.dtype, np.floating):
                data = data.fillna(np.nan)
            elif np.issubdtype(data.dtype, np.datetime64):
                data = data.fillna(np.datetime64("NaT"))

    elif hasattr(arbitrary, "__array_interface__"):
        # CUDF assumes values are always contiguous
        desc = arbitrary.__array_interface__
        shape = desc["shape"]
        arb_dtype = np.dtype(desc["typestr"])
        # CUDF assumes values are always contiguous
        if len(shape) > 1:
            raise ValueError("Data must be 1-dimensional")

        arbitrary = np.asarray(arbitrary)

        # Handle case that `arbitrary` elements are cupy arrays
        if (
            shape
            and shape[0]
            and hasattr(arbitrary[0], "__cuda_array_interface__")
        ):
            return as_column(
                cupy.asarray(arbitrary, dtype=arbitrary[0].dtype),
                nan_as_null=nan_as_null,
                dtype=dtype,
                length=length,
            )

        if not arbitrary.flags["C_CONTIGUOUS"]:
            arbitrary = np.ascontiguousarray(arbitrary)

        delayed_cast = False
        if dtype is not None:
            try:
                dtype = np.dtype(dtype)
            except TypeError:
                # Some `dtype`'s can't be parsed by `np.dtype`
                # for which we will have to cast after the column
                # has been constructed.
                delayed_cast = True
            else:
                arbitrary = arbitrary.astype(dtype)

        if arb_dtype.kind == "M":

            time_unit = get_time_unit(arbitrary)
            cast_dtype = time_unit in ("D", "W", "M", "Y")

            if cast_dtype:
                arbitrary = arbitrary.astype(cudf.dtype("datetime64[s]"))

            buffer = as_buffer(arbitrary.view("|u1"))
            mask = None
            if nan_as_null is None or nan_as_null is True:
                data = build_column(buffer, dtype=arbitrary.dtype)
                data = _make_copy_replacing_NaT_with_null(data)
                mask = data.mask

            data = cudf.core.column.datetime.DatetimeColumn(
                data=buffer, mask=mask, dtype=arbitrary.dtype
            )
        elif arb_dtype.kind == "m":

            time_unit = get_time_unit(arbitrary)
            cast_dtype = time_unit in ("D", "W", "M", "Y")

            if cast_dtype:
                arbitrary = arbitrary.astype(cudf.dtype("timedelta64[s]"))

            buffer = as_buffer(arbitrary.view("|u1"))
            mask = None
            if nan_as_null is None or nan_as_null is True:
                data = build_column(buffer, dtype=arbitrary.dtype)
                data = _make_copy_replacing_NaT_with_null(data)
                mask = data.mask

            data = cudf.core.column.timedelta.TimeDeltaColumn(
                data=buffer,
                size=len(arbitrary),
                mask=mask,
                dtype=arbitrary.dtype,
            )
        elif (
            arbitrary.size != 0
            and arb_dtype.kind in ("O")
            and isinstance(arbitrary[0], pd._libs.interval.Interval)
        ):
            # changing from pd array to series,possible arrow bug
            interval_series = pd.Series(arbitrary)
            data = as_column(
                pa.Array.from_pandas(interval_series),
                dtype=arbitrary.dtype,
            )
            if dtype is not None:
                data = data.astype(dtype)
        elif arb_dtype.kind in ("O", "U"):
            data = as_column(
                pa.Array.from_pandas(arbitrary), dtype=arbitrary.dtype
            )
            # There is no cast operation available for pa.Array from int to
            # str, Hence instead of handling in pa.Array block, we
            # will have to type-cast here.
            if dtype is not None:
                data = data.astype(dtype)
        elif arb_dtype.kind in ("f"):
            if arb_dtype == np.dtype("float16"):
                arb_dtype = np.dtype("float32")
            arb_dtype = cudf.dtype(arb_dtype if dtype is None else dtype)
            data = as_column(
                cupy.asarray(arbitrary, dtype=arb_dtype),
                nan_as_null=nan_as_null,
            )
        else:
            data = as_column(cupy.asarray(arbitrary), nan_as_null=nan_as_null)

        if delayed_cast:
            data = data.astype(cudf.dtype(dtype))

    elif isinstance(arbitrary, pd.core.arrays.numpy_.PandasArray):
        if is_categorical_dtype(arbitrary.dtype):
            arb_dtype = arbitrary.dtype
        else:
            if arbitrary.dtype == pd.StringDtype():
                arb_dtype = cudf.dtype("O")
            else:
                arb_dtype = (
                    cudf.dtype("float32")
                    if arbitrary.dtype == "float16"
                    else cudf.dtype(arbitrary.dtype)
                )
                if arb_dtype != arbitrary.dtype.numpy_dtype:
                    arbitrary = arbitrary.astype(arb_dtype)
        if (
            arbitrary.size != 0
            and isinstance(arbitrary[0], pd._libs.interval.Interval)
            and arb_dtype.kind in ("O")
        ):
            # changing from pd array to series,possible arrow bug
            interval_series = pd.Series(arbitrary)
            data = as_column(
                pa.Array.from_pandas(interval_series), dtype=arb_dtype
            )
        elif arb_dtype.kind in ("O", "U"):
            data = as_column(pa.Array.from_pandas(arbitrary), dtype=arb_dtype)
        else:
            data = as_column(
                pa.array(
                    arbitrary,
                    from_pandas=True if nan_as_null is None else nan_as_null,
                ),
                nan_as_null=nan_as_null,
            )
        if dtype is not None:
            data = data.astype(dtype)
    elif isinstance(arbitrary, memoryview):
        data = as_column(
            np.asarray(arbitrary), dtype=dtype, nan_as_null=nan_as_null
        )
    elif isinstance(arbitrary, cudf.Scalar):
        data = ColumnBase.from_scalar(arbitrary, length if length else 1)
    elif isinstance(arbitrary, pd.core.arrays.masked.BaseMaskedArray):
        data = as_column(pa.Array.from_pandas(arbitrary), dtype=dtype)
    else:
        try:
            data = as_column(
                memoryview(arbitrary), dtype=dtype, nan_as_null=nan_as_null
            )
        except TypeError:
            if dtype is not None:
                # Arrow throws a type error if the input is of
                # mixed-precision and cannot fit into the provided
                # decimal type properly, see:
                # https://github.com/apache/arrow/pull/9948
                # Hence we should let the exception propagate to
                # the user.
                if isinstance(dtype, cudf.core.dtypes.Decimal128Dtype):
                    data = pa.array(
                        arbitrary,
                        type=pa.decimal128(
                            precision=dtype.precision, scale=dtype.scale
                        ),
                    )
                    return cudf.core.column.Decimal128Column.from_arrow(data)
                elif isinstance(dtype, cudf.core.dtypes.Decimal64Dtype):
                    data = pa.array(
                        arbitrary,
                        type=pa.decimal128(
                            precision=dtype.precision, scale=dtype.scale
                        ),
                    )
                    return cudf.core.column.Decimal64Column.from_arrow(data)
                elif isinstance(dtype, cudf.core.dtypes.Decimal32Dtype):
                    data = pa.array(
                        arbitrary,
                        type=pa.decimal128(
                            precision=dtype.precision, scale=dtype.scale
                        ),
                    )
                    return cudf.core.column.Decimal32Column.from_arrow(data)

            pa_type = None
            np_type = None
            try:
                if dtype is not None:
                    if is_categorical_dtype(dtype) or is_interval_dtype(dtype):
                        raise TypeError
                    if is_list_dtype(dtype):
                        data = pa.array(arbitrary)
                        if type(data) not in (pa.ListArray, pa.NullArray):
                            raise ValueError(
                                "Cannot create list column from given data"
                            )
                        return as_column(data, nan_as_null=nan_as_null)
                    elif isinstance(
                        dtype, cudf.StructDtype
                    ) and not isinstance(dtype, cudf.IntervalDtype):
                        data = pa.array(arbitrary, type=dtype.to_arrow())
                        return as_column(data, nan_as_null=nan_as_null)
                    elif isinstance(dtype, cudf.core.dtypes.Decimal128Dtype):
                        data = pa.array(
                            arbitrary,
                            type=pa.decimal128(
                                precision=dtype.precision, scale=dtype.scale
                            ),
                        )
                        return cudf.core.column.Decimal128Column.from_arrow(
                            data
                        )
                    elif isinstance(dtype, cudf.core.dtypes.Decimal64Dtype):
                        data = pa.array(
                            arbitrary,
                            type=pa.decimal128(
                                precision=dtype.precision, scale=dtype.scale
                            ),
                        )
                        return cudf.core.column.Decimal64Column.from_arrow(
                            data
                        )
                    elif isinstance(dtype, cudf.core.dtypes.Decimal32Dtype):
                        data = pa.array(
                            arbitrary,
                            type=pa.decimal128(
                                precision=dtype.precision, scale=dtype.scale
                            ),
                        )
                        return cudf.core.column.Decimal32Column.from_arrow(
                            data
                        )

                    if is_bool_dtype(dtype):
                        # Need this special case handling for bool dtypes,
                        # since 'boolean' & 'pd.BooleanDtype' are not
                        # understood by np.dtype below.
                        dtype = "bool"
                    np_type = np.dtype(dtype).type
                    pa_type = np_to_pa_dtype(np.dtype(dtype))
                else:
                    # By default cudf constructs a 64-bit column. Setting
                    # the `default_*_bitwidth` to 32 will result in a 32-bit
                    # column being created.
                    if (
                        cudf.get_option("default_integer_bitwidth")
                        and infer_dtype(arbitrary) == "integer"
                    ):
                        pa_type = np_to_pa_dtype(
                            _maybe_convert_to_default_type("int")
                        )
                    if cudf.get_option(
                        "default_float_bitwidth"
                    ) and infer_dtype(arbitrary) in (
                        "floating",
                        "mixed-integer-float",
                    ):
                        pa_type = np_to_pa_dtype(
                            _maybe_convert_to_default_type("float")
                        )

                data = as_column(
                    pa.array(
                        arbitrary,
                        type=pa_type,
                        from_pandas=True
                        if nan_as_null is None
                        else nan_as_null,
                    ),
                    dtype=dtype,
                    nan_as_null=nan_as_null,
                )
            except (pa.ArrowInvalid, pa.ArrowTypeError, TypeError):
                if is_categorical_dtype(dtype):
                    sr = pd.Series(arbitrary, dtype="category")
                    data = as_column(sr, nan_as_null=nan_as_null, dtype=dtype)
                elif np_type == np.str_:
                    sr = pd.Series(arbitrary, dtype="str")
                    data = as_column(sr, nan_as_null=nan_as_null)
                elif is_interval_dtype(dtype):
                    sr = pd.Series(arbitrary, dtype="interval")
                    data = as_column(sr, nan_as_null=nan_as_null, dtype=dtype)
                elif (
                    isinstance(arbitrary, Sequence)
                    and len(arbitrary) > 0
                    and any(
                        cudf.utils.dtypes.is_column_like(arb)
                        for arb in arbitrary
                    )
                ):
                    return cudf.core.column.ListColumn.from_sequences(
                        arbitrary
                    )
                else:
                    data = as_column(
                        _construct_array(arbitrary, dtype),
                        dtype=dtype,
                        nan_as_null=nan_as_null,
                    )
    return data


def _construct_array(
    arbitrary: Any, dtype: Optional[Dtype]
) -> Union[np.ndarray, cupy.ndarray]:
    """
    Construct a CuPy or NumPy array from `arbitrary`
    """
    try:
        dtype = dtype if dtype is None else cudf.dtype(dtype)
        arbitrary = cupy.asarray(arbitrary, dtype=dtype)
    except (TypeError, ValueError):
        native_dtype = dtype
        if (
            dtype is None
            and not cudf._lib.scalar._is_null_host_scalar(arbitrary)
            and infer_dtype(arbitrary)
            in (
                "mixed",
                "mixed-integer",
            )
        ):
            native_dtype = "object"
        arbitrary = np.asarray(
            arbitrary,
            dtype=native_dtype
            if native_dtype is None
            else np.dtype(native_dtype),
        )
    return arbitrary


def _mask_from_cuda_array_interface_desc(obj) -> Union[Buffer, None]:
    desc = obj.__cuda_array_interface__
    mask = desc.get("mask", None)

    if mask is not None:
        desc = mask.__cuda_array_interface__
        ptr = desc["data"][0]
        nelem = desc["shape"][0]
        typestr = desc["typestr"]
        typecode = typestr[1]
        if typecode == "t":
            mask_size = bitmask_allocation_size_bytes(nelem)
            mask = as_buffer(data=ptr, size=mask_size, owner=obj)
        elif typecode == "b":
            col = as_column(mask)
            mask = bools_to_mask(col)
        else:
            raise NotImplementedError(
                f"Cannot infer mask from typestr {typestr}"
            )
    return mask


def serialize_columns(columns) -> Tuple[List[dict], List]:
    """
    Return the headers and frames resulting
    from serializing a list of Column
    Parameters
    ----------
    columns : list
        list of Columns to serialize
    Returns
    -------
    headers : list
        list of header metadata for each Column
    frames : list
        list of frames
    """
    headers: List[Dict[Any, Any]] = []
    frames = []

    if len(columns) > 0:
        header_columns = [c.serialize() for c in columns]
        headers, column_frames = zip(*header_columns)
        for f in column_frames:
            frames.extend(f)

    return headers, frames


def deserialize_columns(headers: List[dict], frames: List) -> List[ColumnBase]:
    """
    Construct a list of Columns from a list of headers
    and frames.
    """
    columns = []

    for meta in headers:
        col_frame_count = meta["frame_count"]
        col_typ = pickle.loads(meta["type-serialized"])
        colobj = col_typ.deserialize(meta, frames[:col_frame_count])
        columns.append(colobj)
        # Advance frames
        frames = frames[col_frame_count:]

    return columns


def arange(
    start: Union[int, float],
    stop: Union[int, float] = None,
    step: Union[int, float] = 1,
    dtype=None,
) -> cudf.core.column.NumericalColumn:
    """
    Returns a column with evenly spaced values within a given interval.

    Values are generated within the half-open interval [start, stop).
    The first three arguments are mapped like the range built-in function,
    i.e. start and step are optional.

    Parameters
    ----------
    start : int/float
        Start of the interval.
    stop : int/float, default is None
        Stop of the interval.
    step : int/float, default 1
        Step width between each pair of consecutive values.
    dtype : default None
        Data type specifier. It is inferred from other arguments by default.

    Returns
    -------
    cudf.core.column.NumericalColumn

    Examples
    --------
    >>> import cudf
    >>> col = cudf.core.column.arange(2, 7, 1, dtype='int16')
    >>> col
    <cudf.core.column.numerical.NumericalColumn object at 0x7ff7998f8b90>
    >>> cudf.Series(col)
    0    2
    1    3
    2    4
    3    5
    4    6
    dtype: int16
    """
    if stop is None:
        stop = start
        start = 0

    if step is None:
        step = 1

    size = len(range(int(start), int(stop), int(step)))
    if size == 0:
        return as_column([], dtype=dtype)

    return libcudf.filling.sequence(
        size,
        as_device_scalar(start, dtype=dtype),
        as_device_scalar(step, dtype=dtype),
    )


def full(size: int, fill_value: ScalarLike, dtype: Dtype = None) -> ColumnBase:
    """
    Returns a column of given size and dtype, filled with a given value.

    Parameters
    ----------
    size : int
        size of the expected column.
    fill_value : scalar
         A scalar value to fill a new array.
    dtype : default None
        Data type specifier. It is inferred from other arguments by default.

    Returns
    -------
    Column

    Examples
    --------
    >>> import cudf
    >>> col = cudf.core.column.full(size=5, fill_value=7, dtype='int8')
    >>> col
    <cudf.core.column.numerical.NumericalColumn object at 0x7fa0912e8b90>
    >>> cudf.Series(col)
    0    7
    1    7
    2    7
    3    7
    4    7
    dtype: int8
    """
    return ColumnBase.from_scalar(cudf.Scalar(fill_value, dtype), size)


def concat_columns(objs: "MutableSequence[ColumnBase]") -> ColumnBase:
    """Concatenate a sequence of columns."""
    if len(objs) == 0:
        dtype = cudf.dtype(None)
        return column_empty(0, dtype=dtype, masked=True)

    # If all columns are `NumericalColumn` with different dtypes,
    # we cast them to a common dtype.
    # Notice, we can always cast pure null columns
    not_null_col_dtypes = [o.dtype for o in objs if o.valid_count]
    if len(not_null_col_dtypes) and all(
        _is_non_decimal_numeric_dtype(dtyp)
        and np.issubdtype(dtyp, np.datetime64)
        for dtyp in not_null_col_dtypes
    ):
        # Use NumPy to find a common dtype
        common_dtype = np.find_common_type(not_null_col_dtypes, [])
        # Cast all columns to the common dtype
        objs = [obj.astype(common_dtype) for obj in objs]

    # Find the first non-null column:
    head = next((obj for obj in objs if obj.valid_count), objs[0])

    for i, obj in enumerate(objs):
        # Check that all columns are the same type:
        if not is_dtype_equal(obj.dtype, head.dtype):
            # if all null, cast to appropriate dtype
            if obj.valid_count == 0:
                objs[i] = column_empty_like(
                    head, dtype=head.dtype, masked=True, newsize=len(obj)
                )
            else:
                raise ValueError("All columns must be the same type")

    # TODO: This logic should be generalized to a dispatch to
    # ColumnBase._concat so that all subclasses can override necessary
    # behavior. However, at the moment it's not clear what that API should look
    # like, so CategoricalColumn simply implements a minimal working API.
    if all(is_categorical_dtype(o.dtype) for o in objs):
        return cudf.core.column.categorical.CategoricalColumn._concat(
            cast(
                MutableSequence[
                    cudf.core.column.categorical.CategoricalColumn
                ],
                objs,
            )
        )

    newsize = sum(map(len, objs))
    if newsize > libcudf.MAX_COLUMN_SIZE:
        raise MemoryError(
            f"Result of concat cannot have "
            f"size > {libcudf.MAX_COLUMN_SIZE_STR}"
        )
    elif newsize == 0:
<<<<<<< HEAD
        return column_empty(0, head.dtype, masked=True)

    # Filter out inputs that have 0 length, then concatenate.
    return libcudf.concat.concat_columns([o for o in objs if len(o)])
=======
        col = column_empty(0, head.dtype, masked=True)
    else:
        # Filter out inputs that have 0 length, then concatenate.
        objs = [o for o in objs if len(o)]
        try:
            col = libcudf.concat.concat_columns(objs)
        except RuntimeError as e:
            if "exceeds size_type range" in str(e):
                raise OverflowError(
                    "total size of output is too large for a cudf column"
                ) from e
            raise
    return col


def _proxy_cai_obj(cai, owner):
    """
    Returns a proxy CAI SimpleNameSpace wrapped
    with the provided `cai` as `__cuda_array_interface__`
    and owner as `owner` to keep the object alive.
    This is an internal utility for `data_array_view`
    and `mask_array_view` where an object with
    read-only CAI is required.
    """
    return cuda_array_interface_wrapper(
        ptr=cai["data"][0],
        size=cai["shape"][0],
        owner=owner,
        readonly=cai["data"][1],
        typestr=cai["typestr"],
        version=cai["version"],
    )
>>>>>>> d077c9b2
<|MERGE_RESOLUTION|>--- conflicted
+++ resolved
@@ -2587,25 +2587,10 @@
             f"size > {libcudf.MAX_COLUMN_SIZE_STR}"
         )
     elif newsize == 0:
-<<<<<<< HEAD
         return column_empty(0, head.dtype, masked=True)
 
     # Filter out inputs that have 0 length, then concatenate.
     return libcudf.concat.concat_columns([o for o in objs if len(o)])
-=======
-        col = column_empty(0, head.dtype, masked=True)
-    else:
-        # Filter out inputs that have 0 length, then concatenate.
-        objs = [o for o in objs if len(o)]
-        try:
-            col = libcudf.concat.concat_columns(objs)
-        except RuntimeError as e:
-            if "exceeds size_type range" in str(e):
-                raise OverflowError(
-                    "total size of output is too large for a cudf column"
-                ) from e
-            raise
-    return col
 
 
 def _proxy_cai_obj(cai, owner):
@@ -2624,5 +2609,4 @@
         readonly=cai["data"][1],
         typestr=cai["typestr"],
         version=cai["version"],
-    )
->>>>>>> d077c9b2
+    )