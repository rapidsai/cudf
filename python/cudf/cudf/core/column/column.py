# Copyright (c) 2018-2021, NVIDIA CORPORATION.

from __future__ import annotations

import builtins
import pickle
import warnings
from types import SimpleNamespace
from typing import (
    Any,
    Dict,
    List,
    MutableSequence,
    Optional,
    Sequence,
    Tuple,
    TypeVar,
    Union,
    cast,
)

import cupy
import numpy as np
import pandas as pd
import pyarrow as pa
from numba import cuda

import cudf
from cudf import _lib as libcudf
from cudf._lib.column import Column
from cudf._lib.null_mask import (
    MaskState,
    bitmask_allocation_size_bytes,
    create_null_mask,
)
from cudf._lib.scalar import as_device_scalar
from cudf._lib.stream_compaction import distinct_count as cpp_distinct_count
from cudf._lib.transform import bools_to_mask
from cudf._typing import BinaryOperand, ColumnLike, Dtype, ScalarLike
from cudf.core.abc import Serializable
from cudf.core.buffer import Buffer
from cudf.core.dtypes import (
    CategoricalDtype,
    IntervalDtype,
    ListDtype,
    StructDtype,
)
from cudf.utils import ioutils, utils
from cudf.utils.dtypes import (
    _is_non_decimal_numeric_dtype,
    _is_scalar_or_zero_d_array,
    check_cast_unsupported_dtype,
    cudf_dtype_from_pa_type,
    get_time_unit,
    is_categorical_dtype,
    is_decimal32_dtype,
    is_decimal64_dtype,
    is_decimal_dtype,
    is_interval_dtype,
    is_list_dtype,
    is_scalar,
    is_string_dtype,
    is_struct_dtype,
    min_unsigned_type,
    np_to_pa_dtype,
)
from cudf.utils.utils import mask_dtype

from ...api.types import (
    infer_dtype,
    is_bool_dtype,
    is_dtype_equal,
    is_integer_dtype,
    pandas_dtype,
)

T = TypeVar("T", bound="ColumnBase")


class ColumnBase(Column, Serializable):
    def as_frame(self) -> "cudf.core.frame.Frame":
        """
        Converts a Column to Frame
        """
        return cudf.core.frame.Frame({None: self.copy(deep=False)})

    @property
    def data_array_view(self) -> "cuda.devicearray.DeviceNDArray":
        """
        View the data as a device array object
        """
        return cuda.as_cuda_array(self.data).view(self.dtype)

    @property
    def mask_array_view(self) -> "cuda.devicearray.DeviceNDArray":
        """
        View the mask as a device array
        """
        return cuda.as_cuda_array(self.mask).view(mask_dtype)

    def __len__(self) -> int:
        return self.size

    def __repr__(self):
        return (
            f"{object.__repr__(self)}\n"
            f"{self.to_arrow().to_string()}\n"
            f"dtype: {self.dtype}"
        )

    def to_pandas(self, index: pd.Index = None, **kwargs) -> "pd.Series":
        """Convert object to pandas type.

        The default implementation falls back to PyArrow for the conversion.
        """
        # This default implementation does not handle nulls in any meaningful
        # way, but must consume the parameter to avoid passing it to PyArrow
        # (which does not recognize it).
        kwargs.pop("nullable", None)
        pd_series = self.to_arrow().to_pandas(**kwargs)

        if index is not None:
            pd_series.index = index
        return pd_series

    def __iter__(self):
        cudf.utils.utils.raise_iteration_error(obj=self)

    @property
    def values_host(self) -> "np.ndarray":
        """
        Return a numpy representation of the Column.
        """
        return self.data_array_view.copy_to_host()

    @property
    def values(self) -> "cupy.ndarray":
        """
        Return a CuPy representation of the Column.
        """
        if len(self) == 0:
            return cupy.asarray([], dtype=self.dtype)

        if self.has_nulls:
            raise ValueError("Column must have no nulls.")

        return cupy.asarray(self.data_array_view)

    def find_and_replace(
        self: T,
        to_replace: ColumnLike,
        replacement: ColumnLike,
        all_nan: bool = False,
    ) -> T:
        raise NotImplementedError

    def clip(self, lo: ScalarLike, hi: ScalarLike) -> ColumnBase:
        return libcudf.replace.clip(self, lo, hi)

    def equals(self, other: ColumnBase, check_dtypes: bool = False) -> bool:
        if self is other:
            return True
        if other is None or len(self) != len(other):
            return False
        if check_dtypes:
            if self.dtype != other.dtype:
                return False
        null_equals = self._null_equals(other)
        return null_equals.all()

    def _null_equals(self, other: ColumnBase) -> ColumnBase:
        return self.binary_operator("NULL_EQUALS", other)

    def all(self) -> bool:
        return bool(libcudf.reduce.reduce("all", self, dtype=np.bool_))

    def any(self) -> bool:
        return bool(libcudf.reduce.reduce("any", self, dtype=np.bool_))

    def __sizeof__(self) -> int:
        n = 0
        if self.data is not None:
            n += self.data.size
        if self.nullable:
            n += bitmask_allocation_size_bytes(self.size)
        return n

    def dropna(self, drop_nan: bool = False) -> ColumnBase:
        if drop_nan:
            col = self.nans_to_nulls()
        else:
            col = self
        dropped_col = (
            col.as_frame()._drop_na_rows(drop_nan=drop_nan)._as_column()
        )
        return dropped_col

    def to_arrow(self) -> pa.Array:
        """Convert to PyArrow Array

        Examples
        --------
        >>> import cudf
        >>> col = cudf.core.column.as_column([1, 2, 3, 4])
        >>> col.to_arrow()
        <pyarrow.lib.Int64Array object at 0x7f886547f830>
        [
          1,
          2,
          3,
          4
        ]
        """
        return libcudf.interop.to_arrow(
            libcudf.table.Table(
                cudf.core.column_accessor.ColumnAccessor({"None": self})
            ),
            [["None"]],
            keep_index=False,
        )["None"].chunk(0)

    @classmethod
    def from_arrow(cls, array: pa.Array) -> ColumnBase:
        """
        Convert PyArrow Array/ChunkedArray to column

        Parameters
        ----------
        array : PyArrow Array/ChunkedArray

        Returns
        -------
        column

        Examples
        --------
        >>> import pyarrow as pa
        >>> import cudf
        >>> cudf.core.column.ColumnBase.from_arrow(pa.array([1, 2, 3, 4]))
        <cudf.core.column.numerical.NumericalColumn object at 0x7f8865497ef0>
        """
        if not isinstance(array, (pa.Array, pa.ChunkedArray)):
            raise TypeError("array should be PyArrow array or chunked array")
        data = pa.table([array], [None])
        if isinstance(array.type, pa.DictionaryType):
            indices_table = pa.table(
                {
                    "None": pa.chunked_array(
                        [chunk.indices for chunk in data["None"].chunks],
                        type=array.type.index_type,
                    )
                }
            )
            dictionaries_table = pa.table(
                {
                    "None": pa.chunked_array(
                        [chunk.dictionary for chunk in data["None"].chunks],
                        type=array.type.value_type,
                    )
                }
            )

            codes = libcudf.interop.from_arrow(
                indices_table, indices_table.column_names
            )._data["None"]
            categories = libcudf.interop.from_arrow(
                dictionaries_table, dictionaries_table.column_names
            )._data["None"]

            return build_categorical_column(
                categories=categories,
                codes=codes,
                mask=codes.base_mask,
                size=codes.size,
                ordered=array.type.ordered,
            )
        elif isinstance(array.type, pa.StructType):
            return cudf.core.column.StructColumn.from_arrow(array)
        elif isinstance(
            array.type, pd.core.arrays._arrow_utils.ArrowIntervalType
        ):
            return cudf.core.column.IntervalColumn.from_arrow(array)
        elif isinstance(array.type, pa.Decimal128Type):
            return cudf.core.column.Decimal64Column.from_arrow(array)

        result = libcudf.interop.from_arrow(data, data.column_names)._data[
            "None"
        ]

        result = result._with_type_metadata(
            cudf_dtype_from_pa_type(array.type)
        )
        return result

    def _get_mask_as_column(self) -> ColumnBase:
        return libcudf.transform.mask_to_bools(
            self.base_mask, self.offset, self.offset + len(self)
        )

    def _memory_usage(self, **kwargs) -> int:
        return self.__sizeof__()

    def default_na_value(self) -> Any:
        raise NotImplementedError()

    def to_gpu_array(self, fillna=None) -> "cuda.devicearray.DeviceNDArray":
        """Get a dense numba device array for the data.

        Parameters
        ----------
        fillna : scalar, 'pandas', or None
            See *fillna* in ``.to_array``.

        Notes
        -----

        if ``fillna`` is ``None``, null values are skipped.  Therefore, the
        output size could be smaller.
        """
        if fillna:
            return self.fillna(self.default_na_value()).data_array_view
        else:
            return self.dropna(drop_nan=False).data_array_view

    def to_array(self, fillna=None) -> np.ndarray:
        """Get a dense numpy array for the data.

        Parameters
        ----------
        fillna : scalar, 'pandas', or None
            Defaults to None, which will skip null values.
            If it equals "pandas", null values are filled with NaNs.
            Non integral dtype is promoted to np.float64.

        Notes
        -----

        if ``fillna`` is ``None``, null values are skipped.  Therefore, the
        output size could be smaller.
        """

        return self.to_gpu_array(fillna=fillna).copy_to_host()

    def _reverse(self):
        return libcudf.copying.reverse(self)

    def _fill(
        self,
        fill_value: ScalarLike,
        begin: int,
        end: int,
        inplace: bool = False,
    ) -> Optional[ColumnBase]:
        if end <= begin or begin >= self.size:
            return self if inplace else self.copy()

        fill_scalar = as_device_scalar(fill_value, self.dtype)

        if not inplace:
            return libcudf.filling.fill(self, begin, end, fill_scalar)

        if is_string_dtype(self.dtype):
            return self._mimic_inplace(
                libcudf.filling.fill(self, begin, end, fill_scalar),
                inplace=True,
            )

        if fill_value is None and not self.nullable:
            mask = create_null_mask(self.size, state=MaskState.ALL_VALID)
            self.set_base_mask(mask)

        libcudf.filling.fill_in_place(self, begin, end, fill_scalar)

        return self

        fill_code = self._encode(fill_value)
        fill_scalar = as_device_scalar(fill_code, self.codes.dtype)

        result = self if inplace else self.copy()

        libcudf.filling.fill_in_place(result.codes, begin, end, fill_scalar)
        return result

    def shift(self, offset: int, fill_value: ScalarLike) -> ColumnBase:
        return libcudf.copying.shift(self, offset, fill_value)

    @property
    def valid_count(self) -> int:
        """Number of non-null values"""
        return len(self) - self.null_count

    @property
    def nullmask(self) -> Buffer:
        """The gpu buffer for the null-mask
        """
        if self.nullable:
            return self.mask_array_view
        else:
            raise ValueError("Column has no null mask")

    def copy(self: T, deep: bool = True) -> T:
        """Columns are immutable, so a deep copy produces a copy of the
        underlying data and mask and a shallow copy creates a new column and
        copies the references of the data and mask.
        """
        if deep:
            result = libcudf.copying.copy_column(self)
            return cast(T, result._with_type_metadata(self.dtype))
        else:
            return cast(
                T,
                build_column(
                    self.base_data,
                    self.dtype,
                    mask=self.base_mask,
                    size=self.size,
                    offset=self.offset,
                    children=self.base_children,
                ),
            )

    def view(self, dtype: Dtype) -> ColumnBase:
        """
        View the data underlying a column as different dtype.
        The source column must divide evenly into the size of
        the desired data type. Columns with nulls may only be
        viewed as dtypes with size equal to source dtype size

        Parameters
        ----------
        dtype : NumPy dtype, string
            The dtype to view the data as

        """

        dtype = np.dtype(dtype)

        if dtype.kind in ("o", "u", "s"):
            raise TypeError(
                "Bytes viewed as str without metadata is ambiguous"
            )

        if self.dtype.itemsize == dtype.itemsize:
            return build_column(
                self.base_data,
                dtype=dtype,
                mask=self.base_mask,
                size=self.size,
                offset=self.offset,
            )

        else:
            if self.null_count > 0:
                raise ValueError(
                    "Can not produce a view of a column with nulls"
                )

            if (self.size * self.dtype.itemsize) % dtype.itemsize:
                raise ValueError(
                    f"Can not divide {self.size * self.dtype.itemsize}"
                    + f" total bytes into {dtype} with size {dtype.itemsize}"
                )

            assert self.base_data is not None
            new_buf_ptr = (
                self.base_data.ptr + self.offset * self.dtype.itemsize
            )
            new_buf_size = self.size * self.dtype.itemsize
            view_buf = Buffer(
                data=new_buf_ptr,
                size=new_buf_size,
                owner=self.base_data._owner,
            )
            return build_column(view_buf, dtype=dtype)

    def element_indexing(self, index: int):
        """Default implementation for indexing to an element

        Raises
        ------
        ``IndexError`` if out-of-bound
        """
        idx = np.int32(index)
        if idx < 0:
            idx = len(self) + idx
        if idx > len(self) - 1 or idx < 0:
            raise IndexError("single positional indexer is out-of-bounds")

        return libcudf.copying.get_element(self, idx).value

    def slice(self, start: int, stop: int, stride: int = None) -> ColumnBase:
        stride = 1 if stride is None else stride
        if start < 0:
            start = start + len(self)
        if stop < 0 and not (stride < 0 and stop == -1):
            stop = stop + len(self)
        if (stride > 0 and start >= stop) or (stride < 0 and start <= stop):
            return column_empty(0, self.dtype, masked=True)
        # compute mask slice
        if stride == 1:
            return libcudf.copying.column_slice(self, [start, stop])[0]
        else:
            # Need to create a gather map for given slice with stride
            gather_map = arange(
                start=start, stop=stop, step=stride, dtype=np.dtype(np.int32),
            )
            return self.take(gather_map)

    def __getitem__(self, arg) -> Union[ScalarLike, ColumnBase]:
        if _is_scalar_or_zero_d_array(arg):
            return self.element_indexing(int(arg))
        elif isinstance(arg, slice):
            start, stop, stride = arg.indices(len(self))
            return self.slice(start, stop, stride)
        else:
            arg = as_column(arg)
            if len(arg) == 0:
                arg = as_column([], dtype="int32")
            if is_integer_dtype(arg.dtype):
                return self.take(arg)
            if is_bool_dtype(arg.dtype):
                return self.apply_boolean_mask(arg)
            raise NotImplementedError(type(arg))

    def __setitem__(self, key: Any, value: Any):
        """
        Set the value of self[key] to value.

        If value and self are of different types,
        value is coerced to self.dtype
        """

        if isinstance(key, slice):
            key_start, key_stop, key_stride = key.indices(len(self))
            if key_start < 0:
                key_start = key_start + len(self)
            if key_stop < 0:
                key_stop = key_stop + len(self)
            if key_start >= key_stop:
                return self.copy()
            if (key_stride is None or key_stride == 1) and is_scalar(value):
                return self._fill(value, key_start, key_stop, inplace=True)
            if key_stride != 1 or key_stride is not None or is_scalar(value):
                key = arange(
                    start=key_start,
                    stop=key_stop,
                    step=key_stride,
                    dtype=np.dtype(np.int32),
                )
                nelem = len(key)
            else:
                nelem = abs(key_stop - key_start)
        else:
            key = as_column(key)
            if is_bool_dtype(key.dtype):
                if not len(key) == len(self):
                    raise ValueError(
                        "Boolean mask must be of same length as column"
                    )
                key = arange(len(self))[key]
                if hasattr(value, "__len__") and len(value) == len(self):
                    value = as_column(value)[key]
            nelem = len(key)

        if is_scalar(value):
            value = cudf.Scalar(value, dtype=self.dtype)
        else:
            if len(value) != nelem:
                msg = (
                    f"Size mismatch: cannot set value "
                    f"of size {len(value)} to indexing result of size "
                    f"{nelem}"
                )
                raise ValueError(msg)
            value = as_column(value).astype(self.dtype)

        if (
            isinstance(key, slice)
            and (key_stride == 1 or key_stride is None)
            and not is_scalar(value)
        ):

            out = libcudf.copying.copy_range(
                value, self, 0, nelem, key_start, key_stop, False
            )
        else:
            try:
                if is_scalar(value):
                    input = self
                    out = input.as_frame()._scatter(key, [value])._as_column()
                else:
                    if not isinstance(value, Column):
                        value = as_column(value)
                    out = (
                        self.as_frame()
                        ._scatter(key, value.as_frame())
                        ._as_column()
                    )
            except RuntimeError as e:
                if "out of bounds" in str(e):
                    raise IndexError(
                        f"index out of bounds for column of size {len(self)}"
                    ) from e
                raise

        self._mimic_inplace(out, inplace=True)

    def fillna(
        self: T,
        value: Any = None,
        method: builtins.str = None,
        dtype: Dtype = None,
    ) -> T:
        """Fill null values with ``value``.

        Returns a copy with null filled.
        """
        return libcudf.replace.replace_nulls(
            input_col=self, replacement=value, method=method, dtype=dtype
        )

    def isnull(self) -> ColumnBase:
        """Identify missing values in a Column.
        """
        result = libcudf.unary.is_null(self)

        if self.dtype.kind == "f":
            # Need to consider `np.nan` values incase
            # of a float column
            result = result | libcudf.unary.is_nan(self)

        return result

    def isna(self) -> ColumnBase:
        """Identify missing values in a Column. Alias for isnull.
        """
        return self.isnull()

    def notnull(self) -> ColumnBase:
        """Identify non-missing values in a Column.
        """
        result = libcudf.unary.is_valid(self)

        if self.dtype.kind == "f":
            # Need to consider `np.nan` values incase
            # of a float column
            result = result & libcudf.unary.is_non_nan(self)

        return result

    def notna(self) -> ColumnBase:
        """Identify non-missing values in a Column. Alias for notnull.
        """
        return self.notnull()

    def find_first_value(
        self, value: ScalarLike, closest: bool = False
    ) -> int:
        """
        Returns offset of first value that matches
        """
        # FIXME: Inefficient, may be need a libcudf api
        index = cudf.core.index.RangeIndex(0, stop=len(self))
        indices = index.take(self == value)
        if not len(indices):
            raise ValueError("value not found")
        return indices[0]

    def find_last_value(self, value: ScalarLike, closest: bool = False) -> int:
        """
        Returns offset of last value that matches
        """
        # FIXME: Inefficient, may be need a libcudf api
        index = cudf.core.index.RangeIndex(0, stop=len(self))
        indices = index.take(self == value)
        if not len(indices):
            raise ValueError("value not found")
        return indices[-1]

    def append(self, other: ColumnBase) -> ColumnBase:
        return _concat_columns([self, as_column(other)])

    def quantile(
        self,
        q: Union[float, Sequence[float]],
        interpolation: builtins.str,
        exact: bool,
    ) -> ColumnBase:
        raise TypeError(f"cannot perform quantile with type {self.dtype}")

    def median(self, skipna: bool = None) -> ScalarLike:
        raise TypeError(f"cannot perform median with type {self.dtype}")

    def take(
        self: T,
        indices: ColumnBase,
        keep_index: bool = True,
        nullify: bool = False,
    ) -> T:
        """Return Column by taking values from the corresponding *indices*.
        """
        # Handle zero size
        if indices.size == 0:
            return cast(T, column_empty_like(self, newsize=0))
        try:
            return (
                self.as_frame()
                ._gather(indices, keep_index=keep_index, nullify=nullify)
                ._as_column()
            )
        except RuntimeError as e:
            if "out of bounds" in str(e):
                raise IndexError(
                    f"index out of bounds for column of size {len(self)}"
                ) from e
            raise

    def isin(self, values: Sequence) -> ColumnBase:
        """Check whether values are contained in the Column.

        Parameters
        ----------
        values : set or list-like
            The sequence of values to test. Passing in a single string will
            raise a TypeError. Instead, turn a single string into a list
            of one element.

        Returns
        -------
        result: Column
            Column of booleans indicating if each element is in values.
        """
        try:
            lhs, rhs = self._process_values_for_isin(values)
            res = lhs._isin_earlystop(rhs)
            if res is not None:
                return res
        except ValueError:
            # pandas functionally returns all False when cleansing via
            # typecasting fails
            return full(len(self), False, dtype="bool")

        res = lhs._obtain_isin_result(rhs)

        return res

    def _process_values_for_isin(
        self, values: Sequence
    ) -> Tuple[ColumnBase, ColumnBase]:
        """
        Helper function for `isin` which pre-process `values` based on `self`.
        """
        lhs = self
        rhs = as_column(values, nan_as_null=False)
        if lhs.null_count == len(lhs):
            lhs = lhs.astype(rhs.dtype)
        elif rhs.null_count == len(rhs):
            rhs = rhs.astype(lhs.dtype)
        return lhs, rhs

    def _isin_earlystop(self, rhs: ColumnBase) -> Union[ColumnBase, None]:
        """
        Helper function for `isin` which determines possibility of
        early-stopping or not.
        """
        if self.dtype != rhs.dtype:
            if self.null_count and rhs.null_count:
                return self.isna()
            else:
                return cudf.core.column.full(len(self), False, dtype="bool")
        elif self.null_count == 0 and (rhs.null_count == len(rhs)):
            return cudf.core.column.full(len(self), False, dtype="bool")
        else:
            return None

    def _obtain_isin_result(self, rhs: ColumnBase) -> ColumnBase:
        """
        Helper function for `isin` which merges `self` & `rhs`
        to determine what values of `rhs` exist in `self`.
        """
        ldf = cudf.DataFrame({"x": self, "orig_order": arange(len(self))})
        rdf = cudf.DataFrame(
            {"x": rhs, "bool": full(len(rhs), True, dtype="bool")}
        )
        res = ldf.merge(rdf, on="x", how="left").sort_values(by="orig_order")
        res = res.drop_duplicates(subset="orig_order", ignore_index=True)
        res = res._data["bool"].fillna(False)
        return res

    def as_mask(self) -> Buffer:
        """Convert booleans to bitmask

        Returns
        -------
        Buffer
        """

        if self.has_nulls:
            raise ValueError("Column must have no nulls.")

        return bools_to_mask(self)

    @ioutils.doc_to_dlpack()
    def to_dlpack(self):
        """{docstring}"""

        return cudf.io.dlpack.to_dlpack(self)

    @property
    def is_unique(self) -> bool:
        return self.distinct_count() == len(self)

    @property
    def is_monotonic(self) -> bool:
        return self.is_monotonic_increasing

    @property
    def is_monotonic_increasing(self) -> bool:
        return not self.has_nulls and self.as_frame()._is_sorted(
            ascending=None, null_position=None
        )

    @property
    def is_monotonic_decreasing(self) -> bool:
        return not self.has_nulls and self.as_frame()._is_sorted(
            ascending=[False], null_position=None
        )

    def get_slice_bound(
        self, label: ScalarLike, side: builtins.str, kind: builtins.str
    ) -> int:
        """
        Calculate slice bound that corresponds to given label.
        Returns leftmost (one-past-the-rightmost if ``side=='right'``) position
        of given label.
        Parameters
        ----------
        label : Scalar
        side : {'left', 'right'}
        kind : {'ix', 'loc', 'getitem'}
        """
        assert kind in ["ix", "loc", "getitem", None]
        if side not in ("left", "right"):
            raise ValueError(
                "Invalid value for side kwarg,"
                " must be either 'left' or 'right': %s" % (side,)
            )

        # TODO: Handle errors/missing keys correctly
        #       Not currently using `kind` argument.
        if side == "left":
            return self.find_first_value(label, closest=True)
        elif side == "right":
            return self.find_last_value(label, closest=True) + 1
        else:
            raise ValueError(f"Invalid value for side: {side}")

    def sort_by_values(
        self: ColumnBase,
        ascending: bool = True,
        na_position: builtins.str = "last",
    ) -> Tuple[ColumnBase, "cudf.core.column.NumericalColumn"]:
        col_inds = self.as_frame()._get_sorted_inds(
            ascending=ascending, na_position=na_position
        )
        col_keys = self.take(col_inds)
        return col_keys, col_inds

    def distinct_count(
        self, method: builtins.str = "sort", dropna: bool = True
    ) -> int:
        if method != "sort":
            msg = "non sort based distinct_count() not implemented yet"
            raise NotImplementedError(msg)
        return cpp_distinct_count(self, ignore_nulls=dropna)

    def can_cast_safely(self, to_dtype: Dtype) -> bool:
        raise NotImplementedError()

    def astype(self, dtype: Dtype, **kwargs) -> ColumnBase:
        if _is_non_decimal_numeric_dtype(dtype):
            return self.as_numerical_column(dtype)
        elif is_categorical_dtype(dtype):
            return self.as_categorical_column(dtype, **kwargs)
        elif pandas_dtype(dtype).type in {
            np.str_,
            np.object_,
            str,
        }:
            return self.as_string_column(dtype, **kwargs)
        elif is_list_dtype(dtype):
            if not self.dtype == dtype:
                raise NotImplementedError(
                    "Casting list columns not currently supported"
                )
            return self
        elif is_interval_dtype(self.dtype):
            return self.as_interval_column(dtype, **kwargs)
        elif is_decimal_dtype(dtype):
            return self.as_decimal_column(dtype, **kwargs)
        elif np.issubdtype(dtype, np.datetime64):
            return self.as_datetime_column(dtype, **kwargs)
        elif np.issubdtype(dtype, np.timedelta64):
            return self.as_timedelta_column(dtype, **kwargs)
        else:
            return self.as_numerical_column(dtype)

    def as_categorical_column(self, dtype, **kwargs) -> ColumnBase:
        if "ordered" in kwargs:
            ordered = kwargs["ordered"]
        else:
            ordered = False

        sr = cudf.Series(self)

        # Re-label self w.r.t. the provided categories
        if isinstance(dtype, (cudf.CategoricalDtype, pd.CategoricalDtype)):
            labels = sr.label_encoding(cats=dtype.categories)
            if "ordered" in kwargs:
                warnings.warn(
                    "Ignoring the `ordered` parameter passed in `**kwargs`, "
                    "will be using `ordered` parameter of CategoricalDtype"
                )

            return build_categorical_column(
                categories=dtype.categories,
                codes=labels._column,
                mask=self.mask,
                ordered=dtype.ordered,
            )

        cats = sr.unique().astype(sr.dtype)
        label_dtype = min_unsigned_type(len(cats))
        labels = sr.label_encoding(cats=cats, dtype=label_dtype, na_sentinel=1)

        # columns include null index in factorization; remove:
        if self.has_nulls:
            cats = cats._column.dropna(drop_nan=False)
            min_type = min_unsigned_type(len(cats), 8)
            labels = labels - 1
            if np.dtype(min_type).itemsize < labels.dtype.itemsize:
                labels = labels.astype(min_type)

        return build_categorical_column(
            categories=cats,
            codes=labels._column,
            mask=self.mask,
            ordered=ordered,
        )

    def as_numerical_column(
        self, dtype: Dtype
    ) -> "cudf.core.column.NumericalColumn":
        raise NotImplementedError

    def as_datetime_column(
        self, dtype: Dtype, **kwargs
    ) -> "cudf.core.column.DatetimeColumn":
        raise NotImplementedError

    def as_interval_column(
        self, dtype: Dtype, **kwargs
    ) -> "cudf.core.column.IntervalColumn":
        raise NotImplementedError

    def as_timedelta_column(
        self, dtype: Dtype, **kwargs
    ) -> "cudf.core.column.TimeDeltaColumn":
        raise NotImplementedError

    def as_string_column(
        self, dtype: Dtype, format=None
    ) -> "cudf.core.column.StringColumn":
        raise NotImplementedError

    def as_decimal_column(
        self, dtype: Dtype, **kwargs
    ) -> "cudf.core.column.Decimal64Column":
        raise NotImplementedError

    def apply_boolean_mask(self, mask) -> ColumnBase:
        mask = as_column(mask, dtype="bool")
        result = (
            self.as_frame()._apply_boolean_mask(boolean_mask=mask)._as_column()
        )
        return result

    def argsort(
        self, ascending: bool = True, na_position: builtins.str = "last"
    ) -> ColumnBase:

        sorted_indices = self.as_frame()._get_sorted_inds(
            ascending=ascending, na_position=na_position
        )
        return sorted_indices

    def __arrow_array__(self, type=None):
        raise TypeError(
            "Implicit conversion to a host PyArrow Array via __arrow_array__ "
            "is not allowed, To explicitly construct a PyArrow Array, "
            "consider using .to_arrow()"
        )

    def __array__(self, dtype=None):
        raise TypeError(
            "Implicit conversion to a host NumPy array via __array__ is not "
            "allowed. To explicitly construct a host array, consider using "
            ".to_array()"
        )

    @property
    def __cuda_array_interface__(self):
        raise NotImplementedError(
            f"dtype {self.dtype} is not yet supported via "
            "`__cuda_array_interface__`"
        )

    def __add__(self, other):
        return self.binary_operator("add", other)

    def __sub__(self, other):
        return self.binary_operator("sub", other)

    def __mul__(self, other):
        return self.binary_operator("mul", other)

    def __eq__(self, other):
        return self.binary_operator("eq", other)

    def __ne__(self, other):
        return self.binary_operator("ne", other)

    def __or__(self, other):
        return self.binary_operator("or", other)

    def __and__(self, other):
        return self.binary_operator("and", other)

    def __floordiv__(self, other):
        return self.binary_operator("floordiv", other)

    def __truediv__(self, other):
        return self.binary_operator("truediv", other)

    def __mod__(self, other):
        return self.binary_operator("mod", other)

    def __pow__(self, other):
        return self.binary_operator("pow", other)

    def __lt__(self, other):
        return self.binary_operator("lt", other)

    def __gt__(self, other):
        return self.binary_operator("gt", other)

    def __le__(self, other):
        return self.binary_operator("le", other)

    def __ge__(self, other):
        return self.binary_operator("ge", other)

    def searchsorted(
        self,
        value,
        side: builtins.str = "left",
        ascending: bool = True,
        na_position: builtins.str = "last",
    ):
        values = as_column(value).as_frame()
        return self.as_frame().searchsorted(
            values, side, ascending=ascending, na_position=na_position
        )

    def unique(self) -> ColumnBase:
        """
        Get unique values in the data
        """
        return (
            self.as_frame()
            .drop_duplicates(keep="first", ignore_index=True)
            ._as_column()
        )

    def serialize(self) -> Tuple[dict, list]:
        header: Dict[Any, Any] = {}
        frames = []
        header["type-serialized"] = pickle.dumps(type(self))
        header["dtype"] = self.dtype.str

        if self.data is not None:
            data_header, data_frames = self.data.serialize()
            header["data"] = data_header
            frames.extend(data_frames)

        if self.mask is not None:
            mask_header, mask_frames = self.mask.serialize()
            header["mask"] = mask_header
            frames.extend(mask_frames)

        header["frame_count"] = len(frames)
        return header, frames

    @classmethod
    def deserialize(cls, header: dict, frames: list) -> ColumnBase:
        dtype = header["dtype"]
        data = Buffer.deserialize(header["data"], [frames[0]])
        mask = None
        if "mask" in header:
            mask = Buffer.deserialize(header["mask"], [frames[1]])
        return build_column(
            data=data, dtype=dtype, mask=mask, size=header.get("size", None)
        )

    def unary_operator(self, unaryop: builtins.str):
        raise TypeError(
            f"Operation {unaryop} not supported for dtype {self.dtype}."
        )

    def binary_operator(
        self, op: builtins.str, other: BinaryOperand, reflect: bool = False
    ) -> ColumnBase:
        raise TypeError(
            f"Operation {op} not supported between dtypes {self.dtype} and "
            f"{other.dtype}."
        )

    def normalize_binop_value(
        self, other: ScalarLike
    ) -> Union[ColumnBase, ScalarLike]:
        raise NotImplementedError

    def min(self, skipna: bool = None, dtype: Dtype = None):
        result_col = self._process_for_reduction(skipna=skipna)
        if isinstance(result_col, ColumnBase):
            return libcudf.reduce.reduce("min", result_col, dtype=dtype)
        else:
            return result_col

    def max(self, skipna: bool = None, dtype: Dtype = None):
        result_col = self._process_for_reduction(skipna=skipna)
        if isinstance(result_col, ColumnBase):
            return libcudf.reduce.reduce("max", result_col, dtype=dtype)
        else:
            return result_col

    def sum(
        self, skipna: bool = None, dtype: Dtype = None, min_count: int = 0
    ):
        raise TypeError(f"cannot perform sum with type {self.dtype}")

    def product(
        self, skipna: bool = None, dtype: Dtype = None, min_count: int = 0
    ):
        raise TypeError(f"cannot perform product with type {self.dtype}")

    def mean(self, skipna: bool = None, dtype: Dtype = None):
        raise TypeError(f"cannot perform mean with type {self.dtype}")

    def std(self, skipna: bool = None, ddof=1, dtype: Dtype = np.float64):
        raise TypeError(f"cannot perform std with type {self.dtype}")

    def var(self, skipna: bool = None, ddof=1, dtype: Dtype = np.float64):
        raise TypeError(f"cannot perform var with type {self.dtype}")

    def kurtosis(self, skipna: bool = None):
        raise TypeError(f"cannot perform kurtosis with type {self.dtype}")

    def skew(self, skipna: bool = None):
        raise TypeError(f"cannot perform skew with type {self.dtype}")

    def cov(self, other: ColumnBase):
        raise TypeError(
            f"cannot perform covarience with types {self.dtype}, "
            f"{other.dtype}"
        )

    def corr(self, other: ColumnBase):
        raise TypeError(
            f"cannot perform corr with types {self.dtype}, {other.dtype}"
        )

    def nans_to_nulls(self: T) -> T:
        if self.dtype.kind == "f":
            newmask = libcudf.transform.nans_to_nulls(self)
            return self.set_mask(newmask)
        else:
            return self

    def _process_for_reduction(
        self, skipna: bool = None, min_count: int = 0
    ) -> Union[ColumnBase, ScalarLike]:
        skipna = True if skipna is None else skipna

        if skipna:
            result_col = self.nans_to_nulls()
            if result_col.has_nulls:
                result_col = result_col.dropna()
        else:
            if self.has_nulls:
                return cudf.utils.dtypes._get_nan_for_dtype(self.dtype)

            result_col = self

        if min_count > 0:
            valid_count = len(result_col) - result_col.null_count
            if valid_count < min_count:
                return cudf.utils.dtypes._get_nan_for_dtype(self.dtype)
        elif min_count < 0:
            warnings.warn(
                f"min_count value cannot be negative({min_count}), will "
                f"default to 0."
            )
        return result_col

    def scatter_to_table(
        self,
        row_indices: ColumnBase,
        column_indices: ColumnBase,
        names: List[Any],
        nrows: int = None,
        ncols: int = None,
    ) -> "cudf.core.frame.Frame":
        """
        Scatters values from the column into a table.

        Parameters
        ----------
        row_indices
            A column of the same size as `self` specifying the
            row index to scatter each value to
        column_indices
            A column of the same size as `self` specifying the
            column index to scatter each value to
        names
            The column names of the resulting table

        Returns
        -------
        """
        if nrows is None:
            nrows = 0
            if len(row_indices) > 0:
                nrows = int(row_indices.max() + 1)

        if ncols is None:
            ncols = 0
            if len(column_indices) > 0:
                ncols = int(column_indices.max() + 1)

        if nrows * ncols == 0:
            return cudf.core.frame.Frame({})

        scatter_map = (column_indices * np.int32(nrows)) + row_indices
        target = cudf.core.frame.Frame(
            {None: column_empty_like(self, masked=True, newsize=nrows * ncols)}
        )
        target._data[None][scatter_map] = self
        result_frames = target._split(range(nrows, nrows * ncols, nrows))
        return cudf.core.frame.Frame(
            {
                name: next(iter(f._columns))
                for name, f in zip(names, result_frames)
            }
        )

    def _with_type_metadata(self: ColumnBase, dtype: Dtype) -> ColumnBase:
        """
        Copies type metadata from self onto other, returning a new column.

        When ``self`` is a nested column, recursively apply this function on
        the children of ``self``.
        """
        return self


def column_empty_like(
    column: ColumnBase,
    dtype: Dtype = None,
    masked: bool = False,
    newsize: int = None,
) -> ColumnBase:
    """Allocate a new column like the given *column*
    """
    if dtype is None:
        dtype = column.dtype
    row_count = len(column) if newsize is None else newsize

    if (
        hasattr(column, "dtype")
        and is_categorical_dtype(column.dtype)
        and dtype == column.dtype
    ):
        column = cast("cudf.core.column.CategoricalColumn", column)
        codes = column_empty_like(column.codes, masked=masked, newsize=newsize)
        return build_column(
            data=None,
            dtype=dtype,
            mask=codes.base_mask,
            children=(as_column(codes.base_data, dtype=codes.dtype),),
            size=codes.size,
        )

    return column_empty(row_count, dtype, masked)


def column_empty_like_same_mask(
    column: ColumnBase, dtype: Dtype
) -> ColumnBase:
    """Create a new empty Column with the same length and the same mask.

    Parameters
    ----------
    dtype : np.dtype like
        The dtype of the data buffer.
    """
    result = column_empty_like(column, dtype)
    if column.nullable:
        result = result.set_mask(column.mask)
    return result


def column_empty(
    row_count: int, dtype: Dtype = "object", masked: bool = False
) -> ColumnBase:
    """Allocate a new column like the given row_count and dtype.
    """
    dtype = pandas_dtype(dtype)
    children = ()  # type: Tuple[ColumnBase, ...]

    if is_categorical_dtype(dtype):
        data = None
        children = (
            build_column(
                data=Buffer.empty(row_count * np.dtype("int32").itemsize),
                dtype="int32",
            ),
        )
    elif dtype.kind in "OU" and not is_decimal_dtype(dtype):
        data = None
        children = (
            full(row_count + 1, 0, dtype="int32"),
            build_column(
                data=Buffer.empty(row_count * np.dtype("int8").itemsize),
                dtype="int8",
            ),
        )
    else:
        data = Buffer.empty(row_count * dtype.itemsize)

    if masked:
        mask = create_null_mask(row_count, state=MaskState.ALL_NULL)
    else:
        mask = None

    return build_column(
        data, dtype, mask=mask, size=row_count, children=children
    )


def build_column(
    data: Union[Buffer, None],
    dtype: Dtype,
    *,
    size: int = None,
    mask: Buffer = None,
    offset: int = 0,
    null_count: int = None,
    children: Tuple[ColumnBase, ...] = (),
) -> ColumnBase:
    """
    Build a Column of the appropriate type from the given parameters

    Parameters
    ----------
    data : Buffer
        The data buffer (can be None if constructing certain Column
        types like StringColumn, ListColumn, or CategoricalColumn)
    dtype
        The dtype associated with the Column to construct
    mask : Buffer, optional
        The mask buffer
    size : int, optional
    offset : int, optional
    children : tuple, optional
    """
    dtype = pandas_dtype(dtype)

    if _is_non_decimal_numeric_dtype(dtype):
        assert data is not None
        return cudf.core.column.NumericalColumn(
            data=data,
            dtype=dtype,
            mask=mask,
            size=size,
            offset=offset,
            null_count=null_count,
        )
    if is_categorical_dtype(dtype):
        if not len(children) == 1:
            raise ValueError(
                "Must specify exactly one child column for CategoricalColumn"
            )
        if not isinstance(children[0], ColumnBase):
            raise TypeError("children must be a tuple of Columns")
        return cudf.core.column.CategoricalColumn(
            dtype=dtype,
            mask=mask,
            size=size,
            offset=offset,
            null_count=null_count,
            children=children,
        )
    elif dtype.type is np.datetime64:
        if data is None:
            raise TypeError("Must specify data buffer")
        return cudf.core.column.DatetimeColumn(
            data=data,
            dtype=dtype,
            mask=mask,
            size=size,
            offset=offset,
            null_count=null_count,
        )
    elif dtype.type is np.timedelta64:
        if data is None:
            raise TypeError("Must specify data buffer")
        return cudf.core.column.TimeDeltaColumn(
            data=data,
            dtype=dtype,
            mask=mask,
            size=size,
            offset=offset,
            null_count=null_count,
        )
    elif dtype.type in (np.object_, np.str_):
        return cudf.core.column.StringColumn(
            mask=mask,
            size=size,
            offset=offset,
            children=children,
            null_count=null_count,
        )
    elif is_list_dtype(dtype):
        return cudf.core.column.ListColumn(
            size=size,
            dtype=dtype,
            mask=mask,
            offset=offset,
            null_count=null_count,
            children=children,
        )
    elif is_interval_dtype(dtype):
        return cudf.core.column.IntervalColumn(
            dtype=dtype,
            mask=mask,
            size=size,
            offset=offset,
            children=children,
            null_count=null_count,
        )
    elif is_struct_dtype(dtype):
        if size is None:
            raise TypeError("Must specify size")
        return cudf.core.column.StructColumn(
            data=data,
            dtype=dtype,
            size=size,
            mask=mask,
            null_count=null_count,
            children=children,
        )
    elif is_decimal64_dtype(dtype):
        if size is None:
            raise TypeError("Must specify size")
        return cudf.core.column.Decimal64Column(
            data=data,
            size=size,
            offset=offset,
            dtype=dtype,
            mask=mask,
            null_count=null_count,
            children=children,
        )
    elif is_decimal32_dtype(dtype):
        if size is None:
            raise TypeError("Must specify size")
        return cudf.core.column.Decimal32Column(
            data=data,
            size=size,
            offset=offset,
            dtype=dtype,
            mask=mask,
            null_count=null_count,
            children=children,
        )
    elif is_interval_dtype(dtype):
        return cudf.core.column.IntervalColumn(
            dtype=dtype,
            mask=mask,
            size=size,
            offset=offset,
            null_count=null_count,
            children=children,
        )
    else:
        raise TypeError(f"Unrecognized dtype: {dtype}")


def build_categorical_column(
    categories: ColumnBase,
    codes: ColumnBase,
    mask: Buffer = None,
    size: int = None,
    offset: int = 0,
    null_count: int = None,
    ordered: bool = None,
) -> "cudf.core.column.CategoricalColumn":
    """
    Build a CategoricalColumn

    Parameters
    ----------
    categories : Column
        Column of categories
    codes : Column
        Column of codes, the size of the resulting Column will be
        the size of `codes`
    mask : Buffer
        Null mask
    size : int, optional
    offset : int, optional
    ordered : bool
        Indicates whether the categories are ordered
    """
    codes_dtype = min_unsigned_type(len(categories))
    codes = as_column(codes)
    if codes.dtype != codes_dtype:
        codes = codes.astype(codes_dtype)

    dtype = CategoricalDtype(categories=categories, ordered=ordered)

    result = build_column(
        data=None,
        dtype=dtype,
        mask=mask,
        size=size,
        offset=offset,
        null_count=null_count,
        children=(codes,),
    )
    return cast("cudf.core.column.CategoricalColumn", result)


def build_interval_column(
    left_col,
    right_col,
    mask=None,
    size=None,
    offset=0,
    null_count=None,
    closed="right",
):
    """
    Build an IntervalColumn

    Parameters
    ----------
    left_col : Column
        Column of values representing the left of the interval
    right_col : Column
        Column of representing the right of the interval
    mask : Buffer
        Null mask
    size : int, optional
    offset : int, optional
    closed : {"left", "right", "both", "neither"}, default "right"
            Whether the intervals are closed on the left-side, right-side,
            both or neither.
    """
    left = as_column(left_col)
    right = as_column(right_col)
    if closed not in {"left", "right", "both", "neither"}:
        closed = "right"
    if type(left_col) is not list:
        dtype = IntervalDtype(left_col.dtype, closed)
    else:
        dtype = IntervalDtype("int64", closed)
    size = len(left)
    return build_column(
        data=None,
        dtype=dtype,
        mask=mask,
        size=size,
        offset=offset,
        null_count=null_count,
        children=(left, right),
    )


def build_list_column(
    indices: ColumnBase,
    elements: ColumnBase,
    mask: Buffer = None,
    size: int = None,
    offset: int = 0,
    null_count: int = None,
) -> "cudf.core.column.ListColumn":
    """
    Build a ListColumn

    Parameters
    ----------
    indices : ColumnBase
        Column of list indices
    elements : ColumnBase
        Column of list elements
    mask: Buffer
        Null mask
    size: int, optional
    offset: int, optional
    """
    dtype = ListDtype(element_type=elements.dtype)

    result = build_column(
        data=None,
        dtype=dtype,
        mask=mask,
        size=size,
        offset=offset,
        null_count=null_count,
        children=(indices, elements),
    )

    return cast("cudf.core.column.ListColumn", result)


def build_struct_column(
    names: Sequence[str],
    children: Tuple[ColumnBase, ...],
    dtype: Optional[Dtype] = None,
    mask: Buffer = None,
    size: int = None,
    offset: int = 0,
    null_count: int = None,
) -> "cudf.core.column.StructColumn":
    """
    Build a StructColumn

    Parameters
    ----------
    names : list-like
        Field names to map to children dtypes
    children : tuple

    mask: Buffer
        Null mask
    size: int, optional
    offset: int, optional
    """
    if dtype is None:
        dtype = StructDtype(
            fields={name: col.dtype for name, col in zip(names, children)}
        )

    result = build_column(
        data=None,
        dtype=dtype,
        mask=mask,
        size=size,
        offset=offset,
        null_count=null_count,
        children=children,
    )

    return cast("cudf.core.column.StructColumn", result)


def as_column(
    arbitrary: Any,
    nan_as_null: bool = None,
    dtype: Dtype = None,
    length: int = None,
):
    """Create a Column from an arbitrary object

    Parameters
    ----------
    arbitrary : object
        Object to construct the Column from. See *Notes*.
    nan_as_null : bool, optional, default None
        If None (default), treats NaN values in arbitrary as null if there is
        no mask passed along with it. If True, combines the mask and NaNs to
        form a new validity mask. If False, leaves NaN values as is.
    dtype : optional
        Optionally typecast the constructed Column to the given
        dtype.
    length : int, optional
        If `arbitrary` is a scalar, broadcast into a Column of
        the given length.

    Returns
    -------
    A Column of the appropriate type and size.

    Notes
    -----
    Currently support inputs are:

    * ``Column``
    * ``Series``
    * ``Index``
    * Scalars (can be broadcasted to a specified `length`)
    * Objects exposing ``__cuda_array_interface__`` (e.g., numba device arrays)
    * Objects exposing ``__array_interface__``(e.g., numpy arrays)
    * pyarrow array
    * pandas.Categorical objects
    """
    if isinstance(arbitrary, ColumnBase):
        if dtype is not None:
            return arbitrary.astype(dtype)
        else:
            return arbitrary

    elif isinstance(arbitrary, cudf.Series):
        data = arbitrary._column
        if dtype is not None:
            data = data.astype(dtype)
    elif isinstance(arbitrary, cudf.BaseIndex):
        data = arbitrary._values
        if dtype is not None:
            data = data.astype(dtype)

    elif type(arbitrary) is Buffer:
        if dtype is None:
            raise TypeError("dtype cannot be None if 'arbitrary' is a Buffer")

        data = build_column(arbitrary, dtype=dtype)

    elif hasattr(arbitrary, "__cuda_array_interface__"):
        desc = arbitrary.__cuda_array_interface__
        current_dtype = np.dtype(desc["typestr"])

        arb_dtype = check_cast_unsupported_dtype(current_dtype)

        if desc.get("mask", None) is not None:
            # Extract and remove the mask from arbitrary before
            # passing to cupy.asarray
            mask = _mask_from_cuda_array_interface_desc(arbitrary)
            arbitrary = SimpleNamespace(__cuda_array_interface__=desc.copy())
            arbitrary.__cuda_array_interface__["mask"] = None
            desc = arbitrary.__cuda_array_interface__
        else:
            mask = None

        arbitrary = cupy.asarray(arbitrary)

        if arb_dtype != current_dtype:
            arbitrary = arbitrary.astype(arb_dtype)
            current_dtype = arb_dtype

        if (
            desc["strides"] is not None
            and not (arbitrary.itemsize,) == arbitrary.strides
        ):
            arbitrary = cupy.ascontiguousarray(arbitrary)

        data = _data_from_cuda_array_interface_desc(arbitrary)
        col = build_column(data, dtype=current_dtype, mask=mask)

        if dtype is not None:
            col = col.astype(dtype)

        if isinstance(col, cudf.core.column.CategoricalColumn):
            return col
        elif np.issubdtype(col.dtype, np.floating):
            if nan_as_null or (mask is None and nan_as_null is None):
                mask = libcudf.transform.nans_to_nulls(col.fillna(np.nan))
                col = col.set_mask(mask)
        elif np.issubdtype(col.dtype, np.datetime64):
            if nan_as_null or (mask is None and nan_as_null is None):
                # Ignore typing error since this method is only defined for
                # DatetimeColumn, not the ColumnBase class.
                col = col._make_copy_with_na_as_null()  # type: ignore
        return col

    elif isinstance(arbitrary, (pa.Array, pa.ChunkedArray)):
        col = ColumnBase.from_arrow(arbitrary)
        if isinstance(arbitrary, pa.NullArray):
            if type(dtype) == str and dtype == "empty":
                new_dtype = pandas_dtype(arbitrary.type.to_pandas_dtype())
            else:
                new_dtype = pandas_dtype(dtype)
            col = col.astype(new_dtype)

        return col

    elif isinstance(arbitrary, (pd.Series, pd.Categorical)):
        if isinstance(arbitrary, pd.Series) and isinstance(
            arbitrary.array, pd.core.arrays.masked.BaseMaskedArray
        ):
            return as_column(arbitrary.array)
        if is_categorical_dtype(arbitrary):
            data = as_column(pa.array(arbitrary, from_pandas=True))
        elif is_interval_dtype(arbitrary.dtype):
            data = as_column(pa.array(arbitrary, from_pandas=True))
        elif arbitrary.dtype == np.bool_:
            data = as_column(cupy.asarray(arbitrary), dtype=arbitrary.dtype)
        elif arbitrary.dtype.kind in ("f"):
            arb_dtype = check_cast_unsupported_dtype(arbitrary.dtype)
            data = as_column(
                cupy.asarray(arbitrary, dtype=arb_dtype),
                nan_as_null=nan_as_null,
                dtype=dtype,
            )
        elif arbitrary.dtype.kind in ("u", "i"):
            data = as_column(
                cupy.asarray(arbitrary), nan_as_null=nan_as_null, dtype=dtype
            )
        else:
            pyarrow_array = pa.array(arbitrary, from_pandas=nan_as_null)
            if isinstance(pyarrow_array.type, pa.Decimal128Type):
                pyarrow_type = cudf.Decimal64Dtype.from_arrow(
                    pyarrow_array.type
                )
            else:
                pyarrow_type = arbitrary.dtype
            data = as_column(pyarrow_array, dtype=pyarrow_type)
        if dtype is not None:
            data = data.astype(dtype)

    elif isinstance(arbitrary, (pd.Timestamp, pd.Timedelta)):
        # This will always treat NaTs as nulls since it's not technically a
        # discrete value like NaN
        data = as_column(pa.array(pd.Series([arbitrary]), from_pandas=True))
        if dtype is not None:
            data = data.astype(dtype)

    elif np.isscalar(arbitrary) and not isinstance(arbitrary, memoryview):
        length = length or 1
        if (
            (nan_as_null is True)
            and isinstance(arbitrary, (np.floating, float))
            and np.isnan(arbitrary)
        ):
            arbitrary = None
            if dtype is None:
                dtype = np.dtype("float64")

        data = as_column(
            utils.scalar_broadcast_to(arbitrary, length, dtype=dtype)
        )
        if not nan_as_null and not is_decimal_dtype(data.dtype):
            if np.issubdtype(data.dtype, np.floating):
                data = data.fillna(np.nan)
            elif np.issubdtype(data.dtype, np.datetime64):
                data = data.fillna(np.datetime64("NaT"))

    elif hasattr(arbitrary, "__array_interface__"):
        # CUDF assumes values are always contiguous
        desc = arbitrary.__array_interface__
        shape = desc["shape"]
        arb_dtype = np.dtype(desc["typestr"])
        # CUDF assumes values are always contiguous
        if len(shape) > 1:
            raise ValueError("Data must be 1-dimensional")

        arbitrary = np.asarray(arbitrary)

        # Handle case that `arbitary` elements are cupy arrays
        if (
            shape
            and shape[0]
            and hasattr(arbitrary[0], "__cuda_array_interface__")
        ):
            return as_column(
                cupy.asarray(arbitrary, dtype=arbitrary[0].dtype),
                nan_as_null=nan_as_null,
                dtype=dtype,
                length=length,
            )

        if not arbitrary.flags["C_CONTIGUOUS"]:
            arbitrary = np.ascontiguousarray(arbitrary)

        if dtype is not None:
            arbitrary = arbitrary.astype(dtype)

        if arb_dtype.kind == "M":

            time_unit = get_time_unit(arbitrary)
            cast_dtype = time_unit in ("D", "W", "M", "Y")

            if cast_dtype:
                arbitrary = arbitrary.astype(np.dtype("datetime64[s]"))

            buffer = Buffer(arbitrary.view("|u1"))
            mask = None
            if nan_as_null is None or nan_as_null is True:
                data = as_column(
                    buffer, dtype=arbitrary.dtype, nan_as_null=nan_as_null
                )
                data = data._make_copy_with_na_as_null()
                mask = data.mask

            data = cudf.core.column.datetime.DatetimeColumn(
                data=buffer, mask=mask, dtype=arbitrary.dtype
            )
        elif arb_dtype.kind == "m":

            time_unit = get_time_unit(arbitrary)
            cast_dtype = time_unit in ("D", "W", "M", "Y")

            if cast_dtype:
                arbitrary = arbitrary.astype(np.dtype("timedelta64[s]"))

            buffer = Buffer(arbitrary.view("|u1"))
            mask = None
            if nan_as_null is None or nan_as_null is True:
                data = as_column(
                    buffer, dtype=arbitrary.dtype, nan_as_null=nan_as_null
                )
                data = data._make_copy_with_na_as_null()
                mask = data.mask

            data = cudf.core.column.timedelta.TimeDeltaColumn(
                data=buffer,
                size=len(arbitrary),
                mask=mask,
                dtype=arbitrary.dtype,
            )
        elif (
            arbitrary.size != 0
            and arb_dtype.kind in ("O")
            and isinstance(arbitrary[0], pd._libs.interval.Interval)
        ):
            # changing from pd array to series,possible arrow bug
            interval_series = pd.Series(arbitrary)
            data = as_column(
                pa.Array.from_pandas(interval_series), dtype=arbitrary.dtype,
            )
            if dtype is not None:
                data = data.astype(dtype)
        elif arb_dtype.kind in ("O", "U"):
            data = as_column(
                pa.Array.from_pandas(arbitrary), dtype=arbitrary.dtype
            )
            # There is no cast operation available for pa.Array from int to
            # str, Hence instead of handling in pa.Array block, we
            # will have to type-cast here.
            if dtype is not None:
                data = data.astype(dtype)
        elif arb_dtype.kind in ("f"):
            arb_dtype = check_cast_unsupported_dtype(
                arb_dtype if dtype is None else dtype
            )
            data = as_column(
                cupy.asarray(arbitrary, dtype=arb_dtype),
                nan_as_null=nan_as_null,
            )
        else:
            data = as_column(cupy.asarray(arbitrary), nan_as_null=nan_as_null)

    elif isinstance(arbitrary, pd.core.arrays.numpy_.PandasArray):
        if is_categorical_dtype(arbitrary.dtype):
            arb_dtype = arbitrary.dtype
        else:
            if arbitrary.dtype == pd.StringDtype():
                arb_dtype = np.dtype("O")
            else:
                arb_dtype = check_cast_unsupported_dtype(arbitrary.dtype)
                if arb_dtype != arbitrary.dtype.numpy_dtype:
                    arbitrary = arbitrary.astype(arb_dtype)
        if (
            arbitrary.size != 0
            and isinstance(arbitrary[0], pd._libs.interval.Interval)
            and arb_dtype.kind in ("O")
        ):
            # changing from pd array to series,possible arrow bug
            interval_series = pd.Series(arbitrary)
            data = as_column(
                pa.Array.from_pandas(interval_series), dtype=arb_dtype
            )
        elif arb_dtype.kind in ("O", "U"):
            data = as_column(pa.Array.from_pandas(arbitrary), dtype=arb_dtype)
        else:
            data = as_column(
                pa.array(
                    arbitrary,
                    from_pandas=True if nan_as_null is None else nan_as_null,
                ),
                nan_as_null=nan_as_null,
            )
        if dtype is not None:
            data = data.astype(dtype)
    elif isinstance(arbitrary, memoryview):
        data = as_column(
            np.asarray(arbitrary), dtype=dtype, nan_as_null=nan_as_null
        )
    elif isinstance(arbitrary, cudf.Scalar):
        data = ColumnBase.from_scalar(arbitrary, length if length else 1)
    elif isinstance(arbitrary, pd.core.arrays.masked.BaseMaskedArray):
        cudf_dtype = arbitrary._data.dtype

        data = Buffer(arbitrary._data.view("|u1"))
        data = as_column(data, dtype=cudf_dtype)

        mask = arbitrary._mask
        mask = bools_to_mask(as_column(mask).unary_operator("not"))

        data = data.set_mask(mask)

    else:
        try:
            data = as_column(
                memoryview(arbitrary), dtype=dtype, nan_as_null=nan_as_null
            )
        except TypeError:
            pa_type = None
            np_type = None
            try:
                if dtype is not None:
                    if is_list_dtype(dtype):
                        data = pa.array(arbitrary)
                        if type(data) not in (pa.ListArray, pa.NullArray):
                            raise ValueError(
                                "Cannot create list column from given data"
                            )
                        return as_column(data, nan_as_null=nan_as_null)
                    # breakpoint()
                    if isinstance(dtype, cudf.core.dtypes.Decimal64Dtype):
                        data = pa.array(
                            arbitrary,
                            type=pa.decimal128(
                                precision=dtype.precision, scale=dtype.scale
                            ),
                        )
<<<<<<< HEAD
                        return cudf.core.column.Decimal64Column.from_arrow(
                            data
                        )
                    if isinstance(dtype, cudf.core.dtypes.Decimal32Dtype):
                        data = pa.array(
                            arbitrary,
                            type=pa.decimal128(
                                precision=dtype.precision, scale=dtype.scale
                            ),
                        )
                        return cudf.core.column.Decimal32Column.from_arrow(
                            data
                        )
                    dtype = pd.api.types.pandas_dtype(dtype)
=======
                        return cudf.core.column.DecimalColumn.from_arrow(data)
                    dtype = pandas_dtype(dtype)
>>>>>>> 716dc124
                    if is_categorical_dtype(dtype) or is_interval_dtype(dtype):
                        raise TypeError
                    else:
                        np_type = np.dtype(dtype).type
                        if np_type == np.bool_:
                            pa_type = pa.bool_()
                        else:
                            pa_type = np_to_pa_dtype(np.dtype(dtype))
                data = as_column(
                    pa.array(
                        arbitrary,
                        type=pa_type,
                        from_pandas=True
                        if nan_as_null is None
                        else nan_as_null,
                    ),
                    dtype=dtype,
                    nan_as_null=nan_as_null,
                )
            except (pa.ArrowInvalid, pa.ArrowTypeError, TypeError):
                if is_categorical_dtype(dtype):
                    sr = pd.Series(arbitrary, dtype="category")
                    data = as_column(sr, nan_as_null=nan_as_null, dtype=dtype)
                elif np_type == np.str_:
                    sr = pd.Series(arbitrary, dtype="str")
                    data = as_column(sr, nan_as_null=nan_as_null)
                elif is_interval_dtype(dtype):
                    sr = pd.Series(arbitrary, dtype="interval")
                    data = as_column(sr, nan_as_null=nan_as_null, dtype=dtype)
                else:
                    data = as_column(
                        _construct_array(arbitrary, dtype),
                        dtype=dtype,
                        nan_as_null=nan_as_null,
                    )
    return data


def _construct_array(
    arbitrary: Any, dtype: Optional[Dtype]
) -> Union[np.ndarray, cupy.ndarray]:
    """
    Construct a CuPy or NumPy array from `arbitrary`
    """
    try:
        dtype = dtype if dtype is None else np.dtype(dtype)
        arbitrary = cupy.asarray(arbitrary, dtype=dtype)
    except (TypeError, ValueError):
        native_dtype = dtype
        if (
            dtype is None
            and not cudf._lib.scalar._is_null_host_scalar(arbitrary)
            and infer_dtype(arbitrary) in ("mixed", "mixed-integer",)
        ):
            native_dtype = "object"
        arbitrary = np.asarray(
            arbitrary,
            dtype=native_dtype
            if native_dtype is None
            else np.dtype(native_dtype),
        )
    return arbitrary


def _data_from_cuda_array_interface_desc(obj) -> Buffer:
    desc = obj.__cuda_array_interface__
    ptr = desc["data"][0]
    nelem = desc["shape"][0] if len(desc["shape"]) > 0 else 1
    dtype = np.dtype(desc["typestr"])

    data = Buffer(data=ptr, size=nelem * dtype.itemsize, owner=obj)
    return data


def _mask_from_cuda_array_interface_desc(obj) -> Union[Buffer, None]:
    desc = obj.__cuda_array_interface__
    mask = desc.get("mask", None)

    if mask is not None:
        desc = mask.__cuda_array_interface__
        ptr = desc["data"][0]
        nelem = desc["shape"][0]
        typestr = desc["typestr"]
        typecode = typestr[1]
        if typecode == "t":
            mask_size = bitmask_allocation_size_bytes(nelem)
            mask = Buffer(data=ptr, size=mask_size, owner=obj)
        elif typecode == "b":
            col = as_column(mask)
            mask = bools_to_mask(col)
        else:
            raise NotImplementedError(
                f"Cannot infer mask from typestr {typestr}"
            )
    return mask


def serialize_columns(columns) -> Tuple[List[dict], List]:
    """
    Return the headers and frames resulting
    from serializing a list of Column
    Parameters
    ----------
    columns : list
        list of Columns to serialize
    Returns
    -------
    headers : list
        list of header metadata for each Column
    frames : list
        list of frames
    """
    headers: List[Dict[Any, Any]] = []
    frames = []

    if len(columns) > 0:
        header_columns = [c.serialize() for c in columns]
        headers, column_frames = zip(*header_columns)
        for f in column_frames:
            frames.extend(f)

    return headers, frames


def deserialize_columns(headers: List[dict], frames: List) -> List[ColumnBase]:
    """
    Construct a list of Columns from a list of headers
    and frames.
    """
    columns = []

    for meta in headers:
        col_frame_count = meta["frame_count"]
        col_typ = pickle.loads(meta["type-serialized"])
        colobj = col_typ.deserialize(meta, frames[:col_frame_count])
        columns.append(colobj)
        # Advance frames
        frames = frames[col_frame_count:]

    return columns


def arange(
    start: Union[int, float],
    stop: Union[int, float] = None,
    step: Union[int, float] = 1,
    dtype=None,
) -> ColumnBase:
    """
    Returns a column with evenly spaced values within a given interval.

    Values are generated within the half-open interval [start, stop).
    The first three arguments are mapped like the range built-in function,
    i.e. start and step are optional.

    Parameters
    ----------
    start : int/float
        Start of the interval.
    stop : int/float, default is None
        Stop of the interval.
    step : int/float, default 1
        Step width between each pair of consecutive values.
    dtype : default None
        Data type specifier. It is inferred from other arguments by default.

    Returns
    -------
    cudf.core.column.NumericalColumn

    Examples
    --------
    >>> import cudf
    >>> col = cudf.core.column.arange(2, 7, 1, dtype='int16')
    >>> col
    <cudf.core.column.numerical.NumericalColumn object at 0x7ff7998f8b90>
    >>> cudf.Series(col)
    0    2
    1    3
    2    4
    3    5
    4    6
    dtype: int16
    """
    if stop is None:
        stop = start
        start = 0

    if step is None:
        step = 1

    size = int(np.ceil((stop - start) / step))

    return libcudf.filling.sequence(
        size,
        as_device_scalar(start, dtype=dtype),
        as_device_scalar(step, dtype=dtype),
    )


def full(size: int, fill_value: ScalarLike, dtype: Dtype = None) -> ColumnBase:
    """
    Returns a column of given size and dtype, filled with a given value.

    Parameters
    ----------
    size : int
        size of the expected column.
    fill_value : scalar
         A scalar value to fill a new array.
    dtype : default None
        Data type specifier. It is inferred from other arguments by default.

    Returns
    -------
    Column

    Examples
    --------
    >>> import cudf
    >>> col = cudf.core.column.full(size=5, fill_value=7, dtype='int8')
    >>> col
    <cudf.core.column.numerical.NumericalColumn object at 0x7fa0912e8b90>
    >>> cudf.Series(col)
    0    7
    1    7
    2    7
    3    7
    4    7
    dtype: int8
    """
    return ColumnBase.from_scalar(cudf.Scalar(fill_value, dtype), size)


def _concat_columns(objs: "MutableSequence[ColumnBase]") -> ColumnBase:
    """Concatenate a sequence of columns."""
    if len(objs) == 0:
        dtype = pandas_dtype(None)
        return column_empty(0, dtype=dtype, masked=True)

    # If all columns are `NumericalColumn` with different dtypes,
    # we cast them to a common dtype.
    # Notice, we can always cast pure null columns
    not_null_col_dtypes = [o.dtype for o in objs if o.valid_count]
    if len(not_null_col_dtypes) and all(
        _is_non_decimal_numeric_dtype(dtyp)
        and np.issubdtype(dtyp, np.datetime64)
        for dtyp in not_null_col_dtypes
    ):
        # Use NumPy to find a common dtype
        common_dtype = np.find_common_type(not_null_col_dtypes, [])
        # Cast all columns to the common dtype
        objs = [obj.astype(common_dtype) for obj in objs]

    # Find the first non-null column:
    head = next((obj for obj in objs if obj.valid_count), objs[0])

    for i, obj in enumerate(objs):
        # Check that all columns are the same type:
        if not is_dtype_equal(obj.dtype, head.dtype):
            # if all null, cast to appropriate dtype
            if obj.valid_count == 0:
                objs[i] = column_empty_like(
                    head, dtype=head.dtype, masked=True, newsize=len(obj)
                )
            else:
                raise ValueError("All columns must be the same type")

    # TODO: This logic should be generalized to a dispatch to
    # ColumnBase._concat so that all subclasses can override necessary
    # behavior. However, at the moment it's not clear what that API should look
    # like, so CategoricalColumn simply implements a minimal working API.
    if all(is_categorical_dtype(o.dtype) for o in objs):
        return cudf.core.column.categorical.CategoricalColumn._concat(
            cast(
                MutableSequence[
                    cudf.core.column.categorical.CategoricalColumn
                ],
                objs,
            )
        )

    newsize = sum(map(len, objs))
    if newsize > libcudf.MAX_COLUMN_SIZE:
        raise MemoryError(
            f"Result of concat cannot have "
            f"size > {libcudf.MAX_COLUMN_SIZE_STR}"
        )
    elif newsize == 0:
        col = column_empty(0, head.dtype, masked=True)
    else:
        # Filter out inputs that have 0 length, then concatenate.
        objs = [o for o in objs if len(o)]
        try:
            col = libcudf.concat.concat_columns(objs)
        except RuntimeError as e:
            if "concatenated rows exceeds size_type range" in str(e):
                raise OverflowError(
                    "total size of output is too large for a cudf column"
                ) from e
            raise
    return col<|MERGE_RESOLUTION|>--- conflicted
+++ resolved
@@ -2035,7 +2035,6 @@
                                 precision=dtype.precision, scale=dtype.scale
                             ),
                         )
-<<<<<<< HEAD
                         return cudf.core.column.Decimal64Column.from_arrow(
                             data
                         )
@@ -2050,10 +2049,6 @@
                             data
                         )
                     dtype = pd.api.types.pandas_dtype(dtype)
-=======
-                        return cudf.core.column.DecimalColumn.from_arrow(data)
-                    dtype = pandas_dtype(dtype)
->>>>>>> 716dc124
                     if is_categorical_dtype(dtype) or is_interval_dtype(dtype):
                         raise TypeError
                     else:
