# Copyright (c) 2018-2023, NVIDIA CORPORATION.

from __future__ import annotations

import pickle
import warnings
from functools import cached_property
from itertools import chain
from types import SimpleNamespace
from typing import (
    Any,
    Dict,
    List,
    MutableSequence,
    Optional,
    Sequence,
    Tuple,
    TypeVar,
    Union,
    cast,
)

import cupy
import numpy as np
import pandas as pd
import pyarrow as pa
from numba import cuda

import rmm

import cudf
from cudf import _lib as libcudf
from cudf._lib.column import Column
from cudf._lib.null_mask import (
    MaskState,
    bitmask_allocation_size_bytes,
    create_null_mask,
)
from cudf._lib.scalar import as_device_scalar
from cudf._lib.stream_compaction import (
    apply_boolean_mask,
    distinct_count as cpp_distinct_count,
    drop_duplicates,
    drop_nulls,
)
from cudf._lib.transform import bools_to_mask
from cudf._typing import ColumnLike, Dtype, ScalarLike
from cudf.api.types import (
    _is_non_decimal_numeric_dtype,
    infer_dtype,
    is_bool_dtype,
    is_categorical_dtype,
    is_decimal32_dtype,
    is_decimal64_dtype,
    is_decimal128_dtype,
    is_decimal_dtype,
    is_dtype_equal,
    is_integer_dtype,
    is_interval_dtype,
    is_list_dtype,
    is_scalar,
    is_string_dtype,
    is_struct_dtype,
)
from cudf.core._compat import PANDAS_GE_150
from cudf.core.abc import Serializable
from cudf.core.buffer import Buffer, acquire_spill_lock, as_buffer
from cudf.core.dtypes import (
    CategoricalDtype,
    IntervalDtype,
    ListDtype,
    StructDtype,
)
from cudf.core.missing import NA
from cudf.core.mixins import BinaryOperand, Reducible
from cudf.utils.dtypes import (
    _maybe_convert_to_default_type,
    cudf_dtype_from_pa_type,
    get_time_unit,
    is_mixed_with_object_dtype,
    min_scalar_type,
    min_unsigned_type,
    np_to_pa_dtype,
    pandas_dtypes_alias_to_cudf_alias,
    pandas_dtypes_to_np_dtypes,
)
from cudf.utils.utils import _array_ufunc, mask_dtype

if PANDAS_GE_150:
    from pandas.core.arrays.arrow.extension_types import ArrowIntervalType
else:
    from pandas.core.arrays._arrow_utils import ArrowIntervalType

T = TypeVar("T", bound="ColumnBase")
# TODO: This workaround allows type hints for `slice`, since `slice` is a
# method in ColumnBase.
Slice = TypeVar("Slice", bound=slice)


class ColumnBase(Column, Serializable, BinaryOperand, Reducible):
    _VALID_REDUCTIONS = {
        "any",
        "all",
        "max",
        "min",
    }

    def as_frame(self) -> "cudf.core.frame.Frame":
        """
        Converts a Column to Frame
        """
        return cudf.core.single_column_frame.SingleColumnFrame(
            {None: self.copy(deep=False)}
        )

    def data_array_view(
        self, *, mode="write"
    ) -> "cuda.devicearray.DeviceNDArray":
        """
        View the data as a device array object

        Parameters
        ----------
        mode : str, default 'write'
            Supported values are {'read', 'write'}
            If 'write' is passed, a device array object
            with readonly flag set to False in CAI is returned.
            If 'read' is passed, a device array object
            with readonly flag set to True in CAI is returned.
            This also means, If the caller wishes to modify
            the data returned through this view, they must
            pass mode="write", else pass mode="read".

        Returns
        -------
        numba.cuda.cudadrv.devicearray.DeviceNDArray
        """
        if self.data is not None:
            if mode == "read":
                obj = self.data._readonly_proxy_cai_obj
            elif mode == "write":
                obj = self.data
            else:
                raise ValueError(f"Unsupported mode: {mode}")
        else:
            obj = None
        return cuda.as_cuda_array(obj).view(self.dtype)

<<<<<<< HEAD
    @property
    def _data_array_view(self) -> "cuda.devicearray.DeviceNDArray":
        """
        Internal implementation for viewing the data as a device array object
        without triggering a deep-copy.
        """
        return cuda.as_cuda_array(
            self.data._get_readonly_proxy_obj
            if self.data is not None
            else None
        ).view(self.dtype)

    @property
    def _mask_array_view(self) -> "cuda.devicearray.DeviceNDArray":
        """
        Internal implementation for viewing the mask as a device array object
        without triggering a deep-copy.
        """
        return cuda.as_cuda_array(
            self.mask._get_readonly_proxy_obj
            if self.mask is not None
            else None
        ).view(mask_dtype)

    @property
    def mask_array_view(self) -> "cuda.devicearray.DeviceNDArray":
=======
    def mask_array_view(
        self, *, mode="write"
    ) -> "cuda.devicearray.DeviceNDArray":
>>>>>>> f7d434d6
        """
        View the mask as a device array

        Parameters
        ----------
        mode : str, default 'write'
            Supported values are {'read', 'write'}
            If 'write' is passed, a device array object
            with readonly flag set to False in CAI is returned.
            If 'read' is passed, a device array object
            with readonly flag set to True in CAI is returned.
            This also means, If the caller wishes to modify
            the data returned through this view, they must
            pass mode="write", else pass mode="read".

        Returns
        -------
        numba.cuda.cudadrv.devicearray.DeviceNDArray
        """
        if self.mask is not None:
            if mode == "read":
                obj = self.mask._readonly_proxy_cai_obj
            elif mode == "write":
                obj = self.mask
            else:
                raise ValueError(f"Unsupported mode: {mode}")
        else:
            obj = None
        return cuda.as_cuda_array(obj).view(mask_dtype)

    def __len__(self) -> int:
        return self.size

    def __repr__(self):
        return (
            f"{object.__repr__(self)}\n"
            f"{self.to_arrow().to_string()}\n"
            f"dtype: {self.dtype}"
        )

    def to_pandas(self, index: pd.Index = None, **kwargs) -> "pd.Series":
        """Convert object to pandas type.

        The default implementation falls back to PyArrow for the conversion.
        """
        # This default implementation does not handle nulls in any meaningful
        # way, but must consume the parameter to avoid passing it to PyArrow
        # (which does not recognize it).
        kwargs.pop("nullable", None)
        pd_series = self.to_arrow().to_pandas(**kwargs)

        if index is not None:
            pd_series.index = index
        return pd_series

    @property
    def values_host(self) -> "np.ndarray":
        """
        Return a numpy representation of the Column.
        """
        if len(self) == 0:
            return np.array([], dtype=self.dtype)

        if self.has_nulls():
            raise ValueError("Column must have no nulls.")

<<<<<<< HEAD
        return self._data_array_view.copy_to_host()
=======
        with acquire_spill_lock():
            return self.data_array_view(mode="read").copy_to_host()
>>>>>>> f7d434d6

    @property
    def values(self) -> "cupy.ndarray":
        """
        Return a CuPy representation of the Column.
        """
        if len(self) == 0:
            return cupy.array([], dtype=self.dtype)

        if self.has_nulls():
            raise ValueError("Column must have no nulls.")

        return cupy.asarray(self.data_array_view(mode="write"))

    def find_and_replace(
        self: T,
        to_replace: ColumnLike,
        replacement: ColumnLike,
        all_nan: bool = False,
    ) -> T:
        raise NotImplementedError

    def clip(self, lo: ScalarLike, hi: ScalarLike) -> ColumnBase:
        return libcudf.replace.clip(self, lo, hi)

    def equals(self, other: ColumnBase, check_dtypes: bool = False) -> bool:
        if self is other:
            return True
        if other is None or len(self) != len(other):
            return False
        if check_dtypes and (self.dtype != other.dtype):
            return False
        ret = self._binaryop(other, "NULL_EQUALS")
        if ret is NotImplemented:
            raise TypeError(f"Cannot compare equality with {type(other)}")
        return ret.all()

    def all(self, skipna: bool = True) -> bool:
        # The skipna argument is only used for numerical columns.
        # If all entries are null the result is True, including when the column
        # is empty.

        if self.null_count == self.size:
            return True

        return libcudf.reduce.reduce("all", self, dtype=np.bool_)

    def any(self, skipna: bool = True) -> bool:
        # Early exit for fast cases.

        if not skipna and self.has_nulls():
            return True
        elif skipna and self.null_count == self.size:
            return False

        return libcudf.reduce.reduce("any", self, dtype=np.bool_)

    def dropna(self, drop_nan: bool = False) -> ColumnBase:
        # The drop_nan argument is only used for numerical columns.
        return drop_nulls([self])[0]

    def to_arrow(self) -> pa.Array:
        """Convert to PyArrow Array

        Examples
        --------
        >>> import cudf
        >>> col = cudf.core.column.as_column([1, 2, 3, 4])
        >>> col.to_arrow()
        <pyarrow.lib.Int64Array object at 0x7f886547f830>
        [
          1,
          2,
          3,
          4
        ]
        """
        return libcudf.interop.to_arrow([self], [("None", self.dtype)])[
            "None"
        ].chunk(0)

    @classmethod
    def from_arrow(cls, array: pa.Array) -> ColumnBase:
        """
        Convert PyArrow Array/ChunkedArray to column

        Parameters
        ----------
        array : PyArrow Array/ChunkedArray

        Returns
        -------
        column

        Examples
        --------
        >>> import pyarrow as pa
        >>> import cudf
        >>> cudf.core.column.ColumnBase.from_arrow(pa.array([1, 2, 3, 4]))
        <cudf.core.column.numerical.NumericalColumn object at 0x7f8865497ef0>
        """
        if not isinstance(array, (pa.Array, pa.ChunkedArray)):
            raise TypeError("array should be PyArrow array or chunked array")

        data = pa.table([array], [None])

        if isinstance(array.type, pa.DictionaryType):
            indices_table = pa.table(
                {
                    "None": pa.chunked_array(
                        [chunk.indices for chunk in data["None"].chunks],
                        type=array.type.index_type,
                    )
                }
            )
            dictionaries_table = pa.table(
                {
                    "None": pa.chunked_array(
                        [chunk.dictionary for chunk in data["None"].chunks],
                        type=array.type.value_type,
                    )
                }
            )

            codes = libcudf.interop.from_arrow(indices_table)[0]
            categories = libcudf.interop.from_arrow(dictionaries_table)[0]

            return build_categorical_column(
                categories=categories,
                codes=codes,
                mask=codes.base_mask,
                size=codes.size,
                ordered=array.type.ordered,
            )
        elif isinstance(array.type, ArrowIntervalType):
            return cudf.core.column.IntervalColumn.from_arrow(array)

        result = libcudf.interop.from_arrow(data)[0]

        return result._with_type_metadata(cudf_dtype_from_pa_type(array.type))

    def _get_mask_as_column(self) -> ColumnBase:
        return libcudf.transform.mask_to_bools(
            self.base_mask, self.offset, self.offset + len(self)
        )

    @cached_property
    def memory_usage(self) -> int:
        n = 0
        if self.data is not None:
            n += self.data.size
        if self.nullable:
            n += bitmask_allocation_size_bytes(self.size)
        return n

    def _fill(
        self,
        fill_value: ScalarLike,
        begin: int,
        end: int,
        inplace: bool = False,
    ) -> Optional[ColumnBase]:
        if end <= begin or begin >= self.size:
            return self if inplace else self.copy()

        # Constructing a cuDF scalar can cut unnecessary DtoH copy if
        # the scalar is None when calling `is_valid`.
        slr = cudf.Scalar(fill_value, dtype=self.dtype)

        if not inplace:
            return libcudf.filling.fill(self, begin, end, slr.device_value)

        if is_string_dtype(self.dtype):
            return self._mimic_inplace(
                libcudf.filling.fill(self, begin, end, slr.device_value),
                inplace=True,
            )

        if not slr.is_valid() and not self.nullable:
            mask = create_null_mask(self.size, state=MaskState.ALL_VALID)
            self.set_base_mask(mask)

        libcudf.filling.fill_in_place(self, begin, end, slr.device_value)

        return self

    def shift(self, offset: int, fill_value: ScalarLike) -> ColumnBase:
        return libcudf.copying.shift(self, offset, fill_value)

    @property
    def valid_count(self) -> int:
        """Number of non-null values"""
        return len(self) - self.null_count

    @property
    def nullmask(self) -> Buffer:
        """The gpu buffer for the null-mask"""
        if not self.nullable:
            raise ValueError("Column has no null mask")
        return self.mask_array_view(mode="read")

    @property
    def _nullmask(self) -> Buffer:
        """The gpu buffer for the null-mask"""
        if not self.nullable:
            raise ValueError("Column has no null mask")
        return self._mask_array_view

    def force_deep_copy(self: T) -> T:
        """
        A method to create deep copy irrespective of whether
        `copy-on-write` is enable.
        """
        result = libcudf.copying.copy_column(self)
        return cast(T, result._with_type_metadata(self.dtype))

    def copy(self: T, deep: bool = True) -> T:
        """
        Makes a copy of the Column.

        Parameters
        ----------
        deep : bool, default True
            If True, a true physical copy of the column
            is made.
            If False and `copy_on_write` is False, the same
            memory is shared between the buffers of the Column
            and changes made to one Column will propagate to
            it's copy and vice-versa.
            If False and `copy_on_write` is True, the same
            memory is shared between the buffers of the Column
            until there is a write operation being performed on
            them.
        """
        if deep:
            return self.force_deep_copy()
        else:
            return cast(
                T,
                build_column(
                    data=self.base_data
                    if self.base_data is None
                    else self.base_data.copy(deep=False),
                    dtype=self.dtype,
                    mask=self.base_mask
                    if self.base_mask is None
                    else self.base_mask.copy(deep=False),
                    size=self.size,
                    offset=self.offset,
                    children=tuple(
                        col.copy(deep=False) for col in self.base_children
                    )
                    if cudf.get_option("copy_on_write")
                    else self.base_children,
                ),
            )

    def view(self, dtype: Dtype) -> ColumnBase:
        """
        View the data underlying a column as different dtype.
        The source column must divide evenly into the size of
        the desired data type. Columns with nulls may only be
        viewed as dtypes with size equal to source dtype size

        Parameters
        ----------
        dtype : NumPy dtype, string
            The dtype to view the data as

        """

        dtype = cudf.dtype(dtype)

        if dtype.kind in ("o", "u", "s"):
            raise TypeError(
                "Bytes viewed as str without metadata is ambiguous"
            )

        if self.dtype.itemsize == dtype.itemsize:
            return build_column(
                self.base_data,
                dtype=dtype,
                mask=self.base_mask,
                size=self.size,
                offset=self.offset,
            )

        else:
            if self.null_count > 0:
                raise ValueError(
                    "Can not produce a view of a column with nulls"
                )

            if (self.size * self.dtype.itemsize) % dtype.itemsize:
                raise ValueError(
                    f"Can not divide {self.size * self.dtype.itemsize}"
                    + f" total bytes into {dtype} with size {dtype.itemsize}"
                )

            # This assertion prevents mypy errors below.
            assert self.base_data is not None

            start = self.offset * self.dtype.itemsize
            end = start + self.size * self.dtype.itemsize
            return build_column(self.base_data[start:end], dtype=dtype)

    def element_indexing(self, index: int):
        """Default implementation for indexing to an element

        Raises
        ------
        ``IndexError`` if out-of-bound
        """
        idx = np.int32(index)
        if idx < 0:
            idx = len(self) + idx
        if idx > len(self) - 1 or idx < 0:
            raise IndexError("single positional indexer is out-of-bounds")

        return libcudf.copying.get_element(self, idx).value

    def slice(self, start: int, stop: int, stride: int = None) -> ColumnBase:
        stride = 1 if stride is None else stride
        if start < 0:
            start = start + len(self)
        if stop < 0 and not (stride < 0 and stop == -1):
            stop = stop + len(self)
        if (stride > 0 and start >= stop) or (stride < 0 and start <= stop):
            return column_empty(0, self.dtype, masked=True)
        # compute mask slice
        if stride == 1:
            return libcudf.copying.column_slice(self, [start, stop])[
                0
            ]._with_type_metadata(self.dtype)
        else:
            # Need to create a gather map for given slice with stride
            gather_map = arange(
                start=start,
                stop=stop,
                step=stride,
                dtype=cudf.dtype(np.int32),
            )
            return self.take(gather_map)

    def __setitem__(self, key: Any, value: Any):
        """
        Set the value of ``self[key]`` to ``value``.

        If ``value`` and ``self`` are of different types, ``value`` is coerced
        to ``self.dtype``. Assumes ``self`` and ``value`` are index-aligned.
        """

        # Normalize value to scalar/column
        value_normalized = (
            cudf.Scalar(value, dtype=self.dtype)
            if is_scalar(value)
            else as_column(value, dtype=self.dtype)
        )

        out: Optional[ColumnBase]  # If None, no need to perform mimic inplace.
        if isinstance(key, slice):
            out = self._scatter_by_slice(key, value_normalized)
        else:
            key = as_column(key)
            if not isinstance(key, cudf.core.column.NumericalColumn):
                raise ValueError(f"Invalid scatter map type {key.dtype}.")
            out = self._scatter_by_column(key, value_normalized)

        if out:
            self._mimic_inplace(out, inplace=True)

    def _wrap_binop_normalization(self, other):
        if other is NA or other is None:
            return cudf.Scalar(other, dtype=self.dtype)
        if isinstance(other, np.ndarray) and other.ndim == 0:
            # Try and maintain the dtype
            other = other.dtype.type(other.item())
        return self.normalize_binop_value(other)

    def _scatter_by_slice(
        self, key: Slice, value: Union[cudf.core.scalar.Scalar, ColumnBase]
    ) -> Optional[ColumnBase]:
        """If this function returns None, it's either a no-op (slice is empty),
        or the inplace replacement is already performed (fill-in-place).
        """
        start, stop, step = key.indices(len(self))
        if start >= stop:
            return None
        num_keys = (stop - start) // step

        self._check_scatter_key_length(num_keys, value)

        if step == 1 and not isinstance(
            self, (cudf.core.column.StructColumn, cudf.core.column.ListColumn)
        ):
            # NOTE: List & Struct dtypes aren't supported by both
            # inplace & out-of-place fill. Hence we need to use scatter for
            # these two types.
            if isinstance(value, cudf.core.scalar.Scalar):
                return self._fill(value, start, stop, inplace=True)
            else:
                return libcudf.copying.copy_range(
                    value, self, 0, num_keys, start, stop, False
                )

        # step != 1, create a scatter map with arange
        scatter_map = arange(
            start=start,
            stop=stop,
            step=step,
            dtype=cudf.dtype(np.int32),
        )

        return self._scatter_by_column(scatter_map, value)

    def _scatter_by_column(
        self,
        key: cudf.core.column.NumericalColumn,
        value: Union[cudf.core.scalar.Scalar, ColumnBase],
    ) -> ColumnBase:
        if is_bool_dtype(key.dtype):
            # `key` is boolean mask
            if len(key) != len(self):
                raise ValueError(
                    "Boolean mask must be of same length as column"
                )
            if isinstance(value, ColumnBase) and len(self) == len(value):
                # Both value and key are aligned to self. Thus, the values
                # corresponding to the false values in key should be
                # ignored.
                value = value.apply_boolean_mask(key)
                # After applying boolean mask, the length of value equals
                # the number of elements to scatter, we can skip computing
                # the sum of ``key`` below.
                num_keys = len(value)
            else:
                # Compute the number of element to scatter by summing all
                # `True`s in the boolean mask.
                num_keys = key.sum()
        else:
            # `key` is integer scatter map
            num_keys = len(key)

        self._check_scatter_key_length(num_keys, value)

        if is_bool_dtype(key.dtype):
            return libcudf.copying.boolean_mask_scatter([value], [self], key)[
                0
            ]._with_type_metadata(self.dtype)
        else:
            return libcudf.copying.scatter([value], key, [self])[
                0
            ]._with_type_metadata(self.dtype)

    def _check_scatter_key_length(
        self, num_keys: int, value: Union[cudf.core.scalar.Scalar, ColumnBase]
    ):
        """`num_keys` is the number of keys to scatter. Should equal to the
        number of rows in ``value`` if ``value`` is a column.
        """
        if isinstance(value, ColumnBase):
            if len(value) != num_keys:
                msg = (
                    f"Size mismatch: cannot set value "
                    f"of size {len(value)} to indexing result of size "
                    f"{num_keys}"
                )
                raise ValueError(msg)

    def fillna(
        self: T,
        value: Any = None,
        method: str = None,
        dtype: Dtype = None,
    ) -> T:
        """Fill null values with ``value``.

        Returns a copy with null filled.
        """
        return libcudf.replace.replace_nulls(
            input_col=self, replacement=value, method=method, dtype=dtype
        )

    def isnull(self) -> ColumnBase:
        """Identify missing values in a Column."""
        result = libcudf.unary.is_null(self)

        if self.dtype.kind == "f":
            # Need to consider `np.nan` values in case
            # of a float column
            result = result | libcudf.unary.is_nan(self)

        return result

    def notnull(self) -> ColumnBase:
        """Identify non-missing values in a Column."""
        result = libcudf.unary.is_valid(self)

        if self.dtype.kind == "f":
            # Need to consider `np.nan` values in case
            # of a float column
            result = result & libcudf.unary.is_non_nan(self)

        return result

    def find_first_value(
        self, value: ScalarLike, closest: bool = False
    ) -> int:
        """
        Returns offset of first value that matches
        """
        # FIXME: Inefficient, may be need a libcudf api
        index = cudf.core.index.RangeIndex(0, stop=len(self))
        indices = index.take(self == value)
        if not len(indices):
            raise ValueError("value not found")
        return indices[0]

    def find_last_value(self, value: ScalarLike, closest: bool = False) -> int:
        """
        Returns offset of last value that matches
        """
        # FIXME: Inefficient, may be need a libcudf api
        index = cudf.core.index.RangeIndex(0, stop=len(self))
        indices = index.take(self == value)
        if not len(indices):
            raise ValueError("value not found")
        return indices[-1]

    def append(self, other: ColumnBase) -> ColumnBase:
        return concat_columns([self, as_column(other)])

    def quantile(
        self,
        q: np.ndarray,
        interpolation: str,
        exact: bool,
        return_scalar: bool,
    ) -> ColumnBase:
        raise TypeError(f"cannot perform quantile with type {self.dtype}")

    def take(
        self: T, indices: ColumnBase, nullify: bool = False, check_bounds=True
    ) -> T:
        """Return Column by taking values from the corresponding *indices*.

        Skip bounds checking if check_bounds is False.
        Set rows to null for all out of bound indices if nullify is `True`.
        """
        # Handle zero size
        if indices.size == 0:
            return cast(T, column_empty_like(self, newsize=0))

        # TODO: For performance, the check and conversion of gather map should
        # be done by the caller. This check will be removed in future release.
        if not is_integer_dtype(indices.dtype):
            indices = indices.astype(libcudf.types.size_type_dtype)
        if not libcudf.copying._gather_map_is_valid(
            indices, len(self), check_bounds, nullify
        ):
            raise IndexError("Gather map index is out of bounds.")

        return libcudf.copying.gather([self], indices, nullify=nullify)[
            0
        ]._with_type_metadata(self.dtype)

    def isin(self, values: Sequence) -> ColumnBase:
        """Check whether values are contained in the Column.

        Parameters
        ----------
        values : set or list-like
            The sequence of values to test. Passing in a single string will
            raise a TypeError. Instead, turn a single string into a list
            of one element.

        Returns
        -------
        result: Column
            Column of booleans indicating if each element is in values.
        """
        try:
            lhs, rhs = self._process_values_for_isin(values)
            res = lhs._isin_earlystop(rhs)
            if res is not None:
                return res
        except ValueError:
            # pandas functionally returns all False when cleansing via
            # typecasting fails
            return full(len(self), False, dtype="bool")

        return lhs._obtain_isin_result(rhs)

    def _process_values_for_isin(
        self, values: Sequence
    ) -> Tuple[ColumnBase, ColumnBase]:
        """
        Helper function for `isin` which pre-process `values` based on `self`.
        """
        lhs = self
        rhs = as_column(values, nan_as_null=False)
        if lhs.null_count == len(lhs):
            lhs = lhs.astype(rhs.dtype)
        elif rhs.null_count == len(rhs):
            rhs = rhs.astype(lhs.dtype)
        return lhs, rhs

    def _isin_earlystop(self, rhs: ColumnBase) -> Union[ColumnBase, None]:
        """
        Helper function for `isin` which determines possibility of
        early-stopping or not.
        """
        if self.dtype != rhs.dtype:
            if self.null_count and rhs.null_count:
                return self.isnull()
            else:
                return cudf.core.column.full(len(self), False, dtype="bool")
        elif self.null_count == 0 and (rhs.null_count == len(rhs)):
            return cudf.core.column.full(len(self), False, dtype="bool")
        else:
            return None

    def _obtain_isin_result(self, rhs: ColumnBase) -> ColumnBase:
        """
        Helper function for `isin` which merges `self` & `rhs`
        to determine what values of `rhs` exist in `self`.
        """
        ldf = cudf.DataFrame({"x": self, "orig_order": arange(len(self))})
        rdf = cudf.DataFrame(
            {"x": rhs, "bool": full(len(rhs), True, dtype="bool")}
        )
        res = ldf.merge(rdf, on="x", how="left").sort_values(by="orig_order")
        res = res.drop_duplicates(subset="orig_order", ignore_index=True)
        return res._data["bool"].fillna(False)

    def as_mask(self) -> Buffer:
        """Convert booleans to bitmask

        Returns
        -------
        Buffer
        """

        if self.has_nulls():
            raise ValueError("Column must have no nulls.")

        return bools_to_mask(self)

    @property
    def is_unique(self) -> bool:
        return self.distinct_count() == len(self)

    @property
    def is_monotonic_increasing(self) -> bool:
        return not self.has_nulls() and self.as_frame()._is_sorted(
            ascending=None, null_position=None
        )

    @property
    def is_monotonic_decreasing(self) -> bool:
        return not self.has_nulls() and self.as_frame()._is_sorted(
            ascending=[False], null_position=None
        )

    def get_slice_bound(self, label: ScalarLike, side: str, kind: str) -> int:
        """
        Calculate slice bound that corresponds to given label.
        Returns leftmost (one-past-the-rightmost if ``side=='right'``) position
        of given label.

        Parameters
        ----------
        label : Scalar
        side : {'left', 'right'}
        kind : {'ix', 'loc', 'getitem'}
        """
        if kind not in {"ix", "loc", "getitem", None}:
            raise ValueError(
                f"Invalid value for ``kind`` parameter,"
                f" must be either one of the following: "
                f"{'ix', 'loc', 'getitem', None}, but found: {kind}"
            )
        if side not in {"left", "right"}:
            raise ValueError(
                "Invalid value for side kwarg,"
                " must be either 'left' or 'right': %s" % (side,)
            )

        # TODO: Handle errors/missing keys correctly
        #       Not currently using `kind` argument.
        if side == "left":
            return self.find_first_value(label, closest=True)
        elif side == "right":
            return self.find_last_value(label, closest=True) + 1
        else:
            raise ValueError(f"Invalid value for side: {side}")

    def sort_by_values(
        self: ColumnBase,
        ascending: bool = True,
        na_position: str = "last",
    ) -> Tuple[ColumnBase, "cudf.core.column.NumericalColumn"]:
        col_inds = self.as_frame()._get_sorted_inds(
            ascending=ascending, na_position=na_position
        )
        col_keys = self.take(col_inds)
        return col_keys, col_inds

    def distinct_count(self, dropna: bool = True) -> int:
        try:
            return self._distinct_count[dropna]
        except KeyError:
            self._distinct_count[dropna] = cpp_distinct_count(
                self, ignore_nulls=dropna
            )
            return self._distinct_count[dropna]

    def can_cast_safely(self, to_dtype: Dtype) -> bool:
        raise NotImplementedError()

    def astype(self, dtype: Dtype, **kwargs) -> ColumnBase:
        if self.dtype == dtype:
            return self
        if is_categorical_dtype(dtype):
            return self.as_categorical_column(dtype, **kwargs)

        dtype = (
            pandas_dtypes_alias_to_cudf_alias.get(dtype, dtype)
            if isinstance(dtype, str)
            else pandas_dtypes_to_np_dtypes.get(dtype, dtype)
        )
        if _is_non_decimal_numeric_dtype(dtype):
            return self.as_numerical_column(dtype, **kwargs)
        elif is_categorical_dtype(dtype):
            return self.as_categorical_column(dtype, **kwargs)
        elif cudf.dtype(dtype).type in {
            np.str_,
            np.object_,
            str,
        }:
            return self.as_string_column(dtype, **kwargs)
        elif is_list_dtype(dtype):
            if not self.dtype == dtype:
                raise NotImplementedError(
                    "Casting list columns not currently supported"
                )
            return self
        elif is_struct_dtype(dtype):
            if not self.dtype == dtype:
                raise NotImplementedError(
                    "Casting struct columns not currently supported"
                )
            return self
        elif is_interval_dtype(self.dtype):
            return self.as_interval_column(dtype, **kwargs)
        elif is_decimal_dtype(dtype):
            return self.as_decimal_column(dtype, **kwargs)
        elif np.issubdtype(cast(Any, dtype), np.datetime64):
            return self.as_datetime_column(dtype, **kwargs)
        elif np.issubdtype(cast(Any, dtype), np.timedelta64):
            return self.as_timedelta_column(dtype, **kwargs)
        else:
            return self.as_numerical_column(dtype, **kwargs)

    def as_categorical_column(self, dtype, **kwargs) -> ColumnBase:
        if "ordered" in kwargs:
            ordered = kwargs["ordered"]
        else:
            ordered = False

        # Re-label self w.r.t. the provided categories
        if (
            isinstance(dtype, cudf.CategoricalDtype)
            and dtype._categories is not None
        ) or (
            isinstance(dtype, pd.CategoricalDtype)
            and dtype.categories is not None
        ):
            labels = self._label_encoding(cats=as_column(dtype.categories))
            if "ordered" in kwargs:
                warnings.warn(
                    "Ignoring the `ordered` parameter passed in `**kwargs`, "
                    "will be using `ordered` parameter of CategoricalDtype"
                )

            return build_categorical_column(
                categories=as_column(dtype.categories),
                codes=labels,
                mask=self.mask,
                ordered=dtype.ordered,
            )

        cats = self.unique().astype(self.dtype)
        label_dtype = min_unsigned_type(len(cats))
        labels = self._label_encoding(
            cats=cats, dtype=label_dtype, na_sentinel=1
        )

        # columns include null index in factorization; remove:
        if self.has_nulls():
            cats = cats.dropna(drop_nan=False)
            min_type = min_unsigned_type(len(cats), 8)
            labels = labels - 1
            if cudf.dtype(min_type).itemsize < labels.dtype.itemsize:
                labels = labels.astype(min_type)

        return build_categorical_column(
            categories=cats,
            codes=labels,
            mask=self.mask,
            ordered=ordered,
        )

    def as_numerical_column(
        self, dtype: Dtype, **kwargs
    ) -> "cudf.core.column.NumericalColumn":
        raise NotImplementedError

    def as_datetime_column(
        self, dtype: Dtype, **kwargs
    ) -> "cudf.core.column.DatetimeColumn":
        raise NotImplementedError

    def as_interval_column(
        self, dtype: Dtype, **kwargs
    ) -> "cudf.core.column.IntervalColumn":
        raise NotImplementedError

    def as_timedelta_column(
        self, dtype: Dtype, **kwargs
    ) -> "cudf.core.column.TimeDeltaColumn":
        raise NotImplementedError

    def as_string_column(
        self, dtype: Dtype, format=None, **kwargs
    ) -> "cudf.core.column.StringColumn":
        raise NotImplementedError

    def as_decimal_column(
        self, dtype: Dtype, **kwargs
    ) -> Union["cudf.core.column.decimal.DecimalBaseColumn"]:
        raise NotImplementedError

    def as_decimal128_column(
        self, dtype: Dtype, **kwargs
    ) -> "cudf.core.column.Decimal128Column":
        raise NotImplementedError

    def as_decimal64_column(
        self, dtype: Dtype, **kwargs
    ) -> "cudf.core.column.Decimal64Column":
        raise NotImplementedError

    def as_decimal32_column(
        self, dtype: Dtype, **kwargs
    ) -> "cudf.core.column.Decimal32Column":
        raise NotImplementedError

    def apply_boolean_mask(self, mask) -> ColumnBase:
        mask = as_column(mask)
        if not is_bool_dtype(mask.dtype):
            raise ValueError("boolean_mask is not boolean type.")

        return apply_boolean_mask([self], mask)[0]._with_type_metadata(
            self.dtype
        )

    def argsort(
        self, ascending: bool = True, na_position: str = "last"
    ) -> "cudf.core.column.NumericalColumn":

        return self.as_frame()._get_sorted_inds(
            ascending=ascending, na_position=na_position
        )

    def __arrow_array__(self, type=None):
        raise TypeError(
            "Implicit conversion to a host PyArrow Array via __arrow_array__ "
            "is not allowed, To explicitly construct a PyArrow Array, "
            "consider using .to_arrow()"
        )

    @property
    def __cuda_array_interface__(self):
        raise NotImplementedError(
            f"dtype {self.dtype} is not yet supported via "
            "`__cuda_array_interface__`"
        )

    def __array_ufunc__(self, ufunc, method, *inputs, **kwargs):
        return _array_ufunc(self, ufunc, method, inputs, kwargs)

    def searchsorted(
        self,
        value,
        side: str = "left",
        ascending: bool = True,
        na_position: str = "last",
    ):
        values = as_column(value).as_frame()
        return self.as_frame().searchsorted(
            values, side, ascending=ascending, na_position=na_position
        )

    def unique(self, preserve_order=False) -> ColumnBase:
        """
        Get unique values in the data
        """
        # TODO: We could avoid performing `drop_duplicates` for
        # columns with values that already are unique.
        # Few things to note before we can do this optimization is
        # the following issue resolved:
        # https://github.com/rapidsai/cudf/issues/5286
        if preserve_order:
            ind = as_column(cupy.arange(0, len(self)))

            # dedup based on the column of data only
            ind, col = drop_duplicates([ind, self], keys=[1])

            # sort col based on ind
            map = ind.argsort()
            return col.take(map)

        return drop_duplicates([self], keep="first")[0]

    def serialize(self) -> Tuple[dict, list]:
        # data model:

        # Serialization produces a nested metadata "header" and a flattened
        # list of memoryviews/buffers that reference data (frames).  Each
        # header advertises a frame_count slot which indicates how many
        # frames deserialization will consume. The class used to construct
        # an object is named under the key "type-serialized" to match with
        # Dask's serialization protocol (see
        # distributed.protocol.serialize). Since column dtypes may either be
        # cudf native or foreign some special-casing is required here for
        # serialization.

        header: Dict[Any, Any] = {}
        frames = []
        header["type-serialized"] = pickle.dumps(type(self))
        try:
            dtype, dtype_frames = self.dtype.serialize()
            header["dtype"] = dtype
            frames.extend(dtype_frames)
            header["dtype-is-cudf-serialized"] = True
        except AttributeError:
            header["dtype"] = pickle.dumps(self.dtype)
            header["dtype-is-cudf-serialized"] = False

        if self.data is not None:
            data_header, data_frames = self.data.serialize()
            header["data"] = data_header
            frames.extend(data_frames)

        if self.mask is not None:
            mask_header, mask_frames = self.mask.serialize()
            header["mask"] = mask_header
            frames.extend(mask_frames)
        if self.children:
            child_headers, child_frames = zip(
                *(c.serialize() for c in self.children)
            )
            header["subheaders"] = list(child_headers)
            frames.extend(chain(*child_frames))
        header["size"] = self.size
        header["frame_count"] = len(frames)
        return header, frames

    @classmethod
    def deserialize(cls, header: dict, frames: list) -> ColumnBase:
        def unpack(header, frames) -> Tuple[Any, list]:
            count = header["frame_count"]
            klass = pickle.loads(header["type-serialized"])
            obj = klass.deserialize(header, frames[:count])
            return obj, frames[count:]

        assert header["frame_count"] == len(frames), (
            f"Deserialization expected {header['frame_count']} frames, "
            f"but received {len(frames)}"
        )
        if header["dtype-is-cudf-serialized"]:
            dtype, frames = unpack(header["dtype"], frames)
        else:
            dtype = pickle.loads(header["dtype"])
        if "data" in header:
            data, frames = unpack(header["data"], frames)
        else:
            data = None
        if "mask" in header:
            mask, frames = unpack(header["mask"], frames)
        else:
            mask = None
        children = []
        if "subheaders" in header:
            for h in header["subheaders"]:
                child, frames = unpack(h, frames)
                children.append(child)
        assert len(frames) == 0, "Deserialization did not consume all frames"
        return build_column(
            data=data,
            dtype=dtype,
            mask=mask,
            size=header.get("size", None),
            children=tuple(children),
        )

    def unary_operator(self, unaryop: str):
        raise TypeError(
            f"Operation {unaryop} not supported for dtype {self.dtype}."
        )

    def normalize_binop_value(
        self, other: ScalarLike
    ) -> Union[ColumnBase, ScalarLike]:
        raise NotImplementedError

    def _minmax(self, skipna: bool = None):
        result_col = self._process_for_reduction(skipna=skipna)
        if isinstance(result_col, ColumnBase):
            return libcudf.reduce.minmax(result_col)
        return result_col

    def _reduce(
        self, op: str, skipna: bool = None, min_count: int = 0, *args, **kwargs
    ) -> ScalarLike:
        """Compute {op} of column values.

        skipna : bool
            Whether or not na values must be skipped.
        min_count : int, default 0
            The minimum number of entries for the reduction, otherwise the
            reduction returns NaN.
        """
        preprocessed = self._process_for_reduction(
            skipna=skipna, min_count=min_count
        )
        if isinstance(preprocessed, ColumnBase):
            return libcudf.reduce.reduce(op, preprocessed, **kwargs)
        return preprocessed

    @property
    def contains_na_entries(self) -> bool:
        return self.null_count != 0

    def _process_for_reduction(
        self, skipna: bool = None, min_count: int = 0
    ) -> Union[ColumnBase, ScalarLike]:
        skipna = True if skipna is None else skipna

        if skipna:
            if self.has_nulls():
                result_col = self.dropna()
        else:
            if self.has_nulls():
                return cudf.utils.dtypes._get_nan_for_dtype(self.dtype)

        result_col = self

        # TODO: If and when pandas decides to validate that `min_count` >= 0 we
        # should insert comparable behavior.
        # https://github.com/pandas-dev/pandas/issues/50022
        if min_count > 0:
            valid_count = len(result_col) - result_col.null_count
            if valid_count < min_count:
                return cudf.utils.dtypes._get_nan_for_dtype(self.dtype)
        return result_col

    def _reduction_result_dtype(self, reduction_op: str) -> Dtype:
        """
        Determine the correct dtype to pass to libcudf based on
        the input dtype, data dtype, and specific reduction op
        """
        return self.dtype

    def _with_type_metadata(self: ColumnBase, dtype: Dtype) -> ColumnBase:
        """
        Copies type metadata from self onto other, returning a new column.

        When ``self`` is a nested column, recursively apply this function on
        the children of ``self``.
        """
        return self

    def _label_encoding(
        self, cats: ColumnBase, dtype: Dtype = None, na_sentinel=-1
    ):
        """
        Convert each value in `self` into an integer code, with `cats`
        providing the mapping between codes and values.

        Examples
        --------
        >>> from cudf.core.column import as_column
        >>> col = as_column(['foo', 'bar', 'foo', 'baz'])
        >>> cats = as_column(['foo', 'bar', 'baz'])
        >>> col._label_encoding(cats)
        <cudf.core.column.numerical.NumericalColumn object at 0x7f99bf3155c0>
        [
          0,
          1,
          0,
          2
        ]
        dtype: int8
        >>> cats = as_column(['foo', 'bar'])
        >>> col._label_encoding(cats)
        <cudf.core.column.numerical.NumericalColumn object at 0x7f99bfde0e40>
        [
          0,
          1,
          0,
          -1
        ]
        dtype: int8
        """
        from cudf._lib.join import join as cpp_join

        def _return_sentinel_column():
            return cudf.core.column.full(
                size=len(self), fill_value=na_sentinel, dtype=dtype
            )

        if dtype is None:
            dtype = min_scalar_type(max(len(cats), na_sentinel), 8)

        if is_mixed_with_object_dtype(self, cats):
            return _return_sentinel_column()

        try:
            # Where there is a type-cast failure, we have
            # to catch the exception and return encoded labels
            # with na_sentinel values as there would be no corresponding
            # encoded values of cats in self.
            cats = cats.astype(self.dtype)
        except ValueError:
            return _return_sentinel_column()

        codes = arange(len(cats), dtype=dtype)
        left_gather_map, right_gather_map = cpp_join(
            [self], [cats], how="left"
        )
        codes = codes.take(
            right_gather_map, nullify=True, check_bounds=False
        ).fillna(na_sentinel)

        # reorder `codes` so that its values correspond to the
        # values of `self`:
        order = arange(len(self))
        order = order.take(left_gather_map, check_bounds=False).argsort()
        codes = codes.take(order)
        return codes


def column_empty_like(
    column: ColumnBase,
    dtype: Dtype = None,
    masked: bool = False,
    newsize: int = None,
) -> ColumnBase:
    """Allocate a new column like the given *column*"""
    if dtype is None:
        dtype = column.dtype
    row_count = len(column) if newsize is None else newsize

    if (
        hasattr(column, "dtype")
        and is_categorical_dtype(column.dtype)
        and dtype == column.dtype
    ):
        column = cast("cudf.core.column.CategoricalColumn", column)
        codes = column_empty_like(column.codes, masked=masked, newsize=newsize)

        return build_column(
            data=None,
            dtype=dtype,
            mask=codes.base_mask,
            children=(codes,),
            size=codes.size,
        )

    return column_empty(row_count, dtype, masked)


def column_empty_like_same_mask(
    column: ColumnBase, dtype: Dtype
) -> ColumnBase:
    """Create a new empty Column with the same length and the same mask.

    Parameters
    ----------
    dtype : np.dtype like
        The dtype of the data buffer.
    """
    result = column_empty_like(column, dtype)
    if column.nullable:
        result = result.set_mask(column.mask)
    return result


def column_empty(
    row_count: int, dtype: Dtype = "object", masked: bool = False
) -> ColumnBase:
    """Allocate a new column like the given row_count and dtype."""
    dtype = cudf.dtype(dtype)
    children = ()  # type: Tuple[ColumnBase, ...]

    if is_struct_dtype(dtype):
        data = None
        children = tuple(
            column_empty(row_count, field_dtype)
            for field_dtype in dtype.fields.values()
        )
    elif is_list_dtype(dtype):
        data = None
        children = (
            full(row_count + 1, 0, dtype=libcudf.types.size_type_dtype),
            column_empty(row_count, dtype=dtype.element_type),
        )
    elif is_categorical_dtype(dtype):
        data = None
        children = (
            build_column(
                data=as_buffer(
                    rmm.DeviceBuffer(
                        size=row_count
                        * cudf.dtype(libcudf.types.size_type_dtype).itemsize
                    )
                ),
                dtype=libcudf.types.size_type_dtype,
            ),
        )
    elif dtype.kind in "OU" and not is_decimal_dtype(dtype):
        data = None
        children = (
            full(row_count + 1, 0, dtype=libcudf.types.size_type_dtype),
            build_column(
                data=as_buffer(
                    rmm.DeviceBuffer(
                        size=row_count * cudf.dtype("int8").itemsize
                    )
                ),
                dtype="int8",
            ),
        )
    else:
        data = as_buffer(rmm.DeviceBuffer(size=row_count * dtype.itemsize))

    if masked:
        mask = create_null_mask(row_count, state=MaskState.ALL_NULL)
    else:
        mask = None

    return build_column(
        data, dtype, mask=mask, size=row_count, children=children
    )


def build_column(
    data: Union[Buffer, None],
    dtype: Dtype,
    *,
    size: int = None,
    mask: Buffer = None,
    offset: int = 0,
    null_count: int = None,
    children: Tuple[ColumnBase, ...] = (),
) -> ColumnBase:
    """
    Build a Column of the appropriate type from the given parameters

    Parameters
    ----------
    data : Buffer
        The data buffer (can be None if constructing certain Column
        types like StringColumn, ListColumn, or CategoricalColumn)
    dtype
        The dtype associated with the Column to construct
    mask : Buffer, optional
        The mask buffer
    size : int, optional
    offset : int, optional
    children : tuple, optional
    """
    dtype = cudf.dtype(dtype)

    if _is_non_decimal_numeric_dtype(dtype):
        assert data is not None
        return cudf.core.column.NumericalColumn(
            data=data,
            dtype=dtype,
            mask=mask,
            size=size,
            offset=offset,
            null_count=null_count,
        )
    if is_categorical_dtype(dtype):
        if not len(children) == 1:
            raise ValueError(
                "Must specify exactly one child column for CategoricalColumn"
            )
        if not isinstance(children[0], ColumnBase):
            raise TypeError("children must be a tuple of Columns")
        return cudf.core.column.CategoricalColumn(
            dtype=dtype,
            mask=mask,
            size=size,
            offset=offset,
            null_count=null_count,
            children=children,
        )
    elif dtype.type is np.datetime64:
        if data is None:
            raise TypeError("Must specify data buffer")
        return cudf.core.column.DatetimeColumn(
            data=data,
            dtype=dtype,
            mask=mask,
            size=size,
            offset=offset,
            null_count=null_count,
        )
    elif dtype.type is np.timedelta64:
        if data is None:
            raise TypeError("Must specify data buffer")
        return cudf.core.column.TimeDeltaColumn(
            data=data,
            dtype=dtype,
            mask=mask,
            size=size,
            offset=offset,
            null_count=null_count,
        )
    elif dtype.type in (np.object_, np.str_):
        return cudf.core.column.StringColumn(
            mask=mask,
            size=size,
            offset=offset,
            children=children,
            null_count=null_count,
        )
    elif is_list_dtype(dtype):
        return cudf.core.column.ListColumn(
            size=size,
            dtype=dtype,
            mask=mask,
            offset=offset,
            null_count=null_count,
            children=children,
        )
    elif is_interval_dtype(dtype):
        return cudf.core.column.IntervalColumn(
            dtype=dtype,
            mask=mask,
            size=size,
            offset=offset,
            children=children,
            null_count=null_count,
        )
    elif is_struct_dtype(dtype):
        if size is None:
            raise TypeError("Must specify size")
        return cudf.core.column.StructColumn(
            data=data,
            dtype=dtype,
            size=size,
            offset=offset,
            mask=mask,
            null_count=null_count,
            children=children,
        )
    elif is_decimal64_dtype(dtype):
        if size is None:
            raise TypeError("Must specify size")
        return cudf.core.column.Decimal64Column(
            data=data,
            size=size,
            offset=offset,
            dtype=dtype,
            mask=mask,
            null_count=null_count,
            children=children,
        )
    elif is_decimal32_dtype(dtype):
        if size is None:
            raise TypeError("Must specify size")
        return cudf.core.column.Decimal32Column(
            data=data,
            size=size,
            offset=offset,
            dtype=dtype,
            mask=mask,
            null_count=null_count,
            children=children,
        )
    elif is_decimal128_dtype(dtype):
        if size is None:
            raise TypeError("Must specify size")
        return cudf.core.column.Decimal128Column(
            data=data,
            size=size,
            offset=offset,
            dtype=dtype,
            mask=mask,
            null_count=null_count,
            children=children,
        )
    elif is_interval_dtype(dtype):
        return cudf.core.column.IntervalColumn(
            dtype=dtype,
            mask=mask,
            size=size,
            offset=offset,
            null_count=null_count,
            children=children,
        )
    else:
        raise TypeError(f"Unrecognized dtype: {dtype}")


def build_categorical_column(
    categories: ColumnBase,
    codes: ColumnBase,
    mask: Buffer = None,
    size: int = None,
    offset: int = 0,
    null_count: int = None,
    ordered: bool = False,
) -> "cudf.core.column.CategoricalColumn":
    """
    Build a CategoricalColumn

    Parameters
    ----------
    categories : Column
        Column of categories
    codes : Column
        Column of codes, the size of the resulting Column will be
        the size of `codes`
    mask : Buffer
        Null mask
    size : int, optional
    offset : int, optional
    ordered : bool, default False
        Indicates whether the categories are ordered
    """
    codes_dtype = min_unsigned_type(len(categories))
    codes = as_column(codes)
    if codes.dtype != codes_dtype:
        codes = codes.astype(codes_dtype)

    dtype = CategoricalDtype(categories=categories, ordered=ordered)

    result = build_column(
        data=None,
        dtype=dtype,
        mask=mask,
        size=size,
        offset=offset,
        null_count=null_count,
        children=(codes,),
    )
    return cast("cudf.core.column.CategoricalColumn", result)


def build_interval_column(
    left_col,
    right_col,
    mask=None,
    size=None,
    offset=0,
    null_count=None,
    closed="right",
):
    """
    Build an IntervalColumn

    Parameters
    ----------
    left_col : Column
        Column of values representing the left of the interval
    right_col : Column
        Column of representing the right of the interval
    mask : Buffer
        Null mask
    size : int, optional
    offset : int, optional
    closed : {"left", "right", "both", "neither"}, default "right"
            Whether the intervals are closed on the left-side, right-side,
            both or neither.
    """
    left = as_column(left_col)
    right = as_column(right_col)
    if closed not in {"left", "right", "both", "neither"}:
        closed = "right"
    if type(left_col) is not list:
        dtype = IntervalDtype(left_col.dtype, closed)
    else:
        dtype = IntervalDtype("int64", closed)
    size = len(left)
    return build_column(
        data=None,
        dtype=dtype,
        mask=mask,
        size=size,
        offset=offset,
        null_count=null_count,
        children=(left, right),
    )


def build_list_column(
    indices: ColumnBase,
    elements: ColumnBase,
    mask: Buffer = None,
    size: int = None,
    offset: int = 0,
    null_count: int = None,
) -> "cudf.core.column.ListColumn":
    """
    Build a ListColumn

    Parameters
    ----------
    indices : ColumnBase
        Column of list indices
    elements : ColumnBase
        Column of list elements
    mask: Buffer
        Null mask
    size: int, optional
    offset: int, optional
    """
    dtype = ListDtype(element_type=elements.dtype)
    if size is None:
        if indices.size == 0:
            size = 0
        else:
            # one less because the last element of offsets is the number of
            # bytes in the data buffer
            size = indices.size - 1
        size = size - offset

    result = build_column(
        data=None,
        dtype=dtype,
        mask=mask,
        size=size,
        offset=offset,
        null_count=null_count,
        children=(indices, elements),
    )

    return cast("cudf.core.column.ListColumn", result)


def build_struct_column(
    names: Sequence[str],
    children: Tuple[ColumnBase, ...],
    dtype: Optional[Dtype] = None,
    mask: Buffer = None,
    size: int = None,
    offset: int = 0,
    null_count: int = None,
) -> "cudf.core.column.StructColumn":
    """
    Build a StructColumn

    Parameters
    ----------
    names : sequence of strings
        Field names to map to children dtypes, must be strings.
    children : tuple

    mask: Buffer
        Null mask
    size: int, optional
    offset: int, optional
    """
    if dtype is None:
        dtype = StructDtype(
            fields={name: col.dtype for name, col in zip(names, children)}
        )

    result = build_column(
        data=None,
        dtype=dtype,
        mask=mask,
        size=size,
        offset=offset,
        null_count=null_count,
        children=children,
    )

    return cast("cudf.core.column.StructColumn", result)


def _make_copy_replacing_NaT_with_null(column):
    """Return a copy with NaT values replaced with nulls."""
    if np.issubdtype(column.dtype, np.timedelta64):
        na_value = np.timedelta64("NaT", column.time_unit)
    elif np.issubdtype(column.dtype, np.datetime64):
        na_value = np.datetime64("NaT", column.time_unit)
    else:
        raise ValueError("This type does not support replacing NaT with null.")

    null = column_empty_like(column, masked=True, newsize=1)
    out_col = cudf._lib.replace.replace(
        column,
        build_column(
            as_buffer(np.array([na_value], dtype=column.dtype).view("|u1")),
            dtype=column.dtype,
        ),
        null,
    )
    return out_col


def as_column(
    arbitrary: Any,
    nan_as_null: bool = None,
    dtype: Dtype = None,
    length: int = None,
):
    """Create a Column from an arbitrary object

    Parameters
    ----------
    arbitrary : object
        Object to construct the Column from. See *Notes*.
    nan_as_null : bool, optional, default None
        If None (default), treats NaN values in arbitrary as null if there is
        no mask passed along with it. If True, combines the mask and NaNs to
        form a new validity mask. If False, leaves NaN values as is.
    dtype : optional
        Optionally typecast the constructed Column to the given
        dtype.
    length : int, optional
        If `arbitrary` is a scalar, broadcast into a Column of
        the given length.

    Returns
    -------
    A Column of the appropriate type and size.

    Notes
    -----
    Currently support inputs are:

    * ``Column``
    * ``Series``
    * ``Index``
    * Scalars (can be broadcasted to a specified `length`)
    * Objects exposing ``__cuda_array_interface__`` (e.g., numba device arrays)
    * Objects exposing ``__array_interface__``(e.g., numpy arrays)
    * pyarrow array
    * pandas.Categorical objects
    """
    if isinstance(arbitrary, ColumnBase):
        if dtype is not None:
            return arbitrary.astype(dtype)
        else:
            return arbitrary

    elif isinstance(arbitrary, cudf.Series):
        data = arbitrary._column
        if dtype is not None:
            data = data.astype(dtype)
    elif isinstance(arbitrary, cudf.BaseIndex):
        data = arbitrary._values
        if dtype is not None:
            data = data.astype(dtype)

    elif hasattr(arbitrary, "__cuda_array_interface__"):
        desc = arbitrary.__cuda_array_interface__
        current_dtype = np.dtype(desc["typestr"])

        arb_dtype = (
            np.dtype("float32")
            if current_dtype == "float16"
            else cudf.dtype(current_dtype)
        )

        if desc.get("mask", None) is not None:
            # Extract and remove the mask from arbitrary before
            # passing to cupy.asarray
            mask = _mask_from_cuda_array_interface_desc(arbitrary)
            arbitrary = SimpleNamespace(__cuda_array_interface__=desc.copy())
            arbitrary.__cuda_array_interface__["mask"] = None
            desc = arbitrary.__cuda_array_interface__
        else:
            mask = None

        arbitrary = cupy.asarray(arbitrary)

        if arb_dtype != current_dtype:
            arbitrary = arbitrary.astype(arb_dtype)
            current_dtype = arb_dtype

        if (
            desc["strides"] is not None
            and not (arbitrary.itemsize,) == arbitrary.strides
        ):
            arbitrary = cupy.ascontiguousarray(arbitrary)

        data = as_buffer(arbitrary)
        col = build_column(data, dtype=current_dtype, mask=mask)

        if dtype is not None:
            col = col.astype(dtype)

        if isinstance(col, cudf.core.column.CategoricalColumn):
            return col
        elif np.issubdtype(col.dtype, np.floating):
            if nan_as_null or (mask is None and nan_as_null is None):
                mask = libcudf.transform.nans_to_nulls(col.fillna(np.nan))
                col = col.set_mask(mask)
        elif np.issubdtype(col.dtype, np.datetime64):
            if nan_as_null or (mask is None and nan_as_null is None):
                col = _make_copy_replacing_NaT_with_null(col)
        return col

    elif isinstance(arbitrary, (pa.Array, pa.ChunkedArray)):
        if isinstance(arbitrary, pa.lib.HalfFloatArray):
            raise NotImplementedError(
                "Type casting from `float16` to `float32` is not "
                "yet supported in pyarrow, see: "
                "https://issues.apache.org/jira/browse/ARROW-3802"
            )
        col = ColumnBase.from_arrow(arbitrary)

        if isinstance(arbitrary, pa.NullArray):
            new_dtype = cudf.dtype(arbitrary.type.to_pandas_dtype())
            if dtype is not None:
                # Cast the column to the `dtype` if specified.
                col = col.astype(dtype)
            elif len(arbitrary) == 0:
                # If the column is empty, it has to be
                # a `float64` dtype.
                col = col.astype("float64")
            else:
                # If the null column is not empty, it has to
                # be of `object` dtype.
                col = col.astype(new_dtype)

        return col

    elif isinstance(arbitrary, (pd.Series, pd.Categorical)):
        if isinstance(arbitrary, pd.Series) and isinstance(
            arbitrary.array, pd.core.arrays.masked.BaseMaskedArray
        ):
            return as_column(arbitrary.array)
        if is_categorical_dtype(arbitrary):
            data = as_column(pa.array(arbitrary, from_pandas=True))
        elif is_interval_dtype(arbitrary.dtype):
            data = as_column(pa.array(arbitrary, from_pandas=True))
        elif arbitrary.dtype == np.bool_:
            data = as_column(cupy.asarray(arbitrary), dtype=arbitrary.dtype)
        elif arbitrary.dtype.kind in ("f"):
            arb_dtype = np.dtype(arbitrary.dtype)
            data = as_column(
                cupy.asarray(arbitrary, dtype=arb_dtype),
                nan_as_null=nan_as_null,
                dtype=dtype,
            )
        elif arbitrary.dtype.kind in ("u", "i"):
            data = as_column(
                cupy.asarray(arbitrary), nan_as_null=nan_as_null, dtype=dtype
            )
        else:
            pyarrow_array = pa.array(arbitrary, from_pandas=nan_as_null)
            if isinstance(pyarrow_array.type, pa.Decimal128Type):
                pyarrow_type = cudf.Decimal128Dtype.from_arrow(
                    pyarrow_array.type
                )
            else:
                pyarrow_type = arbitrary.dtype
            data = as_column(pyarrow_array, dtype=pyarrow_type)
        if dtype is not None:
            data = data.astype(dtype)

    elif isinstance(arbitrary, (pd.Timestamp, pd.Timedelta)):
        # This will always treat NaTs as nulls since it's not technically a
        # discrete value like NaN
        data = as_column(pa.array(pd.Series([arbitrary]), from_pandas=True))
        if dtype is not None:
            data = data.astype(dtype)

    elif np.isscalar(arbitrary) and not isinstance(arbitrary, memoryview):
        length = length or 1
        if (
            (nan_as_null is True)
            and isinstance(arbitrary, (np.floating, float))
            and np.isnan(arbitrary)
        ):
            arbitrary = None
            if dtype is None:
                dtype = cudf.dtype("float64")

        data = as_column(full(length, arbitrary, dtype=dtype))
        if not nan_as_null and not is_decimal_dtype(data.dtype):
            if np.issubdtype(data.dtype, np.floating):
                data = data.fillna(np.nan)
            elif np.issubdtype(data.dtype, np.datetime64):
                data = data.fillna(np.datetime64("NaT"))

    elif hasattr(arbitrary, "__array_interface__"):
        # CUDF assumes values are always contiguous
        desc = arbitrary.__array_interface__
        shape = desc["shape"]
        arb_dtype = np.dtype(desc["typestr"])
        # CUDF assumes values are always contiguous
        if len(shape) > 1:
            raise ValueError("Data must be 1-dimensional")

        arbitrary = np.asarray(arbitrary)

        # Handle case that `arbitrary` elements are cupy arrays
        if (
            shape
            and shape[0]
            and hasattr(arbitrary[0], "__cuda_array_interface__")
        ):
            return as_column(
                cupy.asarray(arbitrary, dtype=arbitrary[0].dtype),
                nan_as_null=nan_as_null,
                dtype=dtype,
                length=length,
            )

        if not arbitrary.flags["C_CONTIGUOUS"]:
            arbitrary = np.ascontiguousarray(arbitrary)

        delayed_cast = False
        if dtype is not None:
            try:
                dtype = np.dtype(dtype)
            except TypeError:
                # Some `dtype`'s can't be parsed by `np.dtype`
                # for which we will have to cast after the column
                # has been constructed.
                delayed_cast = True
            else:
                arbitrary = arbitrary.astype(dtype)

        if arb_dtype.kind == "M":

            time_unit = get_time_unit(arbitrary)
            cast_dtype = time_unit in ("D", "W", "M", "Y")

            if cast_dtype:
                arbitrary = arbitrary.astype(cudf.dtype("datetime64[s]"))

            buffer = as_buffer(arbitrary.view("|u1"))
            mask = None
            if nan_as_null is None or nan_as_null is True:
                data = build_column(buffer, dtype=arbitrary.dtype)
                data = _make_copy_replacing_NaT_with_null(data)
                mask = data.mask

            data = cudf.core.column.datetime.DatetimeColumn(
                data=buffer, mask=mask, dtype=arbitrary.dtype
            )
        elif arb_dtype.kind == "m":

            time_unit = get_time_unit(arbitrary)
            cast_dtype = time_unit in ("D", "W", "M", "Y")

            if cast_dtype:
                arbitrary = arbitrary.astype(cudf.dtype("timedelta64[s]"))

            buffer = as_buffer(arbitrary.view("|u1"))
            mask = None
            if nan_as_null is None or nan_as_null is True:
                data = build_column(buffer, dtype=arbitrary.dtype)
                data = _make_copy_replacing_NaT_with_null(data)
                mask = data.mask

            data = cudf.core.column.timedelta.TimeDeltaColumn(
                data=buffer,
                size=len(arbitrary),
                mask=mask,
                dtype=arbitrary.dtype,
            )
        elif (
            arbitrary.size != 0
            and arb_dtype.kind in ("O")
            and isinstance(arbitrary[0], pd._libs.interval.Interval)
        ):
            # changing from pd array to series,possible arrow bug
            interval_series = pd.Series(arbitrary)
            data = as_column(
                pa.Array.from_pandas(interval_series),
                dtype=arbitrary.dtype,
            )
            if dtype is not None:
                data = data.astype(dtype)
        elif arb_dtype.kind in ("O", "U"):
            data = as_column(
                pa.Array.from_pandas(arbitrary), dtype=arbitrary.dtype
            )
            # There is no cast operation available for pa.Array from int to
            # str, Hence instead of handling in pa.Array block, we
            # will have to type-cast here.
            if dtype is not None:
                data = data.astype(dtype)
        elif arb_dtype.kind in ("f"):
            if arb_dtype == np.dtype("float16"):
                arb_dtype = np.dtype("float32")
            arb_dtype = cudf.dtype(arb_dtype if dtype is None else dtype)
            data = as_column(
                cupy.asarray(arbitrary, dtype=arb_dtype),
                nan_as_null=nan_as_null,
            )
        else:
            data = as_column(cupy.asarray(arbitrary), nan_as_null=nan_as_null)

        if delayed_cast:
            data = data.astype(cudf.dtype(dtype))

    elif isinstance(arbitrary, pd.core.arrays.numpy_.PandasArray):
        if is_categorical_dtype(arbitrary.dtype):
            arb_dtype = arbitrary.dtype
        else:
            if arbitrary.dtype == pd.StringDtype():
                arb_dtype = cudf.dtype("O")
            else:
                arb_dtype = (
                    cudf.dtype("float32")
                    if arbitrary.dtype == "float16"
                    else cudf.dtype(arbitrary.dtype)
                )
                if arb_dtype != arbitrary.dtype.numpy_dtype:
                    arbitrary = arbitrary.astype(arb_dtype)
        if (
            arbitrary.size != 0
            and isinstance(arbitrary[0], pd._libs.interval.Interval)
            and arb_dtype.kind in ("O")
        ):
            # changing from pd array to series,possible arrow bug
            interval_series = pd.Series(arbitrary)
            data = as_column(
                pa.Array.from_pandas(interval_series), dtype=arb_dtype
            )
        elif arb_dtype.kind in ("O", "U"):
            data = as_column(pa.Array.from_pandas(arbitrary), dtype=arb_dtype)
        else:
            data = as_column(
                pa.array(
                    arbitrary,
                    from_pandas=True if nan_as_null is None else nan_as_null,
                ),
                nan_as_null=nan_as_null,
            )
        if dtype is not None:
            data = data.astype(dtype)
    elif isinstance(arbitrary, memoryview):
        data = as_column(
            np.asarray(arbitrary), dtype=dtype, nan_as_null=nan_as_null
        )
    elif isinstance(arbitrary, cudf.Scalar):
        data = ColumnBase.from_scalar(arbitrary, length if length else 1)
    elif isinstance(arbitrary, pd.core.arrays.masked.BaseMaskedArray):
        data = as_column(pa.Array.from_pandas(arbitrary), dtype=dtype)
    else:
        try:
            data = as_column(
                memoryview(arbitrary), dtype=dtype, nan_as_null=nan_as_null
            )
        except TypeError:
            if dtype is not None:
                # Arrow throws a type error if the input is of
                # mixed-precision and cannot fit into the provided
                # decimal type properly, see:
                # https://github.com/apache/arrow/pull/9948
                # Hence we should let the exception propagate to
                # the user.
                if isinstance(dtype, cudf.core.dtypes.Decimal128Dtype):
                    data = pa.array(
                        arbitrary,
                        type=pa.decimal128(
                            precision=dtype.precision, scale=dtype.scale
                        ),
                    )
                    return cudf.core.column.Decimal128Column.from_arrow(data)
                elif isinstance(dtype, cudf.core.dtypes.Decimal64Dtype):
                    data = pa.array(
                        arbitrary,
                        type=pa.decimal128(
                            precision=dtype.precision, scale=dtype.scale
                        ),
                    )
                    return cudf.core.column.Decimal64Column.from_arrow(data)
                elif isinstance(dtype, cudf.core.dtypes.Decimal32Dtype):
                    data = pa.array(
                        arbitrary,
                        type=pa.decimal128(
                            precision=dtype.precision, scale=dtype.scale
                        ),
                    )
                    return cudf.core.column.Decimal32Column.from_arrow(data)

            pa_type = None
            np_type = None
            try:
                if dtype is not None:
                    if is_categorical_dtype(dtype) or is_interval_dtype(dtype):
                        raise TypeError
                    if is_list_dtype(dtype):
                        data = pa.array(arbitrary)
                        if type(data) not in (pa.ListArray, pa.NullArray):
                            raise ValueError(
                                "Cannot create list column from given data"
                            )
                        return as_column(data, nan_as_null=nan_as_null)
                    elif isinstance(
                        dtype, cudf.StructDtype
                    ) and not isinstance(dtype, cudf.IntervalDtype):
                        data = pa.array(arbitrary, type=dtype.to_arrow())
                        return as_column(data, nan_as_null=nan_as_null)
                    elif isinstance(dtype, cudf.core.dtypes.Decimal128Dtype):
                        data = pa.array(
                            arbitrary,
                            type=pa.decimal128(
                                precision=dtype.precision, scale=dtype.scale
                            ),
                        )
                        return cudf.core.column.Decimal128Column.from_arrow(
                            data
                        )
                    elif isinstance(dtype, cudf.core.dtypes.Decimal64Dtype):
                        data = pa.array(
                            arbitrary,
                            type=pa.decimal128(
                                precision=dtype.precision, scale=dtype.scale
                            ),
                        )
                        return cudf.core.column.Decimal64Column.from_arrow(
                            data
                        )
                    elif isinstance(dtype, cudf.core.dtypes.Decimal32Dtype):
                        data = pa.array(
                            arbitrary,
                            type=pa.decimal128(
                                precision=dtype.precision, scale=dtype.scale
                            ),
                        )
                        return cudf.core.column.Decimal32Column.from_arrow(
                            data
                        )

                    if is_bool_dtype(dtype):
                        # Need this special case handling for bool dtypes,
                        # since 'boolean' & 'pd.BooleanDtype' are not
                        # understood by np.dtype below.
                        dtype = "bool"
                    np_type = np.dtype(dtype).type
                    pa_type = np_to_pa_dtype(np.dtype(dtype))
                else:
                    # By default cudf constructs a 64-bit column. Setting
                    # the `default_*_bitwidth` to 32 will result in a 32-bit
                    # column being created.
                    if (
                        cudf.get_option("default_integer_bitwidth")
                        and infer_dtype(arbitrary) == "integer"
                    ):
                        pa_type = np_to_pa_dtype(
                            _maybe_convert_to_default_type("int")
                        )
                    if cudf.get_option(
                        "default_float_bitwidth"
                    ) and infer_dtype(arbitrary) in (
                        "floating",
                        "mixed-integer-float",
                    ):
                        pa_type = np_to_pa_dtype(
                            _maybe_convert_to_default_type("float")
                        )

                data = as_column(
                    pa.array(
                        arbitrary,
                        type=pa_type,
                        from_pandas=True
                        if nan_as_null is None
                        else nan_as_null,
                    ),
                    dtype=dtype,
                    nan_as_null=nan_as_null,
                )
            except (pa.ArrowInvalid, pa.ArrowTypeError, TypeError):
                if is_categorical_dtype(dtype):
                    sr = pd.Series(arbitrary, dtype="category")
                    data = as_column(sr, nan_as_null=nan_as_null, dtype=dtype)
                elif np_type == np.str_:
                    sr = pd.Series(arbitrary, dtype="str")
                    data = as_column(sr, nan_as_null=nan_as_null)
                elif is_interval_dtype(dtype):
                    sr = pd.Series(arbitrary, dtype="interval")
                    data = as_column(sr, nan_as_null=nan_as_null, dtype=dtype)
                elif (
                    isinstance(arbitrary, Sequence)
                    and len(arbitrary) > 0
                    and any(
                        cudf.utils.dtypes.is_column_like(arb)
                        for arb in arbitrary
                    )
                ):
                    return cudf.core.column.ListColumn.from_sequences(
                        arbitrary
                    )
                else:
                    data = as_column(
                        _construct_array(arbitrary, dtype),
                        dtype=dtype,
                        nan_as_null=nan_as_null,
                    )
    return data


def _construct_array(
    arbitrary: Any, dtype: Optional[Dtype]
) -> Union[np.ndarray, cupy.ndarray]:
    """
    Construct a CuPy or NumPy array from `arbitrary`
    """
    try:
        dtype = dtype if dtype is None else cudf.dtype(dtype)
        arbitrary = cupy.asarray(arbitrary, dtype=dtype)
    except (TypeError, ValueError):
        native_dtype = dtype
        if (
            dtype is None
            and not cudf._lib.scalar._is_null_host_scalar(arbitrary)
            and infer_dtype(arbitrary)
            in (
                "mixed",
                "mixed-integer",
            )
        ):
            native_dtype = "object"
        arbitrary = np.asarray(
            arbitrary,
            dtype=native_dtype
            if native_dtype is None
            else np.dtype(native_dtype),
        )
    return arbitrary


def _mask_from_cuda_array_interface_desc(obj) -> Union[Buffer, None]:
    desc = obj.__cuda_array_interface__
    mask = desc.get("mask", None)

    if mask is not None:
        desc = mask.__cuda_array_interface__
        ptr = desc["data"][0]
        nelem = desc["shape"][0]
        typestr = desc["typestr"]
        typecode = typestr[1]
        if typecode == "t":
            mask_size = bitmask_allocation_size_bytes(nelem)
            mask = as_buffer(data=ptr, size=mask_size, owner=obj)
        elif typecode == "b":
            col = as_column(mask)
            mask = bools_to_mask(col)
        else:
            raise NotImplementedError(
                f"Cannot infer mask from typestr {typestr}"
            )
    return mask


def serialize_columns(columns) -> Tuple[List[dict], List]:
    """
    Return the headers and frames resulting
    from serializing a list of Column
    Parameters
    ----------
    columns : list
        list of Columns to serialize
    Returns
    -------
    headers : list
        list of header metadata for each Column
    frames : list
        list of frames
    """
    headers: List[Dict[Any, Any]] = []
    frames = []

    if len(columns) > 0:
        header_columns = [c.serialize() for c in columns]
        headers, column_frames = zip(*header_columns)
        for f in column_frames:
            frames.extend(f)

    return headers, frames


def deserialize_columns(headers: List[dict], frames: List) -> List[ColumnBase]:
    """
    Construct a list of Columns from a list of headers
    and frames.
    """
    columns = []

    for meta in headers:
        col_frame_count = meta["frame_count"]
        col_typ = pickle.loads(meta["type-serialized"])
        colobj = col_typ.deserialize(meta, frames[:col_frame_count])
        columns.append(colobj)
        # Advance frames
        frames = frames[col_frame_count:]

    return columns


def arange(
    start: Union[int, float],
    stop: Union[int, float] = None,
    step: Union[int, float] = 1,
    dtype=None,
) -> cudf.core.column.NumericalColumn:
    """
    Returns a column with evenly spaced values within a given interval.

    Values are generated within the half-open interval [start, stop).
    The first three arguments are mapped like the range built-in function,
    i.e. start and step are optional.

    Parameters
    ----------
    start : int/float
        Start of the interval.
    stop : int/float, default is None
        Stop of the interval.
    step : int/float, default 1
        Step width between each pair of consecutive values.
    dtype : default None
        Data type specifier. It is inferred from other arguments by default.

    Returns
    -------
    cudf.core.column.NumericalColumn

    Examples
    --------
    >>> import cudf
    >>> col = cudf.core.column.arange(2, 7, 1, dtype='int16')
    >>> col
    <cudf.core.column.numerical.NumericalColumn object at 0x7ff7998f8b90>
    >>> cudf.Series(col)
    0    2
    1    3
    2    4
    3    5
    4    6
    dtype: int16
    """
    if stop is None:
        stop = start
        start = 0

    if step is None:
        step = 1

    size = len(range(int(start), int(stop), int(step)))
    if size == 0:
        return as_column([], dtype=dtype)

    return libcudf.filling.sequence(
        size,
        as_device_scalar(start, dtype=dtype),
        as_device_scalar(step, dtype=dtype),
    )


def full(size: int, fill_value: ScalarLike, dtype: Dtype = None) -> ColumnBase:
    """
    Returns a column of given size and dtype, filled with a given value.

    Parameters
    ----------
    size : int
        size of the expected column.
    fill_value : scalar
         A scalar value to fill a new array.
    dtype : default None
        Data type specifier. It is inferred from other arguments by default.

    Returns
    -------
    Column

    Examples
    --------
    >>> import cudf
    >>> col = cudf.core.column.full(size=5, fill_value=7, dtype='int8')
    >>> col
    <cudf.core.column.numerical.NumericalColumn object at 0x7fa0912e8b90>
    >>> cudf.Series(col)
    0    7
    1    7
    2    7
    3    7
    4    7
    dtype: int8
    """
    return ColumnBase.from_scalar(cudf.Scalar(fill_value, dtype), size)


def concat_columns(objs: "MutableSequence[ColumnBase]") -> ColumnBase:
    """Concatenate a sequence of columns."""
    if len(objs) == 0:
        dtype = cudf.dtype(None)
        return column_empty(0, dtype=dtype, masked=True)

    # If all columns are `NumericalColumn` with different dtypes,
    # we cast them to a common dtype.
    # Notice, we can always cast pure null columns
    not_null_col_dtypes = [o.dtype for o in objs if o.valid_count]
    if len(not_null_col_dtypes) and all(
        _is_non_decimal_numeric_dtype(dtyp)
        and np.issubdtype(dtyp, np.datetime64)
        for dtyp in not_null_col_dtypes
    ):
        # Use NumPy to find a common dtype
        common_dtype = np.find_common_type(not_null_col_dtypes, [])
        # Cast all columns to the common dtype
        objs = [obj.astype(common_dtype) for obj in objs]

    # Find the first non-null column:
    head = next((obj for obj in objs if obj.valid_count), objs[0])

    for i, obj in enumerate(objs):
        # Check that all columns are the same type:
        if not is_dtype_equal(obj.dtype, head.dtype):
            # if all null, cast to appropriate dtype
            if obj.valid_count == 0:
                objs[i] = column_empty_like(
                    head, dtype=head.dtype, masked=True, newsize=len(obj)
                )
            else:
                raise ValueError("All columns must be the same type")

    # TODO: This logic should be generalized to a dispatch to
    # ColumnBase._concat so that all subclasses can override necessary
    # behavior. However, at the moment it's not clear what that API should look
    # like, so CategoricalColumn simply implements a minimal working API.
    if all(is_categorical_dtype(o.dtype) for o in objs):
        return cudf.core.column.categorical.CategoricalColumn._concat(
            cast(
                MutableSequence[
                    cudf.core.column.categorical.CategoricalColumn
                ],
                objs,
            )
        )

    newsize = sum(map(len, objs))
    if newsize > libcudf.MAX_COLUMN_SIZE:
        raise MemoryError(
            f"Result of concat cannot have "
            f"size > {libcudf.MAX_COLUMN_SIZE_STR}"
        )
    elif newsize == 0:
        col = column_empty(0, head.dtype, masked=True)
    else:
        # Filter out inputs that have 0 length, then concatenate.
        objs = [o for o in objs if len(o)]
        try:
            col = libcudf.concat.concat_columns(objs)
        except RuntimeError as e:
            if "exceeds size_type range" in str(e):
                raise OverflowError(
                    "total size of output is too large for a cudf column"
                ) from e
            raise
    return col<|MERGE_RESOLUTION|>--- conflicted
+++ resolved
@@ -146,38 +146,9 @@
             obj = None
         return cuda.as_cuda_array(obj).view(self.dtype)
 
-<<<<<<< HEAD
-    @property
-    def _data_array_view(self) -> "cuda.devicearray.DeviceNDArray":
-        """
-        Internal implementation for viewing the data as a device array object
-        without triggering a deep-copy.
-        """
-        return cuda.as_cuda_array(
-            self.data._get_readonly_proxy_obj
-            if self.data is not None
-            else None
-        ).view(self.dtype)
-
-    @property
-    def _mask_array_view(self) -> "cuda.devicearray.DeviceNDArray":
-        """
-        Internal implementation for viewing the mask as a device array object
-        without triggering a deep-copy.
-        """
-        return cuda.as_cuda_array(
-            self.mask._get_readonly_proxy_obj
-            if self.mask is not None
-            else None
-        ).view(mask_dtype)
-
-    @property
-    def mask_array_view(self) -> "cuda.devicearray.DeviceNDArray":
-=======
     def mask_array_view(
         self, *, mode="write"
     ) -> "cuda.devicearray.DeviceNDArray":
->>>>>>> f7d434d6
         """
         View the mask as a device array
 
@@ -244,12 +215,8 @@
         if self.has_nulls():
             raise ValueError("Column must have no nulls.")
 
-<<<<<<< HEAD
-        return self._data_array_view.copy_to_host()
-=======
         with acquire_spill_lock():
             return self.data_array_view(mode="read").copy_to_host()
->>>>>>> f7d434d6
 
     @property
     def values(self) -> "cupy.ndarray":
