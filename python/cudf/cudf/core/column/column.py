# Copyright (c) 2018-2024, NVIDIA CORPORATION.

from __future__ import annotations

import builtins
import pickle
import warnings
from collections import abc
from functools import cached_property
from itertools import chain
from types import SimpleNamespace
from typing import (
    Any,
    Dict,
    List,
    Literal,
    MutableSequence,
    Optional,
    Sequence,
    Tuple,
    Union,
    cast,
)

import cupy
import numpy as np
import pandas as pd
import pyarrow as pa
import pyarrow.compute as pc
from numba import cuda
from pandas.core.arrays.arrow.extension_types import ArrowIntervalType
from typing_extensions import Self

import rmm

import cudf
from cudf import _lib as libcudf
from cudf._lib.column import Column
from cudf._lib.null_mask import (
    MaskState,
    bitmask_allocation_size_bytes,
    create_null_mask,
)
from cudf._lib.scalar import as_device_scalar
from cudf._lib.stream_compaction import (
    apply_boolean_mask,
    distinct_count as cpp_distinct_count,
    drop_duplicates,
    drop_nulls,
)
from cudf._lib.transform import bools_to_mask
from cudf._lib.types import size_type_dtype
from cudf._typing import ColumnLike, Dtype, ScalarLike
from cudf.api.types import (
    _is_categorical_dtype,
    _is_non_decimal_numeric_dtype,
    _is_pandas_nullable_extension_dtype,
    infer_dtype,
    is_bool_dtype,
    is_datetime64_dtype,
    is_dtype_equal,
    is_integer_dtype,
    is_scalar,
    is_string_dtype,
)
from cudf.core._compat import PANDAS_GE_210
from cudf.core.abc import Serializable
from cudf.core.buffer import (
    Buffer,
    acquire_spill_lock,
    as_buffer,
    cuda_array_interface_wrapper,
)
from cudf.core.dtypes import (
    CategoricalDtype,
    DecimalDtype,
    IntervalDtype,
    ListDtype,
    StructDtype,
)
from cudf.core.mixins import BinaryOperand, Reducible
from cudf.errors import MixedTypeError
from cudf.utils.dtypes import (
    _maybe_convert_to_default_type,
    cudf_dtype_from_pa_type,
    find_common_type,
    get_time_unit,
    is_mixed_with_object_dtype,
    min_scalar_type,
    min_unsigned_type,
    np_to_pa_dtype,
    pandas_dtypes_alias_to_cudf_alias,
    pandas_dtypes_to_np_dtypes,
)
from cudf.utils.utils import _array_ufunc, mask_dtype

if PANDAS_GE_210:
    NumpyExtensionArray = pd.arrays.NumpyExtensionArray
else:
    NumpyExtensionArray = pd.arrays.PandasArray


class ColumnBase(Column, Serializable, BinaryOperand, Reducible):
    _VALID_REDUCTIONS = {
        "any",
        "all",
        "max",
        "min",
    }

    def data_array_view(
        self, *, mode: Literal["write", "read"] = "write"
    ) -> "cuda.devicearray.DeviceNDArray":
        """
        View the data as a device array object

        Parameters
        ----------
        mode : str, default 'write'
            Supported values are {'read', 'write'}
            If 'write' is passed, a device array object
            with readonly flag set to False in CAI is returned.
            If 'read' is passed, a device array object
            with readonly flag set to True in CAI is returned.
            This also means, If the caller wishes to modify
            the data returned through this view, they must
            pass mode="write", else pass mode="read".

        Returns
        -------
        numba.cuda.cudadrv.devicearray.DeviceNDArray
        """
        if self.data is not None:
            if mode == "read":
                obj = cuda_array_interface_wrapper(
                    ptr=self.data.get_ptr(mode="read"),
                    size=self.data.size,
                    owner=self.data,
                )
            elif mode == "write":
                obj = self.data
            else:
                raise ValueError(f"Unsupported mode: {mode}")
        else:
            obj = None
        return cuda.as_cuda_array(obj).view(self.dtype)

    def mask_array_view(
        self, *, mode: Literal["write", "read"] = "write"
    ) -> "cuda.devicearray.DeviceNDArray":
        """
        View the mask as a device array

        Parameters
        ----------
        mode : str, default 'write'
            Supported values are {'read', 'write'}
            If 'write' is passed, a device array object
            with readonly flag set to False in CAI is returned.
            If 'read' is passed, a device array object
            with readonly flag set to True in CAI is returned.
            This also means, If the caller wishes to modify
            the data returned through this view, they must
            pass mode="write", else pass mode="read".

        Returns
        -------
        numba.cuda.cudadrv.devicearray.DeviceNDArray
        """
        if self.mask is not None:
            if mode == "read":
                obj = cuda_array_interface_wrapper(
                    ptr=self.mask.get_ptr(mode="read"),
                    size=self.mask.size,
                    owner=self.mask,
                )
            elif mode == "write":
                obj = self.mask
            else:
                raise ValueError(f"Unsupported mode: {mode}")
        else:
            obj = None
        return cuda.as_cuda_array(obj).view(mask_dtype)

    def __len__(self) -> int:
        return self.size

    def __repr__(self):
        return (
            f"{object.__repr__(self)}\n"
            f"{self.to_arrow().to_string()}\n"
            f"dtype: {self.dtype}"
        )

    def to_pandas(
        self,
        *,
        index: Optional[pd.Index] = None,
        nullable: bool = False,
        arrow_type: bool = False,
    ) -> pd.Series:
        """Convert object to pandas type.

        The default implementation falls back to PyArrow for the conversion.
        """
        # This default implementation does not handle nulls in any meaningful
        # way
        if arrow_type and nullable:
            raise ValueError(
                f"{arrow_type=} and {nullable=} cannot both be set."
            )
        elif nullable:
            raise NotImplementedError(f"{nullable=} is not implemented.")
        pa_array = self.to_arrow()
        if arrow_type:
            return pd.Series(
                pd.arrays.ArrowExtensionArray(pa_array), index=index
            )
        else:
            pd_series = pa_array.to_pandas()

            if index is not None:
                pd_series.index = index
            return pd_series

    @property
    def values_host(self) -> "np.ndarray":
        """
        Return a numpy representation of the Column.
        """
        if len(self) == 0:
            return np.array([], dtype=self.dtype)

        if self.has_nulls():
            raise ValueError("Column must have no nulls.")

        with acquire_spill_lock():
            return self.data_array_view(mode="read").copy_to_host()

    @property
    def values(self) -> "cupy.ndarray":
        """
        Return a CuPy representation of the Column.
        """
        if len(self) == 0:
            return cupy.array([], dtype=self.dtype)

        if self.has_nulls():
            raise ValueError("Column must have no nulls.")

        return cupy.asarray(self.data_array_view(mode="write"))

    def find_and_replace(
        self,
        to_replace: ColumnLike,
        replacement: ColumnLike,
        all_nan: bool = False,
    ) -> Self:
        raise NotImplementedError

    def clip(self, lo: ScalarLike, hi: ScalarLike) -> ColumnBase:
        return libcudf.replace.clip(self, lo, hi)

    def equals(self, other: ColumnBase, check_dtypes: bool = False) -> bool:
        if self is other:
            return True
        if other is None or len(self) != len(other):
            return False
        if check_dtypes and (self.dtype != other.dtype):
            return False
        ret = self._binaryop(other, "NULL_EQUALS")
        if ret is NotImplemented:
            raise TypeError(f"Cannot compare equality with {type(other)}")
        return ret.all()

    def all(self, skipna: bool = True) -> bool:
        # The skipna argument is only used for numerical columns.
        # If all entries are null the result is True, including when the column
        # is empty.

        if self.null_count == self.size:
            return True

        return libcudf.reduce.reduce("all", self, dtype=np.bool_)

    def any(self, skipna: bool = True) -> bool:
        # Early exit for fast cases.

        if not skipna and self.has_nulls():
            return True
        elif skipna and self.null_count == self.size:
            return False

        return libcudf.reduce.reduce("any", self, dtype=np.bool_)

    def dropna(self) -> ColumnBase:
        return drop_nulls([self])[0]._with_type_metadata(self.dtype)

    def to_arrow(self) -> pa.Array:
        """Convert to PyArrow Array

        Examples
        --------
        >>> import cudf
        >>> col = cudf.core.column.as_column([1, 2, 3, 4])
        >>> col.to_arrow()
        <pyarrow.lib.Int64Array object at 0x7f886547f830>
        [
          1,
          2,
          3,
          4
        ]
        """
        return libcudf.interop.to_arrow([self], [("None", self.dtype)])[
            "None"
        ].chunk(0)

    @classmethod
    def from_arrow(cls, array: pa.Array) -> ColumnBase:
        """
        Convert PyArrow Array/ChunkedArray to column

        Parameters
        ----------
        array : PyArrow Array/ChunkedArray

        Returns
        -------
        column

        Examples
        --------
        >>> import pyarrow as pa
        >>> import cudf
        >>> cudf.core.column.ColumnBase.from_arrow(pa.array([1, 2, 3, 4]))
        <cudf.core.column.numerical.NumericalColumn object at 0x7f8865497ef0>
        """
        if not isinstance(array, (pa.Array, pa.ChunkedArray)):
            raise TypeError("array should be PyArrow array or chunked array")

        data = pa.table([array], [None])

        if (
            isinstance(array.type, pa.TimestampType)
            and array.type.tz is not None
        ):
            raise NotImplementedError(
                "cuDF does not yet support timezone-aware datetimes"
            )
        if isinstance(array.type, pa.DictionaryType):
            indices_table = pa.table(
                {
                    "None": pa.chunked_array(
                        [chunk.indices for chunk in data["None"].chunks],
                        type=array.type.index_type,
                    )
                }
            )
            dictionaries_table = pa.table(
                {
                    "None": pa.chunked_array(
                        [chunk.dictionary for chunk in data["None"].chunks],
                        type=array.type.value_type,
                    )
                }
            )

            codes = libcudf.interop.from_arrow(indices_table)[0]
            categories = libcudf.interop.from_arrow(dictionaries_table)[0]

            return build_categorical_column(
                categories=categories,
                codes=codes,
                mask=codes.base_mask,
                size=codes.size,
                ordered=array.type.ordered,
            )
        elif isinstance(array.type, ArrowIntervalType):
            return cudf.core.column.IntervalColumn.from_arrow(array)

        result = libcudf.interop.from_arrow(data)[0]

        return result._with_type_metadata(cudf_dtype_from_pa_type(array.type))

    def _get_mask_as_column(self) -> ColumnBase:
        return libcudf.transform.mask_to_bools(
            self.base_mask, self.offset, self.offset + len(self)
        )

    @cached_property
    def memory_usage(self) -> int:
        n = 0
        if self.data is not None:
            n += self.data.size
        if self.nullable:
            n += bitmask_allocation_size_bytes(self.size)
        return n

    def _fill(
        self,
        fill_value: ScalarLike,
        begin: int,
        end: int,
        inplace: bool = False,
    ) -> Optional[Self]:
        if end <= begin or begin >= self.size:
            return self if inplace else self.copy()

        # Constructing a cuDF scalar can cut unnecessary DtoH copy if
        # the scalar is None when calling `is_valid`.
        slr = cudf.Scalar(fill_value, dtype=self.dtype)

        if not inplace:
            return libcudf.filling.fill(self, begin, end, slr.device_value)

        if is_string_dtype(self.dtype):
            return self._mimic_inplace(
                libcudf.filling.fill(self, begin, end, slr.device_value),
                inplace=True,
            )

        if not slr.is_valid() and not self.nullable:
            mask = create_null_mask(self.size, state=MaskState.ALL_VALID)
            self.set_base_mask(mask)

        libcudf.filling.fill_in_place(self, begin, end, slr.device_value)

        return self

    def shift(self, offset: int, fill_value: ScalarLike) -> ColumnBase:
        return libcudf.copying.shift(self, offset, fill_value)

    @property
    def nullmask(self) -> Buffer:
        """The gpu buffer for the null-mask"""
        if not self.nullable:
            raise ValueError("Column has no null mask")
        return self.mask_array_view(mode="read")

    def copy(self, deep: bool = True) -> Self:
        """
        Makes a copy of the Column.

        Parameters
        ----------
        deep : bool, default True
            If True, a true physical copy of the column
            is made.
            If False and `copy_on_write` is False, the same
            memory is shared between the buffers of the Column
            and changes made to one Column will propagate to
            its copy and vice-versa.
            If False and `copy_on_write` is True, the same
            memory is shared between the buffers of the Column
            until there is a write operation being performed on
            them.
        """
        if deep:
            result = libcudf.copying.copy_column(self)
            return result._with_type_metadata(self.dtype)
        else:
            return cast(
                Self,
                build_column(
                    data=self.base_data
                    if self.base_data is None
                    else self.base_data.copy(deep=False),
                    dtype=self.dtype,
                    mask=self.base_mask
                    if self.base_mask is None
                    else self.base_mask.copy(deep=False),
                    size=self.size,
                    offset=self.offset,
                    children=tuple(
                        col.copy(deep=False) for col in self.base_children
                    ),
                ),
            )

    def view(self, dtype: Dtype) -> ColumnBase:
        """
        View the data underlying a column as different dtype.
        The source column must divide evenly into the size of
        the desired data type. Columns with nulls may only be
        viewed as dtypes with size equal to source dtype size

        Parameters
        ----------
        dtype : NumPy dtype, string
            The dtype to view the data as

        """

        dtype = cudf.dtype(dtype)

        if dtype.kind in ("o", "u", "s"):
            raise TypeError(
                "Bytes viewed as str without metadata is ambiguous"
            )

        if self.dtype.itemsize == dtype.itemsize:
            return build_column(
                self.base_data,
                dtype=dtype,
                mask=self.base_mask,
                size=self.size,
                offset=self.offset,
            )

        else:
            if self.null_count > 0:
                raise ValueError(
                    "Can not produce a view of a column with nulls"
                )

            if (self.size * self.dtype.itemsize) % dtype.itemsize:
                raise ValueError(
                    f"Can not divide {self.size * self.dtype.itemsize}"
                    + f" total bytes into {dtype} with size {dtype.itemsize}"
                )

            # This assertion prevents mypy errors below.
            assert self.base_data is not None

            start = self.offset * self.dtype.itemsize
            end = start + self.size * self.dtype.itemsize
            return build_column(self.base_data[start:end], dtype=dtype)

    def element_indexing(self, index: int):
        """Default implementation for indexing to an element

        Raises
        ------
        ``IndexError`` if out-of-bound
        """
        idx = np.int32(index)
        if idx < 0:
            idx = len(self) + idx
        if idx > len(self) - 1 or idx < 0:
            raise IndexError("single positional indexer is out-of-bounds")
        result = libcudf.copying.get_element(self, idx).value
        if cudf.get_option("mode.pandas_compatible"):
            if isinstance(result, np.datetime64):
                return pd.Timestamp(result)
            elif isinstance(result, np.timedelta64):
                return pd.Timedelta(result)
        return result

    def slice(
        self, start: int, stop: int, stride: Optional[int] = None
    ) -> Self:
        stride = 1 if stride is None else stride
        if start < 0:
            start = start + len(self)
        if stop < 0 and not (stride < 0 and stop == -1):
            stop = stop + len(self)
        if (stride > 0 and start >= stop) or (stride < 0 and start <= stop):
            return cast(Self, column_empty(0, self.dtype, masked=True))
        # compute mask slice
        if stride == 1:
            return libcudf.copying.column_slice(self, [start, stop])[
                0
            ]._with_type_metadata(self.dtype)
        else:
            # Need to create a gather map for given slice with stride
            gather_map = as_column(
                range(start, stop, stride),
                dtype=cudf.dtype(np.int32),
            )
            return self.take(gather_map)

    def __setitem__(self, key: Any, value: Any):
        """
        Set the value of ``self[key]`` to ``value``.

        If ``value`` and ``self`` are of different types, ``value`` is coerced
        to ``self.dtype``. Assumes ``self`` and ``value`` are index-aligned.
        """

        # Normalize value to scalar/column
        value_normalized = (
            cudf.Scalar(value, dtype=self.dtype)
            if is_scalar(value)
            else as_column(value, dtype=self.dtype)
        )

        out: Optional[ColumnBase]  # If None, no need to perform mimic inplace.
        if isinstance(key, slice):
            out = self._scatter_by_slice(key, value_normalized)
        else:
            key = as_column(key)
            if not isinstance(key, cudf.core.column.NumericalColumn):
                raise ValueError(f"Invalid scatter map type {key.dtype}.")
            out = self._scatter_by_column(key, value_normalized)

        if out:
            self._mimic_inplace(out, inplace=True)

    def _wrap_binop_normalization(self, other):
        if cudf.utils.utils.is_na_like(other):
            return cudf.Scalar(other, dtype=self.dtype)
        if isinstance(other, np.ndarray) and other.ndim == 0:
            # Try and maintain the dtype
            other = other.dtype.type(other.item())
        return self.normalize_binop_value(other)

    def _scatter_by_slice(
        self,
        key: builtins.slice,
        value: Union[cudf.core.scalar.Scalar, ColumnBase],
    ) -> Optional[Self]:
        """If this function returns None, it's either a no-op (slice is empty),
        or the inplace replacement is already performed (fill-in-place).
        """
        start, stop, step = key.indices(len(self))
        if start >= stop:
            return None
        num_keys = len(range(start, stop, step))

        self._check_scatter_key_length(num_keys, value)

        if step == 1 and not isinstance(
            self, (cudf.core.column.StructColumn, cudf.core.column.ListColumn)
        ):
            # NOTE: List & Struct dtypes aren't supported by both
            # inplace & out-of-place fill. Hence we need to use scatter for
            # these two types.
            if isinstance(value, cudf.core.scalar.Scalar):
                return self._fill(value, start, stop, inplace=True)
            else:
                return libcudf.copying.copy_range(
                    value, self, 0, num_keys, start, stop, False
                )

        # step != 1, create a scatter map with arange
        scatter_map = as_column(
            range(start, stop, step),
            dtype=cudf.dtype(np.int32),
        )

        return self._scatter_by_column(scatter_map, value)

    def _scatter_by_column(
        self,
        key: cudf.core.column.NumericalColumn,
        value: Union[cudf.core.scalar.Scalar, ColumnBase],
    ) -> Self:
        if is_bool_dtype(key.dtype):
            # `key` is boolean mask
            if len(key) != len(self):
                raise ValueError(
                    "Boolean mask must be of same length as column"
                )
            if isinstance(value, ColumnBase) and len(self) == len(value):
                # Both value and key are aligned to self. Thus, the values
                # corresponding to the false values in key should be
                # ignored.
                value = value.apply_boolean_mask(key)
                # After applying boolean mask, the length of value equals
                # the number of elements to scatter, we can skip computing
                # the sum of ``key`` below.
                num_keys = len(value)
            else:
                # Compute the number of element to scatter by summing all
                # `True`s in the boolean mask.
                num_keys = key.sum()
        else:
            # `key` is integer scatter map
            num_keys = len(key)

        self._check_scatter_key_length(num_keys, value)

        if is_bool_dtype(key.dtype):
            return libcudf.copying.boolean_mask_scatter([value], [self], key)[
                0
            ]._with_type_metadata(self.dtype)
        else:
            return libcudf.copying.scatter([value], key, [self])[
                0
            ]._with_type_metadata(self.dtype)

    def _check_scatter_key_length(
        self, num_keys: int, value: Union[cudf.core.scalar.Scalar, ColumnBase]
    ):
        """`num_keys` is the number of keys to scatter. Should equal to the
        number of rows in ``value`` if ``value`` is a column.
        """
        if isinstance(value, ColumnBase):
            if len(value) != num_keys:
                msg = (
                    f"Size mismatch: cannot set value "
                    f"of size {len(value)} to indexing result of size "
                    f"{num_keys}"
                )
                raise ValueError(msg)

    def fillna(
        self,
        fill_value: Any = None,
        method: Optional[str] = None,
    ) -> Self:
        """Fill null values with ``value``.

        Returns a copy with null filled.
        """
        return libcudf.replace.replace_nulls(
            input_col=self, replacement=fill_value, method=method
        )._with_type_metadata(self.dtype)

    def isnull(self) -> ColumnBase:
        """Identify missing values in a Column."""
        result = libcudf.unary.is_null(self)

        if self.dtype.kind == "f":
            # Need to consider `np.nan` values in case
            # of a float column
            result = result | libcudf.unary.is_nan(self)

        return result

    def notnull(self) -> ColumnBase:
        """Identify non-missing values in a Column."""
        result = libcudf.unary.is_valid(self)

        if self.dtype.kind == "f":
            # Need to consider `np.nan` values in case
            # of a float column
            result = result & libcudf.unary.is_non_nan(self)

        return result

    def indices_of(
        self, value: ScalarLike | Self
    ) -> cudf.core.column.NumericalColumn:
        """
        Find locations of value in the column

        Parameters
        ----------
        value
            Scalar to look for (cast to dtype of column), or a length-1 column

        Returns
        -------
        Column of indices that match value
        """
        if not isinstance(value, ColumnBase):
            value = as_column([value], dtype=self.dtype)
        else:
            assert len(value) == 1
        mask = libcudf.search.contains(value, self)
        return apply_boolean_mask(
            [as_column(range(0, len(self)), dtype=size_type_dtype)], mask
        )[0]

    def _find_first_and_last(self, value: ScalarLike) -> Tuple[int, int]:
        indices = self.indices_of(value)
        if n := len(indices):
            return (
                indices.element_indexing(0),
                indices.element_indexing(n - 1),
            )
        else:
            raise ValueError(f"Value {value} not found in column")

    def find_first_value(self, value: ScalarLike) -> int:
        """
        Return index of first value that matches

        Parameters
        ----------
        value
            Value to search for (cast to dtype of column)

        Returns
        -------
        Index of value

        Raises
        ------
        ValueError if value is not found
        """
        first, _ = self._find_first_and_last(value)
        return first

    def find_last_value(self, value: ScalarLike) -> int:
        """
        Return index of last value that matches

        Parameters
        ----------
        value
            Value to search for (cast to dtype of column)

        Returns
        -------
        Index of value

        Raises
        ------
        ValueError if value is not found
        """
        _, last = self._find_first_and_last(value)
        return last

    def append(self, other: ColumnBase) -> ColumnBase:
        return concat_columns([self, as_column(other)])

    def quantile(
        self,
        q: np.ndarray,
        interpolation: str,
        exact: bool,
        return_scalar: bool,
    ) -> ColumnBase:
        raise TypeError(f"cannot perform quantile with type {self.dtype}")

    def take(
        self, indices: ColumnBase, nullify: bool = False, check_bounds=True
    ) -> Self:
        """Return Column by taking values from the corresponding *indices*.

        Skip bounds checking if check_bounds is False.
        Set rows to null for all out of bound indices if nullify is `True`.
        """
        # Handle zero size
        if indices.size == 0:
            return cast(Self, column_empty_like(self, newsize=0))

        # TODO: For performance, the check and conversion of gather map should
        # be done by the caller. This check will be removed in future release.
        if not is_integer_dtype(indices.dtype):
            indices = indices.astype(libcudf.types.size_type_dtype)
        if not libcudf.copying._gather_map_is_valid(
            indices, len(self), check_bounds, nullify
        ):
            raise IndexError("Gather map index is out of bounds.")

        return libcudf.copying.gather([self], indices, nullify=nullify)[
            0
        ]._with_type_metadata(self.dtype)

    def isin(self, values: Sequence) -> ColumnBase:
        """Check whether values are contained in the Column.

        Parameters
        ----------
        values : set or list-like
            The sequence of values to test. Passing in a single string will
            raise a TypeError. Instead, turn a single string into a list
            of one element.

        Returns
        -------
        result: Column
            Column of booleans indicating if each element is in values.
        """
        try:
            lhs, rhs = self._process_values_for_isin(values)
            res = lhs._isin_earlystop(rhs)
            if res is not None:
                return res
        except ValueError:
            # pandas functionally returns all False when cleansing via
            # typecasting fails
            return as_column(False, length=len(self), dtype="bool")

        return lhs._obtain_isin_result(rhs)

    def _process_values_for_isin(
        self, values: Sequence
    ) -> Tuple[ColumnBase, ColumnBase]:
        """
        Helper function for `isin` which pre-process `values` based on `self`.
        """
        lhs = self
        rhs = as_column(values, nan_as_null=False)
        if lhs.null_count == len(lhs):
            lhs = lhs.astype(rhs.dtype)
        elif rhs.null_count == len(rhs):
            rhs = rhs.astype(lhs.dtype)
        return lhs, rhs

    def _isin_earlystop(self, rhs: ColumnBase) -> Union[ColumnBase, None]:
        """
        Helper function for `isin` which determines possibility of
        early-stopping or not.
        """
        if self.dtype != rhs.dtype:
            if self.null_count and rhs.null_count:
                return self.isnull()
            else:
                return as_column(False, length=len(self), dtype="bool")
        elif self.null_count == 0 and (rhs.null_count == len(rhs)):
            return as_column(False, length=len(self), dtype="bool")
        else:
            return None

    def _obtain_isin_result(self, rhs: ColumnBase) -> ColumnBase:
        """
        Helper function for `isin` which merges `self` & `rhs`
        to determine what values of `rhs` exist in `self`.
        """
        # We've already matched dtypes by now
        # self.isin(other) asks "which values of self are in other"
        # contains(haystack, needles) asks "which needles are in haystack"
        # hence this argument ordering.
        result = libcudf.search.contains(rhs, self)
        if self.null_count > 0:
            # If one of the needles is null, then the result contains
            # nulls, these nulls should be replaced by whether or not the
            # haystack contains a null.
            # TODO: this is unnecessary if we resolve
            # https://github.com/rapidsai/cudf/issues/14515 by
            # providing a mode in which cudf::contains does not mask
            # the result.
            result = result.fillna(cudf.Scalar(rhs.null_count > 0))
        return result

    def as_mask(self) -> Buffer:
        """Convert booleans to bitmask

        Returns
        -------
        Buffer
        """

        if self.has_nulls():
            raise ValueError("Column must have no nulls.")

        return bools_to_mask(self)

    @property
    def is_unique(self) -> bool:
        return self.distinct_count(dropna=False) == len(self)

    @property
    def is_monotonic_increasing(self) -> bool:
        return not self.has_nulls() and libcudf.sort.is_sorted(
            [self], [True], None
        )

    @property
    def is_monotonic_decreasing(self) -> bool:
        return not self.has_nulls() and libcudf.sort.is_sorted(
            [self], [False], None
        )

    def sort_values(
        self: ColumnBase,
        ascending: bool = True,
        na_position: str = "last",
    ) -> ColumnBase:
        return libcudf.sort.sort(
            [self], column_order=[ascending], null_precedence=[na_position]
        )[0]

    def distinct_count(self, dropna: bool = True) -> int:
        try:
            return self._distinct_count[dropna]
        except KeyError:
            self._distinct_count[dropna] = cpp_distinct_count(
                self, ignore_nulls=dropna
            )
            return self._distinct_count[dropna]

    def can_cast_safely(self, to_dtype: Dtype) -> bool:
        raise NotImplementedError()

    def astype(self, dtype: Dtype, copy: bool = False) -> ColumnBase:
        if copy:
            col = self.copy()
        else:
            col = self
        if self.dtype == dtype:
            return col
        if _is_categorical_dtype(dtype):
            return col.as_categorical_column(dtype)

        if (
            isinstance(dtype, str)
            and dtype in pandas_dtypes_alias_to_cudf_alias
        ):
            if cudf.get_option("mode.pandas_compatible"):
                raise NotImplementedError("not supported")
            else:
                dtype = pandas_dtypes_alias_to_cudf_alias[dtype]
        elif _is_pandas_nullable_extension_dtype(dtype) and cudf.get_option(
            "mode.pandas_compatible"
        ):
            raise NotImplementedError("not supported")
        else:
            dtype = pandas_dtypes_to_np_dtypes.get(dtype, dtype)
        if _is_non_decimal_numeric_dtype(dtype):
            return col.as_numerical_column(dtype)
        elif _is_categorical_dtype(dtype):
            return col.as_categorical_column(dtype)
        elif cudf.dtype(dtype).type in {
            np.str_,
            np.object_,
            str,
        }:
            if cudf.get_option("mode.pandas_compatible") and np.dtype(
                dtype
            ).type in {np.object_}:
                raise ValueError(
                    f"Casting to {dtype} is not supported, use "
                    "`.astype('str')` instead."
                )
            return col.as_string_column(dtype)
        elif isinstance(dtype, IntervalDtype):
            return col.as_interval_column(dtype)
        elif isinstance(dtype, (ListDtype, StructDtype)):
            if not col.dtype == dtype:
                raise NotImplementedError(
                    f"Casting {self.dtype} columns not currently supported"
                )
            return col
        elif isinstance(dtype, cudf.core.dtypes.DecimalDtype):
            return col.as_decimal_column(dtype)
        elif np.issubdtype(cast(Any, dtype), np.datetime64):
            return col.as_datetime_column(dtype)
        elif np.issubdtype(cast(Any, dtype), np.timedelta64):
            return col.as_timedelta_column(dtype)
        else:
            return col.as_numerical_column(dtype)

    def as_categorical_column(self, dtype) -> ColumnBase:
        if isinstance(dtype, (cudf.CategoricalDtype, pd.CategoricalDtype)):
            ordered = dtype.ordered
        else:
            ordered = False

        # Re-label self w.r.t. the provided categories
        if (
            isinstance(dtype, cudf.CategoricalDtype)
            and dtype._categories is not None
        ) or (
            isinstance(dtype, pd.CategoricalDtype)
            and dtype.categories is not None
        ):
            labels = self._label_encoding(cats=as_column(dtype.categories))

            return build_categorical_column(
                categories=as_column(dtype.categories),
                codes=labels,
                mask=self.mask,
                ordered=dtype.ordered,
            )

        # Categories must be unique and sorted in ascending order.
        cats = self.unique().sort_values().astype(self.dtype)
        label_dtype = min_unsigned_type(len(cats))
        labels = self._label_encoding(
            cats=cats, dtype=label_dtype, na_sentinel=cudf.Scalar(1)
        )
        # columns include null index in factorization; remove:
        if self.has_nulls():
            cats = cats.dropna()
            min_type = min_unsigned_type(len(cats), 8)
            if cudf.dtype(min_type).itemsize < labels.dtype.itemsize:
                labels = labels.astype(min_type)

        return build_categorical_column(
            categories=cats,
            codes=labels,
            mask=self.mask,
            ordered=ordered,
        )

    def as_numerical_column(
        self, dtype: Dtype
    ) -> "cudf.core.column.NumericalColumn":
        raise NotImplementedError

    def as_datetime_column(
        self, dtype: Dtype, format: str | None = None
    ) -> "cudf.core.column.DatetimeColumn":
        raise NotImplementedError

    def as_interval_column(
        self, dtype: Dtype
    ) -> "cudf.core.column.IntervalColumn":
        raise NotImplementedError

    def as_timedelta_column(
        self, dtype: Dtype, format: str | None = None
    ) -> "cudf.core.column.TimeDeltaColumn":
        raise NotImplementedError

    def as_string_column(
        self, dtype: Dtype, format: str | None = None
    ) -> "cudf.core.column.StringColumn":
        raise NotImplementedError

    def as_decimal_column(
        self, dtype: Dtype
    ) -> Union["cudf.core.column.decimal.DecimalBaseColumn"]:
        raise NotImplementedError

    def apply_boolean_mask(self, mask) -> ColumnBase:
        mask = as_column(mask)
        if not is_bool_dtype(mask.dtype):
            raise ValueError("boolean_mask is not boolean type.")

        return apply_boolean_mask([self], mask)[0]._with_type_metadata(
            self.dtype
        )

    def argsort(
        self, ascending: bool = True, na_position: str = "last"
    ) -> "cudf.core.column.NumericalColumn":
        return libcudf.sort.order_by(
            [self], [ascending], na_position, stable=True
        )

    def __arrow_array__(self, type=None):
        raise TypeError(
            "Implicit conversion to a host PyArrow Array via __arrow_array__ "
            "is not allowed, To explicitly construct a PyArrow Array, "
            "consider using .to_arrow()"
        )

    @property
    def __cuda_array_interface__(self):
        raise NotImplementedError(
            f"dtype {self.dtype} is not yet supported via "
            "`__cuda_array_interface__`"
        )

    def __array_ufunc__(self, ufunc, method, *inputs, **kwargs):
        return _array_ufunc(self, ufunc, method, inputs, kwargs)

    def searchsorted(
        self,
        value,
        side: Literal["left", "right"] = "left",
        ascending: bool = True,
        na_position: Literal["first", "last"] = "last",
    ) -> Self:
        if not isinstance(value, ColumnBase) or value.dtype != self.dtype:
            raise ValueError(
                "Column searchsorted expects values to be column of same dtype"
            )
        return libcudf.search.search_sorted(
            [self],
            [value],
            side=side,
            ascending=ascending,
            na_position=na_position,
        )

    def unique(self) -> ColumnBase:
        """
        Get unique values in the data
        """
        return drop_duplicates([self], keep="first")[0]._with_type_metadata(
            self.dtype
        )

    def serialize(self) -> Tuple[dict, list]:
        # data model:

        # Serialization produces a nested metadata "header" and a flattened
        # list of memoryviews/buffers that reference data (frames).  Each
        # header advertises a frame_count slot which indicates how many
        # frames deserialization will consume. The class used to construct
        # an object is named under the key "type-serialized" to match with
        # Dask's serialization protocol (see
        # distributed.protocol.serialize). Since column dtypes may either be
        # cudf native or foreign some special-casing is required here for
        # serialization.

        header: Dict[Any, Any] = {}
        frames = []
        header["type-serialized"] = pickle.dumps(type(self))
        try:
            dtype, dtype_frames = self.dtype.serialize()
            header["dtype"] = dtype
            frames.extend(dtype_frames)
            header["dtype-is-cudf-serialized"] = True
        except AttributeError:
            header["dtype"] = pickle.dumps(self.dtype)
            header["dtype-is-cudf-serialized"] = False

        if self.data is not None:
            data_header, data_frames = self.data.serialize()
            header["data"] = data_header
            frames.extend(data_frames)

        if self.mask is not None:
            mask_header, mask_frames = self.mask.serialize()
            header["mask"] = mask_header
            frames.extend(mask_frames)
        if self.children:
            child_headers, child_frames = zip(
                *(c.serialize() for c in self.children)
            )
            header["subheaders"] = list(child_headers)
            frames.extend(chain(*child_frames))
        header["size"] = self.size
        header["frame_count"] = len(frames)
        return header, frames

    @classmethod
    def deserialize(cls, header: dict, frames: list) -> ColumnBase:
        def unpack(header, frames) -> Tuple[Any, list]:
            count = header["frame_count"]
            klass = pickle.loads(header["type-serialized"])
            obj = klass.deserialize(header, frames[:count])
            return obj, frames[count:]

        assert header["frame_count"] == len(frames), (
            f"Deserialization expected {header['frame_count']} frames, "
            f"but received {len(frames)}"
        )
        if header["dtype-is-cudf-serialized"]:
            dtype, frames = unpack(header["dtype"], frames)
        else:
            dtype = pickle.loads(header["dtype"])
        if "data" in header:
            data, frames = unpack(header["data"], frames)
        else:
            data = None
        if "mask" in header:
            mask, frames = unpack(header["mask"], frames)
        else:
            mask = None
        children = []
        if "subheaders" in header:
            for h in header["subheaders"]:
                child, frames = unpack(h, frames)
                children.append(child)
        assert len(frames) == 0, "Deserialization did not consume all frames"
        return build_column(
            data=data,
            dtype=dtype,
            mask=mask,
            size=header.get("size", None),
            children=tuple(children),
        )

    def unary_operator(self, unaryop: str):
        raise TypeError(
            f"Operation {unaryop} not supported for dtype {self.dtype}."
        )

    def normalize_binop_value(
        self, other: ScalarLike
    ) -> Union[ColumnBase, ScalarLike]:
        raise NotImplementedError

    def _reduce(
        self,
        op: str,
        skipna: Optional[bool] = None,
        min_count: int = 0,
        *args,
        **kwargs,
    ) -> ScalarLike:
        """Compute {op} of column values.

        skipna : bool
            Whether or not na values must be skipped.
        min_count : int, default 0
            The minimum number of entries for the reduction, otherwise the
            reduction returns NaN.
        """
        preprocessed = self._process_for_reduction(
            skipna=skipna, min_count=min_count
        )
        if isinstance(preprocessed, ColumnBase):
            return libcudf.reduce.reduce(op, preprocessed, **kwargs)
        return preprocessed

    def _process_for_reduction(
        self, skipna: Optional[bool] = None, min_count: int = 0
    ) -> Union[ColumnBase, ScalarLike]:
        if skipna is None:
            skipna = True

        if self.has_nulls():
            if skipna:
                result_col = self.dropna()
            else:
                return cudf.utils.dtypes._get_nan_for_dtype(self.dtype)

        result_col = self

        # TODO: If and when pandas decides to validate that `min_count` >= 0 we
        # should insert comparable behavior.
        # https://github.com/pandas-dev/pandas/issues/50022
        if min_count > 0:
            valid_count = len(result_col) - result_col.null_count
            if valid_count < min_count:
                return cudf.utils.dtypes._get_nan_for_dtype(self.dtype)
        return result_col

    def _reduction_result_dtype(self, reduction_op: str) -> Dtype:
        """
        Determine the correct dtype to pass to libcudf based on
        the input dtype, data dtype, and specific reduction op
        """
        return self.dtype

    def _with_type_metadata(self: ColumnBase, dtype: Dtype) -> ColumnBase:
        """
        Copies type metadata from self onto other, returning a new column.

        When ``self`` is a nested column, recursively apply this function on
        the children of ``self``.
        """
        return self

    def _label_encoding(
        self,
        cats: ColumnBase,
        dtype: Optional[Dtype] = None,
        na_sentinel: Optional[ScalarLike] = None,
    ):
        """
        Convert each value in `self` into an integer code, with `cats`
        providing the mapping between codes and values.

        Examples
        --------
        >>> from cudf.core.column import as_column
        >>> col = as_column(['foo', 'bar', 'foo', 'baz'])
        >>> cats = as_column(['foo', 'bar', 'baz'])
        >>> col._label_encoding(cats)
        <cudf.core.column.numerical.NumericalColumn object at 0x7f99bf3155c0>
        [
          0,
          1,
          0,
          2
        ]
        dtype: int8
        >>> cats = as_column(['foo', 'bar'])
        >>> col._label_encoding(cats)
        <cudf.core.column.numerical.NumericalColumn object at 0x7f99bfde0e40>
        [
          0,
          1,
          0,
          -1
        ]
        dtype: int8
        """
        from cudf._lib.join import join as cpp_join

        if na_sentinel is None or na_sentinel.value is cudf.NA:
            na_sentinel = cudf.Scalar(-1)

        def _return_sentinel_column():
            return as_column(na_sentinel, dtype=dtype, length=len(self))

        if dtype is None:
            dtype = min_scalar_type(max(len(cats), na_sentinel), 8)

        if is_mixed_with_object_dtype(self, cats):
            return _return_sentinel_column()

        try:
            # Where there is a type-cast failure, we have
            # to catch the exception and return encoded labels
            # with na_sentinel values as there would be no corresponding
            # encoded values of cats in self.
            cats = cats.astype(self.dtype)
        except ValueError:
            return _return_sentinel_column()

        left_gather_map, right_gather_map = cpp_join(
            [self], [cats], how="left"
        )
        codes = libcudf.copying.gather(
            [as_column(range(len(cats)), dtype=dtype)],
            right_gather_map,
            nullify=True,
        )
        del right_gather_map
        # reorder `codes` so that its values correspond to the
        # values of `self`:
        (codes,) = libcudf.sort.sort_by_key(
            codes, [left_gather_map], [True], ["last"], stable=True
        )
        return codes.fillna(na_sentinel.value)


def column_empty_like(
    column: ColumnBase,
    dtype: Optional[Dtype] = None,
    masked: bool = False,
    newsize: Optional[int] = None,
) -> ColumnBase:
    """Allocate a new column like the given *column*"""
    if dtype is None:
        dtype = column.dtype
    row_count = len(column) if newsize is None else newsize

    if (
        hasattr(column, "dtype")
        and _is_categorical_dtype(column.dtype)
        and dtype == column.dtype
    ):
        catcolumn = cast("cudf.core.column.CategoricalColumn", column)
        codes = column_empty_like(
            catcolumn.codes, masked=masked, newsize=newsize
        )
        return build_column(
            data=None,
            dtype=dtype,
            mask=codes.base_mask,
            children=(codes,),
            size=codes.size,
        )

    return column_empty(row_count, dtype, masked)


def column_empty_like_same_mask(
    column: ColumnBase, dtype: Dtype
) -> ColumnBase:
    """Create a new empty Column with the same length and the same mask.

    Parameters
    ----------
    dtype : np.dtype like
        The dtype of the data buffer.
    """
    result = column_empty_like(column, dtype)
    if column.nullable:
        result = result.set_mask(column.mask)
    return result


def column_empty(
    row_count: int, dtype: Dtype = "object", masked: bool = False
) -> ColumnBase:
    """Allocate a new column like the given row_count and dtype."""
    dtype = cudf.dtype(dtype)
    children = ()  # type: Tuple[ColumnBase, ...]

    if isinstance(dtype, StructDtype):
        data = None
        children = tuple(
            column_empty(row_count, field_dtype)
            for field_dtype in dtype.fields.values()
        )
    elif isinstance(dtype, ListDtype):
        data = None
        children = (
            as_column(
                0, length=row_count + 1, dtype=libcudf.types.size_type_dtype
            ),
            column_empty(row_count, dtype=dtype.element_type),
        )
    elif isinstance(dtype, CategoricalDtype):
        data = None
        children = (
            build_column(
                data=as_buffer(
                    rmm.DeviceBuffer(
                        size=row_count
                        * cudf.dtype(libcudf.types.size_type_dtype).itemsize
                    )
                ),
                dtype=libcudf.types.size_type_dtype,
            ),
        )
    elif dtype.kind in "OU" and not isinstance(dtype, DecimalDtype):
        data = as_buffer(rmm.DeviceBuffer(size=0))
        children = (
            as_column(
                0, length=row_count + 1, dtype=libcudf.types.size_type_dtype
            ),
        )
    else:
        data = as_buffer(rmm.DeviceBuffer(size=row_count * dtype.itemsize))

    if masked:
        mask = create_null_mask(row_count, state=MaskState.ALL_NULL)
    else:
        mask = None

    return build_column(
        data, dtype, mask=mask, size=row_count, children=children
    )


def build_column(
    data: Union[Buffer, None],
    dtype: Dtype,
    *,
    size: Optional[int] = None,
    mask: Optional[Buffer] = None,
    offset: int = 0,
    null_count: Optional[int] = None,
    children: Tuple[ColumnBase, ...] = (),
) -> ColumnBase:
    """
    Build a Column of the appropriate type from the given parameters

    Parameters
    ----------
    data : Buffer
        The data buffer (can be None if constructing certain Column
        types like StringColumn, ListColumn, or CategoricalColumn)
    dtype
        The dtype associated with the Column to construct
    mask : Buffer, optional
        The mask buffer
    size : int, optional
    offset : int, optional
    children : tuple, optional
    """
    dtype = cudf.dtype(dtype)

    if _is_non_decimal_numeric_dtype(dtype):
        assert data is not None
        col = cudf.core.column.NumericalColumn(
            data=data,
            dtype=dtype,
            mask=mask,
            size=size,
            offset=offset,
            null_count=null_count,
        )
        return col

    if isinstance(dtype, CategoricalDtype):
        if not len(children) == 1:
            raise ValueError(
                "Must specify exactly one child column for CategoricalColumn"
            )
        if not isinstance(children[0], ColumnBase):
            raise TypeError("children must be a tuple of Columns")
        return cudf.core.column.CategoricalColumn(
            dtype=dtype,
            mask=mask,
            size=size,
            offset=offset,
            null_count=null_count,
            children=children,
        )
    elif dtype.type is np.datetime64:
        if data is None:
            raise TypeError("Must specify data buffer")
        return cudf.core.column.DatetimeColumn(
            data=data,
            dtype=dtype,
            mask=mask,
            size=size,
            offset=offset,
            null_count=null_count,
        )
    elif isinstance(dtype, pd.DatetimeTZDtype):
        if data is None:
            raise TypeError("Must specify data buffer")
        return cudf.core.column.datetime.DatetimeTZColumn(
            data=data,
            dtype=dtype,
            mask=mask,
            size=size,
            offset=offset,
            null_count=null_count,
        )
    elif dtype.type is np.timedelta64:
        if data is None:
            raise TypeError("Must specify data buffer")
        return cudf.core.column.TimeDeltaColumn(
            data=data,
            dtype=dtype,
            mask=mask,
            size=size,
            offset=offset,
            null_count=null_count,
        )
    elif dtype.type in (np.object_, np.str_):
        return cudf.core.column.StringColumn(
            data=data,
            mask=mask,
            size=size,
            offset=offset,
            children=children,
            null_count=null_count,
        )
    elif isinstance(dtype, ListDtype):
        return cudf.core.column.ListColumn(
            size=size,
            dtype=dtype,
            mask=mask,
            offset=offset,
            null_count=null_count,
            children=children,
        )
    elif isinstance(dtype, IntervalDtype):
        return cudf.core.column.IntervalColumn(
            dtype=dtype,
            mask=mask,
            size=size,
            offset=offset,
            children=children,
            null_count=null_count,
        )
    elif isinstance(dtype, StructDtype):
        if size is None:
            raise TypeError("Must specify size")
        return cudf.core.column.StructColumn(
            data=data,
            dtype=dtype,
            size=size,
            offset=offset,
            mask=mask,
            null_count=null_count,
            children=children,
        )
    elif isinstance(dtype, cudf.Decimal64Dtype):
        if size is None:
            raise TypeError("Must specify size")
        return cudf.core.column.Decimal64Column(
            data=data,
            size=size,
            offset=offset,
            dtype=dtype,
            mask=mask,
            null_count=null_count,
            children=children,
        )
    elif isinstance(dtype, cudf.Decimal32Dtype):
        if size is None:
            raise TypeError("Must specify size")
        return cudf.core.column.Decimal32Column(
            data=data,
            size=size,
            offset=offset,
            dtype=dtype,
            mask=mask,
            null_count=null_count,
            children=children,
        )
    elif isinstance(dtype, cudf.Decimal128Dtype):
        if size is None:
            raise TypeError("Must specify size")
        return cudf.core.column.Decimal128Column(
            data=data,
            size=size,
            offset=offset,
            dtype=dtype,
            mask=mask,
            null_count=null_count,
            children=children,
        )
    else:
        raise TypeError(f"Unrecognized dtype: {dtype}")


def build_categorical_column(
    categories: ColumnBase,
    codes: ColumnBase,
    mask: Optional[Buffer] = None,
    size: Optional[int] = None,
    offset: int = 0,
    null_count: Optional[int] = None,
    ordered: bool = False,
) -> "cudf.core.column.CategoricalColumn":
    """
    Build a CategoricalColumn

    Parameters
    ----------
    categories : Column
        Column of categories
    codes : Column
        Column of codes, the size of the resulting Column will be
        the size of `codes`
    mask : Buffer
        Null mask
    size : int, optional
    offset : int, optional
    ordered : bool, default False
        Indicates whether the categories are ordered
    """
    codes_dtype = min_unsigned_type(len(categories))
    codes = as_column(codes)
    if codes.dtype != codes_dtype:
        codes = codes.astype(codes_dtype)

    dtype = CategoricalDtype(categories=categories, ordered=ordered)

    result = build_column(
        data=None,
        dtype=dtype,
        mask=mask,
        size=size,
        offset=offset,
        null_count=null_count,
        children=(codes,),
    )
    return cast("cudf.core.column.CategoricalColumn", result)


def _make_copy_replacing_NaT_with_null(column):
    """Return a copy with NaT values replaced with nulls."""
    if np.issubdtype(column.dtype, np.timedelta64):
        na_value = np.timedelta64("NaT", column.time_unit)
    elif np.issubdtype(column.dtype, np.datetime64):
        na_value = np.datetime64("NaT", column.time_unit)
    else:
        raise ValueError("This type does not support replacing NaT with null.")

    null = column_empty_like(column, masked=True, newsize=1)
    out_col = cudf._lib.replace.replace(
        column,
        build_column(
            as_buffer(np.array([na_value], dtype=column.dtype).view("|u1")),
            dtype=column.dtype,
        ),
        null,
    )
    return out_col


def as_memoryview(arbitrary: Any) -> Optional[memoryview]:
    try:
        return memoryview(arbitrary)
    except TypeError:
        return None


def as_column(
    arbitrary: Any,
    nan_as_null: Optional[bool] = None,
    dtype: Optional[Dtype] = None,
    length: Optional[int] = None,
):
    """Create a Column from an arbitrary object

    Parameters
    ----------
    arbitrary : object
        Object to construct the Column from. See *Notes*.
    nan_as_null : bool, optional, default None
        If None (default), treats NaN values in arbitrary as null if there is
        no mask passed along with it. If True, combines the mask and NaNs to
        form a new validity mask. If False, leaves NaN values as is.
        Only applies when arbitrary is not a cudf object (Index, Series, Column).
    dtype : optional
        Optionally typecast the constructed Column to the given
        dtype.
    length : int, optional
        If `arbitrary` is a scalar, broadcast into a Column of
        the given length.

    Returns
    -------
    A Column of the appropriate type and size.

    Notes
    -----
    Currently support inputs are:

    * ``Column``
    * ``Series``
    * ``Index``
    * Scalars (can be broadcasted to a specified `length`)
    * Objects exposing ``__cuda_array_interface__`` (e.g., numba device arrays)
    * Objects exposing ``__array_interface__``(e.g., numpy arrays)
    * pyarrow array
    * pandas.Categorical objects
    * range objects
    """
    if isinstance(arbitrary, (range, pd.RangeIndex, cudf.RangeIndex)):
        column = libcudf.filling.sequence(
            len(arbitrary),
            as_device_scalar(arbitrary.start, dtype=cudf.dtype("int64")),
            as_device_scalar(arbitrary.step, dtype=cudf.dtype("int64")),
        )
        if cudf.get_option("default_integer_bitwidth") and dtype is None:
            dtype = cudf.dtype(
                f'i{cudf.get_option("default_integer_bitwidth")//8}'
            )
        if dtype is not None:
            return column.astype(dtype)
        return column
    elif isinstance(arbitrary, (ColumnBase, cudf.Series, cudf.BaseIndex)):
        # Ignoring nan_as_null per the docstring
        if isinstance(arbitrary, cudf.Series):
            arbitrary = arbitrary._column
        elif isinstance(arbitrary, cudf.BaseIndex):
            arbitrary = arbitrary._values
        if dtype is not None:
            return arbitrary.astype(dtype)
        return arbitrary
    elif hasattr(arbitrary, "__cuda_array_interface__"):
        desc = arbitrary.__cuda_array_interface__
        shape = desc["shape"]
        if len(shape) > 1:
            raise ValueError("Data must be 1-dimensional")
        current_dtype = np.dtype(desc["typestr"])

        if current_dtype == "float16":
            raise TypeError("Unsupported type float16")

        arb_dtype = cudf.dtype(current_dtype)

        if desc.get("mask", None) is not None:
            # Extract and remove the mask from arbitrary before
            # passing to cupy.asarray
            mask = _mask_from_cuda_array_interface_desc(arbitrary)
            arbitrary = SimpleNamespace(__cuda_array_interface__=desc.copy())
            arbitrary.__cuda_array_interface__["mask"] = None
            desc = arbitrary.__cuda_array_interface__
        else:
            mask = None

        arbitrary = cupy.asarray(arbitrary)

        if arb_dtype != current_dtype:
            arbitrary = arbitrary.astype(arb_dtype)
            current_dtype = arb_dtype

        if (
            desc["strides"] is not None
            and not (arbitrary.itemsize,) == arbitrary.strides
        ):
            arbitrary = cupy.ascontiguousarray(arbitrary)

        data = as_buffer(arbitrary, exposed=cudf.get_option("copy_on_write"))
        col = build_column(data, dtype=current_dtype, mask=mask)

        if dtype is not None:
            col = col.astype(dtype)

        if isinstance(col, cudf.core.column.CategoricalColumn):
            return col
        elif np.issubdtype(col.dtype, np.floating):
            if nan_as_null or (mask is None and nan_as_null is None):
                mask = libcudf.transform.nans_to_nulls(col.fillna(np.nan))
                col = col.set_mask(mask)
        elif np.issubdtype(col.dtype, np.datetime64):
            if nan_as_null or (mask is None and nan_as_null is None):
                col = _make_copy_replacing_NaT_with_null(col)
        return col

    elif isinstance(arbitrary, (pa.Array, pa.ChunkedArray)):
        if pa.types.is_large_string(arbitrary.type):
            # Pandas-2.2+: Pandas defaults to `large_string` type
            # instead of `string` without data-introspection.
            # Temporary workaround until cudf has native
            # support for `LARGE_STRING` i.e., 64 bit offsets
            arbitrary = arbitrary.cast(pa.string())

        if pa.types.is_float16(arbitrary.type):
            raise NotImplementedError(
                "Type casting from `float16` to `float32` is not "
                "yet supported in pyarrow, see: "
                "https://github.com/apache/arrow/issues/20213"
            )
        elif (
            pa.types.is_timestamp(arbitrary.type)
            and arbitrary.type.tz is not None
        ):
            raise NotImplementedError(
                "cuDF does not yet support timezone-aware datetimes"
            )
        elif (nan_as_null is None or nan_as_null) and pa.types.is_floating(
            arbitrary.type
        ):
            arbitrary = pc.if_else(
                pc.is_nan(arbitrary),
                pa.nulls(len(arbitrary), type=arbitrary.type),
                arbitrary,
            )
        col = ColumnBase.from_arrow(arbitrary)

        if isinstance(arbitrary, pa.NullArray):
            if dtype is not None:
                # Cast the column to the `dtype` if specified.
                new_dtype = dtype
            elif len(arbitrary) == 0:
                # If the column is empty, it has to be
                # a `str` dtype.
                new_dtype = cudf.dtype("str")
            else:
                # If the null column is not empty, it has to
                # be of `object` dtype.
                new_dtype = cudf.dtype(arbitrary.type.to_pandas_dtype())

            if cudf.get_option(
                "mode.pandas_compatible"
            ) and new_dtype == cudf.dtype("O"):
                # We internally raise if we do `astype("object")`, hence
                # need to cast to `str` since this is safe to do so because
                # it is a null-array.
                new_dtype = "str"

            col = col.astype(new_dtype)
        elif dtype is not None:
            col = col.astype(dtype)

        return col

    elif isinstance(
        arbitrary, (pd.Series, pd.Index, pd.api.extensions.ExtensionArray)
    ):
        if isinstance(arbitrary.dtype, (pd.SparseDtype, pd.PeriodDtype)):
            raise NotImplementedError(
                f"cuDF does not yet support {type(arbitrary.dtype).__name__}"
            )
        elif (
            cudf.get_option("mode.pandas_compatible")
            and isinstance(arbitrary, (pd.DatetimeIndex, pd.TimedeltaIndex))
            and arbitrary.freq is not None
        ):
            raise NotImplementedError("freq is not implemented yet")
        elif (
            isinstance(arbitrary.dtype, pd.DatetimeTZDtype)
            or (
                isinstance(arbitrary.dtype, pd.IntervalDtype)
                and isinstance(arbitrary.dtype.subtype, pd.DatetimeTZDtype)
            )
            or (
                isinstance(arbitrary.dtype, pd.CategoricalDtype)
                and isinstance(
                    arbitrary.dtype.categories.dtype, pd.DatetimeTZDtype
                )
            )
        ):
            raise NotImplementedError(
                "cuDF does not yet support timezone-aware datetimes"
            )
        elif _is_pandas_nullable_extension_dtype(arbitrary.dtype):
            if cudf.get_option("mode.pandas_compatible"):
                raise NotImplementedError("not supported")
            if isinstance(arbitrary, (pd.Series, pd.Index)):
                # pandas arrays define __arrow_array__ for better
                # pyarrow.array conversion
                arbitrary = arbitrary.array
            data = as_column(
                pa.array(arbitrary, from_pandas=True),
                nan_as_null=nan_as_null,
                dtype=dtype,
                length=length,
            )
        elif isinstance(
            arbitrary.dtype, (pd.CategoricalDtype, pd.IntervalDtype)
        ):
            data = as_column(
                pa.array(arbitrary, from_pandas=True),
                nan_as_null=nan_as_null,
                dtype=dtype,
                length=length,
            )
        elif isinstance(
            arbitrary.dtype, pd.api.extensions.ExtensionDtype
        ) and not isinstance(arbitrary, NumpyExtensionArray):
            raise NotImplementedError(
                "Custom pandas ExtensionDtypes are not supported"
            )
        elif arbitrary.dtype.kind in "fiubmM":
            # numpy dtype like
            if isinstance(arbitrary, NumpyExtensionArray):
                arbitrary = np.array(arbitrary)
            arb_dtype = np.dtype(arbitrary.dtype)
            if arb_dtype.kind == "f" and arb_dtype.itemsize == 2:
                raise TypeError("Unsupported type float16")
            elif arb_dtype.kind in "mM":
                # not supported by cupy
                arbitrary = np.asarray(arbitrary)
            else:
                arbitrary = cupy.asarray(arbitrary)
            data = as_column(
                arbitrary, nan_as_null=nan_as_null, dtype=dtype, length=length
            )
        elif arbitrary.dtype.kind == "O":
            if isinstance(arbitrary, NumpyExtensionArray):
                # infer_dtype does not handle NumpyExtensionArray
                arbitrary = np.array(arbitrary, dtype=object)
            inferred_dtype = infer_dtype(arbitrary)
            if inferred_dtype in ("mixed-integer", "mixed-integer-float"):
                raise MixedTypeError("Cannot create column with mixed types")
            elif inferred_dtype not in (
                "mixed",
                "decimal",
                "string",
                "empty",
                "boolean",
            ):
                raise TypeError(
                    f"Cannot convert a {inferred_dtype} of object type"
                )
            elif nan_as_null is False and (
                pd.isna(arbitrary).any()
                and inferred_dtype not in ("decimal", "empty")
            ):
                # Decimal can hold float("nan")
                # All np.nan is not restricted by type
                raise MixedTypeError(f"Cannot have NaN with {inferred_dtype}")

            pyarrow_array = pa.array(
                arbitrary,
                from_pandas=True,
            )
            data = as_column(
                pyarrow_array,
                dtype=dtype,
                nan_as_null=nan_as_null,
                length=length,
            )
        else:
            raise NotImplementedError(
                f"{type(arbitrary).__name__} with "
                f"{type(arbitrary.dtype).__name__} is not supported."
            )
        if dtype is not None:
            data = data.astype(dtype)

    elif is_scalar(arbitrary) and not isinstance(arbitrary, memoryview):
        if length is None:
            length = 1
        elif length < 0:
            raise ValueError(f"{length=} must be >=0.")
        if isinstance(arbitrary, pd.Interval):
            # No cudf.Scalar support yet
            return as_column(
                pd.Series([arbitrary] * length),
                nan_as_null=nan_as_null,
                dtype=dtype,
                length=length,
            )
        if (
            nan_as_null is True
            and isinstance(arbitrary, (np.floating, float))
            and np.isnan(arbitrary)
        ):
            if dtype is None:
                dtype = getattr(arbitrary, "dtype", cudf.dtype("float64"))
            arbitrary = None
        arbitrary = cudf.Scalar(arbitrary, dtype=dtype)
        if length == 0:
            return column_empty(length, dtype=arbitrary.dtype)
        else:
            return ColumnBase.from_scalar(arbitrary, length)

    elif hasattr(arbitrary, "__array_interface__"):
        # CUDF assumes values are always contiguous
        desc = arbitrary.__array_interface__
        shape = desc["shape"]
        arb_dtype = np.dtype(desc["typestr"])
        # CUDF assumes values are always contiguous
        if len(shape) > 1:
            raise ValueError("Data must be 1-dimensional")

        arbitrary = np.asarray(arbitrary)

        # Handle case that `arbitrary` elements are cupy arrays
        if (
            shape
            and shape[0]
            and hasattr(arbitrary[0], "__cuda_array_interface__")
        ):
            return as_column(
                cupy.asarray(arbitrary, dtype=arbitrary[0].dtype),
                nan_as_null=nan_as_null,
                dtype=dtype,
                length=length,
            )

        if not arbitrary.flags["C_CONTIGUOUS"]:
            arbitrary = np.ascontiguousarray(arbitrary)

        delayed_cast = False
        if dtype is not None:
            try:
                dtype = np.dtype(dtype)
            except TypeError:
                # Some `dtype`'s can't be parsed by `np.dtype`
                # for which we will have to cast after the column
                # has been constructed.
                delayed_cast = True
            else:
                arbitrary = arbitrary.astype(dtype)

        if arb_dtype.kind == "M":
            time_unit = get_time_unit(arbitrary)
            cast_dtype = time_unit in ("D", "W", "M", "Y")

            if cast_dtype:
                arbitrary = arbitrary.astype(cudf.dtype("datetime64[s]"))

            buffer = as_buffer(arbitrary.view("|u1"))
            if nan_as_null is None or nan_as_null is True:
                data = build_column(buffer, dtype=arbitrary.dtype)
                data = _make_copy_replacing_NaT_with_null(data)
                mask = data.mask
            else:
                bool_mask = as_column(~np.isnat(arbitrary))
                mask = as_buffer(bools_to_mask(bool_mask))

            data = build_column(data=buffer, mask=mask, dtype=arbitrary.dtype)
        elif arb_dtype.kind == "m":
            time_unit = get_time_unit(arbitrary)
            cast_dtype = time_unit in ("D", "W", "M", "Y")

            if cast_dtype:
                arbitrary = arbitrary.astype(cudf.dtype("timedelta64[s]"))

            buffer = as_buffer(arbitrary.view("|u1"))
            if nan_as_null is None or nan_as_null is True:
                data = build_column(buffer, dtype=arbitrary.dtype)
                data = _make_copy_replacing_NaT_with_null(data)
                mask = data.mask
            else:
                bool_mask = as_column(~np.isnat(arbitrary))
                mask = as_buffer(bools_to_mask(bool_mask))

            data = cudf.core.column.timedelta.TimeDeltaColumn(
                data=buffer,
                size=len(arbitrary),
                mask=mask,
                dtype=arbitrary.dtype,
            )
        elif (
            arbitrary.size != 0
            and arb_dtype.kind in ("O")
            and isinstance(arbitrary[0], pd.Interval)
        ):
            # changing from pd array to series,possible arrow bug
            interval_series = pd.Series(arbitrary)
            data = as_column(
                pa.Array.from_pandas(interval_series),
                dtype=arbitrary.dtype,
            )
            if dtype is not None:
                data = data.astype(dtype)
        elif arb_dtype.kind in ("O", "U"):
            data = as_column(pa.array(arbitrary), dtype=dtype)
            # There is no cast operation available for pa.Array from int to
            # str, Hence instead of handling in pa.Array block, we
            # will have to type-cast here.
            if dtype is not None:
                data = data.astype(dtype)
        elif arb_dtype.kind in ("f"):
            if arb_dtype == np.dtype("float16"):
                raise TypeError("Unsupported type float16")
            arb_dtype = cudf.dtype(arb_dtype if dtype is None else dtype)
            data = as_column(
                cupy.asarray(arbitrary, dtype=arb_dtype),
                nan_as_null=nan_as_null,
            )
        else:
            data = as_column(cupy.asarray(arbitrary), nan_as_null=nan_as_null)

        if delayed_cast:
            data = data.astype(cudf.dtype(dtype))

    elif (view := as_memoryview(arbitrary)) is not None:
        return as_column(
            np.asarray(view), dtype=dtype, nan_as_null=nan_as_null
        )
<<<<<<< HEAD
    elif isinstance(arbitrary, cudf.Scalar):
        data = ColumnBase.from_scalar(arbitrary, length if length else 1)
    # Start of arbitrary that's not handed above but dtype provided
    elif isinstance(dtype, pd.DatetimeTZDtype):
        raise NotImplementedError(
            "Use `tz_localize()` to construct timezone aware data."
        )
    elif isinstance(dtype, cudf.core.dtypes.DecimalDtype):
        # Arrow throws a type error if the input is of
        # mixed-precision and cannot fit into the provided
        # decimal type properly, see:
        # https://github.com/apache/arrow/pull/9948
        # Hence we should let the exception propagate to
        # the user.
        data = pa.array(
            arbitrary,
            type=pa.decimal128(precision=dtype.precision, scale=dtype.scale),
        )
        if isinstance(dtype, cudf.core.dtypes.Decimal128Dtype):
            return cudf.core.column.Decimal128Column.from_arrow(data)
        elif isinstance(dtype, cudf.core.dtypes.Decimal64Dtype):
            return cudf.core.column.Decimal64Column.from_arrow(data)
        elif isinstance(dtype, cudf.core.dtypes.Decimal32Dtype):
            return cudf.core.column.Decimal32Column.from_arrow(data)
        else:
            raise NotImplementedError(f"{dtype} not implemented")
    elif isinstance(
        dtype,
        (
            pd.CategoricalDtype,
            cudf.CategoricalDtype,
            pd.IntervalDtype,
            cudf.IntervalDtype,
        ),
    ) or dtype in {"category", "interval", "str", str, np.str_}:
        if isinstance(dtype, (cudf.CategoricalDtype, cudf.IntervalDtype)):
            dtype = dtype.to_pandas()
        ser = pd.Series(arbitrary, dtype=dtype)
        return as_column(ser, nan_as_null=nan_as_null)
    elif isinstance(dtype, (cudf.StructDtype, cudf.ListDtype)):
        try:
            data = pa.array(arbitrary, type=dtype.to_arrow())
        except (pa.ArrowInvalid, pa.ArrowTypeError):
            if isinstance(dtype, cudf.ListDtype):
                # e.g. test_cudf_list_struct_write
                return cudf.core.column.ListColumn.from_sequences(arbitrary)
            raise
        return as_column(data, nan_as_null=nan_as_null)
=======
>>>>>>> 13d807ed
    else:
        pa_type = None
        try:
            if dtype is not None:
                if is_datetime64_dtype(dtype):
                    # Error checking only, actual construction happens
                    # below.
                    pa_array = pa.array(arbitrary)
                    if (
                        isinstance(pa_array.type, pa.TimestampType)
                        and pa_array.type.tz is not None
                    ):
                        raise NotImplementedError(
                            "cuDF does not yet support timezone-aware "
                            "datetimes"
                        )
                if is_bool_dtype(dtype):
                    # Need this special case handling for bool dtypes,
                    # since 'boolean' & 'pd.BooleanDtype' are not
                    # understood by np.dtype below.
                    dtype = "bool"
                np_dtype = np.dtype(dtype)
                if np_dtype.kind in {"m", "M"}:
                    unit = np.datetime_data(np_dtype)[0]
                    if unit not in {"ns", "us", "ms", "s", "D"}:
                        raise NotImplementedError(
                            f"{dtype=} is not supported."
                        )
                pa_type = np_to_pa_dtype(np_dtype)
            else:
                # By default cudf constructs a 64-bit column. Setting
                # the `default_*_bitwidth` to 32 will result in a 32-bit
                # column being created.
                if (
                    cudf.get_option("default_integer_bitwidth")
                    and infer_dtype(arbitrary) == "integer"
                ):
                    pa_type = np_to_pa_dtype(
                        _maybe_convert_to_default_type("int")
                    )
                if cudf.get_option("default_float_bitwidth") and infer_dtype(
                    arbitrary
                ) in (
                    "floating",
                    "mixed-integer-float",
                ):
                    pa_type = np_to_pa_dtype(
                        _maybe_convert_to_default_type("float")
                    )

            pyarrow_array = pa.array(
                arbitrary,
                type=pa_type,
                from_pandas=True if nan_as_null is None else nan_as_null,
            )

            if (
                isinstance(pyarrow_array, pa.NullArray)
                and pa_type is None
                and dtype is None
                and getattr(arbitrary, "dtype", None) == cudf.dtype("object")
            ):
                # pa.array constructor returns a NullArray
                # for empty arrays, instead of a StringArray.
                # This issue is only specific to this dtype,
                # all other dtypes, result in their corresponding
                # arrow array creation.
                dtype = cudf.dtype("str")
                pyarrow_array = pyarrow_array.cast(np_to_pa_dtype(dtype))

            if (
                cudf.get_option("mode.pandas_compatible")
                and pa.types.is_integer(pyarrow_array.type)
                and pyarrow_array.null_count
            ):
                pyarrow_array = pyarrow_array.cast("float64").fill_null(np.nan)

            data = as_column(
                pyarrow_array,
                dtype=dtype,
                nan_as_null=nan_as_null,
            )
        except (pa.ArrowInvalid, pa.ArrowTypeError, TypeError) as e:
            if isinstance(e, MixedTypeError):
                raise TypeError(str(e))
            elif (
                isinstance(arbitrary, Sequence)
                and len(arbitrary) > 0
                and any(
                    cudf.utils.dtypes.is_column_like(arb) for arb in arbitrary
                )
            ):
                # TODO: I think can be removed; covered by
                # elif isinstance(dtype, (cudf.StructDtype, cudf.ListDtype)):
                # above
                return cudf.core.column.ListColumn.from_sequences(arbitrary)
            elif isinstance(arbitrary, abc.Iterable) or isinstance(
                arbitrary, abc.Sequence
            ):
                data = as_column(
                    _construct_array(arbitrary, dtype),
                    dtype=dtype,
                    nan_as_null=nan_as_null,
                )
            else:
                raise e
    return data


def _construct_array(
    arbitrary: Any, dtype: Optional[Dtype]
) -> Union[np.ndarray, cupy.ndarray, pd.api.extensions.ExtensionArray]:
    """
    Construct a CuPy/NumPy/Pandas array from `arbitrary`
    """
    try:
        dtype = dtype if dtype is None else cudf.dtype(dtype)
        arbitrary = cupy.asarray(arbitrary, dtype=dtype)
    except (TypeError, ValueError):
        native_dtype = dtype
        inferred_dtype = infer_dtype(arbitrary, skipna=False)
        if (
            dtype is None
            and not cudf._lib.scalar._is_null_host_scalar(arbitrary)
            and inferred_dtype
            in (
                "mixed",
                "mixed-integer",
            )
        ):
            native_dtype = "object"
        if inferred_dtype == "interval":
            # Only way to construct an Interval column.
            return pd.array(arbitrary)
        elif (
            inferred_dtype == "string" and getattr(dtype, "kind", None) == "M"
        ):
            # We may have date-like strings with timezones
            try:
                with warnings.catch_warnings():
                    # Need to ignore userwarnings when
                    # datetime format cannot be inferred.
                    warnings.simplefilter("ignore", UserWarning)
                    pd_arbitrary = pd.to_datetime(arbitrary)
                if isinstance(pd_arbitrary.dtype, pd.DatetimeTZDtype):
                    raise NotImplementedError(
                        "cuDF does not yet support timezone-aware datetimes"
                    )
                return pd_arbitrary.to_numpy()
            except pd.errors.OutOfBoundsDatetime:
                # https://github.com/pandas-dev/pandas/issues/55096
                pass

        arbitrary = np.asarray(
            arbitrary,
            dtype=native_dtype
            if native_dtype is None
            else np.dtype(native_dtype),
        )
    return arbitrary


def _mask_from_cuda_array_interface_desc(obj) -> Union[Buffer, None]:
    desc = obj.__cuda_array_interface__
    mask = desc.get("mask", None)

    if mask is not None:
        desc = mask.__cuda_array_interface__
        ptr = desc["data"][0]
        nelem = desc["shape"][0]
        typestr = desc["typestr"]
        typecode = typestr[1]
        if typecode == "t":
            mask_size = bitmask_allocation_size_bytes(nelem)
            mask = as_buffer(data=ptr, size=mask_size, owner=obj)
        elif typecode == "b":
            col = as_column(mask)
            mask = bools_to_mask(col)
        else:
            raise NotImplementedError(
                f"Cannot infer mask from typestr {typestr}"
            )
    return mask


def serialize_columns(columns) -> Tuple[List[dict], List]:
    """
    Return the headers and frames resulting
    from serializing a list of Column
    Parameters
    ----------
    columns : list
        list of Columns to serialize
    Returns
    -------
    headers : list
        list of header metadata for each Column
    frames : list
        list of frames
    """
    headers: List[Dict[Any, Any]] = []
    frames = []

    if len(columns) > 0:
        header_columns = [c.serialize() for c in columns]
        headers, column_frames = zip(*header_columns)
        for f in column_frames:
            frames.extend(f)

    return headers, frames


def deserialize_columns(headers: List[dict], frames: List) -> List[ColumnBase]:
    """
    Construct a list of Columns from a list of headers
    and frames.
    """
    columns = []

    for meta in headers:
        col_frame_count = meta["frame_count"]
        col_typ = pickle.loads(meta["type-serialized"])
        colobj = col_typ.deserialize(meta, frames[:col_frame_count])
        columns.append(colobj)
        # Advance frames
        frames = frames[col_frame_count:]

    return columns


def concat_columns(objs: "MutableSequence[ColumnBase]") -> ColumnBase:
    """Concatenate a sequence of columns."""
    if len(objs) == 0:
        dtype = cudf.dtype(None)
        return column_empty(0, dtype=dtype, masked=True)

    # If all columns are `NumericalColumn` with different dtypes,
    # we cast them to a common dtype.
    # Notice, we can always cast pure null columns
    not_null_col_dtypes = [o.dtype for o in objs if o.null_count != len(o)]
    if len(not_null_col_dtypes) and all(
        _is_non_decimal_numeric_dtype(dtyp)
        and np.issubdtype(dtyp, np.datetime64)
        for dtyp in not_null_col_dtypes
    ):
        common_dtype = find_common_type(not_null_col_dtypes)
        # Cast all columns to the common dtype
        objs = [obj.astype(common_dtype) for obj in objs]

    # Find the first non-null column:
    head = next((obj for obj in objs if obj.null_count != len(obj)), objs[0])

    for i, obj in enumerate(objs):
        # Check that all columns are the same type:
        if not is_dtype_equal(obj.dtype, head.dtype):
            # if all null, cast to appropriate dtype
            if obj.null_count == len(obj):
                objs[i] = column_empty_like(
                    head, dtype=head.dtype, masked=True, newsize=len(obj)
                )
            else:
                raise ValueError("All columns must be the same type")

    # TODO: This logic should be generalized to a dispatch to
    # ColumnBase._concat so that all subclasses can override necessary
    # behavior. However, at the moment it's not clear what that API should look
    # like, so CategoricalColumn simply implements a minimal working API.
    if all(isinstance(o.dtype, CategoricalDtype) for o in objs):
        return cudf.core.column.categorical.CategoricalColumn._concat(
            cast(
                MutableSequence[
                    cudf.core.column.categorical.CategoricalColumn
                ],
                objs,
            )
        )

    newsize = sum(map(len, objs))
    if newsize > libcudf.MAX_COLUMN_SIZE:
        raise MemoryError(
            f"Result of concat cannot have "
            f"size > {libcudf.MAX_COLUMN_SIZE_STR}"
        )
    elif newsize == 0:
        return column_empty(0, head.dtype, masked=True)

    # Filter out inputs that have 0 length, then concatenate.
    return libcudf.concat.concat_columns([o for o in objs if len(o)])<|MERGE_RESOLUTION|>--- conflicted
+++ resolved
@@ -2160,7 +2160,6 @@
         return as_column(
             np.asarray(view), dtype=dtype, nan_as_null=nan_as_null
         )
-<<<<<<< HEAD
     elif isinstance(arbitrary, cudf.Scalar):
         data = ColumnBase.from_scalar(arbitrary, length if length else 1)
     # Start of arbitrary that's not handed above but dtype provided
@@ -2209,8 +2208,6 @@
                 return cudf.core.column.ListColumn.from_sequences(arbitrary)
             raise
         return as_column(data, nan_as_null=nan_as_null)
-=======
->>>>>>> 13d807ed
     else:
         pa_type = None
         try:
