# Copyright (c) 2018-2024, NVIDIA CORPORATION.

from __future__ import annotations

import warnings
from collections import abc
from collections.abc import MutableSequence, Sequence
from functools import cached_property
from itertools import chain
from types import SimpleNamespace
from typing import TYPE_CHECKING, Any, Literal, cast

import cupy
import numpy as np
import pandas as pd
import pyarrow as pa
import pyarrow.compute as pc
from numba import cuda
from pandas.core.arrays.arrow.extension_types import ArrowIntervalType
from typing_extensions import Self

import pylibcudf as plc
import rmm

import cudf
from cudf import _lib as libcudf
from cudf._lib.column import Column
from cudf._lib.scalar import as_device_scalar
from cudf._lib.stream_compaction import (
    apply_boolean_mask,
    distinct_count as cpp_distinct_count,
    drop_duplicates,
    drop_nulls,
)
from cudf._lib.types import dtype_to_pylibcudf_type, size_type_dtype
from cudf.api.types import (
    _is_non_decimal_numeric_dtype,
    _is_pandas_nullable_extension_dtype,
    infer_dtype,
    is_dtype_equal,
    is_scalar,
    is_string_dtype,
)
from cudf.core._compat import PANDAS_GE_210
<<<<<<< HEAD
from cudf.core._internals import aggregation, copying, unary
=======
from cudf.core._internals import aggregation, sorting, unary
>>>>>>> 1a67646f
from cudf.core._internals.timezones import get_compatible_timezone
from cudf.core.abc import Serializable
from cudf.core.buffer import (
    Buffer,
    acquire_spill_lock,
    as_buffer,
    cuda_array_interface_wrapper,
)
from cudf.core.copy_types import GatherMap
from cudf.core.dtypes import (
    CategoricalDtype,
    DecimalDtype,
    IntervalDtype,
    ListDtype,
    StructDtype,
)
from cudf.core.mixins import BinaryOperand, Reducible
from cudf.errors import MixedTypeError
from cudf.utils.dtypes import (
    _maybe_convert_to_default_type,
    cudf_dtype_from_pa_type,
    cudf_dtype_to_pa_type,
    find_common_type,
    get_time_unit,
    is_column_like,
    is_mixed_with_object_dtype,
    min_signed_type,
    min_unsigned_type,
)
from cudf.utils.utils import _array_ufunc, mask_dtype

if TYPE_CHECKING:
    import builtins

    from cudf._typing import ColumnLike, Dtype, ScalarLike
    from cudf.core.column.numerical import NumericalColumn

if PANDAS_GE_210:
    NumpyExtensionArray = pd.arrays.NumpyExtensionArray
else:
    NumpyExtensionArray = pd.arrays.PandasArray


class ColumnBase(Column, Serializable, BinaryOperand, Reducible):
    _VALID_REDUCTIONS = {
        "any",
        "all",
        "max",
        "min",
    }

    def data_array_view(
        self, *, mode: Literal["write", "read"] = "write"
    ) -> "cuda.devicearray.DeviceNDArray":
        """
        View the data as a device array object

        Parameters
        ----------
        mode : str, default 'write'
            Supported values are {'read', 'write'}
            If 'write' is passed, a device array object
            with readonly flag set to False in CAI is returned.
            If 'read' is passed, a device array object
            with readonly flag set to True in CAI is returned.
            This also means, If the caller wishes to modify
            the data returned through this view, they must
            pass mode="write", else pass mode="read".

        Returns
        -------
        numba.cuda.cudadrv.devicearray.DeviceNDArray
        """
        if self.data is not None:
            if mode == "read":
                obj = cuda_array_interface_wrapper(
                    ptr=self.data.get_ptr(mode="read"),
                    size=self.data.size,
                    owner=self.data,
                )
            elif mode == "write":
                obj = self.data
            else:
                raise ValueError(f"Unsupported mode: {mode}")
        else:
            obj = None
        return cuda.as_cuda_array(obj).view(self.dtype)

    def mask_array_view(
        self, *, mode: Literal["write", "read"] = "write"
    ) -> "cuda.devicearray.DeviceNDArray":
        """
        View the mask as a device array

        Parameters
        ----------
        mode : str, default 'write'
            Supported values are {'read', 'write'}
            If 'write' is passed, a device array object
            with readonly flag set to False in CAI is returned.
            If 'read' is passed, a device array object
            with readonly flag set to True in CAI is returned.
            This also means, If the caller wishes to modify
            the data returned through this view, they must
            pass mode="write", else pass mode="read".

        Returns
        -------
        numba.cuda.cudadrv.devicearray.DeviceNDArray
        """
        if self.mask is not None:
            if mode == "read":
                obj = cuda_array_interface_wrapper(
                    ptr=self.mask.get_ptr(mode="read"),
                    size=self.mask.size,
                    owner=self.mask,
                )
            elif mode == "write":
                obj = self.mask
            else:
                raise ValueError(f"Unsupported mode: {mode}")
        else:
            obj = None
        return cuda.as_cuda_array(obj).view(mask_dtype)

    def __len__(self) -> int:
        return self.size

    def __repr__(self):
        return (
            f"{object.__repr__(self)}\n"
            f"{self.to_arrow().to_string()}\n"
            f"dtype: {self.dtype}"
        )

    def to_pandas(
        self,
        *,
        nullable: bool = False,
        arrow_type: bool = False,
    ) -> pd.Index:
        """Convert object to pandas type.

        The default implementation falls back to PyArrow for the conversion.
        """
        # This default implementation does not handle nulls in any meaningful
        # way
        if arrow_type and nullable:
            raise ValueError(
                f"{arrow_type=} and {nullable=} cannot both be set."
            )
        elif nullable:
            raise NotImplementedError(f"{nullable=} is not implemented.")
        pa_array = self.to_arrow()
        if arrow_type:
            return pd.Index(pd.arrays.ArrowExtensionArray(pa_array))
        else:
            return pd.Index(pa_array.to_pandas())

    @property
    def values_host(self) -> np.ndarray:
        """
        Return a numpy representation of the Column.
        """
        if len(self) == 0:
            return np.array([], dtype=self.dtype)

        if self.has_nulls():
            raise ValueError("Column must have no nulls.")

        with acquire_spill_lock():
            return self.data_array_view(mode="read").copy_to_host()

    @property
    def values(self) -> cupy.ndarray:
        """
        Return a CuPy representation of the Column.
        """
        if len(self) == 0:
            return cupy.array([], dtype=self.dtype)

        if self.has_nulls():
            raise ValueError("Column must have no nulls.")

        return cupy.asarray(self.data_array_view(mode="write"))

    def find_and_replace(
        self,
        to_replace: ColumnLike,
        replacement: ColumnLike,
        all_nan: bool = False,
    ) -> Self:
        raise NotImplementedError

    @acquire_spill_lock()
    def clip(self, lo: ScalarLike, hi: ScalarLike) -> Self:
        plc_column = plc.replace.clamp(
            self.to_pylibcudf(mode="read"),
            cudf.Scalar(lo, self.dtype).device_value.c_value,
            cudf.Scalar(hi, self.dtype).device_value.c_value,
        )
        return type(self).from_pylibcudf(plc_column)  # type: ignore[return-value]

    def equals(self, other: ColumnBase, check_dtypes: bool = False) -> bool:
        if self is other:
            return True
        if other is None or len(self) != len(other):
            return False
        if check_dtypes and (self.dtype != other.dtype):
            return False
        ret = self._binaryop(other, "NULL_EQUALS")
        if ret is NotImplemented:
            raise TypeError(f"Cannot compare equality with {type(other)}")
        return ret.all()

    def all(self, skipna: bool = True) -> bool:
        # The skipna argument is only used for numerical columns.
        # If all entries are null the result is True, including when the column
        # is empty.
        if self.null_count == self.size:
            return True
        return self.reduce("all")

    def any(self, skipna: bool = True) -> bool:
        # Early exit for fast cases.
        if not skipna and self.has_nulls():
            return True
        elif skipna and self.null_count == self.size:
            return False
        return self.reduce("any")

    def dropna(self) -> Self:
        if self.has_nulls():
            return drop_nulls([self])[0]._with_type_metadata(self.dtype)
        else:
            return self.copy()

    def to_arrow(self) -> pa.Array:
        """Convert to PyArrow Array

        Examples
        --------
        >>> import cudf
        >>> col = cudf.core.column.as_column([1, 2, 3, 4])
        >>> col.to_arrow()
        <pyarrow.lib.Int64Array object at 0x7f886547f830>
        [
          1,
          2,
          3,
          4
        ]
        """
        return libcudf.interop.to_arrow([self], [("None", self.dtype)])[
            "None"
        ].chunk(0)

    @classmethod
    def from_arrow(cls, array: pa.Array) -> ColumnBase:
        """
        Convert PyArrow Array/ChunkedArray to column

        Parameters
        ----------
        array : PyArrow Array/ChunkedArray

        Returns
        -------
        column

        Examples
        --------
        >>> import pyarrow as pa
        >>> import cudf
        >>> cudf.core.column.ColumnBase.from_arrow(pa.array([1, 2, 3, 4]))
        <cudf.core.column.numerical.NumericalColumn object at 0x7f8865497ef0>
        """
        if not isinstance(array, (pa.Array, pa.ChunkedArray)):
            raise TypeError("array should be PyArrow array or chunked array")
        elif pa.types.is_float16(array.type):
            raise NotImplementedError(
                "Type casting from `float16` to `float32` is not "
                "yet supported in pyarrow, see: "
                "https://github.com/apache/arrow/issues/20213"
            )
        elif isinstance(array.type, ArrowIntervalType):
            return cudf.core.column.IntervalColumn.from_arrow(array)

        data = pa.table([array], [None])

        if isinstance(array.type, pa.DictionaryType):
            indices_table = pa.table(
                {
                    "None": pa.chunked_array(
                        [chunk.indices for chunk in data["None"].chunks],
                        type=array.type.index_type,
                    )
                }
            )
            dictionaries_table = pa.table(
                {
                    "None": pa.chunked_array(
                        [chunk.dictionary for chunk in data["None"].chunks],
                        type=array.type.value_type,
                    )
                }
            )

            codes = libcudf.interop.from_arrow(indices_table)[0]
            categories = libcudf.interop.from_arrow(dictionaries_table)[0]
            codes = cudf.core.column.categorical.as_unsigned_codes(
                len(categories), codes
            )
            return cudf.core.column.CategoricalColumn(
                data=None,
                size=codes.size,
                dtype=CategoricalDtype(
                    categories=categories, ordered=array.type.ordered
                ),
                mask=codes.base_mask,
                children=(codes,),
            )

        result = libcudf.interop.from_arrow(data)[0]

        return result._with_type_metadata(cudf_dtype_from_pa_type(array.type))

    @acquire_spill_lock()
    def _get_mask_as_column(self) -> ColumnBase:
        plc_column = plc.transform.mask_to_bools(
            self.base_mask.get_ptr(mode="read"),  # type: ignore[union-attr]
            self.offset,
            self.offset + len(self),
        )
        return type(self).from_pylibcudf(plc_column)

    @cached_property
    def memory_usage(self) -> int:
        n = 0
        if self.data is not None:
            n += self.data.size
        if self.nullable:
            n += plc.null_mask.bitmask_allocation_size_bytes(self.size)
        return n

    def _fill(
        self,
        fill_value: ScalarLike,
        begin: int,
        end: int,
        inplace: bool = False,
    ) -> Self | None:
        if end <= begin or begin >= self.size:
            return self if inplace else self.copy()

        # Constructing a cuDF scalar can cut unnecessary DtoH copy if
        # the scalar is None when calling `is_valid`.
        slr = cudf.Scalar(fill_value, dtype=self.dtype)

        if not inplace or is_string_dtype(self.dtype):
            with acquire_spill_lock():
                result = type(self).from_pylibcudf(
                    plc.filling.fill(
                        self.to_pylibcudf(mode="read"),
                        begin,
                        end,
                        slr.device_value.c_value,
                    )
                )
            if is_string_dtype(self.dtype):
                return self._mimic_inplace(result, inplace=True)
            return result  # type: ignore[return-value]

        if not slr.is_valid() and not self.nullable:
            mask = as_buffer(
                plc.null_mask.create_null_mask(
                    self.size, plc.null_mask.MaskState.ALL_VALID
                )
            )
            self.set_base_mask(mask)

        with acquire_spill_lock():
            plc.filling.fill_in_place(
                self.to_pylibcudf(mode="write"),
                begin,
                end,
                slr.device_value.c_value,
            )
        return self

    @acquire_spill_lock()
    def shift(self, offset: int, fill_value: ScalarLike) -> Self:
        if not isinstance(fill_value, cudf.Scalar):
            fill_value = cudf.Scalar(fill_value, dtype=self.dtype)
        plc_col = plc.copying.shift(
            self.to_pylibcudf(mode="read"),
            offset,
            fill_value.device_value.c_value,
        )
        return type(self).from_pylibcudf(plc_col)  # type: ignore[return-value]

    @property
    def nullmask(self) -> Buffer:
        """The gpu buffer for the null-mask"""
        if not self.nullable:
            raise ValueError("Column has no null mask")
        return self.mask_array_view(mode="read")

    def copy(self, deep: bool = True) -> Self:
        """
        Makes a copy of the Column.

        Parameters
        ----------
        deep : bool, default True
            If True, a true physical copy of the column
            is made.
            If False and `copy_on_write` is False, the same
            memory is shared between the buffers of the Column
            and changes made to one Column will propagate to
            its copy and vice-versa.
            If False and `copy_on_write` is True, the same
            memory is shared between the buffers of the Column
            until there is a write operation being performed on
            them.
        """
        if deep:
            with acquire_spill_lock():
                result = type(self).from_pylibcudf(
                    self.to_pylibcudf(mode="read").copy()
                )
            return result._with_type_metadata(self.dtype)  # type: ignore[return-value]
        else:
            return cast(
                Self,
                build_column(
                    data=self.base_data
                    if self.base_data is None
                    else self.base_data.copy(deep=False),
                    dtype=self.dtype,
                    mask=self.base_mask
                    if self.base_mask is None
                    else self.base_mask.copy(deep=False),
                    size=self.size,
                    offset=self.offset,
                    children=tuple(
                        col.copy(deep=False) for col in self.base_children
                    ),
                ),
            )

    def view(self, dtype: Dtype) -> ColumnBase:
        """
        View the data underlying a column as different dtype.
        The source column must divide evenly into the size of
        the desired data type. Columns with nulls may only be
        viewed as dtypes with size equal to source dtype size

        Parameters
        ----------
        dtype : NumPy dtype, string
            The dtype to view the data as

        """

        dtype = cudf.dtype(dtype)

        if dtype.kind in ("o", "u", "s"):
            raise TypeError(
                "Bytes viewed as str without metadata is ambiguous"
            )

        if self.dtype.itemsize == dtype.itemsize:
            return build_column(
                self.base_data,
                dtype=dtype,
                mask=self.base_mask,
                size=self.size,
                offset=self.offset,
            )

        else:
            if self.null_count > 0:
                raise ValueError(
                    "Can not produce a view of a column with nulls"
                )

            if (self.size * self.dtype.itemsize) % dtype.itemsize:
                raise ValueError(
                    f"Can not divide {self.size * self.dtype.itemsize}"
                    + f" total bytes into {dtype} with size {dtype.itemsize}"
                )

            # This assertion prevents mypy errors below.
            assert self.base_data is not None

            start = self.offset * self.dtype.itemsize
            end = start + self.size * self.dtype.itemsize
            return build_column(self.base_data[start:end], dtype=dtype)

    def element_indexing(self, index: int):
        """Default implementation for indexing to an element

        Raises
        ------
        ``IndexError`` if out-of-bound
        """
        idx = np.int32(index)
        if idx < 0:
            idx = len(self) + idx
        if idx > len(self) - 1 or idx < 0:
            raise IndexError("single positional indexer is out-of-bounds")
        with acquire_spill_lock():
            dscalar = libcudf.scalar.DeviceScalar.from_pylibcudf(
                plc.copying.get_element(
                    self.to_pylibcudf(mode="read"),
                    idx,
                ),
                dtype=self.dtype,
            )
        return dscalar.value

    def slice(self, start: int, stop: int, stride: int | None = None) -> Self:
        stride = 1 if stride is None else stride
        if start < 0:
            start = start + len(self)
        if stop < 0 and not (stride < 0 and stop == -1):
            stop = stop + len(self)
        if (stride > 0 and start >= stop) or (stride < 0 and start <= stop):
            return cast(Self, column_empty(0, self.dtype))
        # compute mask slice
        if stride == 1:
            with acquire_spill_lock():
                result = [
                    type(self).from_pylibcudf(col)
                    for col in plc.copying.slice(
                        self.to_pylibcudf(mode="read"),
                        [start, stop],
                    )
                ]
            return result[0]._with_type_metadata(self.dtype)  # type: ignore[return-value]
        else:
            # Need to create a gather map for given slice with stride
            gather_map = as_column(
                range(start, stop, stride),
                dtype=cudf.dtype(np.int32),
            )
            return self.take(gather_map)

    def __setitem__(self, key: Any, value: Any):
        """
        Set the value of ``self[key]`` to ``value``.

        If ``value`` and ``self`` are of different types, ``value`` is coerced
        to ``self.dtype``. Assumes ``self`` and ``value`` are index-aligned.
        """

        # Normalize value to scalar/column
        value_normalized: cudf.Scalar | ColumnBase = (
            cudf.Scalar(value, dtype=self.dtype)
            if is_scalar(value)
            else as_column(value, dtype=self.dtype)
        )

        out: ColumnBase | None  # If None, no need to perform mimic inplace.
        if isinstance(key, slice):
            out = self._scatter_by_slice(key, value_normalized)
        else:
            key = as_column(key)
            if not isinstance(key, cudf.core.column.NumericalColumn):
                raise ValueError(f"Invalid scatter map type {key.dtype}.")
            out = self._scatter_by_column(key, value_normalized)

        if out:
            self._mimic_inplace(out, inplace=True)

    def _wrap_binop_normalization(self, other):
        if cudf.utils.utils.is_na_like(other):
            return cudf.Scalar(other, dtype=self.dtype)
        if isinstance(other, np.ndarray) and other.ndim == 0:
            # Return numpy scalar
            other = other[()]
        return self.normalize_binop_value(other)

    def _scatter_by_slice(
        self,
        key: builtins.slice,
        value: cudf.core.scalar.Scalar | ColumnBase,
    ) -> Self | None:
        """If this function returns None, it's either a no-op (slice is empty),
        or the inplace replacement is already performed (fill-in-place).
        """
        start, stop, step = key.indices(len(self))
        if start >= stop:
            return None
        rng = range(start, stop, step)
        num_keys = len(rng)

        self._check_scatter_key_length(num_keys, value)

        if step == 1 and not isinstance(
            self, (cudf.core.column.StructColumn, cudf.core.column.ListColumn)
        ):
            # NOTE: List & Struct dtypes aren't supported by both
            # inplace & out-of-place fill. Hence we need to use scatter for
            # these two types.
            if isinstance(value, cudf.core.scalar.Scalar):
                return self._fill(value, start, stop, inplace=True)
            else:
                with acquire_spill_lock():
                    return type(self).from_pylibcudf(  # type: ignore[return-value]
                        plc.copying.copy_range(
                            value.to_pylibcudf(mode="read"),
                            self.to_pylibcudf(mode="read"),
                            0,
                            num_keys,
                            start,
                        )
                    )

        # step != 1, create a scatter map with arange
        scatter_map = cast(
            cudf.core.column.NumericalColumn,
            as_column(
                rng,
                dtype=cudf.dtype(np.int32),
            ),
        )

        return self._scatter_by_column(scatter_map, value)

    def _scatter_by_column(
        self,
        key: cudf.core.column.NumericalColumn,
        value: cudf.core.scalar.Scalar | ColumnBase,
    ) -> Self:
        if key.dtype.kind == "b":
            # `key` is boolean mask
            if len(key) != len(self):
                raise ValueError(
                    "Boolean mask must be of same length as column"
                )
            if isinstance(value, ColumnBase) and len(self) == len(value):
                # Both value and key are aligned to self. Thus, the values
                # corresponding to the false values in key should be
                # ignored.
                value = value.apply_boolean_mask(key)
                # After applying boolean mask, the length of value equals
                # the number of elements to scatter, we can skip computing
                # the sum of ``key`` below.
                num_keys = len(value)
            else:
                # Compute the number of element to scatter by summing all
                # `True`s in the boolean mask.
                num_keys = key.sum()
        else:
            # `key` is integer scatter map
            num_keys = len(key)

        self._check_scatter_key_length(num_keys, value)

        if key.dtype.kind == "b":
            with acquire_spill_lock():
                plc_table = plc.copying.boolean_mask_scatter(
                    plc.Table([value.to_pylibcudf(mode="read")])
                    if isinstance(value, Column)
                    else [value.device_value.c_value],
                    plc.Table([self.to_pylibcudf(mode="read")]),
                    key.to_pylibcudf(mode="read"),
                )
                return (
                    type(self)  # type: ignore[return-value]
                    .from_pylibcudf(plc_table.columns()[0])
                    ._with_type_metadata(self.dtype)
                )
        else:
            return copying.scatter([value], key, [self])[
                0
            ]._with_type_metadata(self.dtype)

    def _check_scatter_key_length(
        self, num_keys: int, value: cudf.core.scalar.Scalar | ColumnBase
    ) -> None:
        """`num_keys` is the number of keys to scatter. Should equal to the
        number of rows in ``value`` if ``value`` is a column.
        """
        if isinstance(value, ColumnBase) and len(value) != num_keys:
            raise ValueError(
                f"Size mismatch: cannot set value "
                f"of size {len(value)} to indexing result of size "
                f"{num_keys}"
            )

    def _validate_fillna_value(
        self, fill_value: ScalarLike | ColumnLike
    ) -> cudf.Scalar | ColumnBase:
        """Align fill_value for .fillna based on column type."""
        if is_scalar(fill_value):
            return cudf.Scalar(fill_value, dtype=self.dtype)
        return as_column(fill_value)

    @acquire_spill_lock()
    def replace(
        self, values_to_replace: Self, replacement_values: Self
    ) -> Self:
        return type(self).from_pylibcudf(  # type: ignore[return-value]
            plc.replace.find_and_replace_all(
                self.to_pylibcudf(mode="read"),
                values_to_replace.to_pylibcudf(mode="read"),
                replacement_values.to_pylibcudf(mode="read"),
            )
        )

    def fillna(
        self,
        fill_value: ScalarLike | ColumnLike,
        method: Literal["ffill", "bfill", None] = None,
    ) -> Self:
        """Fill null values with ``value``.

        Returns a copy with null filled.
        """
        if not self.has_nulls(include_nan=True):
            return self.copy()
        elif method is None:
            if is_scalar(fill_value) and libcudf.scalar._is_null_host_scalar(
                fill_value
            ):
                return self.copy()
            else:
                fill_value = self._validate_fillna_value(fill_value)

        if fill_value is None and method is None:
            raise ValueError("Must specify a fill 'value' or 'method'.")

        if fill_value and method:
            raise ValueError("Cannot specify both 'value' and 'method'.")

        input_col = self.nans_to_nulls()

        with acquire_spill_lock():
            if method:
                plc_replace = (
                    plc.replace.ReplacePolicy.PRECEDING
                    if method == "ffill"
                    else plc.replace.ReplacePolicy.FOLLOWING
                )
            elif is_scalar(fill_value):
                plc_replace = cudf.Scalar(fill_value).device_value.c_value
            else:
                plc_replace = fill_value.to_pylibcudf(mode="read")
            plc_column = plc.replace.replace_nulls(
                input_col.to_pylibcudf(mode="read"),
                plc_replace,
            )
            result = type(self).from_pylibcudf(plc_column)
        return result._with_type_metadata(self.dtype)  # type: ignore[return-value]

    def isnull(self) -> ColumnBase:
        """Identify missing values in a Column."""
        if not self.has_nulls(include_nan=self.dtype.kind == "f"):
            return as_column(False, length=len(self))

        result = unary.is_null(self)

        if self.dtype.kind == "f":
            # Need to consider `np.nan` values in case
            # of a float column
            result = result | unary.is_nan(self)

        return result

    def notnull(self) -> ColumnBase:
        """Identify non-missing values in a Column."""
        if not self.has_nulls(include_nan=self.dtype.kind == "f"):
            return as_column(True, length=len(self))

        result = unary.is_valid(self)

        if self.dtype.kind == "f":
            # Need to consider `np.nan` values in case
            # of a float column
            result = result & unary.is_non_nan(self)

        return result

    def indices_of(
        self, value: ScalarLike
    ) -> cudf.core.column.NumericalColumn:
        """
        Find locations of value in the column

        Parameters
        ----------
        value
            Scalar to look for (cast to dtype of column), or a length-1 column

        Returns
        -------
        Column of indices that match value
        """
        if not is_scalar(value):
            raise ValueError("value must be a scalar")
        else:
            value = as_column(value, dtype=self.dtype, length=1)
        mask = value.contains(self)
        return apply_boolean_mask(
            [as_column(range(0, len(self)), dtype=size_type_dtype)], mask
        )[0]

    def _find_first_and_last(self, value: ScalarLike) -> tuple[int, int]:
        indices = self.indices_of(value)
        if n := len(indices):
            return (
                indices.element_indexing(0),
                indices.element_indexing(n - 1),
            )
        else:
            raise ValueError(f"Value {value} not found in column")

    def find_first_value(self, value: ScalarLike) -> int:
        """
        Return index of first value that matches

        Parameters
        ----------
        value
            Value to search for (cast to dtype of column)

        Returns
        -------
        Index of value

        Raises
        ------
        ValueError if value is not found
        """
        first, _ = self._find_first_and_last(value)
        return first

    def find_last_value(self, value: ScalarLike) -> int:
        """
        Return index of last value that matches

        Parameters
        ----------
        value
            Value to search for (cast to dtype of column)

        Returns
        -------
        Index of value

        Raises
        ------
        ValueError if value is not found
        """
        _, last = self._find_first_and_last(value)
        return last

    def append(self, other: ColumnBase) -> ColumnBase:
        return concat_columns([self, as_column(other)])

    def quantile(
        self,
        q: np.ndarray,
        interpolation: str,
        exact: bool,
        return_scalar: bool,
    ) -> ColumnBase:
        raise TypeError(f"cannot perform quantile with type {self.dtype}")

    def take(
        self, indices: ColumnBase, nullify: bool = False, check_bounds=True
    ) -> Self:
        """Return Column by taking values from the corresponding *indices*.

        Skip bounds checking if check_bounds is False.
        Set rows to null for all out of bound indices if nullify is `True`.
        """
        # Handle zero size
        if indices.size == 0:
            return cast(Self, column_empty(row_count=0, dtype=self.dtype))

        # TODO: For performance, the check and conversion of gather map should
        # be done by the caller. This check will be removed in future release.
        if indices.dtype.kind not in {"u", "i"}:
            indices = indices.astype(libcudf.types.size_type_dtype)
        GatherMap(indices, len(self), nullify=not check_bounds or nullify)
        gathered = copying.gather([self], indices, nullify=nullify)  # type: ignore[arg-type]
        return gathered[0]._with_type_metadata(self.dtype)  # type: ignore[return-value]

    def isin(self, values: Sequence) -> ColumnBase:
        """Check whether values are contained in the Column.

        Parameters
        ----------
        values : set or list-like
            The sequence of values to test. Passing in a single string will
            raise a TypeError. Instead, turn a single string into a list
            of one element.

        Returns
        -------
        result: Column
            Column of booleans indicating if each element is in values.
        """
        try:
            lhs, rhs = self._process_values_for_isin(values)
            res = lhs._isin_earlystop(rhs)
            if res is not None:
                return res
        except ValueError:
            # pandas functionally returns all False when cleansing via
            # typecasting fails
            return as_column(False, length=len(self), dtype="bool")

        return lhs._obtain_isin_result(rhs)

    def _process_values_for_isin(
        self, values: Sequence
    ) -> tuple[ColumnBase, ColumnBase]:
        """
        Helper function for `isin` which pre-process `values` based on `self`.
        """
        lhs = self
        rhs = as_column(values, nan_as_null=False)
        if lhs.null_count == len(lhs):
            lhs = lhs.astype(rhs.dtype)
        elif rhs.null_count == len(rhs):
            rhs = rhs.astype(lhs.dtype)
        return lhs, rhs

    def _isin_earlystop(self, rhs: ColumnBase) -> ColumnBase | None:
        """
        Helper function for `isin` which determines possibility of
        early-stopping or not.
        """
        if self.dtype != rhs.dtype:
            if self.null_count and rhs.null_count:
                return self.isnull()
            else:
                return as_column(False, length=len(self), dtype="bool")
        elif self.null_count == 0 and (rhs.null_count == len(rhs)):
            return as_column(False, length=len(self), dtype="bool")
        else:
            return None

    def _obtain_isin_result(self, rhs: ColumnBase) -> ColumnBase:
        """
        Helper function for `isin` which merges `self` & `rhs`
        to determine what values of `rhs` exist in `self`.
        """
        # We've already matched dtypes by now
        # self.isin(other) asks "which values of self are in other"
        # contains(haystack, needles) asks "which needles are in haystack"
        # hence this argument ordering.
        result = rhs.contains(self)
        if self.null_count > 0:
            # If one of the needles is null, then the result contains
            # nulls, these nulls should be replaced by whether or not the
            # haystack contains a null.
            # TODO: this is unnecessary if we resolve
            # https://github.com/rapidsai/cudf/issues/14515 by
            # providing a mode in which cudf::contains does not mask
            # the result.
            result = result.fillna(cudf.Scalar(rhs.null_count > 0))
        return result

    def as_mask(self) -> Buffer:
        """Convert booleans to bitmask

        Returns
        -------
        Buffer
        """
        if self.has_nulls():
            raise ValueError("Column must have no nulls.")

        with acquire_spill_lock():
            mask, _ = plc.transform.bools_to_mask(
                self.to_pylibcudf(mode="read")
            )
            return as_buffer(mask)

    @property
    def is_unique(self) -> bool:
        # distinct_count might already be cached
        return self.distinct_count(dropna=False) == len(self)

    @cached_property
    def is_monotonic_increasing(self) -> bool:
        return not self.has_nulls(include_nan=True) and sorting.is_sorted(
            [self], [True], None
        )

    @cached_property
    def is_monotonic_decreasing(self) -> bool:
        return not self.has_nulls(include_nan=True) and sorting.is_sorted(
            [self], [False], None
        )

    def contains(self, other: ColumnBase) -> ColumnBase:
        """
        Check whether column contains multiple values.

        Parameters
        ----------
        other : Column
            A column of values to search for
        """
        with acquire_spill_lock():
            return Column.from_pylibcudf(
                plc.search.contains(
                    self.to_pylibcudf(mode="read"),
                    other.to_pylibcudf(mode="read"),
                )
            )

    def sort_values(
        self: Self,
        ascending: bool = True,
        na_position: Literal["first", "last"] = "last",
    ) -> Self:
        if (not ascending and self.is_monotonic_decreasing) or (
            ascending and self.is_monotonic_increasing
        ):
            return self.copy()
        order = sorting.ordering([ascending], [na_position])
        with acquire_spill_lock():
            plc_table = plc.sorting.sort(
                plc.Table([self.to_pylibcudf(mode="read")]),
                order[0],
                order[1],
            )
            return type(self).from_pylibcudf(plc_table.columns()[0])  # type: ignore[return-value]

    def distinct_count(self, dropna: bool = True) -> int:
        try:
            return self._distinct_count[dropna]
        except KeyError:
            self._distinct_count[dropna] = cpp_distinct_count(
                self, ignore_nulls=dropna
            )
            return self._distinct_count[dropna]

    def can_cast_safely(self, to_dtype: Dtype) -> bool:
        raise NotImplementedError()

    def astype(self, dtype: Dtype, copy: bool = False) -> ColumnBase:
        if len(self) == 0:
            dtype = cudf.dtype(dtype)
            if self.dtype == dtype:
                result = self
            else:
                result = column_empty(0, dtype=dtype)
        elif dtype == "category":
            # TODO: Figure out why `cudf.dtype("category")`
            # astype's different than just the string
            result = self.as_categorical_column(dtype)
        elif (
            isinstance(dtype, str)
            and dtype == "interval"
            and isinstance(self.dtype, cudf.IntervalDtype)
        ):
            # astype("interval") (the string only) should no-op
            result = self
        else:
            was_object = dtype == object or dtype == np.dtype(object)
            dtype = cudf.dtype(dtype)
            if self.dtype == dtype:
                result = self
            elif isinstance(dtype, CategoricalDtype):
                result = self.as_categorical_column(dtype)
            elif isinstance(dtype, IntervalDtype):
                result = self.as_interval_column(dtype)
            elif isinstance(dtype, (ListDtype, StructDtype)):
                if not self.dtype == dtype:
                    raise NotImplementedError(
                        f"Casting {self.dtype} columns not currently supported"
                    )
                result = self
            elif isinstance(dtype, cudf.core.dtypes.DecimalDtype):
                result = self.as_decimal_column(dtype)
            elif dtype.kind == "M":
                result = self.as_datetime_column(dtype)
            elif dtype.kind == "m":
                result = self.as_timedelta_column(dtype)
            elif dtype.kind == "O":
                if cudf.get_option("mode.pandas_compatible") and was_object:
                    raise ValueError(
                        f"Casting to {dtype} is not supported, use "
                        "`.astype('str')` instead."
                    )
                result = self.as_string_column()
            else:
                result = self.as_numerical_column(dtype)

        if copy and result is self:
            return result.copy()
        return result

    def as_categorical_column(self, dtype) -> ColumnBase:
        if isinstance(dtype, pd.CategoricalDtype):
            dtype = cudf.CategoricalDtype.from_pandas(dtype)
        if isinstance(dtype, cudf.CategoricalDtype):
            ordered = dtype.ordered
        else:
            ordered = False

        # Re-label self w.r.t. the provided categories
        if (
            isinstance(dtype, cudf.CategoricalDtype)
            and dtype._categories is not None
        ):
            cat_col = dtype._categories
            codes = self._label_encoding(cats=cat_col)
            codes = cudf.core.column.categorical.as_unsigned_codes(
                len(cat_col), codes
            )
            return cudf.core.column.categorical.CategoricalColumn(
                data=None,
                size=None,
                dtype=dtype,
                mask=self.mask,
                children=(codes,),
            )

        # Categories must be unique and sorted in ascending order.
        cats = self.unique().sort_values().astype(self.dtype)
        label_dtype = min_unsigned_type(len(cats))
        labels = self._label_encoding(
            cats=cats, dtype=label_dtype, na_sentinel=cudf.Scalar(1)
        )
        # columns include null index in factorization; remove:
        if self.has_nulls():
            cats = cats.dropna()

        labels = cudf.core.column.categorical.as_unsigned_codes(
            len(cats), labels
        )
        return cudf.core.column.categorical.CategoricalColumn(
            data=None,
            size=None,
            dtype=CategoricalDtype(categories=cats, ordered=ordered),
            mask=self.mask,
            children=(labels,),
        )

    def as_numerical_column(
        self, dtype: Dtype
    ) -> "cudf.core.column.NumericalColumn":
        raise NotImplementedError

    def as_datetime_column(
        self, dtype: Dtype
    ) -> cudf.core.column.DatetimeColumn:
        raise NotImplementedError

    def as_interval_column(
        self, dtype: Dtype
    ) -> "cudf.core.column.IntervalColumn":
        raise NotImplementedError

    def as_timedelta_column(
        self, dtype: Dtype
    ) -> cudf.core.column.TimeDeltaColumn:
        raise NotImplementedError

    def as_string_column(self) -> cudf.core.column.StringColumn:
        raise NotImplementedError

    def as_decimal_column(
        self, dtype: Dtype
    ) -> "cudf.core.column.decimal.DecimalBaseColumn":
        raise NotImplementedError

    def apply_boolean_mask(self, mask) -> ColumnBase:
        mask = as_column(mask)
        if mask.dtype.kind != "b":
            raise ValueError("boolean_mask is not boolean type.")

        return apply_boolean_mask([self], mask)[0]._with_type_metadata(
            self.dtype
        )

    def argsort(
        self,
        ascending: bool = True,
        na_position: Literal["first", "last"] = "last",
    ) -> cudf.core.column.NumericalColumn:
        if (ascending and self.is_monotonic_increasing) or (
            not ascending and self.is_monotonic_decreasing
        ):
            return cast(
                cudf.core.column.NumericalColumn, as_column(range(len(self)))
            )
        elif (ascending and self.is_monotonic_decreasing) or (
            not ascending and self.is_monotonic_increasing
        ):
            return cast(
                cudf.core.column.NumericalColumn,
                as_column(range(len(self) - 1, -1, -1)),
            )
        else:
            return sorting.order_by(
                [self], [ascending], na_position, stable=True
            )

    def __arrow_array__(self, type=None):
        raise TypeError(
            "Implicit conversion to a host PyArrow Array via __arrow_array__ "
            "is not allowed, To explicitly construct a PyArrow Array, "
            "consider using .to_arrow()"
        )

    @property
    def __cuda_array_interface__(self) -> abc.Mapping[str, Any]:
        output = {
            "shape": (len(self),),
            "strides": (self.dtype.itemsize,),
            "typestr": self.dtype.str,
            "data": (self.data_ptr, False),
            "version": 1,
        }
        if self.nullable and self.has_nulls():
            # Create a simple Python object that exposes the
            # `__cuda_array_interface__` attribute here since we need to modify
            # some of the attributes from the numba device array
            output["mask"] = cuda_array_interface_wrapper(
                ptr=self.mask_ptr,
                size=len(self),
                owner=self.mask,
                readonly=True,
                typestr="<t1",
            )
        return output

    def __array_ufunc__(self, ufunc, method, *inputs, **kwargs):
        return _array_ufunc(self, ufunc, method, inputs, kwargs)

    def __invert__(self):
        raise TypeError(
            f"Operation `~` not supported on {self.dtype.type.__name__}"
        )

    def searchsorted(
        self,
        value,
        side: Literal["left", "right"] = "left",
        ascending: bool = True,
        na_position: Literal["first", "last"] = "last",
    ) -> Self:
        if not isinstance(value, ColumnBase) or value.dtype != self.dtype:
            raise ValueError(
                "Column searchsorted expects values to be column of same dtype"
            )
        return cudf.core._internals.search.search_sorted(  # type: ignore[return-value]
            [self],
            [value],
            side=side,
            ascending=ascending,
            na_position=na_position,
        )

    def unique(self) -> Self:
        """
        Get unique values in the data
        """
        if self.is_unique:
            return self.copy()
        else:
            return drop_duplicates([self], keep="first")[
                0
            ]._with_type_metadata(self.dtype)

    def serialize(self) -> tuple[dict, list]:
        # data model:

        # Serialization produces a nested metadata "header" and a flattened
        # list of memoryviews/buffers that reference data (frames).  Each
        # header advertises a frame_count slot which indicates how many
        # frames deserialization will consume. The class used to construct
        # an object is named under the key "type-serialized" to match with
        # Dask's serialization protocol (see
        # distributed.protocol.serialize). Since column dtypes may either be
        # cudf native or foreign some special-casing is required here for
        # serialization.

        header: dict[Any, Any] = {}
        frames = []
        try:
            dtype, dtype_frames = self.dtype.device_serialize()
            header["dtype"] = dtype
            frames.extend(dtype_frames)
            header["dtype-is-cudf-serialized"] = True
        except AttributeError:
            header["dtype"] = self.dtype.str
            header["dtype-is-cudf-serialized"] = False

        if self.data is not None:
            data_header, data_frames = self.data.device_serialize()
            header["data"] = data_header
            frames.extend(data_frames)

        if self.mask is not None:
            mask_header, mask_frames = self.mask.device_serialize()
            header["mask"] = mask_header
            frames.extend(mask_frames)
        if self.children:
            child_headers, child_frames = zip(
                *(c.device_serialize() for c in self.children)
            )
            header["subheaders"] = list(child_headers)
            frames.extend(chain(*child_frames))
        header["size"] = self.size
        header["frame_count"] = len(frames)
        return header, frames

    @classmethod
    def deserialize(cls, header: dict, frames: list) -> ColumnBase:
        def unpack(header, frames) -> tuple[Any, list]:
            count = header["frame_count"]
            obj = cls.device_deserialize(header, frames[:count])
            return obj, frames[count:]

        assert header["frame_count"] == len(frames), (
            f"Deserialization expected {header['frame_count']} frames, "
            f"but received {len(frames)}"
        )
        if header["dtype-is-cudf-serialized"]:
            dtype, frames = unpack(header["dtype"], frames)
        else:
            dtype = np.dtype(header["dtype"])
        if "data" in header:
            data, frames = unpack(header["data"], frames)
        else:
            data = None
        if "mask" in header:
            mask, frames = unpack(header["mask"], frames)
        else:
            mask = None
        children = []
        if "subheaders" in header:
            for h in header["subheaders"]:
                child, frames = unpack(h, frames)
                children.append(child)
        assert len(frames) == 0, "Deserialization did not consume all frames"
        return build_column(
            data=data,
            dtype=dtype,
            mask=mask,
            size=header.get("size", None),
            children=tuple(children),
        )

    def unary_operator(self, unaryop: str):
        raise TypeError(
            f"Operation {unaryop} not supported for dtype {self.dtype}."
        )

    def nans_to_nulls(self: Self) -> Self:
        """Convert NaN to NA."""
        return self

    def normalize_binop_value(
        self, other: ScalarLike
    ) -> ColumnBase | cudf.Scalar:
        raise NotImplementedError

    def _reduce(
        self,
        op: str,
        skipna: bool | None = None,
        min_count: int = 0,
        *args,
        **kwargs,
    ) -> ScalarLike:
        """Compute {op} of column values.

        skipna : bool
            Whether or not na values must be skipped.
        min_count : int, default 0
            The minimum number of entries for the reduction, otherwise the
            reduction returns NaN.
        """
        preprocessed = self._process_for_reduction(
            skipna=skipna, min_count=min_count
        )
        if isinstance(preprocessed, ColumnBase):
            dtype = kwargs.pop("dtype", None)
            return preprocessed.reduce(op, dtype, **kwargs)
        return preprocessed

    def _can_return_nan(self, skipna: bool | None = None) -> bool:
        return not skipna and self.has_nulls(include_nan=False)

    def _process_for_reduction(
        self, skipna: bool | None = None, min_count: int = 0
    ) -> ColumnBase | ScalarLike:
        skipna = True if skipna is None else skipna

        if self._can_return_nan(skipna=skipna):
            return cudf.utils.dtypes._get_nan_for_dtype(self.dtype)

        col = self.nans_to_nulls() if skipna else self
        if col.has_nulls():
            if skipna:
                col = col.dropna()
            else:
                return cudf.utils.dtypes._get_nan_for_dtype(self.dtype)

        # TODO: If and when pandas decides to validate that `min_count` >= 0 we
        # should insert comparable behavior.
        # https://github.com/pandas-dev/pandas/issues/50022
        if min_count > 0:
            valid_count = len(col) - col.null_count
            if valid_count < min_count:
                return cudf.utils.dtypes._get_nan_for_dtype(self.dtype)
        return col

    def _reduction_result_dtype(self, reduction_op: str) -> Dtype:
        """
        Determine the correct dtype to pass to libcudf based on
        the input dtype, data dtype, and specific reduction op
        """
        if reduction_op in {"any", "all"}:
            return np.dtype(np.bool_)
        return self.dtype

    def _with_type_metadata(self: ColumnBase, dtype: Dtype) -> ColumnBase:
        """
        Copies type metadata from self onto other, returning a new column.

        When ``self`` is a nested column, recursively apply this function on
        the children of ``self``.
        """
        return self

    def _label_encoding(
        self,
        cats: ColumnBase,
        dtype: Dtype | None = None,
        na_sentinel: cudf.Scalar | None = None,
    ):
        """
        Convert each value in `self` into an integer code, with `cats`
        providing the mapping between codes and values.

        Examples
        --------
        >>> from cudf.core.column import as_column
        >>> col = as_column(['foo', 'bar', 'foo', 'baz'])
        >>> cats = as_column(['foo', 'bar', 'baz'])
        >>> col._label_encoding(cats)
        <cudf.core.column.numerical.NumericalColumn object at 0x7f99bf3155c0>
        [
          0,
          1,
          0,
          2
        ]
        dtype: int8
        >>> cats = as_column(['foo', 'bar'])
        >>> col._label_encoding(cats)
        <cudf.core.column.numerical.NumericalColumn object at 0x7f99bfde0e40>
        [
          0,
          1,
          0,
          -1
        ]
        dtype: int8
        """
        if na_sentinel is None or na_sentinel.value is cudf.NA:
            na_sentinel = cudf.Scalar(-1)

        def _return_sentinel_column():
            return as_column(na_sentinel, dtype=dtype, length=len(self))

        if dtype is None:
            dtype = min_signed_type(max(len(cats), na_sentinel.value), 8)

        if is_mixed_with_object_dtype(self, cats):
            return _return_sentinel_column()

        try:
            # Where there is a type-cast failure, we have
            # to catch the exception and return encoded labels
            # with na_sentinel values as there would be no corresponding
            # encoded values of cats in self.
            cats = cats.astype(self.dtype)
        except ValueError:
            return _return_sentinel_column()

        left_rows, right_rows = plc.join.left_join(
            plc.Table([self.to_pylibcudf(mode="read")]),
            plc.Table([cats.to_pylibcudf(mode="read")]),
            plc.types.NullEquality.EQUAL,
        )
        left_gather_map = type(self).from_pylibcudf(left_rows)
        right_gather_map = type(self).from_pylibcudf(right_rows)

        codes = as_column(range(len(cats)), dtype=dtype).take(
            right_gather_map, nullify=True
        )
        del right_gather_map
        del right_rows
        # reorder `codes` so that its values correspond to the
        # values of `self`:
<<<<<<< HEAD
        (codes,) = libcudf.sort.sort_by_key(
            [codes], [left_gather_map], [True], ["last"], stable=True
=======
        (codes,) = sorting.sort_by_key(
            codes, [left_gather_map], [True], ["last"], stable=True
>>>>>>> 1a67646f
        )
        return codes.fillna(na_sentinel.value)

    @acquire_spill_lock()
    def copy_if_else(
        self, other: Self | cudf.Scalar, boolean_mask: NumericalColumn
    ) -> Self:
        return type(self).from_pylibcudf(  # type: ignore[return-value]
            plc.copying.copy_if_else(
                self.to_pylibcudf(mode="read"),
                other.device_value.c_value
                if isinstance(other, cudf.Scalar)
                else other.to_pylibcudf(mode="read"),
                boolean_mask.to_pylibcudf(mode="read"),
            )
        )

    @acquire_spill_lock()
    def one_hot_encode(
        self, categories: ColumnBase
    ) -> abc.Generator[ColumnBase]:
        plc_table = plc.transform.one_hot_encode(
            self.to_pylibcudf(mode="read"),
            categories.to_pylibcudf(mode="read"),
        )
        return (
            type(self).from_pylibcudf(col, data_ptr_exposed=True)
            for col in plc_table.columns()
        )

    @acquire_spill_lock()
    def scan(self, scan_op: str, inclusive: bool, **kwargs) -> Self:
        return type(self).from_pylibcudf(  # type: ignore[return-value]
            plc.reduce.scan(
                self.to_pylibcudf(mode="read"),
                aggregation.make_aggregation(scan_op, kwargs).c_obj,
                plc.reduce.ScanType.INCLUSIVE
                if inclusive
                else plc.reduce.ScanType.EXCLUSIVE,
            )
        )

    def reduce(self, reduction_op: str, dtype=None, **kwargs) -> ScalarLike:
        if dtype is not None:
            warnings.warn(
                "dtype is deprecated and will be remove in a future release. "
                "Cast the result (e.g. .astype) after the operation instead.",
                FutureWarning,
            )
            col_dtype = dtype
        else:
            col_dtype = self._reduction_result_dtype(reduction_op)

        # check empty case
        if len(self) <= self.null_count:
            if reduction_op == "sum" or reduction_op == "sum_of_squares":
                return self.dtype.type(0)
            if reduction_op == "product":
                return self.dtype.type(1)
            if reduction_op == "any":
                return False

            return cudf.utils.dtypes._get_nan_for_dtype(col_dtype)

        with acquire_spill_lock():
            plc_scalar = plc.reduce.reduce(
                self.to_pylibcudf(mode="read"),
                aggregation.make_aggregation(reduction_op, kwargs).c_obj,
                dtype_to_pylibcudf_type(col_dtype),
            )
            result_col = type(self).from_pylibcudf(
                plc.Column.from_scalar(plc_scalar, 1)
            )
            if plc_scalar.type().id() in {
                plc.TypeId.DECIMAL128,
                plc.TypeId.DECIMAL64,
                plc.TypeId.DECIMAL32,
            }:
                scale = -plc_scalar.type().scale()
                # https://docs.microsoft.com/en-us/sql/t-sql/data-types/precision-scale-and-length-transact-sql
                p = col_dtype.precision
                nrows = len(self)
                if reduction_op in {"min", "max"}:
                    new_p = p
                elif reduction_op == "sum":
                    new_p = p + nrows - 1
                elif reduction_op == "product":
                    new_p = p * nrows + nrows - 1
                elif reduction_op == "sum_of_squares":
                    new_p = 2 * p + nrows
                else:
                    raise NotImplementedError(
                        f"{reduction_op} not implemented for decimal types."
                    )
                precision = max(min(new_p, col_dtype.MAX_PRECISION), 0)
                new_dtype = type(col_dtype)(precision, scale)
                result_col = result_col.astype(new_dtype)
            elif isinstance(col_dtype, cudf.IntervalDtype):
                result_col = type(self).from_struct_column(  # type: ignore[attr-defined]
                    result_col, closed=col_dtype.closed
                )
        return result_col.element_indexing(0)

    @acquire_spill_lock()
    def minmax(self) -> tuple[ScalarLike, ScalarLike]:
        min_val, max_val = plc.reduce.minmax(self.to_pylibcudf(mode="read"))
        return (
            type(self)
            .from_pylibcudf(plc.Column.from_scalar(min_val, 1))
            .element_indexing(0),
            type(self)
            .from_pylibcudf(plc.Column.from_scalar(max_val, 1))
            .element_indexing(0),
        )


def _has_any_nan(arbitrary: pd.Series | np.ndarray) -> bool:
    """Check if an object dtype Series or array contains NaN."""
    return any(
        isinstance(x, (float, np.floating)) and np.isnan(x)
        for x in np.asarray(arbitrary)
    )


def column_empty(
    row_count: int,
    dtype: Dtype = "object",
    for_numba: bool = False,
) -> ColumnBase:
    """
    Allocate a new column with the given row_count and dtype.

    * Passing row_count == 0 creates a size 0 column without a mask buffer.
    * Passing row_count > 0 creates an all null column with a mask buffer.

    Parameters
    ----------
    row_count : int
        Number of elements in the column.

    dtype : Dtype
        Type of the column.

    for_numba : bool, default False
        If True, don't allocate a mask as it's not supported by numba.
    """
    dtype = cudf.dtype(dtype)
    children: tuple[ColumnBase, ...] = ()

    if isinstance(dtype, StructDtype):
        data = None
        children = tuple(
            column_empty(row_count, field_dtype)
            for field_dtype in dtype.fields.values()
        )
    elif isinstance(dtype, ListDtype):
        data = None
        children = (
            as_column(
                0, length=row_count + 1, dtype=libcudf.types.size_type_dtype
            ),
            column_empty(row_count, dtype=dtype.element_type),
        )
    elif isinstance(dtype, CategoricalDtype):
        data = None
        children = (
            cudf.core.column.NumericalColumn(
                data=as_buffer(
                    rmm.DeviceBuffer(
                        size=row_count
                        * cudf.dtype(libcudf.types.size_type_dtype).itemsize
                    )
                ),
                size=None,
                dtype=libcudf.types.size_type_dtype,
            ),
        )
    elif dtype.kind in "OU" and not isinstance(dtype, DecimalDtype):
        data = as_buffer(rmm.DeviceBuffer(size=0))
        children = (
            as_column(
                0, length=row_count + 1, dtype=libcudf.types.size_type_dtype
            ),
        )
    else:
        data = as_buffer(rmm.DeviceBuffer(size=row_count * dtype.itemsize))

    if row_count > 0 and not for_numba:
        mask = as_buffer(
            plc.null_mask.create_null_mask(
                row_count, plc.null_mask.MaskState.ALL_NULL
            )
        )
    else:
        mask = None

    return build_column(
        data, dtype, mask=mask, size=row_count, children=children
    )


def build_column(
    data: Buffer | None,
    dtype: Dtype,
    *,
    size: int | None = None,
    mask: Buffer | None = None,
    offset: int = 0,
    null_count: int | None = None,
    children: tuple[ColumnBase, ...] = (),
) -> ColumnBase:
    """
    Build a Column of the appropriate type from the given parameters

    Parameters
    ----------
    data : Buffer
        The data buffer (can be None if constructing certain Column
        types like StringColumn, ListColumn, or CategoricalColumn)
    dtype
        The dtype associated with the Column to construct
    mask : Buffer, optional
        The mask buffer
    size : int, optional
    offset : int, optional
    children : tuple, optional
    """
    dtype = cudf.dtype(dtype)

    if _is_non_decimal_numeric_dtype(dtype):
        assert data is not None
        col = cudf.core.column.NumericalColumn(
            data=data,
            dtype=dtype,
            mask=mask,
            size=size,
            offset=offset,
            null_count=null_count,
        )
        return col

    if isinstance(dtype, CategoricalDtype):
        return cudf.core.column.CategoricalColumn(
            data=data,  # type: ignore[arg-type]
            dtype=dtype,
            mask=mask,
            size=size,
            offset=offset,
            null_count=null_count,
            children=children,  # type: ignore[arg-type]
        )
    elif dtype.type is np.datetime64:
        return cudf.core.column.DatetimeColumn(
            data=data,  # type: ignore[arg-type]
            dtype=dtype,
            mask=mask,
            size=size,
            offset=offset,
            null_count=null_count,
        )
    elif isinstance(dtype, pd.DatetimeTZDtype):
        return cudf.core.column.datetime.DatetimeTZColumn(
            data=data,  # type: ignore[arg-type]
            dtype=dtype,
            mask=mask,
            size=size,
            offset=offset,
            null_count=null_count,
        )
    elif dtype.type is np.timedelta64:
        return cudf.core.column.TimeDeltaColumn(
            data=data,  # type: ignore[arg-type]
            dtype=dtype,
            mask=mask,
            size=size,
            offset=offset,
            null_count=null_count,
        )
    elif dtype.type in (np.object_, np.str_):
        return cudf.core.column.StringColumn(
            data=data,
            mask=mask,
            size=size,
            offset=offset,
            children=children,
            null_count=null_count,
        )
    elif isinstance(dtype, ListDtype):
        return cudf.core.column.ListColumn(
            data=None,
            size=size,  # type: ignore[arg-type]
            dtype=dtype,
            mask=mask,
            offset=offset,
            null_count=null_count,
            children=children,  # type: ignore[arg-type]
        )
    elif isinstance(dtype, IntervalDtype):
        return cudf.core.column.IntervalColumn(
            data=None,
            size=size,  # type: ignore[arg-type]
            dtype=dtype,
            mask=mask,
            offset=offset,
            null_count=null_count,
            children=children,  # type: ignore[arg-type]
        )
    elif isinstance(dtype, StructDtype):
        return cudf.core.column.StructColumn(
            data=None,
            size=size,  # type: ignore[arg-type]
            dtype=dtype,
            mask=mask,
            offset=offset,
            null_count=null_count,
            children=children,  # type: ignore[arg-type]
        )
    elif isinstance(dtype, cudf.Decimal64Dtype):
        return cudf.core.column.Decimal64Column(
            data=data,  # type: ignore[arg-type]
            size=size,  # type: ignore[arg-type]
            offset=offset,
            dtype=dtype,
            mask=mask,
            null_count=null_count,
            children=children,
        )
    elif isinstance(dtype, cudf.Decimal32Dtype):
        return cudf.core.column.Decimal32Column(
            data=data,  # type: ignore[arg-type]
            size=size,  # type: ignore[arg-type]
            offset=offset,
            dtype=dtype,
            mask=mask,
            null_count=null_count,
            children=children,
        )
    elif isinstance(dtype, cudf.Decimal128Dtype):
        return cudf.core.column.Decimal128Column(
            data=data,  # type: ignore[arg-type]
            size=size,  # type: ignore[arg-type]
            offset=offset,
            dtype=dtype,
            mask=mask,
            null_count=null_count,
            children=children,
        )
    else:
        raise TypeError(f"Unrecognized dtype: {dtype}")


def check_invalid_array(shape: tuple, dtype):
    """Invalid ndarrays properties that are not supported"""
    if len(shape) > 1:
        raise ValueError("Data must be 1-dimensional")
    elif dtype == "float16":
        raise TypeError("Unsupported type float16")


def as_memoryview(arbitrary: Any) -> memoryview | None:
    try:
        return memoryview(arbitrary)
    except TypeError:
        return None


def as_column(
    arbitrary: Any,
    nan_as_null: bool | None = None,
    dtype: Dtype | None = None,
    length: int | None = None,
) -> ColumnBase:
    """Create a Column from an arbitrary object

    Parameters
    ----------
    arbitrary : object
        Object to construct the Column from. See *Notes*.
    nan_as_null : bool, optional, default None
        If None (default), treats NaN values in arbitrary as null if there is
        no mask passed along with it. If True, combines the mask and NaNs to
        form a new validity mask. If False, leaves NaN values as is.
        Only applies when arbitrary is not a cudf object
        (Index, Series, Column).
    dtype : optional
        Optionally typecast the constructed Column to the given
        dtype.
    length : int, optional
        If `arbitrary` is a scalar, broadcast into a Column of
        the given length.

    Returns
    -------
    A Column of the appropriate type and size.

    Notes
    -----
    Currently support inputs are:

    * ``Column``
    * ``Series``
    * ``Index``
    * Scalars (can be broadcasted to a specified `length`)
    * Objects exposing ``__cuda_array_interface__`` (e.g., numba device arrays)
    * Objects exposing ``__array_interface__``(e.g., numpy arrays)
    * pyarrow array
    * pandas.Categorical objects
    * range objects
    """
    if isinstance(arbitrary, (range, pd.RangeIndex, cudf.RangeIndex)):
        with acquire_spill_lock():
            column = Column.from_pylibcudf(
                plc.filling.sequence(
                    len(arbitrary),
                    as_device_scalar(
                        arbitrary.start, dtype=np.dtype(np.int64)
                    ).c_value,
                    as_device_scalar(
                        arbitrary.step, dtype=np.dtype(np.int64)
                    ).c_value,
                )
            )
        if cudf.get_option("default_integer_bitwidth") and dtype is None:
            dtype = cudf.dtype(
                f'i{cudf.get_option("default_integer_bitwidth")//8}'
            )
        if dtype is not None:
            return column.astype(dtype)
        return column
    elif isinstance(arbitrary, (ColumnBase, cudf.Series, cudf.BaseIndex)):
        # Ignoring nan_as_null per the docstring
        if isinstance(arbitrary, cudf.Series):
            arbitrary = arbitrary._column
        elif isinstance(arbitrary, cudf.BaseIndex):
            arbitrary = arbitrary._values
        if dtype is not None:
            return arbitrary.astype(dtype)
        return arbitrary
    elif hasattr(arbitrary, "__cuda_array_interface__"):
        desc = arbitrary.__cuda_array_interface__
        check_invalid_array(desc["shape"], np.dtype(desc["typestr"]))

        if desc.get("mask", None) is not None:
            # Extract and remove the mask from arbitrary before
            # passing to cupy.asarray
            cai_copy = desc.copy()
            mask = _mask_from_cuda_array_interface_desc(
                arbitrary, cai_copy.pop("mask")
            )
            arbitrary = SimpleNamespace(__cuda_array_interface__=cai_copy)
        else:
            mask = None

        arbitrary = cupy.asarray(arbitrary, order="C")

        data = as_buffer(arbitrary, exposed=cudf.get_option("copy_on_write"))
        col = build_column(data, dtype=arbitrary.dtype, mask=mask)
        if nan_as_null or (mask is None and nan_as_null is None):
            col = col.nans_to_nulls()
        if dtype is not None:
            col = col.astype(dtype)
        return col

    elif isinstance(arbitrary, (pa.Array, pa.ChunkedArray)):
        if (nan_as_null is None or nan_as_null) and pa.types.is_floating(
            arbitrary.type
        ):
            arbitrary = pc.if_else(
                pc.is_nan(arbitrary),
                pa.nulls(len(arbitrary), type=arbitrary.type),
                arbitrary,
            )
        elif dtype is None and pa.types.is_null(arbitrary.type):
            # default "empty" type
            dtype = "str"
        col = ColumnBase.from_arrow(arbitrary)

        if dtype is not None:
            col = col.astype(dtype)

        return col

    elif isinstance(
        arbitrary, (pd.Series, pd.Index, pd.api.extensions.ExtensionArray)
    ):
        if isinstance(arbitrary.dtype, (pd.SparseDtype, pd.PeriodDtype)):
            raise NotImplementedError(
                f"cuDF does not yet support {type(arbitrary.dtype).__name__}"
            )
        elif (
            cudf.get_option("mode.pandas_compatible")
            and isinstance(arbitrary, (pd.DatetimeIndex, pd.TimedeltaIndex))
            and arbitrary.freq is not None
        ):
            raise NotImplementedError("freq is not implemented yet")
        elif isinstance(arbitrary.dtype, pd.IntervalDtype) and isinstance(
            arbitrary.dtype.subtype, pd.DatetimeTZDtype
        ):
            raise NotImplementedError(
                "cuDF does not yet support Intervals with timezone-aware datetimes"
            )
        elif _is_pandas_nullable_extension_dtype(arbitrary.dtype):
            if cudf.get_option("mode.pandas_compatible"):
                raise NotImplementedError("not supported")
            if isinstance(arbitrary, (pd.Series, pd.Index)):
                # pandas arrays define __arrow_array__ for better
                # pyarrow.array conversion
                arbitrary = arbitrary.array
            return as_column(
                pa.array(arbitrary, from_pandas=True),
                nan_as_null=nan_as_null,
                dtype=dtype,
                length=length,
            )
        elif isinstance(
            arbitrary.dtype,
            (pd.CategoricalDtype, pd.IntervalDtype, pd.DatetimeTZDtype),
        ):
            if isinstance(arbitrary.dtype, pd.DatetimeTZDtype):
                new_tz = get_compatible_timezone(arbitrary.dtype)
                arbitrary = arbitrary.astype(new_tz)
            if isinstance(arbitrary.dtype, pd.CategoricalDtype) and isinstance(
                arbitrary.dtype.categories.dtype, pd.DatetimeTZDtype
            ):
                new_tz = get_compatible_timezone(
                    arbitrary.dtype.categories.dtype
                )
                new_cats = arbitrary.dtype.categories.astype(new_tz)
                new_dtype = pd.CategoricalDtype(
                    categories=new_cats, ordered=arbitrary.dtype.ordered
                )
                arbitrary = arbitrary.astype(new_dtype)

            return as_column(
                pa.array(arbitrary, from_pandas=True),
                nan_as_null=nan_as_null,
                dtype=dtype,
                length=length,
            )
        elif isinstance(
            arbitrary.dtype, pd.api.extensions.ExtensionDtype
        ) and not isinstance(arbitrary, NumpyExtensionArray):
            raise NotImplementedError(
                "Custom pandas ExtensionDtypes are not supported"
            )
        elif arbitrary.dtype.kind in "fiubmM":
            # numpy dtype like
            if isinstance(arbitrary, NumpyExtensionArray):
                arbitrary = np.array(arbitrary)
            arb_dtype = np.dtype(arbitrary.dtype)
            if arb_dtype.kind == "f" and arb_dtype.itemsize == 2:
                raise TypeError("Unsupported type float16")
            elif arb_dtype.kind in "mM":
                # not supported by cupy
                arbitrary = np.asarray(arbitrary)
            else:
                arbitrary = cupy.asarray(arbitrary)
            return as_column(
                arbitrary, nan_as_null=nan_as_null, dtype=dtype, length=length
            )
        elif arbitrary.dtype.kind == "O":
            if isinstance(arbitrary, NumpyExtensionArray):
                # infer_dtype does not handle NumpyExtensionArray
                arbitrary = np.array(arbitrary, dtype=object)
            inferred_dtype = infer_dtype(arbitrary)
            if inferred_dtype in ("mixed-integer", "mixed-integer-float"):
                raise MixedTypeError("Cannot create column with mixed types")
            elif dtype is None and inferred_dtype not in (
                "mixed",
                "decimal",
                "string",
                "empty",
                "boolean",
            ):
                raise TypeError(
                    f"Cannot convert a {inferred_dtype} of object type"
                )
            elif inferred_dtype == "boolean":
                if cudf.get_option("mode.pandas_compatible"):
                    if dtype != np.dtype("bool") or pd.isna(arbitrary).any():
                        raise MixedTypeError(
                            f"Cannot have mixed values with {inferred_dtype}"
                        )
                elif nan_as_null is False and _has_any_nan(arbitrary):
                    raise MixedTypeError(
                        f"Cannot have mixed values with {inferred_dtype}"
                    )
            elif (
                nan_as_null is False
                and inferred_dtype not in ("decimal", "empty")
                and _has_any_nan(arbitrary)
            ):
                # Decimal can hold float("nan")
                # All np.nan is not restricted by type
                raise MixedTypeError(f"Cannot have NaN with {inferred_dtype}")

            pyarrow_array = pa.array(
                arbitrary,
                from_pandas=True,
            )
            return as_column(
                pyarrow_array,
                dtype=dtype,
                nan_as_null=nan_as_null,
                length=length,
            )
        else:
            raise NotImplementedError(
                f"{type(arbitrary).__name__} with "
                f"{type(arbitrary.dtype).__name__} is not supported."
            )
    elif is_scalar(arbitrary) and not isinstance(arbitrary, memoryview):
        if length is None:
            length = 1
        elif length < 0:
            raise ValueError(f"{length=} must be >=0.")
        if isinstance(
            arbitrary, pd.Interval
        ) or cudf.api.types._is_categorical_dtype(dtype):
            # No cudf.Scalar support yet
            return as_column(
                pd.Series([arbitrary] * length),
                nan_as_null=nan_as_null,
                dtype=dtype,
                length=length,
            )
        if (
            nan_as_null is True
            and isinstance(arbitrary, (np.floating, float))
            and np.isnan(arbitrary)
        ):
            if dtype is None:
                dtype = getattr(arbitrary, "dtype", cudf.dtype("float64"))
            arbitrary = None
        arbitrary = cudf.Scalar(arbitrary, dtype=dtype)
        if length == 0:
            return column_empty(length, dtype=arbitrary.dtype)
        else:
            return ColumnBase.from_scalar(arbitrary, length)

    elif hasattr(arbitrary, "__array_interface__"):
        desc = arbitrary.__array_interface__
        check_invalid_array(desc["shape"], np.dtype(desc["typestr"]))

        # CUDF assumes values are always contiguous
        arbitrary = np.asarray(arbitrary, order="C")

        if arbitrary.ndim == 0:
            # TODO: Or treat as scalar?
            arbitrary = arbitrary[np.newaxis]

        if arbitrary.dtype.kind in "OSU":
            if pd.isna(arbitrary).any():
                arbitrary = pa.array(arbitrary)
            else:
                # Let pandas potentially infer object type
                # e.g. np.array([pd.Timestamp(...)], dtype=object) -> datetime64
                arbitrary = pd.Series(arbitrary)
            return as_column(arbitrary, dtype=dtype, nan_as_null=nan_as_null)
        elif arbitrary.dtype.kind in "biuf":
            from_pandas = nan_as_null is None or nan_as_null
            return as_column(
                pa.array(arbitrary, from_pandas=from_pandas),
                dtype=dtype,
                nan_as_null=nan_as_null,
            )
        elif arbitrary.dtype.kind in "mM":
            time_unit = get_time_unit(arbitrary)
            if time_unit in ("D", "W", "M", "Y"):
                # TODO: Raise in these cases instead of downcasting to s?
                new_type = f"{arbitrary.dtype.type.__name__}[s]"
                arbitrary = arbitrary.astype(new_type)
            elif time_unit == "generic":
                # TODO: This should probably be in cudf.dtype
                raise TypeError(
                    f"{arbitrary.dtype.type.__name__} must have a unit specified"
                )

            is_nat = np.isnat(arbitrary)
            mask = None
            if is_nat.any():
                if nan_as_null is None or nan_as_null:
                    # Convert NaT to NA, which pyarrow does by default
                    return as_column(
                        pa.array(arbitrary),
                        dtype=dtype,
                        nan_as_null=nan_as_null,
                    )
                # Consider NaT as NA in the mask
                # but maintain NaT as a value
                mask = as_column(~is_nat).as_mask()
            buffer = as_buffer(arbitrary.view("|u1"))
            col = build_column(data=buffer, mask=mask, dtype=arbitrary.dtype)
            if dtype:
                col = col.astype(dtype)
            return col
        else:
            raise NotImplementedError(f"{arbitrary.dtype} not supported")
    elif (view := as_memoryview(arbitrary)) is not None:
        return as_column(
            np.asarray(view), dtype=dtype, nan_as_null=nan_as_null
        )
    elif hasattr(arbitrary, "__array__"):
        # e.g. test_cuda_array_interface_pytorch
        try:
            arbitrary = cupy.asarray(arbitrary)
        except (ValueError, TypeError):
            arbitrary = np.asarray(arbitrary)
        return as_column(arbitrary, dtype=dtype, nan_as_null=nan_as_null)
    elif not isinstance(arbitrary, (abc.Iterable, abc.Sequence)):
        raise TypeError(
            f"{type(arbitrary).__name__} must be an iterable or sequence."
        )
    elif isinstance(arbitrary, abc.Iterator):
        arbitrary = list(arbitrary)

    # Start of arbitrary that's not handed above but dtype provided
    if isinstance(dtype, pd.DatetimeTZDtype):
        raise NotImplementedError(
            "Use `tz_localize()` to construct timezone aware data."
        )
    elif isinstance(dtype, cudf.core.dtypes.DecimalDtype):
        # Arrow throws a type error if the input is of
        # mixed-precision and cannot fit into the provided
        # decimal type properly, see:
        # https://github.com/apache/arrow/pull/9948
        # Hence we should let the exception propagate to
        # the user.
        data = pa.array(
            arbitrary,
            type=pa.decimal128(precision=dtype.precision, scale=dtype.scale),
        )
        if isinstance(dtype, cudf.core.dtypes.Decimal128Dtype):
            return cudf.core.column.Decimal128Column.from_arrow(data)
        elif isinstance(dtype, cudf.core.dtypes.Decimal64Dtype):
            return cudf.core.column.Decimal64Column.from_arrow(data)
        elif isinstance(dtype, cudf.core.dtypes.Decimal32Dtype):
            return cudf.core.column.Decimal32Column.from_arrow(data)
        else:
            raise NotImplementedError(f"{dtype} not implemented")
    elif isinstance(
        dtype,
        (
            pd.CategoricalDtype,
            cudf.CategoricalDtype,
            pd.IntervalDtype,
            cudf.IntervalDtype,
        ),
    ) or dtype in {
        "category",
        "interval",
        "str",
        str,
        np.str_,
        object,
        np.dtype(object),
    }:
        if isinstance(dtype, (cudf.CategoricalDtype, cudf.IntervalDtype)):
            dtype = dtype.to_pandas()
        elif dtype == object:
            # Unlike pandas, interpret object as "str" instead of "python object"
            dtype = "str"
        ser = pd.Series(arbitrary, dtype=dtype)
        return as_column(ser, nan_as_null=nan_as_null)
    elif isinstance(dtype, (cudf.StructDtype, cudf.ListDtype)):
        try:
            data = pa.array(arbitrary, type=dtype.to_arrow())
        except (pa.ArrowInvalid, pa.ArrowTypeError):
            if isinstance(dtype, cudf.ListDtype):
                # e.g. test_cudf_list_struct_write
                return cudf.core.column.ListColumn.from_sequences(arbitrary)
            raise
        return as_column(data, nan_as_null=nan_as_null)

    from_pandas = nan_as_null is None or nan_as_null
    if dtype is not None:
        dtype = cudf.dtype(dtype)
        try:
            arbitrary = pa.array(
                arbitrary,
                type=cudf_dtype_to_pa_type(dtype),
                from_pandas=from_pandas,
            )
        except (pa.ArrowInvalid, pa.ArrowTypeError):
            if not isinstance(dtype, np.dtype):
                dtype = dtype.to_pandas()
            arbitrary = pd.Series(arbitrary, dtype=dtype)
        return as_column(arbitrary, nan_as_null=nan_as_null, dtype=dtype)
    else:
        for element in arbitrary:
            # Carve-outs that cannot be parsed by pyarrow/pandas
            if is_column_like(element):
                # e.g. test_nested_series_from_sequence_data
                return cudf.core.column.ListColumn.from_sequences(arbitrary)
            elif isinstance(element, cupy.ndarray):
                # e.g. test_series_from_cupy_scalars
                return as_column(
                    cupy.array(arbitrary),
                    dtype=dtype,
                    nan_as_null=nan_as_null,
                    length=length,
                )
            elif (
                isinstance(element, (pd.Timestamp, pd.Timedelta))
                or element is pd.NaT
            ):
                # TODO: Remove this after
                # https://github.com/apache/arrow/issues/26492
                # is fixed.
                return as_column(
                    pd.Series(arbitrary),
                    dtype=dtype,
                    nan_as_null=nan_as_null,
                    length=length,
                )
            elif not any(element is na for na in (None, pd.NA, np.nan)):
                # Might have NA + element like above, but short-circuit if
                # an element pyarrow/pandas might be able to parse
                break
        try:
            arbitrary = pa.array(arbitrary, from_pandas=from_pandas)
            if (
                cudf.get_option("mode.pandas_compatible")
                and pa.types.is_integer(arbitrary.type)
                and arbitrary.null_count > 0
            ):
                arbitrary = arbitrary.cast(pa.float64())
            if (
                cudf.get_option("default_integer_bitwidth")
                and pa.types.is_integer(arbitrary.type)
            ) or (
                cudf.get_option("default_float_bitwidth")
                and pa.types.is_floating(arbitrary.type)
            ):
                dtype = _maybe_convert_to_default_type(
                    cudf.dtype(arbitrary.type.to_pandas_dtype())
                )
        except (pa.ArrowInvalid, pa.ArrowTypeError, TypeError):
            arbitrary = pd.Series(arbitrary)
            if (
                cudf.get_option("default_integer_bitwidth")
                and arbitrary.dtype.kind in set("iu")
            ) or (
                cudf.get_option("default_float_bitwidth")
                and arbitrary.dtype.kind == "f"
            ):
                dtype = _maybe_convert_to_default_type(arbitrary.dtype)
        return as_column(arbitrary, nan_as_null=nan_as_null, dtype=dtype)


def _mask_from_cuda_array_interface_desc(obj, cai_mask) -> Buffer:
    desc = cai_mask.__cuda_array_interface__
    typestr = desc["typestr"]
    typecode = typestr[1]
    if typecode == "t":
        mask_size = plc.null_mask.bitmask_allocation_size_bytes(
            desc["shape"][0]
        )
        return as_buffer(data=desc["data"][0], size=mask_size, owner=obj)
    elif typecode == "b":
        return as_column(cai_mask).as_mask()
    else:
        raise NotImplementedError(f"Cannot infer mask from typestr {typestr}")


def serialize_columns(columns: list[ColumnBase]) -> tuple[list[dict], list]:
    """
    Return the headers and frames resulting
    from serializing a list of Column

    Parameters
    ----------
    columns : list
        list of Columns to serialize

    Returns
    -------
    headers : list
        list of header metadata for each Column
    frames : list
        list of frames
    """
    headers: list[dict[Any, Any]] = []
    frames = []

    if len(columns) > 0:
        header_columns: list[tuple[dict, list]] = [
            c.device_serialize() for c in columns
        ]
        headers, column_frames = zip(*header_columns)
        for f in column_frames:
            frames.extend(f)

    return headers, frames


def deserialize_columns(headers: list[dict], frames: list) -> list[ColumnBase]:
    """
    Construct a list of Columns from a list of headers
    and frames.
    """
    columns = []

    for meta in headers:
        col_frame_count = meta["frame_count"]
        col_typ = Serializable._name_type_map[meta["type-serialized-name"]]
        colobj = col_typ.deserialize(meta, frames[:col_frame_count])
        columns.append(colobj)
        # Advance frames
        frames = frames[col_frame_count:]

    return columns


def concat_columns(objs: "MutableSequence[ColumnBase]") -> ColumnBase:
    """Concatenate a sequence of columns."""
    if len(objs) == 0:
        dtype = cudf.dtype(None)
        return column_empty(0, dtype=dtype)

    # If all columns are `NumericalColumn` with different dtypes,
    # we cast them to a common dtype.
    # Notice, we can always cast pure null columns
    not_null_col_dtypes = [o.dtype for o in objs if o.null_count != len(o)]
    if len(not_null_col_dtypes) and all(
        _is_non_decimal_numeric_dtype(dtype) and dtype.kind == "M"
        for dtype in not_null_col_dtypes
    ):
        common_dtype = find_common_type(not_null_col_dtypes)
        # Cast all columns to the common dtype
        objs = [obj.astype(common_dtype) for obj in objs]

    # Find the first non-null column:
    head = next((obj for obj in objs if obj.null_count != len(obj)), objs[0])

    for i, obj in enumerate(objs):
        # Check that all columns are the same type:
        if not is_dtype_equal(obj.dtype, head.dtype):
            # if all null, cast to appropriate dtype
            if obj.null_count == len(obj):
                objs[i] = column_empty(row_count=len(obj), dtype=head.dtype)
            else:
                raise ValueError("All columns must be the same type")

    # TODO: This logic should be generalized to a dispatch to
    # ColumnBase._concat so that all subclasses can override necessary
    # behavior. However, at the moment it's not clear what that API should look
    # like, so CategoricalColumn simply implements a minimal working API.
    if all(isinstance(o.dtype, CategoricalDtype) for o in objs):
        return cudf.core.column.categorical.CategoricalColumn._concat(
            cast(
                MutableSequence[
                    cudf.core.column.categorical.CategoricalColumn
                ],
                objs,
            )
        )

    newsize = sum(map(len, objs))
    if newsize > libcudf.MAX_COLUMN_SIZE:
        raise MemoryError(
            f"Result of concat cannot have "
            f"size > {libcudf.MAX_COLUMN_SIZE_STR}"
        )
    elif newsize == 0:
        return column_empty(0, head.dtype)

    # Filter out inputs that have 0 length, then concatenate.
    objs_with_len = [o for o in objs if len(o)]
    with acquire_spill_lock():
        return Column.from_pylibcudf(
            plc.concatenate.concatenate(
                [col.to_pylibcudf(mode="read") for col in objs_with_len]
            )
        )<|MERGE_RESOLUTION|>--- conflicted
+++ resolved
@@ -42,11 +42,7 @@
     is_string_dtype,
 )
 from cudf.core._compat import PANDAS_GE_210
-<<<<<<< HEAD
-from cudf.core._internals import aggregation, copying, unary
-=======
-from cudf.core._internals import aggregation, sorting, unary
->>>>>>> 1a67646f
+from cudf.core._internals import aggregation, copying, sorting, unary
 from cudf.core._internals.timezones import get_compatible_timezone
 from cudf.core.abc import Serializable
 from cudf.core.buffer import (
@@ -1557,13 +1553,8 @@
         del right_rows
         # reorder `codes` so that its values correspond to the
         # values of `self`:
-<<<<<<< HEAD
-        (codes,) = libcudf.sort.sort_by_key(
+        (codes,) = sorting.sort_by_key(
             [codes], [left_gather_map], [True], ["last"], stable=True
-=======
-        (codes,) = sorting.sort_by_key(
-            codes, [left_gather_map], [True], ["last"], stable=True
->>>>>>> 1a67646f
         )
         return codes.fillna(na_sentinel.value)
 
