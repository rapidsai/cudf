--- conflicted
+++ resolved
@@ -1691,137 +1691,6 @@
     )
     return cast("cudf.core.column.CategoricalColumn", result)
 
-
-<<<<<<< HEAD
-def build_interval_column(
-    left_col,
-    right_col,
-    mask=None,
-    size=None,
-    offset=0,
-    null_count=None,
-    closed="right",
-):
-    """
-    Build an IntervalColumn
-
-    Parameters
-    ----------
-    left_col : Column
-        Column of values representing the left of the interval
-    right_col : Column
-        Column of representing the right of the interval
-    mask : Buffer
-        Null mask
-    size : int, optional
-    offset : int, optional
-    closed : {"left", "right", "both", "neither"}, default "right"
-            Whether the intervals are closed on the left-side, right-side,
-            both or neither.
-    """
-    left = as_column(left_col)
-    right = as_column(right_col)
-    if closed not in {"left", "right", "both", "neither"}:
-        closed = "right"
-    if type(left_col) is not list:
-        dtype = IntervalDtype(left_col.dtype, closed)
-    else:
-        dtype = IntervalDtype("int64", closed)
-    size = len(left)
-    return build_column(
-=======
-def build_list_column(
-    indices: ColumnBase,
-    elements: ColumnBase,
-    mask: Optional[Buffer] = None,
-    size: Optional[int] = None,
-    offset: int = 0,
-    null_count: Optional[int] = None,
-) -> "cudf.core.column.ListColumn":
-    """
-    Build a ListColumn
-
-    Parameters
-    ----------
-    indices : ColumnBase
-        Column of list indices
-    elements : ColumnBase
-        Column of list elements
-    mask: Buffer
-        Null mask
-    size: int, optional
-    offset: int, optional
-    """
-    dtype = ListDtype(element_type=elements.dtype)
-    if size is None:
-        if indices.size == 0:
-            size = 0
-        else:
-            # one less because the last element of offsets is the number of
-            # bytes in the data buffer
-            size = indices.size - 1
-        size = size - offset
-
-    result = build_column(
-        data=None,
-        dtype=dtype,
-        mask=mask,
-        size=size,
-        offset=offset,
-        null_count=null_count,
-        children=(indices, elements),
-    )
-
-    return cast("cudf.core.column.ListColumn", result)
-
-
-def build_struct_column(
-    names: Sequence[str],
-    children: Tuple[ColumnBase, ...],
-    dtype: Optional[Dtype] = None,
-    mask: Optional[Buffer] = None,
-    size: Optional[int] = None,
-    offset: int = 0,
-    null_count: Optional[int] = None,
-) -> "cudf.core.column.StructColumn":
-    """
-    Build a StructColumn
-
-    Parameters
-    ----------
-    names : sequence of strings
-        Field names to map to children dtypes, must be strings.
-    children : tuple
-
-    mask: Buffer
-        Null mask
-    size: int, optional
-    offset: int, optional
-    """
-    if dtype is None:
-        dtype = StructDtype(
-            fields={name: col.dtype for name, col in zip(names, children)}
-        )
-
-    result = build_column(
->>>>>>> bb597151
-        data=None,
-        dtype=dtype,
-        mask=mask,
-        size=size,
-        offset=offset,
-        null_count=null_count,
-<<<<<<< HEAD
-        children=(left, right),
-    )
-
-=======
-        children=children,
-    )
-
-    return cast("cudf.core.column.StructColumn", result)
-
->>>>>>> bb597151
 
 def _make_copy_replacing_NaT_with_null(column):
     """Return a copy with NaT values replaced with nulls."""
