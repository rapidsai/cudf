--- conflicted
+++ resolved
@@ -46,17 +46,10 @@
         plc_column: plc.Column,
         size: int,
         dtype: ListDtype,
-<<<<<<< HEAD
         offset: int,
         null_count: int,
         exposed: bool,
-=======
-        mask: Buffer | None,
-        offset: int,
-        null_count: int,
-        children: tuple[NumericalColumn, ColumnBase],  # type: ignore[assignment]
->>>>>>> 96e6c812
-    ):
+    ) -> None:
         if (
             not cudf.get_option("mode.pandas_compatible")
             and not isinstance(dtype, ListDtype)
