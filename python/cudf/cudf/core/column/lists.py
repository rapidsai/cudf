--- conflicted
+++ resolved
@@ -285,11 +285,7 @@
         with acquire_spill_lock():
             plc_column = plc.strings.convert.convert_lists.format_list_column(
                 lc.to_pylibcudf(mode="read"),
-<<<<<<< HEAD
-                cudf.Scalar("None").device_value,
-=======
                 plc.interop.from_arrow(pa.scalar("None")),
->>>>>>> 2c385c45
                 separators.to_pylibcudf(mode="read"),
             )
             return type(self).from_pylibcudf(plc_column)  # type: ignore[return-value]
@@ -399,11 +395,7 @@
         return type(self).from_pylibcudf(
             plc.lists.contains(
                 self.to_pylibcudf(mode="read"),
-<<<<<<< HEAD
-                search_key.device_value,
-=======
                 plc.interop.from_arrow(search_key),
->>>>>>> 2c385c45
             )
         )
 
@@ -412,11 +404,7 @@
         return type(self).from_pylibcudf(
             plc.lists.index_of(
                 self.to_pylibcudf(mode="read"),
-<<<<<<< HEAD
-                search_key.device_value,
-=======
                 plc.interop.from_arrow(search_key),
->>>>>>> 2c385c45
                 plc.lists.DuplicateFindOption.FIND_FIRST,
             )
         )
