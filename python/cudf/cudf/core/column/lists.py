# Copyright (c) 2020-2024, NVIDIA CORPORATION.

from __future__ import annotations

from functools import cached_property
from typing import List, Optional, Sequence, Tuple, Union

import numpy as np
import pandas as pd
import pyarrow as pa
from typing_extensions import Self

import cudf
from cudf._lib.copying import segmented_gather
from cudf._lib.lists import (
    concatenate_list_elements,
    concatenate_rows,
    contains_scalar,
    count_elements,
    distinct,
    extract_element_column,
    extract_element_scalar,
    index_of_column,
    index_of_scalar,
    sort_lists,
)
from cudf._lib.strings.convert.convert_lists import format_list_column
from cudf._lib.types import size_type_dtype
from cudf._typing import ColumnBinaryOperand, ColumnLike, Dtype, ScalarLike
from cudf.api.types import _is_non_decimal_numeric_dtype, is_scalar
from cudf.core.column import ColumnBase, as_column, column
from cudf.core.column.methods import ColumnMethods, ParentType
from cudf.core.dtypes import ListDtype
from cudf.core.missing import NA


class ListColumn(ColumnBase):
    dtype: ListDtype
    _VALID_BINARY_OPERATIONS = {"__add__", "__radd__"}

    def __init__(
        self,
        size,
        dtype,
        mask=None,
        offset=0,
        null_count=None,
        children=(),
    ):
        super().__init__(
            None,
            size,
            dtype,
            mask=mask,
            offset=offset,
            null_count=null_count,
            children=children,
        )

    @cached_property
    def memory_usage(self):
        n = 0
        if self.nullable:
            n += cudf._lib.null_mask.bitmask_allocation_size_bytes(self.size)

        child0_size = (self.size + 1) * self.base_children[0].dtype.itemsize
        current_base_child = self.base_children[1]
        current_offset = self.offset
        n += child0_size
        while type(current_base_child) is ListColumn:
            child0_size = (
                current_base_child.size + 1 - current_offset
            ) * current_base_child.base_children[0].dtype.itemsize
            current_offset = current_base_child.base_children[
                0
            ].element_indexing(current_offset)
            n += child0_size
            current_base_child = current_base_child.base_children[1]

        n += (
            current_base_child.size - current_offset
        ) * current_base_child.dtype.itemsize

        if current_base_child.nullable:
            n += cudf._lib.null_mask.bitmask_allocation_size_bytes(
                current_base_child.size
            )
        return n

    def __setitem__(self, key, value):
        if isinstance(value, list):
            value = cudf.Scalar(value)
        if isinstance(value, cudf.Scalar):
            if value.dtype != self.dtype:
                raise TypeError("list nesting level mismatch")
        elif value is NA:
            value = cudf.Scalar(value, dtype=self.dtype)
        else:
            raise ValueError(f"Can not set {value} into ListColumn")
        super().__setitem__(key, value)

    @property
    def base_size(self):
        # in some cases, libcudf will return an empty ListColumn with no
        # indices; in these cases, we must manually set the base_size to 0 to
        # avoid it being negative
        return max(0, len(self.base_children[0]) - 1)

    def _binaryop(self, other: ColumnBinaryOperand, op: str) -> ColumnBase:
        # Lists only support __add__, which concatenates lists.
        reflect, op = self._check_reflected_op(op)
        other = self._wrap_binop_normalization(other)
        if other is NotImplemented:
            return NotImplemented
        if isinstance(other.dtype, ListDtype):
            if op == "__add__":
                return concatenate_rows([self, other])
            else:
                raise NotImplementedError(
                    "Lists concatenation for this operation is not yet"
                    "supported"
                )
        else:
            raise TypeError("can only concatenate list to list")

    @property
    def elements(self):
        """
        Column containing the elements of each list (may itself be a
        ListColumn)
        """
        return self.children[1]

    @property
    def offsets(self):
        """
        Integer offsets to elements specifying each row of the ListColumn
        """
        return self.children[0]

    def to_arrow(self):
        offsets = self.offsets.to_arrow()
        elements = (
            pa.nulls(len(self.elements))
            if len(self.elements) == self.elements.null_count
            else self.elements.to_arrow()
        )
        pa_type = pa.list_(elements.type)

        if self.nullable:
            nbuf = pa.py_buffer(self.mask.memoryview())
            buffers = (nbuf, offsets.buffers()[1])
        else:
            buffers = offsets.buffers()
        return pa.ListArray.from_buffers(
            pa_type, len(self), buffers, children=[elements]
        )

    def set_base_data(self, value):
        if value is not None:
            raise RuntimeError(
                "ListColumn's do not use data attribute of Column, use "
                "`set_base_children` instead"
            )
        else:
            super().set_base_data(value)

    def set_base_children(self, value: Tuple[ColumnBase, ...]):
        super().set_base_children(value)
        _, values = value
        self._dtype = cudf.ListDtype(element_type=values.dtype)

    @property
    def __cuda_array_interface__(self):
        raise NotImplementedError(
            "Lists are not yet supported via `__cuda_array_interface__`"
        )

    def normalize_binop_value(self, other):
        if not isinstance(other, ListColumn):
            return NotImplemented
        return other

    def _with_type_metadata(
        self: "cudf.core.column.ListColumn", dtype: Dtype
    ) -> "cudf.core.column.ListColumn":
        if isinstance(dtype, ListDtype):
            elements = self.base_children[1]._with_type_metadata(
                dtype.element_type
            )
            return ListColumn(
                dtype=dtype,
                mask=self.base_mask,
                size=self.size,
                offset=self.offset,
                null_count=self.null_count,
                children=(self.base_children[0], elements),
            )

        return self

    def copy(self, deep: bool = True):
        # Since list columns are immutable, both deep and shallow copies share
        # the underlying device data and mask.
        return super().copy(deep=False)

    def leaves(self):
        if isinstance(self.elements, ListColumn):
            return self.elements.leaves()
        else:
            return self.elements

    @classmethod
    def from_sequences(
        cls, arbitrary: Sequence[ColumnLike]
    ) -> "cudf.core.column.ListColumn":
        """
        Create a list column for list of column-like sequences
        """
        data_col = column.column_empty(0)
        mask_col = []
        offset_col = [0]
        offset = 0

        # Build Data, Mask & Offsets
        for data in arbitrary:
            if cudf._lib.scalar._is_null_host_scalar(data):
                mask_col.append(False)
                offset_col.append(offset)
            else:
                mask_col.append(True)
                data_col = data_col.append(as_column(data))
                offset += len(data)
                offset_col.append(offset)

        offset_col = column.as_column(offset_col, dtype=size_type_dtype)

        # Build ListColumn
        res = cls(
            size=len(arbitrary),
            dtype=cudf.ListDtype(data_col.dtype),
            mask=cudf._lib.transform.bools_to_mask(as_column(mask_col)),
            offset=0,
            null_count=0,
            children=(offset_col, data_col),
        )
        return res

    def as_string_column(
        self, dtype: Dtype, format: str | None = None
    ) -> "cudf.core.column.StringColumn":
        """
        Create a strings column from a list column
        """
        lc = self._transform_leaves(
            lambda col, dtype: col.as_string_column(dtype), dtype
        )

        # Separator strings to match the Python format
        separators = as_column([", ", "[", "]"])

        # Call libcudf to format the list column
        return format_list_column(lc, separators)

    def _transform_leaves(self, func, *args, **kwargs) -> Self:
        # return a new list column with the same nested structure
        # as ``self``, but with the leaf column transformed
        # by applying ``func`` to it

        cc: List[ListColumn] = []
        c: ColumnBase = self

        while isinstance(c, ListColumn):
            cc.insert(0, c)
            c = c.children[1]

        lc = func(c, *args, **kwargs)

        # Rebuild the list column replacing just the leaf child
        for c in cc:
            o = c.children[0]
            lc = cudf.core.column.ListColumn(  # type: ignore
                size=c.size,
                dtype=cudf.ListDtype(lc.dtype),
                mask=c.mask,
                offset=c.offset,
                null_count=c.null_count,
                children=(o, lc),
            )
        return lc

    def to_pandas(
        self,
        *,
        index: Optional[pd.Index] = None,
        nullable: bool = False,
        arrow_type: bool = False,
    ) -> pd.Series:
        # Can't rely on Column.to_pandas implementation for lists.
        # Need to perform `to_pylist` to preserve list types.
        if arrow_type and nullable:
            raise ValueError(
                f"{arrow_type=} and {nullable=} cannot both be set."
            )
        if nullable:
            raise NotImplementedError(f"{nullable=} is not implemented.")
<<<<<<< HEAD
        elif arrow_type:
            raise NotImplementedError(f"{arrow_type=} is not implemented.")

        pd_series = pd.Series(self.to_arrow().to_pylist(), dtype="object")

        if index is not None:
            pd_series.index = index
        return pd_series
=======
        pa_array = self.to_arrow()
        if arrow_type:
            return pd.Series(
                pd.arrays.ArrowExtensionArray(pa_array), index=index
            )
        else:
            return pd.Series(pa_array.tolist(), dtype="object", index=index)
>>>>>>> 13d807ed


class ListMethods(ColumnMethods):
    """
    List methods for Series
    """

    _column: ListColumn

    def __init__(self, parent: ParentType):
        if not isinstance(parent.dtype, ListDtype):
            raise AttributeError(
                "Can only use .list accessor with a 'list' dtype"
            )
        super().__init__(parent=parent)

    def get(
        self,
        index: int,
        default: Optional[Union[ScalarLike, ColumnLike]] = None,
    ) -> ParentType:
        """
        Extract element at the given index from each list in a Series of lists.

        ``index`` can be an integer or a sequence of integers.  If
        ``index`` is an integer, the element at position ``index`` is
        extracted from each list.  If ``index`` is a sequence, it must
        be of the same length as the Series, and ``index[i]``
        specifies the position of the element to extract from the
        ``i``-th list in the Series.

        If the index is out of bounds for any list, return <NA> or, if
        provided, ``default``.  Thus, this method never raises an
        ``IndexError``.

        Parameters
        ----------
        index : int or sequence of ints
        default : scalar, optional

        Returns
        -------
        Series or Index

        Examples
        --------
        >>> s = cudf.Series([[1, 2, 3], [3, 4, 5], [4, 5, 6]])
        >>> s.list.get(-1)
        0    3
        1    5
        2    6
        dtype: int64

        >>> s = cudf.Series([[1, 2], [3, 4, 5], [4, 5, 6]])
        >>> s.list.get(2)
        0    <NA>
        1       5
        2       6
        dtype: int64

        >>> s.list.get(2, default=0)
        0   0
        1   5
        2   6
        dtype: int64

        >>> s.list.get([0, 1, 2])
        0   1
        1   4
        2   6
        dtype: int64
        """
        if is_scalar(index):
            out = extract_element_scalar(self._column, cudf.Scalar(index))
        else:
            index = as_column(index)
            out = extract_element_column(self._column, as_column(index))

        if not (default is None or default is NA):
            # determine rows for which `index` is out-of-bounds
            lengths = count_elements(self._column)
            out_of_bounds_mask = (np.negative(index) > lengths) | (
                index >= lengths
            )

            # replace the value in those rows (should be NA) with `default`
            if out_of_bounds_mask.any():
                out = out._scatter_by_column(
                    out_of_bounds_mask, cudf.Scalar(default)
                )
        if out.dtype != self._column.dtype.element_type:
            # libcudf doesn't maintain struct labels so we must transfer over
            # manually from the input column if we lost some information
            # somewhere. Not doing this unilaterally since the cost is
            # non-zero..
            out = out._with_type_metadata(self._column.dtype.element_type)
        return self._return_or_inplace(out)

    def contains(self, search_key: ScalarLike) -> ParentType:
        """
        Returns boolean values indicating whether the specified scalar
        is an element of each row.

        Parameters
        ----------
        search_key : scalar
            element being searched for in each row of the list column

        Returns
        -------
        Series or Index

        Examples
        --------
        >>> s = cudf.Series([[1, 2, 3], [3, 4, 5], [4, 5, 6]])
        >>> s.list.contains(4)
        Series([False, True, True])
        dtype: bool
        """
        return self._return_or_inplace(
            contains_scalar(self._column, cudf.Scalar(search_key))
        )

    def index(self, search_key: Union[ScalarLike, ColumnLike]) -> ParentType:
        """
        Returns integers representing the index of the search key for each row.

        If ``search_key`` is a sequence, it must be the same length as the
        Series and ``search_key[i]`` represents the search key for the
        ``i``-th row of the Series.

        If the search key is not contained in a row, -1 is returned. If either
        the row or the search key are null, <NA> is returned. If the search key
        is contained multiple times, the smallest matching index is returned.

        Parameters
        ----------
        search_key : scalar or sequence of scalars
            Element or elements being searched for in each row of the list
            column

        Returns
        -------
        Series or Index

        Examples
        --------
        >>> s = cudf.Series([[1, 2, 3], [3, 4, 5], [4, 5, 6]])
        >>> s.list.index(4)
        0   -1
        1    1
        2    0
        dtype: int32

        >>> s = cudf.Series([["a", "b", "c"], ["x", "y", "z"]])
        >>> s.list.index(["b", "z"])
        0    1
        1    2
        dtype: int32

        >>> s = cudf.Series([[4, 5, 6], None, [-3, -2, -1]])
        >>> s.list.index([None, 3, -2])
        0    <NA>
        1    <NA>
        2       1
        dtype: int32
        """

        if is_scalar(search_key):
            return self._return_or_inplace(
                index_of_scalar(self._column, cudf.Scalar(search_key))
            )
        else:
            return self._return_or_inplace(
                index_of_column(self._column, as_column(search_key))
            )

    @property
    def leaves(self) -> ParentType:
        """
        From a Series of (possibly nested) lists, obtain the elements from
        the innermost lists as a flat Series (one value per row).

        Returns
        -------
        Series or Index

        Examples
        --------
        >>> a = cudf.Series([[[1, None], [3, 4]], None, [[5, 6]]])
        >>> a.list.leaves
        0       1
        1    <NA>
        2       3
        3       4
        4       5
        5       6
        dtype: int64
        """
        return self._return_or_inplace(
            self._column.leaves(), retain_index=False
        )

    def len(self) -> ParentType:
        """
        Computes the length of each element in the Series/Index.

        Returns
        -------
        Series or Index

        Examples
        --------
        >>> s = cudf.Series([[1, 2, 3], None, [4, 5]])
        >>> s
        0    [1, 2, 3]
        1         None
        2       [4, 5]
        dtype: list
        >>> s.list.len()
        0       3
        1    <NA>
        2       2
        dtype: int32
        """
        return self._return_or_inplace(count_elements(self._column))

    def take(self, lists_indices: ColumnLike) -> ParentType:
        """
        Collect list elements based on given indices.

        Parameters
        ----------
        lists_indices: Series-like of lists
            Specifies what to collect from each row

        Returns
        -------
        Series or Index

        Examples
        --------
        >>> s = cudf.Series([[1, 2, 3], None, [4, 5]])
        >>> s
        0    [1, 2, 3]
        1         None
        2       [4, 5]
        dtype: list
        >>> s.list.take([[0, 1], [], []])
        0    [1, 2]
        1      None
        2        []
        dtype: list
        """

        lists_indices_col = as_column(lists_indices)
        if not isinstance(lists_indices_col, ListColumn):
            raise ValueError("lists_indices should be list type array.")
        if not lists_indices_col.size == self._column.size:
            raise ValueError(
                "lists_indices and list column is of different " "size."
            )
        if not _is_non_decimal_numeric_dtype(
            lists_indices_col.children[1].dtype
        ) or not np.issubdtype(
            lists_indices_col.children[1].dtype, np.integer
        ):
            raise TypeError(
                "lists_indices should be column of values of index types."
            )

        return self._return_or_inplace(
            segmented_gather(self._column, lists_indices_col)
        )

    def unique(self) -> ParentType:
        """
        Returns the unique elements in each list.
        The ordering of elements is not guaranteed.

        Returns
        -------
        Series or Index

        Examples
        --------
        >>> s = cudf.Series([[1, 1, 2, None, None], None, [4, 4], []])
        >>> s
        0    [1.0, 1.0, 2.0, nan, nan]
        1                         None
        2                   [4.0, 4.0]
        3                           []
        dtype: list
        >>> s.list.unique() # Order of list element is not guaranteed
        0              [1.0, 2.0, nan]
        1                         None
        2                        [4.0]
        3                           []
        dtype: list
        """

        if isinstance(self._column.children[1].dtype, ListDtype):
            raise NotImplementedError("Nested lists unique is not supported.")

        return self._return_or_inplace(
            distinct(self._column, nulls_equal=True, nans_all_equal=True)
        )

    def sort_values(
        self,
        ascending: bool = True,
        inplace: bool = False,
        kind: str = "quicksort",
        na_position: str = "last",
        ignore_index: bool = False,
    ) -> ParentType:
        """
        Sort each list by the values.

        Sort the lists in ascending or descending order by some criterion.

        Parameters
        ----------
        ascending : bool, default True
            If True, sort values in ascending order, otherwise descending.
        na_position : {'first', 'last'}, default 'last'
            'first' puts nulls at the beginning, 'last' puts nulls at the end.
        ignore_index : bool, default False
            If True, the resulting axis will be labeled 0, 1, ..., n - 1.

        Returns
        -------
        Series or Index with each list sorted

        Examples
        --------
        >>> s = cudf.Series([[4, 2, None, 9], [8, 8, 2], [2, 1]])
        >>> s.list.sort_values(ascending=True, na_position="last")
        0    [2.0, 4.0, 9.0, nan]
        1         [2.0, 8.0, 8.0]
        2              [1.0, 2.0]
        dtype: list

        .. pandas-compat::
            **ListMethods.sort_values**

            The ``inplace`` and ``kind`` arguments are currently not supported.
        """
        if inplace:
            raise NotImplementedError("`inplace` not currently implemented.")
        if kind != "quicksort":
            raise NotImplementedError("`kind` not currently implemented.")
        if na_position not in {"first", "last"}:
            raise ValueError(f"Unknown `na_position` value {na_position}")
        if isinstance(self._column.children[1].dtype, ListDtype):
            raise NotImplementedError("Nested lists sort is not supported.")

        return self._return_or_inplace(
            sort_lists(self._column, ascending, na_position),
            retain_index=not ignore_index,
        )

    def concat(self, dropna=True) -> ParentType:
        """
        For a column with at least one level of nesting, concatenate the
        lists in each row.

        Parameters
        ----------
        dropna: bool, optional
            If True (default), ignores top-level null elements in each row.
            If False, and top-level null elements are present, the resulting
            row in the output is null.

        Returns
        -------
        Series or Index

        Examples
        --------
        >>> s1
        0      [[1.0, 2.0], [3.0, 4.0, 5.0]]
        1    [[6.0, None], [7.0], [8.0, 9.0]]
        dtype: list
        >>> s1.list.concat()
        0    [1.0, 2.0, 3.0, 4.0, 5.0]
        1    [6.0, None, 7.0, 8.0, 9.0]
        dtype: list

        Null values at the top-level in each row are dropped by default:

        >>> s2
        0    [[1.0, 2.0], None, [3.0, 4.0, 5.0]]
        1        [[6.0, None], [7.0], [8.0, 9.0]]
        dtype: list
        >>> s2.list.concat()
        0    [1.0, 2.0, 3.0, 4.0, 5.0]
        1    [6.0, None, 7.0, 8.0, 9.0]
        dtype: list

        Use ``dropna=False`` to produce a null instead:

        >>> s2.list.concat(dropna=False)
        0                         None
        1    [6.0, nan, 7.0, 8.0, 9.0]
        dtype: list
        """
        return self._return_or_inplace(
            concatenate_list_elements(self._column, dropna=dropna)
        )

    def astype(self, dtype):
        """
        Return a new list Series with the leaf values casted
        to the specified data type.

        Parameters
        ----------
        dtype: data type to cast leaves values to

        Returns
        -------
        A new Series of lists

        Examples
        --------
        >>> s = cudf.Series([[1, 2], [3, 4]])
        >>> s.dtype
        ListDtype(int64)
        >>> s2 = s.list.astype("float64")
        >>> s2.dtype
        ListDtype(float64)
        """
        return self._return_or_inplace(
            self._column._transform_leaves(
                lambda col, dtype: col.astype(dtype), dtype
            )
        )<|MERGE_RESOLUTION|>--- conflicted
+++ resolved
@@ -304,16 +304,6 @@
             )
         if nullable:
             raise NotImplementedError(f"{nullable=} is not implemented.")
-<<<<<<< HEAD
-        elif arrow_type:
-            raise NotImplementedError(f"{arrow_type=} is not implemented.")
-
-        pd_series = pd.Series(self.to_arrow().to_pylist(), dtype="object")
-
-        if index is not None:
-            pd_series.index = index
-        return pd_series
-=======
         pa_array = self.to_arrow()
         if arrow_type:
             return pd.Series(
@@ -321,7 +311,6 @@
             )
         else:
             return pd.Series(pa_array.tolist(), dtype="object", index=index)
->>>>>>> 13d807ed
 
 
 class ListMethods(ColumnMethods):
