--- conflicted
+++ resolved
@@ -20,19 +20,15 @@
 from cudf.core.column.numerical import NumericalColumn
 from cudf.core.dtypes import ListDtype
 from cudf.core.missing import NA
-<<<<<<< HEAD
-from cudf.core.scalar import pa_scalar_to_plc_scalar
 from cudf.utils.dtypes import (
     SIZE_TYPE_DTYPE,
     get_dtype_of_same_kind,
     is_dtype_obj_list,
     is_dtype_obj_numeric,
-=======
-from cudf.utils.dtypes import SIZE_TYPE_DTYPE, is_dtype_obj_numeric
+)
 from cudf.utils.scalar import (
     maybe_nested_pa_scalar_to_py,
     pa_scalar_to_plc_scalar,
->>>>>>> c89c83c0
 )
 from cudf.utils.utils import _is_null_host_scalar
 
