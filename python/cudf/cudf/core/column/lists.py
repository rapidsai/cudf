--- conflicted
+++ resolved
@@ -21,11 +21,8 @@
 from cudf.core.column.numerical import NumericalColumn
 from cudf.core.dtypes import ListDtype
 from cudf.core.missing import NA
-<<<<<<< HEAD
 from cudf.core.scalar import pa_scalar_to_plc_scalar
-=======
 from cudf.utils.dtypes import SIZE_TYPE_DTYPE
->>>>>>> a8a41975
 
 if TYPE_CHECKING:
     from collections.abc import Sequence
