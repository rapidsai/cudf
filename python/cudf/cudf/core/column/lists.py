--- conflicted
+++ resolved
@@ -7,12 +7,7 @@
 
 import cudf
 from cudf._lib.copying import segmented_gather
-<<<<<<< HEAD
 from cudf._lib.lists import count_elements, drop_list_duplicates
-=======
-from cudf._lib.lists import count_elements, sort_lists
-from cudf._lib.types import NullOrder, Order
->>>>>>> 7b36e630
 from cudf.core.buffer import Buffer
 from cudf.core.column import ColumnBase, as_column, column
 from cudf.core.column.methods import ColumnMethodsMixin
@@ -291,7 +286,6 @@
         else:
             return res
 
-<<<<<<< HEAD
     def unique(self):
         """
         Returns unique values for each list in the column, order for each
@@ -318,64 +312,9 @@
         dtype: list
         """
 
-        return self._return_or_inplace(drop_list_duplicates(self._column, nulls_equal=True))
-=======
-    def sort_values(
-        self,
-        ascending=True,
-        inplace=False,
-        kind="quicksort",
-        na_position="last",
-        ignore_index=False,
-    ):
-        """
-        Sort each list by the values.
-
-        Sort the lists in ascending or descending order by some criterion.
-
-        Parameters
-        ----------
-        ascending : bool, default True
-            If True, sort values in ascending order, otherwise descending.
-        na_position : {'first', 'last'}, default 'last'
-            'first' puts nulls at the beginning, 'last' puts nulls at the end.
-        ignore_index : bool, default False
-            If True, the resulting axis will be labeled 0, 1, ..., n - 1.
-
-        Returns
-        -------
-        ListColumn with each list sorted
-
-        Notes
-        -----
-        Difference from pandas:
-          * Not supporting: `inplace`, `kind`
-
-        Examples
-        --------
-        >>> s = cudf.Series([[4, 2, None, 9], [8, 8, 2], [2, 1]])
-        >>> s.list.sort_values(ascending=True, na_position="last")
-        0    [2.0, 4.0, 9.0, nan]
-        1         [2.0, 8.0, 8.0]
-        2              [1.0, 2.0]
-        dtype: list
-        """
-        if inplace:
-            raise NotImplementedError("`inplace` not currently implemented.")
-        if kind != "quicksort":
-            raise NotImplementedError("`kind` not currently implemented.")
-        if na_position not in {"first", "last"}:
-            raise ValueError(f"Unknown `na_position` value {na_position}")
         if is_list_dtype(self._column.children[1].dtype):
-            raise NotImplementedError("Nested lists sort is not supported.")
-
-        sort_order = Order.ASCENDING if ascending else Order.DESCENDING
-        null_order = (
-            NullOrder.BEFORE if na_position == "first" else NullOrder.AFTER
-        )
+            raise NotImplementedError("Nested lists unique is not supported.")
 
         return self._return_or_inplace(
-            sort_lists(self._column, sort_order, null_order),
-            retain_index=not ignore_index,
-        )
->>>>>>> 7b36e630
+            drop_list_duplicates(self._column, nulls_equal=True)
+        )