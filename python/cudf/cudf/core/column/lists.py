# Copyright (c) 2020-2021, NVIDIA CORPORATION.

import pickle

import numpy as np
import pyarrow as pa

import cudf
from cudf._lib.copying import segmented_gather
from cudf._lib.lists import (
    concatenate_list_elements,
    concatenate_rows,
    contains_scalar,
    count_elements,
    drop_list_duplicates,
    extract_element,
    sort_lists,
)
from cudf._lib.table import Table
<<<<<<< HEAD
from cudf._typing import BinaryOperand, ColumnLike, ScalarLike
=======
from cudf._typing import BinaryOperand, Dtype
>>>>>>> 8aceab09
from cudf.core.buffer import Buffer
from cudf.core.column import ColumnBase, as_column, column
from cudf.core.column.methods import ColumnMethodsMixin, ParentType
from cudf.core.dtypes import ListDtype
from cudf.utils.dtypes import _is_non_decimal_numeric_dtype, is_list_dtype


class ListColumn(ColumnBase):
    dtype: ListDtype

    def __init__(
        self, size, dtype, mask=None, offset=0, null_count=None, children=(),
    ):
        super().__init__(
            None,
            size,
            dtype,
            mask=mask,
            offset=offset,
            null_count=null_count,
            children=children,
        )

    def __sizeof__(self):
        if self._cached_sizeof is None:
            n = 0
            if self.nullable:
                n += cudf._lib.null_mask.bitmask_allocation_size_bytes(
                    self.size
                )

            child0_size = (self.size + 1) * self.base_children[
                0
            ].dtype.itemsize
            current_base_child = self.base_children[1]
            current_offset = self.offset
            n += child0_size
            while type(current_base_child) is ListColumn:
                child0_size = (
                    current_base_child.size + 1 - current_offset
                ) * current_base_child.base_children[0].dtype.itemsize
                current_offset = current_base_child.base_children[0][
                    current_offset
                ]
                n += child0_size
                current_base_child = current_base_child.base_children[1]

            n += (
                current_base_child.size - current_offset
            ) * current_base_child.dtype.itemsize

            if current_base_child.nullable:
                n += cudf._lib.null_mask.bitmask_allocation_size_bytes(
                    current_base_child.size
                )
            self._cached_sizeof = n

        return self._cached_sizeof

    @property
    def base_size(self):
        # in some cases, libcudf will return an empty ListColumn with no
        # indices; in these cases, we must manually set the base_size to 0 to
        # avoid it being negative
        return max(0, len(self.base_children[0]) - 1)

    def binary_operator(
        self, binop: str, other: BinaryOperand, reflect: bool = False
    ) -> ColumnBase:
        """
        Calls a binary operator *binop* on operands *self*
        and *other*.

        Parameters
        ----------
        self, other : list columns

        binop :  binary operator
            Only "add" operator is currently being supported
            for lists concatenation functions

        reflect : boolean, default False
            If ``reflect`` is ``True``, swap the order of
            the operands.

        Returns
        -------
        Series : the output dtype is determined by the
            input operands.

        Examples
        --------
        >>> import cudf
        >>> gdf = cudf.DataFrame({'val': [['a', 'a'], ['b'], ['c']]})
        >>> gdf
            val
        0  [a, a]
        1     [b]
        2     [c]
        >>> gdf['val'] + gdf['val']
        0    [a, a, a, a]
        1          [b, b]
        2          [c, c]
        Name: val, dtype: list

        """

        if isinstance(other.dtype, ListDtype):
            if binop == "add":
                return concatenate_rows(Table({0: self, 1: other}))
            else:
                raise NotImplementedError(
                    "Lists concatenation for this operation is not yet"
                    "supported"
                )
        else:
            raise TypeError("can only concatenate list to list")

    @property
    def elements(self):
        """
        Column containing the elements of each list (may itself be a
        ListColumn)
        """
        return self.children[1]

    @property
    def offsets(self):
        """
        Integer offsets to elements specifying each row of the ListColumn
        """
        return self.children[0]

    def list(self, parent=None):
        return ListMethods(self, parent=parent)

    def to_arrow(self):
        offsets = self.offsets.to_arrow()
        elements = (
            pa.nulls(len(self.elements))
            if len(self.elements) == self.elements.null_count
            else self.elements.to_arrow()
        )
        pa_type = pa.list_(elements.type)

        if self.nullable:
            nbuf = self.mask.to_host_array().view("int8")
            nbuf = pa.py_buffer(nbuf)
            buffers = (nbuf, offsets.buffers()[1])
        else:
            buffers = offsets.buffers()
        return pa.ListArray.from_buffers(
            pa_type, len(self), buffers, children=[elements]
        )

    def set_base_data(self, value):
        if value is not None:
            raise RuntimeError(
                "ListColumn's do not use data attribute of Column, use "
                "`set_base_children` instead"
            )
        else:
            super().set_base_data(value)

    def serialize(self):
        header = {}
        frames = []
        header["type-serialized"] = pickle.dumps(type(self))
        header["null_count"] = self.null_count
        header["size"] = self.size
        header["dtype"], dtype_frames = self.dtype.serialize()
        header["dtype_frames_count"] = len(dtype_frames)
        frames.extend(dtype_frames)

        sub_headers = []

        for item in self.children:
            sheader, sframes = item.serialize()
            sub_headers.append(sheader)
            frames.extend(sframes)

        if self.null_count > 0:
            frames.append(self.mask)

        header["subheaders"] = sub_headers
        header["frame_count"] = len(frames)

        return header, frames

    @classmethod
    def deserialize(cls, header, frames):

        # Get null mask
        if header["null_count"] > 0:
            mask = Buffer(frames[-1])
        else:
            mask = None

        # Deserialize dtype
        dtype = pickle.loads(header["dtype"]["type-serialized"]).deserialize(
            header["dtype"], frames[: header["dtype_frames_count"]]
        )

        # Deserialize child columns
        children = []
        f = header["dtype_frames_count"]
        for h in header["subheaders"]:
            fcount = h["frame_count"]
            child_frames = frames[f : f + fcount]
            column_type = pickle.loads(h["type-serialized"])
            children.append(column_type.deserialize(h, child_frames))
            f += fcount

        # Materialize list column
        return column.build_column(
            data=None,
            dtype=dtype,
            mask=mask,
            children=tuple(children),
            size=header["size"],
        )

    @property
    def __cuda_array_interface__(self):
        raise NotImplementedError(
            "Lists are not yet supported via `__cuda_array_interface__`"
        )

    def _with_type_metadata(
        self: "cudf.core.column.ListColumn", dtype: Dtype
    ) -> "cudf.core.column.ListColumn":
        if isinstance(dtype, ListDtype):
            return column.build_list_column(
                indices=self.base_children[0],
                elements=self.base_children[1]._with_type_metadata(
                    dtype.element_type
                ),
                mask=self.base_mask,
                size=self.size,
                offset=self.offset,
                null_count=self.null_count,
            )

        return self


class ListMethods(ColumnMethodsMixin):
    """
    List methods for Series
    """

    _column: ListColumn

    def __init__(self, column: ListColumn, parent: ParentType = None):
        if not is_list_dtype(column.dtype):
            raise AttributeError(
                "Can only use .list accessor with a 'list' dtype"
            )
        super().__init__(column=column, parent=parent)

    def get(self, index: int) -> ParentType:
        """
        Extract element at the given index from each component

        Extract element from lists, tuples, or strings in
        each element in the Series/Index.

        Parameters
        ----------
        index : int

        Returns
        -------
        Series or Index

        Examples
        --------
        >>> s = cudf.Series([[1, 2, 3], [3, 4, 5], [4, 5, 6]])
        >>> s.list.get(-1)
        0    3
        1    5
        2    6
        dtype: int64
        """
        min_col_list_len = self.len().min()
        if -min_col_list_len <= index < min_col_list_len:
            return self._return_or_inplace(
                extract_element(self._column, index)
            )
        else:
            raise IndexError("list index out of range")

    def contains(self, search_key: ScalarLike) -> ParentType:
        """
        Returns boolean values indicating whether the specified scalar
        is an element of each row.

        Parameters
        ----------
        search_key : scalar
            element being searched for in each row of the list column

        Returns
        -------
        Series or Index

        Examples
        --------
        >>> s = cudf.Series([[1, 2, 3], [3, 4, 5], [4, 5, 6]])
        >>> s.list.contains(4)
        Series([False, True, True])
        dtype: bool
        """
        search_key = cudf.Scalar(search_key)
        try:
            res = self._return_or_inplace(
                contains_scalar(self._column, search_key)
            )
        except RuntimeError as e:
            if (
                "Type/Scale of search key does not"
                "match list column element type" in str(e)
            ):
                raise TypeError(
                    "Type/Scale of search key does not"
                    "match list column element type"
                ) from e
            raise
        else:
            return res

    @property
    def leaves(self) -> ParentType:
        """
        From a Series of (possibly nested) lists, obtain the elements from
        the innermost lists as a flat Series (one value per row).

        Returns
        -------
        Series or Index

        Examples
        --------
        >>> a = cudf.Series([[[1, None], [3, 4]], None, [[5, 6]]])
        >>> a.list.leaves
        0       1
        1    <NA>
        2       3
        3       4
        4       5
        5       6
        dtype: int64
        """
        if type(self._column.elements) is ListColumn:
            return self._column.elements.list(parent=self._parent).leaves
        else:
            return self._return_or_inplace(
                self._column.elements, retain_index=False
            )

    def len(self) -> ParentType:
        """
        Computes the length of each element in the Series/Index.

        Returns
        -------
        Series or Index

        Examples
        --------
        >>> s = cudf.Series([[1, 2, 3], None, [4, 5]])
        >>> s
        0    [1, 2, 3]
        1         None
        2       [4, 5]
        dtype: list
        >>> s.list.len()
        0       3
        1    <NA>
        2       2
        dtype: int32
        """
        return self._return_or_inplace(count_elements(self._column))

    def take(self, lists_indices: ColumnLike) -> ParentType:
        """
        Collect list elements based on given indices.

        Parameters
        ----------
        lists_indices: Series-like of lists
            Specifies what to collect from each row

        Returns
        -------
        Series or Index

        Examples
        --------
        >>> s = cudf.Series([[1, 2, 3], None, [4, 5]])
        >>> s
        0    [1, 2, 3]
        1         None
        2       [4, 5]
        dtype: list
        >>> s.list.take([[0, 1], [], []])
        0    [1, 2]
        1      None
        2        []
        dtype: list
        """

        lists_indices_col = as_column(lists_indices)
        if not isinstance(lists_indices_col, ListColumn):
            raise ValueError("lists_indices should be list type array.")
        if not lists_indices_col.size == self._column.size:
            raise ValueError(
                "lists_indices and list column is of different " "size."
            )
        if not _is_non_decimal_numeric_dtype(
            lists_indices_col.children[1].dtype
        ) or not np.issubdtype(
            lists_indices_col.children[1].dtype, np.integer
        ):
            raise TypeError(
                "lists_indices should be column of values of index types."
            )

        try:
            res = self._return_or_inplace(
                segmented_gather(self._column, lists_indices_col)
            )
        except RuntimeError as e:
            if "contains nulls" in str(e):
                raise ValueError("lists_indices contains null.") from e
            raise
        else:
            return res

    def unique(self) -> ParentType:
        """
        Returns the unique elements in each list.
        The ordering of elements is not guaranteed.

        Returns
        -------
        Series or Index

        Examples
        --------
        >>> s = cudf.Series([[1, 1, 2, None, None], None, [4, 4], []])
        >>> s
        0    [1.0, 1.0, 2.0, nan, nan]
        1                         None
        2                   [4.0, 4.0]
        3                           []
        dtype: list
        >>> s.list.unique() # Order of list element is not guaranteed
        0              [1.0, 2.0, nan]
        1                         None
        2                        [4.0]
        3                           []
        dtype: list
        """

        if is_list_dtype(self._column.children[1].dtype):
            raise NotImplementedError("Nested lists unique is not supported.")

        return self._return_or_inplace(
            drop_list_duplicates(
                self._column, nulls_equal=True, nans_all_equal=True
            )
        )

    def sort_values(
        self,
        ascending: bool = True,
        inplace: bool = False,
        kind: str = "quicksort",
        na_position: str = "last",
        ignore_index: bool = False,
    ) -> ParentType:
        """
        Sort each list by the values.

        Sort the lists in ascending or descending order by some criterion.

        Parameters
        ----------
        ascending : bool, default True
            If True, sort values in ascending order, otherwise descending.
        na_position : {'first', 'last'}, default 'last'
            'first' puts nulls at the beginning, 'last' puts nulls at the end.
        ignore_index : bool, default False
            If True, the resulting axis will be labeled 0, 1, ..., n - 1.

        Returns
        -------
        Series or Index with each list sorted

        Notes
        -----
        Difference from pandas:
          * Not supporting: `inplace`, `kind`

        Examples
        --------
        >>> s = cudf.Series([[4, 2, None, 9], [8, 8, 2], [2, 1]])
        >>> s.list.sort_values(ascending=True, na_position="last")
        0    [2.0, 4.0, 9.0, nan]
        1         [2.0, 8.0, 8.0]
        2              [1.0, 2.0]
        dtype: list
        """
        if inplace:
            raise NotImplementedError("`inplace` not currently implemented.")
        if kind != "quicksort":
            raise NotImplementedError("`kind` not currently implemented.")
        if na_position not in {"first", "last"}:
            raise ValueError(f"Unknown `na_position` value {na_position}")
        if is_list_dtype(self._column.children[1].dtype):
            raise NotImplementedError("Nested lists sort is not supported.")

        return self._return_or_inplace(
            sort_lists(self._column, ascending, na_position),
            retain_index=not ignore_index,
        )

    def concat(self, dropna=True) -> ParentType:
        """
        For a column with at least one level of nesting, concatenate the
        lists in each row.

        Parameters
        ----------
        dropna: bool,optional
            If True (default), ignores top-level null elements in each row.
            If False, and top-level null elements are present, the resulting
            row in the output is null.

        Returns
        -------
        Series or Index

        Examples
        --------
        >>> s1
        0      [[1.0, 2.0], [3.0, 4.0, 5.0]]
        1    [[6.0, None], [7.0], [8.0, 9.0]]
        dtype: list
        >>> s1.list.concat()
        0    [1.0, 2.0, 3.0, 4.0, 5.0]
        1    [6.0, None, 7.0, 8.0, 9.0]
        dtype: list

        Null values at the top-level in each row are dropped by default:

        >>> s2
        0    [[1.0, 2.0], None, [3.0, 4.0, 5.0]]
        1        [[6.0, None], [7.0], [8.0, 9.0]]
        dtype: list
        >>> s2.list.concat()
        0    [1.0, 2.0, 3.0, 4.0, 5.0]
        1    [6.0, None, 7.0, 8.0, 9.0]
        dtype: list

        Use ``dropna=False`` to produce a null instead:

        >>> s2.list.concat(dropna=False)
        0                         None
        1    [6.0, nan, 7.0, 8.0, 9.0]
        dtype: list
        """
        try:
            result = concatenate_list_elements(self._column, dropna=dropna)
        except RuntimeError as e:
            if "Rows of the input column must be lists." in str(e):
                raise ValueError(
                    "list.concat() can only be called on "
                    "list columns with at least one level "
                    "of nesting"
                )
        return self._return_or_inplace(result)<|MERGE_RESOLUTION|>--- conflicted
+++ resolved
@@ -17,11 +17,7 @@
     sort_lists,
 )
 from cudf._lib.table import Table
-<<<<<<< HEAD
-from cudf._typing import BinaryOperand, ColumnLike, ScalarLike
-=======
-from cudf._typing import BinaryOperand, Dtype
->>>>>>> 8aceab09
+from cudf._typing import BinaryOperand, ColumnLike, Dtype, ScalarLike
 from cudf.core.buffer import Buffer
 from cudf.core.column import ColumnBase, as_column, column
 from cudf.core.column.methods import ColumnMethodsMixin, ParentType
