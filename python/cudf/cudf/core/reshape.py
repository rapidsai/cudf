--- conflicted
+++ resolved
@@ -122,14 +122,9 @@
 
     Parameters
     ----------
-<<<<<<< HEAD
-    objs : list or dict of DataFrame, Series, or Index
-=======
     objs : list or dictionary of DataFrame, Series, or Index
->>>>>>> bee2a38b
     axis : {0/'index', 1/'columns'}, default 0
         The axis to concatenate along.
-        `axis=1` must be passed if a dictionary is passed.
     join : {'inner', 'outer'}, default 'outer'
         How to handle indexes on other axis (or axes).
     ignore_index : bool, default False
@@ -237,11 +232,7 @@
     0      a       1    bird   polly
     1      b       2  monkey  george
 
-<<<<<<< HEAD
     Combine a dictionary of DataFrame objects horizontally or vertically:
-=======
-    Combine a dictionary of DataFrame objects horizontally:
->>>>>>> bee2a38b
 
     >>> d = {'first': df1, 'second': df2}
     >>> cudf.concat(d, axis=1)
@@ -249,65 +240,19 @@
       letter  number  letter  number
     0      a       1       c       3
     1      b       2       d       4
-<<<<<<< HEAD
     >>> cudf.concat(d, axis=0)
                     letter  number
     first       0       a       1
                 1       b       2
     second      0       c       3
                 1       d       4
-=======
->>>>>>> bee2a38b
     """
     # TODO: Do we really need to have different error messages for an empty
     # list and a list of None?
     if not objs:
         raise ValueError("No objects to concatenate")
 
-<<<<<<< HEAD
     if isinstance(objs, dict):
-        objs = {k: obj for k, obj in objs.items() if obj is not None}
-        keys = list(objs)
-        objs = list(objs.values())
-    else:
-        objs = [obj for obj in objs if obj is not None]
-        keys = None
-
-    if not objs:
-        raise ValueError("All objects passed were None")
-
-=======
->>>>>>> bee2a38b
-    axis = _AXIS_MAP.get(axis, None)
-    if axis is None:
-        raise ValueError(
-            f'`axis` must be 0 / "index" or 1 / "columns", got: {axis}'
-        )
-
-<<<<<<< HEAD
-    # Retrieve the base types of `objs`. In order to support sub-types
-    # and object wrappers, we use `isinstance()` instead of comparing
-    # types directly
-    typs = set()
-    for o in objs:
-        if isinstance(o, cudf.MultiIndex):
-            typs.add(cudf.MultiIndex)
-        elif isinstance(o, cudf.BaseIndex):
-            typs.add(type(o))
-        elif isinstance(o, cudf.DataFrame):
-            typs.add(cudf.DataFrame)
-        elif isinstance(o, cudf.Series):
-            typs.add(cudf.Series)
-        else:
-            raise TypeError(f"cannot concatenate object of type {type(o)}")
-
-    allowed_typs = {cudf.Series, cudf.DataFrame}
-=======
-    if isinstance(objs, dict):
-        if axis != 1:
-            raise NotImplementedError(
-                f"Can only concatenate dictionary input along axis=1, not {axis}"
-            )
         objs = {k: obj for k, obj in objs.items() if obj is not None}
         keys = list(objs)
         objs = list(objs.values())
@@ -322,15 +267,21 @@
     if not objs:
         raise ValueError("All objects passed were None")
 
+    axis = _AXIS_MAP.get(axis, None)
+    if axis is None:
+        raise ValueError(
+            f'`axis` must be 0 / "index" or 1 / "columns", got: {axis}'
+        )
+
     # Retrieve the base types of `objs`. In order to support sub-types
     # and object wrappers, we use `isinstance()` instead of comparing
     # types directly
-    allowed_typs = {
+    allowed_typs = (
         cudf.Series,
         cudf.DataFrame,
         cudf.BaseIndex,
-    }
-    if not all(isinstance(o, tuple(allowed_typs)) for o in objs):
+    )
+    if not all(isinstance(o, allowed_typs) for o in objs):
         raise TypeError(
             f"can only concatenate objects which are instances of "
             f"{allowed_typs}, instead received {[type(o) for o in objs]}"
@@ -343,7 +294,6 @@
             )
 
     only_series = all(isinstance(o, cudf.Series) for o in objs)
->>>>>>> bee2a38b
 
     # Return for single object
     if len(objs) == 1:
@@ -390,6 +340,7 @@
                             ]
                         )
             else:
+                typs = None
                 o_typ = typs.pop()
                 if o_typ not in allowed_typs:
                     raise TypeError(
@@ -456,13 +407,6 @@
             objs = _align_objs(objs, how=join, sort=sort)
             df.index = objs[0].index
 
-<<<<<<< HEAD
-        # if the dictionary consists of only dictionaries
-        # it must be handled differently
-        only_series = len(typs) == 1 and cudf.Series in typs
-
-=======
->>>>>>> bee2a38b
         if keys is None:
             for o in objs:
                 for name, col in o._data.items():
@@ -491,8 +435,6 @@
 
         # need to create a MultiIndex column
         else:
-<<<<<<< HEAD
-=======
             # All levels in the multiindex label must have the same type
             has_multiple_level_types = (
                 len({type(name) for o in objs for name in o._data.keys()}) > 1
@@ -503,27 +445,17 @@
                     "label types in cuDF at this time. You must convert "
                     "the labels to the same type."
                 )
->>>>>>> bee2a38b
             for k, o in zip(keys, objs):
                 for name, col in o._data.items():
                     # if only series, then only keep keys as column labels
                     # if the existing column is multiindex, prepend it
-<<<<<<< HEAD
-                    # to handle cases where dfs and srs are concatenated,
-                    # explicitly cast int column labels into str
-=======
                     # to handle cases where dfs and srs are concatenated
->>>>>>> bee2a38b
                     if only_series:
                         col_label = k
                     elif isinstance(name, tuple):
                         col_label = (k, *name)
                     else:
-<<<<<<< HEAD
-                        col_label = (k, str(name))
-=======
                         col_label = (k, name)
->>>>>>> bee2a38b
                     if empty_inner:
                         df[col_label] = cudf.core.column.column_empty_like(
                             col, newsize=0
@@ -534,22 +466,12 @@
         if keys is None:
             df.columns = result_columns.unique()
             if ignore_index:
-<<<<<<< HEAD
-                df.columns = pd.RangeIndex(len(result_columns.unique()))
-        else:
-            if ignore_index:
-                # with ignore_index the column names change to numbers
-                df.columns = pd.RangeIndex(len(result_columns))
-            elif not only_series:
-                df.columns = cudf.MultiIndex.from_tuples(df._column_names)
-=======
                 df.columns = cudf.RangeIndex(len(result_columns.unique()))
         elif ignore_index:
             # with ignore_index the column names change to numbers
             df.columns = cudf.RangeIndex(len(result_columns))
         elif not only_series:
             df.columns = cudf.MultiIndex.from_tuples(df._column_names)
->>>>>>> bee2a38b
 
         if empty_inner:
             # if join is inner and it contains an empty df
