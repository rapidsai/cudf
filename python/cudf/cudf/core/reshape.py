--- conflicted
+++ resolved
@@ -985,11 +985,7 @@
             return x if isinstance(x, tuple) else (x,)
 
         nrows = len(index_labels)
-<<<<<<< HEAD
         for col_label, col in col_accessor.items():
-=======
-        for col_label, col in df._column_labels_and_values:
->>>>>>> ba7d6e71
             names = [
                 as_tuple(col_label) + as_tuple(name) for name in column_labels
             ]
@@ -1227,12 +1223,6 @@
         )
         return res
     else:
-<<<<<<< HEAD
-        df = df.copy(deep=False)
-        columns = df.index._poplevels(level)
-        index = df.index
-        result = _pivot(df._data, index, columns)
-=======
         index = df.index.droplevel(level)
         if is_scalar(level):
             columns = df.index.get_level_values(level)
@@ -1248,7 +1238,6 @@
             )
             columns.names = new_names
         result = _pivot(df, index, columns)
->>>>>>> ba7d6e71
         if result.index.nlevels == 1:
             result.index = result.index.get_level_values(result.index.names[0])
         return result
