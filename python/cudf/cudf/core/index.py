--- conflicted
+++ resolved
@@ -2218,13 +2218,8 @@
         DatetimeIndex(['2000-12-31', '2001-12-31', '2002-12-31'], dtype='datetime64[ns]')
         >>> datetime_index.year
         Index([2000, 2001, 2002], dtype='int16')
-<<<<<<< HEAD
-        """
-        return self._get_dt_field("year")
-=======
-        """  # noqa: E501
+        """
         return Index._from_column(self._column.year, name=self.name)
->>>>>>> b084d747
 
     @property  # type: ignore
     @_performance_tracking
@@ -2242,13 +2237,8 @@
         DatetimeIndex(['2000-01-31', '2000-02-29', '2000-03-31'], dtype='datetime64[ns]')
         >>> datetime_index.month
         Index([1, 2, 3], dtype='int16')
-<<<<<<< HEAD
-        """
-        return self._get_dt_field("month")
-=======
-        """  # noqa: E501
+        """
         return Index._from_column(self._column.month, name=self.name)
->>>>>>> b084d747
 
     @property  # type: ignore
     @_performance_tracking
@@ -2266,13 +2256,8 @@
         DatetimeIndex(['2000-01-01', '2000-01-02', '2000-01-03'], dtype='datetime64[ns]')
         >>> datetime_index.day
         Index([1, 2, 3], dtype='int16')
-<<<<<<< HEAD
-        """
-        return self._get_dt_field("day")
-=======
-        """  # noqa: E501
+        """
         return Index._from_column(self._column.day, name=self.name)
->>>>>>> b084d747
 
     @property  # type: ignore
     @_performance_tracking
