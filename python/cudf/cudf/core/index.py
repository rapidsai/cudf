--- conflicted
+++ resolved
@@ -877,7 +877,6 @@
     def max(self):
         return self._minmax("max")
 
-<<<<<<< HEAD
     @property
     def values(self):
         return cupy.arange(self.start, self.stop, self.step)
@@ -897,10 +896,8 @@
 
         return self._values.isin(values).values
 
-=======
     def __neg__(self):
         return -self._as_int_index()
->>>>>>> 029b1dbb
 
     def __pos__(self):
         return +self._as_int_index()
