# Copyright (c) 2018-2022, NVIDIA CORPORATION.

from __future__ import annotations

import math
import pickle
import warnings
from functools import cached_property
from numbers import Number
from typing import (
    Any,
    Dict,
    List,
    MutableMapping,
    Optional,
    Tuple,
    Type,
    TypeVar,
    Union,
)

import cupy
import numpy as np
import pandas as pd
from pandas._config import get_option

import cudf
from cudf._lib.datetime import extract_quarter, is_leap_year
from cudf._lib.filling import sequence
from cudf._lib.search import search_sorted
from cudf.api.types import (
    _is_non_decimal_numeric_dtype,
    is_categorical_dtype,
    is_dtype_equal,
    is_interval_dtype,
    is_list_like,
    is_scalar,
    is_string_dtype,
)
from cudf.core._base_index import BaseIndex, _index_astype_docstring
from cudf.core.column import (
    CategoricalColumn,
    ColumnBase,
    DatetimeColumn,
    IntervalColumn,
    NumericalColumn,
    StringColumn,
    StructColumn,
    TimeDeltaColumn,
    arange,
    column,
)
from cudf.core.column.column import as_column, concat_columns
from cudf.core.column.string import StringMethods as StringMethods
from cudf.core.dtypes import IntervalDtype
from cudf.core.frame import Frame
from cudf.core.mixins import BinaryOperand
from cudf.core.single_column_frame import SingleColumnFrame
from cudf.utils.docutils import copy_docstring, doc_apply
from cudf.utils.dtypes import (
    _maybe_convert_to_default_type,
    find_common_type,
    is_mixed_with_object_dtype,
    numeric_normalize_types,
)
from cudf.utils.utils import _cudf_nvtx_annotate, search_range

T = TypeVar("T", bound="Frame")


def _lexsorted_equal_range(
    idx: Union[GenericIndex, cudf.MultiIndex],
    key_as_table: Frame,
    is_sorted: bool,
) -> Tuple[int, int, Optional[ColumnBase]]:
    """Get equal range for key in lexicographically sorted index. If index
    is not sorted when called, a sort will take place and `sort_inds` is
    returned. Otherwise `None` is returned in that position.
    """
    if not is_sorted:
        sort_inds = idx._get_sorted_inds()
        sort_vals = idx._gather(sort_inds)
    else:
        sort_inds = None
        sort_vals = idx
    lower_bound = search_sorted(
        [*sort_vals._data.columns], [*key_as_table._columns], side="left"
    ).element_indexing(0)
    upper_bound = search_sorted(
        [*sort_vals._data.columns], [*key_as_table._columns], side="right"
    ).element_indexing(0)

    return lower_bound, upper_bound, sort_inds


def _index_from_data(data: MutableMapping, name: Any = None):
    """Construct an index of the appropriate type from some data."""

    if len(data) == 0:
        raise ValueError("Cannot construct Index from any empty Table")
    if len(data) == 1:
        values = next(iter(data.values()))

        if isinstance(values, NumericalColumn):
            try:
                index_class_type: Type[
                    Union[GenericIndex, cudf.MultiIndex]
                ] = _dtype_to_index[values.dtype.type]
            except KeyError:
                index_class_type = GenericIndex
        elif isinstance(values, DatetimeColumn):
            index_class_type = DatetimeIndex
        elif isinstance(values, TimeDeltaColumn):
            index_class_type = TimedeltaIndex
        elif isinstance(values, StringColumn):
            index_class_type = StringIndex
        elif isinstance(values, CategoricalColumn):
            index_class_type = CategoricalIndex
        elif isinstance(values, (IntervalColumn, StructColumn)):
            index_class_type = IntervalIndex
    else:
        index_class_type = cudf.MultiIndex
    return index_class_type._from_data(data, name)


def _index_from_columns(
    columns: List[cudf.core.column.ColumnBase], name: Any = None
):
    """Construct an index from ``columns``, with levels named 0, 1, 2..."""
    return _index_from_data(dict(zip(range(len(columns)), columns)), name=name)


class RangeIndex(BaseIndex, BinaryOperand):
    """
    Immutable Index implementing a monotonic integer range.

    This is the default index type used by DataFrame and Series
    when no explicit index is provided by the user.

    Parameters
    ----------
    start : int (default: 0), or other range instance
    stop : int (default: 0)
    step : int (default: 1)
    name : object, optional
        Name to be stored in the index.
    dtype : numpy dtype
        Unused, accepted for homogeneity with other index types.
    copy : bool, default False
        Unused, accepted for homogeneity with other index types.

    Returns
    -------
    RangeIndex

    Examples
    --------
    >>> import cudf
    >>> cudf.RangeIndex(0, 10, 1, name="a")
    RangeIndex(start=0, stop=10, step=1, name='a')

    >>> cudf.RangeIndex(range(1, 10, 1), name="a")
    RangeIndex(start=1, stop=10, step=1, name='a')
    """

    _VALID_BINARY_OPERATIONS = BinaryOperand._SUPPORTED_BINARY_OPERATIONS

    _range: range

    @_cudf_nvtx_annotate
    def __init__(
        self, start, stop=None, step=1, dtype=None, copy=False, name=None
    ):
        if step == 0:
            raise ValueError("Step must not be zero.")

        if isinstance(start, range):
            therange = start
            start = therange.start
            stop = therange.stop
            step = therange.step
        if stop is None:
            start, stop = 0, start
        self._start = int(start)
        self._stop = int(stop)
        self._step = int(step) if step is not None else 1
        self._index = None
        self._name = name
        self._range = range(self._start, self._stop, self._step)
        # _end is the actual last element of RangeIndex,
        # whereas _stop is an upper bound.
        self._end = self._start + self._step * (len(self._range) - 1)

    def _copy_type_metadata(
        self: RangeIndex, other: RangeIndex, *, override_dtypes=None
    ) -> RangeIndex:
        # There is no metadata to be copied for RangeIndex since it does not
        # have an underlying column.
        return self

    @property  # type: ignore
    @_cudf_nvtx_annotate
    def name(self):
        """
        Returns the name of the Index.
        """
        return self._name

    @name.setter  # type: ignore
    @_cudf_nvtx_annotate
    def name(self, value):
        self._name = value

    @property  # type: ignore
    @_cudf_nvtx_annotate
    def start(self):
        """
        The value of the `start` parameter (0 if this was not supplied).
        """
        return self._start

    @property  # type: ignore
    @_cudf_nvtx_annotate
    def stop(self):
        """
        The value of the stop parameter.
        """
        return self._stop

    @property  # type: ignore
    @_cudf_nvtx_annotate
    def step(self):
        """
        The value of the step parameter.
        """
        return self._step

    @property  # type: ignore
    @_cudf_nvtx_annotate
    def _num_rows(self):
        return len(self)

    @cached_property  # type: ignore
    @_cudf_nvtx_annotate
    def _values(self):
        if len(self) > 0:
            return column.arange(
                self._start, self._stop, self._step, dtype=self.dtype
            )
        else:
            return column.column_empty(0, masked=False, dtype=self.dtype)

    def _clean_nulls_from_index(self):
        """
        Rangeindex cannot have nulls, return original index
        """
        return self

    def is_numeric(self):
        return True

    def is_boolean(self):
        return False

    def is_integer(self):
        return True

    def is_floating(self):
        return False

    def is_object(self):
        return False

    def is_categorical(self):
        return False

    def is_interval(self):
        return False

    @property  # type: ignore
    @_cudf_nvtx_annotate
    def _data(self):
        return cudf.core.column_accessor.ColumnAccessor(
            {self.name: self._values}
        )

    @_cudf_nvtx_annotate
    def __contains__(self, item):
        if not isinstance(
            item, tuple(np.sctypes["int"] + np.sctypes["float"] + [int, float])
        ):
            return False
        if not item % 1 == 0:
            return False
        return item in range(self._start, self._stop, self._step)

    @_cudf_nvtx_annotate
    def copy(self, name=None, deep=False, dtype=None, names=None):
        """
        Make a copy of this object.

        Parameters
        ----------
        name : object optional (default: None), name of index
        deep : Bool (default: False)
            Ignored for RangeIndex
        dtype : numpy dtype optional (default: None)
            Target dtype for underlying range data
        names : list-like optional (default: False)
            Kept compatibility with MultiIndex. Should not be used.

        Returns
        -------
        New RangeIndex instance with same range, casted to new dtype
        """

        dtype = self.dtype if dtype is None else dtype

        if not np.issubdtype(dtype, np.signedinteger):
            raise ValueError(f"Expected Signed Integer Type, Got {dtype}")

        name = self.name if name is None else name

        return RangeIndex(
            start=self._start, stop=self._stop, step=self._step, name=name
        )

    @_cudf_nvtx_annotate
    @doc_apply(_index_astype_docstring)
    def astype(self, dtype, copy: bool = True):
        if is_dtype_equal(dtype, self.dtype):
            return self
        return self._as_int_index().astype(dtype, copy=copy)

    @_cudf_nvtx_annotate
    def drop_duplicates(self, keep="first"):
        return self

    @_cudf_nvtx_annotate
    def __repr__(self):
        return (
            f"{self.__class__.__name__}(start={self._start}, stop={self._stop}"
            f", step={self._step}"
            + (
                f", name={pd.io.formats.printing.default_pprint(self.name)}"
                if self.name is not None
                else ""
            )
            + ")"
        )

    @_cudf_nvtx_annotate
    def __len__(self):
        return len(range(self._start, self._stop, self._step))

    @_cudf_nvtx_annotate
    def __getitem__(self, index):
        if isinstance(index, slice):
            sl_start, sl_stop, sl_step = index.indices(len(self))

            lo = self._start + sl_start * self._step
            hi = self._start + sl_stop * self._step
            st = self._step * sl_step
            return RangeIndex(start=lo, stop=hi, step=st, name=self._name)

        elif isinstance(index, Number):
            len_self = len(self)
            if index < 0:
                index += len_self
            if not (0 <= index < len_self):
                raise IndexError("Index out of bounds")
            return self._start + index * self._step
        return self._as_int_index()[index]

    @_cudf_nvtx_annotate
    def equals(self, other):
        if isinstance(other, RangeIndex):
            if (self._start, self._stop, self._step) == (
                other._start,
                other._stop,
                other._step,
            ):
                return True
        return self._as_int_index().equals(other)

    @_cudf_nvtx_annotate
    def serialize(self):
        header = {}
        header["index_column"] = {}

        # store metadata values of index separately
        # We don't need to store the GPU buffer for RangeIndexes
        # cuDF only needs to store start/stop and rehydrate
        # during de-serialization
        header["index_column"]["start"] = self._start
        header["index_column"]["stop"] = self._stop
        header["index_column"]["step"] = self._step
        frames = []

        header["name"] = pickle.dumps(self.name)
        header["dtype"] = pickle.dumps(self.dtype)
        header["type-serialized"] = pickle.dumps(type(self))
        header["frame_count"] = 0
        return header, frames

    @classmethod
    @_cudf_nvtx_annotate
    def deserialize(cls, header, frames):
        h = header["index_column"]
        name = pickle.loads(header["name"])
        start = h["start"]
        stop = h["stop"]
        step = h.get("step", 1)
        return RangeIndex(start=start, stop=stop, step=step, name=name)

    @property  # type: ignore
    @_cudf_nvtx_annotate
    def dtype(self):
        """
        `dtype` of the range of values in RangeIndex.

        By default the dtype is 64 bit signed integer. This is configurable
        via `default_integer_bitwidth` as 32 bit in `cudf.options`
        """
        dtype = np.dtype(np.int64)
        return _maybe_convert_to_default_type(dtype)

    @_cudf_nvtx_annotate
    def find_label_range(self, first=None, last=None):
        """Find subrange in the ``RangeIndex``, marked by their positions, that
        starts greater or equal to ``first`` and ends less or equal to ``last``

        The range returned is assumed to be monotonically increasing. In cases
        where there is no such range that suffice the constraint, an exception
        will be raised.

        Parameters
        ----------
        first, last : int, optional, Default None
            The "start" and "stop" values of the subrange. If None, will use
            ``self._start`` as first, ``self._stop`` as last.

        Returns
        -------
        begin, end : 2-tuple of int
            The starting index and the ending index.
            The `last` value occurs at ``end - 1`` position.
        """

        first = self._start if first is None else first
        last = self._stop if last is None else last

        if self._step < 0:
            first = -first
            last = -last
            start = -self._start
            step = -self._step
        else:
            start = self._start
            step = self._step

        stop = start + len(self) * step
        begin = search_range(start, stop, first, step, side="left")
        end = search_range(start, stop, last, step, side="right")

        return begin, end

    @_cudf_nvtx_annotate
    def to_pandas(self):
        return pd.RangeIndex(
            start=self._start,
            stop=self._stop,
            step=self._step,
            dtype=self.dtype,
            name=self.name,
        )

    @property
    def is_unique(self):
        """
        Return if the index has unique values.
        """
        return True

    @property  # type: ignore
    @_cudf_nvtx_annotate
    def is_monotonic_increasing(self):
        return self._step > 0 or len(self) <= 1

    @property  # type: ignore
    @_cudf_nvtx_annotate
    def is_monotonic_decreasing(self):
        return self._step < 0 or len(self) <= 1

    @_cudf_nvtx_annotate
    def get_slice_bound(self, label, side, kind=None):
        """
        Calculate slice bound that corresponds to given label.
        Returns leftmost (one-past-the-rightmost if ``side=='right'``) position
        of given label.

        Parameters
        ----------
        label : int
            A valid value in the ``RangeIndex``
        side : {'left', 'right'}
        kind : Unused
            To keep consistency with other index types.

        Returns
        -------
        int
            Index of label.
        """
        if side not in {"left", "right"}:
            raise ValueError(f"Unrecognized side parameter: {side}")

        if self._step < 0:
            label = -label
            start = -self._start
            step = -self._step
        else:
            start = self._start
            step = self._step

        stop = start + len(self) * step
        pos = search_range(start, stop, label, step, side=side)
        return pos

    @_cudf_nvtx_annotate
    def memory_usage(self, deep=False):
        if deep:
            warnings.warn(
                "The deep parameter is ignored and is only included "
                "for pandas compatibility."
            )
        return 0

    def unique(self):
        # RangeIndex always has unique values
        return self

    @_cudf_nvtx_annotate
    def __mul__(self, other):
        # Multiplication by raw ints must return a RangeIndex to match pandas.
        if isinstance(other, cudf.Scalar) and other.dtype.kind in "iu":
            other = other.value
        elif (
            isinstance(other, (np.ndarray, cupy.ndarray))
            and other.ndim == 0
            and other.dtype.kind in "iu"
        ):
            other = other.item()
        if isinstance(other, (int, np.integer)):
            return RangeIndex(
                self.start * other, self.stop * other, self.step * other
            )
        return self._as_int_index().__mul__(other)

    @_cudf_nvtx_annotate
    def __rmul__(self, other):
        # Multiplication is commutative.
        return self.__mul__(other)

    @_cudf_nvtx_annotate
    def _as_int_index(self):
        # Convert self to an integer index. This method is used to perform ops
        # that are not defined directly on RangeIndex.
        return _dtype_to_index[self.dtype.type]._from_data(self._data)

    @_cudf_nvtx_annotate
    def __array_ufunc__(self, ufunc, method, *inputs, **kwargs):
        return self._as_int_index().__array_ufunc__(
            ufunc, method, *inputs, **kwargs
        )

    @_cudf_nvtx_annotate
    def get_loc(self, key, method=None, tolerance=None):
        # Given an actual integer,
        idx = (key - self._start) / self._step
        idx_int_upper_bound = (self._stop - self._start) // self._step
        if method is None:
            if tolerance is not None:
                raise ValueError(
                    "tolerance argument only valid if using pad, "
                    "backfill or nearest lookups"
                )

            if idx > idx_int_upper_bound or idx < 0:
                raise KeyError(key)

            idx_int = (key - self._start) // self._step
            if idx_int != idx:
                raise KeyError(key)
            return idx_int

        if (method == "ffill" and idx < 0) or (
            method == "bfill" and idx > idx_int_upper_bound
        ):
            raise KeyError(key)

        round_method = {
            "ffill": math.floor,
            "bfill": math.ceil,
            "nearest": round,
        }[method]
        if tolerance is not None and (abs(idx) * self._step > tolerance):
            raise KeyError(key)
        return np.clip(round_method(idx), 0, idx_int_upper_bound, dtype=int)

    @_cudf_nvtx_annotate
    def _union(self, other, sort=None):
        if isinstance(other, RangeIndex):
            # Variable suffixes are of the
            # following notation: *_o -> other, *_s -> self,
            # and *_r -> result
            start_s, step_s = self.start, self.step
            end_s = self._end
            start_o, step_o = other.start, other.step
            end_o = other._end
            if self.step < 0:
                start_s, step_s, end_s = end_s, -step_s, start_s
            if other.step < 0:
                start_o, step_o, end_o = end_o, -step_o, start_o
            if len(self) == 1 and len(other) == 1:
                step_s = step_o = abs(self.start - other.start)
            elif len(self) == 1:
                step_s = step_o
            elif len(other) == 1:
                step_o = step_s

            # Determine minimum start value of the result.
            start_r = min(start_s, start_o)
            # Determine maximum end value of the result.
            end_r = max(end_s, end_o)
            result = None
            min_step = min(step_o, step_s)

            if ((start_s - start_o) % min_step) == 0:
                # Checking to determine other is a subset of self with
                # equal step size.
                if (
                    step_o == step_s
                    and (start_s - end_o) <= step_s
                    and (start_o - end_s) <= step_s
                ):
                    result = type(self)(start_r, end_r + step_s, step_s)
                # Checking if self is a subset of other with unequal
                # step sizes.
                elif (
                    step_o % step_s == 0
                    and (start_o + step_s >= start_s)
                    and (end_o - step_s <= end_s)
                ):
                    result = type(self)(start_r, end_r + step_s, step_s)
                # Checking if other is a subset of self with unequal
                # step sizes.
                elif (
                    step_s % step_o == 0
                    and (start_s + step_o >= start_o)
                    and (end_s - step_o <= end_o)
                ):
                    result = type(self)(start_r, end_r + step_o, step_o)
            # Checking to determine when the steps are even but one of
            # the inputs spans across is near half or less then half
            # the other input. This case needs manipulation to step
            # size.
            elif (
                step_o == step_s
                and (step_s % 2 == 0)
                and (abs(start_s - start_o) <= step_s / 2)
                and (abs(end_s - end_o) <= step_s / 2)
            ):
                result = type(self)(start_r, end_r + step_s / 2, step_s / 2)
            if result is not None:
                if sort is None and not result.is_monotonic_increasing:
                    return result.sort_values()
                else:
                    return result

        # If all the above optimizations don't cater to the inputs,
        # we materialize RangeIndexes into integer indexes and
        # then perform `union`.
        return self._as_int_index()._union(other, sort=sort)

    @_cudf_nvtx_annotate
    def _intersection(self, other, sort=False):
        if not isinstance(other, RangeIndex):
            return super()._intersection(other, sort=sort)

        if not len(self) or not len(other):
            return RangeIndex(0)

        first = self._range[::-1] if self.step < 0 else self._range
        second = other._range[::-1] if other.step < 0 else other._range

        # check whether intervals intersect
        # deals with in- and decreasing ranges
        int_low = max(first.start, second.start)
        int_high = min(first.stop, second.stop)
        if int_high <= int_low:
            return RangeIndex(0)

        # Method hint: linear Diophantine equation
        # solve intersection problem
        # performance hint: for identical step sizes, could use
        # cheaper alternative
        gcd, s, _ = _extended_gcd(first.step, second.step)

        # check whether element sets intersect
        if (first.start - second.start) % gcd:
            return RangeIndex(0)

        # calculate parameters for the RangeIndex describing the
        # intersection disregarding the lower bounds
        tmp_start = (
            first.start + (second.start - first.start) * first.step // gcd * s
        )
        new_step = first.step * second.step // gcd
        no_steps = -(-(int_low - tmp_start) // abs(new_step))
        new_start = tmp_start + abs(new_step) * no_steps
        new_range = range(new_start, int_high, new_step)
        new_index = RangeIndex(new_range)

        if (self.step < 0 and other.step < 0) is not (new_index.step < 0):
            new_index = new_index[::-1]
        if sort is None:
            new_index = new_index.sort_values()

        return new_index

    def sort_values(
        self,
        return_indexer=False,
        ascending=True,
        na_position="last",
        key=None,
    ):
        if key is not None:
            raise NotImplementedError("key parameter is not yet implemented.")
        if na_position not in {"first", "last"}:
            raise ValueError(f"invalid na_position: {na_position}")

        sorted_index = self
        indexer = RangeIndex(range(len(self)))

        sorted_index = self
        if ascending:
            if self.step < 0:
                sorted_index = self[::-1]
                indexer = indexer[::-1]
        else:
            if self.step > 0:
                sorted_index = self[::-1]
                indexer = indexer = indexer[::-1]

        if return_indexer:
            return sorted_index, indexer
        else:
            return sorted_index

    @_cudf_nvtx_annotate
    def _gather(self, gather_map, nullify=False, check_bounds=True):
        gather_map = cudf.core.column.as_column(gather_map)
        return _dtype_to_index[self.dtype.type]._from_columns(
            [self._values.take(gather_map, nullify, check_bounds)], [self.name]
        )

    @_cudf_nvtx_annotate
    def _apply_boolean_mask(self, boolean_mask):
        return _dtype_to_index[self.dtype.type]._from_columns(
            [self._values.apply_boolean_mask(boolean_mask)], [self.name]
        )

    def repeat(self, repeats, axis=None):
        return self._as_int_index().repeat(repeats, axis)

    def _split(self, splits):
        return _dtype_to_index[self.dtype.type]._from_columns(
            [self._as_int_index()._split(splits)], [self.name]
        )

    def _binaryop(self, other, op: str):
        # TODO: certain binops don't require materializing range index and
        # could use some optimization.
        return self._as_int_index()._binaryop(other, op=op)

    def join(
        self, other, how="left", level=None, return_indexers=False, sort=False
    ):
        # TODO: pandas supports directly merging RangeIndex objects and can
        # intelligently create RangeIndex outputs depending on the type of
        # join. We need to implement that for the supported special cases.
        return self._as_int_index().join(
            other, how, level, return_indexers, sort
        )

    @property  # type: ignore
    @_cudf_nvtx_annotate
    def _column(self):
        return self._as_int_index()._column

    @property  # type: ignore
    @_cudf_nvtx_annotate
    def _columns(self):
        return self._as_int_index()._columns

    @property  # type: ignore
    @_cudf_nvtx_annotate
    def values_host(self):
        return self.to_pandas().values

    @_cudf_nvtx_annotate
    def argsort(
        self,
        ascending=True,
        na_position="last",
    ):
        if na_position not in {"first", "last"}:
            raise ValueError(f"invalid na_position: {na_position}")

        indices = cupy.arange(0, len(self))
        if (ascending and self._step < 0) or (
            not ascending and self._step > 0
        ):
            indices = indices[::-1]
        return indices

    @_cudf_nvtx_annotate
    def where(self, cond, other=None, inplace=False):
        return self._as_int_index().where(cond, other, inplace)

    @_cudf_nvtx_annotate
    def to_numpy(self):
        return self.values_host

    @_cudf_nvtx_annotate
    def to_arrow(self):
        return self._as_int_index().to_arrow()

    def __array__(self, dtype=None):
        raise TypeError(
            "Implicit conversion to a host NumPy array via __array__ is not "
            "allowed, To explicitly construct a GPU matrix, consider using "
            ".to_cupy()\nTo explicitly construct a host matrix, consider "
            "using .to_numpy()."
        )

    @_cudf_nvtx_annotate
    def nunique(self):
        return len(self)

    @_cudf_nvtx_annotate
    def isna(self):
        return cupy.zeros(len(self), dtype=bool)

    @_cudf_nvtx_annotate
    def _minmax(self, meth: str):
        no_steps = len(self) - 1
        if no_steps == -1:
            return np.nan
        elif (meth == "min" and self.step > 0) or (
            meth == "max" and self.step < 0
        ):
            return self.start

        return self.start + self.step * no_steps

    def min(self):
        return self._minmax("min")

    def max(self):
        return self._minmax("max")

    @property
    def values(self):
        return cupy.arange(self.start, self.stop, self.step)

    def to_frame(self, index=True, name=None):
<<<<<<< HEAD
        """Create a DataFrame with a column containing this Index"""

=======
>>>>>>> 6194c27b
        if name is not None:
            col_name = name
        elif self.name is None:
            col_name = 0
        else:
            col_name = self.name
        return cudf.DataFrame(
            {col_name: self._range}, index=self if index else None
        )

    def to_series(self, index=None, name=None):
<<<<<<< HEAD
        """
        Create a Series with both index and values equal to the index keys.
        Useful with map for returning an indexer based on an index.

        Parameters
        ----------
        index : Index, optional
            Index of resulting Series. If None, defaults to original index.
        name : str, optional
            Name of resulting Series. If None, defaults to name of original
            index.

        Returns
        -------
        Series
            The dtype will be based on the type of the Index values.
        """
=======
>>>>>>> 6194c27b
        return cudf.Series._from_data(
            self._data,
            index=self.copy(deep=False) if index is None else index,
            name=self.name if name is None else name,
        )

    def any(self):
<<<<<<< HEAD
        """
        Return whether any elements is True in Index.
        """
        return self._values.any()

    def append(self, other):
        """
        Append a collection of Index options together.
        """
        return self._as_int_index().append(other)

    def isin(self, values):
        """Return a boolean array where the index values are in values

        Compute boolean array of whether each index value is found in
        the passed set of values. The length of the returned boolean
        array matches the length of the index.
        """

=======
        return self._values.any()

    def append(self, other):
        return self._as_int_index().append(other)

    def isin(self, values):
>>>>>>> 6194c27b
        # To match pandas behavior, even though only list-like objects are
        # supposed to be passed, only scalars throw errors. Other types (like
        # dicts) just transparently return False (see the implementation of
        # ColumnBase.isin).
        if is_scalar(values):
            raise TypeError(
                "only list-like objects are allowed to be passed "
                f"to isin(), you passed a {type(values).__name__}"
            )

        return np.isin(self.values_host, values)


# Patch in all binops and unary ops, which bypass __getattr__ on the instance
# and prevent the above overload from working.
for unaop in ("__neg__", "__pos__", "__abs__"):
    setattr(
        RangeIndex,
        unaop,
        lambda self, op=unaop: getattr(self._as_int64(), op)(),
    )


class GenericIndex(SingleColumnFrame, BaseIndex):
    """
    An array of orderable values that represent the indices of another Column

    Attributes
    ----------
    _values: A Column object
    name: A string

    Parameters
    ----------
    data : Column
        The Column of data for this index
    name : str optional
        The name of the Index. If not provided, the Index adopts the value
        Column's name. Otherwise if this name is different from the value
        Column's, the data Column will be cloned to adopt this name.
    """

    @_cudf_nvtx_annotate
    def __init__(self, data, **kwargs):
        kwargs = _setdefault_name(data, **kwargs)

        # normalize the input
        if isinstance(data, cudf.Series):
            data = data._column
        elif isinstance(data, column.ColumnBase):
            data = data
        else:
            if isinstance(data, (list, tuple)):
                if len(data) == 0:
                    data = np.asarray([], dtype="int64")
                else:
                    data = np.asarray(data)
            data = column.as_column(data)
            assert isinstance(data, (NumericalColumn, StringColumn))

        name = kwargs.get("name")
        super().__init__({name: data})

    @_cudf_nvtx_annotate
    def __array_ufunc__(self, ufunc, method, *inputs, **kwargs):
        ret = super().__array_ufunc__(ufunc, method, *inputs, **kwargs)

        if ret is not None:
            return ret

        # Attempt to dispatch all other functions to cupy.
        cupy_func = getattr(cupy, ufunc.__name__)
        if cupy_func:
            if ufunc.nin == 2:
                other = inputs[self is inputs[0]]
                inputs = self._make_operands_for_binop(other)
            else:
                inputs = {
                    name: (col, None, False, None)
                    for name, col in self._data.items()
                }

            data = self._apply_cupy_ufunc_to_operands(
                ufunc, cupy_func, inputs, **kwargs
            )

            out = [_index_from_data(out) for out in data]

            # pandas returns numpy arrays when the outputs are boolean.
            for i, o in enumerate(out):
                # We explicitly _do not_ use isinstance here: we want only
                # boolean GenericIndexes, not dtype-specific subclasses.
                if type(o) is GenericIndex and o.dtype.kind == "b":
                    out[i] = o.values

            return out[0] if ufunc.nout == 1 else tuple(out)

        return NotImplemented

    @classmethod
    @_cudf_nvtx_annotate
    def _from_data(
        cls, data: MutableMapping, name: Any = None
    ) -> GenericIndex:
        out = super()._from_data(data=data)
        if name is not None:
            out.name = name
        return out

    def _binaryop(
        self,
        other: T,
        op: str,
        fill_value: Any = None,
        *args,
        **kwargs,
    ) -> SingleColumnFrame:
        reflect, op = self._check_reflected_op(op)
        operands = self._make_operands_for_binop(other, fill_value, reflect)
        if operands is NotImplemented:
            return NotImplemented
        ret = _index_from_data(self._colwise_binop(operands, op))

        # pandas returns numpy arrays when the outputs are boolean. We
        # explicitly _do not_ use isinstance here: we want only boolean
        # GenericIndexes, not dtype-specific subclasses.
        if type(ret) is GenericIndex and ret.dtype.kind == "b":
            return ret.values
        return ret

    # Override just to make mypy happy.
    @_cudf_nvtx_annotate
    def _copy_type_metadata(
        self: GenericIndex, other: GenericIndex, *, override_dtypes=None
    ) -> GenericIndex:
        return super()._copy_type_metadata(
            other, override_dtypes=override_dtypes
        )

    @property  # type: ignore
    @_cudf_nvtx_annotate
    def _values(self):
        return self._column

    @classmethod
    @_cudf_nvtx_annotate
    def _concat(cls, objs):
        if all(isinstance(obj, RangeIndex) for obj in objs):
            result = _concat_range_index(objs)
        else:
            data = concat_columns([o._values for o in objs])
            result = as_index(data)

        names = {obj.name for obj in objs}
        if len(names) == 1:
            [name] = names
        else:
            name = None

        result.name = name
        return result

    @_cudf_nvtx_annotate
    def memory_usage(self, deep=False):
        return self._column.memory_usage

    @_cudf_nvtx_annotate
    def equals(self, other, **kwargs):
        """
        Determine if two Index objects contain the same elements.

        Returns
        -------
        out: bool
            True if “other” is an Index and it has the same elements
            as calling index; False otherwise.
        """
        if (
            other is None
            or not isinstance(other, BaseIndex)
            or len(self) != len(other)
        ):
            return False

        check_dtypes = False

        self_is_categorical = isinstance(self, CategoricalIndex)
        other_is_categorical = isinstance(other, CategoricalIndex)
        if self_is_categorical and not other_is_categorical:
            other = other.astype(self.dtype)
            check_dtypes = True
        elif other_is_categorical and not self_is_categorical:
            self = self.astype(other.dtype)
            check_dtypes = True

        try:
            return self._column.equals(
                other._column, check_dtypes=check_dtypes
            )
        except TypeError:
            return False

    @_cudf_nvtx_annotate
    def copy(self, name=None, deep=False, dtype=None, names=None):
        """
        Make a copy of this object.

        Parameters
        ----------
        name : object, default None
            Name of index, use original name when None
        deep : bool, default True
            Make a deep copy of the data.
            With ``deep=False`` the original data is used
        dtype : numpy dtype, default None
            Target datatype to cast into, use original dtype when None
        names : list-like, default False
            Kept compatibility with MultiIndex. Should not be used.

        Returns
        -------
        New index instance, casted to new dtype
        """

        dtype = self.dtype if dtype is None else dtype
        name = self.name if name is None else name

        col = self._values.astype(dtype)
        return _index_from_data({name: col.copy(True) if deep else col})

    @_cudf_nvtx_annotate
    @doc_apply(_index_astype_docstring)
    def astype(self, dtype, copy: bool = True):
        return _index_from_data(super().astype({self.name: dtype}, copy))

    @_cudf_nvtx_annotate
    def get_loc(self, key, method=None, tolerance=None):
        """Get integer location, slice or boolean mask for requested label.

        Parameters
        ----------
        key : label
        method : {None, 'pad'/'fill', 'backfill'/'bfill', 'nearest'}, optional
            - default: exact matches only.
            - pad / ffill: find the PREVIOUS index value if no exact match.
            - backfill / bfill: use NEXT index value if no exact match.
            - nearest: use the NEAREST index value if no exact match. Tied
              distances are broken by preferring the larger index
              value.
        tolerance : int or float, optional
            Maximum distance from index value for inexact matches. The value
            of the index at the matching location must satisfy the equation
            ``abs(index[loc] - key) <= tolerance``.

        Returns
        -------
        int or slice or boolean mask
            - If result is unique, return integer index
            - If index is monotonic, loc is returned as a slice object
            - Otherwise, a boolean mask is returned

        Examples
        --------
        >>> unique_index = cudf.Index(list('abc'))
        >>> unique_index.get_loc('b')
        1
        >>> monotonic_index = cudf.Index(list('abbc'))
        >>> monotonic_index.get_loc('b')
        slice(1, 3, None)
        >>> non_monotonic_index = cudf.Index(list('abcb'))
        >>> non_monotonic_index.get_loc('b')
        array([False,  True, False,  True])
        >>> numeric_unique_index = cudf.Index([1, 2, 3])
        >>> numeric_unique_index.get_loc(3)
        2
        """
        if tolerance is not None:
            raise NotImplementedError(
                "Parameter tolerance is unsupported yet."
            )
        if method not in {
            None,
            "ffill",
            "bfill",
            "pad",
            "backfill",
            "nearest",
        }:
            raise ValueError(
                f"Invalid fill method. Expecting pad (ffill), backfill (bfill)"
                f" or nearest. Got {method}"
            )

        is_sorted = (
            self.is_monotonic_increasing or self.is_monotonic_decreasing
        )

        if not is_sorted and method is not None:
            raise ValueError(
                "index must be monotonic increasing or decreasing if `method`"
                "is specified."
            )

        key_as_table = cudf.core.frame.Frame(
            {"None": as_column(key, length=1)}
        )
        lower_bound, upper_bound, sort_inds = _lexsorted_equal_range(
            self, key_as_table, is_sorted
        )

        if lower_bound == upper_bound:
            # Key not found, apply method
            if method in ("pad", "ffill"):
                if lower_bound == 0:
                    raise KeyError(key)
                return lower_bound - 1
            elif method in ("backfill", "bfill"):
                if lower_bound == self._data.nrows:
                    raise KeyError(key)
                return lower_bound
            elif method == "nearest":
                if lower_bound == self._data.nrows:
                    return lower_bound - 1
                elif lower_bound == 0:
                    return 0
                lower_val = self._column.element_indexing(lower_bound - 1)
                upper_val = self._column.element_indexing(lower_bound)
                return (
                    lower_bound - 1
                    if abs(lower_val - key) < abs(upper_val - key)
                    else lower_bound
                )
            else:
                raise KeyError(key)

        if lower_bound + 1 == upper_bound:
            # Search result is unique, return int.
            return (
                lower_bound
                if is_sorted
                else sort_inds.element_indexing(lower_bound)
            )

        if is_sorted:
            # In monotonic index, lex search result is continuous. A slice for
            # the range is returned.
            return slice(lower_bound, upper_bound)

        # Not sorted and not unique. Return a boolean mask
        mask = cupy.full(self._data.nrows, False)
        true_inds = sort_inds.slice(lower_bound, upper_bound).values
        mask[true_inds] = True
        return mask

    @_cudf_nvtx_annotate
    def __repr__(self):
        max_seq_items = get_option("max_seq_items") or len(self)
        mr = 0
        if 2 * max_seq_items < len(self):
            mr = max_seq_items + 1

        if len(self) > mr and mr != 0:
            top = self[0:mr]
            bottom = self[-1 * mr :]

            preprocess = cudf.concat([top, bottom])
        else:
            preprocess = self

        # TODO: Change below usages accordingly to
        # utilize `Index.to_string` once it is implemented
        # related issue : https://github.com/pandas-dev/pandas/issues/35389
        if isinstance(preprocess, CategoricalIndex):
            if preprocess.categories.dtype.kind == "f":
                output = repr(
                    preprocess.astype("str")
                    .to_pandas()
                    .astype(
                        dtype=pd.CategoricalDtype(
                            categories=preprocess.dtype.categories.astype(
                                "str"
                            ).to_pandas(),
                            ordered=preprocess.dtype.ordered,
                        )
                    )
                )
                break_idx = output.find("ordered=")
                output = (
                    output[:break_idx].replace("'", "") + output[break_idx:]
                )
            else:
                output = repr(preprocess.to_pandas())

            output = output.replace("nan", cudf._NA_REP)
        elif preprocess._values.nullable:
            output = repr(self._clean_nulls_from_index().to_pandas())

            if not isinstance(self, StringIndex):
                # We should remove all the single quotes
                # from the output due to the type-cast to
                # object dtype happening above.
                # Note : The replacing of single quotes has
                # to happen only incase of non-StringIndex types,
                # as we want to preserve single quotes incase
                # of StringIndex and it is valid to have them.
                output = output.replace("'", "")
        else:
            output = repr(preprocess.to_pandas())

        # Fix and correct the class name of the output
        # string by finding first occurrence of "(" in the output
        index_class_split_index = output.find("(")
        output = self.__class__.__name__ + output[index_class_split_index:]

        lines = output.split("\n")

        tmp_meta = lines[-1]
        dtype_index = tmp_meta.rfind(" dtype=")
        prior_to_dtype = tmp_meta[:dtype_index]
        lines = lines[:-1]
        lines.append(prior_to_dtype + " dtype='%s'" % self.dtype)
        if self.name is not None:
            lines[-1] = lines[-1] + ", name='%s'" % self.name
        if "length" in tmp_meta:
            lines[-1] = lines[-1] + ", length=%d)" % len(self)
        else:
            lines[-1] = lines[-1] + ")"

        return "\n".join(lines)

    @_cudf_nvtx_annotate
    def __getitem__(self, index):
        res = self._get_elements_from_column(index)
        if not isinstance(index, int):
            res = as_index(res)
            res.name = self.name
        return res

    @property  # type: ignore
    @_cudf_nvtx_annotate
    def dtype(self):
        """
        `dtype` of the underlying values in GenericIndex.
        """
        return self._values.dtype

    @_cudf_nvtx_annotate
    def find_label_range(self, first, last):
        """Find range that starts with *first* and ends with *last*,
        inclusively.

        Returns
        -------
        begin, end : 2-tuple of int
            The starting index and the ending index.
            The *last* value occurs at ``end - 1`` position.
        """
        col = self._values
        begin, end = None, None
        if first is not None:
            begin = col.find_first_value(first, closest=True)
        if last is not None:
            end = col.find_last_value(last, closest=True)
            end += 1
        return begin, end

    @_cudf_nvtx_annotate
    def get_slice_bound(self, label, side, kind=None):
        return self._values.get_slice_bound(label, side, kind)

    def is_numeric(self):
        return False

    def is_boolean(self):
        return True

    def is_integer(self):
        return False

    def is_floating(self):
        return False

    def is_object(self):
        return False

    def is_categorical(self):
        return False

    def is_interval(self):
        return False

    @_cudf_nvtx_annotate
    def argsort(
        self,
        axis=0,
        kind="quicksort",
        order=None,
        ascending=True,
        na_position="last",
    ):
        """Return the integer indices that would sort the Series values.

        Parameters
        ----------
        axis : {0 or "index"}
            Has no effect but is accepted for compatibility with numpy.
        kind : {'mergesort', 'quicksort', 'heapsort', 'stable'}, default 'quicksort'
            Choice of sorting algorithm. See :func:`numpy.sort` for more
            information. 'mergesort' and 'stable' are the only stable
            algorithms. Only quicksort is supported in cuDF.
        order : None
            Has no effect but is accepted for compatibility with numpy.
        ascending : bool or list of bool, default True
            If True, sort values in ascending order, otherwise descending.
        na_position : {‘first’ or ‘last’}, default ‘last’
            Argument ‘first’ puts NaNs at the beginning, ‘last’ puts NaNs
            at the end.

        Returns
        -------
        cupy.ndarray: The indices sorted based on input.
        """  # noqa: E501
        return super().argsort(
            axis=axis,
            kind=kind,
            order=order,
            ascending=ascending,
            na_position=na_position,
        )

    def repeat(self, repeats, axis=None):
        return self._from_columns_like_self(
            Frame._repeat([*self._columns], repeats, axis), self._column_names
        )

    @_cudf_nvtx_annotate
    def where(self, cond, other=None, inplace=False):
        result_col = super().where(cond, other, inplace)
        return self._mimic_inplace(
            _index_from_data({self.name: result_col}),
            inplace=inplace,
        )

    @property
    def values(self):
        return self._column.values

    def __contains__(self, item):
        return item in self._values

    def _clean_nulls_from_index(self):
        """
        Convert all na values(if any) in Index object
        to `<NA>` as a preprocessing step to `__repr__` methods.

        This will involve changing type of Index object
        to StringIndex but it is the responsibility of the `__repr__`
        methods using this method to replace or handle representation
        of the actual types correctly.
        """
        if self._values.has_nulls():
            return cudf.Index(
                self._values.astype("str").fillna(cudf._NA_REP), name=self.name
            )

        return self

    def to_frame(self, index=True, name=None):
<<<<<<< HEAD
        """Create a DataFrame with a column containing this Index

        Parameters
        ----------
        index : boolean, default True
            Set the index of the returned DataFrame as the original Index
        name : str, default None
            Name to be used for the column

        Returns
        -------
        DataFrame
            cudf DataFrame
        """

=======
>>>>>>> 6194c27b
        if name is not None:
            col_name = name
        elif self.name is None:
            col_name = 0
        else:
            col_name = self.name
        return cudf.DataFrame(
            {col_name: self._values}, index=self if index else None
        )

    def any(self):
<<<<<<< HEAD
        """
        Return whether any elements is True in Index.
        """
        return self._values.any()

    def to_pandas(self):
        """
        Convert to a Pandas Index.

        Examples
        --------
        >>> import cudf
        >>> idx = cudf.Index([-3, 10, 15, 20])
        >>> idx
        Int64Index([-3, 10, 15, 20], dtype='int64')
        >>> idx.to_pandas()
        Int64Index([-3, 10, 15, 20], dtype='int64')
        >>> type(idx.to_pandas())
        <class 'pandas.core.indexes.numeric.Int64Index'>
        >>> type(idx)
        <class 'cudf.core.index.Int64Index'>
        """
        return pd.Index(self._values.to_pandas(), name=self.name)

    def append(self, other):
        """
        Append a collection of Index options together.

        Parameters
        ----------
        other : Index or list/tuple of indices

        Returns
        -------
        appended : Index

        Examples
        --------
        >>> import cudf
        >>> idx = cudf.Index([1, 2, 10, 100])
        >>> idx
        Int64Index([1, 2, 10, 100], dtype='int64')
        >>> other = cudf.Index([200, 400, 50])
        >>> other
        Int64Index([200, 400, 50], dtype='int64')
        >>> idx.append(other)
        Int64Index([1, 2, 10, 100, 200, 400, 50], dtype='int64')

        append accepts list of Index objects

        >>> idx.append([other, other])
        Int64Index([1, 2, 10, 100, 200, 400, 50, 200, 400, 50], dtype='int64')
        """

=======
        if len(self) == 0:
            return False

    def to_pandas(self):
        return pd.Index(self._values.to_pandas(), name=self.name)

    def append(self, other):
>>>>>>> 6194c27b
        if is_list_like(other):
            to_concat = [self]
            to_concat.extend(other)
        else:
            this = self
            if len(other) == 0:
                # short-circuit and return a copy
                to_concat = [self]

            other = cudf.Index(other)

            if len(self) == 0:
                to_concat = [other]

            if len(self) and len(other):
                if is_mixed_with_object_dtype(this, other):
                    got_dtype = (
                        other.dtype
                        if this.dtype == cudf.dtype("object")
                        else this.dtype
                    )
                    raise TypeError(
                        f"cudf does not support appending an Index of "
                        f"dtype `{cudf.dtype('object')}` with an Index "
                        f"of dtype `{got_dtype}`, please type-cast "
                        f"either one of them to same dtypes."
                    )

                if isinstance(self._values, cudf.core.column.NumericalColumn):
                    if self.dtype != other.dtype:
                        this, other = numeric_normalize_types(self, other)
                to_concat = [this, other]

        for obj in to_concat:
            if not isinstance(obj, BaseIndex):
                raise TypeError("all inputs must be Index")

        return self._concat(to_concat)

    def unique(self):
<<<<<<< HEAD
        """
        Return unique values in the index.

        Returns
        -------
        Index without duplicates
        """
=======
>>>>>>> 6194c27b
        return cudf.core.index._index_from_data(
            {self.name: self._values.unique()}, name=self.name
        )

    def to_series(self, index=None, name=None):
<<<<<<< HEAD
        """
        Create a Series with both index and values equal to the index keys.
        Useful with map for returning an indexer based on an index.

        Parameters
        ----------
        index : Index, optional
            Index of resulting Series. If None, defaults to original index.
        name : str, optional
            Name of resulting Series. If None, defaults to name of original
            index.

        Returns
        -------
        Series
            The dtype will be based on the type of the Index values.
        """
=======
>>>>>>> 6194c27b
        return cudf.Series._from_data(
            self._data,
            index=self.copy(deep=False) if index is None else index,
            name=self.name if name is None else name,
        )

    def isin(self, values):
<<<<<<< HEAD
        """Return a boolean array where the index values are in values.

        Compute boolean array of whether each index value is found in
        the passed set of values. The length of the returned boolean
        array matches the length of the index.

        Parameters
        ----------
        values : set, list-like, Index
            Sought values.

        Returns
        -------
        is_contained : cupy array
            CuPy array of boolean values.

        Examples
        --------
        >>> idx = cudf.Index([1,2,3])
        >>> idx
        Int64Index([1, 2, 3], dtype='int64')

        Check whether each index value in a list of values.

        >>> idx.isin([1, 4])
        array([ True, False, False])
        """

=======
>>>>>>> 6194c27b
        # To match pandas behavior, even though only list-like objects are
        # supposed to be passed, only scalars throw errors. Other types (like
        # dicts) just transparently return False (see the implementation of
        # ColumnBase.isin).
        if is_scalar(values):
            raise TypeError(
                "only list-like objects are allowed to be passed "
                f"to isin(), you passed a {type(values).__name__}"
            )

        return self._values.isin(values).values


class NumericIndex(GenericIndex):
    """Immutable, ordered and sliceable sequence of labels.
    The basic object storing row labels for all cuDF objects.

    Parameters
    ----------
    data : array-like (1-dimensional)
    dtype : NumPy dtype,
            but not used.
    copy : bool
        Make a copy of input data.
    name : object
        Name to be stored in the index.

    Returns
    -------
    Index
    """

    # Subclasses must define the dtype they are associated with.
    _dtype: Union[None, Type[np.number]] = None

    @_cudf_nvtx_annotate
    def __init__(self, data=None, dtype=None, copy=False, name=None):

        dtype = type(self)._dtype
        if copy:
            data = column.as_column(data, dtype=dtype).copy()

        kwargs = _setdefault_name(data, name=name)

        data = column.as_column(data, dtype=dtype)

        super().__init__(data, **kwargs)

    def is_numeric(self):
        return True

    def is_boolean(self):
        return False

    def is_integer(self):
        return True

    def is_floating(self):
        return False

    def is_object(self):
        return False

    def is_categorical(self):
        return False

    def is_interval(self):
        return False


class Int8Index(NumericIndex):
    """
    Immutable, ordered and sliceable sequence of labels.
    The basic object storing row labels for all cuDF objects.
    Int8Index is a special case of Index with purely
    integer(``int8``) labels.

    Parameters
    ----------
    data : array-like (1-dimensional)
    dtype : NumPy dtype,
            but not used.
    copy : bool
        Make a copy of input data.
    name : object
        Name to be stored in the index.

    Returns
    -------
    Int8Index
    """

    _dtype = np.int8


class Int16Index(NumericIndex):
    """
    Immutable, ordered and sliceable sequence of labels.
    The basic object storing row labels for all cuDF objects.
    Int16Index is a special case of Index with purely
    integer(``int16``) labels.

    Parameters
    ----------
    data : array-like (1-dimensional)
    dtype : NumPy dtype,
            but not used.
    copy : bool
        Make a copy of input data.
    name : object
        Name to be stored in the index.

    Returns
    -------
    Int16Index
    """

    _dtype = np.int16


class Int32Index(NumericIndex):
    """
    Immutable, ordered and sliceable sequence of labels.
    The basic object storing row labels for all cuDF objects.
    Int32Index is a special case of Index with purely
    integer(``int32``) labels.

    Parameters
    ----------
    data : array-like (1-dimensional)
    dtype : NumPy dtype,
            but not used.
    copy : bool
        Make a copy of input data.
    name : object
        Name to be stored in the index.

    Returns
    -------
    Int32Index
    """

    _dtype = np.int32


class Int64Index(NumericIndex):
    """
    Immutable, ordered and sliceable sequence of labels.
    The basic object storing row labels for all cuDF objects.
    Int64Index is a special case of Index with purely
    integer(``int64``) labels.

    Parameters
    ----------
    data : array-like (1-dimensional)
    dtype : NumPy dtype,
            but not used.
    copy : bool
        Make a copy of input data.
    name : object
        Name to be stored in the index.

    Returns
    -------
    Int64Index
    """

    _dtype = np.int64


class UInt8Index(NumericIndex):
    """
    Immutable, ordered and sliceable sequence of labels.
    The basic object storing row labels for all cuDF objects.
    UInt8Index is a special case of Index with purely
    integer(``uint64``) labels.

    Parameters
    ----------
    data : array-like (1-dimensional)
    dtype : NumPy dtype,
            but not used.
    copy : bool
        Make a copy of input data.
    name : object
        Name to be stored in the index.

    Returns
    -------
    UInt8Index
    """

    _dtype = np.uint8


class UInt16Index(NumericIndex):
    """
    Immutable, ordered and sliceable sequence of labels.
    The basic object storing row labels for all cuDF objects.
    UInt16Index is a special case of Index with purely
    integer(``uint16``) labels.

    Parameters
    ----------
    data : array-like (1-dimensional)
    dtype : NumPy dtype,
            but not used.
    copy : bool
        Make a copy of input data.
    name : object
        Name to be stored in the index.

    Returns
    -------
    UInt16Index
    """

    _dtype = np.uint16


class UInt32Index(NumericIndex):
    """
    Immutable, ordered and sliceable sequence of labels.
    The basic object storing row labels for all cuDF objects.
    UInt32Index is a special case of Index with purely
    integer(``uint32``) labels.

    Parameters
    ----------
    data : array-like (1-dimensional)
    dtype : NumPy dtype,
            but not used.
    copy : bool
        Make a copy of input data.
    name : object
        Name to be stored in the index.

    Returns
    -------
    UInt32Index
    """

    _dtype = np.uint32


class UInt64Index(NumericIndex):
    """
    Immutable, ordered and sliceable sequence of labels.
    The basic object storing row labels for all cuDF objects.
    UInt64Index is a special case of Index with purely
    integer(``uint64``) labels.

    Parameters
    ----------
    data : array-like (1-dimensional)
    dtype : NumPy dtype,
            but not used.
    copy : bool
        Make a copy of input data.
    name : object
        Name to be stored in the index.

    Returns
    -------
    UInt64Index
    """

    _dtype = np.uint64


class Float32Index(NumericIndex):
    """
    Immutable, ordered and sliceable sequence of labels.
    The basic object storing row labels for all cuDF objects.
    Float32Index is a special case of Index with purely
    float(``float32``) labels.

    Parameters
    ----------
    data : array-like (1-dimensional)
    dtype : NumPy dtype,
            but not used.
    copy : bool
        Make a copy of input data.
    name : object
        Name to be stored in the index.

    Returns
    -------
    Float32Index
    """

    _dtype = np.float32

    def is_integer(self):
        return False

    def is_floating(self):
        return True


class Float64Index(NumericIndex):
    """
    Immutable, ordered and sliceable sequence of labels.
    The basic object storing row labels for all cuDF objects.
    Float64Index is a special case of Index with purely
    float(``float64``) labels.

    Parameters
    ----------
    data : array-like (1-dimensional)
    dtype : NumPy dtype,
            but not used.
    copy : bool
        Make a copy of input data.
    name : object
        Name to be stored in the index.

    Returns
    -------
    Float64Index
    """

    _dtype = np.float64

    def is_integer(self):
        return False

    def is_floating(self):
        return True


class DatetimeIndex(GenericIndex):
    """
    Immutable , ordered and sliceable sequence of datetime64 data,
    represented internally as int64.

    Parameters
    ----------
    data : array-like (1-dimensional), optional
        Optional datetime-like data to construct index with.
    copy : bool
        Make a copy of input.
    freq : str, optional
        This is not yet supported
    tz : pytz.timezone or dateutil.tz.tzfile
        This is not yet supported
    ambiguous : ‘infer’, bool-ndarray, ‘NaT’, default ‘raise’
        This is not yet supported
    name : object
        Name to be stored in the index.
    dayfirst : bool, default False
        If True, parse dates in data with the day first order.
        This is not yet supported
    yearfirst : bool, default False
        If True parse dates in data with the year first order.
        This is not yet supported

    Returns
    -------
    DatetimeIndex

    Examples
    --------
    >>> import cudf
    >>> cudf.DatetimeIndex([1, 2, 3, 4], name="a")
    DatetimeIndex(['1970-01-01 00:00:00.000000001',
                   '1970-01-01 00:00:00.000000002',
                   '1970-01-01 00:00:00.000000003',
                   '1970-01-01 00:00:00.000000004'],
                  dtype='datetime64[ns]', name='a')
    """

    @_cudf_nvtx_annotate
    def __init__(
        self,
        data=None,
        freq=None,
        tz=None,
        normalize=False,
        closed=None,
        ambiguous="raise",
        dayfirst=False,
        yearfirst=False,
        dtype=None,
        copy=False,
        name=None,
    ):
        # we should be more strict on what we accept here but
        # we'd have to go and figure out all the semantics around
        # pandas dtindex creation first which.  For now
        # just make sure we handle np.datetime64 arrays
        # and then just dispatch upstream
        if freq is not None:
            raise NotImplementedError("Freq is not yet supported")
        if tz is not None:
            raise NotImplementedError("tz is not yet supported")
        if normalize is not False:
            raise NotImplementedError("normalize == True is not yet supported")
        if closed is not None:
            raise NotImplementedError("closed is not yet supported")
        if ambiguous != "raise":
            raise NotImplementedError("ambiguous is not yet supported")
        if dayfirst is not False:
            raise NotImplementedError("dayfirst == True is not yet supported")
        if yearfirst is not False:
            raise NotImplementedError("yearfirst == True is not yet supported")

        valid_dtypes = tuple(
            f"datetime64[{res}]" for res in ("s", "ms", "us", "ns")
        )
        if dtype is None:
            # nanosecond default matches pandas
            dtype = "datetime64[ns]"
        elif dtype not in valid_dtypes:
            raise TypeError("Invalid dtype")

        kwargs = _setdefault_name(data, name=name)
        data = column.as_column(data, dtype=dtype)

        if copy:
            data = data.copy()

        super().__init__(data, **kwargs)

    @property  # type: ignore
    @_cudf_nvtx_annotate
    def year(self):
        """
        The year of the datetime.

        Examples
        --------
        >>> import cudf
        >>> import pandas as pd
        >>> datetime_index = cudf.Index(pd.date_range("2000-01-01",
        ...             periods=3, freq="Y"))
        >>> datetime_index
        DatetimeIndex(['2000-12-31', '2001-12-31', '2002-12-31'], dtype='datetime64[ns]')
        >>> datetime_index.year
        Int16Index([2000, 2001, 2002], dtype='int16')
        """  # noqa: E501
        return self._get_dt_field("year")

    @property  # type: ignore
    @_cudf_nvtx_annotate
    def month(self):
        """
        The month as January=1, December=12.

        Examples
        --------
        >>> import cudf
        >>> import pandas as pd
        >>> datetime_index = cudf.Index(pd.date_range("2000-01-01",
        ...             periods=3, freq="M"))
        >>> datetime_index
        DatetimeIndex(['2000-01-31', '2000-02-29', '2000-03-31'], dtype='datetime64[ns]')
        >>> datetime_index.month
        Int16Index([1, 2, 3], dtype='int16')
        """  # noqa: E501
        return self._get_dt_field("month")

    @property  # type: ignore
    @_cudf_nvtx_annotate
    def day(self):
        """
        The day of the datetime.

        Examples
        --------
        >>> import pandas as pd
        >>> import cudf
        >>> datetime_index = cudf.Index(pd.date_range("2000-01-01",
        ...             periods=3, freq="D"))
        >>> datetime_index
        DatetimeIndex(['2000-01-01', '2000-01-02', '2000-01-03'], dtype='datetime64[ns]')
        >>> datetime_index.day
        Int16Index([1, 2, 3], dtype='int16')
        """  # noqa: E501
        return self._get_dt_field("day")

    @property  # type: ignore
    @_cudf_nvtx_annotate
    def hour(self):
        """
        The hours of the datetime.

        Examples
        --------
        >>> import pandas as pd
        >>> import cudf
        >>> datetime_index = cudf.Index(pd.date_range("2000-01-01",
        ...             periods=3, freq="h"))
        >>> datetime_index
        DatetimeIndex(['2000-01-01 00:00:00', '2000-01-01 01:00:00',
                    '2000-01-01 02:00:00'],
                    dtype='datetime64[ns]')
        >>> datetime_index.hour
        Int16Index([0, 1, 2], dtype='int16')
        """
        return self._get_dt_field("hour")

    @property  # type: ignore
    @_cudf_nvtx_annotate
    def minute(self):
        """
        The minutes of the datetime.

        Examples
        --------
        >>> import pandas as pd
        >>> import cudf
        >>> datetime_index = cudf.Index(pd.date_range("2000-01-01",
        ...             periods=3, freq="T"))
        >>> datetime_index
        DatetimeIndex(['2000-01-01 00:00:00', '2000-01-01 00:01:00',
                    '2000-01-01 00:02:00'],
                    dtype='datetime64[ns]')
        >>> datetime_index.minute
        Int16Index([0, 1, 2], dtype='int16')
        """
        return self._get_dt_field("minute")

    @property  # type: ignore
    @_cudf_nvtx_annotate
    def second(self):
        """
        The seconds of the datetime.

        Examples
        --------
        >>> import pandas as pd
        >>> import cudf
        >>> datetime_index = cudf.Index(pd.date_range("2000-01-01",
        ...             periods=3, freq="s"))
        >>> datetime_index
        DatetimeIndex(['2000-01-01 00:00:00', '2000-01-01 00:00:01',
                    '2000-01-01 00:00:02'],
                    dtype='datetime64[ns]')
        >>> datetime_index.second
        Int16Index([0, 1, 2], dtype='int16')
        """
        return self._get_dt_field("second")

    @property  # type: ignore
    @_cudf_nvtx_annotate
    def weekday(self):
        """
        The day of the week with Monday=0, Sunday=6.

        Examples
        --------
        >>> import pandas as pd
        >>> import cudf
        >>> datetime_index = cudf.Index(pd.date_range("2016-12-31",
        ...     "2017-01-08", freq="D"))
        >>> datetime_index
        DatetimeIndex(['2016-12-31', '2017-01-01', '2017-01-02', '2017-01-03',
                    '2017-01-04', '2017-01-05', '2017-01-06', '2017-01-07',
                    '2017-01-08'],
                    dtype='datetime64[ns]')
        >>> datetime_index.weekday
        Int16Index([5, 6, 0, 1, 2, 3, 4, 5, 6], dtype='int16')
        """
        return self._get_dt_field("weekday")

    @property  # type: ignore
    @_cudf_nvtx_annotate
    def dayofweek(self):
        """
        The day of the week with Monday=0, Sunday=6.

        Examples
        --------
        >>> import pandas as pd
        >>> import cudf
        >>> datetime_index = cudf.Index(pd.date_range("2016-12-31",
        ...     "2017-01-08", freq="D"))
        >>> datetime_index
        DatetimeIndex(['2016-12-31', '2017-01-01', '2017-01-02', '2017-01-03',
                    '2017-01-04', '2017-01-05', '2017-01-06', '2017-01-07',
                    '2017-01-08'],
                    dtype='datetime64[ns]')
        >>> datetime_index.dayofweek
        Int16Index([5, 6, 0, 1, 2, 3, 4, 5, 6], dtype='int16')
        """
        return self._get_dt_field("weekday")

    @property  # type: ignore
    @_cudf_nvtx_annotate
    def dayofyear(self):
        """
        The day of the year, from 1-365 in non-leap years and
        from 1-366 in leap years.

        Examples
        --------
        >>> import pandas as pd
        >>> import cudf
        >>> datetime_index = cudf.Index(pd.date_range("2016-12-31",
        ...     "2017-01-08", freq="D"))
        >>> datetime_index
        DatetimeIndex(['2016-12-31', '2017-01-01', '2017-01-02', '2017-01-03',
                    '2017-01-04', '2017-01-05', '2017-01-06', '2017-01-07',
                    '2017-01-08'],
                    dtype='datetime64[ns]')
        >>> datetime_index.dayofyear
        Int16Index([366, 1, 2, 3, 4, 5, 6, 7, 8], dtype='int16')
        """
        return self._get_dt_field("day_of_year")

    @property  # type: ignore
    @_cudf_nvtx_annotate
    def day_of_year(self):
        """
        The day of the year, from 1-365 in non-leap years and
        from 1-366 in leap years.

        Examples
        --------
        >>> import pandas as pd
        >>> import cudf
        >>> datetime_index = cudf.Index(pd.date_range("2016-12-31",
        ...     "2017-01-08", freq="D"))
        >>> datetime_index
        DatetimeIndex(['2016-12-31', '2017-01-01', '2017-01-02', '2017-01-03',
                    '2017-01-04', '2017-01-05', '2017-01-06', '2017-01-07',
                    '2017-01-08'],
                    dtype='datetime64[ns]')
        >>> datetime_index.day_of_year
        Int16Index([366, 1, 2, 3, 4, 5, 6, 7, 8], dtype='int16')
        """
        return self._get_dt_field("day_of_year")

    @property  # type: ignore
    @_cudf_nvtx_annotate
    def is_leap_year(self):
        """
        Boolean indicator if the date belongs to a leap year.

        A leap year is a year, which has 366 days (instead of 365) including
        29th of February as an intercalary day. Leap years are years which are
        multiples of four with the exception of years divisible by 100 but not
        by 400.

        Returns
        -------
        ndarray
        Booleans indicating if dates belong to a leap year.
        """
        res = is_leap_year(self._values).fillna(False)
        return cupy.asarray(res)

    @property  # type: ignore
    @_cudf_nvtx_annotate
    def quarter(self):
        """
        Integer indicator for which quarter of the year the date belongs in.

        There are 4 quarters in a year. With the first quarter being from
        January - March, second quarter being April - June, third quarter
        being July - September and fourth quarter being October - December.

        Returns
        -------
        Int8Index
        Integer indicating which quarter the date belongs to.

        Examples
        --------
        >>> import cudf
        >>> gIndex = cudf.DatetimeIndex(["2020-05-31 08:00:00",
        ...    "1999-12-31 18:40:00"])
        >>> gIndex.quarter
        Int8Index([2, 4], dtype='int8')
        """
        res = extract_quarter(self._values)
        return Int8Index(res, dtype="int8")

    @_cudf_nvtx_annotate
    def isocalendar(self):
        """
        Returns a DataFrame with the year, week, and day
        calculated according to the ISO 8601 standard.

        Returns
        -------
        DataFrame
        with columns year, week and day

        Examples
        --------
        >>> gIndex = cudf.DatetimeIndex(["2020-05-31 08:00:00",
        ...    "1999-12-31 18:40:00"])
        >>> gIndex.isocalendar()
                             year  week  day
        2020-05-31 08:00:00  2020    22    7
        1999-12-31 18:40:00  1999    52    5
        """
        return cudf.core.tools.datetimes._to_iso_calendar(self)

    @_cudf_nvtx_annotate
    def to_pandas(self):
        nanos = self._values.astype("datetime64[ns]")
        return pd.DatetimeIndex(nanos.to_pandas(), name=self.name)

    @_cudf_nvtx_annotate
    def _get_dt_field(self, field):
        out_column = self._values.get_dt_field(field)
        # column.column_empty_like always returns a Column object
        # but we need a NumericalColumn for GenericIndex..
        # how should this be handled?
        out_column = column.build_column(
            data=out_column.base_data,
            dtype=out_column.dtype,
            mask=out_column.base_mask,
            offset=out_column.offset,
        )
        return as_index(out_column, name=self.name)

    def is_boolean(self):
        return False

    @_cudf_nvtx_annotate
    def ceil(self, freq):
        """
        Perform ceil operation on the data to the specified freq.

        Parameters
        ----------
        freq : str
            One of ["D", "H", "T", "min", "S", "L", "ms", "U", "us", "N"].
            Must be a fixed frequency like 'S' (second) not 'ME' (month end).
            See `frequency aliases <https://pandas.pydata.org/docs/\
                user_guide/timeseries.html#timeseries-offset-aliases>`__
            for more details on these aliases.

        Returns
        -------
        DatetimeIndex
            Index of the same type for a DatetimeIndex

        Examples
        --------
        >>> import cudf
        >>> gIndex = cudf.DatetimeIndex([
        ...     "2020-05-31 08:05:42",
        ...     "1999-12-31 18:40:30",
        ... ])
        >>> gIndex.ceil("T")
        DatetimeIndex(['2020-05-31 08:06:00', '1999-12-31 18:41:00'], dtype='datetime64[ns]')
        """  # noqa: E501
        out_column = self._values.ceil(freq)

        return self.__class__._from_data({self.name: out_column})

    @_cudf_nvtx_annotate
    def floor(self, freq):
        """
        Perform floor operation on the data to the specified freq.

        Parameters
        ----------
        freq : str
            One of ["D", "H", "T", "min", "S", "L", "ms", "U", "us", "N"].
            Must be a fixed frequency like 'S' (second) not 'ME' (month end).
            See `frequency aliases <https://pandas.pydata.org/docs/\
                user_guide/timeseries.html#timeseries-offset-aliases>`__
            for more details on these aliases.

        Returns
        -------
        DatetimeIndex
            Index of the same type for a DatetimeIndex

        Examples
        --------
        >>> import cudf
        >>> gIndex = cudf.DatetimeIndex([
        ...     "2020-05-31 08:59:59",
        ...     "1999-12-31 18:44:59",
        ... ])
        >>> gIndex.floor("T")
        DatetimeIndex(['2020-05-31 08:59:00', '1999-12-31 18:44:00'], dtype='datetime64[ns]')
        """  # noqa: E501
        out_column = self._values.floor(freq)

        return self.__class__._from_data({self.name: out_column})

    @_cudf_nvtx_annotate
    def round(self, freq):
        """
        Perform round operation on the data to the specified freq.

        Parameters
        ----------
        freq : str
            One of ["D", "H", "T", "min", "S", "L", "ms", "U", "us", "N"].
            Must be a fixed frequency like 'S' (second) not 'ME' (month end).
            See `frequency aliases <https://pandas.pydata.org/docs/\
                user_guide/timeseries.html#timeseries-offset-aliases>`__
            for more details on these aliases.

        Returns
        -------
        DatetimeIndex
            Index containing rounded datetimes.

        Examples
        --------
        >>> import cudf
        >>> dt_idx = cudf.Index([
        ...     "2001-01-01 00:04:45",
        ...     "2001-01-01 00:04:58",
        ...     "2001-01-01 00:05:04",
        ... ], dtype="datetime64[ns]")
        >>> dt_idx
        DatetimeIndex(['2001-01-01 00:04:45', '2001-01-01 00:04:58',
                       '2001-01-01 00:05:04'],
                      dtype='datetime64[ns]')
        >>> dt_idx.round('H')
        DatetimeIndex(['2001-01-01', '2001-01-01', '2001-01-01'], dtype='datetime64[ns]')
        >>> dt_idx.round('T')
        DatetimeIndex(['2001-01-01 00:05:00', '2001-01-01 00:05:00', '2001-01-01 00:05:00'], dtype='datetime64[ns]')
        """  # noqa: E501
        out_column = self._values.round(freq)

        return self.__class__._from_data({self.name: out_column})


class TimedeltaIndex(GenericIndex):
    """
    Immutable, ordered and sliceable sequence of timedelta64 data,
    represented internally as int64.

    Parameters
    ----------
    data : array-like (1-dimensional), optional
        Optional datetime-like data to construct index with.
    unit : str, optional
        This is not yet supported
    copy : bool
        Make a copy of input.
    freq : str, optional
        This is not yet supported
    closed : str, optional
        This is not yet supported
    dtype : str or :class:`numpy.dtype`, optional
        Data type for the output Index. If not specified, the
        default dtype will be ``timedelta64[ns]``.
    name : object
        Name to be stored in the index.

    Returns
    -------
    TimedeltaIndex

    Examples
    --------
    >>> import cudf
    >>> cudf.TimedeltaIndex([1132223, 2023232, 342234324, 4234324],
    ...     dtype="timedelta64[ns]")
    TimedeltaIndex(['0 days 00:00:00.001132223', '0 days 00:00:00.002023232',
                    '0 days 00:00:00.342234324', '0 days 00:00:00.004234324'],
                  dtype='timedelta64[ns]')
    >>> cudf.TimedeltaIndex([1, 2, 3, 4], dtype="timedelta64[s]",
    ...     name="delta-index")
    TimedeltaIndex(['0 days 00:00:01', '0 days 00:00:02', '0 days 00:00:03',
                    '0 days 00:00:04'],
                  dtype='timedelta64[s]', name='delta-index')
    """

    @_cudf_nvtx_annotate
    def __init__(
        self,
        data=None,
        unit=None,
        freq=None,
        closed=None,
        dtype="timedelta64[ns]",
        copy=False,
        name=None,
    ):

        if freq is not None:
            raise NotImplementedError("freq is not yet supported")

        if unit is not None:
            raise NotImplementedError(
                "unit is not yet supported, alternatively "
                "dtype parameter is supported"
            )

        valid_dtypes = tuple(
            f"timedelta64[{res}]" for res in ("s", "ms", "us", "ns")
        )
        if dtype not in valid_dtypes:
            raise TypeError("Invalid dtype")

        kwargs = _setdefault_name(data, name=name)
        data = column.as_column(data, dtype=dtype)

        if copy:
            data = data.copy()

        super().__init__(data, **kwargs)

    @_cudf_nvtx_annotate
    def to_pandas(self):
        return pd.TimedeltaIndex(
            self._values.to_pandas(),
            name=self.name,
            unit=self._values.time_unit,
        )

    @property  # type: ignore
    @_cudf_nvtx_annotate
    def days(self):
        """
        Number of days for each element.
        """
        return as_index(arbitrary=self._values.days, name=self.name)

    @property  # type: ignore
    @_cudf_nvtx_annotate
    def seconds(self):
        """
        Number of seconds (>= 0 and less than 1 day) for each element.
        """
        return as_index(arbitrary=self._values.seconds, name=self.name)

    @property  # type: ignore
    @_cudf_nvtx_annotate
    def microseconds(self):
        """
        Number of microseconds (>= 0 and less than 1 second) for each element.
        """
        return as_index(arbitrary=self._values.microseconds, name=self.name)

    @property  # type: ignore
    @_cudf_nvtx_annotate
    def nanoseconds(self):
        """
        Number of nanoseconds (>= 0 and less than 1 microsecond) for each
        element.
        """
        return as_index(arbitrary=self._values.nanoseconds, name=self.name)

    @property  # type: ignore
    @_cudf_nvtx_annotate
    def components(self):
        """
        Return a dataframe of the components (days, hours, minutes,
        seconds, milliseconds, microseconds, nanoseconds) of the Timedeltas.
        """
        return self._values.components()

    @property
    def inferred_freq(self):
        """
        Infers frequency of TimedeltaIndex.

        Notes
        -----
        This property is currently not supported.
        """
        raise NotImplementedError("inferred_freq is not yet supported")

    def is_boolean(self):
        return False


class CategoricalIndex(GenericIndex):
    """
    A categorical of orderable values that represent the indices of another
    Column

    Parameters
    ----------
    data : array-like (1-dimensional)
        The values of the categorical. If categories are given,
        values not in categories will be replaced with None/NaN.
    categories : list-like, optional
        The categories for the categorical. Items need to be unique.
        If the categories are not given here (and also not in dtype),
        they will be inferred from the data.
    ordered : bool, optional
        Whether or not this categorical is treated as an ordered categorical.
        If not given here or in dtype, the resulting categorical will be
        unordered.
    dtype : CategoricalDtype or “category”, optional
        If CategoricalDtype, cannot be used together with categories or
        ordered.
    copy : bool, default False
        Make a copy of input.
    name : object, optional
        Name to be stored in the index.

    Returns
    -------
    CategoricalIndex

    Examples
    --------
    >>> import cudf
    >>> import pandas as pd
    >>> cudf.CategoricalIndex(
    ... data=[1, 2, 3, 4], categories=[1, 2], ordered=False, name="a")
    CategoricalIndex([1, 2, <NA>, <NA>], categories=[1, 2], ordered=False, dtype='category', name='a')

    >>> cudf.CategoricalIndex(
    ... data=[1, 2, 3, 4], dtype=pd.CategoricalDtype([1, 2, 3]), name="a")
    CategoricalIndex([1, 2, 3, <NA>], categories=[1, 2, 3], ordered=False, dtype='category', name='a')
    """  # noqa: E501

    @_cudf_nvtx_annotate
    def __init__(
        self,
        data=None,
        categories=None,
        ordered=None,
        dtype=None,
        copy=False,
        name=None,
    ):
        if isinstance(dtype, (pd.CategoricalDtype, cudf.CategoricalDtype)):
            if categories is not None or ordered is not None:
                raise ValueError(
                    "Cannot specify `categories` or "
                    "`ordered` together with `dtype`."
                )
        if copy:
            data = column.as_column(data, dtype=dtype).copy(deep=True)
        kwargs = _setdefault_name(data, name=name)
        if isinstance(data, CategoricalColumn):
            data = data
        elif isinstance(data, pd.Series) and (
            is_categorical_dtype(data.dtype)
        ):
            codes_data = column.as_column(data.cat.codes.values)
            data = column.build_categorical_column(
                categories=data.cat.categories,
                codes=codes_data,
                ordered=data.cat.ordered,
            )
        elif isinstance(data, (pd.Categorical, pd.CategoricalIndex)):
            codes_data = column.as_column(data.codes)
            data = column.build_categorical_column(
                categories=data.categories,
                codes=codes_data,
                ordered=data.ordered,
            )
        else:
            data = column.as_column(
                data, dtype="category" if dtype is None else dtype
            )
            # dtype has already been taken care
            dtype = None

        if categories is not None:
            data = data.set_categories(categories, ordered=ordered)
        elif isinstance(dtype, (pd.CategoricalDtype, cudf.CategoricalDtype)):
            data = data.set_categories(dtype.categories, ordered=ordered)
        elif ordered is True and data.ordered is False:
            data = data.as_ordered()
        elif ordered is False and data.ordered is True:
            data = data.as_unordered()

        super().__init__(data, **kwargs)

    @property  # type: ignore
    @_cudf_nvtx_annotate
    def codes(self):
        """
        The category codes of this categorical.
        """
        return as_index(self._values.codes)

    @property  # type: ignore
    @_cudf_nvtx_annotate
    def categories(self):
        """
        The categories of this categorical.
        """
        return as_index(self._values.categories)

    def is_boolean(self):
        return False

    def is_categorical(self):
        return True


@_cudf_nvtx_annotate
def interval_range(
    start=None,
    end=None,
    periods=None,
    freq=None,
    name=None,
    closed="right",
) -> "IntervalIndex":
    """
    Returns a fixed frequency IntervalIndex.

    Parameters
    ----------
    start : numeric, default None
        Left bound for generating intervals.
    end : numeric , default None
        Right bound for generating intervals.
    periods : int, default None
        Number of periods to generate
    freq : numeric, default None
        The length of each interval. Must be consistent
        with the type of start and end
    name : str, default None
        Name of the resulting IntervalIndex.
    closed : {"left", "right", "both", "neither"}, default "right"
        Whether the intervals are closed on the left-side, right-side,
        both or neither.

    Returns
    -------
    IntervalIndex

    Examples
    --------
    >>> import cudf
    >>> import pandas as pd
    >>> cudf.interval_range(start=0,end=5)
    IntervalIndex([(0, 0], (1, 1], (2, 2], (3, 3], (4, 4], (5, 5]],
    ...closed='right',dtype='interval')
    >>> cudf.interval_range(start=0,end=10, freq=2,closed='left')
    IntervalIndex([[0, 2), [2, 4), [4, 6), [6, 8), [8, 10)],
    ...closed='left',dtype='interval')
    >>> cudf.interval_range(start=0,end=10, periods=3,closed='left')
    ...IntervalIndex([[0.0, 3.3333333333333335),
            [3.3333333333333335, 6.666666666666667),
            [6.666666666666667, 10.0)],
            closed='left',
            dtype='interval')
    """
    if freq and periods and start and end:
        raise ValueError(
            "Of the four parameters: start, end, periods, and "
            "freq, exactly three must be specified"
        )
    args = [
        cudf.Scalar(x) if x is not None else None
        for x in (start, end, freq, periods)
    ]
    if any(
        not _is_non_decimal_numeric_dtype(x.dtype) if x is not None else False
        for x in args
    ):
        raise ValueError("start, end, periods, freq must be numeric values.")
    *rargs, periods = args
    common_dtype = find_common_type([x.dtype for x in rargs if x])
    start, end, freq = rargs
    periods = periods.astype("int64") if periods is not None else None

    if periods and not freq:
        # if statement for mypy to pass
        if end is not None and start is not None:
            # divmod only supported on host side scalars
            quotient, remainder = divmod((end - start).value, periods.value)
            if remainder:
                freq_step = cudf.Scalar((end - start) / periods)
            else:
                freq_step = cudf.Scalar(quotient)
            if start.dtype != freq_step.dtype:
                start = start.astype(freq_step.dtype)
            bin_edges = sequence(
                size=periods + 1,
                init=start.device_value,
                step=freq_step.device_value,
            )
            left_col = bin_edges.slice(0, len(bin_edges) - 1)
            right_col = bin_edges.slice(1, len(bin_edges))
    elif freq and periods:
        if end:
            start = end - (freq * periods)
        if start:
            end = freq * periods + start
        if end is not None and start is not None:
            left_col = arange(
                start.value, end.value, freq.value, dtype=common_dtype
            )
            end = end + 1
            start = start + freq
            right_col = arange(
                start.value, end.value, freq.value, dtype=common_dtype
            )
    elif freq and not periods:
        if end is not None and start is not None:
            end = end - freq + 1
            left_col = arange(
                start.value, end.value, freq.value, dtype=common_dtype
            )
            end = end + freq + 1
            start = start + freq
            right_col = arange(
                start.value, end.value, freq.value, dtype=common_dtype
            )
    elif start is not None and end is not None:
        # if statements for mypy to pass
        if freq:
            left_col = arange(
                start.value, end.value, freq.value, dtype=common_dtype
            )
        else:
            left_col = arange(start.value, end.value, dtype=common_dtype)
        start = start + 1
        end = end + 1
        if freq:
            right_col = arange(
                start.value, end.value, freq.value, dtype=common_dtype
            )
        else:
            right_col = arange(start.value, end.value, dtype=common_dtype)
    else:
        raise ValueError(
            "Of the four parameters: start, end, periods, and "
            "freq, at least two must be specified"
        )
    if len(right_col) == 0 or len(left_col) == 0:
        dtype = IntervalDtype("int64", closed)
        data = column.column_empty_like_same_mask(left_col, dtype)
        return IntervalIndex(data, closed=closed)

    interval_col = column.build_interval_column(
        left_col, right_col, closed=closed
    )
    return IntervalIndex(interval_col)


class IntervalIndex(GenericIndex):
    """
    Immutable index of intervals that are closed on the same side.

    Parameters
    ----------
    data : array-like (1-dimensional)
        Array-like containing Interval objects from which to build the
        IntervalIndex.
    closed : {"left", "right", "both", "neither"}, default "right"
        Whether the intervals are closed on the left-side, right-side,
        both or neither.
    dtype : dtype or None, default None
        If None, dtype will be inferred.
    copy : bool, default False
        Copy the input data.
    name : object, optional
        Name to be stored in the index.

    Returns
    -------
    IntervalIndex
    """

    @_cudf_nvtx_annotate
    def __init__(
        self,
        data,
        closed=None,
        dtype=None,
        copy=False,
        name=None,
    ):
        if copy:
            data = column.as_column(data, dtype=dtype).copy()
        kwargs = _setdefault_name(data, name=name)
        if isinstance(data, IntervalColumn):
            data = data
        elif isinstance(data, pd.Series) and (is_interval_dtype(data.dtype)):
            data = column.as_column(data, data.dtype)
        elif isinstance(data, (pd._libs.interval.Interval, pd.IntervalIndex)):
            data = column.as_column(
                data,
                dtype=dtype,
            )
        elif not data:
            dtype = IntervalDtype("int64", closed)
            data = column.column_empty_like_same_mask(
                column.as_column(data), dtype
            )
        else:
            data = column.as_column(data)
            data.dtype.closed = closed

        self.closed = closed
        super().__init__(data, **kwargs)

    @_cudf_nvtx_annotate
    def from_breaks(breaks, closed="right", name=None, copy=False, dtype=None):
        """
        Construct an IntervalIndex from an array of splits.

        Parameters
        ----------
        breaks : array-like (1-dimensional)
            Left and right bounds for each interval.
        closed : {"left", "right", "both", "neither"}, default "right"
            Whether the intervals are closed on the left-side, right-side,
            both or neither.
        copy : bool, default False
            Copy the input data.
        name : object, optional
            Name to be stored in the index.
        dtype : dtype or None, default None
            If None, dtype will be inferred.

        Returns
        -------
        IntervalIndex

        Examples
        --------
        >>> import cudf
        >>> import pandas as pd
        >>> cudf.IntervalIndex.from_breaks([0, 1, 2, 3])
        IntervalIndex([(0, 1], (1, 2], (2, 3]], dtype='interval')
        """
        if copy:
            breaks = column.as_column(breaks, dtype=dtype).copy()
        left_col = breaks[:-1:]
        right_col = breaks[+1::]

        interval_col = column.build_interval_column(
            left_col, right_col, closed=closed
        )

        return IntervalIndex(interval_col, name=name)

    def __getitem__(self, index):
        raise NotImplementedError(
            "Getting a scalar from an IntervalIndex is not yet supported"
        )

    def is_interval(self):
        return True

    def is_boolean(self):
        return False


class StringIndex(GenericIndex):
    """String defined indices into another Column

    Attributes
    ----------
    _values: A StringColumn object or NDArray of strings
    name: A string
    """

    @_cudf_nvtx_annotate
    def __init__(self, values, copy=False, **kwargs):
        kwargs = _setdefault_name(values, **kwargs)
        if isinstance(values, StringColumn):
            values = values.copy(deep=copy)
        elif isinstance(values, StringIndex):
            values = values._values.copy(deep=copy)
        else:
            values = column.as_column(values, dtype="str")
            if not is_string_dtype(values.dtype):
                raise ValueError(
                    "Couldn't create StringIndex from passed in object"
                )

        super().__init__(values, **kwargs)

    @_cudf_nvtx_annotate
    def to_pandas(self):
        return pd.Index(
            self.to_numpy(na_value=None), name=self.name, dtype="object"
        )

    @_cudf_nvtx_annotate
    def __repr__(self):
        return (
            f"{self.__class__.__name__}({self._values.values_host},"
            f" dtype='object'"
            + (
                f", name={pd.io.formats.printing.default_pprint(self.name)}"
                if self.name is not None
                else ""
            )
            + ")"
        )

    @copy_docstring(StringMethods)  # type: ignore
    @property
    @_cudf_nvtx_annotate
    def str(self):
        return StringMethods(parent=self)

    def _clean_nulls_from_index(self):
        """
        Convert all na values(if any) in Index object
        to `<NA>` as a preprocessing step to `__repr__` methods.
        """
        if self._values.has_nulls():
            return self.fillna(cudf._NA_REP)
        else:
            return self

    def is_boolean(self):
        return False

    def is_object(self):
        return True


@_cudf_nvtx_annotate
def as_index(arbitrary, nan_as_null=None, **kwargs) -> BaseIndex:
    """Create an Index from an arbitrary object

    Currently supported inputs are:

    * ``Column``
    * ``DeviceBufferLike``
    * ``Series``
    * ``Index``
    * numba device array
    * numpy array
    * pyarrow array
    * pandas.Categorical

    Returns
    -------
    result : subclass of Index
        - CategoricalIndex for Categorical input.
        - DatetimeIndex for Datetime input.
        - GenericIndex for all other inputs.
    """
    kwargs = _setdefault_name(arbitrary, **kwargs)
    if isinstance(arbitrary, cudf.MultiIndex):
        return arbitrary
    elif isinstance(arbitrary, BaseIndex):
        if arbitrary.name == kwargs["name"]:
            return arbitrary
        idx = arbitrary.copy(deep=False)
        idx.rename(kwargs["name"], inplace=True)
        return idx
    elif isinstance(arbitrary, ColumnBase):
        return _index_from_data({kwargs.get("name", None): arbitrary})
    elif isinstance(arbitrary, cudf.Series):
        return as_index(arbitrary._column, nan_as_null=nan_as_null, **kwargs)
    elif isinstance(arbitrary, (pd.RangeIndex, range)):
        return RangeIndex(
            start=arbitrary.start,
            stop=arbitrary.stop,
            step=arbitrary.step,
            **kwargs,
        )
    elif isinstance(arbitrary, pd.MultiIndex):
        return cudf.MultiIndex.from_pandas(arbitrary, nan_as_null=nan_as_null)
    elif isinstance(arbitrary, cudf.DataFrame):
        return cudf.MultiIndex.from_frame(arbitrary)
    return as_index(
        column.as_column(
            arbitrary, dtype=kwargs.get("dtype", None), nan_as_null=nan_as_null
        ),
        **kwargs,
    )


_dtype_to_index: Dict[Any, Type[NumericIndex]] = {
    np.int8: Int8Index,
    np.int16: Int16Index,
    np.int32: Int32Index,
    np.int64: Int64Index,
    np.uint8: UInt8Index,
    np.uint16: UInt16Index,
    np.uint32: UInt32Index,
    np.uint64: UInt64Index,
    np.float32: Float32Index,
    np.float64: Float64Index,
}


def _setdefault_name(values, **kwargs):
    if kwargs.get("name") is None:
        kwargs["name"] = getattr(values, "name", None)
    return kwargs


class IndexMeta(type):
    """Custom metaclass for Index that overrides instance/subclass tests."""

    def __instancecheck__(self, instance):
        return isinstance(instance, BaseIndex)

    def __subclasscheck__(self, subclass):
        return issubclass(subclass, BaseIndex)


class Index(BaseIndex, metaclass=IndexMeta):
    """The basic object storing row labels for all cuDF objects.

    Parameters
    ----------
    data : array-like (1-dimensional)/ DataFrame
        If it is a DataFrame, it will return a MultiIndex
    dtype : NumPy dtype (default: object)
        If dtype is None, we find the dtype that best fits the data.
    copy : bool
        Make a copy of input data.
    name : object
        Name to be stored in the index.
    tupleize_cols : bool (default: True)
        When True, attempt to create a MultiIndex if possible.
        tupleize_cols == False is not yet supported.
    nan_as_null : bool, Default True
        If ``None``/``True``, converts ``np.nan`` values to
        ``null`` values.
        If ``False``, leaves ``np.nan`` values as is.

    Returns
    -------
    Index
        cudf Index

    Warnings
    --------
    This class should not be subclassed. It is designed as a factory for
    different subclasses of :class:`BaseIndex` depending on the provided input.
    If you absolutely must, and if you're intimately familiar with the
    internals of cuDF, subclass :class:`BaseIndex` instead.

    Examples
    --------
    >>> import cudf
    >>> cudf.Index([1, 2, 3], dtype="uint64", name="a")
    UInt64Index([1, 2, 3], dtype='uint64', name='a')

    >>> cudf.Index(cudf.DataFrame({"a":[1, 2], "b":[2, 3]}))
    MultiIndex([(1, 2),
                (2, 3)],
                names=['a', 'b'])
    """

    @_cudf_nvtx_annotate
    def __new__(
        cls,
        data=None,
        dtype=None,
        copy=False,
        name=None,
        tupleize_cols=True,
        nan_as_null=True,
        **kwargs,
    ):
        assert (
            cls is Index
        ), "Index cannot be subclassed, extend BaseIndex instead."
        if tupleize_cols is not True:
            raise NotImplementedError(
                "tupleize_cols != True is not yet supported"
            )

        return as_index(
            data,
            copy=copy,
            dtype=dtype,
            name=name,
            nan_as_null=nan_as_null,
            **kwargs,
        )

    @classmethod
    @_cudf_nvtx_annotate
    def from_arrow(cls, obj):
        try:
            return cls(ColumnBase.from_arrow(obj))
        except TypeError:
            # Try interpreting object as a MultiIndex before failing.
            return cudf.MultiIndex.from_arrow(obj)


@_cudf_nvtx_annotate
def _concat_range_index(indexes: List[RangeIndex]) -> BaseIndex:
    """
    An internal Utility function to concat RangeIndex objects.
    """
    start = step = next_ = None

    # Filter the empty indexes
    non_empty_indexes = [obj for obj in indexes if len(obj)]

    if not non_empty_indexes:
        # Here all "indexes" had 0 length, i.e. were empty.
        # In this case return an empty range index.
        return RangeIndex(0, 0)

    for obj in non_empty_indexes:
        if start is None:
            # This is set by the first non-empty index
            start = obj.start
            if step is None and len(obj) > 1:
                step = obj.step
        elif step is None:
            # First non-empty index had only one element
            if obj.start == start:
                result = as_index(concat_columns([x._values for x in indexes]))
                return result
            step = obj.start - start

        non_consecutive = (step != obj.step and len(obj) > 1) or (
            next_ is not None and obj.start != next_
        )
        if non_consecutive:
            result = as_index(concat_columns([x._values for x in indexes]))
            return result
        if step is not None:
            next_ = obj[-1] + step

    stop = non_empty_indexes[-1].stop if next_ is None else next_
    return RangeIndex(start, stop, step)


@_cudf_nvtx_annotate
def _extended_gcd(a: int, b: int) -> Tuple[int, int, int]:
    """
    Extended Euclidean algorithms to solve Bezout's identity:
       a*x + b*y = gcd(x, y)
    Finds one particular solution for x, y: s, t
    Returns: gcd, s, t
    """
    s, old_s = 0, 1
    t, old_t = 1, 0
    r, old_r = b, a
    while r:
        quotient = old_r // r
        old_r, r = r, old_r - quotient * r
        old_s, s = s, old_s - quotient * s
        old_t, t = t, old_t - quotient * t
    return old_r, old_s, old_t<|MERGE_RESOLUTION|>--- conflicted
+++ resolved
@@ -877,11 +877,6 @@
         return cupy.arange(self.start, self.stop, self.step)
 
     def to_frame(self, index=True, name=None):
-<<<<<<< HEAD
-        """Create a DataFrame with a column containing this Index"""
-
-=======
->>>>>>> 6194c27b
         if name is not None:
             col_name = name
         elif self.name is None:
@@ -893,26 +888,6 @@
         )
 
     def to_series(self, index=None, name=None):
-<<<<<<< HEAD
-        """
-        Create a Series with both index and values equal to the index keys.
-        Useful with map for returning an indexer based on an index.
-
-        Parameters
-        ----------
-        index : Index, optional
-            Index of resulting Series. If None, defaults to original index.
-        name : str, optional
-            Name of resulting Series. If None, defaults to name of original
-            index.
-
-        Returns
-        -------
-        Series
-            The dtype will be based on the type of the Index values.
-        """
-=======
->>>>>>> 6194c27b
         return cudf.Series._from_data(
             self._data,
             index=self.copy(deep=False) if index is None else index,
@@ -920,34 +895,12 @@
         )
 
     def any(self):
-<<<<<<< HEAD
-        """
-        Return whether any elements is True in Index.
-        """
-        return self._values.any()
-
-    def append(self, other):
-        """
-        Append a collection of Index options together.
-        """
-        return self._as_int_index().append(other)
-
-    def isin(self, values):
-        """Return a boolean array where the index values are in values
-
-        Compute boolean array of whether each index value is found in
-        the passed set of values. The length of the returned boolean
-        array matches the length of the index.
-        """
-
-=======
         return self._values.any()
 
     def append(self, other):
         return self._as_int_index().append(other)
 
     def isin(self, values):
->>>>>>> 6194c27b
         # To match pandas behavior, even though only list-like objects are
         # supposed to be passed, only scalars throw errors. Other types (like
         # dicts) just transparently return False (see the implementation of
@@ -1516,24 +1469,6 @@
         return self
 
     def to_frame(self, index=True, name=None):
-<<<<<<< HEAD
-        """Create a DataFrame with a column containing this Index
-
-        Parameters
-        ----------
-        index : boolean, default True
-            Set the index of the returned DataFrame as the original Index
-        name : str, default None
-            Name to be used for the column
-
-        Returns
-        -------
-        DataFrame
-            cudf DataFrame
-        """
-
-=======
->>>>>>> 6194c27b
         if name is not None:
             col_name = name
         elif self.name is None:
@@ -1545,62 +1480,6 @@
         )
 
     def any(self):
-<<<<<<< HEAD
-        """
-        Return whether any elements is True in Index.
-        """
-        return self._values.any()
-
-    def to_pandas(self):
-        """
-        Convert to a Pandas Index.
-
-        Examples
-        --------
-        >>> import cudf
-        >>> idx = cudf.Index([-3, 10, 15, 20])
-        >>> idx
-        Int64Index([-3, 10, 15, 20], dtype='int64')
-        >>> idx.to_pandas()
-        Int64Index([-3, 10, 15, 20], dtype='int64')
-        >>> type(idx.to_pandas())
-        <class 'pandas.core.indexes.numeric.Int64Index'>
-        >>> type(idx)
-        <class 'cudf.core.index.Int64Index'>
-        """
-        return pd.Index(self._values.to_pandas(), name=self.name)
-
-    def append(self, other):
-        """
-        Append a collection of Index options together.
-
-        Parameters
-        ----------
-        other : Index or list/tuple of indices
-
-        Returns
-        -------
-        appended : Index
-
-        Examples
-        --------
-        >>> import cudf
-        >>> idx = cudf.Index([1, 2, 10, 100])
-        >>> idx
-        Int64Index([1, 2, 10, 100], dtype='int64')
-        >>> other = cudf.Index([200, 400, 50])
-        >>> other
-        Int64Index([200, 400, 50], dtype='int64')
-        >>> idx.append(other)
-        Int64Index([1, 2, 10, 100, 200, 400, 50], dtype='int64')
-
-        append accepts list of Index objects
-
-        >>> idx.append([other, other])
-        Int64Index([1, 2, 10, 100, 200, 400, 50, 200, 400, 50], dtype='int64')
-        """
-
-=======
         if len(self) == 0:
             return False
 
@@ -1608,7 +1487,6 @@
         return pd.Index(self._values.to_pandas(), name=self.name)
 
     def append(self, other):
->>>>>>> 6194c27b
         if is_list_like(other):
             to_concat = [self]
             to_concat.extend(other)
@@ -1649,41 +1527,11 @@
         return self._concat(to_concat)
 
     def unique(self):
-<<<<<<< HEAD
-        """
-        Return unique values in the index.
-
-        Returns
-        -------
-        Index without duplicates
-        """
-=======
->>>>>>> 6194c27b
         return cudf.core.index._index_from_data(
             {self.name: self._values.unique()}, name=self.name
         )
 
     def to_series(self, index=None, name=None):
-<<<<<<< HEAD
-        """
-        Create a Series with both index and values equal to the index keys.
-        Useful with map for returning an indexer based on an index.
-
-        Parameters
-        ----------
-        index : Index, optional
-            Index of resulting Series. If None, defaults to original index.
-        name : str, optional
-            Name of resulting Series. If None, defaults to name of original
-            index.
-
-        Returns
-        -------
-        Series
-            The dtype will be based on the type of the Index values.
-        """
-=======
->>>>>>> 6194c27b
         return cudf.Series._from_data(
             self._data,
             index=self.copy(deep=False) if index is None else index,
@@ -1691,37 +1539,6 @@
         )
 
     def isin(self, values):
-<<<<<<< HEAD
-        """Return a boolean array where the index values are in values.
-
-        Compute boolean array of whether each index value is found in
-        the passed set of values. The length of the returned boolean
-        array matches the length of the index.
-
-        Parameters
-        ----------
-        values : set, list-like, Index
-            Sought values.
-
-        Returns
-        -------
-        is_contained : cupy array
-            CuPy array of boolean values.
-
-        Examples
-        --------
-        >>> idx = cudf.Index([1,2,3])
-        >>> idx
-        Int64Index([1, 2, 3], dtype='int64')
-
-        Check whether each index value in a list of values.
-
-        >>> idx.isin([1, 4])
-        array([ True, False, False])
-        """
-
-=======
->>>>>>> 6194c27b
         # To match pandas behavior, even though only list-like objects are
         # supposed to be passed, only scalars throw errors. Other types (like
         # dicts) just transparently return False (see the implementation of
