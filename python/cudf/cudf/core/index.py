# Copyright (c) 2018-2024, NVIDIA CORPORATION.

from __future__ import annotations

import operator
import pickle
import warnings
from functools import cache, cached_property
from numbers import Number
from typing import (
    Any,
    List,
    Literal,
    MutableMapping,
    Optional,
    Tuple,
    Union,
    cast,
)

import cupy
import numpy as np
import pandas as pd
<<<<<<< HEAD
=======
from pandas._config import get_option
from typing_extensions import Self
>>>>>>> bb597151

import cudf
from cudf import _lib as libcudf
from cudf._lib.datetime import extract_quarter, is_leap_year
from cudf._lib.filling import sequence
from cudf._lib.search import search_sorted
from cudf._lib.types import size_type_dtype
from cudf.api.extensions import no_default
from cudf.api.types import (
    _is_non_decimal_numeric_dtype,
    is_dtype_equal,
    is_integer,
    is_list_like,
    is_scalar,
    is_signed_integer_dtype,
)
from cudf.core._base_index import BaseIndex
from cudf.core._compat import PANDAS_GE_200, PANDAS_LT_300
from cudf.core.column import (
    CategoricalColumn,
    ColumnBase,
    DatetimeColumn,
    IntervalColumn,
    NumericalColumn,
    StringColumn,
    StructColumn,
    TimeDeltaColumn,
    column,
)
from cudf.core.column.column import as_column, concat_columns
from cudf.core.column.string import StringMethods as StringMethods
from cudf.core.dtypes import IntervalDtype
from cudf.core.frame import Frame
from cudf.core.join._join_helpers import _match_join_keys
from cudf.core.mixins import BinaryOperand
from cudf.core.single_column_frame import SingleColumnFrame
from cudf.utils.docutils import copy_docstring
from cudf.utils.dtypes import (
    _maybe_convert_to_default_type,
    find_common_type,
    is_mixed_with_object_dtype,
    numeric_normalize_types,
)
from cudf.utils.nvtx_annotation import _cudf_nvtx_annotate
from cudf.utils.utils import _warn_no_dask_cudf, search_range


class IndexMeta(type):
    """Custom metaclass for Index that overrides instance/subclass tests."""

    def __call__(cls, data, *args, **kwargs):
        if cls is Index:
            return as_index(
                arbitrary=data,
                *args,
                **kwargs,
            )
        return super().__call__(data, *args, **kwargs)

    def __instancecheck__(self, instance):
        if self is cudf.Index:
            return isinstance(instance, BaseIndex)
        else:
            return type.__instancecheck__(self, instance)

    def __subclasscheck__(self, subclass):
        if self is cudf.Index:
            return issubclass(subclass, BaseIndex)
        else:
            return type.__subclasscheck__(self, subclass)


def _lexsorted_equal_range(
    idx: Union[Index, cudf.MultiIndex],
    key_as_table: Frame,
    is_sorted: bool,
) -> Tuple[int, int, Optional[ColumnBase]]:
    """Get equal range for key in lexicographically sorted index. If index
    is not sorted when called, a sort will take place and `sort_inds` is
    returned. Otherwise `None` is returned in that position.
    """
    if not is_sorted:
        sort_inds = idx._get_sorted_inds()
        sort_vals = idx._gather(sort_inds)
    else:
        sort_inds = None
        sort_vals = idx
    lower_bound = search_sorted(
        [*sort_vals._data.columns], [*key_as_table._columns], side="left"
    ).element_indexing(0)
    upper_bound = search_sorted(
        [*sort_vals._data.columns], [*key_as_table._columns], side="right"
    ).element_indexing(0)

    return lower_bound, upper_bound, sort_inds


def _index_from_data(data: MutableMapping, name: Any = no_default):
    """Construct an index of the appropriate type from some data."""

    if len(data) == 0:
        raise ValueError("Cannot construct Index from any empty Table")
    if len(data) == 1:
        values = next(iter(data.values()))

        if isinstance(values, NumericalColumn):
            index_class_type = Index
        elif isinstance(values, DatetimeColumn):
            index_class_type = DatetimeIndex
        elif isinstance(values, TimeDeltaColumn):
            index_class_type = TimedeltaIndex
        elif isinstance(values, StringColumn):
            index_class_type = Index
        elif isinstance(values, CategoricalColumn):
            index_class_type = CategoricalIndex
        elif isinstance(values, (IntervalColumn, StructColumn)):
            index_class_type = IntervalIndex
        else:
            raise NotImplementedError(
                "Unsupported column type passed to "
                f"create an Index: {type(values)}"
            )
    else:
        index_class_type = cudf.MultiIndex
    return index_class_type._from_data(data, name)


def _index_from_columns(
    columns: List[cudf.core.column.ColumnBase], name: Any = no_default
):
    """Construct an index from ``columns``, with levels named 0, 1, 2..."""
    return _index_from_data(dict(zip(range(len(columns)), columns)), name=name)


class RangeIndex(BaseIndex, BinaryOperand):
    """
    Immutable Index implementing a monotonic integer range.

    This is the default index type used by DataFrame and Series
    when no explicit index is provided by the user.

    Parameters
    ----------
    start : int (default: 0), or other range instance
    stop : int (default: 0)
    step : int (default: 1)
    name : object, optional
        Name to be stored in the index.
    dtype : numpy dtype
        Unused, accepted for homogeneity with other index types.
    copy : bool, default False
        Unused, accepted for homogeneity with other index types.

    Attributes
    ----------
    start
    stop
    step

    Methods
    -------
    to_numpy
    to_arrow

    Examples
    --------
    >>> import cudf
    >>> cudf.RangeIndex(0, 10, 1, name="a")
    RangeIndex(start=0, stop=10, step=1, name='a')

    >>> cudf.RangeIndex(range(1, 10, 1), name="a")
    RangeIndex(start=1, stop=10, step=1, name='a')
    """

    _VALID_BINARY_OPERATIONS = BinaryOperand._SUPPORTED_BINARY_OPERATIONS

    _range: range

    @_cudf_nvtx_annotate
    def __init__(
        self, start, stop=None, step=1, dtype=None, copy=False, name=None
    ):
        if step == 0:
            raise ValueError("Step must not be zero.")
        if not cudf.api.types.is_hashable(name):
            raise ValueError("Name must be a hashable value.")
        if dtype is not None and not is_signed_integer_dtype(dtype):
            raise ValueError(f"{dtype=} must be a signed integer type")

        if isinstance(start, range):
            therange = start
            start = therange.start
            stop = therange.stop
            step = therange.step
        if stop is None:
            start, stop = 0, start
        if not is_integer(start):
            raise TypeError(
                f"start must be an integer, not {type(start).__name__}"
            )
        self._start = int(start)
        if not is_integer(stop):
            raise TypeError(
                f"stop must be an integer, not {type(stop).__name__}"
            )
        self._stop = int(stop)
        if step is not None:
            if not is_integer(step):
                raise TypeError(
                    f"step must be an integer, not {type(step).__name__}"
                )
            self._step = int(step)
        else:
            self._step = 1
        self._index = None
        self._name = name
        self._range = range(self._start, self._stop, self._step)
        # _end is the actual last element of RangeIndex,
        # whereas _stop is an upper bound.
        self._end = self._start + self._step * (len(self._range) - 1)

    def _copy_type_metadata(
        self, other: RangeIndex, *, override_dtypes=None
    ) -> Self:
        # There is no metadata to be copied for RangeIndex since it does not
        # have an underlying column.
        return self

    def searchsorted(
        self,
        value: int,
        side: Literal["left", "right"] = "left",
        ascending: bool = True,
        na_position: Literal["first", "last"] = "last",
    ):
        assert (len(self) <= 1) or (
            ascending == (self._step > 0)
        ), "Invalid ascending flag"
        return search_range(value, self.as_range, side=side)

    @property  # type: ignore
    @_cudf_nvtx_annotate
    def name(self):
        return self._name

    @name.setter  # type: ignore
    @_cudf_nvtx_annotate
    def name(self, value):
        self._name = value

    @property  # type: ignore
    @_cudf_nvtx_annotate
    def start(self):
        """
        The value of the `start` parameter (0 if this was not supplied).
        """
        return self._start

    @property  # type: ignore
    @_cudf_nvtx_annotate
    def stop(self):
        """
        The value of the stop parameter.
        """
        return self._stop

    @property  # type: ignore
    @_cudf_nvtx_annotate
    def step(self):
        """
        The value of the step parameter.
        """
        return self._step

    @property  # type: ignore
    @_cudf_nvtx_annotate
    def _num_rows(self):
        return len(self)

    @cached_property  # type: ignore
    @_cudf_nvtx_annotate
    def _values(self):
        if len(self) > 0:
            return column.as_column(self._range, dtype=self.dtype)
        else:
            return column.column_empty(0, masked=False, dtype=self.dtype)

    def _clean_nulls_from_index(self):
        return self

    def _is_numeric(self):
        return True

    def _is_boolean(self):
        return False

    def _is_integer(self):
        return True

    def _is_floating(self):
        return False

    def _is_object(self):
        return False

    def _is_categorical(self):
        return False

    def _is_interval(self):
        return False

    @property  # type: ignore
    @_cudf_nvtx_annotate
    def hasnans(self):
        return False

    @property  # type: ignore
    @_cudf_nvtx_annotate
    def _data(self):
        return cudf.core.column_accessor.ColumnAccessor(
            {self.name: self._values}
        )

    @_cudf_nvtx_annotate
    def __contains__(self, item):
        if isinstance(item, bool) or not isinstance(
            item, tuple(np.sctypes["int"] + np.sctypes["float"] + [int, float])
        ):
            return False
        try:
            int_item = int(item)
            return int_item == item and int_item in self._range
        except (ValueError, OverflowError):
            return False

    @_cudf_nvtx_annotate
    def copy(self, name=None, deep=False):
        """
        Make a copy of this object.

        Parameters
        ----------
        name : object optional (default: None), name of index
        deep : Bool (default: False)
            Ignored for RangeIndex

        Returns
        -------
        New RangeIndex instance with same range
        """

        name = self.name if name is None else name

        return RangeIndex(
            start=self._start, stop=self._stop, step=self._step, name=name
        )

    @_cudf_nvtx_annotate
    def astype(self, dtype, copy: bool = True):
        if is_dtype_equal(dtype, self.dtype):
            return self
        return self._as_int_index().astype(dtype, copy=copy)

    @_cudf_nvtx_annotate
    def drop_duplicates(self, keep="first"):
        return self

    @_cudf_nvtx_annotate
    def duplicated(self, keep="first"):
        return cupy.zeros(len(self), dtype=bool)

    @_cudf_nvtx_annotate
    def __repr__(self):
        return (
            f"{self.__class__.__name__}(start={self._start}, stop={self._stop}"
            f", step={self._step}"
            + (
                f", name={pd.io.formats.printing.default_pprint(self.name)}"
                if self.name is not None
                else ""
            )
            + ")"
        )

    @_cudf_nvtx_annotate
    def __len__(self):
        return len(range(self._start, self._stop, self._step))

    @_cudf_nvtx_annotate
    def __getitem__(self, index):
        if isinstance(index, slice):
            sl_start, sl_stop, sl_step = index.indices(len(self))

            lo = self._start + sl_start * self._step
            hi = self._start + sl_stop * self._step
            st = self._step * sl_step
            return RangeIndex(start=lo, stop=hi, step=st, name=self._name)

        elif isinstance(index, Number):
            len_self = len(self)
            if index < 0:
                index += len_self
            if not (0 <= index < len_self):
                raise IndexError("Index out of bounds")
            return self._start + index * self._step
        return self._as_int_index()[index]

    @_cudf_nvtx_annotate
    def equals(self, other):
        if isinstance(other, RangeIndex):
            if (self._start, self._stop, self._step) == (
                other._start,
                other._stop,
                other._step,
            ):
                return True
        return self._as_int_index().equals(other)

    @_cudf_nvtx_annotate
    def serialize(self):
        header = {}
        header["index_column"] = {}

        # store metadata values of index separately
        # We don't need to store the GPU buffer for RangeIndexes
        # cuDF only needs to store start/stop and rehydrate
        # during de-serialization
        header["index_column"]["start"] = self._start
        header["index_column"]["stop"] = self._stop
        header["index_column"]["step"] = self._step
        frames = []

        header["name"] = pickle.dumps(self.name)
        header["dtype"] = pickle.dumps(self.dtype)
        header["type-serialized"] = pickle.dumps(type(self))
        header["frame_count"] = 0
        return header, frames

    @classmethod
    @_cudf_nvtx_annotate
    def deserialize(cls, header, frames):
        h = header["index_column"]
        name = pickle.loads(header["name"])
        start = h["start"]
        stop = h["stop"]
        step = h.get("step", 1)
        return RangeIndex(start=start, stop=stop, step=step, name=name)

    @property  # type: ignore
    @_cudf_nvtx_annotate
    def dtype(self):
        """
        `dtype` of the range of values in RangeIndex.

        By default the dtype is 64 bit signed integer. This is configurable
        via `default_integer_bitwidth` as 32 bit in `cudf.options`
        """
        dtype = np.dtype(np.int64)
        return _maybe_convert_to_default_type(dtype)

    @_cudf_nvtx_annotate
    def to_pandas(self, *, nullable: bool = False) -> pd.RangeIndex:
        if nullable:
            raise NotImplementedError(f"{nullable=} is not implemented.")
        return pd.RangeIndex(
            start=self._start,
            stop=self._stop,
            step=self._step,
            dtype=self.dtype,
            name=self.name,
        )

    @property
    def is_unique(self):
        return True

    @cached_property
    def as_range(self):
        return range(self._start, self._stop, self._step)

    @cached_property  # type: ignore
    @_cudf_nvtx_annotate
    def is_monotonic_increasing(self):
        return self._step > 0 or len(self) <= 1

    @cached_property  # type: ignore
    @_cudf_nvtx_annotate
    def is_monotonic_decreasing(self):
        return self._step < 0 or len(self) <= 1

    @_cudf_nvtx_annotate
    def memory_usage(self, deep=False):
        if deep:
            warnings.warn(
                "The deep parameter is ignored and is only included "
                "for pandas compatibility."
            )
        return 0

    def unique(self):
        # RangeIndex always has unique values
        return self

    @_cudf_nvtx_annotate
    def __mul__(self, other):
        # Multiplication by raw ints must return a RangeIndex to match pandas.
        if isinstance(other, cudf.Scalar) and other.dtype.kind in "iu":
            other = other.value
        elif (
            isinstance(other, (np.ndarray, cupy.ndarray))
            and other.ndim == 0
            and other.dtype.kind in "iu"
        ):
            other = other.item()
        if isinstance(other, (int, np.integer)):
            return RangeIndex(
                self.start * other, self.stop * other, self.step * other
            )
        return self._as_int_index().__mul__(other)

    @_cudf_nvtx_annotate
    def __rmul__(self, other):
        # Multiplication is commutative.
        return self.__mul__(other)

    @_cudf_nvtx_annotate
    def _as_int_index(self):
        # Convert self to an integer index. This method is used to perform ops
        # that are not defined directly on RangeIndex.
        return cudf.Index._from_data(self._data)

    @_cudf_nvtx_annotate
    def __array_ufunc__(self, ufunc, method, *inputs, **kwargs):
        return self._as_int_index().__array_ufunc__(
            ufunc, method, *inputs, **kwargs
        )

    @_cudf_nvtx_annotate
    def get_indexer(self, target, limit=None, method=None, tolerance=None):
        target_col = cudf.core.column.as_column(target)
        if method is not None or not isinstance(
            target_col, cudf.core.column.NumericalColumn
        ):
            # TODO: See if we can implement this without converting to
            # Integer index.
            return self._as_int_index().get_indexer(
                target=target, limit=limit, method=method, tolerance=tolerance
            )

        if self.step > 0:
            start, stop, step = self.start, self.stop, self.step
        else:
            # Reversed
            reverse = self._range[::-1]
            start, stop, step = reverse.start, reverse.stop, reverse.step

        target_array = target_col.values
        locs = target_array - start
        valid = (locs % step == 0) & (locs >= 0) & (target_array < stop)
        locs[~valid] = -1
        locs[valid] = locs[valid] / step

        if step != self.step:
            # Reversed
            locs[valid] = len(self) - 1 - locs[valid]
        return locs

    @_cudf_nvtx_annotate
    def get_loc(self, key):
        if not is_scalar(key):
            raise TypeError("Should be a scalar-like")
        idx = (key - self._start) / self._step
        idx_int_upper_bound = (self._stop - self._start) // self._step
        if idx > idx_int_upper_bound or idx < 0:
            raise KeyError(key)

        idx_int = (key - self._start) // self._step
        if idx_int != idx:
            raise KeyError(key)
        return idx_int

    @_cudf_nvtx_annotate
    def _union(self, other, sort=None):
        if isinstance(other, RangeIndex):
            # Variable suffixes are of the
            # following notation: *_o -> other, *_s -> self,
            # and *_r -> result
            start_s, step_s = self.start, self.step
            end_s = self._end
            start_o, step_o = other.start, other.step
            end_o = other._end
            if self.step < 0:
                start_s, step_s, end_s = end_s, -step_s, start_s
            if other.step < 0:
                start_o, step_o, end_o = end_o, -step_o, start_o
            if len(self) == 1 and len(other) == 1:
                step_s = step_o = abs(self.start - other.start)
            elif len(self) == 1:
                step_s = step_o
            elif len(other) == 1:
                step_o = step_s

            # Determine minimum start value of the result.
            start_r = min(start_s, start_o)
            # Determine maximum end value of the result.
            end_r = max(end_s, end_o)
            result = None
            min_step = min(step_o, step_s)

            if ((start_s - start_o) % min_step) == 0:
                # Checking to determine other is a subset of self with
                # equal step size.
                if (
                    step_o == step_s
                    and (start_s - end_o) <= step_s
                    and (start_o - end_s) <= step_s
                ):
                    result = type(self)(start_r, end_r + step_s, step_s)
                # Checking if self is a subset of other with unequal
                # step sizes.
                elif (
                    step_o % step_s == 0
                    and (start_o + step_s >= start_s)
                    and (end_o - step_s <= end_s)
                ):
                    result = type(self)(start_r, end_r + step_s, step_s)
                # Checking if other is a subset of self with unequal
                # step sizes.
                elif (
                    step_s % step_o == 0
                    and (start_s + step_o >= start_o)
                    and (end_s - step_o <= end_o)
                ):
                    result = type(self)(start_r, end_r + step_o, step_o)
            # Checking to determine when the steps are even but one of
            # the inputs spans across is near half or less then half
            # the other input. This case needs manipulation to step
            # size.
            elif (
                step_o == step_s
                and (step_s % 2 == 0)
                and (abs(start_s - start_o) <= step_s / 2)
                and (abs(end_s - end_o) <= step_s / 2)
            ):
                result = type(self)(start_r, end_r + step_s / 2, step_s / 2)
            if result is not None:
                if sort in {None, True} and not result.is_monotonic_increasing:
                    return result.sort_values()
                else:
                    return result

        # If all the above optimizations don't cater to the inputs,
        # we materialize RangeIndexes into integer indexes and
        # then perform `union`.
        return self._try_reconstruct_range_index(
            self._as_int_index()._union(other, sort=sort)
        )

    @_cudf_nvtx_annotate
    def _intersection(self, other, sort=None):
        if not isinstance(other, RangeIndex):
            return self._try_reconstruct_range_index(
                super()._intersection(other, sort=sort)
            )

        if not len(self) or not len(other):
            return RangeIndex(0)

        first = self._range[::-1] if self.step < 0 else self._range
        second = other._range[::-1] if other.step < 0 else other._range

        # check whether intervals intersect
        # deals with in- and decreasing ranges
        int_low = max(first.start, second.start)
        int_high = min(first.stop, second.stop)
        if int_high <= int_low:
            return RangeIndex(0)

        # Method hint: linear Diophantine equation
        # solve intersection problem
        # performance hint: for identical step sizes, could use
        # cheaper alternative
        gcd, s, _ = _extended_gcd(first.step, second.step)

        # check whether element sets intersect
        if (first.start - second.start) % gcd:
            return RangeIndex(0)

        # calculate parameters for the RangeIndex describing the
        # intersection disregarding the lower bounds
        tmp_start = (
            first.start + (second.start - first.start) * first.step // gcd * s
        )
        new_step = first.step * second.step // gcd
        no_steps = -(-(int_low - tmp_start) // abs(new_step))
        new_start = tmp_start + abs(new_step) * no_steps
        new_range = range(new_start, int_high, new_step)
        new_index = RangeIndex(new_range)

        if (self.step < 0 and other.step < 0) is not (new_index.step < 0):
            new_index = new_index[::-1]
        if sort in {None, True}:
            new_index = new_index.sort_values()

        return self._try_reconstruct_range_index(new_index)

    @_cudf_nvtx_annotate
    def difference(self, other, sort=None):
        if isinstance(other, RangeIndex) and self.equals(other):
            return self[:0]._get_reconciled_name_object(other)

        return self._try_reconstruct_range_index(
            super().difference(other, sort=sort)
        )

    def _try_reconstruct_range_index(self, index):
        if isinstance(index, RangeIndex) or index.dtype.kind == "f":
            return index
        # Evenly spaced values can return a
        # RangeIndex instead of a materialized Index.
        if not index._column.has_nulls():
            uniques = cupy.unique(cupy.diff(index.values))
            if len(uniques) == 1 and uniques[0].get() != 0:
                diff = uniques[0].get()
                new_range = range(index[0], index[-1] + diff, diff)
                return type(self)(new_range, name=index.name)
        return index

    def sort_values(
        self,
        return_indexer=False,
        ascending=True,
        na_position="last",
        key=None,
    ):
        if key is not None:
            raise NotImplementedError("key parameter is not yet implemented.")
        if na_position not in {"first", "last"}:
            raise ValueError(f"invalid na_position: {na_position}")

        sorted_index = self
        indexer = RangeIndex(range(len(self)))

        sorted_index = self
        if ascending:
            if self.step < 0:
                sorted_index = self[::-1]
                indexer = indexer[::-1]
        else:
            if self.step > 0:
                sorted_index = self[::-1]
                indexer = indexer = indexer[::-1]

        if return_indexer:
            return sorted_index, indexer
        else:
            return sorted_index

    @_cudf_nvtx_annotate
    def _gather(self, gather_map, nullify=False, check_bounds=True):
        gather_map = cudf.core.column.as_column(gather_map)
        return cudf.Index._from_data(
            {self.name: self._values.take(gather_map, nullify, check_bounds)}
        )

    @_cudf_nvtx_annotate
    def _apply_boolean_mask(self, boolean_mask):
        return cudf.Index._from_data(
            {self.name: self._values.apply_boolean_mask(boolean_mask)}
        )

    def repeat(self, repeats, axis=None):
        return self._as_int_index().repeat(repeats, axis)

    def _split(self, splits):
        return cudf.Index._from_data(
            {self.name: self._as_int_index()._split(splits)}
        )

    def _binaryop(self, other, op: str):
        # TODO: certain binops don't require materializing range index and
        # could use some optimization.
        return self._as_int_index()._binaryop(other, op=op)

    def join(
        self, other, how="left", level=None, return_indexers=False, sort=False
    ):
        if how in {"left", "right"} or self.equals(other):
            # pandas supports directly merging RangeIndex objects and can
            # intelligently create RangeIndex outputs depending on the type of
            # join. Hence falling back to performing a merge on pd.RangeIndex
            # since the conversion is cheap.
            if isinstance(other, RangeIndex):
                result = self.to_pandas().join(
                    other.to_pandas(),
                    how=how,
                    level=level,
                    return_indexers=return_indexers,
                    sort=sort,
                )
                if return_indexers:
                    return tuple(
                        cudf.from_pandas(result[0]), result[1], result[2]
                    )
                else:
                    return cudf.from_pandas(result)
        return self._as_int_index().join(
            other, how, level, return_indexers, sort
        )

    @property  # type: ignore
    @_cudf_nvtx_annotate
    def _column(self):
        return self._as_int_index()._column

    @property  # type: ignore
    @_cudf_nvtx_annotate
    def _columns(self):
        return self._as_int_index()._columns

    @property  # type: ignore
    @_cudf_nvtx_annotate
    def values_host(self):
        return self.to_pandas().values

    @_cudf_nvtx_annotate
    def argsort(
        self,
        ascending=True,
        na_position="last",
    ):
        if na_position not in {"first", "last"}:
            raise ValueError(f"invalid na_position: {na_position}")

        indices = cupy.arange(0, len(self))
        if (ascending and self._step < 0) or (
            not ascending and self._step > 0
        ):
            indices = indices[::-1]
        return indices

    @_cudf_nvtx_annotate
    def where(self, cond, other=None, inplace=False):
        return self._as_int_index().where(cond, other, inplace)

    @_cudf_nvtx_annotate
    def to_numpy(self):
        return self.values_host

    @_cudf_nvtx_annotate
    def to_arrow(self):
        return self._as_int_index().to_arrow()

    def __array__(self, dtype=None):
        raise TypeError(
            "Implicit conversion to a host NumPy array via __array__ is not "
            "allowed, To explicitly construct a GPU matrix, consider using "
            ".to_cupy()\nTo explicitly construct a host matrix, consider "
            "using .to_numpy()."
        )

    @_cudf_nvtx_annotate
    def nunique(self):
        return len(self)

    @_cudf_nvtx_annotate
    def isna(self):
        return cupy.zeros(len(self), dtype=bool)

    isnull = isna

    @_cudf_nvtx_annotate
    def notna(self):
        return cupy.ones(len(self), dtype=bool)

    notnull = isna

    @_cudf_nvtx_annotate
    def _minmax(self, meth: str):
        no_steps = len(self) - 1
        if no_steps == -1:
            return np.nan
        elif (meth == "min" and self.step > 0) or (
            meth == "max" and self.step < 0
        ):
            return self.start

        return self.start + self.step * no_steps

    def min(self):
        return self._minmax("min")

    def max(self):
        return self._minmax("max")

    @property
    def values(self):
        return cupy.arange(self.start, self.stop, self.step)

    def any(self):
        return any(self._range)

    def append(self, other):
        result = self._as_int_index().append(other)
        return self._try_reconstruct_range_index(result)

    def _indices_of(self, value) -> cudf.core.column.NumericalColumn:
        if isinstance(value, (bool, np.bool_)):
            raise ValueError(
                f"Cannot use {type(value).__name__} to get an index of a "
                f"{type(self).__name__}."
            )
        try:
            i = [self._range.index(value)]
        except ValueError:
            i = []
        return as_column(i, dtype=size_type_dtype)

    def isin(self, values):
        if is_scalar(values):
            raise TypeError(
                "only list-like objects are allowed to be passed "
                f"to isin(), you passed a {type(values).__name__}"
            )

        return self._values.isin(values).values

    def __neg__(self):
        return -self._as_int_index()

    def __pos__(self):
        return +self._as_int_index()

    def __abs__(self):
        return abs(self._as_int_index())

    @_warn_no_dask_cudf
    def __dask_tokenize__(self):
        return (type(self), self.start, self.stop, self.step)


class Index(SingleColumnFrame, BaseIndex, metaclass=IndexMeta):
    """
    An array of orderable values that represent the indices of another Column

    Attributes
    ----------
    _values: A Column object
    name: A string

    Parameters
    ----------
    data : Column
        The Column of data for this index
    name : str optional
        The name of the Index. If not provided, the Index adopts the value
        Column's name. Otherwise if this name is different from the value
        Column's, the data Column will be cloned to adopt this name.
    """

    @_cudf_nvtx_annotate
    def __init__(self, data, **kwargs):
        kwargs = _setdefault_name(data, **kwargs)
        name = kwargs.get("name")
        super().__init__({name: data})

    @_cudf_nvtx_annotate
    def __array_ufunc__(self, ufunc, method, *inputs, **kwargs):
        ret = super().__array_ufunc__(ufunc, method, *inputs, **kwargs)

        if ret is not None:
            return ret

        # Attempt to dispatch all other functions to cupy.
        cupy_func = getattr(cupy, ufunc.__name__)
        if cupy_func:
            if ufunc.nin == 2:
                other = inputs[self is inputs[0]]
                inputs = self._make_operands_for_binop(other)
            else:
                inputs = {
                    name: (col, None, False, None)
                    for name, col in self._data.items()
                }

            data = self._apply_cupy_ufunc_to_operands(
                ufunc, cupy_func, inputs, **kwargs
            )

            out = [_index_from_data(out) for out in data]

            # pandas returns numpy arrays when the outputs are boolean.
            for i, o in enumerate(out):
                # We explicitly _do not_ use isinstance here: we want only
                # boolean Indexes, not dtype-specific subclasses.
                if type(o) is Index and o.dtype.kind == "b":
                    out[i] = o.values

            return out[0] if ufunc.nout == 1 else tuple(out)

        return NotImplemented

    @classmethod
    @_cudf_nvtx_annotate
    def _from_data(cls, data: MutableMapping, name: Any = no_default) -> Self:
        out = super()._from_data(data=data)
        if name is not no_default:
            out.name = name
        return out

    @classmethod
    @_cudf_nvtx_annotate
    def from_arrow(cls, obj):
        try:
            return cls(ColumnBase.from_arrow(obj))
        except TypeError:
            # Try interpreting object as a MultiIndex before failing.
            return cudf.MultiIndex.from_arrow(obj)

    @cached_property
    def is_monotonic_increasing(self):
        return super().is_monotonic_increasing

    @cached_property
    def is_monotonic_decreasing(self):
        return super().is_monotonic_decreasing

    def _binaryop(
        self,
        other: Frame,
        op: str,
        fill_value: Any = None,
        *args,
        **kwargs,
    ) -> SingleColumnFrame:
        reflect, op = self._check_reflected_op(op)
        operands = self._make_operands_for_binop(other, fill_value, reflect)
        if operands is NotImplemented:
            return NotImplemented
        binop_result = self._colwise_binop(operands, op)

        if isinstance(other, cudf.Series):
            ret = other._from_data_like_self(binop_result)
            other_name = other.name
        else:
            ret = _index_from_data(binop_result)
            other_name = getattr(other, "name", self.name)

        ret.name = (
            self.name
            if cudf.utils.utils._is_same_name(self.name, other_name)
            else None
        )

        # pandas returns numpy arrays when the outputs are boolean. We
        # explicitly _do not_ use isinstance here: we want only boolean
        # Indexes, not dtype-specific subclasses.
        if isinstance(ret, (Index, cudf.Series)) and ret.dtype.kind == "b":
            if ret._column.has_nulls():
                ret = ret.fillna(op == "__ne__")

            return ret.values
        return ret

    # Override just to make mypy happy.
    @_cudf_nvtx_annotate
    def _copy_type_metadata(
        self, other: Self, *, override_dtypes=None
    ) -> Self:
        return super()._copy_type_metadata(
            other, override_dtypes=override_dtypes
        )

    @property  # type: ignore
    @_cudf_nvtx_annotate
    def _values(self):
        return self._column

    @classmethod
    @_cudf_nvtx_annotate
    def _concat(cls, objs):
        non_empties = [index for index in objs if len(index)]
        if len(objs) != len(non_empties):
            # Do not remove until pandas-3.0 support is added.
            assert (
                PANDAS_LT_300
            ), "Need to drop after pandas-3.0 support is added."
            warnings.warn(
                "The behavior of array concatenation with empty entries is "
                "deprecated. In a future version, this will no longer exclude "
                "empty items when determining the result dtype. "
                "To retain the old behavior, exclude the empty entries before "
                "the concat operation.",
                FutureWarning,
            )
        if all(isinstance(obj, RangeIndex) for obj in non_empties):
            result = _concat_range_index(non_empties)
        else:
            data = concat_columns([o._values for o in non_empties])
            result = as_index(data)

        names = {obj.name for obj in objs}
        if len(names) == 1:
            name = names.pop()
        else:
            name = None

        result.name = name
        return result

    @_cudf_nvtx_annotate
    def memory_usage(self, deep=False):
        return self._column.memory_usage

    @cached_property  # type: ignore
    @_cudf_nvtx_annotate
    def is_unique(self):
        return self._column.is_unique

    @_cudf_nvtx_annotate
    def equals(self, other):
        if (
            other is None
            or not isinstance(other, BaseIndex)
            or len(self) != len(other)
        ):
            return False

        check_dtypes = False

        self_is_categorical = isinstance(self, CategoricalIndex)
        other_is_categorical = isinstance(other, CategoricalIndex)
        if self_is_categorical and not other_is_categorical:
            other = other.astype(self.dtype)
            check_dtypes = True
        elif other_is_categorical and not self_is_categorical:
            self = self.astype(other.dtype)
            check_dtypes = True

        try:
            return self._column.equals(
                other._column, check_dtypes=check_dtypes
            )
        except TypeError:
            return False

    @_cudf_nvtx_annotate
    def copy(self, name=None, deep=False):
        """
        Make a copy of this object.

        Parameters
        ----------
        name : object, default None
            Name of index, use original name when None
        deep : bool, default True
            Make a deep copy of the data.
            With ``deep=False`` the original data is used

        Returns
        -------
        New index instance.
        """
        name = self.name if name is None else name

        return _index_from_data(
            {name: self._values.copy(True) if deep else self._values}
        )

    @_cudf_nvtx_annotate
    def astype(self, dtype, copy: bool = True):
        return _index_from_data(super().astype({self.name: dtype}, copy))

    @_cudf_nvtx_annotate
    def get_indexer(self, target, method=None, limit=None, tolerance=None):
        if is_scalar(target):
            raise TypeError("Should be a sequence")

        if method not in {
            None,
            "ffill",
            "bfill",
            "pad",
            "backfill",
            "nearest",
        }:
            raise ValueError(
                f"Invalid fill method. Expecting pad (ffill), backfill (bfill)"
                f" or nearest. Got {method}"
            )

        if not self.is_unique:
            raise ValueError("Cannot get index for a non-unique Index.")

        is_sorted = (
            self.is_monotonic_increasing or self.is_monotonic_decreasing
        )

        if not is_sorted and method is not None:
            raise ValueError(
                "index must be monotonic increasing or decreasing if `method`"
                "is specified."
            )

        needle = as_column(target)
        result = cudf.core.column.full(
            len(needle),
            fill_value=-1,
            dtype=libcudf.types.size_type_dtype,
        )

        if not len(self):
            return result.values
        try:
            lcol, rcol = _match_join_keys(needle, self._column, "inner")
        except ValueError:
            return result.values

        scatter_map, indices = libcudf.join.join([lcol], [rcol], how="inner")
        (result,) = libcudf.copying.scatter([indices], scatter_map, [result])
        result_series = cudf.Series(result)

        if method in {"ffill", "bfill", "pad", "backfill"}:
            result_series = _get_indexer_basic(
                index=self,
                positions=result_series,
                method=method,
                target_col=cudf.Series(needle),
                tolerance=tolerance,
            )
        elif method == "nearest":
            result_series = _get_nearest_indexer(
                index=self,
                positions=result_series,
                target_col=cudf.Series(needle),
                tolerance=tolerance,
            )
        elif method is not None:
            raise ValueError(
                f"{method=} is unsupported, only supported values are: "
                "{['ffill'/'pad', 'bfill'/'backfill', 'nearest', None]}"
            )

        return result_series.to_cupy()

    @_cudf_nvtx_annotate
    def get_loc(self, key):
        if not is_scalar(key):
            raise TypeError("Should be a scalar-like")

        is_sorted = (
            self.is_monotonic_increasing or self.is_monotonic_decreasing
        )

        target_as_table = cudf.core.frame.Frame({"None": as_column([key])})
        lower_bound, upper_bound, sort_inds = _lexsorted_equal_range(
            self, target_as_table, is_sorted
        )

        if lower_bound == upper_bound:
            raise KeyError(key)

        if lower_bound + 1 == upper_bound:
            # Search result is unique, return int.
            return (
                lower_bound
                if is_sorted
                else sort_inds.element_indexing(lower_bound)
            )

        if is_sorted:
            # In monotonic index, lex search result is continuous. A slice for
            # the range is returned.
            return slice(lower_bound, upper_bound)

        # Not sorted and not unique. Return a boolean mask
        mask = cupy.full(self._data.nrows, False)
        true_inds = sort_inds.slice(lower_bound, upper_bound).values
        mask[true_inds] = True
        return mask

    @_cudf_nvtx_annotate
    def __repr__(self):
        max_seq_items = pd.get_option("max_seq_items") or len(self)
        mr = 0
        if 2 * max_seq_items < len(self):
            mr = max_seq_items + 1

        if len(self) > mr and mr != 0:
            top = self[0:mr]
            bottom = self[-1 * mr :]

            with warnings.catch_warnings():
                warnings.simplefilter("ignore", FutureWarning)
                preprocess = cudf.concat([top, bottom])
        else:
            preprocess = self

        # TODO: Change below usages accordingly to
        # utilize `Index.to_string` once it is implemented
        # related issue : https://github.com/pandas-dev/pandas/issues/35389
        if isinstance(preprocess, CategoricalIndex):
            if preprocess.categories.dtype.kind == "f":
                output = repr(
                    preprocess.astype("str")
                    .to_pandas()
                    .astype(
                        dtype=pd.CategoricalDtype(
                            categories=preprocess.dtype.categories.astype(
                                "str"
                            ).to_pandas(),
                            ordered=preprocess.dtype.ordered,
                        )
                    )
                )
                break_idx = output.find("ordered=")
                output = (
                    output[:break_idx].replace("'", "") + output[break_idx:]
                )
            else:
                output = repr(preprocess.to_pandas())

            output = output.replace("nan", str(cudf.NA))
        elif preprocess._values.nullable:
            if isinstance(self._values, StringColumn):
                output = repr(self.to_pandas(nullable=True))
            else:
                output = repr(self._clean_nulls_from_index().to_pandas())
                # We should remove all the single quotes
                # from the output due to the type-cast to
                # object dtype happening above.
                # Note : The replacing of single quotes has
                # to happen only in case of non-Index[string] types,
                # as we want to preserve single quotes in case
                # of Index[string] and it is valid to have them.
                output = output.replace("'", "")
        else:
            output = repr(preprocess.to_pandas())

        # Fix and correct the class name of the output
        # string by finding first occurrence of "(" in the output
        index_class_split_index = output.find("(")
        output = self.__class__.__name__ + output[index_class_split_index:]

        lines = output.split("\n")

        tmp_meta = lines[-1]
        dtype_index = tmp_meta.rfind(" dtype=")
        prior_to_dtype = tmp_meta[:dtype_index]
        lines = lines[:-1]
        keywords = [f"dtype='{self.dtype}'"]
        if self.name is not None:
            keywords.append(f"name={self.name!r}")
        if "length" in tmp_meta:
            keywords.append(f"length={len(self)}")
        if (
            "freq" in tmp_meta
            and isinstance(self, DatetimeIndex)
            and self._freq is not None
        ):
            keywords.append(
                f"freq={self._freq._maybe_as_fast_pandas_offset().freqstr!r}"
            )
        keywords = ", ".join(keywords)
        lines.append(f"{prior_to_dtype} {keywords})")
        return "\n".join(lines)

    @_cudf_nvtx_annotate
    def __getitem__(self, index):
        res = self._get_elements_from_column(index)
        if isinstance(res, ColumnBase):
            res = as_index(res)
            res.name = self.name
        return res

    @property  # type: ignore
    @_cudf_nvtx_annotate
    def dtype(self):
        """
        `dtype` of the underlying values in Index.
        """
        return self._values.dtype

    @_cudf_nvtx_annotate
    def isna(self):
        return self._column.isnull().values

    isnull = isna

    @_cudf_nvtx_annotate
    def notna(self):
        return self._column.notnull().values

    notnull = notna

    def _is_numeric(self):
        return isinstance(
            self._values, cudf.core.column.NumericalColumn
        ) and self.dtype != cudf.dtype("bool")

    def _is_boolean(self):
        return self.dtype == cudf.dtype("bool")

    def _is_integer(self):
        return cudf.api.types.is_integer_dtype(self.dtype)

    def _is_floating(self):
        return cudf.api.types.is_float_dtype(self.dtype)

    def _is_object(self):
        return isinstance(self._values, cudf.core.column.StringColumn)

    def _is_categorical(self):
        return False

    def _is_interval(self):
        return False

    @property  # type: ignore
    @_cudf_nvtx_annotate
    def hasnans(self):
        return self._column.has_nulls(include_nan=True)

    @_cudf_nvtx_annotate
    def argsort(
        self,
        axis=0,
        kind="quicksort",
        order=None,
        ascending=True,
        na_position="last",
    ):
        """Return the integer indices that would sort the index.

        Parameters
        ----------
        axis : {0 or "index"}
            Has no effect but is accepted for compatibility with numpy.
        kind : {'mergesort', 'quicksort', 'heapsort', 'stable'}, default 'quicksort'
            Choice of sorting algorithm. See :func:`numpy.sort` for more
            information. 'mergesort' and 'stable' are the only stable
            algorithms. Only quicksort is supported in cuDF.
        order : None
            Has no effect but is accepted for compatibility with numpy.
        ascending : bool or list of bool, default True
            If True, sort values in ascending order, otherwise descending.
        na_position : {'first' or 'last'}, default 'last'
            Argument 'first' puts NaNs at the beginning, 'last' puts NaNs
            at the end.

        Returns
        -------
        cupy.ndarray: The indices sorted based on input.
        """  # noqa: E501
        return super().argsort(
            axis=axis,
            kind=kind,
            order=order,
            ascending=ascending,
            na_position=na_position,
        )

    def repeat(self, repeats, axis=None):
        return self._from_columns_like_self(
            Frame._repeat([*self._columns], repeats, axis), self._column_names
        )

    @_cudf_nvtx_annotate
    def where(self, cond, other=None, inplace=False):
        result_col = super().where(cond, other, inplace)
        return self._mimic_inplace(
            _index_from_data({self.name: result_col}),
            inplace=inplace,
        )

    @property
    def values(self):
        return self._column.values

    def __contains__(self, item):
        return item in self._values

    def _clean_nulls_from_index(self):
        if self._values.has_nulls():
            fill_value = (
                str(cudf.NaT)
                if isinstance(self, (DatetimeIndex, TimedeltaIndex))
                else str(cudf.NA)
            )
            return cudf.Index(
                self._values.astype("str").fillna(fill_value),
                name=self.name,
            )

        return self

    def any(self):
        return self._values.any()

    def to_pandas(self, *, nullable: bool = False) -> pd.Index:
        return pd.Index(
            self._values.to_pandas(nullable=nullable), name=self.name
        )

    def append(self, other):
        if is_list_like(other):
            to_concat = [self]
            for obj in other:
                if not isinstance(obj, BaseIndex):
                    raise TypeError("all inputs must be Index")
                to_concat.append(obj)
        else:
            this = self
            other = cudf.Index(other)

            if len(this) == 0 or len(other) == 0:
                # we'll filter out empties later in ._concat
                to_concat = [this, other]
            else:
                if is_mixed_with_object_dtype(this, other):
                    got_dtype = (
                        other.dtype
                        if this.dtype == cudf.dtype("object")
                        else this.dtype
                    )
                    raise TypeError(
                        f"cudf does not support appending an Index of "
                        f"dtype `{cudf.dtype('object')}` with an Index "
                        f"of dtype `{got_dtype}`, please type-cast "
                        f"either one of them to same dtypes."
                    )

                if isinstance(self._values, cudf.core.column.NumericalColumn):
                    if self.dtype != other.dtype:
                        this, other = numeric_normalize_types(self, other)
                to_concat = [this, other]

        return self._concat(to_concat)

    def unique(self):
        return cudf.core.index._index_from_data(
            {self.name: self._values.unique()}, name=self.name
        )

    def isin(self, values):
        if is_scalar(values):
            raise TypeError(
                "only list-like objects are allowed to be passed "
                f"to isin(), you passed a {type(values).__name__}"
            )

        return self._values.isin(values).values

    def _indices_of(self, value):
        """Return indices of value in index"""
        return self._column.indices_of(value)

    @copy_docstring(StringMethods)  # type: ignore
    @property
    @_cudf_nvtx_annotate
    def str(self):
        if isinstance(self._values, cudf.core.column.StringColumn):
            return StringMethods(parent=self)
        else:
            raise AttributeError(
                "Can only use .str accessor with string values!"
            )

    @cache
    @_warn_no_dask_cudf
    def __dask_tokenize__(self):
        # We can use caching, because an index is immutable
        return super().__dask_tokenize__()


class DatetimeIndex(Index):
    """
    Immutable , ordered and sliceable sequence of datetime64 data,
    represented internally as int64.

    Parameters
    ----------
    data : array-like (1-dimensional), optional
        Optional datetime-like data to construct index with.
    copy : bool
        Make a copy of input.
    freq : str, optional
        This is not yet supported
    tz : pytz.timezone or dateutil.tz.tzfile
        This is not yet supported
    ambiguous : 'infer', bool-ndarray, 'NaT', default 'raise'
        This is not yet supported
    name : object
        Name to be stored in the index.
    dayfirst : bool, default False
        If True, parse dates in data with the day first order.
        This is not yet supported
    yearfirst : bool, default False
        If True parse dates in data with the year first order.
        This is not yet supported

    Attributes
    ----------
    year
    month
    day
    hour
    minute
    second
    microsecond
    nanosecond
    date
    time
    dayofyear
    day_of_year
    weekday
    quarter
    freq

    Methods
    -------
    ceil
    floor
    round
    tz_convert
    tz_localize

    Returns
    -------
    DatetimeIndex

    Examples
    --------
    >>> import cudf
    >>> cudf.DatetimeIndex([1, 2, 3, 4], name="a")
    DatetimeIndex(['1970-01-01 00:00:00.000000001',
                   '1970-01-01 00:00:00.000000002',
                   '1970-01-01 00:00:00.000000003',
                   '1970-01-01 00:00:00.000000004'],
                  dtype='datetime64[ns]', name='a')
    """

    @_cudf_nvtx_annotate
    def __init__(
        self,
        data=None,
        freq=None,
        tz=None,
        normalize: bool = False,
        closed=None,
        ambiguous: Literal["raise"] = "raise",
        dayfirst: bool = False,
        yearfirst: bool = False,
        dtype=None,
        copy: bool = False,
        name=None,
    ):
        # we should be more strict on what we accept here but
        # we'd have to go and figure out all the semantics around
        # pandas dtindex creation first which.  For now
        # just make sure we handle np.datetime64 arrays
        # and then just dispatch upstream
        if tz is not None:
            raise NotImplementedError("tz is not yet supported")
        if normalize is not False:
            raise NotImplementedError("normalize == True is not yet supported")
        if closed is not None:
            raise NotImplementedError("closed is not yet supported")
        if ambiguous != "raise":
            raise NotImplementedError("ambiguous is not yet supported")
        if dayfirst is not False:
            raise NotImplementedError("dayfirst == True is not yet supported")
        if yearfirst is not False:
            raise NotImplementedError("yearfirst == True is not yet supported")

        self._freq = _validate_freq(freq)

        if dtype is None:
            # nanosecond default matches pandas
            dtype = "datetime64[ns]"
        dtype = cudf.dtype(dtype)
        if dtype.kind != "M":
            raise TypeError("dtype must be a datetime type")

        name = _setdefault_name(data, name=name)["name"]
        data = column.as_column(data, dtype=dtype)

        if copy:
            data = data.copy()

        super().__init__(data, name=name)

        if self._freq is not None:
            unique_vals = self.to_series().diff().unique()
            if len(unique_vals) > 2 or (
                len(unique_vals) == 2
                and unique_vals[1] != self._freq._maybe_as_fast_pandas_offset()
            ):
                raise ValueError("No unique frequency found")

    @_cudf_nvtx_annotate
    def _copy_type_metadata(
        self: DatetimeIndex, other: DatetimeIndex, *, override_dtypes=None
    ) -> Index:
        super()._copy_type_metadata(other, override_dtypes=override_dtypes)
        self._freq = _validate_freq(other._freq)
        return self

    @classmethod
    def _from_data(
        cls, data: MutableMapping, name: Any = no_default, freq: Any = None
    ):
        result = super()._from_data(data, name)
        result._freq = _validate_freq(freq)
        return result

    def __getitem__(self, index):
        value = super().__getitem__(index)
        if cudf.get_option("mode.pandas_compatible") and isinstance(
            value, np.datetime64
        ):
            return pd.Timestamp(value)
        return value

    @_cudf_nvtx_annotate
    def copy(self, name=None, deep=False):
        idx_copy = super().copy(name=name, deep=deep)
        return idx_copy._copy_type_metadata(self)

    def searchsorted(
        self,
        value,
        side: Literal["left", "right"] = "left",
        ascending: bool = True,
        na_position: Literal["first", "last"] = "last",
    ):
        value = self.dtype.type(value)
        return super().searchsorted(
            value, side=side, ascending=ascending, na_position=na_position
        )

    @property  # type: ignore
    @_cudf_nvtx_annotate
    def year(self):
        """
        The year of the datetime.

        Examples
        --------
        >>> import cudf
        >>> import pandas as pd
        >>> datetime_index = cudf.Index(pd.date_range("2000-01-01",
        ...             periods=3, freq="Y"))
        >>> datetime_index
        DatetimeIndex(['2000-12-31', '2001-12-31', '2002-12-31'], dtype='datetime64[ns]')
        >>> datetime_index.year
        Index([2000, 2001, 2002], dtype='int16')
        """  # noqa: E501
        return self._get_dt_field("year")

    @property  # type: ignore
    @_cudf_nvtx_annotate
    def month(self):
        """
        The month as January=1, December=12.

        Examples
        --------
        >>> import cudf
        >>> import pandas as pd
        >>> datetime_index = cudf.Index(pd.date_range("2000-01-01",
        ...             periods=3, freq="M"))
        >>> datetime_index
        DatetimeIndex(['2000-01-31', '2000-02-29', '2000-03-31'], dtype='datetime64[ns]')
        >>> datetime_index.month
        Index([1, 2, 3], dtype='int16')
        """  # noqa: E501
        return self._get_dt_field("month")

    @property  # type: ignore
    @_cudf_nvtx_annotate
    def day(self):
        """
        The day of the datetime.

        Examples
        --------
        >>> import pandas as pd
        >>> import cudf
        >>> datetime_index = cudf.Index(pd.date_range("2000-01-01",
        ...             periods=3, freq="D"))
        >>> datetime_index
        DatetimeIndex(['2000-01-01', '2000-01-02', '2000-01-03'], dtype='datetime64[ns]')
        >>> datetime_index.day
        Index([1, 2, 3], dtype='int16')
        """  # noqa: E501
        return self._get_dt_field("day")

    @property  # type: ignore
    @_cudf_nvtx_annotate
    def hour(self):
        """
        The hours of the datetime.

        Examples
        --------
        >>> import pandas as pd
        >>> import cudf
        >>> datetime_index = cudf.Index(pd.date_range("2000-01-01",
        ...             periods=3, freq="h"))
        >>> datetime_index
        DatetimeIndex(['2000-01-01 00:00:00', '2000-01-01 01:00:00',
                    '2000-01-01 02:00:00'],
                    dtype='datetime64[ns]')
        >>> datetime_index.hour
        Index([0, 1, 2], dtype='int16')
        """
        return self._get_dt_field("hour")

    @property  # type: ignore
    @_cudf_nvtx_annotate
    def minute(self):
        """
        The minutes of the datetime.

        Examples
        --------
        >>> import pandas as pd
        >>> import cudf
        >>> datetime_index = cudf.Index(pd.date_range("2000-01-01",
        ...             periods=3, freq="T"))
        >>> datetime_index
        DatetimeIndex(['2000-01-01 00:00:00', '2000-01-01 00:01:00',
                    '2000-01-01 00:02:00'],
                    dtype='datetime64[ns]')
        >>> datetime_index.minute
        Index([0, 1, 2], dtype='int16')
        """
        return self._get_dt_field("minute")

    @property  # type: ignore
    @_cudf_nvtx_annotate
    def second(self):
        """
        The seconds of the datetime.

        Examples
        --------
        >>> import pandas as pd
        >>> import cudf
        >>> datetime_index = cudf.Index(pd.date_range("2000-01-01",
        ...             periods=3, freq="s"))
        >>> datetime_index
        DatetimeIndex(['2000-01-01 00:00:00', '2000-01-01 00:00:01',
                    '2000-01-01 00:00:02'],
                    dtype='datetime64[ns]')
        >>> datetime_index.second
        Index([0, 1, 2], dtype='int16')
        """
        return self._get_dt_field("second")

    @property  # type: ignore
    @_cudf_nvtx_annotate
    def microsecond(self):
        """
        The microseconds of the datetime.

        Examples
        --------
        >>> import pandas as pd
        >>> import cudf
        >>> datetime_index = cudf.Index(pd.date_range("2000-01-01",
        ...             periods=3, freq="us"))
        >>> datetime_index
        DatetimeIndex([       '2000-01-01 00:00:00', '2000-01-01 00:00:00.000001',
               '2000-01-01 00:00:00.000002'],
              dtype='datetime64[ns]')
        >>> datetime_index.microsecond
        Index([0, 1, 2], dtype='int32')
        """  # noqa: E501
        return as_index(
            (
                # Need to manually promote column to int32 because
                # pandas-matching binop behaviour requires that this
                # __mul__ returns an int16 column.
                self._values.get_dt_field("millisecond").astype("int32")
                * cudf.Scalar(1000, dtype="int32")
            )
            + self._values.get_dt_field("microsecond"),
            name=self.name,
        )

    @property  # type: ignore
    @_cudf_nvtx_annotate
    def nanosecond(self):
        """
        The nanoseconds of the datetime.

        Examples
        --------
        >>> import pandas as pd
        >>> import cudf
        >>> datetime_index = cudf.Index(pd.date_range("2000-01-01",
        ...             periods=3, freq="ns"))
        >>> datetime_index
        DatetimeIndex([          '2000-01-01 00:00:00',
                       '2000-01-01 00:00:00.000000001',
                       '2000-01-01 00:00:00.000000002'],
                      dtype='datetime64[ns]')
        >>> datetime_index.nanosecond
        Index([0, 1, 2], dtype='int16')
        """
        return self._get_dt_field("nanosecond")

    @property  # type: ignore
    @_cudf_nvtx_annotate
    def weekday(self):
        """
        The day of the week with Monday=0, Sunday=6.

        Examples
        --------
        >>> import pandas as pd
        >>> import cudf
        >>> datetime_index = cudf.Index(pd.date_range("2016-12-31",
        ...     "2017-01-08", freq="D"))
        >>> datetime_index
        DatetimeIndex(['2016-12-31', '2017-01-01', '2017-01-02', '2017-01-03',
                    '2017-01-04', '2017-01-05', '2017-01-06', '2017-01-07',
                    '2017-01-08'],
                    dtype='datetime64[ns]')
        >>> datetime_index.weekday
        Index([5, 6, 0, 1, 2, 3, 4, 5, 6], dtype='int16')
        """
        return self._get_dt_field("weekday")

    @property  # type: ignore
    @_cudf_nvtx_annotate
    def dayofweek(self):
        """
        The day of the week with Monday=0, Sunday=6.

        Examples
        --------
        >>> import pandas as pd
        >>> import cudf
        >>> datetime_index = cudf.Index(pd.date_range("2016-12-31",
        ...     "2017-01-08", freq="D"))
        >>> datetime_index
        DatetimeIndex(['2016-12-31', '2017-01-01', '2017-01-02', '2017-01-03',
                    '2017-01-04', '2017-01-05', '2017-01-06', '2017-01-07',
                    '2017-01-08'],
                    dtype='datetime64[ns]')
        >>> datetime_index.dayofweek
        Index([5, 6, 0, 1, 2, 3, 4, 5, 6], dtype='int16')
        """
        return self._get_dt_field("weekday")

    @property  # type: ignore
    @_cudf_nvtx_annotate
    def dayofyear(self):
        """
        The day of the year, from 1-365 in non-leap years and
        from 1-366 in leap years.

        Examples
        --------
        >>> import pandas as pd
        >>> import cudf
        >>> datetime_index = cudf.Index(pd.date_range("2016-12-31",
        ...     "2017-01-08", freq="D"))
        >>> datetime_index
        DatetimeIndex(['2016-12-31', '2017-01-01', '2017-01-02', '2017-01-03',
                    '2017-01-04', '2017-01-05', '2017-01-06', '2017-01-07',
                    '2017-01-08'],
                    dtype='datetime64[ns]')
        >>> datetime_index.dayofyear
        Index([366, 1, 2, 3, 4, 5, 6, 7, 8], dtype='int16')
        """
        return self._get_dt_field("day_of_year")

    @property  # type: ignore
    @_cudf_nvtx_annotate
    def day_of_year(self):
        """
        The day of the year, from 1-365 in non-leap years and
        from 1-366 in leap years.

        Examples
        --------
        >>> import pandas as pd
        >>> import cudf
        >>> datetime_index = cudf.Index(pd.date_range("2016-12-31",
        ...     "2017-01-08", freq="D"))
        >>> datetime_index
        DatetimeIndex(['2016-12-31', '2017-01-01', '2017-01-02', '2017-01-03',
                    '2017-01-04', '2017-01-05', '2017-01-06', '2017-01-07',
                    '2017-01-08'],
                    dtype='datetime64[ns]')
        >>> datetime_index.day_of_year
        Index([366, 1, 2, 3, 4, 5, 6, 7, 8], dtype='int16')
        """
        return self._get_dt_field("day_of_year")

    @property  # type: ignore
    @_cudf_nvtx_annotate
    def is_leap_year(self):
        """
        Boolean indicator if the date belongs to a leap year.

        A leap year is a year, which has 366 days (instead of 365) including
        29th of February as an intercalary day. Leap years are years which are
        multiples of four with the exception of years divisible by 100 but not
        by 400.

        Returns
        -------
        ndarray
        Booleans indicating if dates belong to a leap year.
        """
        res = is_leap_year(self._values).fillna(False)
        return cupy.asarray(res)

    @property  # type: ignore
    @_cudf_nvtx_annotate
    def quarter(self):
        """
        Integer indicator for which quarter of the year the date belongs in.

        There are 4 quarters in a year. With the first quarter being from
        January - March, second quarter being April - June, third quarter
        being July - September and fourth quarter being October - December.

        Returns
        -------
        Index
        Integer indicating which quarter the date belongs to.

        Examples
        --------
        >>> import cudf
        >>> gIndex = cudf.DatetimeIndex(["2020-05-31 08:00:00",
        ...    "1999-12-31 18:40:00"])
        >>> gIndex.quarter
        Index([2, 4], dtype='int8')
        """
        res = extract_quarter(self._values)
        return Index(res, dtype="int8")

    @_cudf_nvtx_annotate
    def isocalendar(self):
        """
        Returns a DataFrame with the year, week, and day
        calculated according to the ISO 8601 standard.

        Returns
        -------
        DataFrame
        with columns year, week and day

        Examples
        --------
        >>> gIndex = cudf.DatetimeIndex(["2020-05-31 08:00:00",
        ...    "1999-12-31 18:40:00"])
        >>> gIndex.isocalendar()
                             year  week  day
        2020-05-31 08:00:00  2020    22    7
        1999-12-31 18:40:00  1999    52    5
        """
        return cudf.core.tools.datetimes._to_iso_calendar(self)

    @_cudf_nvtx_annotate
    def to_pandas(self, *, nullable: bool = False) -> pd.DatetimeIndex:
        if nullable:
            raise NotImplementedError(f"{nullable=} is not implemented.")

        if PANDAS_GE_200:
            nanos = self._values
        else:
            # no need to convert to nanos with Pandas 2.x
            if isinstance(self.dtype, pd.DatetimeTZDtype):
                nanos = self._values.astype(
                    pd.DatetimeTZDtype("ns", self.dtype.tz)
                )
            else:
                nanos = self._values.astype("datetime64[ns]")

        freq = (
            self._freq._maybe_as_fast_pandas_offset()
            if self._freq is not None
            else None
        )
        return pd.DatetimeIndex(nanos.to_pandas(), name=self.name, freq=freq)

    @_cudf_nvtx_annotate
    def _get_dt_field(self, field):
        out_column = self._values.get_dt_field(field)
        # column.column_empty_like always returns a Column object
        # but we need a NumericalColumn for Index..
        # how should this be handled?
        out_column = column.build_column(
            data=out_column.base_data,
            dtype=out_column.dtype,
            mask=out_column.base_mask,
            offset=out_column.offset,
        )
        return as_index(out_column, name=self.name)

    def _is_boolean(self):
        return False

    @_cudf_nvtx_annotate
    def ceil(self, freq):
        """
        Perform ceil operation on the data to the specified freq.

        Parameters
        ----------
        freq : str
            One of ["D", "H", "T", "min", "S", "L", "ms", "U", "us", "N"].
            Must be a fixed frequency like 'S' (second) not 'ME' (month end).
            See `frequency aliases <https://pandas.pydata.org/docs/\
                user_guide/timeseries.html#timeseries-offset-aliases>`__
            for more details on these aliases.

        Returns
        -------
        DatetimeIndex
            Index of the same type for a DatetimeIndex

        Examples
        --------
        >>> import cudf
        >>> gIndex = cudf.DatetimeIndex([
        ...     "2020-05-31 08:05:42",
        ...     "1999-12-31 18:40:30",
        ... ])
        >>> gIndex.ceil("T")
        DatetimeIndex(['2020-05-31 08:06:00', '1999-12-31 18:41:00'], dtype='datetime64[ns]')
        """  # noqa: E501
        out_column = self._values.ceil(freq)

        return self.__class__._from_data({self.name: out_column})

    @_cudf_nvtx_annotate
    def floor(self, freq):
        """
        Perform floor operation on the data to the specified freq.

        Parameters
        ----------
        freq : str
            One of ["D", "H", "T", "min", "S", "L", "ms", "U", "us", "N"].
            Must be a fixed frequency like 'S' (second) not 'ME' (month end).
            See `frequency aliases <https://pandas.pydata.org/docs/\
                user_guide/timeseries.html#timeseries-offset-aliases>`__
            for more details on these aliases.

        Returns
        -------
        DatetimeIndex
            Index of the same type for a DatetimeIndex

        Examples
        --------
        >>> import cudf
        >>> gIndex = cudf.DatetimeIndex([
        ...     "2020-05-31 08:59:59",
        ...     "1999-12-31 18:44:59",
        ... ])
        >>> gIndex.floor("T")
        DatetimeIndex(['2020-05-31 08:59:00', '1999-12-31 18:44:00'], dtype='datetime64[ns]')
        """  # noqa: E501
        out_column = self._values.floor(freq)

        return self.__class__._from_data({self.name: out_column})

    @_cudf_nvtx_annotate
    def round(self, freq):
        """
        Perform round operation on the data to the specified freq.

        Parameters
        ----------
        freq : str
            One of ["D", "H", "T", "min", "S", "L", "ms", "U", "us", "N"].
            Must be a fixed frequency like 'S' (second) not 'ME' (month end).
            See `frequency aliases <https://pandas.pydata.org/docs/\
                user_guide/timeseries.html#timeseries-offset-aliases>`__
            for more details on these aliases.

        Returns
        -------
        DatetimeIndex
            Index containing rounded datetimes.

        Examples
        --------
        >>> import cudf
        >>> dt_idx = cudf.Index([
        ...     "2001-01-01 00:04:45",
        ...     "2001-01-01 00:04:58",
        ...     "2001-01-01 00:05:04",
        ... ], dtype="datetime64[ns]")
        >>> dt_idx
        DatetimeIndex(['2001-01-01 00:04:45', '2001-01-01 00:04:58',
                       '2001-01-01 00:05:04'],
                      dtype='datetime64[ns]')
        >>> dt_idx.round('H')
        DatetimeIndex(['2001-01-01', '2001-01-01', '2001-01-01'], dtype='datetime64[ns]')
        >>> dt_idx.round('T')
        DatetimeIndex(['2001-01-01 00:05:00', '2001-01-01 00:05:00', '2001-01-01 00:05:00'], dtype='datetime64[ns]')
        """  # noqa: E501
        out_column = self._values.round(freq)

        return self.__class__._from_data({self.name: out_column})

    def tz_localize(self, tz, ambiguous="NaT", nonexistent="NaT"):
        """
        Localize timezone-naive data to timezone-aware data.

        Parameters
        ----------
        tz : str
            Timezone to convert timestamps to.

        Returns
        -------
        DatetimeIndex containing timezone aware timestamps.

        Examples
        --------
        >>> import cudf
        >>> import pandas as pd
        >>> tz_naive = cudf.date_range('2018-03-01 09:00', periods=3, freq='D')
        >>> tz_aware = tz_naive.tz_localize("America/New_York")
        >>> tz_aware
        DatetimeIndex(['2018-03-01 09:00:00-05:00', '2018-03-02 09:00:00-05:00',
                       '2018-03-03 09:00:00-05:00'],
                      dtype='datetime64[ns, America/New_York]', freq='D')

        Ambiguous or nonexistent datetimes are converted to NaT.

        >>> s = cudf.to_datetime(cudf.Series(['2018-10-28 01:20:00',
        ...                                   '2018-10-28 02:36:00',
        ...                                   '2018-10-28 03:46:00']))
        >>> s.dt.tz_localize("CET")
        0    2018-10-28 01:20:00.000000000
        1                              NaT
        2    2018-10-28 03:46:00.000000000
        dtype: datetime64[ns, CET]

        Notes
        -----
        'NaT' is currently the only supported option for the
        ``ambiguous`` and ``nonexistent`` arguments. Any
        ambiguous or nonexistent timestamps are converted
        to 'NaT'.
        """  # noqa: E501
        from cudf.core._internals.timezones import delocalize, localize

        if tz is None:
            result_col = delocalize(self._column)
        else:
            result_col = localize(self._column, tz, ambiguous, nonexistent)
        return DatetimeIndex._from_data(
            {self.name: result_col}, freq=self._freq
        )

    def tz_convert(self, tz):
        """
        Convert tz-aware datetimes from one time zone to another.

        Parameters
        ----------
        tz : str
            Time zone for time. Corresponding timestamps would be converted
            to this time zone of the Datetime Array/Index.
            A `tz` of None will convert to UTC and remove the timezone
            information.

        Returns
        -------
        DatetimeIndex containing timestamps corresponding to the timezone
        `tz`.

        Examples
        --------
        >>> import cudf
        >>> dti = cudf.date_range('2018-03-01 09:00', periods=3, freq='D')
        >>> dti = dti.tz_localize("America/New_York")
        >>> dti
        DatetimeIndex(['2018-03-01 09:00:00-05:00', '2018-03-02 09:00:00-05:00',
                       '2018-03-03 09:00:00-05:00'],
                      dtype='datetime64[ns, America/New_York]', freq='D')
        >>> dti.tz_convert("Europe/London")
        DatetimeIndex(['2018-03-01 14:00:00+00:00',
                       '2018-03-02 14:00:00+00:00',
                       '2018-03-03 14:00:00+00:00'],
                      dtype='datetime64[ns, Europe/London]')
        """  # noqa: E501
        from cudf.core._internals.timezones import convert

        if tz is None:
            result_col = self._column._utc_time
        else:
            result_col = convert(self._column, tz)
        return DatetimeIndex._from_data({self.name: result_col})


class TimedeltaIndex(Index):
    """
    Immutable, ordered and sliceable sequence of timedelta64 data,
    represented internally as int64.

    Parameters
    ----------
    data : array-like (1-dimensional), optional
        Optional datetime-like data to construct index with.
    unit : str, optional
        This is not yet supported
    copy : bool
        Make a copy of input.
    freq : str, optional
        This is not yet supported
    closed : str, optional
        This is not yet supported
    dtype : str or :class:`numpy.dtype`, optional
        Data type for the output Index. If not specified, the
        default dtype will be ``timedelta64[ns]``.
    name : object
        Name to be stored in the index.

    Attributes
    ----------
    days
    seconds
    microseconds
    nanoseconds
    components
    inferred_freq

    Methods
    -------
    None

    Returns
    -------
    TimedeltaIndex

    Examples
    --------
    >>> import cudf
    >>> cudf.TimedeltaIndex([1132223, 2023232, 342234324, 4234324],
    ...     dtype="timedelta64[ns]")
    TimedeltaIndex(['0 days 00:00:00.001132223', '0 days 00:00:00.002023232',
                    '0 days 00:00:00.342234324', '0 days 00:00:00.004234324'],
                  dtype='timedelta64[ns]')
    >>> cudf.TimedeltaIndex([1, 2, 3, 4], dtype="timedelta64[s]",
    ...     name="delta-index")
    TimedeltaIndex(['0 days 00:00:01', '0 days 00:00:02', '0 days 00:00:03',
                    '0 days 00:00:04'],
                  dtype='timedelta64[s]', name='delta-index')
    """

    @_cudf_nvtx_annotate
    def __init__(
        self,
        data=None,
        unit=None,
        freq=None,
        closed=None,
        dtype=None,
        copy: bool = False,
        name=None,
    ):
        if freq is not None:
            raise NotImplementedError("freq is not yet supported")

        if unit is not None:
            raise NotImplementedError(
                "unit is not yet supported, alternatively "
                "dtype parameter is supported"
            )

        if dtype is None:
            dtype = "timedelta64[ns]"
        dtype = cudf.dtype(dtype)
        if dtype.kind != "m":
            raise TypeError("dtype must be a timedelta type")

        name = _setdefault_name(data, name=name)["name"]
        data = column.as_column(data, dtype=dtype)

        if copy:
            data = data.copy()

        super().__init__(data, name=name)

    def __getitem__(self, index):
        value = super().__getitem__(index)
        if cudf.get_option("mode.pandas_compatible") and isinstance(
            value, np.timedelta64
        ):
            return pd.Timedelta(value)
        return value

    @_cudf_nvtx_annotate
    def to_pandas(self, *, nullable: bool = False) -> pd.TimedeltaIndex:
        if nullable:
            raise NotImplementedError(f"{nullable=} is not implemented.")
        return pd.TimedeltaIndex(
            self._values.to_pandas(),
            name=self.name,
        )

    @property  # type: ignore
    @_cudf_nvtx_annotate
    def days(self):
        """
        Number of days for each element.
        """
        # Need to specifically return `int64` to avoid overflow.
        return as_index(
            arbitrary=self._values.days, name=self.name, dtype="int64"
        )

    @property  # type: ignore
    @_cudf_nvtx_annotate
    def seconds(self):
        """
        Number of seconds (>= 0 and less than 1 day) for each element.
        """
        return as_index(
            arbitrary=self._values.seconds, name=self.name, dtype="int32"
        )

    @property  # type: ignore
    @_cudf_nvtx_annotate
    def microseconds(self):
        """
        Number of microseconds (>= 0 and less than 1 second) for each element.
        """
        return as_index(
            arbitrary=self._values.microseconds, name=self.name, dtype="int32"
        )

    @property  # type: ignore
    @_cudf_nvtx_annotate
    def nanoseconds(self):
        """
        Number of nanoseconds (>= 0 and less than 1 microsecond) for each
        element.
        """
        return as_index(
            arbitrary=self._values.nanoseconds, name=self.name, dtype="int32"
        )

    @property  # type: ignore
    @_cudf_nvtx_annotate
    def components(self):
        """
        Return a dataframe of the components (days, hours, minutes,
        seconds, milliseconds, microseconds, nanoseconds) of the Timedeltas.
        """
        return self._values.components()

    @property
    def inferred_freq(self):
        """
        Infers frequency of TimedeltaIndex.

        Notes
        -----
        This property is currently not supported.
        """
        raise NotImplementedError("inferred_freq is not yet supported")

    def _is_boolean(self):
        return False


class CategoricalIndex(Index):
    """
    A categorical of orderable values that represent the indices of another
    Column

    Parameters
    ----------
    data : array-like (1-dimensional)
        The values of the categorical. If categories are given,
        values not in categories will be replaced with None/NaN.
    categories : list-like, optional
        The categories for the categorical. Items need to be unique.
        If the categories are not given here (and also not in dtype),
        they will be inferred from the data.
    ordered : bool, optional
        Whether or not this categorical is treated as an ordered categorical.
        If not given here or in dtype, the resulting categorical will be
        unordered.
    dtype : CategoricalDtype or "category", optional
        If CategoricalDtype, cannot be used together with categories or
        ordered.
    copy : bool, default False
        Make a copy of input.
    name : object, optional
        Name to be stored in the index.

    Attributes
    ----------
    codes
    categories

    Methods
    -------
    equals

    Returns
    -------
    CategoricalIndex

    Examples
    --------
    >>> import cudf
    >>> import pandas as pd
    >>> cudf.CategoricalIndex(
    ... data=[1, 2, 3, 4], categories=[1, 2], ordered=False, name="a")
    CategoricalIndex([1, 2, <NA>, <NA>], categories=[1, 2], ordered=False, dtype='category', name='a')

    >>> cudf.CategoricalIndex(
    ... data=[1, 2, 3, 4], dtype=pd.CategoricalDtype([1, 2, 3]), name="a")
    CategoricalIndex([1, 2, 3, <NA>], categories=[1, 2, 3], ordered=False, dtype='category', name='a')
    """  # noqa: E501

    @_cudf_nvtx_annotate
    def __init__(
        self,
        data=None,
        categories=None,
        ordered=None,
        dtype=None,
        copy=False,
        name=None,
    ):
        if isinstance(dtype, (pd.CategoricalDtype, cudf.CategoricalDtype)):
            if categories is not None or ordered is not None:
                raise ValueError(
                    "Cannot specify `categories` or "
                    "`ordered` together with `dtype`."
                )
        if copy:
            data = column.as_column(data, dtype=dtype).copy(deep=True)
        kwargs = _setdefault_name(data, name=name)
        if isinstance(data, CategoricalColumn):
            data = data
        elif isinstance(data, pd.Series) and (
            isinstance(data.dtype, pd.CategoricalDtype)
        ):
            codes_data = column.as_column(data.cat.codes.values)
            data = column.build_categorical_column(
                categories=data.cat.categories,
                codes=codes_data,
                ordered=data.cat.ordered,
            )
        elif isinstance(data, (pd.Categorical, pd.CategoricalIndex)):
            codes_data = column.as_column(data.codes)
            data = column.build_categorical_column(
                categories=data.categories,
                codes=codes_data,
                ordered=data.ordered,
            )
        else:
            data = column.as_column(
                data, dtype="category" if dtype is None else dtype
            )
            # dtype has already been taken care
            dtype = None

        if categories is not None:
            data = data.set_categories(categories, ordered=ordered)
        elif isinstance(dtype, (pd.CategoricalDtype, cudf.CategoricalDtype)):
            data = data.set_categories(dtype.categories, ordered=ordered)
        elif ordered is True and data.ordered is False:
            data = data.as_ordered()
        elif ordered is False and data.ordered is True:
            data = data.as_unordered()
        super().__init__(data, **kwargs)

    @property  # type: ignore
    @_cudf_nvtx_annotate
    def codes(self):
        """
        The category codes of this categorical.
        """
        return as_index(self._values.codes)

    @property  # type: ignore
    @_cudf_nvtx_annotate
    def categories(self):
        """
        The categories of this categorical.
        """
        return as_index(self._values.categories)

    def _is_boolean(self):
        return False

    def _is_categorical(self):
        return True


@_cudf_nvtx_annotate
def interval_range(
    start=None,
    end=None,
    periods=None,
    freq=None,
    name=None,
    closed="right",
) -> "IntervalIndex":
    """
    Returns a fixed frequency IntervalIndex.

    Parameters
    ----------
    start : numeric, default None
        Left bound for generating intervals.
    end : numeric , default None
        Right bound for generating intervals.
    periods : int, default None
        Number of periods to generate
    freq : numeric, default None
        The length of each interval. Must be consistent
        with the type of start and end
    name : str, default None
        Name of the resulting IntervalIndex.
    closed : {"left", "right", "both", "neither"}, default "right"
        Whether the intervals are closed on the left-side, right-side,
        both or neither.

    Returns
    -------
    IntervalIndex

    Examples
    --------
    >>> import cudf
    >>> import pandas as pd
    >>> cudf.interval_range(start=0,end=5)
    IntervalIndex([(0, 0], (1, 1], (2, 2], (3, 3], (4, 4], (5, 5]],
    ...closed='right',dtype='interval')
    >>> cudf.interval_range(start=0,end=10, freq=2,closed='left')
    IntervalIndex([[0, 2), [2, 4), [4, 6), [6, 8), [8, 10)],
    ...closed='left',dtype='interval')
    >>> cudf.interval_range(start=0,end=10, periods=3,closed='left')
    ...IntervalIndex([[0.0, 3.3333333333333335),
            [3.3333333333333335, 6.666666666666667),
            [6.666666666666667, 10.0)],
            closed='left',
            dtype='interval')
    """
    nargs = sum(_ is not None for _ in (start, end, periods, freq))

    # we need at least three of (start, end, periods, freq)
    if nargs == 2 and freq is None:
        freq = 1
        nargs += 1

    if nargs != 3:
        raise ValueError(
            "Of the four parameters: start, end, periods, and "
            "freq, exactly three must be specified"
        )

    start = cudf.Scalar(start) if start is not None else start
    end = cudf.Scalar(end) if end is not None else end
    periods = cudf.Scalar(int(periods)) if periods is not None else periods
    freq = cudf.Scalar(freq) if freq is not None else freq

    if start is None:
        start = end - freq * periods
    elif freq is None:
        quotient, remainder = divmod((end - start).value, periods.value)
        if remainder:
            freq = (end - start) / periods
        else:
            freq = cudf.Scalar(int(quotient))
    elif periods is None:
        periods = cudf.Scalar(int((end - start) / freq))
    elif end is None:
        end = start + periods * freq

    if any(
        not _is_non_decimal_numeric_dtype(x.dtype)
        for x in (start, periods, freq, end)
    ):
        raise ValueError("start, end, periods, freq must be numeric values.")

    periods = periods.astype("int64")
    common_dtype = find_common_type((start.dtype, freq.dtype, end.dtype))
    start = start.astype(common_dtype)
    freq = freq.astype(common_dtype)

    bin_edges = sequence(
        size=periods + 1,
        init=start.device_value,
        step=freq.device_value,
    )
    left_col = bin_edges.slice(0, len(bin_edges) - 1)
    right_col = bin_edges.slice(1, len(bin_edges))

    if len(right_col) == 0 or len(left_col) == 0:
        dtype = IntervalDtype("int64", closed)
        data = column.column_empty_like_same_mask(left_col, dtype)
        return IntervalIndex(data, closed=closed)

    interval_col = IntervalColumn(
        dtype=IntervalDtype(left_col.dtype, closed),
        size=len(left_col),
        children=(left_col, right_col),
    )
    return IntervalIndex(interval_col, closed=closed)


class IntervalIndex(Index):
    """
    Immutable index of intervals that are closed on the same side.

    Parameters
    ----------
    data : array-like (1-dimensional)
        Array-like containing Interval objects from which to build the
        IntervalIndex.
    closed : {"left", "right", "both", "neither"}, default "right"
        Whether the intervals are closed on the left-side, right-side,
        both or neither.
    dtype : dtype or None, default None
        If None, dtype will be inferred.
    copy : bool, default False
        Copy the input data.
    name : object, optional
        Name to be stored in the index.

    Attributes
    ----------
    values

    Methods
    -------
    from_breaks
    get_loc

    Returns
    -------
    IntervalIndex
    """

    @_cudf_nvtx_annotate
    def __init__(
        self,
        data,
        closed: Optional[Literal["left", "right", "neither", "both"]] = None,
        dtype=None,
        copy: bool = False,
        name=None,
    ):
        name = _setdefault_name(data, name=name)["name"]

        if dtype is not None:
            dtype = cudf.dtype(dtype)
            if not isinstance(dtype, IntervalDtype):
                raise TypeError("dtype must be an IntervalDtype")
            if closed is not None and closed != dtype.closed:
                raise ValueError("closed keyword does not match dtype.closed")
            closed = dtype.closed

        if closed is None and isinstance(dtype, IntervalDtype):
            closed = dtype.closed

        closed = closed or "right"

        if len(data) == 0:
            if not hasattr(data, "dtype"):
                data = np.array([], dtype=np.int64)
            elif isinstance(data.dtype, (pd.IntervalDtype, IntervalDtype)):
                data = np.array([], dtype=data.dtype.subtype)
            interval_col = IntervalColumn(
                dtype=IntervalDtype(data.dtype, closed),
                size=len(data),
                children=(as_column(data), as_column(data)),
            )
        else:
            col = as_column(data)
            if not isinstance(col, IntervalColumn):
                raise TypeError("data must be an iterable of Interval data")
            if copy:
                col = col.copy()
            interval_col = IntervalColumn(
                dtype=IntervalDtype(col.dtype.subtype, closed),
                mask=col.mask,
                size=col.size,
                offset=col.offset,
                null_count=col.null_count,
                children=col.children,
            )

        if dtype:
            interval_col = interval_col.astype(dtype)  # type: ignore[assignment]

        super().__init__(interval_col, name=name)

    @property
    def closed(self):
        return self._values.dtype.closed

    @classmethod
    @_cudf_nvtx_annotate
    def from_breaks(
        cls,
        breaks,
        closed: Optional[
            Literal["left", "right", "neither", "both"]
        ] = "right",
        name=None,
        copy: bool = False,
        dtype=None,
    ):
        """
        Construct an IntervalIndex from an array of splits.

        Parameters
        ----------
        breaks : array-like (1-dimensional)
            Left and right bounds for each interval.
        closed : {"left", "right", "both", "neither"}, default "right"
            Whether the intervals are closed on the left-side, right-side,
            both or neither.
        copy : bool, default False
            Copy the input data.
        name : object, optional
            Name to be stored in the index.
        dtype : dtype or None, default None
            If None, dtype will be inferred.

        Returns
        -------
        IntervalIndex

        Examples
        --------
        >>> import cudf
        >>> import pandas as pd
        >>> cudf.IntervalIndex.from_breaks([0, 1, 2, 3])
        IntervalIndex([(0, 1], (1, 2], (2, 3]], dtype='interval[int64, right]')
        """
        breaks = as_column(breaks, dtype=dtype)
        if copy:
            breaks = breaks.copy()
        left_col = breaks.slice(0, len(breaks) - 1)
        right_col = breaks.slice(1, len(breaks))
        # For indexing, children should both have 0 offset
        right_col = column.build_column(
            data=right_col.data,
            dtype=right_col.dtype,
            size=right_col.size,
            mask=right_col.mask,
            offset=0,
            null_count=right_col.null_count,
            children=right_col.children,
        )

        interval_col = IntervalColumn(
            dtype=IntervalDtype(left_col.dtype, closed),
            size=len(left_col),
            children=(left_col, right_col),
        )
        return IntervalIndex(interval_col, name=name, closed=closed)

    def __getitem__(self, index):
        raise NotImplementedError(
            "Getting a scalar from an IntervalIndex is not yet supported"
        )

    def _is_interval(self):
        return True

    def _is_boolean(self):
        return False

    def _clean_nulls_from_index(self):
        return self


@_cudf_nvtx_annotate
def as_index(
    arbitrary, nan_as_null=None, copy=False, name=no_default, dtype=None
) -> BaseIndex:
    """Create an Index from an arbitrary object

    Parameters
    ----------
    arbitrary : object
        Object to construct the Index from. See *Notes*.
    nan_as_null : bool, optional, default None
        If None (default), treats NaN values in arbitrary as null.
        If True, combines the mask and NaNs to
        form a new validity mask. If False, leaves NaN values as is.
    copy : bool, default False
        If True, Make copies of `arbitrary` if possible and create an
        Index out of it.
        If False, `arbitrary` will be shallow-copied if it is a
        device-object to construct an Index.
    name : object, optional
        Name of the index being created, by default it is `None`.
    dtype : optional
        Optionally typecast the constructed Index to the given
        dtype.

    Returns
    -------
    result : subclass of Index
        - CategoricalIndex for Categorical input.
        - DatetimeIndex for Datetime input.
        - Index for all other inputs.

    Notes
    -----
    Currently supported inputs are:

    * ``Column``
    * ``Buffer``
    * ``Series``
    * ``Index``
    * numba device array
    * numpy array
    * pyarrow array
    * pandas.Categorical

    Returns
    -------
    result : subclass of Index
        - CategoricalIndex for Categorical input.
        - DatetimeIndex for Datetime input.
        - Index for all other inputs.
    """

    if name is no_default:
        name = getattr(arbitrary, "name", None)

    if isinstance(arbitrary, cudf.MultiIndex):
        if dtype is not None:
            raise TypeError(
                "dtype must be `None` for inputs of type: "
                f"{type(arbitrary).__name__}, found {dtype=} "
            )
        return arbitrary.copy(deep=copy)
    elif isinstance(arbitrary, BaseIndex):
        idx = arbitrary.copy(deep=copy).rename(name)
    elif isinstance(arbitrary, ColumnBase):
        idx = _index_from_data({name: arbitrary})
    elif isinstance(arbitrary, cudf.Series):
        return as_index(
            arbitrary._column,
            nan_as_null=nan_as_null,
            copy=copy,
            name=name,
            dtype=dtype,
        )
    elif isinstance(arbitrary, (pd.RangeIndex, range)):
        idx = RangeIndex(
            start=arbitrary.start,
            stop=arbitrary.stop,
            step=arbitrary.step,
            name=name,
        )
    elif isinstance(arbitrary, pd.MultiIndex):
        if dtype is not None:
            raise TypeError(
                "dtype must be `None` for inputs of type: "
                f"{type(arbitrary).__name__}, found {dtype=} "
            )
        return cudf.MultiIndex.from_pandas(
            arbitrary.copy(deep=copy), nan_as_null=nan_as_null
        )
    elif isinstance(arbitrary, cudf.DataFrame) or is_scalar(arbitrary):
        raise ValueError("Index data must be 1-dimensional and list-like")
    else:
        return as_index(
            column.as_column(arbitrary, dtype=dtype, nan_as_null=nan_as_null),
            copy=copy,
            name=name,
            dtype=dtype,
        )
    if dtype is not None:
        idx = idx.astype(dtype)
    return idx


def _setdefault_name(values, **kwargs):
    if kwargs.get("name") is None:
        kwargs["name"] = getattr(values, "name", None)
    return kwargs


@_cudf_nvtx_annotate
def _concat_range_index(indexes: List[RangeIndex]) -> BaseIndex:
    """
    An internal Utility function to concat RangeIndex objects.
    """
    start = step = next_ = None

    # Filter the empty indexes
    non_empty_indexes = [obj for obj in indexes if len(obj)]

    if not non_empty_indexes:
        # Here all "indexes" had 0 length, i.e. were empty.
        # In this case return an empty range index.
        return RangeIndex(0, 0)

    for obj in non_empty_indexes:
        if start is None:
            # This is set by the first non-empty index
            start = obj.start
            if step is None and len(obj) > 1:
                step = obj.step
        elif step is None:
            # First non-empty index had only one element
            if obj.start == start:
                result = as_index(concat_columns([x._values for x in indexes]))
                return result
            step = obj.start - start

        non_consecutive = (step != obj.step and len(obj) > 1) or (
            next_ is not None and obj.start != next_
        )
        if non_consecutive:
            result = as_index(concat_columns([x._values for x in indexes]))
            return result
        if step is not None:
            next_ = obj[-1] + step

    stop = non_empty_indexes[-1].stop if next_ is None else next_
    return RangeIndex(start, stop, step)


@_cudf_nvtx_annotate
def _extended_gcd(a: int, b: int) -> Tuple[int, int, int]:
    """
    Extended Euclidean algorithms to solve Bezout's identity:
       a*x + b*y = gcd(x, y)
    Finds one particular solution for x, y: s, t
    Returns: gcd, s, t
    """
    s, old_s = 0, 1
    t, old_t = 1, 0
    r, old_r = b, a
    while r:
        quotient = old_r // r
        old_r, r = r, old_r - quotient * r
        old_s, s = s, old_s - quotient * s
        old_t, t = t, old_t - quotient * t
    return old_r, old_s, old_t


def _get_indexer_basic(index, positions, method, target_col, tolerance):
    # `positions` will be modified in-place, so it is the
    # responsibility of the caller to decide whether or not
    # to make a copy of it before passing it to this method.
    nonexact = positions == -1
    positions[nonexact] = index.searchsorted(
        target_col[nonexact],
        side="left" if method in {"pad", "ffill"} else "right",
    )
    if method in {"pad", "ffill"}:
        # searchsorted returns "indices into a sorted array such that,
        # if the corresponding elements in v were inserted before the
        # indices, the order of a would be preserved".
        # Thus, we need to subtract 1 to find values to the left.
        positions[nonexact] -= 1
        # This also mapped not found values (values of 0 from
        # np.searchsorted) to -1, which conveniently is also our
        # sentinel for missing values
    else:
        # Mark indices to the right of the largest value as not found
        positions[positions == len(index)] = np.int32(-1)

    if tolerance is not None:
        distance = abs(index[positions] - target_col)
        return positions.where(distance <= tolerance, -1)
    return positions


def _get_nearest_indexer(
    index: Index,
    positions: cudf.Series,
    target_col: cudf.core.column.ColumnBase,
    tolerance: Union[int, float],
):
    """
    Get the indexer for the nearest index labels; requires an index with
    values that can be subtracted from each other.
    """
    left_indexer = _get_indexer_basic(
        index=index,
        positions=positions.copy(deep=True),
        method="pad",
        target_col=target_col,
        tolerance=tolerance,
    )
    right_indexer = _get_indexer_basic(
        index=index,
        positions=positions.copy(deep=True),
        method="backfill",
        target_col=target_col,
        tolerance=tolerance,
    )

    left_distances = abs(index[left_indexer] - target_col)
    right_distances = abs(index[right_indexer] - target_col)

    op = operator.lt if index.is_monotonic_increasing else operator.le
    indexer = left_indexer.where(
        op(left_distances, right_distances) | (right_indexer == -1),
        right_indexer,
    )

    if tolerance is not None:
        distance = abs(index[indexer] - target_col)
        return indexer.where(distance <= tolerance, -1)
    return indexer


def _validate_freq(freq: Any) -> cudf.DateOffset:
    if isinstance(freq, str):
        return cudf.DateOffset._from_freqstr(freq)
    elif freq is not None and not isinstance(freq, cudf.DateOffset):
        raise ValueError(f"Invalid frequency: {freq}")
    return cast(cudf.DateOffset, freq)<|MERGE_RESOLUTION|>--- conflicted
+++ resolved
@@ -21,11 +21,7 @@
 import cupy
 import numpy as np
 import pandas as pd
-<<<<<<< HEAD
-=======
-from pandas._config import get_option
 from typing_extensions import Self
->>>>>>> bb597151
 
 import cudf
 from cudf import _lib as libcudf
