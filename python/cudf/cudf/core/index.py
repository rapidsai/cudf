# Copyright (c) 2018-2022, NVIDIA CORPORATION.

from __future__ import annotations

import math
import pickle
import warnings
from functools import cached_property
from numbers import Number
from typing import (
    Any,
    Dict,
    List,
    MutableMapping,
    Optional,
    Tuple,
    Type,
    TypeVar,
    Union,
)

import cupy
import numpy as np
import pandas as pd
from nvtx import annotate
from pandas._config import get_option

import cudf
from cudf._lib.datetime import extract_quarter, is_leap_year
from cudf._lib.filling import sequence
from cudf._lib.search import search_sorted
from cudf.api.types import (
    _is_non_decimal_numeric_dtype,
    _is_scalar_or_zero_d_array,
    is_categorical_dtype,
    is_dtype_equal,
    is_interval_dtype,
    is_string_dtype,
)
from cudf.core._base_index import BaseIndex, _index_astype_docstring
from cudf.core.column import (
    CategoricalColumn,
    ColumnBase,
    DatetimeColumn,
    IntervalColumn,
    NumericalColumn,
    StringColumn,
    TimeDeltaColumn,
    arange,
    column,
)
from cudf.core.column.column import as_column, concat_columns
from cudf.core.column.string import StringMethods as StringMethods
from cudf.core.dtypes import IntervalDtype
from cudf.core.frame import Frame
from cudf.core.mixins import BinaryOperand
from cudf.core.single_column_frame import SingleColumnFrame
from cudf.utils.docutils import copy_docstring, doc_apply
from cudf.utils.dtypes import find_common_type
from cudf.utils.utils import search_range

T = TypeVar("T", bound="Frame")


def _lexsorted_equal_range(
    idx: Union[GenericIndex, cudf.MultiIndex],
    key_as_table: Frame,
    is_sorted: bool,
) -> Tuple[int, int, Optional[ColumnBase]]:
    """Get equal range for key in lexicographically sorted index. If index
    is not sorted when called, a sort will take place and `sort_inds` is
    returned. Otherwise `None` is returned in that position.
    """
    if not is_sorted:
        sort_inds = idx._get_sorted_inds()
        sort_vals = idx._gather(sort_inds)
    else:
        sort_inds = None
        sort_vals = idx
    lower_bound = search_sorted(
        sort_vals, key_as_table, side="left"
    ).element_indexing(0)
    upper_bound = search_sorted(
        sort_vals, key_as_table, side="right"
    ).element_indexing(0)

    return lower_bound, upper_bound, sort_inds


def _index_from_data(data: MutableMapping, name: Any = None):
    """Construct an index of the appropriate type from some data."""

    if len(data) == 0:
        raise ValueError("Cannot construct Index from any empty Table")
    if len(data) == 1:
        values = next(iter(data.values()))

        if isinstance(values, NumericalColumn):
            try:
                index_class_type: Type[
                    Union[GenericIndex, cudf.MultiIndex]
                ] = _dtype_to_index[values.dtype.type]
            except KeyError:
                index_class_type = GenericIndex
        elif isinstance(values, DatetimeColumn):
            index_class_type = DatetimeIndex
        elif isinstance(values, TimeDeltaColumn):
            index_class_type = TimedeltaIndex
        elif isinstance(values, StringColumn):
            index_class_type = StringIndex
        elif isinstance(values, CategoricalColumn):
            index_class_type = CategoricalIndex
        elif isinstance(values, IntervalColumn):
            index_class_type = IntervalIndex
    else:
        index_class_type = cudf.MultiIndex
    return index_class_type._from_data(data, None, name)


def _index_from_columns(
    columns: List[cudf.core.column.ColumnBase], name: Any = None
):
    """Construct an index from ``columns``, with levels named 0, 1, 2..."""
    return _index_from_data(dict(zip(range(len(columns)), columns)), name=name)


class RangeIndex(BaseIndex, BinaryOperand):
    """
    Immutable Index implementing a monotonic integer range.

    This is the default index type used by DataFrame and Series
    when no explicit index is provided by the user.

    Parameters
    ----------
    start : int (default: 0), or other range instance
    stop : int (default: 0)
    step : int (default: 1)
    name : object, optional
        Name to be stored in the index.
    dtype : numpy dtype
        Unused, accepted for homogeneity with other index types.
    copy : bool, default False
        Unused, accepted for homogeneity with other index types.

    Returns
    -------
    RangeIndex

    Examples
    --------
    >>> import cudf
    >>> cudf.RangeIndex(0, 10, 1, name="a")
    RangeIndex(start=0, stop=10, step=1, name='a')

    >>> cudf.RangeIndex(range(1, 10, 1), name="a")
    RangeIndex(start=1, stop=10, step=1, name='a')
    """

    _VALID_BINARY_OPERATIONS = BinaryOperand._SUPPORTED_BINARY_OPERATIONS

    _range: range

    @annotate("RANGEINDEX_INIT", color="green", domain="cudf_python")
    def __init__(
        self, start, stop=None, step=1, dtype=None, copy=False, name=None
    ):
        if step == 0:
            raise ValueError("Step must not be zero.")

        if isinstance(start, range):
            therange = start
            start = therange.start
            stop = therange.stop
            step = therange.step
        if stop is None:
            start, stop = 0, start
        self._start = int(start)
        self._stop = int(stop)
        self._step = int(step) if step is not None else 1
        self._index = None
        self._name = name
        self._range = range(self._start, self._stop, self._step)
        # _end is the actual last element of RangeIndex,
        # whereas _stop is an upper bound.
        self._end = self._start + self._step * (len(self._range) - 1)

    def _copy_type_metadata(
        self, other: Frame, include_index: bool = True
    ) -> RangeIndex:
        # There is no metadata to be copied for RangeIndex since it does not
        # have an underlying column.
        return self

    @property  # type: ignore
    @annotate("RANGEINDEX_NAME", color="green", domain="cudf_python")
    def name(self):
        """
        Returns the name of the Index.
        """
        return self._name

    @name.setter  # type: ignore
    @annotate("RANGEINDEX_INIT_SETTER", color="green", domain="cudf_python")
    def name(self, value):
        self._name = value

    @property  # type: ignore
    @annotate("RANGEINDEX_START", color="green", domain="cudf_python")
    def start(self):
        """
        The value of the `start` parameter (0 if this was not supplied).
        """
        return self._start

    @property  # type: ignore
    @annotate("RANGEINDEX_STOP", color="green", domain="cudf_python")
    def stop(self):
        """
        The value of the stop parameter.
        """
        return self._stop

    @property  # type: ignore
    @annotate("RANGEINDEX_STEP", color="green", domain="cudf_python")
    def step(self):
        """
        The value of the step parameter.
        """
        return self._step

    @property  # type: ignore
    @annotate("RANGEINDEX_NUM_ROWS", color="green", domain="cudf_python")
    def _num_rows(self):
        return len(self)

    @cached_property
    @annotate("RANGEINDEX_VALUES", color="green", domain="cudf_python")
    def _values(self):
        if len(self) > 0:
            return column.arange(
                self._start, self._stop, self._step, dtype=self.dtype
            )
        else:
            return column.column_empty(0, masked=False, dtype=self.dtype)

    def is_numeric(self):
        return True

    def is_boolean(self):
        return False

    def is_integer(self):
        return True

    def is_floating(self):
        return False

    def is_object(self):
        return False

    def is_categorical(self):
        return False

    def is_interval(self):
        return False

    @property  # type: ignore
    @annotate("RANGEINDEX_DATA", color="green", domain="cudf_python")
    def _data(self):
        return cudf.core.column_accessor.ColumnAccessor(
            {self.name: self._values}
        )

    @annotate("RANGEINDEX_CONTAINS", color="green", domain="cudf_python")
    def __contains__(self, item):
        if not isinstance(
            item, tuple(np.sctypes["int"] + np.sctypes["float"] + [int, float])
        ):
            return False
        if not item % 1 == 0:
            return False
        return item in range(self._start, self._stop, self._step)

    @annotate("RANGEINDEX_COPY", color="green", domain="cudf_python")
    def copy(self, name=None, deep=False, dtype=None, names=None):
        """
        Make a copy of this object.

        Parameters
        ----------
        name : object optional (default: None), name of index
        deep : Bool (default: False)
            Ignored for RangeIndex
        dtype : numpy dtype optional (default: None)
            Target dtype for underlying range data
        names : list-like optional (default: False)
            Kept compatibility with MultiIndex. Should not be used.

        Returns
        -------
        New RangeIndex instance with same range, casted to new dtype
        """

        dtype = self.dtype if dtype is None else dtype

        if not np.issubdtype(dtype, np.signedinteger):
            raise ValueError(f"Expected Signed Integer Type, Got {dtype}")

        name = self.name if name is None else name

        return RangeIndex(
            start=self._start, stop=self._stop, step=self._step, name=name
        )

    @doc_apply(_index_astype_docstring)
    def astype(self, dtype, copy: bool = True):
        if is_dtype_equal(dtype, np.int64):
            return self
        return self._as_int64().astype(dtype, copy=copy)

    @annotate(
        "RANGEINDEX_DROP_DUPLICATES", color="green", domain="cudf_python"
    )
    def drop_duplicates(self, keep="first"):
        return self

    @annotate("RANGEINDEX_REPR", color="green", domain="cudf_python")
    def __repr__(self):
        return (
            f"{self.__class__.__name__}(start={self._start}, stop={self._stop}"
            f", step={self._step}"
            + (
                f", name={pd.io.formats.printing.default_pprint(self.name)}"
                if self.name is not None
                else ""
            )
            + ")"
        )

    @annotate("RANGEINDEX_LEN", color="green", domain="cudf_python")
    def __len__(self):
        return len(range(self._start, self._stop, self._step))

    @annotate("RANGEINDEX_GETITEM", color="green", domain="cudf_python")
    def __getitem__(self, index):
        len_self = len(self)
        if isinstance(index, slice):
            sl_start, sl_stop, sl_step = index.indices(len_self)

            lo = self._start + sl_start * self._step
            hi = self._start + sl_stop * self._step
            st = self._step * sl_step
            return RangeIndex(start=lo, stop=hi, step=st, name=self._name)

        elif isinstance(index, Number):
            if index < 0:
                index = len_self + index
            if not (0 <= index < len_self):
                raise IndexError("out-of-bound")
            index = min(index, len_self)
            index = self._start + index * self._step
            return index
        else:
            if _is_scalar_or_zero_d_array(index):
                index = np.min_scalar_type(index).type(index)
            index = column.as_column(index)

        return as_index(self._values[index], name=self.name)

    @annotate("RangeIndex_EQUALS", color="green", domain="cudf_python")
    def equals(self, other):
        if isinstance(other, RangeIndex):
            if (self._start, self._stop, self._step) == (
                other._start,
                other._stop,
                other._step,
            ):
                return True
        return Int64Index._from_data(self._data).equals(other)

    @annotate("RANGEINDEX_SERIALIZE", color="green", domain="cudf_python")
    def serialize(self):
        header = {}
        header["index_column"] = {}

        # store metadata values of index separately
        # We don't need to store the GPU buffer for RangeIndexes
        # cuDF only needs to store start/stop and rehydrate
        # during de-serialization
        header["index_column"]["start"] = self._start
        header["index_column"]["stop"] = self._stop
        header["index_column"]["step"] = self._step
        frames = []

        header["name"] = pickle.dumps(self.name)
        header["dtype"] = pickle.dumps(self.dtype)
        header["type-serialized"] = pickle.dumps(type(self))
        header["frame_count"] = 0
        return header, frames

    @classmethod
    @annotate("RANGEINDEX_DESERIALIZE", color="green", domain="cudf_python")
    def deserialize(cls, header, frames):
        h = header["index_column"]
        name = pickle.loads(header["name"])
        start = h["start"]
        stop = h["stop"]
        step = h.get("step", 1)
        return RangeIndex(start=start, stop=stop, step=step, name=name)

    @property  # type: ignore
    @annotate("RANGEINDEX_DTYPE", color="green", domain="cudf_python")
    def dtype(self):
        """
        `dtype` of the range of values in RangeIndex.
        """
        return cudf.dtype(np.int64)

    @annotate(
        "RANGEINDEX_FIND_LABEL_RANGE", color="green", domain="cudf_python"
    )
    def find_label_range(self, first=None, last=None):
        """Find subrange in the ``RangeIndex``, marked by their positions, that
        starts greater or equal to ``first`` and ends less or equal to ``last``

        The range returned is assumed to be monotonically increasing. In cases
        where there is no such range that suffice the constraint, an exception
        will be raised.

        Parameters
        ----------
        first, last : int, optional, Default None
            The "start" and "stop" values of the subrange. If None, will use
            ``self._start`` as first, ``self._stop`` as last.

        Returns
        -------
        begin, end : 2-tuple of int
            The starting index and the ending index.
            The `last` value occurs at ``end - 1`` position.
        """

        first = self._start if first is None else first
        last = self._stop if last is None else last

        if self._step < 0:
            first = -first
            last = -last
            start = -self._start
            step = -self._step
        else:
            start = self._start
            step = self._step

        stop = start + len(self) * step
        begin = search_range(start, stop, first, step, side="left")
        end = search_range(start, stop, last, step, side="right")

        return begin, end

    @annotate("RANGEINDEX_TO_PANDAS", color="green", domain="cudf_python")
    def to_pandas(self):
        return pd.RangeIndex(
            start=self._start,
            stop=self._stop,
            step=self._step,
            dtype=self.dtype,
            name=self.name,
        )

    @property
    def is_unique(self):
        """
        Return if the index has unique values.
        """
        return True

    @property  # type: ignore
    @annotate(
        "RANGEINDEX_IS_MONOTONIC_INCREASING",
        color="green",
        domain="cudf_python",
    )
    def is_monotonic_increasing(self):
        return self._step > 0 or len(self) <= 1

    @property  # type: ignore
    @annotate(
        "RANGEINDEX_IS_MONOTONIC_DECREASING",
        color="green",
        domain="cudf_python",
    )
    def is_monotonic_decreasing(self):
        return self._step < 0 or len(self) <= 1

    @annotate(
        "RANGEINDEX_GET_SLICE_BOUND", color="green", domain="cudf_python"
    )
    def get_slice_bound(self, label, side, kind=None):
        """
        Calculate slice bound that corresponds to given label.
        Returns leftmost (one-past-the-rightmost if ``side=='right'``) position
        of given label.

        Parameters
        ----------
        label : int
            A valid value in the ``RangeIndex``
        side : {'left', 'right'}
        kind : Unused
            To keep consistency with other index types.

        Returns
        -------
        int
            Index of label.
        """
        if side not in {"left", "right"}:
            raise ValueError(f"Unrecognized side parameter: {side}")

        if self._step < 0:
            label = -label
            start = -self._start
            step = -self._step
        else:
            start = self._start
            step = self._step

        stop = start + len(self) * step
        pos = search_range(start, stop, label, step, side=side)
        return pos

    @annotate("RANGEINDEX_MEMORY_USAGE", color="green", domain="cudf_python")
    def memory_usage(self, deep=False):
        if deep:
            warnings.warn(
                "The deep parameter is ignored and is only included "
                "for pandas compatibility."
            )
        return 0

    def unique(self):
        # RangeIndex always has unique values
        return self

    @annotate("RANGEINDEX_MUL", color="green", domain="cudf_python")
    def __mul__(self, other):
        # Multiplication by raw ints must return a RangeIndex to match pandas.
        if isinstance(other, cudf.Scalar) and other.dtype.kind in "iu":
            other = other.value
        elif (
            isinstance(other, (np.ndarray, cupy.ndarray))
            and other.ndim == 0
            and other.dtype.kind in "iu"
        ):
            other = other.item()
        if isinstance(other, (int, np.integer)):
            return RangeIndex(
                self.start * other, self.stop * other, self.step * other
            )
        return self._as_int64().__mul__(other)

    @annotate("RANGEINDEX_RMUL", color="green", domain="cudf_python")
    def __rmul__(self, other):
        # Multiplication is commutative.
        return self.__mul__(other)

    @annotate("RANGEINDEX_AS_INT64", color="green", domain="cudf_python")
    def _as_int64(self):
        # Convert self to an Int64Index. This method is used to perform ops
        # that are not defined directly on RangeIndex.
        return Int64Index._from_data(self._data)

    @annotate("RANGEINDEX_ARRAY_UFUNC", color="green", domain="cudf_python")
    def __array_ufunc__(self, ufunc, method, *inputs, **kwargs):
        return self._as_int64().__array_ufunc__(
            ufunc, method, *inputs, **kwargs
        )

    @annotate("RANGEINDEX_GETATTR", color="green", domain="cudf_python")
    def __getattr__(self, key):
        # For methods that are not defined for RangeIndex we attempt to operate
        # on the corresponding integer index if possible.
        try:
            return getattr(self._as_int64(), key)
        except AttributeError:
            raise AttributeError(
                f"'{type(self)}' object has no attribute {key}"
            )

    @annotate("RANGEINDEX_GET_LOC", color="green", domain="cudf_python")
    def get_loc(self, key, method=None, tolerance=None):
        # Given an actual integer,
        idx = (key - self._start) / self._step
        idx_int_upper_bound = (self._stop - self._start) // self._step
        if method is None:
            if tolerance is not None:
                raise ValueError(
                    "tolerance argument only valid if using pad, "
                    "backfill or nearest lookups"
                )

            if idx > idx_int_upper_bound or idx < 0:
                raise KeyError(key)

            idx_int = (key - self._start) // self._step
            if idx_int != idx:
                raise KeyError(key)
            return idx_int

        if (method == "ffill" and idx < 0) or (
            method == "bfill" and idx > idx_int_upper_bound
        ):
            raise KeyError(key)

        round_method = {
            "ffill": math.floor,
            "bfill": math.ceil,
            "nearest": round,
        }[method]
        if tolerance is not None and (abs(idx) * self._step > tolerance):
            raise KeyError(key)
        return np.clip(round_method(idx), 0, idx_int_upper_bound, dtype=int)

    @annotate("RANGEINDEX_UNION_INTERNAL", color="green", domain="cudf_python")
    def _union(self, other, sort=None):
        if isinstance(other, RangeIndex):
            # Variable suffixes are of the
            # following notation: *_o -> other, *_s -> self,
            # and *_r -> result
            start_s, step_s = self.start, self.step
            end_s = self._end
            start_o, step_o = other.start, other.step
            end_o = other._end
            if self.step < 0:
                start_s, step_s, end_s = end_s, -step_s, start_s
            if other.step < 0:
                start_o, step_o, end_o = end_o, -step_o, start_o
            if len(self) == 1 and len(other) == 1:
                step_s = step_o = abs(self.start - other.start)
            elif len(self) == 1:
                step_s = step_o
            elif len(other) == 1:
                step_o = step_s

            # Determine minimum start value of the result.
            start_r = min(start_s, start_o)
            # Determine maximum end value of the result.
            end_r = max(end_s, end_o)
            result = None
            min_step = min(step_o, step_s)

            if ((start_s - start_o) % min_step) == 0:
                # Checking to determine other is a subset of self with
                # equal step size.
                if (
                    step_o == step_s
                    and (start_s - end_o) <= step_s
                    and (start_o - end_s) <= step_s
                ):
                    result = type(self)(start_r, end_r + step_s, step_s)
                # Checking if self is a subset of other with unequal
                # step sizes.
                elif (
                    step_o % step_s == 0
                    and (start_o + step_s >= start_s)
                    and (end_o - step_s <= end_s)
                ):
                    result = type(self)(start_r, end_r + step_s, step_s)
                # Checking if other is a subset of self with unequal
                # step sizes.
                elif (
                    step_s % step_o == 0
                    and (start_s + step_o >= start_o)
                    and (end_s - step_o <= end_o)
                ):
                    result = type(self)(start_r, end_r + step_o, step_o)
            # Checking to determine when the steps are even but one of
            # the inputs spans across is near half or less then half
            # the other input. This case needs manipulation to step
            # size.
            elif (
                step_o == step_s
                and (step_s % 2 == 0)
                and (abs(start_s - start_o) <= step_s / 2)
                and (abs(end_s - end_o) <= step_s / 2)
            ):
                result = type(self)(start_r, end_r + step_s / 2, step_s / 2)
            if result is not None:
                if sort is None and not result.is_monotonic_increasing:
                    return result.sort_values()
                else:
                    return result

        # If all the above optimizations don't cater to the inputs,
        # we materialize RangeIndex's into `Int64Index` and
        # then perform `union`.
        return Int64Index(self._values)._union(other, sort=sort)

    @annotate(
        "RANGEINDEX_INTERSECTION_INTERNAL", color="green", domain="cudf_python"
    )
    def _intersection(self, other, sort=False):
        if not isinstance(other, RangeIndex):
            return super()._intersection(other, sort=sort)

        if not len(self) or not len(other):
            return RangeIndex(0)

        first = self._range[::-1] if self.step < 0 else self._range
        second = other._range[::-1] if other.step < 0 else other._range

        # check whether intervals intersect
        # deals with in- and decreasing ranges
        int_low = max(first.start, second.start)
        int_high = min(first.stop, second.stop)
        if int_high <= int_low:
            return RangeIndex(0)

        # Method hint: linear Diophantine equation
        # solve intersection problem
        # performance hint: for identical step sizes, could use
        # cheaper alternative
        gcd, s, _ = _extended_gcd(first.step, second.step)

        # check whether element sets intersect
        if (first.start - second.start) % gcd:
            return RangeIndex(0)

        # calculate parameters for the RangeIndex describing the
        # intersection disregarding the lower bounds
        tmp_start = (
            first.start + (second.start - first.start) * first.step // gcd * s
        )
        new_step = first.step * second.step // gcd
        no_steps = -(-(int_low - tmp_start) // abs(new_step))
        new_start = tmp_start + abs(new_step) * no_steps
        new_range = range(new_start, int_high, new_step)
        new_index = RangeIndex(new_range)

        if (self.step < 0 and other.step < 0) is not (new_index.step < 0):
            new_index = new_index[::-1]
        if sort is None:
            new_index = new_index.sort_values()

        return new_index

    @annotate(
        "RANGEINDEX_GATHER_INTERNAL", color="green", domain="cudf_python"
    )
    def _gather(self, gather_map, nullify=False, check_bounds=True):
        gather_map = cudf.core.column.as_column(gather_map)
        return Int64Index._from_columns(
            [self._values.take(gather_map, nullify, check_bounds)], [self.name]
        )

    @annotate(
        "RANGEINDEX_APPLY_BOOLEAN_MASK", color="green", domain="cudf_python"
    )
    def _apply_boolean_mask(self, boolean_mask):
        return Int64Index._from_columns(
            [self._values.apply_boolean_mask(boolean_mask)], [self.name]
        )

<<<<<<< HEAD
    def repeat(self, repeats, axis=None):
        return self._as_int64().repeat(repeats, axis)
=======
    def _split(self, splits):
        return Int64Index._from_columns(
            [self._values.columns_split(splits)], [self.name]
        )
>>>>>>> b3dc9d6a

    def _binaryop(self, other, op: str):
        return self._as_int64()._binaryop(other, op=op)


# Patch in all binops and unary ops, which bypass __getattr__ on the instance
# and prevent the above overload from working.
for unaop in ("__neg__", "__pos__", "__abs__"):
    setattr(
        RangeIndex,
        unaop,
        lambda self, op=unaop: getattr(self._as_int64(), op)(),
    )


class GenericIndex(SingleColumnFrame, BaseIndex):
    """
    An array of orderable values that represent the indices of another Column

    Attributes
    ----------
    _values: A Column object
    name: A string

    Parameters
    ----------
    data : Column
        The Column of data for this index
    name : str optional
        The name of the Index. If not provided, the Index adopts the value
        Column's name. Otherwise if this name is different from the value
        Column's, the data Column will be cloned to adopt this name.
    """

    @annotate("GENERICINDEX_INIT", color="green", domain="cudf_python")
    def __init__(self, data, **kwargs):
        kwargs = _setdefault_name(data, **kwargs)

        # normalize the input
        if isinstance(data, cudf.Series):
            data = data._column
        elif isinstance(data, column.ColumnBase):
            data = data
        else:
            if isinstance(data, (list, tuple)):
                if len(data) == 0:
                    data = np.asarray([], dtype="int64")
                else:
                    data = np.asarray(data)
            data = column.as_column(data)
            assert isinstance(data, (NumericalColumn, StringColumn))

        name = kwargs.get("name")
        super().__init__({name: data})

    @annotate("GENERICINDEX_ARRAY_UFUNC", color="green", domain="cudf_python")
    def __array_ufunc__(self, ufunc, method, *inputs, **kwargs):
        ret = super().__array_ufunc__(ufunc, method, *inputs, **kwargs)

        if ret is not None:
            return ret

        # Attempt to dispatch all other functions to cupy.
        cupy_func = getattr(cupy, ufunc.__name__)
        if cupy_func:
            if ufunc.nin == 2:
                other = inputs[self is inputs[0]]
                inputs = self._make_operands_for_binop(other)
            else:
                inputs = {
                    name: (col, None, False, None)
                    for name, col in self._data.items()
                }

            data = self._apply_cupy_ufunc_to_operands(
                ufunc, cupy_func, inputs, **kwargs
            )

            out = [_index_from_data(out) for out in data]

            # pandas returns numpy arrays when the outputs are boolean.
            for i, o in enumerate(out):
                # We explicitly _do not_ use isinstance here: we want only
                # boolean GenericIndexes, not dtype-specific subclasses.
                if type(o) is GenericIndex and o.dtype.kind == "b":
                    out[i] = o.values

            return out[0] if ufunc.nout == 1 else tuple(out)

        return NotImplemented

    @annotate("GENERICINDEX_BINARYOP", color="green", domain="cudf_python")
    def _binaryop(
        self, other: T, op: str, fill_value: Any = None, *args, **kwargs,
    ) -> SingleColumnFrame:
        reflect = self._is_reflected_op(op)
        if reflect:
            op = op[:2] + op[3:]
        operands = self._make_operands_for_binop(other, fill_value, reflect)
        if operands is NotImplemented:
            return NotImplemented
        ret = _index_from_data(self._colwise_binop(operands, op))

        # pandas returns numpy arrays when the outputs are boolean. We
        # explicitly _do not_ use isinstance here: we want only boolean
        # GenericIndexes, not dtype-specific subclasses.
        if type(ret) is GenericIndex and ret.dtype.kind == "b":
            return ret.values
        return ret

    @annotate(
        "GENERICINDEX_COPY_TYPE_METADATA", color="green", domain="cudf_python"
    )
    def _copy_type_metadata(
        self, other: Frame, include_index: bool = True
    ) -> GenericIndex:
        """
        Copy type metadata from each column of `other` to the corresponding
        column of `self`.
        See `ColumnBase._with_type_metadata` for more information.
        """
        for name, col, other_col in zip(
            self._data.keys(), self._data.values(), other._data.values()
        ):
            self._data.set_by_label(
                name, col._with_type_metadata(other_col.dtype), validate=False
            )
        return self

    @property  # type: ignore
    @annotate("GENERICINDEX_VALUES", color="green", domain="cudf_python")
    def _values(self):
        return self._column

    @classmethod
    @annotate("GENERICINDEX_CONCAT", color="green", domain="cudf_python")
    def _concat(cls, objs):
        if all(isinstance(obj, RangeIndex) for obj in objs):
            result = _concat_range_index(objs)
        else:
            data = concat_columns([o._values for o in objs])
            result = as_index(data)

        names = {obj.name for obj in objs}
        if len(names) == 1:
            [name] = names
        else:
            name = None

        result.name = name
        return result

    @annotate("GENERICINDEX_MEMORY_USAGE", color="green", domain="cudf_python")
    def memory_usage(self, deep=False):
        return sum(super().memory_usage(deep=deep).values())

    @annotate("INDEX_EQUALS", color="green", domain="cudf_python")
    def equals(self, other, **kwargs):
        """
        Determine if two Index objects contain the same elements.

        Returns
        -------
        out: bool
            True if “other” is an Index and it has the same elements
            as calling index; False otherwise.
        """
        if not isinstance(other, BaseIndex):
            return False

        check_types = False

        self_is_categorical = isinstance(self, CategoricalIndex)
        other_is_categorical = isinstance(other, CategoricalIndex)
        if self_is_categorical and not other_is_categorical:
            other = other.astype(self.dtype)
            check_types = True
        elif other_is_categorical and not self_is_categorical:
            self = self.astype(other.dtype)
            check_types = True

        try:
            return super().equals(other, check_types=check_types)
        except TypeError:
            return False

    @annotate("GENERICINDEX_COPY", color="green", domain="cudf_python")
    def copy(self, name=None, deep=False, dtype=None, names=None):
        """
        Make a copy of this object.

        Parameters
        ----------
        name : object, default None
            Name of index, use original name when None
        deep : bool, default True
            Make a deep copy of the data.
            With ``deep=False`` the original data is used
        dtype : numpy dtype, default None
            Target datatype to cast into, use original dtype when None
        names : list-like, default False
            Kept compatibility with MultiIndex. Should not be used.

        Returns
        -------
        New index instance, casted to new dtype
        """

        dtype = self.dtype if dtype is None else dtype
        name = self.name if name is None else name

        col = self._values.astype(dtype)
        return _index_from_data({name: col.copy(True) if deep else col})

    @doc_apply(_index_astype_docstring)
    def astype(self, dtype, copy: bool = True):
        return _index_from_data(super().astype({self.name: dtype}, copy))

    @annotate("GENERICINDEX_GET_LOC", color="green", domain="cudf_python")
    def get_loc(self, key, method=None, tolerance=None):
        """Get integer location, slice or boolean mask for requested label.

        Parameters
        ----------
        key : label
        method : {None, 'pad'/'fill', 'backfill'/'bfill', 'nearest'}, optional
            - default: exact matches only.
            - pad / ffill: find the PREVIOUS index value if no exact match.
            - backfill / bfill: use NEXT index value if no exact match.
            - nearest: use the NEAREST index value if no exact match. Tied
              distances are broken by preferring the larger index
              value.
        tolerance : int or float, optional
            Maximum distance from index value for inexact matches. The value
            of the index at the matching location must satisfy the equation
            ``abs(index[loc] - key) <= tolerance``.

        Returns
        -------
        int or slice or boolean mask
            - If result is unique, return integer index
            - If index is monotonic, loc is returned as a slice object
            - Otherwise, a boolean mask is returned

        Examples
        --------
        >>> unique_index = cudf.Index(list('abc'))
        >>> unique_index.get_loc('b')
        1
        >>> monotonic_index = cudf.Index(list('abbc'))
        >>> monotonic_index.get_loc('b')
        slice(1, 3, None)
        >>> non_monotonic_index = cudf.Index(list('abcb'))
        >>> non_monotonic_index.get_loc('b')
        array([False,  True, False,  True])
        >>> numeric_unique_index = cudf.Index([1, 2, 3])
        >>> numeric_unique_index.get_loc(3)
        2
        """
        if tolerance is not None:
            raise NotImplementedError(
                "Parameter tolerance is unsupported yet."
            )
        if method not in {
            None,
            "ffill",
            "bfill",
            "pad",
            "backfill",
            "nearest",
        }:
            raise ValueError(
                f"Invalid fill method. Expecting pad (ffill), backfill (bfill)"
                f" or nearest. Got {method}"
            )

        is_sorted = (
            self.is_monotonic_increasing or self.is_monotonic_decreasing
        )

        if not is_sorted and method is not None:
            raise ValueError(
                "index must be monotonic increasing or decreasing if `method`"
                "is specified."
            )

        key_as_table = cudf.core.frame.Frame(
            {"None": as_column(key, length=1)}
        )
        lower_bound, upper_bound, sort_inds = _lexsorted_equal_range(
            self, key_as_table, is_sorted
        )

        if lower_bound == upper_bound:
            # Key not found, apply method
            if method in ("pad", "ffill"):
                if lower_bound == 0:
                    raise KeyError(key)
                return lower_bound - 1
            elif method in ("backfill", "bfill"):
                if lower_bound == self._data.nrows:
                    raise KeyError(key)
                return lower_bound
            elif method == "nearest":
                if lower_bound == self._data.nrows:
                    return lower_bound - 1
                elif lower_bound == 0:
                    return 0
                lower_val = self._column.element_indexing(lower_bound - 1)
                upper_val = self._column.element_indexing(lower_bound)
                return (
                    lower_bound - 1
                    if abs(lower_val - key) < abs(upper_val - key)
                    else lower_bound
                )
            else:
                raise KeyError(key)

        if lower_bound + 1 == upper_bound:
            # Search result is unique, return int.
            return (
                lower_bound
                if is_sorted
                else sort_inds.element_indexing(lower_bound)
            )

        if is_sorted:
            # In monotonic index, lex search result is continuous. A slice for
            # the range is returned.
            return slice(lower_bound, upper_bound)

        # Not sorted and not unique. Return a boolean mask
        mask = cupy.full(self._data.nrows, False)
        true_inds = sort_inds.slice(lower_bound, upper_bound).values
        mask[true_inds] = True
        return mask

    @annotate("GENERICINDEX_REPR", color="green", domain="cudf_python")
    def __repr__(self):
        max_seq_items = get_option("max_seq_items") or len(self)
        mr = 0
        if 2 * max_seq_items < len(self):
            mr = max_seq_items + 1

        if len(self) > mr and mr != 0:
            top = self[0:mr]
            bottom = self[-1 * mr :]

            preprocess = cudf.concat([top, bottom])
        else:
            preprocess = self

        # TODO: Change below usages accordingly to
        # utilize `Index.to_string` once it is implemented
        # related issue : https://github.com/pandas-dev/pandas/issues/35389
        if isinstance(preprocess, CategoricalIndex):
            if preprocess.categories.dtype.kind == "f":
                output = (
                    preprocess.astype("str")
                    .to_pandas()
                    .astype(
                        dtype=pd.CategoricalDtype(
                            categories=preprocess.dtype.categories.astype(
                                "str"
                            ).to_pandas(),
                            ordered=preprocess.dtype.ordered,
                        )
                    )
                    .__repr__()
                )
                break_idx = output.find("ordered=")
                output = (
                    output[:break_idx].replace("'", "") + output[break_idx:]
                )
            else:
                output = preprocess.to_pandas().__repr__()

            output = output.replace("nan", cudf._NA_REP)
        elif preprocess._values.nullable:
            output = self._clean_nulls_from_index().to_pandas().__repr__()

            if not isinstance(self, StringIndex):
                # We should remove all the single quotes
                # from the output due to the type-cast to
                # object dtype happening above.
                # Note : The replacing of single quotes has
                # to happen only incase of non-StringIndex types,
                # as we want to preserve single quotes incase
                # of StringIndex and it is valid to have them.
                output = output.replace("'", "")
        else:
            output = preprocess.to_pandas().__repr__()

        # Fix and correct the class name of the output
        # string by finding first occurrence of "(" in the output
        index_class_split_index = output.find("(")
        output = self.__class__.__name__ + output[index_class_split_index:]

        lines = output.split("\n")

        tmp_meta = lines[-1]
        dtype_index = tmp_meta.rfind(" dtype=")
        prior_to_dtype = tmp_meta[:dtype_index]
        lines = lines[:-1]
        lines.append(prior_to_dtype + " dtype='%s'" % self.dtype)
        if self.name is not None:
            lines[-1] = lines[-1] + ", name='%s'" % self.name
        if "length" in tmp_meta:
            lines[-1] = lines[-1] + ", length=%d)" % len(self)
        else:
            lines[-1] = lines[-1] + ")"

        return "\n".join(lines)

    @annotate("GENERICINDEX_GETITEM", color="green", domain="cudf_python")
    def __getitem__(self, index):
        if type(self) == IntervalIndex:
            raise NotImplementedError(
                "Getting a scalar from an IntervalIndex is not yet supported"
            )
        res = self._values[index]
        if not isinstance(index, int):
            res = as_index(res)
            res.name = self.name
        return res

    @property  # type: ignore
    @annotate("GENERICINDEX_DTYPE", color="green", domain="cudf_python")
    def dtype(self):
        """
        `dtype` of the underlying values in GenericIndex.
        """
        return self._values.dtype

    @annotate(
        "GENERICINDEX_FIND_LABEL_RANGE", color="green", domain="cudf_python"
    )
    def find_label_range(self, first, last):
        """Find range that starts with *first* and ends with *last*,
        inclusively.

        Returns
        -------
        begin, end : 2-tuple of int
            The starting index and the ending index.
            The *last* value occurs at ``end - 1`` position.
        """
        col = self._values
        begin, end = None, None
        if first is not None:
            begin = col.find_first_value(first, closest=True)
        if last is not None:
            end = col.find_last_value(last, closest=True)
            end += 1
        return begin, end

    @annotate(
        "GENERICINDEX_GET_SLICE_BOUND", color="green", domain="cudf_python"
    )
    def get_slice_bound(self, label, side, kind=None):
        return self._values.get_slice_bound(label, side, kind)

    def is_numeric(self):
        return False

    def is_boolean(self):
        return True

    def is_integer(self):
        return False

    def is_floating(self):
        return False

    def is_object(self):
        return False

    def is_categorical(self):
        return False

    def is_interval(self):
        return False

    @annotate("GENERICINDEX_ARGSORT", color="green", domain="cudf_python")
    def argsort(
        self,
        axis=0,
        kind="quicksort",
        order=None,
        ascending=True,
        na_position="last",
    ):
        """Return the integer indices that would sort the Series values.

        Parameters
        ----------
        axis : {0 or "index"}
            Has no effect but is accepted for compatibility with numpy.
        kind : {'mergesort', 'quicksort', 'heapsort', 'stable'}, default 'quicksort'
            Choice of sorting algorithm. See :func:`numpy.sort` for more
            information. 'mergesort' and 'stable' are the only stable
            algorithms. Only quicksort is supported in cuDF.
        order : None
            Has no effect but is accepted for compatibility with numpy.
        ascending : bool or list of bool, default True
            If True, sort values in ascending order, otherwise descending.
        na_position : {‘first’ or ‘last’}, default ‘last’
            Argument ‘first’ puts NaNs at the beginning, ‘last’ puts NaNs
            at the end.

        Returns
        -------
        cupy.ndarray: The indices sorted based on input.
        """  # noqa: E501
        return super().argsort(
            axis=axis,
            kind=kind,
            order=order,
            ascending=ascending,
            na_position=na_position,
        )

    def repeat(self, repeats, axis=None):
        return self._from_columns_like_self(
            Frame._repeat([*self._columns], repeats, axis), self._column_names
        )


class NumericIndex(GenericIndex):
    """Immutable, ordered and sliceable sequence of labels.
    The basic object storing row labels for all cuDF objects.

    Parameters
    ----------
    data : array-like (1-dimensional)
    dtype : NumPy dtype,
            but not used.
    copy : bool
        Make a copy of input data.
    name : object
        Name to be stored in the index.

    Returns
    -------
    Index
    """

    # Subclasses must define the dtype they are associated with.
    _dtype: Union[None, Type[np.number]] = None

    @annotate("NUMERICINDEX_INIT", color="green", domain="cudf_python")
    def __init__(self, data=None, dtype=None, copy=False, name=None):

        dtype = type(self)._dtype
        if copy:
            data = column.as_column(data, dtype=dtype).copy()

        kwargs = _setdefault_name(data, name=name)

        data = column.as_column(data, dtype=dtype)

        super().__init__(data, **kwargs)

    def is_numeric(self):
        return True

    def is_boolean(self):
        return False

    def is_integer(self):
        return True

    def is_floating(self):
        return False

    def is_object(self):
        return False

    def is_categorical(self):
        return False

    def is_interval(self):
        return False


class Int8Index(NumericIndex):
    """
    Immutable, ordered and sliceable sequence of labels.
    The basic object storing row labels for all cuDF objects.
    Int8Index is a special case of Index with purely
    integer(``int8``) labels.

    Parameters
    ----------
    data : array-like (1-dimensional)
    dtype : NumPy dtype,
            but not used.
    copy : bool
        Make a copy of input data.
    name : object
        Name to be stored in the index.

    Returns
    -------
    Int8Index
    """

    _dtype = np.int8


class Int16Index(NumericIndex):
    """
    Immutable, ordered and sliceable sequence of labels.
    The basic object storing row labels for all cuDF objects.
    Int16Index is a special case of Index with purely
    integer(``int16``) labels.

    Parameters
    ----------
    data : array-like (1-dimensional)
    dtype : NumPy dtype,
            but not used.
    copy : bool
        Make a copy of input data.
    name : object
        Name to be stored in the index.

    Returns
    -------
    Int16Index
    """

    _dtype = np.int16


class Int32Index(NumericIndex):
    """
    Immutable, ordered and sliceable sequence of labels.
    The basic object storing row labels for all cuDF objects.
    Int32Index is a special case of Index with purely
    integer(``int32``) labels.

    Parameters
    ----------
    data : array-like (1-dimensional)
    dtype : NumPy dtype,
            but not used.
    copy : bool
        Make a copy of input data.
    name : object
        Name to be stored in the index.

    Returns
    -------
    Int32Index
    """

    _dtype = np.int32


class Int64Index(NumericIndex):
    """
    Immutable, ordered and sliceable sequence of labels.
    The basic object storing row labels for all cuDF objects.
    Int64Index is a special case of Index with purely
    integer(``int64``) labels.

    Parameters
    ----------
    data : array-like (1-dimensional)
    dtype : NumPy dtype,
            but not used.
    copy : bool
        Make a copy of input data.
    name : object
        Name to be stored in the index.

    Returns
    -------
    Int64Index
    """

    _dtype = np.int64


class UInt8Index(NumericIndex):
    """
    Immutable, ordered and sliceable sequence of labels.
    The basic object storing row labels for all cuDF objects.
    UInt8Index is a special case of Index with purely
    integer(``uint64``) labels.

    Parameters
    ----------
    data : array-like (1-dimensional)
    dtype : NumPy dtype,
            but not used.
    copy : bool
        Make a copy of input data.
    name : object
        Name to be stored in the index.

    Returns
    -------
    UInt8Index
    """

    _dtype = np.uint8


class UInt16Index(NumericIndex):
    """
    Immutable, ordered and sliceable sequence of labels.
    The basic object storing row labels for all cuDF objects.
    UInt16Index is a special case of Index with purely
    integer(``uint16``) labels.

    Parameters
    ----------
    data : array-like (1-dimensional)
    dtype : NumPy dtype,
            but not used.
    copy : bool
        Make a copy of input data.
    name : object
        Name to be stored in the index.

    Returns
    -------
    UInt16Index
    """

    _dtype = np.uint16


class UInt32Index(NumericIndex):
    """
    Immutable, ordered and sliceable sequence of labels.
    The basic object storing row labels for all cuDF objects.
    UInt32Index is a special case of Index with purely
    integer(``uint32``) labels.

    Parameters
    ----------
    data : array-like (1-dimensional)
    dtype : NumPy dtype,
            but not used.
    copy : bool
        Make a copy of input data.
    name : object
        Name to be stored in the index.

    Returns
    -------
    UInt32Index
    """

    _dtype = np.uint32


class UInt64Index(NumericIndex):
    """
    Immutable, ordered and sliceable sequence of labels.
    The basic object storing row labels for all cuDF objects.
    UInt64Index is a special case of Index with purely
    integer(``uint64``) labels.

    Parameters
    ----------
    data : array-like (1-dimensional)
    dtype : NumPy dtype,
            but not used.
    copy : bool
        Make a copy of input data.
    name : object
        Name to be stored in the index.

    Returns
    -------
    UInt64Index
    """

    _dtype = np.uint64


class Float32Index(NumericIndex):
    """
    Immutable, ordered and sliceable sequence of labels.
    The basic object storing row labels for all cuDF objects.
    Float32Index is a special case of Index with purely
    float(``float32``) labels.

    Parameters
    ----------
    data : array-like (1-dimensional)
    dtype : NumPy dtype,
            but not used.
    copy : bool
        Make a copy of input data.
    name : object
        Name to be stored in the index.

    Returns
    -------
    Float32Index
    """

    _dtype = np.float32

    def is_integer(self):
        return False

    def is_floating(self):
        return True


class Float64Index(NumericIndex):
    """
    Immutable, ordered and sliceable sequence of labels.
    The basic object storing row labels for all cuDF objects.
    Float64Index is a special case of Index with purely
    float(``float64``) labels.

    Parameters
    ----------
    data : array-like (1-dimensional)
    dtype : NumPy dtype,
            but not used.
    copy : bool
        Make a copy of input data.
    name : object
        Name to be stored in the index.

    Returns
    -------
    Float64Index
    """

    _dtype = np.float64

    def is_integer(self):
        return False

    def is_floating(self):
        return True


class DatetimeIndex(GenericIndex):
    """
    Immutable , ordered and sliceable sequence of datetime64 data,
    represented internally as int64.

    Parameters
    ----------
    data : array-like (1-dimensional), optional
        Optional datetime-like data to construct index with.
    copy : bool
        Make a copy of input.
    freq : str, optional
        This is not yet supported
    tz : pytz.timezone or dateutil.tz.tzfile
        This is not yet supported
    ambiguous : ‘infer’, bool-ndarray, ‘NaT’, default ‘raise’
        This is not yet supported
    name : object
        Name to be stored in the index.
    dayfirst : bool, default False
        If True, parse dates in data with the day first order.
        This is not yet supported
    yearfirst : bool, default False
        If True parse dates in data with the year first order.
        This is not yet supported

    Returns
    -------
    DatetimeIndex

    Examples
    --------
    >>> import cudf
    >>> cudf.DatetimeIndex([1, 2, 3, 4], name="a")
    DatetimeIndex(['1970-01-01 00:00:00.000000001',
                   '1970-01-01 00:00:00.000000002',
                   '1970-01-01 00:00:00.000000003',
                   '1970-01-01 00:00:00.000000004'],
                  dtype='datetime64[ns]', name='a')
    """

    @annotate("DATETIMEINDEX_INIT", color="green", domain="cudf_python")
    def __init__(
        self,
        data=None,
        freq=None,
        tz=None,
        normalize=False,
        closed=None,
        ambiguous="raise",
        dayfirst=False,
        yearfirst=False,
        dtype=None,
        copy=False,
        name=None,
    ):
        # we should be more strict on what we accept here but
        # we'd have to go and figure out all the semantics around
        # pandas dtindex creation first which.  For now
        # just make sure we handle np.datetime64 arrays
        # and then just dispatch upstream
        if freq is not None:
            raise NotImplementedError("Freq is not yet supported")
        if tz is not None:
            raise NotImplementedError("tz is not yet supported")
        if normalize is not False:
            raise NotImplementedError("normalize == True is not yet supported")
        if closed is not None:
            raise NotImplementedError("closed is not yet supported")
        if ambiguous != "raise":
            raise NotImplementedError("ambiguous is not yet supported")
        if dayfirst is not False:
            raise NotImplementedError("dayfirst == True is not yet supported")
        if yearfirst is not False:
            raise NotImplementedError("yearfirst == True is not yet supported")

        valid_dtypes = tuple(
            f"datetime64[{res}]" for res in ("s", "ms", "us", "ns")
        )
        if dtype is None:
            # nanosecond default matches pandas
            dtype = "datetime64[ns]"
        elif dtype not in valid_dtypes:
            raise TypeError("Invalid dtype")

        if copy:
            data = column.as_column(data).copy()
        kwargs = _setdefault_name(data, name=name)
        if isinstance(data, np.ndarray) and data.dtype.kind == "M":
            data = column.as_column(data)
        elif isinstance(data, pd.DatetimeIndex):
            data = column.as_column(data.values)
        elif isinstance(data, (list, tuple)):
            data = column.as_column(np.array(data, dtype=dtype))
        super().__init__(data, **kwargs)

    @property  # type: ignore
    @annotate("DATETIMEINDEX_YEAR", color="green", domain="cudf_python")
    def year(self):
        """
        The year of the datetime.

        Examples
        --------
        >>> import cudf
        >>> import pandas as pd
        >>> datetime_index = cudf.Index(pd.date_range("2000-01-01",
        ...             periods=3, freq="Y"))
        >>> datetime_index
        DatetimeIndex(['2000-12-31', '2001-12-31', '2002-12-31'], dtype='datetime64[ns]')
        >>> datetime_index.year
        Int16Index([2000, 2001, 2002], dtype='int16')
        """  # noqa: E501
        return self._get_dt_field("year")

    @property  # type: ignore
    @annotate("DATETIMEINDEX_MONTH", color="green", domain="cudf_python")
    def month(self):
        """
        The month as January=1, December=12.

        Examples
        --------
        >>> import cudf
        >>> import pandas as pd
        >>> datetime_index = cudf.Index(pd.date_range("2000-01-01",
        ...             periods=3, freq="M"))
        >>> datetime_index
        DatetimeIndex(['2000-01-31', '2000-02-29', '2000-03-31'], dtype='datetime64[ns]')
        >>> datetime_index.month
        Int16Index([1, 2, 3], dtype='int16')
        """  # noqa: E501
        return self._get_dt_field("month")

    @property  # type: ignore
    @annotate("DATETIMEINDEX_DAY", color="green", domain="cudf_python")
    def day(self):
        """
        The day of the datetime.

        Examples
        --------
        >>> import pandas as pd
        >>> import cudf
        >>> datetime_index = cudf.Index(pd.date_range("2000-01-01",
        ...             periods=3, freq="D"))
        >>> datetime_index
        DatetimeIndex(['2000-01-01', '2000-01-02', '2000-01-03'], dtype='datetime64[ns]')
        >>> datetime_index.day
        Int16Index([1, 2, 3], dtype='int16')
        """  # noqa: E501
        return self._get_dt_field("day")

    @property  # type: ignore
    @annotate("DATETIMEINDEX_HOUR", color="green", domain="cudf_python")
    def hour(self):
        """
        The hours of the datetime.

        Examples
        --------
        >>> import pandas as pd
        >>> import cudf
        >>> datetime_index = cudf.Index(pd.date_range("2000-01-01",
        ...             periods=3, freq="h"))
        >>> datetime_index
        DatetimeIndex(['2000-01-01 00:00:00', '2000-01-01 01:00:00',
                    '2000-01-01 02:00:00'],
                    dtype='datetime64[ns]')
        >>> datetime_index.hour
        Int16Index([0, 1, 2], dtype='int16')
        """
        return self._get_dt_field("hour")

    @property  # type: ignore
    @annotate("DATETIMEINDEX_MINUTE", color="green", domain="cudf_python")
    def minute(self):
        """
        The minutes of the datetime.

        Examples
        --------
        >>> import pandas as pd
        >>> import cudf
        >>> datetime_index = cudf.Index(pd.date_range("2000-01-01",
        ...             periods=3, freq="T"))
        >>> datetime_index
        DatetimeIndex(['2000-01-01 00:00:00', '2000-01-01 00:01:00',
                    '2000-01-01 00:02:00'],
                    dtype='datetime64[ns]')
        >>> datetime_index.minute
        Int16Index([0, 1, 2], dtype='int16')
        """
        return self._get_dt_field("minute")

    @property  # type: ignore
    @annotate("DATETIMEINDEX_SECOND", color="green", domain="cudf_python")
    def second(self):
        """
        The seconds of the datetime.

        Examples
        --------
        >>> import pandas as pd
        >>> import cudf
        >>> datetime_index = cudf.Index(pd.date_range("2000-01-01",
        ...             periods=3, freq="s"))
        >>> datetime_index
        DatetimeIndex(['2000-01-01 00:00:00', '2000-01-01 00:00:01',
                    '2000-01-01 00:00:02'],
                    dtype='datetime64[ns]')
        >>> datetime_index.second
        Int16Index([0, 1, 2], dtype='int16')
        """
        return self._get_dt_field("second")

    @property  # type: ignore
    @annotate("DATETIMEINDEX_WEEKDAY", color="green", domain="cudf_python")
    def weekday(self):
        """
        The day of the week with Monday=0, Sunday=6.

        Examples
        --------
        >>> import pandas as pd
        >>> import cudf
        >>> datetime_index = cudf.Index(pd.date_range("2016-12-31",
        ...     "2017-01-08", freq="D"))
        >>> datetime_index
        DatetimeIndex(['2016-12-31', '2017-01-01', '2017-01-02', '2017-01-03',
                    '2017-01-04', '2017-01-05', '2017-01-06', '2017-01-07',
                    '2017-01-08'],
                    dtype='datetime64[ns]')
        >>> datetime_index.weekday
        Int16Index([5, 6, 0, 1, 2, 3, 4, 5, 6], dtype='int16')
        """
        return self._get_dt_field("weekday")

    @property  # type: ignore
    @annotate("DATETIMEINDEX_DAYOFWEEK", color="green", domain="cudf_python")
    def dayofweek(self):
        """
        The day of the week with Monday=0, Sunday=6.

        Examples
        --------
        >>> import pandas as pd
        >>> import cudf
        >>> datetime_index = cudf.Index(pd.date_range("2016-12-31",
        ...     "2017-01-08", freq="D"))
        >>> datetime_index
        DatetimeIndex(['2016-12-31', '2017-01-01', '2017-01-02', '2017-01-03',
                    '2017-01-04', '2017-01-05', '2017-01-06', '2017-01-07',
                    '2017-01-08'],
                    dtype='datetime64[ns]')
        >>> datetime_index.dayofweek
        Int16Index([5, 6, 0, 1, 2, 3, 4, 5, 6], dtype='int16')
        """
        return self._get_dt_field("weekday")

    @property  # type: ignore
    @annotate("DATETIMEINDEX_DAYOFYEAR", color="green", domain="cudf_python")
    def dayofyear(self):
        """
        The day of the year, from 1-365 in non-leap years and
        from 1-366 in leap years.

        Examples
        --------
        >>> import pandas as pd
        >>> import cudf
        >>> datetime_index = cudf.Index(pd.date_range("2016-12-31",
        ...     "2017-01-08", freq="D"))
        >>> datetime_index
        DatetimeIndex(['2016-12-31', '2017-01-01', '2017-01-02', '2017-01-03',
                    '2017-01-04', '2017-01-05', '2017-01-06', '2017-01-07',
                    '2017-01-08'],
                    dtype='datetime64[ns]')
        >>> datetime_index.dayofyear
        Int16Index([366, 1, 2, 3, 4, 5, 6, 7, 8], dtype='int16')
        """
        return self._get_dt_field("day_of_year")

    @property  # type: ignore
    @annotate("DATETIMEINDEX_DAY_OF_YEAR", color="green", domain="cudf_python")
    def day_of_year(self):
        """
        The day of the year, from 1-365 in non-leap years and
        from 1-366 in leap years.

        Examples
        --------
        >>> import pandas as pd
        >>> import cudf
        >>> datetime_index = cudf.Index(pd.date_range("2016-12-31",
        ...     "2017-01-08", freq="D"))
        >>> datetime_index
        DatetimeIndex(['2016-12-31', '2017-01-01', '2017-01-02', '2017-01-03',
                    '2017-01-04', '2017-01-05', '2017-01-06', '2017-01-07',
                    '2017-01-08'],
                    dtype='datetime64[ns]')
        >>> datetime_index.day_of_year
        Int16Index([366, 1, 2, 3, 4, 5, 6, 7, 8], dtype='int16')
        """
        return self._get_dt_field("day_of_year")

    @property  # type: ignore
    @annotate(
        "DATETIMEINDEX_IS_LEAP_YEAR", color="green", domain="cudf_python"
    )
    def is_leap_year(self):
        """
        Boolean indicator if the date belongs to a leap year.

        A leap year is a year, which has 366 days (instead of 365) including
        29th of February as an intercalary day. Leap years are years which are
        multiples of four with the exception of years divisible by 100 but not
        by 400.

        Returns
        -------
        ndarray
        Booleans indicating if dates belong to a leap year.
        """
        res = is_leap_year(self._values).fillna(False)
        return cupy.asarray(res)

    @property  # type: ignore
    @annotate("DATETIMEINDEX_QUARTER", color="green", domain="cudf_python")
    def quarter(self):
        """
        Integer indicator for which quarter of the year the date belongs in.

        There are 4 quarters in a year. With the first quarter being from
        January - March, second quarter being April - June, third quarter
        being July - September and fourth quarter being October - December.

        Returns
        -------
        Int8Index
        Integer indicating which quarter the date belongs to.

        Examples
        --------
        >>> import cudf
        >>> gIndex = cudf.DatetimeIndex(["2020-05-31 08:00:00",
        ...    "1999-12-31 18:40:00"])
        >>> gIndex.quarter
        Int8Index([2, 4], dtype='int8')
        """
        res = extract_quarter(self._values)
        return Int8Index(res, dtype="int8")

    @annotate("DATETIMEINDEX_ISOCALENDAR", color="green", domain="cudf_python")
    def isocalendar(self):
        """
        Returns a DataFrame with the year, week, and day
        calculated according to the ISO 8601 standard.

        Returns
        -------
        DataFrame
        with columns year, week and day

        Examples
        --------
        >>> gIndex = cudf.DatetimeIndex(["2020-05-31 08:00:00",
        ...    "1999-12-31 18:40:00"])
        >>> gIndex.isocalendar()
                             year  week  day
        2020-05-31 08:00:00  2020    22    7
        1999-12-31 18:40:00  1999    52    5
        """
        return cudf.core.tools.datetimes._to_iso_calendar(self)

    @annotate("DATETIMEINDEX_TO_PANDAS", color="green", domain="cudf_python")
    def to_pandas(self):
        nanos = self._values.astype("datetime64[ns]")
        return pd.DatetimeIndex(nanos.to_pandas(), name=self.name)

    @annotate(
        "DATETIMEINDEX_GET_DT_FIELD", color="green", domain="cudf_python"
    )
    def _get_dt_field(self, field):
        out_column = self._values.get_dt_field(field)
        # column.column_empty_like always returns a Column object
        # but we need a NumericalColumn for GenericIndex..
        # how should this be handled?
        out_column = column.build_column(
            data=out_column.base_data,
            dtype=out_column.dtype,
            mask=out_column.base_mask,
            offset=out_column.offset,
        )
        return as_index(out_column, name=self.name)

    def is_boolean(self):
        return False

    @annotate("DATETIMEINDEX_CEIL", color="green", domain="cudf_python")
    def ceil(self, freq):
        """
        Perform ceil operation on the data to the specified freq.

        Parameters
        ----------
        freq : str
            One of ["D", "H", "T", "min", "S", "L", "ms", "U", "us", "N"].
            Must be a fixed frequency like 'S' (second) not 'ME' (month end).
            See `frequency aliases <https://pandas.pydata.org/docs/\
                user_guide/timeseries.html#timeseries-offset-aliases>`__
            for more details on these aliases.

        Returns
        -------
        DatetimeIndex
            Index of the same type for a DatetimeIndex

        Examples
        --------
        >>> import cudf
        >>> gIndex = cudf.DatetimeIndex([
        ...     "2020-05-31 08:05:42",
        ...     "1999-12-31 18:40:30",
        ... ])
        >>> gIndex.ceil("T")
        DatetimeIndex(['2020-05-31 08:06:00', '1999-12-31 18:41:00'], dtype='datetime64[ns]')
        """  # noqa: E501
        out_column = self._values.ceil(freq)

        return self.__class__._from_data({self.name: out_column})

    @annotate("DATETIMEINDEX_FLOOR", color="green", domain="cudf_python")
    def floor(self, freq):
        """
        Perform floor operation on the data to the specified freq.

        Parameters
        ----------
        freq : str
            One of ["D", "H", "T", "min", "S", "L", "ms", "U", "us", "N"].
            Must be a fixed frequency like 'S' (second) not 'ME' (month end).
            See `frequency aliases <https://pandas.pydata.org/docs/\
                user_guide/timeseries.html#timeseries-offset-aliases>`__
            for more details on these aliases.

        Returns
        -------
        DatetimeIndex
            Index of the same type for a DatetimeIndex

        Examples
        --------
        >>> import cudf
        >>> gIndex = cudf.DatetimeIndex([
        ...     "2020-05-31 08:59:59",
        ...     "1999-12-31 18:44:59",
        ... ])
        >>> gIndex.floor("T")
        DatetimeIndex(['2020-05-31 08:59:00', '1999-12-31 18:44:00'], dtype='datetime64[ns]')
        """  # noqa: E501
        out_column = self._values.floor(freq)

        return self.__class__._from_data({self.name: out_column})

    @annotate("DATETIMEINDEX_ROUND", color="green", domain="cudf_python")
    def round(self, freq):
        """
        Perform round operation on the data to the specified freq.

        Parameters
        ----------
        freq : str
            One of ["D", "H", "T", "min", "S", "L", "ms", "U", "us", "N"].
            Must be a fixed frequency like 'S' (second) not 'ME' (month end).
            See `frequency aliases <https://pandas.pydata.org/docs/\
                user_guide/timeseries.html#timeseries-offset-aliases>`__
            for more details on these aliases.

        Returns
        -------
        DatetimeIndex
            Index containing rounded datetimes.

        Examples
        --------
        >>> import cudf
        >>> dt_idx = cudf.Index([
        ...     "2001-01-01 00:04:45",
        ...     "2001-01-01 00:04:58",
        ...     "2001-01-01 00:05:04",
        ... ], dtype="datetime64[ns]")
        >>> dt_idx
        DatetimeIndex(['2001-01-01 00:04:45', '2001-01-01 00:04:58',
                       '2001-01-01 00:05:04'],
                      dtype='datetime64[ns]')
        >>> dt_idx.round('H')
        DatetimeIndex(['2001-01-01', '2001-01-01', '2001-01-01'], dtype='datetime64[ns]')
        >>> dt_idx.round('T')
        DatetimeIndex(['2001-01-01 00:05:00', '2001-01-01 00:05:00', '2001-01-01 00:05:00'], dtype='datetime64[ns]')
        """  # noqa: E501
        out_column = self._values.round(freq)

        return self.__class__._from_data({self.name: out_column})


class TimedeltaIndex(GenericIndex):
    """
    Immutable, ordered and sliceable sequence of timedelta64 data,
    represented internally as int64.

    Parameters
    ----------
    data : array-like (1-dimensional), optional
        Optional datetime-like data to construct index with.
    unit : str, optional
        This is not yet supported
    copy : bool
        Make a copy of input.
    freq : str, optional
        This is not yet supported
    closed : str, optional
        This is not yet supported
    dtype : str or numpy.dtype, optional
        Data type for the output Index. If not specified, the
        default dtype will be ``timedelta64[ns]``.
    name : object
        Name to be stored in the index.

    Returns
    -------
    TimedeltaIndex

    Examples
    --------
    >>> import cudf
    >>> cudf.TimedeltaIndex([1132223, 2023232, 342234324, 4234324],
    ...     dtype="timedelta64[ns]")
    TimedeltaIndex(['0 days 00:00:00.001132223', '0 days 00:00:00.002023232',
                    '0 days 00:00:00.342234324', '0 days 00:00:00.004234324'],
                  dtype='timedelta64[ns]')
    >>> cudf.TimedeltaIndex([1, 2, 3, 4], dtype="timedelta64[s]",
    ...     name="delta-index")
    TimedeltaIndex(['0 days 00:00:01', '0 days 00:00:02', '0 days 00:00:03',
                    '0 days 00:00:04'],
                  dtype='timedelta64[s]', name='delta-index')
    """

    @annotate("TIMEDELTAINDEX_INIT", color="green", domain="cudf_python")
    def __init__(
        self,
        data=None,
        unit=None,
        freq=None,
        closed=None,
        dtype="timedelta64[ns]",
        copy=False,
        name=None,
    ):

        if freq is not None:
            raise NotImplementedError("freq is not yet supported")

        if unit is not None:
            raise NotImplementedError(
                "unit is not yet supported, alternatively "
                "dtype parameter is supported"
            )

        if copy:
            data = column.as_column(data).copy()
        kwargs = _setdefault_name(data, name=name)
        if isinstance(data, np.ndarray) and data.dtype.kind == "m":
            data = column.as_column(data)
        elif isinstance(data, pd.TimedeltaIndex):
            data = column.as_column(data.values)
        elif isinstance(data, (list, tuple)):
            data = column.as_column(np.array(data, dtype=dtype))
        super().__init__(data, **kwargs)

    @annotate("TIMEDELTAINDEX_TO_PANDAS", color="green", domain="cudf_python")
    def to_pandas(self):
        return pd.TimedeltaIndex(
            self._values.to_pandas(),
            name=self.name,
            unit=self._values.time_unit,
        )

    @property  # type: ignore
    @annotate("TIMEDELTAINDEX_INIT", color="green", domain="cudf_python")
    def days(self):
        """
        Number of days for each element.
        """
        return as_index(arbitrary=self._values.days, name=self.name)

    @property  # type: ignore
    @annotate("TIMEDELTAINDEX_SECONDS", color="green", domain="cudf_python")
    def seconds(self):
        """
        Number of seconds (>= 0 and less than 1 day) for each element.
        """
        return as_index(arbitrary=self._values.seconds, name=self.name)

    @property  # type: ignore
    @annotate(
        "TIMEDELTAINDEX_MICROSECONDS", color="green", domain="cudf_python"
    )
    def microseconds(self):
        """
        Number of microseconds (>= 0 and less than 1 second) for each element.
        """
        return as_index(arbitrary=self._values.microseconds, name=self.name)

    @property  # type: ignore
    @annotate(
        "TIMEDELTAINDEX_NANOSECONDS", color="green", domain="cudf_python"
    )
    def nanoseconds(self):
        """
        Number of nanoseconds (>= 0 and less than 1 microsecond) for each
        element.
        """
        return as_index(arbitrary=self._values.nanoseconds, name=self.name)

    @property  # type: ignore
    @annotate("TIMEDELTAINDEX_COMPONENTS", color="green", domain="cudf_python")
    def components(self):
        """
        Return a dataframe of the components (days, hours, minutes,
        seconds, milliseconds, microseconds, nanoseconds) of the Timedeltas.
        """
        return self._values.components()

    @property
    def inferred_freq(self):
        """
        Infers frequency of TimedeltaIndex.

        Notes
        -----
        This property is currently not supported.
        """
        raise NotImplementedError("inferred_freq is not yet supported")

    def is_boolean(self):
        return False


class CategoricalIndex(GenericIndex):
    """
    A categorical of orderable values that represent the indices of another
    Column

    Parameters
    ----------
    data : array-like (1-dimensional)
        The values of the categorical. If categories are given,
        values not in categories will be replaced with None/NaN.
    categories : list-like, optional
        The categories for the categorical. Items need to be unique.
        If the categories are not given here (and also not in dtype),
        they will be inferred from the data.
    ordered : bool, optional
        Whether or not this categorical is treated as an ordered categorical.
        If not given here or in dtype, the resulting categorical will be
        unordered.
    dtype : CategoricalDtype or “category”, optional
        If CategoricalDtype, cannot be used together with categories or
        ordered.
    copy : bool, default False
        Make a copy of input.
    name : object, optional
        Name to be stored in the index.

    Returns
    -------
    CategoricalIndex

    Examples
    --------
    >>> import cudf
    >>> import pandas as pd
    >>> cudf.CategoricalIndex(
    ... data=[1, 2, 3, 4], categories=[1, 2], ordered=False, name="a")
    CategoricalIndex([1, 2, <NA>, <NA>], categories=[1, 2], ordered=False, dtype='category', name='a')

    >>> cudf.CategoricalIndex(
    ... data=[1, 2, 3, 4], dtype=pd.CategoricalDtype([1, 2, 3]), name="a")
    CategoricalIndex([1, 2, 3, <NA>], categories=[1, 2, 3], ordered=False, dtype='category', name='a')
    """  # noqa: E501

    @annotate("CATEGORICALINDEX_INIT", color="green", domain="cudf_python")
    def __init__(
        self,
        data=None,
        categories=None,
        ordered=None,
        dtype=None,
        copy=False,
        name=None,
    ):
        if isinstance(dtype, (pd.CategoricalDtype, cudf.CategoricalDtype)):
            if categories is not None or ordered is not None:
                raise ValueError(
                    "Cannot specify `categories` or "
                    "`ordered` together with `dtype`."
                )
        if copy:
            data = column.as_column(data, dtype=dtype).copy(deep=True)
        kwargs = _setdefault_name(data, name=name)
        if isinstance(data, CategoricalColumn):
            data = data
        elif isinstance(data, pd.Series) and (
            is_categorical_dtype(data.dtype)
        ):
            codes_data = column.as_column(data.cat.codes.values)
            data = column.build_categorical_column(
                categories=data.cat.categories,
                codes=codes_data,
                ordered=data.cat.ordered,
            )
        elif isinstance(data, (pd.Categorical, pd.CategoricalIndex)):
            codes_data = column.as_column(data.codes)
            data = column.build_categorical_column(
                categories=data.categories,
                codes=codes_data,
                ordered=data.ordered,
            )
        else:
            data = column.as_column(
                data, dtype="category" if dtype is None else dtype
            )
            # dtype has already been taken care
            dtype = None

        if categories is not None:
            data = data.set_categories(categories, ordered=ordered)
        elif isinstance(dtype, (pd.CategoricalDtype, cudf.CategoricalDtype)):
            data = data.set_categories(dtype.categories, ordered=ordered)
        elif ordered is True and data.ordered is False:
            data = data.as_ordered()
        elif ordered is False and data.ordered is True:
            data = data.as_unordered()

        super().__init__(data, **kwargs)

    @property  # type: ignore
    @annotate("CATEGORICALINDEX_CODES", color="green", domain="cudf_python")
    def codes(self):
        """
        The category codes of this categorical.
        """
        return as_index(self._values.codes)

    @property  # type: ignore
    @annotate(
        "CATEGORICALINDEX_CATEGORIES", color="green", domain="cudf_python"
    )
    def categories(self):
        """
        The categories of this categorical.
        """
        return as_index(self._values.categories)

    def is_boolean(self):
        return False

    def is_categorical(self):
        return True


@annotate("INDEX_INTERVAL_RANGE", color="green", domain="cudf_python")
def interval_range(
    start=None, end=None, periods=None, freq=None, name=None, closed="right",
) -> "IntervalIndex":
    """
    Returns a fixed frequency IntervalIndex.

    Parameters
    ----------
    start : numeric, default None
        Left bound for generating intervals.
    end : numeric , default None
        Right bound for generating intervals.
    periods : int, default None
        Number of periods to generate
    freq : numeric, default None
        The length of each interval. Must be consistent
        with the type of start and end
    name : str, default None
        Name of the resulting IntervalIndex.
    closed : {"left", "right", "both", "neither"}, default "right"
        Whether the intervals are closed on the left-side, right-side,
        both or neither.

    Returns
    -------
    IntervalIndex

    Examples
    --------
    >>> import cudf
    >>> import pandas as pd
    >>> cudf.interval_range(start=0,end=5)
    IntervalIndex([(0, 0], (1, 1], (2, 2], (3, 3], (4, 4], (5, 5]],
    ...closed='right',dtype='interval')
    >>> cudf.interval_range(start=0,end=10, freq=2,closed='left')
    IntervalIndex([[0, 2), [2, 4), [4, 6), [6, 8), [8, 10)],
    ...closed='left',dtype='interval')
    >>> cudf.interval_range(start=0,end=10, periods=3,closed='left')
    ...IntervalIndex([[0.0, 3.3333333333333335),
            [3.3333333333333335, 6.666666666666667),
            [6.666666666666667, 10.0)],
            closed='left',
            dtype='interval')
    """
    if freq and periods and start and end:
        raise ValueError(
            "Of the four parameters: start, end, periods, and "
            "freq, exactly three must be specified"
        )
    args = [
        cudf.Scalar(x) if x is not None else None
        for x in (start, end, freq, periods)
    ]
    if any(
        not _is_non_decimal_numeric_dtype(x.dtype) if x is not None else False
        for x in args
    ):
        raise ValueError("start, end, periods, freq must be numeric values.")
    *rargs, periods = args
    common_dtype = find_common_type([x.dtype for x in rargs if x])
    start, end, freq = rargs
    periods = periods.astype("int64") if periods is not None else None

    if periods and not freq:
        # if statement for mypy to pass
        if end is not None and start is not None:
            # divmod only supported on host side scalars
            quotient, remainder = divmod((end - start).value, periods.value)
            if remainder:
                freq_step = cudf.Scalar((end - start) / periods)
            else:
                freq_step = cudf.Scalar(quotient)
            if start.dtype != freq_step.dtype:
                start = start.astype(freq_step.dtype)
            bin_edges = sequence(
                size=periods + 1,
                init=start.device_value,
                step=freq_step.device_value,
            )
            left_col = bin_edges[:-1]
            right_col = bin_edges[1:]
    elif freq and periods:
        if end:
            start = end - (freq * periods)
        if start:
            end = freq * periods + start
        if end is not None and start is not None:
            left_col = arange(
                start.value, end.value, freq.value, dtype=common_dtype
            )
            end = end + 1
            start = start + freq
            right_col = arange(
                start.value, end.value, freq.value, dtype=common_dtype
            )
    elif freq and not periods:
        if end is not None and start is not None:
            end = end - freq + 1
            left_col = arange(
                start.value, end.value, freq.value, dtype=common_dtype
            )
            end = end + freq + 1
            start = start + freq
            right_col = arange(
                start.value, end.value, freq.value, dtype=common_dtype
            )
    elif start is not None and end is not None:
        # if statements for mypy to pass
        if freq:
            left_col = arange(
                start.value, end.value, freq.value, dtype=common_dtype
            )
        else:
            left_col = arange(start.value, end.value, dtype=common_dtype)
        start = start + 1
        end = end + 1
        if freq:
            right_col = arange(
                start.value, end.value, freq.value, dtype=common_dtype
            )
        else:
            right_col = arange(start.value, end.value, dtype=common_dtype)
    else:
        raise ValueError(
            "Of the four parameters: start, end, periods, and "
            "freq, at least two must be specified"
        )
    if len(right_col) == 0 or len(left_col) == 0:
        dtype = IntervalDtype("int64", closed)
        data = column.column_empty_like_same_mask(left_col, dtype)
        return IntervalIndex(data, closed=closed)

    interval_col = column.build_interval_column(
        left_col, right_col, closed=closed
    )
    return IntervalIndex(interval_col)


class IntervalIndex(GenericIndex):
    """
    Immutable index of intervals that are closed on the same side.

    Parameters
    ----------
    data : array-like (1-dimensional)
        Array-like containing Interval objects from which to build the
        IntervalIndex.
    closed : {"left", "right", "both", "neither"}, default "right"
        Whether the intervals are closed on the left-side, right-side,
        both or neither.
    dtype : dtype or None, default None
        If None, dtype will be inferred.
    copy : bool, default False
        Copy the input data.
    name : object, optional
        Name to be stored in the index.

    Returns
    -------
    IntervalIndex
    """

    @annotate("INTERVALINDEX_INIT", color="green", domain="cudf_python")
    def __init__(
        self, data, closed=None, dtype=None, copy=False, name=None,
    ):
        if copy:
            data = column.as_column(data, dtype=dtype).copy()
        kwargs = _setdefault_name(data, name=name)
        if isinstance(data, IntervalColumn):
            data = data
        elif isinstance(data, pd.Series) and (is_interval_dtype(data.dtype)):
            data = column.as_column(data, data.dtype)
        elif isinstance(data, (pd._libs.interval.Interval, pd.IntervalIndex)):
            data = column.as_column(data, dtype=dtype,)
        elif not data:
            dtype = IntervalDtype("int64", closed)
            data = column.column_empty_like_same_mask(
                column.as_column(data), dtype
            )
        else:
            data = column.as_column(data)
            data.dtype.closed = closed

        self.closed = closed
        super().__init__(data, **kwargs)

    @annotate("INTERVALINDEX_FROM_BREAKS", color="green", domain="cudf_python")
    def from_breaks(breaks, closed="right", name=None, copy=False, dtype=None):
        """
        Construct an IntervalIndex from an array of splits.

        Parameters
        ----------
        breaks : array-like (1-dimensional)
            Left and right bounds for each interval.
        closed : {"left", "right", "both", "neither"}, default "right"
            Whether the intervals are closed on the left-side, right-side,
            both or neither.
        copy : bool, default False
            Copy the input data.
        name : object, optional
            Name to be stored in the index.
        dtype : dtype or None, default None
            If None, dtype will be inferred.

        Returns
        -------
        IntervalIndex

        Examples
        --------
        >>> import cudf
        >>> import pandas as pd
        >>> cudf.IntervalIndex.from_breaks([0, 1, 2, 3])
        IntervalIndex([(0, 1], (1, 2], (2, 3]], dtype='interval')
        """
        if copy:
            breaks = column.as_column(breaks, dtype=dtype).copy()
        left_col = breaks[:-1:]
        right_col = breaks[+1::]

        interval_col = column.build_interval_column(
            left_col, right_col, closed=closed
        )

        return IntervalIndex(interval_col, name=name)

    def is_interval(self):
        return True

    def is_boolean(self):
        return False


class StringIndex(GenericIndex):
    """String defined indices into another Column

    Attributes
    ----------
    _values: A StringColumn object or NDArray of strings
    name: A string
    """

    @annotate("STRINGINDEX_INIT", color="green", domain="cudf_python")
    def __init__(self, values, copy=False, **kwargs):
        kwargs = _setdefault_name(values, **kwargs)
        if isinstance(values, StringColumn):
            values = values.copy(deep=copy)
        elif isinstance(values, StringIndex):
            values = values._values.copy(deep=copy)
        else:
            values = column.as_column(values, dtype="str")
            if not is_string_dtype(values.dtype):
                raise ValueError(
                    "Couldn't create StringIndex from passed in object"
                )

        super().__init__(values, **kwargs)

    @annotate("STRINGINDEX_TO_PANDAS", color="green", domain="cudf_python")
    def to_pandas(self):
        return pd.Index(
            self.to_numpy(na_value=None), name=self.name, dtype="object"
        )

    @annotate("STRINGINDEX_REPR", color="green", domain="cudf_python")
    def __repr__(self):
        return (
            f"{self.__class__.__name__}({self._values.values_host},"
            f" dtype='object'"
            + (
                f", name={pd.io.formats.printing.default_pprint(self.name)}"
                if self.name is not None
                else ""
            )
            + ")"
        )

    @copy_docstring(StringMethods)  # type: ignore
    @property
    @annotate("STRINGINDEX_STR", color="green", domain="cudf_python")
    def str(self):
        return StringMethods(parent=self)

    def _clean_nulls_from_index(self):
        """
        Convert all na values(if any) in Index object
        to `<NA>` as a preprocessing step to `__repr__` methods.
        """
        if self._values.has_nulls():
            return self.fillna(cudf._NA_REP)
        else:
            return self

    def is_boolean(self):
        return False

    def is_object(self):
        return True


@annotate("INDEX_AS_INDEX", color="green", domain="cudf_python")
def as_index(arbitrary, nan_as_null=None, **kwargs) -> BaseIndex:
    """Create an Index from an arbitrary object

    Currently supported inputs are:

    * ``Column``
    * ``Buffer``
    * ``Series``
    * ``Index``
    * numba device array
    * numpy array
    * pyarrow array
    * pandas.Categorical

    Returns
    -------
    result : subclass of Index
        - CategoricalIndex for Categorical input.
        - DatetimeIndex for Datetime input.
        - GenericIndex for all other inputs.
    """
    kwargs = _setdefault_name(arbitrary, **kwargs)
    if isinstance(arbitrary, cudf.MultiIndex):
        return arbitrary
    elif isinstance(arbitrary, BaseIndex):
        if arbitrary.name == kwargs["name"]:
            return arbitrary
        idx = arbitrary.copy(deep=False)
        idx.rename(kwargs["name"], inplace=True)
        return idx
    elif isinstance(arbitrary, ColumnBase):
        return _index_from_data({kwargs.get("name", None): arbitrary})
    elif isinstance(arbitrary, cudf.Series):
        return as_index(arbitrary._column, nan_as_null=nan_as_null, **kwargs)
    elif isinstance(arbitrary, (pd.RangeIndex, range)):
        return RangeIndex(
            start=arbitrary.start,
            stop=arbitrary.stop,
            step=arbitrary.step,
            **kwargs,
        )
    elif isinstance(arbitrary, pd.MultiIndex):
        return cudf.MultiIndex.from_pandas(arbitrary, nan_as_null=nan_as_null)
    elif isinstance(arbitrary, cudf.DataFrame):
        return cudf.MultiIndex.from_frame(arbitrary)
    return as_index(
        column.as_column(
            arbitrary, dtype=kwargs.get("dtype", None), nan_as_null=nan_as_null
        ),
        **kwargs,
    )


_dtype_to_index: Dict[Any, Type[NumericIndex]] = {
    np.int8: Int8Index,
    np.int16: Int16Index,
    np.int32: Int32Index,
    np.int64: Int64Index,
    np.uint8: UInt8Index,
    np.uint16: UInt16Index,
    np.uint32: UInt32Index,
    np.uint64: UInt64Index,
    np.float32: Float32Index,
    np.float64: Float64Index,
}


def _setdefault_name(values, **kwargs):
    if kwargs.get("name") is None:
        kwargs["name"] = getattr(values, "name", None)
    return kwargs


class IndexMeta(type):
    """Custom metaclass for Index that overrides instance/subclass tests."""

    def __instancecheck__(self, instance):
        return isinstance(instance, BaseIndex)

    def __subclasscheck__(self, subclass):
        return issubclass(subclass, BaseIndex)


class Index(BaseIndex, metaclass=IndexMeta):
    """The basic object storing row labels for all cuDF objects.

    Parameters
    ----------
    data : array-like (1-dimensional)/ DataFrame
        If it is a DataFrame, it will return a MultiIndex
    dtype : NumPy dtype (default: object)
        If dtype is None, we find the dtype that best fits the data.
    copy : bool
        Make a copy of input data.
    name : object
        Name to be stored in the index.
    tupleize_cols : bool (default: True)
        When True, attempt to create a MultiIndex if possible.
        tupleize_cols == False is not yet supported.
    nan_as_null : bool, Default True
        If ``None``/``True``, converts ``np.nan`` values to
        ``null`` values.
        If ``False``, leaves ``np.nan`` values as is.

    Returns
    -------
    Index
        cudf Index

    Warnings
    --------
    This class should not be subclassed. It is designed as a factory for
    different subclasses of :class:`BaseIndex` depending on the provided input.
    If you absolutely must, and if you're intimately familiar with the
    internals of cuDF, subclass :class:`BaseIndex` instead.

    Examples
    --------
    >>> import cudf
    >>> cudf.Index([1, 2, 3], dtype="uint64", name="a")
    UInt64Index([1, 2, 3], dtype='uint64', name='a')

    >>> cudf.Index(cudf.DataFrame({"a":[1, 2], "b":[2, 3]}))
    MultiIndex([(1, 2),
                (2, 3)],
                names=['a', 'b'])
    """

    @annotate("INDEX_INIT", color="green", domain="cudf_python")
    def __new__(
        cls,
        data=None,
        dtype=None,
        copy=False,
        name=None,
        tupleize_cols=True,
        nan_as_null=True,
        **kwargs,
    ):
        assert (
            cls is Index
        ), "Index cannot be subclassed, extend BaseIndex instead."
        if tupleize_cols is not True:
            raise NotImplementedError(
                "tupleize_cols != True is not yet supported"
            )

        return as_index(
            data,
            copy=copy,
            dtype=dtype,
            name=name,
            nan_as_null=nan_as_null,
            **kwargs,
        )

    @classmethod
    @annotate("INDEX_FROM_ARROW", color="green", domain="cudf_python")
    def from_arrow(cls, obj):
        try:
            return cls(ColumnBase.from_arrow(obj))
        except TypeError:
            # Try interpreting object as a MultiIndex before failing.
            return cudf.MultiIndex.from_arrow(obj)


@annotate("INDEX_CONCAT_RANGE_INDEX", color="green", domain="cudf_python")
def _concat_range_index(indexes: List[RangeIndex]) -> BaseIndex:
    """
    An internal Utility function to concat RangeIndex objects.
    """
    start = step = next_ = None

    # Filter the empty indexes
    non_empty_indexes = [obj for obj in indexes if len(obj)]

    if not non_empty_indexes:
        # Here all "indexes" had 0 length, i.e. were empty.
        # In this case return an empty range index.
        return RangeIndex(0, 0)

    for obj in non_empty_indexes:
        if start is None:
            # This is set by the first non-empty index
            start = obj.start
            if step is None and len(obj) > 1:
                step = obj.step
        elif step is None:
            # First non-empty index had only one element
            if obj.start == start:
                result = as_index(concat_columns([x._values for x in indexes]))
                return result
            step = obj.start - start

        non_consecutive = (step != obj.step and len(obj) > 1) or (
            next_ is not None and obj.start != next_
        )
        if non_consecutive:
            result = as_index(concat_columns([x._values for x in indexes]))
            return result
        if step is not None:
            next_ = obj[-1] + step

    stop = non_empty_indexes[-1].stop if next_ is None else next_
    return RangeIndex(start, stop, step)


@annotate("INDEX_EXTENDEX_GCD", color="green", domain="cudf_python")
def _extended_gcd(a: int, b: int) -> Tuple[int, int, int]:
    """
    Extended Euclidean algorithms to solve Bezout's identity:
       a*x + b*y = gcd(x, y)
    Finds one particular solution for x, y: s, t
    Returns: gcd, s, t
    """
    s, old_s = 0, 1
    t, old_t = 1, 0
    r, old_r = b, a
    while r:
        quotient = old_r // r
        old_r, r = r, old_r - quotient * r
        old_s, s = s, old_s - quotient * s
        old_t, t = t, old_t - quotient * t
    return old_r, old_s, old_t<|MERGE_RESOLUTION|>--- conflicted
+++ resolved
@@ -763,15 +763,13 @@
             [self._values.apply_boolean_mask(boolean_mask)], [self.name]
         )
 
-<<<<<<< HEAD
     def repeat(self, repeats, axis=None):
         return self._as_int64().repeat(repeats, axis)
-=======
+
     def _split(self, splits):
         return Int64Index._from_columns(
             [self._values.columns_split(splits)], [self.name]
         )
->>>>>>> b3dc9d6a
 
     def _binaryop(self, other, op: str):
         return self._as_int64()._binaryop(other, op=op)
