# Copyright (c) 2018-2024, NVIDIA CORPORATION.

from __future__ import annotations

import operator
import pickle
import warnings
from functools import cache, cached_property
from numbers import Number
from typing import (
    Any,
    List,
    Literal,
    MutableMapping,
    Optional,
    Tuple,
    Union,
    cast,
)

import cupy
import numpy as np
import pandas as pd
from typing_extensions import Self

import cudf
from cudf import _lib as libcudf
from cudf._lib.datetime import extract_quarter, is_leap_year
from cudf._lib.filling import sequence
from cudf._lib.search import search_sorted
from cudf._lib.types import size_type_dtype
from cudf.api.extensions import no_default
from cudf.api.types import (
    _is_non_decimal_numeric_dtype,
    is_dtype_equal,
    is_integer,
    is_list_like,
    is_scalar,
    is_signed_integer_dtype,
)
from cudf.core._base_index import BaseIndex
from cudf.core._compat import PANDAS_LT_300
from cudf.core.column import (
    CategoricalColumn,
    ColumnBase,
    DatetimeColumn,
    IntervalColumn,
    NumericalColumn,
    StringColumn,
    StructColumn,
    TimeDeltaColumn,
    column,
)
from cudf.core.column.column import as_column, concat_columns
from cudf.core.column.string import StringMethods as StringMethods
from cudf.core.dtypes import IntervalDtype
from cudf.core.frame import Frame
from cudf.core.join._join_helpers import _match_join_keys
from cudf.core.mixins import BinaryOperand
from cudf.core.single_column_frame import SingleColumnFrame
from cudf.utils.docutils import copy_docstring
from cudf.utils.dtypes import (
    _maybe_convert_to_default_type,
    find_common_type,
    is_mixed_with_object_dtype,
    numeric_normalize_types,
)
from cudf.utils.nvtx_annotation import _cudf_nvtx_annotate
from cudf.utils.utils import _warn_no_dask_cudf, search_range


class IndexMeta(type):
    """Custom metaclass for Index that overrides instance/subclass tests."""

    def __call__(cls, data, *args, **kwargs):
        if cls is Index:
            return as_index(
                arbitrary=data,
                *args,
                **kwargs,
            )
        return super().__call__(data, *args, **kwargs)

    def __instancecheck__(self, instance):
        if self is cudf.Index:
            return isinstance(instance, BaseIndex)
        else:
            return type.__instancecheck__(self, instance)

    def __subclasscheck__(self, subclass):
        if self is cudf.Index:
            return issubclass(subclass, BaseIndex)
        else:
            return type.__subclasscheck__(self, subclass)


def _lexsorted_equal_range(
    idx: Union[Index, cudf.MultiIndex],
    key_as_table: Frame,
    is_sorted: bool,
) -> Tuple[int, int, Optional[ColumnBase]]:
    """Get equal range for key in lexicographically sorted index. If index
    is not sorted when called, a sort will take place and `sort_inds` is
    returned. Otherwise `None` is returned in that position.
    """
    if not is_sorted:
        sort_inds = idx._get_sorted_inds()
        sort_vals = idx._gather(sort_inds)
    else:
        sort_inds = None
        sort_vals = idx
    lower_bound = search_sorted(
        [*sort_vals._data.columns], [*key_as_table._columns], side="left"
    ).element_indexing(0)
    upper_bound = search_sorted(
        [*sort_vals._data.columns], [*key_as_table._columns], side="right"
    ).element_indexing(0)

    return lower_bound, upper_bound, sort_inds


def _index_from_data(data: MutableMapping, name: Any = no_default):
    """Construct an index of the appropriate type from some data."""

    if len(data) == 0:
        raise ValueError("Cannot construct Index from any empty Table")
    if len(data) == 1:
        values = next(iter(data.values()))

        if isinstance(values, NumericalColumn):
            index_class_type = Index
        elif isinstance(values, DatetimeColumn):
            index_class_type = DatetimeIndex
        elif isinstance(values, TimeDeltaColumn):
            index_class_type = TimedeltaIndex
        elif isinstance(values, StringColumn):
            index_class_type = Index
        elif isinstance(values, CategoricalColumn):
            index_class_type = CategoricalIndex
        elif isinstance(values, (IntervalColumn, StructColumn)):
            index_class_type = IntervalIndex
        else:
            raise NotImplementedError(
                "Unsupported column type passed to "
                f"create an Index: {type(values)}"
            )
    else:
        index_class_type = cudf.MultiIndex
    return index_class_type._from_data(data, name)


class RangeIndex(BaseIndex, BinaryOperand):
    """
    Immutable Index implementing a monotonic integer range.

    This is the default index type used by DataFrame and Series
    when no explicit index is provided by the user.

    Parameters
    ----------
    start : int (default: 0), or other range instance
    stop : int (default: 0)
    step : int (default: 1)
    name : object, optional
        Name to be stored in the index.
    dtype : numpy dtype
        Unused, accepted for homogeneity with other index types.
    copy : bool, default False
        Unused, accepted for homogeneity with other index types.

    Attributes
    ----------
    start
    stop
    step

    Methods
    -------
    to_numpy
    to_arrow

    Examples
    --------
    >>> import cudf
    >>> cudf.RangeIndex(0, 10, 1, name="a")
    RangeIndex(start=0, stop=10, step=1, name='a')

    >>> cudf.RangeIndex(range(1, 10, 1), name="a")
    RangeIndex(start=1, stop=10, step=1, name='a')
    """

    _VALID_BINARY_OPERATIONS = BinaryOperand._SUPPORTED_BINARY_OPERATIONS

    _range: range

    @_cudf_nvtx_annotate
    def __init__(
        self, start, stop=None, step=1, dtype=None, copy=False, name=None
    ):
        if step == 0:
            raise ValueError("Step must not be zero.")
        if not cudf.api.types.is_hashable(name):
            raise ValueError("Name must be a hashable value.")
        if dtype is not None and not is_signed_integer_dtype(dtype):
            raise ValueError(f"{dtype=} must be a signed integer type")

        if isinstance(start, range):
            therange = start
            start = therange.start
            stop = therange.stop
            step = therange.step
        if stop is None:
            start, stop = 0, start
        if not is_integer(start):
            raise TypeError(
                f"start must be an integer, not {type(start).__name__}"
            )
        self._start = int(start)
        if not is_integer(stop):
            raise TypeError(
                f"stop must be an integer, not {type(stop).__name__}"
            )
        self._stop = int(stop)
        if step is not None:
            if not is_integer(step):
                raise TypeError(
                    f"step must be an integer, not {type(step).__name__}"
                )
            self._step = int(step)
        else:
            self._step = 1
        self._index = None
        self._name = name
        self._range = range(self._start, self._stop, self._step)
        # _end is the actual last element of RangeIndex,
        # whereas _stop is an upper bound.
        self._end = self._start + self._step * (len(self._range) - 1)

    def _copy_type_metadata(
        self, other: RangeIndex, *, override_dtypes=None
    ) -> Self:
        # There is no metadata to be copied for RangeIndex since it does not
        # have an underlying column.
        return self

    def searchsorted(
        self,
        value: int,
        side: Literal["left", "right"] = "left",
        ascending: bool = True,
        na_position: Literal["first", "last"] = "last",
    ):
        assert (len(self) <= 1) or (
            ascending == (self._step > 0)
        ), "Invalid ascending flag"
        return search_range(value, self.as_range, side=side)

    @property  # type: ignore
    @_cudf_nvtx_annotate
    def name(self):
        return self._name

    @name.setter  # type: ignore
    @_cudf_nvtx_annotate
    def name(self, value):
        self._name = value

    @property  # type: ignore
    @_cudf_nvtx_annotate
    def start(self):
        """
        The value of the `start` parameter (0 if this was not supplied).
        """
        return self._start

    @property  # type: ignore
    @_cudf_nvtx_annotate
    def stop(self):
        """
        The value of the stop parameter.
        """
        return self._stop

    @property  # type: ignore
    @_cudf_nvtx_annotate
    def step(self):
        """
        The value of the step parameter.
        """
        return self._step

    @property  # type: ignore
    @_cudf_nvtx_annotate
    def _num_rows(self):
        return len(self)

    @cached_property  # type: ignore
    @_cudf_nvtx_annotate
    def _values(self):
        if len(self) > 0:
            return column.as_column(self._range, dtype=self.dtype)
        else:
            return column.column_empty(0, masked=False, dtype=self.dtype)

    def _clean_nulls_from_index(self):
        return self

    def _is_numeric(self):
        return True

    def _is_boolean(self):
        return False

    def _is_integer(self):
        return True

    def _is_floating(self):
        return False

    def _is_object(self):
        return False

    def _is_categorical(self):
        return False

    def _is_interval(self):
        return False

    @property  # type: ignore
    @_cudf_nvtx_annotate
    def hasnans(self):
        return False

    @property  # type: ignore
    @_cudf_nvtx_annotate
    def _data(self):
        return cudf.core.column_accessor.ColumnAccessor(
            {self.name: self._values}
        )

    @_cudf_nvtx_annotate
    def __contains__(self, item):
        if isinstance(item, bool) or not isinstance(
            item, tuple(np.sctypes["int"] + np.sctypes["float"] + [int, float])
        ):
            return False
        try:
            int_item = int(item)
            return int_item == item and int_item in self._range
        except (ValueError, OverflowError):
            return False

    @_cudf_nvtx_annotate
    def copy(self, name=None, deep=False):
        """
        Make a copy of this object.

        Parameters
        ----------
        name : object optional (default: None), name of index
        deep : Bool (default: False)
            Ignored for RangeIndex

        Returns
        -------
        New RangeIndex instance with same range
        """

        name = self.name if name is None else name

        return RangeIndex(
            start=self._start, stop=self._stop, step=self._step, name=name
        )

    @_cudf_nvtx_annotate
    def astype(self, dtype, copy: bool = True):
        if is_dtype_equal(dtype, self.dtype):
            return self
        return self._as_int_index().astype(dtype, copy=copy)

    @_cudf_nvtx_annotate
    def drop_duplicates(self, keep="first"):
        return self

    @_cudf_nvtx_annotate
    def duplicated(self, keep="first"):
        return cupy.zeros(len(self), dtype=bool)

    @_cudf_nvtx_annotate
    def __repr__(self):
        return (
            f"{self.__class__.__name__}(start={self._start}, stop={self._stop}"
            f", step={self._step}"
            + (
                f", name={pd.io.formats.printing.default_pprint(self.name)}"
                if self.name is not None
                else ""
            )
            + ")"
        )

    @_cudf_nvtx_annotate
    def __len__(self):
        return len(range(self._start, self._stop, self._step))

    @_cudf_nvtx_annotate
    def __getitem__(self, index):
        if isinstance(index, slice):
            sl_start, sl_stop, sl_step = index.indices(len(self))

            lo = self._start + sl_start * self._step
            hi = self._start + sl_stop * self._step
            st = self._step * sl_step
            return RangeIndex(start=lo, stop=hi, step=st, name=self._name)

        elif isinstance(index, Number):
            len_self = len(self)
            if index < 0:
                index += len_self
            if not (0 <= index < len_self):
                raise IndexError("Index out of bounds")
            return self._start + index * self._step
        return self._as_int_index()[index]

    @_cudf_nvtx_annotate
    def equals(self, other):
        if isinstance(other, RangeIndex):
            if (self._start, self._stop, self._step) == (
                other._start,
                other._stop,
                other._step,
            ):
                return True
        return self._as_int_index().equals(other)

    @_cudf_nvtx_annotate
    def serialize(self):
        header = {}
        header["index_column"] = {}

        # store metadata values of index separately
        # We don't need to store the GPU buffer for RangeIndexes
        # cuDF only needs to store start/stop and rehydrate
        # during de-serialization
        header["index_column"]["start"] = self._start
        header["index_column"]["stop"] = self._stop
        header["index_column"]["step"] = self._step
        frames = []

        header["name"] = pickle.dumps(self.name)
        header["dtype"] = pickle.dumps(self.dtype)
        header["type-serialized"] = pickle.dumps(type(self))
        header["frame_count"] = 0
        return header, frames

    @classmethod
    @_cudf_nvtx_annotate
    def deserialize(cls, header, frames):
        h = header["index_column"]
        name = pickle.loads(header["name"])
        start = h["start"]
        stop = h["stop"]
        step = h.get("step", 1)
        return RangeIndex(start=start, stop=stop, step=step, name=name)

    @property  # type: ignore
    @_cudf_nvtx_annotate
    def dtype(self):
        """
        `dtype` of the range of values in RangeIndex.

        By default the dtype is 64 bit signed integer. This is configurable
        via `default_integer_bitwidth` as 32 bit in `cudf.options`
        """
        dtype = np.dtype(np.int64)
        return _maybe_convert_to_default_type(dtype)

    @_cudf_nvtx_annotate
    def to_pandas(
        self, *, nullable: bool = False, arrow_type: bool = False
    ) -> pd.RangeIndex:
        if nullable:
            raise NotImplementedError(f"{nullable=} is not implemented.")
        elif arrow_type:
            raise NotImplementedError(f"{arrow_type=} is not implemented.")
        return pd.RangeIndex(
            start=self._start,
            stop=self._stop,
            step=self._step,
            dtype=self.dtype,
            name=self.name,
        )

    @property
    def is_unique(self):
        return True

    @cached_property
    def as_range(self):
        return range(self._start, self._stop, self._step)

    @cached_property  # type: ignore
    @_cudf_nvtx_annotate
    def is_monotonic_increasing(self):
        return self._step > 0 or len(self) <= 1

    @cached_property  # type: ignore
    @_cudf_nvtx_annotate
    def is_monotonic_decreasing(self):
        return self._step < 0 or len(self) <= 1

    @_cudf_nvtx_annotate
    def memory_usage(self, deep=False):
        if deep:
            warnings.warn(
                "The deep parameter is ignored and is only included "
                "for pandas compatibility."
            )
        return 0

    def unique(self):
        # RangeIndex always has unique values
        return self

    @_cudf_nvtx_annotate
    def __mul__(self, other):
        # Multiplication by raw ints must return a RangeIndex to match pandas.
        if isinstance(other, cudf.Scalar) and other.dtype.kind in "iu":
            other = other.value
        elif (
            isinstance(other, (np.ndarray, cupy.ndarray))
            and other.ndim == 0
            and other.dtype.kind in "iu"
        ):
            other = other.item()
        if isinstance(other, (int, np.integer)):
            return RangeIndex(
                self.start * other, self.stop * other, self.step * other
            )
        return self._as_int_index().__mul__(other)

    @_cudf_nvtx_annotate
    def __rmul__(self, other):
        # Multiplication is commutative.
        return self.__mul__(other)

    @_cudf_nvtx_annotate
    def _as_int_index(self):
        # Convert self to an integer index. This method is used to perform ops
        # that are not defined directly on RangeIndex.
        return cudf.Index._from_data(self._data)

    @_cudf_nvtx_annotate
    def __array_ufunc__(self, ufunc, method, *inputs, **kwargs):
        return self._as_int_index().__array_ufunc__(
            ufunc, method, *inputs, **kwargs
        )

    @_cudf_nvtx_annotate
    def get_indexer(self, target, limit=None, method=None, tolerance=None):
        target_col = cudf.core.column.as_column(target)
        if method is not None or not isinstance(
            target_col, cudf.core.column.NumericalColumn
        ):
            # TODO: See if we can implement this without converting to
            # Integer index.
            return self._as_int_index().get_indexer(
                target=target, limit=limit, method=method, tolerance=tolerance
            )

        if self.step > 0:
            start, stop, step = self.start, self.stop, self.step
        else:
            # Reversed
            reverse = self._range[::-1]
            start, stop, step = reverse.start, reverse.stop, reverse.step

        target_array = target_col.values
        locs = target_array - start
        valid = (locs % step == 0) & (locs >= 0) & (target_array < stop)
        locs[~valid] = -1
        locs[valid] = locs[valid] / step

        if step != self.step:
            # Reversed
            locs[valid] = len(self) - 1 - locs[valid]
        return locs

    @_cudf_nvtx_annotate
    def get_loc(self, key):
        if not is_scalar(key):
            raise TypeError("Should be a scalar-like")
        idx = (key - self._start) / self._step
        idx_int_upper_bound = (self._stop - self._start) // self._step
        if idx > idx_int_upper_bound or idx < 0:
            raise KeyError(key)

        idx_int = (key - self._start) // self._step
        if idx_int != idx:
            raise KeyError(key)
        return idx_int

    @_cudf_nvtx_annotate
    def _union(self, other, sort=None):
        if isinstance(other, RangeIndex):
            # Variable suffixes are of the
            # following notation: *_o -> other, *_s -> self,
            # and *_r -> result
            start_s, step_s = self.start, self.step
            end_s = self._end
            start_o, step_o = other.start, other.step
            end_o = other._end
            if self.step < 0:
                start_s, step_s, end_s = end_s, -step_s, start_s
            if other.step < 0:
                start_o, step_o, end_o = end_o, -step_o, start_o
            if len(self) == 1 and len(other) == 1:
                step_s = step_o = abs(self.start - other.start)
            elif len(self) == 1:
                step_s = step_o
            elif len(other) == 1:
                step_o = step_s

            # Determine minimum start value of the result.
            start_r = min(start_s, start_o)
            # Determine maximum end value of the result.
            end_r = max(end_s, end_o)
            result = None
            min_step = min(step_o, step_s)

            if ((start_s - start_o) % min_step) == 0:
                # Checking to determine other is a subset of self with
                # equal step size.
                if (
                    step_o == step_s
                    and (start_s - end_o) <= step_s
                    and (start_o - end_s) <= step_s
                ):
                    result = type(self)(start_r, end_r + step_s, step_s)
                # Checking if self is a subset of other with unequal
                # step sizes.
                elif (
                    step_o % step_s == 0
                    and (start_o + step_s >= start_s)
                    and (end_o - step_s <= end_s)
                ):
                    result = type(self)(start_r, end_r + step_s, step_s)
                # Checking if other is a subset of self with unequal
                # step sizes.
                elif (
                    step_s % step_o == 0
                    and (start_s + step_o >= start_o)
                    and (end_s - step_o <= end_o)
                ):
                    result = type(self)(start_r, end_r + step_o, step_o)
            # Checking to determine when the steps are even but one of
            # the inputs spans across is near half or less then half
            # the other input. This case needs manipulation to step
            # size.
            elif (
                step_o == step_s
                and (step_s % 2 == 0)
                and (abs(start_s - start_o) <= step_s / 2)
                and (abs(end_s - end_o) <= step_s / 2)
            ):
                result = type(self)(start_r, end_r + step_s / 2, step_s / 2)
            if result is not None:
                if sort in {None, True} and not result.is_monotonic_increasing:
                    return result.sort_values()
                else:
                    return result

        # If all the above optimizations don't cater to the inputs,
        # we materialize RangeIndexes into integer indexes and
        # then perform `union`.
        return self._try_reconstruct_range_index(
            self._as_int_index()._union(other, sort=sort)
        )

    @_cudf_nvtx_annotate
    def _intersection(self, other, sort=None):
        if not isinstance(other, RangeIndex):
            return self._try_reconstruct_range_index(
                super()._intersection(other, sort=sort)
            )

        if not len(self) or not len(other):
            return RangeIndex(0)

        first = self._range[::-1] if self.step < 0 else self._range
        second = other._range[::-1] if other.step < 0 else other._range

        # check whether intervals intersect
        # deals with in- and decreasing ranges
        int_low = max(first.start, second.start)
        int_high = min(first.stop, second.stop)
        if int_high <= int_low:
            return RangeIndex(0)

        # Method hint: linear Diophantine equation
        # solve intersection problem
        # performance hint: for identical step sizes, could use
        # cheaper alternative
        gcd, s, _ = _extended_gcd(first.step, second.step)

        # check whether element sets intersect
        if (first.start - second.start) % gcd:
            return RangeIndex(0)

        # calculate parameters for the RangeIndex describing the
        # intersection disregarding the lower bounds
        tmp_start = (
            first.start + (second.start - first.start) * first.step // gcd * s
        )
        new_step = first.step * second.step // gcd
        no_steps = -(-(int_low - tmp_start) // abs(new_step))
        new_start = tmp_start + abs(new_step) * no_steps
        new_range = range(new_start, int_high, new_step)
        new_index = RangeIndex(new_range)

        if (self.step < 0 and other.step < 0) is not (new_index.step < 0):
            new_index = new_index[::-1]
        if sort in {None, True}:
            new_index = new_index.sort_values()

        return self._try_reconstruct_range_index(new_index)

    @_cudf_nvtx_annotate
    def difference(self, other, sort=None):
        if isinstance(other, RangeIndex) and self.equals(other):
            return self[:0]._get_reconciled_name_object(other)

        return self._try_reconstruct_range_index(
            super().difference(other, sort=sort)
        )

    def _try_reconstruct_range_index(self, index):
        if isinstance(index, RangeIndex) or index.dtype.kind == "f":
            return index
        # Evenly spaced values can return a
        # RangeIndex instead of a materialized Index.
        if not index._column.has_nulls():
            uniques = cupy.unique(cupy.diff(index.values))
            if len(uniques) == 1 and uniques[0].get() != 0:
                diff = uniques[0].get()
                new_range = range(index[0], index[-1] + diff, diff)
                return type(self)(new_range, name=index.name)
        return index

    def sort_values(
        self,
        return_indexer=False,
        ascending=True,
        na_position="last",
        key=None,
    ):
        if key is not None:
            raise NotImplementedError("key parameter is not yet implemented.")
        if na_position not in {"first", "last"}:
            raise ValueError(f"invalid na_position: {na_position}")

        sorted_index = self
        indexer = RangeIndex(range(len(self)))

        sorted_index = self
        if ascending:
            if self.step < 0:
                sorted_index = self[::-1]
                indexer = indexer[::-1]
        else:
            if self.step > 0:
                sorted_index = self[::-1]
                indexer = indexer = indexer[::-1]

        if return_indexer:
            return sorted_index, indexer
        else:
            return sorted_index

    @_cudf_nvtx_annotate
    def _gather(self, gather_map, nullify=False, check_bounds=True):
        gather_map = cudf.core.column.as_column(gather_map)
        return cudf.Index._from_data(
            {self.name: self._values.take(gather_map, nullify, check_bounds)}
        )

    @_cudf_nvtx_annotate
    def _apply_boolean_mask(self, boolean_mask):
        return cudf.Index._from_data(
            {self.name: self._values.apply_boolean_mask(boolean_mask)}
        )

    def repeat(self, repeats, axis=None):
        return self._as_int_index().repeat(repeats, axis)

    def _split(self, splits):
        return cudf.Index._from_data(
            {self.name: self._as_int_index()._split(splits)}
        )

    def _binaryop(self, other, op: str):
        # TODO: certain binops don't require materializing range index and
        # could use some optimization.
        return self._as_int_index()._binaryop(other, op=op)

    def join(
        self, other, how="left", level=None, return_indexers=False, sort=False
    ):
        if how in {"left", "right"} or self.equals(other):
            # pandas supports directly merging RangeIndex objects and can
            # intelligently create RangeIndex outputs depending on the type of
            # join. Hence falling back to performing a merge on pd.RangeIndex
            # since the conversion is cheap.
            if isinstance(other, RangeIndex):
                result = self.to_pandas().join(
                    other.to_pandas(),
                    how=how,
                    level=level,
                    return_indexers=return_indexers,
                    sort=sort,
                )
                if return_indexers:
                    return tuple(
                        cudf.from_pandas(result[0]), result[1], result[2]
                    )
                else:
                    return cudf.from_pandas(result)
        return self._as_int_index().join(
            other, how, level, return_indexers, sort
        )

    @property  # type: ignore
    @_cudf_nvtx_annotate
    def _column(self):
        return self._as_int_index()._column

    @property  # type: ignore
    @_cudf_nvtx_annotate
    def _columns(self):
        return self._as_int_index()._columns

    @property  # type: ignore
    @_cudf_nvtx_annotate
    def values_host(self):
        return self.to_pandas().values

    @_cudf_nvtx_annotate
    def argsort(
        self,
        ascending=True,
        na_position="last",
    ):
        if na_position not in {"first", "last"}:
            raise ValueError(f"invalid na_position: {na_position}")

        indices = cupy.arange(0, len(self))
        if (ascending and self._step < 0) or (
            not ascending and self._step > 0
        ):
            indices = indices[::-1]
        return indices

    @_cudf_nvtx_annotate
    def where(self, cond, other=None, inplace=False):
        return self._as_int_index().where(cond, other, inplace)

    @_cudf_nvtx_annotate
    def to_numpy(self):
        return self.values_host

    @_cudf_nvtx_annotate
    def to_arrow(self):
        return self._as_int_index().to_arrow()

    def __array__(self, dtype=None):
        raise TypeError(
            "Implicit conversion to a host NumPy array via __array__ is not "
            "allowed, To explicitly construct a GPU matrix, consider using "
            ".to_cupy()\nTo explicitly construct a host matrix, consider "
            "using .to_numpy()."
        )

    @_cudf_nvtx_annotate
    def nunique(self):
        return len(self)

    @_cudf_nvtx_annotate
    def isna(self):
        return cupy.zeros(len(self), dtype=bool)

    isnull = isna

    @_cudf_nvtx_annotate
    def notna(self):
        return cupy.ones(len(self), dtype=bool)

    notnull = isna

    @_cudf_nvtx_annotate
    def _minmax(self, meth: str):
        no_steps = len(self) - 1
        if no_steps == -1:
            return np.nan
        elif (meth == "min" and self.step > 0) or (
            meth == "max" and self.step < 0
        ):
            return self.start

        return self.start + self.step * no_steps

    def min(self):
        return self._minmax("min")

    def max(self):
        return self._minmax("max")

    @property
    def values(self):
        return cupy.arange(self.start, self.stop, self.step)

    def any(self):
        return any(self._range)

    def append(self, other):
        result = self._as_int_index().append(other)
        return self._try_reconstruct_range_index(result)

    def _indices_of(self, value) -> cudf.core.column.NumericalColumn:
        if isinstance(value, (bool, np.bool_)):
            raise ValueError(
                f"Cannot use {type(value).__name__} to get an index of a "
                f"{type(self).__name__}."
            )
        try:
            i = [self._range.index(value)]
        except ValueError:
            i = []
        return as_column(i, dtype=size_type_dtype)

    def isin(self, values):
        if is_scalar(values):
            raise TypeError(
                "only list-like objects are allowed to be passed "
                f"to isin(), you passed a {type(values).__name__}"
            )

        return self._values.isin(values).values

    def __neg__(self):
        return -self._as_int_index()

    def __pos__(self):
        return +self._as_int_index()

    def __abs__(self):
        return abs(self._as_int_index())

    @_warn_no_dask_cudf
    def __dask_tokenize__(self):
        return (type(self), self.start, self.stop, self.step)


class Index(SingleColumnFrame, BaseIndex, metaclass=IndexMeta):
    """
    An array of orderable values that represent the indices of another Column

    Attributes
    ----------
    _values: A Column object
    name: A string

    Parameters
    ----------
    data : Column
        The Column of data for this index
    name : str optional
        The name of the Index. If not provided, the Index adopts the value
        Column's name. Otherwise if this name is different from the value
        Column's, the data Column will be cloned to adopt this name.
    """

    @_cudf_nvtx_annotate
    def __init__(self, data, **kwargs):
        name = _getdefault_name(data, name=kwargs.get("name"))
        super().__init__({name: data})

    @_cudf_nvtx_annotate
    def __array_ufunc__(self, ufunc, method, *inputs, **kwargs):
        ret = super().__array_ufunc__(ufunc, method, *inputs, **kwargs)

        if ret is not None:
            return ret

        # Attempt to dispatch all other functions to cupy.
        cupy_func = getattr(cupy, ufunc.__name__)
        if cupy_func:
            if ufunc.nin == 2:
                other = inputs[self is inputs[0]]
                inputs = self._make_operands_for_binop(other)
            else:
                inputs = {
                    name: (col, None, False, None)
                    for name, col in self._data.items()
                }

            data = self._apply_cupy_ufunc_to_operands(
                ufunc, cupy_func, inputs, **kwargs
            )

            out = [_index_from_data(out) for out in data]

            # pandas returns numpy arrays when the outputs are boolean.
            for i, o in enumerate(out):
                # We explicitly _do not_ use isinstance here: we want only
                # boolean Indexes, not dtype-specific subclasses.
                if type(o) is Index and o.dtype.kind == "b":
                    out[i] = o.values

            return out[0] if ufunc.nout == 1 else tuple(out)

        return NotImplemented

    @classmethod
    @_cudf_nvtx_annotate
    def _from_data(cls, data: MutableMapping, name: Any = no_default) -> Self:
        out = super()._from_data(data=data)
        if name is not no_default:
            out.name = name
        return out

    @classmethod
    @_cudf_nvtx_annotate
    def from_arrow(cls, obj):
        try:
            return cls(ColumnBase.from_arrow(obj))
        except TypeError:
            # Try interpreting object as a MultiIndex before failing.
            return cudf.MultiIndex.from_arrow(obj)

    @cached_property
    def is_monotonic_increasing(self):
        return super().is_monotonic_increasing

    @cached_property
    def is_monotonic_decreasing(self):
        return super().is_monotonic_decreasing

    def _binaryop(
        self,
        other: Frame,
        op: str,
        fill_value: Any = None,
        *args,
        **kwargs,
    ) -> SingleColumnFrame:
        reflect, op = self._check_reflected_op(op)
        operands = self._make_operands_for_binop(other, fill_value, reflect)
        if operands is NotImplemented:
            return NotImplemented
        binop_result = self._colwise_binop(operands, op)

        if isinstance(other, cudf.Series):
            ret = other._from_data_like_self(binop_result)
            other_name = other.name
        else:
            ret = _index_from_data(binop_result)
            other_name = getattr(other, "name", self.name)

        ret.name = (
            self.name
            if cudf.utils.utils._is_same_name(self.name, other_name)
            else None
        )

        # pandas returns numpy arrays when the outputs are boolean. We
        # explicitly _do not_ use isinstance here: we want only boolean
        # Indexes, not dtype-specific subclasses.
        if isinstance(ret, (Index, cudf.Series)) and ret.dtype.kind == "b":
            if ret._column.has_nulls():
                ret = ret.fillna(op == "__ne__")

            return ret.values
        return ret

    # Override just to make mypy happy.
    @_cudf_nvtx_annotate
    def _copy_type_metadata(
        self, other: Self, *, override_dtypes=None
    ) -> Self:
        return super()._copy_type_metadata(
            other, override_dtypes=override_dtypes
        )

    @property  # type: ignore
    @_cudf_nvtx_annotate
    def _values(self):
        return self._column

    @classmethod
    @_cudf_nvtx_annotate
    def _concat(cls, objs):
        non_empties = [index for index in objs if len(index)]
        if len(objs) != len(non_empties):
            # Do not remove until pandas-3.0 support is added.
            assert (
                PANDAS_LT_300
            ), "Need to drop after pandas-3.0 support is added."
            warnings.warn(
                "The behavior of array concatenation with empty entries is "
                "deprecated. In a future version, this will no longer exclude "
                "empty items when determining the result dtype. "
                "To retain the old behavior, exclude the empty entries before "
                "the concat operation.",
                FutureWarning,
            )
        if all(isinstance(obj, RangeIndex) for obj in non_empties):
            result = _concat_range_index(non_empties)
        else:
            data = concat_columns([o._values for o in non_empties])
            result = as_index(data)

        names = {obj.name for obj in objs}
        if len(names) == 1:
            name = names.pop()
        else:
            name = None

        result.name = name
        return result

    @_cudf_nvtx_annotate
    def memory_usage(self, deep=False):
        return self._column.memory_usage

    @cached_property  # type: ignore
    @_cudf_nvtx_annotate
    def is_unique(self):
        return self._column.is_unique

    @_cudf_nvtx_annotate
    def equals(self, other):
        if (
            other is None
            or not isinstance(other, BaseIndex)
            or len(self) != len(other)
        ):
            return False

        check_dtypes = False

        self_is_categorical = isinstance(self, CategoricalIndex)
        other_is_categorical = isinstance(other, CategoricalIndex)
        if self_is_categorical and not other_is_categorical:
            other = other.astype(self.dtype)
            check_dtypes = True
        elif other_is_categorical and not self_is_categorical:
            self = self.astype(other.dtype)
            check_dtypes = True

        try:
            return self._column.equals(
                other._column, check_dtypes=check_dtypes
            )
        except TypeError:
            return False

    @_cudf_nvtx_annotate
    def copy(self, name=None, deep=False):
        """
        Make a copy of this object.

        Parameters
        ----------
        name : object, default None
            Name of index, use original name when None
        deep : bool, default True
            Make a deep copy of the data.
            With ``deep=False`` the original data is used

        Returns
        -------
        New index instance.
        """
        name = self.name if name is None else name

        return _index_from_data(
            {name: self._values.copy(True) if deep else self._values}
        )

    @_cudf_nvtx_annotate
    def astype(self, dtype, copy: bool = True):
        return _index_from_data(super().astype({self.name: dtype}, copy))

    @_cudf_nvtx_annotate
    def get_indexer(self, target, method=None, limit=None, tolerance=None):
        if is_scalar(target):
            raise TypeError("Should be a sequence")

        if method not in {
            None,
            "ffill",
            "bfill",
            "pad",
            "backfill",
            "nearest",
        }:
            raise ValueError(
                f"Invalid fill method. Expecting pad (ffill), backfill (bfill)"
                f" or nearest. Got {method}"
            )

        if not self.is_unique:
            raise ValueError("Cannot get index for a non-unique Index.")

        is_sorted = (
            self.is_monotonic_increasing or self.is_monotonic_decreasing
        )

        if not is_sorted and method is not None:
            raise ValueError(
                "index must be monotonic increasing or decreasing if `method`"
                "is specified."
            )

        needle = as_column(target)
        result = as_column(
            -1,
            length=len(needle),
            dtype=libcudf.types.size_type_dtype,
        )

        if not len(self):
            return result.values
        try:
            lcol, rcol = _match_join_keys(needle, self._column, "inner")
        except ValueError:
            return result.values

        scatter_map, indices = libcudf.join.join([lcol], [rcol], how="inner")
        (result,) = libcudf.copying.scatter([indices], scatter_map, [result])
        result_series = cudf.Series(result)

        if method in {"ffill", "bfill", "pad", "backfill"}:
            result_series = _get_indexer_basic(
                index=self,
                positions=result_series,
                method=method,
                target_col=cudf.Series(needle),
                tolerance=tolerance,
            )
        elif method == "nearest":
            result_series = _get_nearest_indexer(
                index=self,
                positions=result_series,
                target_col=cudf.Series(needle),
                tolerance=tolerance,
            )
        elif method is not None:
            raise ValueError(
                f"{method=} is unsupported, only supported values are: "
                "{['ffill'/'pad', 'bfill'/'backfill', 'nearest', None]}"
            )

        return result_series.to_cupy()

    @_cudf_nvtx_annotate
    def get_loc(self, key):
        if not is_scalar(key):
            raise TypeError("Should be a scalar-like")

        is_sorted = (
            self.is_monotonic_increasing or self.is_monotonic_decreasing
        )

        target_as_table = cudf.core.frame.Frame({"None": as_column([key])})
        lower_bound, upper_bound, sort_inds = _lexsorted_equal_range(
            self, target_as_table, is_sorted
        )

        if lower_bound == upper_bound:
            raise KeyError(key)

        if lower_bound + 1 == upper_bound:
            # Search result is unique, return int.
            return (
                lower_bound
                if is_sorted
                else sort_inds.element_indexing(lower_bound)
            )

        if is_sorted:
            # In monotonic index, lex search result is continuous. A slice for
            # the range is returned.
            return slice(lower_bound, upper_bound)

        # Not sorted and not unique. Return a boolean mask
        mask = cupy.full(self._data.nrows, False)
        true_inds = sort_inds.slice(lower_bound, upper_bound).values
        mask[true_inds] = True
        return mask

    @_cudf_nvtx_annotate
    def __repr__(self):
        max_seq_items = pd.get_option("max_seq_items") or len(self)
        mr = 0
        if 2 * max_seq_items < len(self):
            mr = max_seq_items + 1

        if len(self) > mr and mr != 0:
            top = self[0:mr]
            bottom = self[-1 * mr :]

            with warnings.catch_warnings():
                warnings.simplefilter("ignore", FutureWarning)
                preprocess = cudf.concat([top, bottom])
        else:
            preprocess = self

        # TODO: Change below usages accordingly to
        # utilize `Index.to_string` once it is implemented
        # related issue : https://github.com/pandas-dev/pandas/issues/35389
        if isinstance(preprocess, CategoricalIndex):
            if preprocess.categories.dtype.kind == "f":
                output = repr(
                    preprocess.astype("str")
                    .to_pandas()
                    .astype(
                        dtype=pd.CategoricalDtype(
                            categories=preprocess.dtype.categories.astype(
                                "str"
                            ).to_pandas(),
                            ordered=preprocess.dtype.ordered,
                        )
                    )
                )
                break_idx = output.find("ordered=")
                output = (
                    output[:break_idx].replace("'", "") + output[break_idx:]
                )
            else:
                output = repr(preprocess.to_pandas())

            output = output.replace("nan", str(cudf.NA))
        elif preprocess._values.nullable:
            if isinstance(self._values, StringColumn):
                output = repr(self.to_pandas(nullable=True))
            else:
                output = repr(self._clean_nulls_from_index().to_pandas())
                # We should remove all the single quotes
                # from the output due to the type-cast to
                # object dtype happening above.
                # Note : The replacing of single quotes has
                # to happen only in case of non-Index[string] types,
                # as we want to preserve single quotes in case
                # of Index[string] and it is valid to have them.
                output = output.replace("'", "")
        else:
            output = repr(preprocess.to_pandas())

        # Fix and correct the class name of the output
        # string by finding first occurrence of "(" in the output
        index_class_split_index = output.find("(")
        output = self.__class__.__name__ + output[index_class_split_index:]

        lines = output.split("\n")

        tmp_meta = lines[-1]
        dtype_index = tmp_meta.rfind(" dtype=")
        prior_to_dtype = tmp_meta[:dtype_index]
        lines = lines[:-1]
        keywords = [f"dtype='{self.dtype}'"]
        if self.name is not None:
            keywords.append(f"name={self.name!r}")
        if "length" in tmp_meta:
            keywords.append(f"length={len(self)}")
        if (
            "freq" in tmp_meta
            and isinstance(self, DatetimeIndex)
            and self._freq is not None
        ):
            keywords.append(
                f"freq={self._freq._maybe_as_fast_pandas_offset().freqstr!r}"
            )
        keywords = ", ".join(keywords)
        lines.append(f"{prior_to_dtype} {keywords})")
        return "\n".join(lines)

    @_cudf_nvtx_annotate
    def __getitem__(self, index):
        res = self._get_elements_from_column(index)
        if isinstance(res, ColumnBase):
            res = as_index(res, name=self.name)
        return res

    @property  # type: ignore
    @_cudf_nvtx_annotate
    def dtype(self):
        """
        `dtype` of the underlying values in Index.
        """
        return self._values.dtype

    @_cudf_nvtx_annotate
    def isna(self):
        return self._column.isnull().values

    isnull = isna

    @_cudf_nvtx_annotate
    def notna(self):
        return self._column.notnull().values

    notnull = notna

    def _is_numeric(self):
        return isinstance(
            self._values, cudf.core.column.NumericalColumn
        ) and self.dtype != cudf.dtype("bool")

    def _is_boolean(self):
        return self.dtype == cudf.dtype("bool")

    def _is_integer(self):
        return cudf.api.types.is_integer_dtype(self.dtype)

    def _is_floating(self):
        return cudf.api.types.is_float_dtype(self.dtype)

    def _is_object(self):
        return isinstance(self._values, cudf.core.column.StringColumn)

    def _is_categorical(self):
        return False

    def _is_interval(self):
        return False

    @property  # type: ignore
    @_cudf_nvtx_annotate
    def hasnans(self):
        return self._column.has_nulls(include_nan=True)

    @_cudf_nvtx_annotate
    def argsort(
        self,
        axis=0,
        kind="quicksort",
        order=None,
        ascending=True,
        na_position="last",
    ):
        """Return the integer indices that would sort the index.

        Parameters
        ----------
        axis : {0 or "index"}
            Has no effect but is accepted for compatibility with numpy.
        kind : {'mergesort', 'quicksort', 'heapsort', 'stable'}, default 'quicksort'
            Choice of sorting algorithm. See :func:`numpy.sort` for more
            information. 'mergesort' and 'stable' are the only stable
            algorithms. Only quicksort is supported in cuDF.
        order : None
            Has no effect but is accepted for compatibility with numpy.
        ascending : bool or list of bool, default True
            If True, sort values in ascending order, otherwise descending.
        na_position : {'first' or 'last'}, default 'last'
            Argument 'first' puts NaNs at the beginning, 'last' puts NaNs
            at the end.

        Returns
        -------
        cupy.ndarray: The indices sorted based on input.
        """  # noqa: E501
        return super().argsort(
            axis=axis,
            kind=kind,
            order=order,
            ascending=ascending,
            na_position=na_position,
        )

    def repeat(self, repeats, axis=None):
        return self._from_columns_like_self(
            Frame._repeat([*self._columns], repeats, axis), self._column_names
        )

    @_cudf_nvtx_annotate
    def where(self, cond, other=None, inplace=False):
        result_col = super().where(cond, other, inplace)
        return self._mimic_inplace(
            _index_from_data({self.name: result_col}),
            inplace=inplace,
        )

    @property
    def values(self):
        return self._column.values

    def __contains__(self, item):
        return item in self._values

    def _clean_nulls_from_index(self):
        if self._values.has_nulls():
            fill_value = (
                str(cudf.NaT)
                if isinstance(self, (DatetimeIndex, TimedeltaIndex))
                else str(cudf.NA)
            )
            return cudf.Index(
                self._values.astype("str").fillna(fill_value),
                name=self.name,
            )

        return self

    def any(self):
        return self._values.any()

    def to_pandas(
        self, *, nullable: bool = False, arrow_type: bool = False
    ) -> pd.Index:
        return pd.Index(
            self._values.to_pandas(nullable=nullable, arrow_type=arrow_type),
            name=self.name,
        )

    def append(self, other):
        if is_list_like(other):
            to_concat = [self]
            for obj in other:
                if not isinstance(obj, BaseIndex):
                    raise TypeError("all inputs must be Index")
                to_concat.append(obj)
        else:
            this = self
            other = cudf.Index(other)

            if len(this) == 0 or len(other) == 0:
                # we'll filter out empties later in ._concat
                to_concat = [this, other]
            else:
                if is_mixed_with_object_dtype(this, other):
                    got_dtype = (
                        other.dtype
                        if this.dtype == cudf.dtype("object")
                        else this.dtype
                    )
                    raise TypeError(
                        f"cudf does not support appending an Index of "
                        f"dtype `{cudf.dtype('object')}` with an Index "
                        f"of dtype `{got_dtype}`, please type-cast "
                        f"either one of them to same dtypes."
                    )

                if isinstance(self._values, cudf.core.column.NumericalColumn):
                    if self.dtype != other.dtype:
                        this, other = numeric_normalize_types(self, other)
                to_concat = [this, other]

        return self._concat(to_concat)

    def unique(self):
        return cudf.core.index._index_from_data(
            {self.name: self._values.unique()}, name=self.name
        )

    def isin(self, values):
        if is_scalar(values):
            raise TypeError(
                "only list-like objects are allowed to be passed "
                f"to isin(), you passed a {type(values).__name__}"
            )

        return self._values.isin(values).values

    def _indices_of(self, value):
        """Return indices of value in index"""
        return self._column.indices_of(value)

    @copy_docstring(StringMethods)  # type: ignore
    @property
    @_cudf_nvtx_annotate
    def str(self):
        if isinstance(self._values, cudf.core.column.StringColumn):
            return StringMethods(parent=self)
        else:
            raise AttributeError(
                "Can only use .str accessor with string values!"
            )

    @cache
    @_warn_no_dask_cudf
    def __dask_tokenize__(self):
        # We can use caching, because an index is immutable
        return super().__dask_tokenize__()


class DatetimeIndex(Index):
    """
    Immutable , ordered and sliceable sequence of datetime64 data,
    represented internally as int64.

    Parameters
    ----------
    data : array-like (1-dimensional), optional
        Optional datetime-like data to construct index with.
    copy : bool
        Make a copy of input.
    freq : str, optional
        This is not yet supported
    tz : pytz.timezone or dateutil.tz.tzfile
        This is not yet supported
    ambiguous : 'infer', bool-ndarray, 'NaT', default 'raise'
        This is not yet supported
    name : object
        Name to be stored in the index.
    dayfirst : bool, default False
        If True, parse dates in data with the day first order.
        This is not yet supported
    yearfirst : bool, default False
        If True parse dates in data with the year first order.
        This is not yet supported

    Attributes
    ----------
    year
    month
    day
    hour
    minute
    second
    microsecond
    nanosecond
    date
    time
    dayofyear
    day_of_year
    weekday
    quarter
    freq

    Methods
    -------
    ceil
    floor
    round
    tz_convert
    tz_localize

    Returns
    -------
    DatetimeIndex

    Examples
    --------
    >>> import cudf
    >>> cudf.DatetimeIndex([1, 2, 3, 4], name="a")
    DatetimeIndex(['1970-01-01 00:00:00.000000001',
                   '1970-01-01 00:00:00.000000002',
                   '1970-01-01 00:00:00.000000003',
                   '1970-01-01 00:00:00.000000004'],
                  dtype='datetime64[ns]', name='a')
    """

    @_cudf_nvtx_annotate
    def __init__(
        self,
        data=None,
        freq=None,
        tz=None,
        normalize: bool = False,
        closed=None,
        ambiguous: Literal["raise"] = "raise",
        dayfirst: bool = False,
        yearfirst: bool = False,
        dtype=None,
        copy: bool = False,
        name=None,
    ):
        # we should be more strict on what we accept here but
        # we'd have to go and figure out all the semantics around
        # pandas dtindex creation first which.  For now
        # just make sure we handle np.datetime64 arrays
        # and then just dispatch upstream
        if tz is not None:
            raise NotImplementedError("tz is not yet supported")
        if normalize is not False:
            raise NotImplementedError("normalize == True is not yet supported")
        if closed is not None:
            raise NotImplementedError("closed is not yet supported")
        if ambiguous != "raise":
            raise NotImplementedError("ambiguous is not yet supported")
        if dayfirst is not False:
            raise NotImplementedError("dayfirst == True is not yet supported")
        if yearfirst is not False:
            raise NotImplementedError("yearfirst == True is not yet supported")

        self._freq = _validate_freq(freq)

        if dtype is None:
            # nanosecond default matches pandas
            dtype = "datetime64[ns]"
        dtype = cudf.dtype(dtype)
        if dtype.kind != "M":
            raise TypeError("dtype must be a datetime type")

<<<<<<< HEAD
        name = _getdefault_name(data, name=name)
        data = column.as_column(data, dtype=dtype)
=======
        name = _setdefault_name(data, name=name)["name"]
        data = column.as_column(data)

        # TODO: Remove this if statement and fix tests now that
        # there's timezone support
        if isinstance(data.dtype, pd.DatetimeTZDtype):
            raise NotImplementedError(
                "cuDF does not yet support timezone-aware datetimes"
            )
        data = data.astype(dtype)
>>>>>>> b8d003e9

        if copy:
            data = data.copy()

        super().__init__(data, name=name)

        if self._freq is not None:
            unique_vals = self.to_series().diff().unique()
            if len(unique_vals) > 2 or (
                len(unique_vals) == 2
                and unique_vals[1] != self._freq._maybe_as_fast_pandas_offset()
            ):
                raise ValueError("No unique frequency found")

    @_cudf_nvtx_annotate
    def _copy_type_metadata(
        self: DatetimeIndex, other: DatetimeIndex, *, override_dtypes=None
    ) -> Index:
        super()._copy_type_metadata(other, override_dtypes=override_dtypes)
        self._freq = _validate_freq(other._freq)
        return self

    @classmethod
    def _from_data(
        cls, data: MutableMapping, name: Any = no_default, freq: Any = None
    ):
        result = super()._from_data(data, name)
        result._freq = _validate_freq(freq)
        return result

    def __getitem__(self, index):
        value = super().__getitem__(index)
        if cudf.get_option("mode.pandas_compatible") and isinstance(
            value, np.datetime64
        ):
            return pd.Timestamp(value)
        return value

    @_cudf_nvtx_annotate
    def copy(self, name=None, deep=False):
        idx_copy = super().copy(name=name, deep=deep)
        return idx_copy._copy_type_metadata(self)

    def searchsorted(
        self,
        value,
        side: Literal["left", "right"] = "left",
        ascending: bool = True,
        na_position: Literal["first", "last"] = "last",
    ):
        value = self.dtype.type(value)
        return super().searchsorted(
            value, side=side, ascending=ascending, na_position=na_position
        )

    @property  # type: ignore
    @_cudf_nvtx_annotate
    def year(self):
        """
        The year of the datetime.

        Examples
        --------
        >>> import cudf
        >>> import pandas as pd
        >>> datetime_index = cudf.Index(pd.date_range("2000-01-01",
        ...             periods=3, freq="Y"))
        >>> datetime_index
        DatetimeIndex(['2000-12-31', '2001-12-31', '2002-12-31'], dtype='datetime64[ns]')
        >>> datetime_index.year
        Index([2000, 2001, 2002], dtype='int16')
        """  # noqa: E501
        return self._get_dt_field("year")

    @property  # type: ignore
    @_cudf_nvtx_annotate
    def month(self):
        """
        The month as January=1, December=12.

        Examples
        --------
        >>> import cudf
        >>> import pandas as pd
        >>> datetime_index = cudf.Index(pd.date_range("2000-01-01",
        ...             periods=3, freq="M"))
        >>> datetime_index
        DatetimeIndex(['2000-01-31', '2000-02-29', '2000-03-31'], dtype='datetime64[ns]')
        >>> datetime_index.month
        Index([1, 2, 3], dtype='int16')
        """  # noqa: E501
        return self._get_dt_field("month")

    @property  # type: ignore
    @_cudf_nvtx_annotate
    def day(self):
        """
        The day of the datetime.

        Examples
        --------
        >>> import pandas as pd
        >>> import cudf
        >>> datetime_index = cudf.Index(pd.date_range("2000-01-01",
        ...             periods=3, freq="D"))
        >>> datetime_index
        DatetimeIndex(['2000-01-01', '2000-01-02', '2000-01-03'], dtype='datetime64[ns]')
        >>> datetime_index.day
        Index([1, 2, 3], dtype='int16')
        """  # noqa: E501
        return self._get_dt_field("day")

    @property  # type: ignore
    @_cudf_nvtx_annotate
    def hour(self):
        """
        The hours of the datetime.

        Examples
        --------
        >>> import pandas as pd
        >>> import cudf
        >>> datetime_index = cudf.Index(pd.date_range("2000-01-01",
        ...             periods=3, freq="h"))
        >>> datetime_index
        DatetimeIndex(['2000-01-01 00:00:00', '2000-01-01 01:00:00',
                    '2000-01-01 02:00:00'],
                    dtype='datetime64[ns]')
        >>> datetime_index.hour
        Index([0, 1, 2], dtype='int16')
        """
        return self._get_dt_field("hour")

    @property  # type: ignore
    @_cudf_nvtx_annotate
    def minute(self):
        """
        The minutes of the datetime.

        Examples
        --------
        >>> import pandas as pd
        >>> import cudf
        >>> datetime_index = cudf.Index(pd.date_range("2000-01-01",
        ...             periods=3, freq="T"))
        >>> datetime_index
        DatetimeIndex(['2000-01-01 00:00:00', '2000-01-01 00:01:00',
                    '2000-01-01 00:02:00'],
                    dtype='datetime64[ns]')
        >>> datetime_index.minute
        Index([0, 1, 2], dtype='int16')
        """
        return self._get_dt_field("minute")

    @property  # type: ignore
    @_cudf_nvtx_annotate
    def second(self):
        """
        The seconds of the datetime.

        Examples
        --------
        >>> import pandas as pd
        >>> import cudf
        >>> datetime_index = cudf.Index(pd.date_range("2000-01-01",
        ...             periods=3, freq="s"))
        >>> datetime_index
        DatetimeIndex(['2000-01-01 00:00:00', '2000-01-01 00:00:01',
                    '2000-01-01 00:00:02'],
                    dtype='datetime64[ns]')
        >>> datetime_index.second
        Index([0, 1, 2], dtype='int16')
        """
        return self._get_dt_field("second")

    @property  # type: ignore
    @_cudf_nvtx_annotate
    def microsecond(self):
        """
        The microseconds of the datetime.

        Examples
        --------
        >>> import pandas as pd
        >>> import cudf
        >>> datetime_index = cudf.Index(pd.date_range("2000-01-01",
        ...             periods=3, freq="us"))
        >>> datetime_index
        DatetimeIndex([       '2000-01-01 00:00:00', '2000-01-01 00:00:00.000001',
               '2000-01-01 00:00:00.000002'],
              dtype='datetime64[ns]')
        >>> datetime_index.microsecond
        Index([0, 1, 2], dtype='int32')
        """  # noqa: E501
        return as_index(
            (
                # Need to manually promote column to int32 because
                # pandas-matching binop behaviour requires that this
                # __mul__ returns an int16 column.
                self._values.get_dt_field("millisecond").astype("int32")
                * cudf.Scalar(1000, dtype="int32")
            )
            + self._values.get_dt_field("microsecond"),
            name=self.name,
        )

    @property  # type: ignore
    @_cudf_nvtx_annotate
    def nanosecond(self):
        """
        The nanoseconds of the datetime.

        Examples
        --------
        >>> import pandas as pd
        >>> import cudf
        >>> datetime_index = cudf.Index(pd.date_range("2000-01-01",
        ...             periods=3, freq="ns"))
        >>> datetime_index
        DatetimeIndex([          '2000-01-01 00:00:00',
                       '2000-01-01 00:00:00.000000001',
                       '2000-01-01 00:00:00.000000002'],
                      dtype='datetime64[ns]')
        >>> datetime_index.nanosecond
        Index([0, 1, 2], dtype='int16')
        """
        return self._get_dt_field("nanosecond")

    @property  # type: ignore
    @_cudf_nvtx_annotate
    def weekday(self):
        """
        The day of the week with Monday=0, Sunday=6.

        Examples
        --------
        >>> import pandas as pd
        >>> import cudf
        >>> datetime_index = cudf.Index(pd.date_range("2016-12-31",
        ...     "2017-01-08", freq="D"))
        >>> datetime_index
        DatetimeIndex(['2016-12-31', '2017-01-01', '2017-01-02', '2017-01-03',
                    '2017-01-04', '2017-01-05', '2017-01-06', '2017-01-07',
                    '2017-01-08'],
                    dtype='datetime64[ns]')
        >>> datetime_index.weekday
        Index([5, 6, 0, 1, 2, 3, 4, 5, 6], dtype='int16')
        """
        return self._get_dt_field("weekday")

    @property  # type: ignore
    @_cudf_nvtx_annotate
    def dayofweek(self):
        """
        The day of the week with Monday=0, Sunday=6.

        Examples
        --------
        >>> import pandas as pd
        >>> import cudf
        >>> datetime_index = cudf.Index(pd.date_range("2016-12-31",
        ...     "2017-01-08", freq="D"))
        >>> datetime_index
        DatetimeIndex(['2016-12-31', '2017-01-01', '2017-01-02', '2017-01-03',
                    '2017-01-04', '2017-01-05', '2017-01-06', '2017-01-07',
                    '2017-01-08'],
                    dtype='datetime64[ns]')
        >>> datetime_index.dayofweek
        Index([5, 6, 0, 1, 2, 3, 4, 5, 6], dtype='int16')
        """
        return self._get_dt_field("weekday")

    @property  # type: ignore
    @_cudf_nvtx_annotate
    def dayofyear(self):
        """
        The day of the year, from 1-365 in non-leap years and
        from 1-366 in leap years.

        Examples
        --------
        >>> import pandas as pd
        >>> import cudf
        >>> datetime_index = cudf.Index(pd.date_range("2016-12-31",
        ...     "2017-01-08", freq="D"))
        >>> datetime_index
        DatetimeIndex(['2016-12-31', '2017-01-01', '2017-01-02', '2017-01-03',
                    '2017-01-04', '2017-01-05', '2017-01-06', '2017-01-07',
                    '2017-01-08'],
                    dtype='datetime64[ns]')
        >>> datetime_index.dayofyear
        Index([366, 1, 2, 3, 4, 5, 6, 7, 8], dtype='int16')
        """
        return self._get_dt_field("day_of_year")

    @property  # type: ignore
    @_cudf_nvtx_annotate
    def day_of_year(self):
        """
        The day of the year, from 1-365 in non-leap years and
        from 1-366 in leap years.

        Examples
        --------
        >>> import pandas as pd
        >>> import cudf
        >>> datetime_index = cudf.Index(pd.date_range("2016-12-31",
        ...     "2017-01-08", freq="D"))
        >>> datetime_index
        DatetimeIndex(['2016-12-31', '2017-01-01', '2017-01-02', '2017-01-03',
                    '2017-01-04', '2017-01-05', '2017-01-06', '2017-01-07',
                    '2017-01-08'],
                    dtype='datetime64[ns]')
        >>> datetime_index.day_of_year
        Index([366, 1, 2, 3, 4, 5, 6, 7, 8], dtype='int16')
        """
        return self._get_dt_field("day_of_year")

    @property  # type: ignore
    @_cudf_nvtx_annotate
    def is_leap_year(self):
        """
        Boolean indicator if the date belongs to a leap year.

        A leap year is a year, which has 366 days (instead of 365) including
        29th of February as an intercalary day. Leap years are years which are
        multiples of four with the exception of years divisible by 100 but not
        by 400.

        Returns
        -------
        ndarray
        Booleans indicating if dates belong to a leap year.
        """
        res = is_leap_year(self._values).fillna(False)
        return cupy.asarray(res)

    @property  # type: ignore
    @_cudf_nvtx_annotate
    def quarter(self):
        """
        Integer indicator for which quarter of the year the date belongs in.

        There are 4 quarters in a year. With the first quarter being from
        January - March, second quarter being April - June, third quarter
        being July - September and fourth quarter being October - December.

        Returns
        -------
        Index
        Integer indicating which quarter the date belongs to.

        Examples
        --------
        >>> import cudf
        >>> gIndex = cudf.DatetimeIndex(["2020-05-31 08:00:00",
        ...    "1999-12-31 18:40:00"])
        >>> gIndex.quarter
        Index([2, 4], dtype='int8')
        """
        res = extract_quarter(self._values)
        return Index(res, dtype="int8")

    @_cudf_nvtx_annotate
    def isocalendar(self):
        """
        Returns a DataFrame with the year, week, and day
        calculated according to the ISO 8601 standard.

        Returns
        -------
        DataFrame
        with columns year, week and day

        Examples
        --------
        >>> gIndex = cudf.DatetimeIndex(["2020-05-31 08:00:00",
        ...    "1999-12-31 18:40:00"])
        >>> gIndex.isocalendar()
                             year  week  day
        2020-05-31 08:00:00  2020    22    7
        1999-12-31 18:40:00  1999    52    5
        """
        return cudf.core.tools.datetimes._to_iso_calendar(self)

    @_cudf_nvtx_annotate
    def to_pandas(
        self, *, nullable: bool = False, arrow_type: bool = False
    ) -> pd.DatetimeIndex:
        if arrow_type and nullable:
            raise ValueError(
                f"{arrow_type=} and {nullable=} cannot both be set."
            )
        elif nullable:
            raise NotImplementedError(f"{nullable=} is not implemented.")

        result = self._values.to_pandas(arrow_type=arrow_type)
        if arrow_type:
            return pd.Index(result, name=self.name)
        else:
            freq = (
                self._freq._maybe_as_fast_pandas_offset()
                if self._freq is not None
                else None
            )
            return pd.DatetimeIndex(result, name=self.name, freq=freq)

    @_cudf_nvtx_annotate
    def _get_dt_field(self, field):
        out_column = self._values.get_dt_field(field)
        # column.column_empty_like always returns a Column object
        # but we need a NumericalColumn for Index..
        # how should this be handled?
        out_column = column.build_column(
            data=out_column.base_data,
            dtype=out_column.dtype,
            mask=out_column.base_mask,
            offset=out_column.offset,
        )
        return as_index(out_column, name=self.name)

    def _is_boolean(self):
        return False

    @_cudf_nvtx_annotate
    def ceil(self, freq):
        """
        Perform ceil operation on the data to the specified freq.

        Parameters
        ----------
        freq : str
            One of ["D", "H", "T", "min", "S", "L", "ms", "U", "us", "N"].
            Must be a fixed frequency like 'S' (second) not 'ME' (month end).
            See `frequency aliases <https://pandas.pydata.org/docs/\
                user_guide/timeseries.html#timeseries-offset-aliases>`__
            for more details on these aliases.

        Returns
        -------
        DatetimeIndex
            Index of the same type for a DatetimeIndex

        Examples
        --------
        >>> import cudf
        >>> gIndex = cudf.DatetimeIndex([
        ...     "2020-05-31 08:05:42",
        ...     "1999-12-31 18:40:30",
        ... ])
        >>> gIndex.ceil("T")
        DatetimeIndex(['2020-05-31 08:06:00', '1999-12-31 18:41:00'], dtype='datetime64[ns]')
        """  # noqa: E501
        out_column = self._values.ceil(freq)

        return self.__class__._from_data({self.name: out_column})

    @_cudf_nvtx_annotate
    def floor(self, freq):
        """
        Perform floor operation on the data to the specified freq.

        Parameters
        ----------
        freq : str
            One of ["D", "H", "T", "min", "S", "L", "ms", "U", "us", "N"].
            Must be a fixed frequency like 'S' (second) not 'ME' (month end).
            See `frequency aliases <https://pandas.pydata.org/docs/\
                user_guide/timeseries.html#timeseries-offset-aliases>`__
            for more details on these aliases.

        Returns
        -------
        DatetimeIndex
            Index of the same type for a DatetimeIndex

        Examples
        --------
        >>> import cudf
        >>> gIndex = cudf.DatetimeIndex([
        ...     "2020-05-31 08:59:59",
        ...     "1999-12-31 18:44:59",
        ... ])
        >>> gIndex.floor("T")
        DatetimeIndex(['2020-05-31 08:59:00', '1999-12-31 18:44:00'], dtype='datetime64[ns]')
        """  # noqa: E501
        out_column = self._values.floor(freq)

        return self.__class__._from_data({self.name: out_column})

    @_cudf_nvtx_annotate
    def round(self, freq):
        """
        Perform round operation on the data to the specified freq.

        Parameters
        ----------
        freq : str
            One of ["D", "H", "T", "min", "S", "L", "ms", "U", "us", "N"].
            Must be a fixed frequency like 'S' (second) not 'ME' (month end).
            See `frequency aliases <https://pandas.pydata.org/docs/\
                user_guide/timeseries.html#timeseries-offset-aliases>`__
            for more details on these aliases.

        Returns
        -------
        DatetimeIndex
            Index containing rounded datetimes.

        Examples
        --------
        >>> import cudf
        >>> dt_idx = cudf.Index([
        ...     "2001-01-01 00:04:45",
        ...     "2001-01-01 00:04:58",
        ...     "2001-01-01 00:05:04",
        ... ], dtype="datetime64[ns]")
        >>> dt_idx
        DatetimeIndex(['2001-01-01 00:04:45', '2001-01-01 00:04:58',
                       '2001-01-01 00:05:04'],
                      dtype='datetime64[ns]')
        >>> dt_idx.round('H')
        DatetimeIndex(['2001-01-01', '2001-01-01', '2001-01-01'], dtype='datetime64[ns]')
        >>> dt_idx.round('T')
        DatetimeIndex(['2001-01-01 00:05:00', '2001-01-01 00:05:00', '2001-01-01 00:05:00'], dtype='datetime64[ns]')
        """  # noqa: E501
        out_column = self._values.round(freq)

        return self.__class__._from_data({self.name: out_column})

    def tz_localize(self, tz, ambiguous="NaT", nonexistent="NaT"):
        """
        Localize timezone-naive data to timezone-aware data.

        Parameters
        ----------
        tz : str
            Timezone to convert timestamps to.

        Returns
        -------
        DatetimeIndex containing timezone aware timestamps.

        Examples
        --------
        >>> import cudf
        >>> import pandas as pd
        >>> tz_naive = cudf.date_range('2018-03-01 09:00', periods=3, freq='D')
        >>> tz_aware = tz_naive.tz_localize("America/New_York")
        >>> tz_aware
        DatetimeIndex(['2018-03-01 09:00:00-05:00', '2018-03-02 09:00:00-05:00',
                       '2018-03-03 09:00:00-05:00'],
                      dtype='datetime64[ns, America/New_York]', freq='D')

        Ambiguous or nonexistent datetimes are converted to NaT.

        >>> s = cudf.to_datetime(cudf.Series(['2018-10-28 01:20:00',
        ...                                   '2018-10-28 02:36:00',
        ...                                   '2018-10-28 03:46:00']))
        >>> s.dt.tz_localize("CET")
        0    2018-10-28 01:20:00.000000000
        1                              NaT
        2    2018-10-28 03:46:00.000000000
        dtype: datetime64[ns, CET]

        Notes
        -----
        'NaT' is currently the only supported option for the
        ``ambiguous`` and ``nonexistent`` arguments. Any
        ambiguous or nonexistent timestamps are converted
        to 'NaT'.
        """  # noqa: E501
        from cudf.core._internals.timezones import delocalize, localize

        if tz is None:
            result_col = delocalize(self._column)
        else:
            result_col = localize(self._column, tz, ambiguous, nonexistent)
        return DatetimeIndex._from_data(
            {self.name: result_col}, freq=self._freq
        )

    def tz_convert(self, tz):
        """
        Convert tz-aware datetimes from one time zone to another.

        Parameters
        ----------
        tz : str
            Time zone for time. Corresponding timestamps would be converted
            to this time zone of the Datetime Array/Index.
            A `tz` of None will convert to UTC and remove the timezone
            information.

        Returns
        -------
        DatetimeIndex containing timestamps corresponding to the timezone
        `tz`.

        Examples
        --------
        >>> import cudf
        >>> dti = cudf.date_range('2018-03-01 09:00', periods=3, freq='D')
        >>> dti = dti.tz_localize("America/New_York")
        >>> dti
        DatetimeIndex(['2018-03-01 09:00:00-05:00', '2018-03-02 09:00:00-05:00',
                       '2018-03-03 09:00:00-05:00'],
                      dtype='datetime64[ns, America/New_York]', freq='D')
        >>> dti.tz_convert("Europe/London")
        DatetimeIndex(['2018-03-01 14:00:00+00:00',
                       '2018-03-02 14:00:00+00:00',
                       '2018-03-03 14:00:00+00:00'],
                      dtype='datetime64[ns, Europe/London]')
        """  # noqa: E501
        from cudf.core._internals.timezones import convert

        if tz is None:
            result_col = self._column._utc_time
        else:
            result_col = convert(self._column, tz)
        return DatetimeIndex._from_data({self.name: result_col})


class TimedeltaIndex(Index):
    """
    Immutable, ordered and sliceable sequence of timedelta64 data,
    represented internally as int64.

    Parameters
    ----------
    data : array-like (1-dimensional), optional
        Optional datetime-like data to construct index with.
    unit : str, optional
        This is not yet supported
    copy : bool
        Make a copy of input.
    freq : str, optional
        This is not yet supported
    closed : str, optional
        This is not yet supported
    dtype : str or :class:`numpy.dtype`, optional
        Data type for the output Index. If not specified, the
        default dtype will be ``timedelta64[ns]``.
    name : object
        Name to be stored in the index.

    Attributes
    ----------
    days
    seconds
    microseconds
    nanoseconds
    components
    inferred_freq

    Methods
    -------
    None

    Returns
    -------
    TimedeltaIndex

    Examples
    --------
    >>> import cudf
    >>> cudf.TimedeltaIndex([1132223, 2023232, 342234324, 4234324],
    ...     dtype="timedelta64[ns]")
    TimedeltaIndex(['0 days 00:00:00.001132223', '0 days 00:00:00.002023232',
                    '0 days 00:00:00.342234324', '0 days 00:00:00.004234324'],
                  dtype='timedelta64[ns]')
    >>> cudf.TimedeltaIndex([1, 2, 3, 4], dtype="timedelta64[s]",
    ...     name="delta-index")
    TimedeltaIndex(['0 days 00:00:01', '0 days 00:00:02', '0 days 00:00:03',
                    '0 days 00:00:04'],
                  dtype='timedelta64[s]', name='delta-index')
    """

    @_cudf_nvtx_annotate
    def __init__(
        self,
        data=None,
        unit=None,
        freq=None,
        closed=None,
        dtype=None,
        copy: bool = False,
        name=None,
    ):
        if freq is not None:
            raise NotImplementedError("freq is not yet supported")

        if unit is not None:
            warnings.warn(
                "The 'unit' keyword is "
                "deprecated and will be removed in a future version. ",
                FutureWarning,
            )
            raise NotImplementedError(
                "unit is not yet supported, alternatively "
                "dtype parameter is supported"
            )

        if dtype is None:
            dtype = "timedelta64[ns]"
        dtype = cudf.dtype(dtype)
        if dtype.kind != "m":
            raise TypeError("dtype must be a timedelta type")

        name = _getdefault_name(data, name=name)
        data = column.as_column(data, dtype=dtype)

        if copy:
            data = data.copy()

        super().__init__(data, name=name)

    def __getitem__(self, index):
        value = super().__getitem__(index)
        if cudf.get_option("mode.pandas_compatible") and isinstance(
            value, np.timedelta64
        ):
            return pd.Timedelta(value)
        return value

    @_cudf_nvtx_annotate
    def to_pandas(
        self, *, nullable: bool = False, arrow_type: bool = False
    ) -> pd.TimedeltaIndex:
        if arrow_type and nullable:
            raise ValueError(
                f"{arrow_type=} and {nullable=} cannot both be set."
            )
        elif nullable:
            raise NotImplementedError(f"{nullable=} is not implemented.")

        result = self._values.to_pandas(arrow_type=arrow_type)
        if arrow_type:
            return pd.Index(result, name=self.name)
        else:
            return pd.TimedeltaIndex(result, name=self.name)

    @property  # type: ignore
    @_cudf_nvtx_annotate
    def days(self):
        """
        Number of days for each element.
        """
        # Need to specifically return `int64` to avoid overflow.
        return as_index(
            arbitrary=self._values.days, name=self.name, dtype="int64"
        )

    @property  # type: ignore
    @_cudf_nvtx_annotate
    def seconds(self):
        """
        Number of seconds (>= 0 and less than 1 day) for each element.
        """
        return as_index(
            arbitrary=self._values.seconds, name=self.name, dtype="int32"
        )

    @property  # type: ignore
    @_cudf_nvtx_annotate
    def microseconds(self):
        """
        Number of microseconds (>= 0 and less than 1 second) for each element.
        """
        return as_index(
            arbitrary=self._values.microseconds, name=self.name, dtype="int32"
        )

    @property  # type: ignore
    @_cudf_nvtx_annotate
    def nanoseconds(self):
        """
        Number of nanoseconds (>= 0 and less than 1 microsecond) for each
        element.
        """
        return as_index(
            arbitrary=self._values.nanoseconds, name=self.name, dtype="int32"
        )

    @property  # type: ignore
    @_cudf_nvtx_annotate
    def components(self):
        """
        Return a dataframe of the components (days, hours, minutes,
        seconds, milliseconds, microseconds, nanoseconds) of the Timedeltas.
        """
        return self._values.components()

    @property
    def inferred_freq(self):
        """
        Infers frequency of TimedeltaIndex.

        Notes
        -----
        This property is currently not supported.
        """
        raise NotImplementedError("inferred_freq is not yet supported")

    def _is_boolean(self):
        return False


class CategoricalIndex(Index):
    """
    A categorical of orderable values that represent the indices of another
    Column

    Parameters
    ----------
    data : array-like (1-dimensional)
        The values of the categorical. If categories are given,
        values not in categories will be replaced with None/NaN.
    categories : list-like, optional
        The categories for the categorical. Items need to be unique.
        If the categories are not given here (and also not in dtype),
        they will be inferred from the data.
    ordered : bool, optional
        Whether or not this categorical is treated as an ordered categorical.
        If not given here or in dtype, the resulting categorical will be
        unordered.
    dtype : CategoricalDtype or "category", optional
        If CategoricalDtype, cannot be used together with categories or
        ordered.
    copy : bool, default False
        Make a copy of input.
    name : object, optional
        Name to be stored in the index.

    Attributes
    ----------
    codes
    categories

    Methods
    -------
    equals

    Returns
    -------
    CategoricalIndex

    Examples
    --------
    >>> import cudf
    >>> import pandas as pd
    >>> cudf.CategoricalIndex(
    ... data=[1, 2, 3, 4], categories=[1, 2], ordered=False, name="a")
    CategoricalIndex([1, 2, <NA>, <NA>], categories=[1, 2], ordered=False, dtype='category', name='a')

    >>> cudf.CategoricalIndex(
    ... data=[1, 2, 3, 4], dtype=pd.CategoricalDtype([1, 2, 3]), name="a")
    CategoricalIndex([1, 2, 3, <NA>], categories=[1, 2, 3], ordered=False, dtype='category', name='a')
    """  # noqa: E501

    @_cudf_nvtx_annotate
    def __init__(
        self,
        data=None,
        categories=None,
        ordered=None,
        dtype=None,
        copy=False,
        name=None,
    ):
        if isinstance(dtype, (pd.CategoricalDtype, cudf.CategoricalDtype)):
            if categories is not None or ordered is not None:
                raise ValueError(
                    "Cannot specify `categories` or "
                    "`ordered` together with `dtype`."
                )
        if copy:
            data = column.as_column(data, dtype=dtype).copy(deep=True)
        name = _getdefault_name(data, name=name)
        if isinstance(data, CategoricalColumn):
            data = data
        elif isinstance(data, pd.Series) and (
            isinstance(data.dtype, pd.CategoricalDtype)
        ):
            codes_data = column.as_column(data.cat.codes.values)
            data = column.build_categorical_column(
                categories=data.cat.categories,
                codes=codes_data,
                ordered=data.cat.ordered,
            )
        elif isinstance(data, (pd.Categorical, pd.CategoricalIndex)):
            codes_data = column.as_column(data.codes)
            data = column.build_categorical_column(
                categories=data.categories,
                codes=codes_data,
                ordered=data.ordered,
            )
        else:
            data = column.as_column(
                data, dtype="category" if dtype is None else dtype
            )
            # dtype has already been taken care
            dtype = None

        if categories is not None:
            data = data.set_categories(categories, ordered=ordered)
        elif isinstance(dtype, (pd.CategoricalDtype, cudf.CategoricalDtype)):
            data = data.set_categories(dtype.categories, ordered=ordered)
        elif ordered is True and data.ordered is False:
            data = data.as_ordered(ordered=True)
        elif ordered is False and data.ordered is True:
            data = data.as_ordered(ordered=False)
        super().__init__(data, name=name)

    @property  # type: ignore
    @_cudf_nvtx_annotate
    def codes(self):
        """
        The category codes of this categorical.
        """
        return as_index(self._values.codes)

    @property  # type: ignore
    @_cudf_nvtx_annotate
    def categories(self):
        """
        The categories of this categorical.
        """
        return self.dtype.categories

    def _is_boolean(self):
        return False

    def _is_categorical(self):
        return True


@_cudf_nvtx_annotate
def interval_range(
    start=None,
    end=None,
    periods=None,
    freq=None,
    name=None,
    closed="right",
) -> "IntervalIndex":
    """
    Returns a fixed frequency IntervalIndex.

    Parameters
    ----------
    start : numeric, default None
        Left bound for generating intervals.
    end : numeric , default None
        Right bound for generating intervals.
    periods : int, default None
        Number of periods to generate
    freq : numeric, default None
        The length of each interval. Must be consistent
        with the type of start and end
    name : str, default None
        Name of the resulting IntervalIndex.
    closed : {"left", "right", "both", "neither"}, default "right"
        Whether the intervals are closed on the left-side, right-side,
        both or neither.

    Returns
    -------
    IntervalIndex

    Examples
    --------
    >>> import cudf
    >>> import pandas as pd
    >>> cudf.interval_range(start=0,end=5)
    IntervalIndex([(0, 0], (1, 1], (2, 2], (3, 3], (4, 4], (5, 5]],
    ...closed='right',dtype='interval')
    >>> cudf.interval_range(start=0,end=10, freq=2,closed='left')
    IntervalIndex([[0, 2), [2, 4), [4, 6), [6, 8), [8, 10)],
    ...closed='left',dtype='interval')
    >>> cudf.interval_range(start=0,end=10, periods=3,closed='left')
    ...IntervalIndex([[0.0, 3.3333333333333335),
            [3.3333333333333335, 6.666666666666667),
            [6.666666666666667, 10.0)],
            closed='left',
            dtype='interval')
    """
    nargs = sum(_ is not None for _ in (start, end, periods, freq))

    # we need at least three of (start, end, periods, freq)
    if nargs == 2 and freq is None:
        freq = 1
        nargs += 1

    if nargs != 3:
        raise ValueError(
            "Of the four parameters: start, end, periods, and "
            "freq, exactly three must be specified"
        )

    start = cudf.Scalar(start) if start is not None else start
    end = cudf.Scalar(end) if end is not None else end
    if periods is not None and not cudf.api.types.is_integer(periods):
        warnings.warn(
            "Non-integer 'periods' in cudf.date_range, and cudf.interval_range"
            " are deprecated and will raise in a future version.",
            FutureWarning,
        )
    periods = cudf.Scalar(int(periods)) if periods is not None else periods
    freq = cudf.Scalar(freq) if freq is not None else freq

    if start is None:
        start = end - freq * periods
    elif freq is None:
        quotient, remainder = divmod((end - start).value, periods.value)
        if remainder:
            freq = (end - start) / periods
        else:
            freq = cudf.Scalar(int(quotient))
    elif periods is None:
        periods = cudf.Scalar(int((end - start) / freq))
    elif end is None:
        end = start + periods * freq

    if any(
        not _is_non_decimal_numeric_dtype(x.dtype)
        for x in (start, periods, freq, end)
    ):
        raise ValueError("start, end, periods, freq must be numeric values.")

    periods = periods.astype("int64")
    common_dtype = find_common_type((start.dtype, freq.dtype, end.dtype))
    start = start.astype(common_dtype)
    freq = freq.astype(common_dtype)

    bin_edges = sequence(
        size=periods + 1,
        init=start.device_value,
        step=freq.device_value,
    )
    left_col = bin_edges.slice(0, len(bin_edges) - 1)
    right_col = bin_edges.slice(1, len(bin_edges))

    if len(right_col) == 0 or len(left_col) == 0:
        dtype = IntervalDtype("int64", closed)
        data = column.column_empty_like_same_mask(left_col, dtype)
        return IntervalIndex(data, closed=closed)

    interval_col = IntervalColumn(
        dtype=IntervalDtype(left_col.dtype, closed),
        size=len(left_col),
        children=(left_col, right_col),
    )
    return IntervalIndex(interval_col, closed=closed)


class IntervalIndex(Index):
    """
    Immutable index of intervals that are closed on the same side.

    Parameters
    ----------
    data : array-like (1-dimensional)
        Array-like containing Interval objects from which to build the
        IntervalIndex.
    closed : {"left", "right", "both", "neither"}, default "right"
        Whether the intervals are closed on the left-side, right-side,
        both or neither.
    dtype : dtype or None, default None
        If None, dtype will be inferred.
    copy : bool, default False
        Copy the input data.
    name : object, optional
        Name to be stored in the index.

    Attributes
    ----------
    values

    Methods
    -------
    from_breaks
    get_loc

    Returns
    -------
    IntervalIndex
    """

    @_cudf_nvtx_annotate
    def __init__(
        self,
        data,
        closed: Optional[Literal["left", "right", "neither", "both"]] = None,
        dtype=None,
        copy: bool = False,
        name=None,
    ):
        name = _getdefault_name(data, name=name)

        if dtype is not None:
            dtype = cudf.dtype(dtype)
            if not isinstance(dtype, IntervalDtype):
                raise TypeError("dtype must be an IntervalDtype")
            if closed is not None and closed != dtype.closed:
                raise ValueError("closed keyword does not match dtype.closed")
            closed = dtype.closed

        if closed is None and isinstance(dtype, IntervalDtype):
            closed = dtype.closed

        closed = closed or "right"

        if len(data) == 0:
            if not hasattr(data, "dtype"):
                data = np.array([], dtype=np.int64)
            elif isinstance(data.dtype, (pd.IntervalDtype, IntervalDtype)):
                data = np.array([], dtype=data.dtype.subtype)
            interval_col = IntervalColumn(
                dtype=IntervalDtype(data.dtype, closed),
                size=len(data),
                children=(as_column(data), as_column(data)),
            )
        else:
            col = as_column(data)
            if not isinstance(col, IntervalColumn):
                raise TypeError("data must be an iterable of Interval data")
            if copy:
                col = col.copy()
            interval_col = IntervalColumn(
                dtype=IntervalDtype(col.dtype.subtype, closed),
                mask=col.mask,
                size=col.size,
                offset=col.offset,
                null_count=col.null_count,
                children=col.children,
            )

        if dtype:
            interval_col = interval_col.astype(dtype)  # type: ignore[assignment]

        super().__init__(interval_col, name=name)

    @property
    def closed(self):
        return self._values.dtype.closed

    @classmethod
    @_cudf_nvtx_annotate
    def from_breaks(
        cls,
        breaks,
        closed: Optional[
            Literal["left", "right", "neither", "both"]
        ] = "right",
        name=None,
        copy: bool = False,
        dtype=None,
    ):
        """
        Construct an IntervalIndex from an array of splits.

        Parameters
        ----------
        breaks : array-like (1-dimensional)
            Left and right bounds for each interval.
        closed : {"left", "right", "both", "neither"}, default "right"
            Whether the intervals are closed on the left-side, right-side,
            both or neither.
        copy : bool, default False
            Copy the input data.
        name : object, optional
            Name to be stored in the index.
        dtype : dtype or None, default None
            If None, dtype will be inferred.

        Returns
        -------
        IntervalIndex

        Examples
        --------
        >>> import cudf
        >>> import pandas as pd
        >>> cudf.IntervalIndex.from_breaks([0, 1, 2, 3])
        IntervalIndex([(0, 1], (1, 2], (2, 3]], dtype='interval[int64, right]')
        """
        breaks = as_column(breaks, dtype=dtype)
        if copy:
            breaks = breaks.copy()
        left_col = breaks.slice(0, len(breaks) - 1)
        right_col = breaks.slice(1, len(breaks))
        # For indexing, children should both have 0 offset
        right_col = column.build_column(
            data=right_col.data,
            dtype=right_col.dtype,
            size=right_col.size,
            mask=right_col.mask,
            offset=0,
            null_count=right_col.null_count,
            children=right_col.children,
        )

        interval_col = IntervalColumn(
            dtype=IntervalDtype(left_col.dtype, closed),
            size=len(left_col),
            children=(left_col, right_col),
        )
        return IntervalIndex(interval_col, name=name, closed=closed)

    def __getitem__(self, index):
        raise NotImplementedError(
            "Getting a scalar from an IntervalIndex is not yet supported"
        )

    def _is_interval(self):
        return True

    def _is_boolean(self):
        return False

    def _clean_nulls_from_index(self):
        return self


@_cudf_nvtx_annotate
def as_index(
    arbitrary, nan_as_null=None, copy=False, name=no_default, dtype=None
) -> BaseIndex:
    """Create an Index from an arbitrary object

    Parameters
    ----------
    arbitrary : object
        Object to construct the Index from. See *Notes*.
    nan_as_null : bool, optional, default None
        If None (default), treats NaN values in arbitrary as null.
        If True, combines the mask and NaNs to
        form a new validity mask. If False, leaves NaN values as is.
    copy : bool, default False
        If True, Make copies of `arbitrary` if possible and create an
        Index out of it.
        If False, `arbitrary` will be shallow-copied if it is a
        device-object to construct an Index.
    name : object, optional
        Name of the index being created, by default it is `None`.
    dtype : optional
        Optionally typecast the constructed Index to the given
        dtype.

    Returns
    -------
    result : subclass of Index
        - CategoricalIndex for Categorical input.
        - DatetimeIndex for Datetime input.
        - Index for all other inputs.

    Notes
    -----
    Currently supported inputs are:

    * ``Column``
    * ``Buffer``
    * ``Series``
    * ``Index``
    * numba device array
    * numpy array
    * pyarrow array
    * pandas.Categorical

    Returns
    -------
    result : subclass of Index
        - CategoricalIndex for Categorical input.
        - DatetimeIndex for Datetime input.
        - Index for all other inputs.
    """

    if name is no_default:
        name = getattr(arbitrary, "name", None)

    if isinstance(arbitrary, cudf.MultiIndex):
        if dtype is not None:
            raise TypeError(
                "dtype must be `None` for inputs of type: "
                f"{type(arbitrary).__name__}, found {dtype=} "
            )
        return arbitrary.copy(deep=copy)
    elif isinstance(arbitrary, BaseIndex):
        idx = arbitrary.copy(deep=copy).rename(name)
    elif isinstance(arbitrary, ColumnBase):
        idx = _index_from_data({name: arbitrary})
    elif isinstance(arbitrary, cudf.Series):
        return as_index(
            arbitrary._column,
            nan_as_null=nan_as_null,
            copy=copy,
            name=name,
            dtype=dtype,
        )
    elif isinstance(arbitrary, (pd.RangeIndex, range)):
        idx = RangeIndex(
            start=arbitrary.start,
            stop=arbitrary.stop,
            step=arbitrary.step,
            name=name,
        )
    elif isinstance(arbitrary, pd.MultiIndex):
        if dtype is not None:
            raise TypeError(
                "dtype must be `None` for inputs of type: "
                f"{type(arbitrary).__name__}, found {dtype=} "
            )
        return cudf.MultiIndex.from_pandas(
            arbitrary.copy(deep=copy), nan_as_null=nan_as_null
        )
    elif isinstance(arbitrary, cudf.DataFrame) or is_scalar(arbitrary):
        raise ValueError("Index data must be 1-dimensional and list-like")
    else:
        return as_index(
            column.as_column(arbitrary, dtype=dtype, nan_as_null=nan_as_null),
            copy=copy,
            name=name,
            dtype=dtype,
        )
    if dtype is not None:
        idx = idx.astype(dtype)
    return idx


def _getdefault_name(values, name):
    if name is None:
        return getattr(values, "name", None)
    return name


@_cudf_nvtx_annotate
def _concat_range_index(indexes: List[RangeIndex]) -> BaseIndex:
    """
    An internal Utility function to concat RangeIndex objects.
    """
    start = step = next_ = None

    # Filter the empty indexes
    non_empty_indexes = [obj for obj in indexes if len(obj)]

    if not non_empty_indexes:
        # Here all "indexes" had 0 length, i.e. were empty.
        # In this case return an empty range index.
        return RangeIndex(0, 0)

    for obj in non_empty_indexes:
        if start is None:
            # This is set by the first non-empty index
            start = obj.start
            if step is None and len(obj) > 1:
                step = obj.step
        elif step is None:
            # First non-empty index had only one element
            if obj.start == start:
                result = as_index(concat_columns([x._values for x in indexes]))
                return result
            step = obj.start - start

        non_consecutive = (step != obj.step and len(obj) > 1) or (
            next_ is not None and obj.start != next_
        )
        if non_consecutive:
            result = as_index(concat_columns([x._values for x in indexes]))
            return result
        if step is not None:
            next_ = obj[-1] + step

    stop = non_empty_indexes[-1].stop if next_ is None else next_
    return RangeIndex(start, stop, step)


@_cudf_nvtx_annotate
def _extended_gcd(a: int, b: int) -> Tuple[int, int, int]:
    """
    Extended Euclidean algorithms to solve Bezout's identity:
       a*x + b*y = gcd(x, y)
    Finds one particular solution for x, y: s, t
    Returns: gcd, s, t
    """
    s, old_s = 0, 1
    t, old_t = 1, 0
    r, old_r = b, a
    while r:
        quotient = old_r // r
        old_r, r = r, old_r - quotient * r
        old_s, s = s, old_s - quotient * s
        old_t, t = t, old_t - quotient * t
    return old_r, old_s, old_t


def _get_indexer_basic(index, positions, method, target_col, tolerance):
    # `positions` will be modified in-place, so it is the
    # responsibility of the caller to decide whether or not
    # to make a copy of it before passing it to this method.
    nonexact = positions == -1
    positions[nonexact] = index.searchsorted(
        target_col[nonexact],
        side="left" if method in {"pad", "ffill"} else "right",
    )
    if method in {"pad", "ffill"}:
        # searchsorted returns "indices into a sorted array such that,
        # if the corresponding elements in v were inserted before the
        # indices, the order of a would be preserved".
        # Thus, we need to subtract 1 to find values to the left.
        positions[nonexact] -= 1
        # This also mapped not found values (values of 0 from
        # np.searchsorted) to -1, which conveniently is also our
        # sentinel for missing values
    else:
        # Mark indices to the right of the largest value as not found
        positions[positions == len(index)] = np.int32(-1)

    if tolerance is not None:
        distance = abs(index[positions] - target_col)
        return positions.where(distance <= tolerance, -1)
    return positions


def _get_nearest_indexer(
    index: Index,
    positions: cudf.Series,
    target_col: cudf.core.column.ColumnBase,
    tolerance: Union[int, float],
):
    """
    Get the indexer for the nearest index labels; requires an index with
    values that can be subtracted from each other.
    """
    left_indexer = _get_indexer_basic(
        index=index,
        positions=positions.copy(deep=True),
        method="pad",
        target_col=target_col,
        tolerance=tolerance,
    )
    right_indexer = _get_indexer_basic(
        index=index,
        positions=positions.copy(deep=True),
        method="backfill",
        target_col=target_col,
        tolerance=tolerance,
    )

    left_distances = abs(index[left_indexer] - target_col)
    right_distances = abs(index[right_indexer] - target_col)

    op = operator.lt if index.is_monotonic_increasing else operator.le
    indexer = left_indexer.where(
        op(left_distances, right_distances) | (right_indexer == -1),
        right_indexer,
    )

    if tolerance is not None:
        distance = abs(index[indexer] - target_col)
        return indexer.where(distance <= tolerance, -1)
    return indexer


def _validate_freq(freq: Any) -> cudf.DateOffset:
    if isinstance(freq, str):
        return cudf.DateOffset._from_freqstr(freq)
    elif freq is not None and not isinstance(freq, cudf.DateOffset):
        raise ValueError(f"Invalid frequency: {freq}")
    return cast(cudf.DateOffset, freq)<|MERGE_RESOLUTION|>--- conflicted
+++ resolved
@@ -1704,11 +1704,7 @@
         if dtype.kind != "M":
             raise TypeError("dtype must be a datetime type")
 
-<<<<<<< HEAD
         name = _getdefault_name(data, name=name)
-        data = column.as_column(data, dtype=dtype)
-=======
-        name = _setdefault_name(data, name=name)["name"]
         data = column.as_column(data)
 
         # TODO: Remove this if statement and fix tests now that
@@ -1718,7 +1714,6 @@
                 "cuDF does not yet support timezone-aware datetimes"
             )
         data = data.astype(dtype)
->>>>>>> b8d003e9
 
         if copy:
             data = data.copy()
