# Copyright (c) 2018-2025, NVIDIA CORPORATION.

from __future__ import annotations

import operator
import warnings
from collections.abc import Hashable, MutableMapping
from functools import cache, cached_property
from numbers import Number
from typing import TYPE_CHECKING, Any, Literal, cast

import cupy
import numpy as np
import pandas as pd
import pyarrow as pa
from typing_extensions import Self

import pylibcudf as plc

import cudf
from cudf import _lib as libcudf
from cudf._lib.types import size_type_dtype
from cudf.api.extensions import no_default
from cudf.api.types import (
    _is_non_decimal_numeric_dtype,
    is_dtype_equal,
    is_integer,
    is_list_like,
    is_scalar,
    is_string_dtype,
)
from cudf.core._base_index import BaseIndex, _return_get_indexer_result
from cudf.core._compat import PANDAS_LT_300
from cudf.core._internals import copying
from cudf.core._internals.search import search_sorted
from cudf.core.buffer import acquire_spill_lock
from cudf.core.column import (
    CategoricalColumn,
    ColumnBase,
    DatetimeColumn,
    IntervalColumn,
    NumericalColumn,
    StringColumn,
    StructColumn,
    TimeDeltaColumn,
    column,
)
from cudf.core.column.column import as_column, concat_columns
from cudf.core.column.string import StringMethods as StringMethods
from cudf.core.dtypes import IntervalDtype
from cudf.core.join._join_helpers import _match_join_keys
from cudf.core.mixins import BinaryOperand
from cudf.core.single_column_frame import SingleColumnFrame
from cudf.utils.docutils import copy_docstring
from cudf.utils.dtypes import (
    _maybe_convert_to_default_type,
    find_common_type,
    is_mixed_with_object_dtype,
)
from cudf.utils.performance_tracking import _performance_tracking
from cudf.utils.utils import _warn_no_dask_cudf, search_range

if TYPE_CHECKING:
    from collections.abc import Generator, Iterable
    from datetime import tzinfo

    from cudf.core.frame import Frame


def ensure_index(index_like: Any) -> BaseIndex:
    """
    Ensure an Index is returned.

    Avoids a shallow copy compared to calling cudf.Index(...)
    """
    if not isinstance(index_like, BaseIndex):
        return cudf.Index(index_like)
    return index_like


class IndexMeta(type):
    """Custom metaclass for Index that overrides instance/subclass tests."""

    def __call__(cls, data, *args, **kwargs):
        if kwargs.get("tupleize_cols", True) is not True:
            raise NotImplementedError(
                "tupleize_cols is currently not supported."
            )

        if cls is Index:
            return as_index(
                arbitrary=data,
                *args,
                **kwargs,
            )
        return super().__call__(data, *args, **kwargs)

    def __instancecheck__(self, instance):
        if self is cudf.Index:
            return isinstance(instance, BaseIndex)
        else:
            return type.__instancecheck__(self, instance)

    def __subclasscheck__(self, subclass):
        if self is cudf.Index:
            return issubclass(subclass, BaseIndex)
        else:
            return type.__subclasscheck__(self, subclass)


def _lexsorted_equal_range(
    idx: Index | cudf.MultiIndex,
    keys: list[ColumnBase],
    is_sorted: bool,
) -> tuple[int, int, ColumnBase | None]:
    """Get equal range for key in lexicographically sorted index. If index
    is not sorted when called, a sort will take place and `sort_inds` is
    returned. Otherwise `None` is returned in that position.
    """
    if not is_sorted:
        sort_inds = idx._get_sorted_inds()
        sort_vals = idx._gather(sort_inds)
    else:
        sort_inds = None
        sort_vals = idx
    lower_bound = search_sorted(
        list(sort_vals._columns),
        keys,
        side="left",
        ascending=sort_vals.is_monotonic_increasing,
    ).element_indexing(0)
    upper_bound = search_sorted(
        list(sort_vals._columns),
        keys,
        side="right",
        ascending=sort_vals.is_monotonic_increasing,
    ).element_indexing(0)

    return lower_bound, upper_bound, sort_inds


def _index_from_data(data: MutableMapping, name: Any = no_default):
    """Construct an index of the appropriate type from some data."""

    if len(data) == 0:
        raise ValueError("Cannot construct Index from any empty Table")
    if len(data) == 1:
        values = next(iter(data.values()))

        if isinstance(values, NumericalColumn):
            index_class_type = Index
        elif isinstance(values, DatetimeColumn):
            index_class_type = DatetimeIndex
        elif isinstance(values, TimeDeltaColumn):
            index_class_type = TimedeltaIndex
        elif isinstance(values, StringColumn):
            index_class_type = Index
        elif isinstance(values, CategoricalColumn):
            index_class_type = CategoricalIndex
        elif isinstance(values, (IntervalColumn, StructColumn)):
            index_class_type = IntervalIndex
        else:
            raise NotImplementedError(
                "Unsupported column type passed to "
                f"create an Index: {type(values)}"
            )
    else:
        index_class_type = cudf.MultiIndex
    return index_class_type._from_data(data, name)


def validate_range_arg(arg, arg_name: Literal["start", "stop", "step"]) -> int:
    """Validate start/stop/step argument in RangeIndex.__init__"""
    if not is_integer(arg):
        raise TypeError(
            f"{arg_name} must be an integer, not {type(arg).__name__}"
        )
    return int(arg)


class RangeIndex(BaseIndex, BinaryOperand):
    """
    Immutable Index implementing a monotonic integer range.

    This is the default index type used by DataFrame and Series
    when no explicit index is provided by the user.

    Parameters
    ----------
    start : int (default: 0), or other range instance
    stop : int (default: 0)
    step : int (default: 1)
    name : object, optional
        Name to be stored in the index.
    dtype : numpy dtype
        Unused, accepted for homogeneity with other index types.
    copy : bool, default False
        Unused, accepted for homogeneity with other index types.

    Attributes
    ----------
    start
    stop
    step

    Methods
    -------
    to_numpy
    to_arrow

    Examples
    --------
    >>> import cudf
    >>> cudf.RangeIndex(0, 10, 1, name="a")
    RangeIndex(start=0, stop=10, step=1, name='a')

    >>> cudf.RangeIndex(range(1, 10, 1), name="a")
    RangeIndex(start=1, stop=10, step=1, name='a')
    """

    _VALID_BINARY_OPERATIONS = BinaryOperand._SUPPORTED_BINARY_OPERATIONS

    _range: range

    @_performance_tracking
    def __init__(
        self, start, stop=None, step=1, dtype=None, copy=False, name=None
    ):
        if not cudf.api.types.is_hashable(name):
            raise ValueError("Name must be a hashable value.")
        self._name = name
        if dtype is not None and cudf.dtype(dtype).kind != "i":
            raise ValueError(f"{dtype=} must be a signed integer type")

        if isinstance(start, range):
            self._range = start
        else:
            if stop is None:
                start, stop = 0, start
            start = validate_range_arg(start, "start")
            stop = validate_range_arg(stop, "stop")
            if step is not None:
                step = validate_range_arg(step, "step")
            else:
                step = 1
            try:
                self._range = range(start, stop, step)
            except ValueError as err:
                if step == 0:
                    raise ValueError("Step must not be zero.") from err
                raise

    def _copy_type_metadata(self: Self, other: Self) -> Self:
        # There is no metadata to be copied for RangeIndex since it does not
        # have an underlying column.
        return self

    def searchsorted(
        self,
        value: int,
        side: Literal["left", "right"] = "left",
        ascending: bool = True,
        na_position: Literal["first", "last"] = "last",
    ):
        assert (len(self) <= 1) or (
            ascending == (self.step > 0)
        ), "Invalid ascending flag"
        return search_range(value, self._range, side=side)

    def factorize(
        self, sort: bool = False, use_na_sentinel: bool = True
    ) -> tuple[cupy.ndarray, Self]:
        if sort and self.step < 0:
            codes = cupy.arange(len(self) - 1, -1, -1)
            uniques = self[::-1]
        else:
            codes = cupy.arange(len(self), dtype=np.intp)
            uniques = self
        return codes, uniques

    @property  # type: ignore
    @_performance_tracking
    def name(self):
        return self._name

    @name.setter  # type: ignore
    @_performance_tracking
    def name(self, value):
        self._name = value

    @property
    @_performance_tracking
    def _column_names(self) -> tuple[Any]:
        return (self.name,)

    @property
    @_performance_tracking
    def _columns(self) -> tuple[ColumnBase]:
        return (self._values,)

    @property
    def _column_labels_and_values(self) -> Iterable:
        return zip(self._column_names, self._columns)

    @property  # type: ignore
    @_performance_tracking
    def start(self) -> int:
        """
        The value of the `start` parameter (0 if this was not supplied).
        """
        return self._range.start

    @property  # type: ignore
    @_performance_tracking
    def stop(self) -> int:
        """
        The value of the stop parameter.
        """
        return self._range.stop

    @property  # type: ignore
    @_performance_tracking
    def step(self) -> int:
        """
        The value of the step parameter.
        """
        return self._range.step

    @property  # type: ignore
    @_performance_tracking
    def _num_rows(self) -> int:
        return len(self)

    @cached_property  # type: ignore
    @_performance_tracking
    def _values(self) -> ColumnBase:
        if len(self) > 0:
            return column.as_column(self._range, dtype=self.dtype)
        else:
            return column.column_empty(0, dtype=self.dtype)

    def _pandas_repr_compatible(self) -> Self:
        return self

    def _is_numeric(self) -> bool:
        return True

    def _is_boolean(self) -> bool:
        return False

    def _is_integer(self) -> bool:
        return True

    def _is_floating(self) -> bool:
        return False

    def _is_object(self) -> bool:
        return False

    def _is_categorical(self) -> bool:
        return False

    def _is_interval(self) -> bool:
        return False

    @property  # type: ignore
    @_performance_tracking
    def hasnans(self) -> bool:
        return False

    @property  # type: ignore
    @_performance_tracking
    def _data(self):
        return cudf.core.column_accessor.ColumnAccessor(
            {self.name: self._values}, verify=False
        )

    @_performance_tracking
    def __contains__(self, item):
        hash(item)
        if not isinstance(item, (np.floating, np.integer, int, float)):
            return False
        elif isinstance(item, (np.timedelta64, np.datetime64, bool)):
            # Cases that would pass the above check
            return False
        try:
            int_item = int(item)
            return int_item == item and int_item in self._range
        except (ValueError, OverflowError):
            return False

    @_performance_tracking
    def copy(self, name=None, deep=False):
        """
        Make a copy of this object.

        Parameters
        ----------
        name : object optional (default: None), name of index
        deep : Bool (default: False)
            Ignored for RangeIndex

        Returns
        -------
        New RangeIndex instance with same range
        """

        name = self.name if name is None else name

        return RangeIndex(self._range, name=name)

    @_performance_tracking
    def astype(self, dtype, copy: bool = True):
        if is_dtype_equal(dtype, self.dtype):
            return self
        return self._as_int_index().astype(dtype, copy=copy)

    def fillna(self, value, downcast=None):
        return self.copy()

    @_performance_tracking
    def drop_duplicates(self, keep="first"):
        return self

    @_performance_tracking
    def duplicated(self, keep="first") -> cupy.ndarray:
        return cupy.zeros(len(self), dtype=bool)

    @_performance_tracking
    def __repr__(self):
        return (
            f"{self.__class__.__name__}(start={self.start}, stop={self.stop}"
            f", step={self.step}"
            + (
                f", name={pd.io.formats.printing.default_pprint(self.name)}"
                if self.name is not None
                else ""
            )
            + ")"
        )

    @property
    @_performance_tracking
    def size(self) -> int:
        return len(self)

    @_performance_tracking
    def __len__(self):
        return len(self._range)

    @_performance_tracking
    def __getitem__(self, index):
        if isinstance(index, slice):
            sl_start, sl_stop, sl_step = index.indices(len(self))

            lo = self.start + sl_start * self.step
            hi = self.start + sl_stop * self.step
            st = self.step * sl_step
            return RangeIndex(start=lo, stop=hi, step=st, name=self._name)

        elif isinstance(index, Number):
            len_self = len(self)
            if index < 0:
                index += len_self
            if not (0 <= index < len_self):
                raise IndexError("Index out of bounds")
            return self.start + index * self.step
        return self._as_int_index()[index]

    def _get_columns_by_label(self, labels) -> Index:
        # used in .sort_values
        if isinstance(labels, Hashable):
            if labels == self.name:
                return self._as_int_index()
        elif is_list_like(labels):
            if list(self.names) == list(labels):
                return self._as_int_index()
        raise KeyError(labels)

    @_performance_tracking
    def equals(self, other) -> bool:
        if isinstance(other, RangeIndex):
            return self._range == other._range
        return self._as_int_index().equals(other)

    @_performance_tracking
    def serialize(self):
        header = {}
        header["index_column"] = {}

        # store metadata values of index separately
        # We don't need to store the GPU buffer for RangeIndexes
        # cuDF only needs to store start/stop and rehydrate
        # during de-serialization
        header["index_column"]["start"] = self.start
        header["index_column"]["stop"] = self.stop
        header["index_column"]["step"] = self.step
        frames = []

        header["name"] = self.name
        header["dtype"] = self.dtype.str
        header["frame_count"] = 0
        return header, frames

    @classmethod
    @_performance_tracking
    def deserialize(cls, header, frames):
        h = header["index_column"]
        name = header["name"]
        start = h["start"]
        stop = h["stop"]
        step = h.get("step", 1)
        dtype = np.dtype(header["dtype"])
        return RangeIndex(
            start=start, stop=stop, step=step, dtype=dtype, name=name
        )

    @property  # type: ignore
    @_performance_tracking
    def dtype(self):
        """
        `dtype` of the range of values in RangeIndex.

        By default the dtype is 64 bit signed integer. This is configurable
        via `default_integer_bitwidth` as 32 bit in `cudf.options`
        """
        dtype = np.dtype(np.int64)
        return _maybe_convert_to_default_type(dtype)

    @property
    def _dtypes(self) -> Iterable:
        return [(self.name, self.dtype)]

    @_performance_tracking
    def to_pandas(
        self, *, nullable: bool = False, arrow_type: bool = False
    ) -> pd.RangeIndex:
        if nullable:
            raise NotImplementedError(f"{nullable=} is not implemented.")
        elif arrow_type:
            raise NotImplementedError(f"{arrow_type=} is not implemented.")
        return pd.RangeIndex(
            start=self.start,
            stop=self.stop,
            step=self.step,
            dtype=self.dtype,
            name=self.name,
        )

    def to_frame(
        self, index: bool = True, name: Hashable = no_default
    ) -> cudf.DataFrame:
        return self._as_int_index().to_frame(index=index, name=name)

    @property
    def is_unique(self) -> bool:
        return True

    @cached_property  # type: ignore
    @_performance_tracking
    def is_monotonic_increasing(self) -> bool:
        return self.step > 0 or len(self) <= 1

    @cached_property  # type: ignore
    @_performance_tracking
    def is_monotonic_decreasing(self):
        return self.step < 0 or len(self) <= 1

    @_performance_tracking
    def memory_usage(self, deep: bool = False) -> int:
        if deep:
            warnings.warn(
                "The deep parameter is ignored and is only included "
                "for pandas compatibility."
            )
        return 0

    def unique(self, level: int | None = None) -> Self:
        # RangeIndex always has unique values
        if level is not None and level > 0:
            raise IndexError(
                f"Too many levels: Index has only 1 level, not {level + 1}"
            )
        return self.copy()

    @_performance_tracking
    def __mul__(self, other):
        # Multiplication by raw ints must return a RangeIndex to match pandas.
        if isinstance(other, cudf.Scalar) and other.dtype.kind in "iu":
            other = other.value
        elif (
            isinstance(other, (np.ndarray, cupy.ndarray))
            and other.ndim == 0
            and other.dtype.kind in "iu"
        ):
            other = other.item()
        if isinstance(other, (int, np.integer)):
            return RangeIndex(
                self.start * other, self.stop * other, self.step * other
            )
        return self._as_int_index().__mul__(other)

    @_performance_tracking
    def __rmul__(self, other):
        # Multiplication is commutative.
        return self.__mul__(other)

    @_performance_tracking
    def _as_int_index(self) -> Index:
        # Convert self to an integer index. This method is used to perform ops
        # that are not defined directly on RangeIndex.
        return cudf.Index._from_data(self._data)

    @_performance_tracking
    def __array_ufunc__(self, ufunc, method, *inputs, **kwargs):
        return self._as_int_index().__array_ufunc__(
            ufunc, method, *inputs, **kwargs
        )

    @_performance_tracking
    def get_indexer(self, target, limit=None, method=None, tolerance=None):
        target_col = cudf.core.column.as_column(target)
        if method is not None or not isinstance(
            target_col, cudf.core.column.NumericalColumn
        ):
            # TODO: See if we can implement this without converting to
            # Integer index.
            return self._as_int_index().get_indexer(
                target=target, limit=limit, method=method, tolerance=tolerance
            )

        if self.step > 0:
            start, stop, step = self.start, self.stop, self.step
        else:
            # Reversed
            reverse = self._range[::-1]
            start, stop, step = reverse.start, reverse.stop, reverse.step

        target_array = target_col.values
        locs = target_array - start
        valid = (locs % step == 0) & (locs >= 0) & (target_array < stop)
        locs[~valid] = -1
        locs[valid] = locs[valid] / step

        if step != self.step:
            # Reversed
            locs[valid] = len(self) - 1 - locs[valid]
        return locs

    @_performance_tracking
    def get_loc(self, key):
        if not is_scalar(key):
            raise TypeError("Should be a scalar-like")
        idx = (key - self.start) / self.step
        idx_int_upper_bound = (self.stop - self.start) // self.step
        if idx > idx_int_upper_bound or idx < 0:
            raise KeyError(key)

        idx_int = (key - self.start) // self.step
        if idx_int != idx:
            raise KeyError(key)
        return idx_int

    @_performance_tracking
    def _union(self, other, sort=None):
        if isinstance(other, RangeIndex):
            # Variable suffixes are of the
            # following notation: *_o -> other, *_s -> self,
            # and *_r -> result
            start_s, step_s = self.start, self.step
            end_s = self.start + self.step * (len(self) - 1)
            start_o, step_o = other.start, other.step
            end_o = other.start + other.step * (len(other) - 1)
            if self.step < 0:
                start_s, step_s, end_s = end_s, -step_s, start_s
            if other.step < 0:
                start_o, step_o, end_o = end_o, -step_o, start_o
            if len(self) == 1 and len(other) == 1:
                step_s = step_o = abs(self.start - other.start)
            elif len(self) == 1:
                step_s = step_o
            elif len(other) == 1:
                step_o = step_s

            # Determine minimum start value of the result.
            start_r = min(start_s, start_o)
            # Determine maximum end value of the result.
            end_r = max(end_s, end_o)
            result = None
            min_step = min(step_o, step_s)

            if ((start_s - start_o) % min_step) == 0:
                # Checking to determine other is a subset of self with
                # equal step size.
                if (
                    step_o == step_s
                    and (start_s - end_o) <= step_s
                    and (start_o - end_s) <= step_s
                ):
                    result = type(self)(start_r, end_r + step_s, step_s)
                # Checking if self is a subset of other with unequal
                # step sizes.
                elif (
                    step_o % step_s == 0
                    and (start_o + step_s >= start_s)
                    and (end_o - step_s <= end_s)
                ):
                    result = type(self)(start_r, end_r + step_s, step_s)
                # Checking if other is a subset of self with unequal
                # step sizes.
                elif (
                    step_s % step_o == 0
                    and (start_s + step_o >= start_o)
                    and (end_s - step_o <= end_o)
                ):
                    result = type(self)(start_r, end_r + step_o, step_o)
            # Checking to determine when the steps are even but one of
            # the inputs spans across is near half or less then half
            # the other input. This case needs manipulation to step
            # size.
            elif (
                step_o == step_s
                and (step_s % 2 == 0)
                and (abs(start_s - start_o) <= step_s / 2)
                and (abs(end_s - end_o) <= step_s / 2)
            ):
                result = type(self)(start_r, end_r + step_s / 2, step_s / 2)
            if result is not None:
                if sort in {None, True} and not result.is_monotonic_increasing:
                    return result.sort_values()
                else:
                    return result

        # If all the above optimizations don't cater to the inputs,
        # we materialize RangeIndexes into integer indexes and
        # then perform `union`.
        return self._try_reconstruct_range_index(
            self._as_int_index()._union(other, sort=sort)
        )

    @_performance_tracking
    def _intersection(self, other, sort=None):
        if not isinstance(other, RangeIndex):
            return self._try_reconstruct_range_index(
                super()._intersection(other, sort=sort)
            )

        if not len(self) or not len(other):
            return RangeIndex(0)

        first = self._range[::-1] if self.step < 0 else self._range
        second = other._range[::-1] if other.step < 0 else other._range

        # check whether intervals intersect
        # deals with in- and decreasing ranges
        int_low = max(first.start, second.start)
        int_high = min(first.stop, second.stop)
        if int_high <= int_low:
            return RangeIndex(0)

        # Method hint: linear Diophantine equation
        # solve intersection problem
        # performance hint: for identical step sizes, could use
        # cheaper alternative
        gcd, s, _ = _extended_gcd(first.step, second.step)

        # check whether element sets intersect
        if (first.start - second.start) % gcd:
            return RangeIndex(0)

        # calculate parameters for the RangeIndex describing the
        # intersection disregarding the lower bounds
        tmp_start = (
            first.start + (second.start - first.start) * first.step // gcd * s
        )
        new_step = first.step * second.step // gcd
        no_steps = -(-(int_low - tmp_start) // abs(new_step))
        new_start = tmp_start + abs(new_step) * no_steps
        new_range = range(new_start, int_high, new_step)
        new_index = RangeIndex(new_range)

        if (self.step < 0 and other.step < 0) is not (new_index.step < 0):
            new_index = new_index[::-1]
        if sort in {None, True}:
            new_index = new_index.sort_values()

        return self._try_reconstruct_range_index(new_index)

    @_performance_tracking
    def difference(self, other, sort=None):
        if isinstance(other, RangeIndex) and self.equals(other):
            return self[:0]._get_reconciled_name_object(other)

        return self._try_reconstruct_range_index(
            super().difference(other, sort=sort)
        )

    def _try_reconstruct_range_index(
        self, index: BaseIndex
    ) -> Self | BaseIndex:
        if isinstance(index, RangeIndex) or index.dtype.kind not in "iu":
            return index
        # Evenly spaced values can return a
        # RangeIndex instead of a materialized Index.
        if not index._column.has_nulls():  # type: ignore[attr-defined]
            uniques = cupy.unique(cupy.diff(index.values))
            if len(uniques) == 1 and (diff := uniques[0].get()) != 0:
                new_range = range(index[0], index[-1] + diff, diff)
                return type(self)(new_range, name=index.name)
        return index

    def sort_values(
        self,
        return_indexer=False,
        ascending=True,
        na_position="last",
        key=None,
    ):
        if key is not None:
            raise NotImplementedError("key parameter is not yet implemented.")
        if na_position not in {"first", "last"}:
            raise ValueError(f"invalid na_position: {na_position}")

        sorted_index = self
        indexer = RangeIndex(range(len(self)))

        sorted_index = self
        if ascending:
            if self.step < 0:
                sorted_index = self[::-1]
                indexer = indexer[::-1]
        else:
            if self.step > 0:
                sorted_index = self[::-1]
                indexer = indexer = indexer[::-1]

        if return_indexer:
            return sorted_index, indexer
        else:
            return sorted_index

    @_performance_tracking
    def _gather(self, gather_map, nullify=False, check_bounds=True):
        gather_map = cudf.core.column.as_column(gather_map)
        return Index._from_column(
            self._column.take(gather_map, nullify, check_bounds),
            name=self.name,
        )

    @_performance_tracking
    def _apply_boolean_mask(self, boolean_mask):
        return Index._from_column(
            self._column.apply_boolean_mask(boolean_mask), name=self.name
        )

    def repeat(self, repeats, axis=None):
        return self._as_int_index().repeat(repeats, axis)

    def _split(self, splits):
        return Index._from_column(
            self._as_int_index()._split(splits), name=self.name
        )

    def _binaryop(self, other, op: str):
        # TODO: certain binops don't require materializing range index and
        # could use some optimization.
        return self._as_int_index()._binaryop(other, op=op)

    def join(
        self, other, how="left", level=None, return_indexers=False, sort=False
    ):
        if how in {"left", "right"} or self.equals(other):
            # pandas supports directly merging RangeIndex objects and can
            # intelligently create RangeIndex outputs depending on the type of
            # join. Hence falling back to performing a merge on pd.RangeIndex
            # since the conversion is cheap.
            if isinstance(other, RangeIndex):
                result = self.to_pandas().join(
                    other.to_pandas(),
                    how=how,
                    level=level,
                    return_indexers=return_indexers,
                    sort=sort,
                )
                if return_indexers:
                    return tuple(
                        cudf.from_pandas(result[0]), result[1], result[2]
                    )
                else:
                    return cudf.from_pandas(result)
        return self._as_int_index().join(
            other, how, level, return_indexers, sort
        )

    @property  # type: ignore
    @_performance_tracking
    def _column(self) -> ColumnBase:
        return self._as_int_index()._column

    @property  # type: ignore
    @_performance_tracking
    def _columns(self) -> list[ColumnBase]:
        return self._as_int_index()._columns

    @property  # type: ignore
    @_performance_tracking
    def values_host(self) -> np.ndarray:
        return np.arange(start=self.start, stop=self.stop, step=self.step)

    @_performance_tracking
    def argsort(
        self,
        ascending=True,
        na_position="last",
    ) -> cupy.ndarray:
        if na_position not in {"first", "last"}:
            raise ValueError(f"invalid na_position: {na_position}")
        if (ascending and self.step < 0) or (not ascending and self.step > 0):
            return cupy.arange(len(self) - 1, -1, -1)
        else:
            return cupy.arange(len(self))

    @_performance_tracking
    def where(self, cond, other=None, inplace=False):
        return self._as_int_index().where(cond, other, inplace)

    @_performance_tracking
    def to_numpy(self) -> np.ndarray:
        return self.values_host

    @_performance_tracking
    def to_cupy(self) -> cupy.ndarray:
        return self.values

    @_performance_tracking
    def to_arrow(self) -> pa.Array:
        return pa.array(self._range, type=pa.from_numpy_dtype(self.dtype))

    def __array__(self, dtype=None):
        raise TypeError(
            "Implicit conversion to a host NumPy array via __array__ is not "
            "allowed, To explicitly construct a GPU matrix, consider using "
            ".to_cupy()\nTo explicitly construct a host matrix, consider "
            "using .to_numpy()."
        )

    @_performance_tracking
    def nunique(self, dropna: bool = True) -> int:
        return len(self)

    @_performance_tracking
    def isna(self) -> cupy.ndarray:
        return cupy.zeros(len(self), dtype=bool)

    isnull = isna

    @_performance_tracking
    def notna(self) -> cupy.ndarray:
        return cupy.ones(len(self), dtype=bool)

    notnull = isna

    @_performance_tracking
    def _minmax(self, meth: str) -> int | float:
        no_steps = len(self) - 1
        if no_steps == -1:
            return np.nan
        elif (meth == "min" and self.step > 0) or (
            meth == "max" and self.step < 0
        ):
            return self.start

        return self.start + self.step * no_steps

    def min(self) -> int | float:
        return self._minmax("min")

    def max(self) -> int | float:
        return self._minmax("max")

    @property
    def values(self) -> cupy.ndarray:
        return cupy.arange(self.start, self.stop, self.step)

    def any(self) -> bool:
        return any(self._range)

    def all(self) -> bool:
        return 0 not in self._range

    def append(self, other):
        result = self._as_int_index().append(other)
        return self._try_reconstruct_range_index(result)

    def _indices_of(self, value) -> cudf.core.column.NumericalColumn:
        if isinstance(value, (bool, np.bool_)):
            raise ValueError(
                f"Cannot use {type(value).__name__} to get an index of a "
                f"{type(self).__name__}."
            )
        try:
            i = [self._range.index(value)]
        except ValueError:
            i = []
        return as_column(i, dtype=size_type_dtype)

    def isin(self, values, level=None):
        if level is not None and level > 0:
            raise IndexError(
                f"Too many levels: Index has only 1 level, not {level + 1}"
            )
        if is_scalar(values):
            raise TypeError(
                "only list-like objects are allowed to be passed "
                f"to isin(), you passed a {type(values).__name__}"
            )

        return self._values.isin(values).values

    def __pos__(self) -> Self:
        return self.copy()

    def __neg__(self) -> Self:
        rng = range(-self.start, -self.stop, -self.step)
        return type(self)(rng, name=self.name)

    def __abs__(self) -> Self | Index:
        if len(self) == 0 or self.min() >= 0:
            return self.copy()
        elif self.max() <= 0:
            return -self
        else:
            return abs(self._as_int_index())

    def _columns_for_reset_index(
        self, levels: tuple | None
    ) -> Generator[tuple[Any, ColumnBase], None, None]:
        """Return the columns and column names for .reset_index"""
        # We need to explicitly materialize the RangeIndex to a column
        yield "index" if self.name is None else self.name, as_column(self)

    @_warn_no_dask_cudf
    def __dask_tokenize__(self):
        return (type(self), self.start, self.stop, self.step)


class Index(SingleColumnFrame, BaseIndex, metaclass=IndexMeta):
    """
    Immutable sequence used for indexing and alignment.

    The basic object storing axis labels for all pandas objects.

    Parameters
    ----------
    data : array-like (1-dimensional)
    dtype : str, numpy.dtype, or ExtensionDtype, optional
        Data type for the output Index. If not specified, this will be
        inferred from `data`.
    copy : bool, default False
        Copy input data.
    name : object
        Name to be stored in the index.
    tupleize_cols : bool (default: True)
        When True, attempt to create a MultiIndex if possible.
        Currently not supported.
    """

    @_performance_tracking
    def __init__(self, data, **kwargs):
        name = _getdefault_name(data, name=kwargs.get("name"))
        super().__init__({name: data})

    @_performance_tracking
    def __array_ufunc__(self, ufunc, method, *inputs, **kwargs):
        ret = super().__array_ufunc__(ufunc, method, *inputs, **kwargs)

        if ret is not None:
            return ret

        # Attempt to dispatch all other functions to cupy.
        cupy_func = getattr(cupy, ufunc.__name__)
        if cupy_func:
            if ufunc.nin == 2:
                other = inputs[self is inputs[0]]
                inputs = self._make_operands_for_binop(other)
            else:
                inputs = {
                    name: (col, None, False, None)
                    for name, col in self._column_labels_and_values
                }

            data = self._apply_cupy_ufunc_to_operands(
                ufunc, cupy_func, inputs, **kwargs
            )

            out = [_index_from_data(out) for out in data]

            # pandas returns numpy arrays when the outputs are boolean.
            for i, o in enumerate(out):
                # We explicitly _do not_ use isinstance here: we want only
                # boolean Indexes, not dtype-specific subclasses.
                if type(o) is Index and o.dtype.kind == "b":
                    out[i] = o.values

            return out[0] if ufunc.nout == 1 else tuple(out)

        return NotImplemented

    @classmethod
    @_performance_tracking
    def _from_column(
        cls, column: ColumnBase, *, name: Hashable = None
    ) -> Self:
        if cls is Index:
            ca = cudf.core.column_accessor.ColumnAccessor(
                {name: column}, verify=False
            )
            return _index_from_data(ca)
        else:
            return super()._from_column(column, name=name)

    @classmethod
    @_performance_tracking
    def _from_data(cls, data: MutableMapping, name: Any = no_default) -> Self:
        out = super()._from_data(data=data)
        if name is not no_default:
            out.name = name
        return out

    @_performance_tracking
    def _from_data_like_self(self, data: MutableMapping) -> Self:
        return _index_from_data(data, self.name)

    @classmethod
    @_performance_tracking
    def from_arrow(cls, obj) -> Index | cudf.MultiIndex:
        """Create from PyArrow Array/ChunkedArray.

        Parameters
        ----------
        array : PyArrow Array/ChunkedArray
            PyArrow Object which has to be converted.

        Raises
        ------
        TypeError for invalid input type.

        Returns
        -------
        SingleColumnFrame

        Examples
        --------
        >>> import cudf
        >>> import pyarrow as pa
        >>> cudf.Index.from_arrow(pa.array(["a", "b", None]))
        Index(['a', 'b', <NA>], dtype='object')
        """
        try:
            return cls._from_column(ColumnBase.from_arrow(obj))
        except TypeError:
            # Try interpreting object as a MultiIndex before failing.
            return cudf.MultiIndex.from_arrow(obj)

    @cached_property
    def is_monotonic_increasing(self) -> bool:
        return super().is_monotonic_increasing

    @cached_property
    def is_monotonic_decreasing(self) -> bool:
        return super().is_monotonic_decreasing

    def _binaryop(
        self,
        other: Frame,
        op: str,
        fill_value: Any = None,
        *args,
        **kwargs,
    ) -> SingleColumnFrame:
        reflect, op = self._check_reflected_op(op)
        operands = self._make_operands_for_binop(other, fill_value, reflect)
        if operands is NotImplemented:
            return NotImplemented
        binop_result = self._colwise_binop(operands, op)

        if isinstance(other, cudf.Series):
            ret = other._from_data_like_self(binop_result)
            other_name = other.name
        else:
            ret = _index_from_data(binop_result)
            other_name = getattr(other, "name", self.name)

        ret.name = (
            self.name
            if cudf.utils.utils._is_same_name(self.name, other_name)
            else None
        )

        # pandas returns numpy arrays when the outputs are boolean. We
        # explicitly _do not_ use isinstance here: we want only boolean
        # Indexes, not dtype-specific subclasses.
        if isinstance(ret, (Index, cudf.Series)) and ret.dtype.kind == "b":
            if ret._column.has_nulls():
                ret = ret.fillna(op == "__ne__")

            return ret.values
        return ret

    @property  # type: ignore
    @_performance_tracking
    def _values(self) -> ColumnBase:
        return self._column

    @classmethod
    @_performance_tracking
    def _concat(cls, objs):
        non_empties = [index for index in objs if len(index)]
        if len(objs) != len(non_empties):
            # Do not remove until pandas-3.0 support is added.
            assert (
                PANDAS_LT_300
            ), "Need to drop after pandas-3.0 support is added."
            warning_msg = (
                "The behavior of array concatenation with empty entries is "
                "deprecated. In a future version, this will no longer exclude "
                "empty items when determining the result dtype. "
                "To retain the old behavior, exclude the empty entries before "
                "the concat operation."
            )
            # Warn only if the type might _actually_ change
            if len(non_empties) == 0:
                if not all(objs[0].dtype == index.dtype for index in objs[1:]):
                    warnings.warn(warning_msg, FutureWarning)
            else:
                common_all_type = find_common_type(
                    [index.dtype for index in objs]
                )
                common_non_empty_type = find_common_type(
                    [index.dtype for index in non_empties]
                )
                if common_all_type != common_non_empty_type:
                    warnings.warn(warning_msg, FutureWarning)
        if all(isinstance(obj, RangeIndex) for obj in non_empties):
            result = _concat_range_index(non_empties)
        else:
            data = concat_columns([o._column for o in non_empties])
            result = Index._from_column(data)

        names = {obj.name for obj in objs}
        if len(names) == 1:
            name = names.pop()
        else:
            name = None

        result.name = name
        return result

    @_performance_tracking
    def memory_usage(self, deep: bool = False) -> int:
        return self._column.memory_usage

    @cached_property  # type: ignore
    @_performance_tracking
    def is_unique(self) -> bool:
        return self._column.is_unique

    @_performance_tracking
    def equals(self, other) -> bool:
        if not isinstance(other, BaseIndex) or len(self) != len(other):
            return False

        check_dtypes = False

        self_is_categorical = isinstance(self, CategoricalIndex)
        other_is_categorical = isinstance(other, CategoricalIndex)
        if self_is_categorical and not other_is_categorical:
            other = other.astype(self.dtype)
            check_dtypes = True
        elif other_is_categorical and not self_is_categorical:
            self = self.astype(other.dtype)
            check_dtypes = True

        try:
            return self._column.equals(
                other._column, check_dtypes=check_dtypes
            )
        except TypeError:
            return False

    @_performance_tracking
    def copy(self, name: Hashable = None, deep: bool = False) -> Self:
        """
        Make a copy of this object.

        Parameters
        ----------
        name : object, default None
            Name of index, use original name when None
        deep : bool, default True
            Make a deep copy of the data.
            With ``deep=False`` the original data is used

        Returns
        -------
        New index instance.
        """
        name = self.name if name is None else name
        col = self._column.copy(deep=True) if deep else self._column
        return type(self)._from_column(col, name=name)

    @_performance_tracking
    def astype(self, dtype, copy: bool = True) -> Index:
        return super().astype({self.name: dtype}, copy)

    @_performance_tracking
    def get_indexer(self, target, method=None, limit=None, tolerance=None):
        if is_scalar(target):
            raise TypeError("Should be a sequence")

        if method not in {
            None,
            "ffill",
            "bfill",
            "pad",
            "backfill",
            "nearest",
        }:
            raise ValueError(
                f"Invalid fill method. Expecting pad (ffill), backfill (bfill)"
                f" or nearest. Got {method}"
            )

        if not self.is_unique:
            raise ValueError("Cannot get index for a non-unique Index.")

        is_sorted = (
            self.is_monotonic_increasing or self.is_monotonic_decreasing
        )

        if not is_sorted and method is not None:
            raise ValueError(
                "index must be monotonic increasing or decreasing if `method`"
                "is specified."
            )

        needle = as_column(target)
        result = as_column(
            -1,
            length=len(needle),
            dtype=libcudf.types.size_type_dtype,
        )

        if not len(self):
            return _return_get_indexer_result(result.values)
        try:
            lcol, rcol = _match_join_keys(needle, self._column, "inner")
        except ValueError:
            return _return_get_indexer_result(result.values)

        with acquire_spill_lock():
            left_plc, right_plc = plc.join.inner_join(
                plc.Table([lcol.to_pylibcudf(mode="read")]),
                plc.Table([rcol.to_pylibcudf(mode="read")]),
                plc.types.NullEquality.EQUAL,
            )
            scatter_map = libcudf.column.Column.from_pylibcudf(left_plc)
            indices = libcudf.column.Column.from_pylibcudf(right_plc)
        result = copying.scatter([indices], scatter_map, [result])[0]
        result_series = cudf.Series._from_column(result)

        if method in {"ffill", "bfill", "pad", "backfill"}:
            result_series = _get_indexer_basic(
                index=self,
                positions=result_series,
                method=method,
                target_col=cudf.Series._from_column(needle),
                tolerance=tolerance,
            )
        elif method == "nearest":
            result_series = _get_nearest_indexer(
                index=self,
                positions=result_series,
                target_col=cudf.Series._from_column(needle),
                tolerance=tolerance,
            )
        elif method is not None:
            raise ValueError(
                f"{method=} is unsupported, only supported values are: "
                "{['ffill'/'pad', 'bfill'/'backfill', 'nearest', None]}"
            )

        return _return_get_indexer_result(result_series.to_cupy())

    @_performance_tracking
    def get_loc(self, key) -> int | slice | cupy.ndarray:
        if not is_scalar(key):
            raise TypeError("Should be a scalar-like")

        is_sorted = (
            self.is_monotonic_increasing or self.is_monotonic_decreasing
        )

        lower_bound, upper_bound, sort_inds = _lexsorted_equal_range(
            self, [as_column([key])], is_sorted
        )

        if lower_bound == upper_bound:
            raise KeyError(key)

        if lower_bound + 1 == upper_bound:
            # Search result is unique, return int.
            return (
                lower_bound
                if is_sorted
                else sort_inds.element_indexing(lower_bound)  # type: ignore[union-attr]
            )

        if is_sorted:
            # In monotonic index, lex search result is continuous. A slice for
            # the range is returned.
            return slice(lower_bound, upper_bound)

        # Not sorted and not unique. Return a boolean mask
        mask = cupy.full(len(self), False)
        true_inds = sort_inds.slice(lower_bound, upper_bound).values  # type: ignore[union-attr]
        mask[true_inds] = True
        return mask

    @_performance_tracking
    def __repr__(self) -> str:
        max_seq_items = pd.get_option("max_seq_items") or len(self)
        mr = 0
        if 2 * max_seq_items < len(self):
            mr = max_seq_items + 1

        if len(self) > mr and mr != 0:
            top = self[0:mr]
            bottom = self[-1 * mr :]

            with warnings.catch_warnings():
                warnings.simplefilter("ignore", FutureWarning)
                preprocess = cudf.concat([top, bottom])
        else:
            preprocess = self

        # TODO: Change below usages accordingly to
        # utilize `Index.to_string` once it is implemented
        # related issue : https://github.com/pandas-dev/pandas/issues/35389
        if isinstance(preprocess, CategoricalIndex):
            if preprocess.categories.dtype.kind == "f":
                output = repr(
                    preprocess.astype("str")
                    .to_pandas()
                    .astype(
                        dtype=pd.CategoricalDtype(
                            categories=preprocess.dtype.categories.astype(
                                "str"
                            ).to_pandas(),
                            ordered=preprocess.dtype.ordered,
                        )
                    )
                )
                break_idx = output.find("ordered=")
                output = (
                    output[:break_idx].replace("'", "") + output[break_idx:]
                )
            else:
                # Too many non-unique categories will cause
                # the output to take too long. In this case, we
                # split the categories into data and categories
                # and generate the repr separately and
                # merge them.
                pd_cats = pd.Categorical(
                    preprocess.astype(preprocess.categories.dtype).to_pandas()
                )
                pd_preprocess = pd.CategoricalIndex(pd_cats)
                data_repr = repr(pd_preprocess).split("\n")
                pd_preprocess.dtype._categories = (
                    preprocess.categories.to_pandas()
                )
                pd_preprocess.dtype._ordered = preprocess.dtype.ordered
                cats_repr = repr(pd_preprocess).split("\n")
                output = "\n".join(data_repr[:-1] + cats_repr[-1:])

            output = output.replace("nan", str(cudf.NA))
        elif preprocess._values.nullable:
            if isinstance(self._values, StringColumn):
                output = repr(self.to_pandas(nullable=True))
            else:
                output = repr(self._pandas_repr_compatible().to_pandas())
                # We should remove all the single quotes
                # from the output due to the type-cast to
                # object dtype happening above.
                # Note : The replacing of single quotes has
                # to happen only in case of non-Index[string] types,
                # as we want to preserve single quotes in case
                # of Index[string] and it is valid to have them.
                output = output.replace("'", "")
        else:
            output = repr(preprocess.to_pandas())

        # Fix and correct the class name of the output
        # string by finding first occurrence of "(" in the output
        index_class_split_index = output.find("(")
        output = self.__class__.__name__ + output[index_class_split_index:]

        lines = output.split("\n")

        tmp_meta = lines[-1]
        dtype_index = tmp_meta.rfind(" dtype=")
        prior_to_dtype = tmp_meta[:dtype_index]
        lines = lines[:-1]
        keywords = [f"dtype='{self.dtype}'"]
        if self.name is not None:
            keywords.append(f"name={self.name!r}")
        if "length" in tmp_meta:
            keywords.append(f"length={len(self)}")
        if (
            "freq" in tmp_meta
            and isinstance(self, DatetimeIndex)
            and self._freq is not None
        ):
            keywords.append(
                f"freq={self._freq._maybe_as_fast_pandas_offset().freqstr!r}"
            )
        joined_keywords = ", ".join(keywords)
        lines.append(f"{prior_to_dtype} {joined_keywords})")
        return "\n".join(lines)

    @_performance_tracking
    def __getitem__(self, index):
        res = self._get_elements_from_column(index)
        if isinstance(res, ColumnBase):
            res = Index._from_column(res, name=self.name)
        return res

    @property  # type: ignore
    @_performance_tracking
    def dtype(self):
        """
        `dtype` of the underlying values in Index.
        """
        return self._column.dtype

    @_performance_tracking
    def isna(self) -> cupy.ndarray:
        return self._column.isnull().values

    isnull = isna

    @_performance_tracking
    def notna(self) -> cupy.ndarray:
        return self._column.notnull().values

    notnull = notna

    def _is_numeric(self) -> bool:
        return (
            isinstance(self._values, cudf.core.column.NumericalColumn)
            and self.dtype.kind != "b"
        )

    def _is_boolean(self) -> bool:
        return self.dtype.kind == "b"

    def _is_integer(self) -> bool:
        return self.dtype.kind in "iu"

    def _is_floating(self) -> bool:
        return self.dtype.kind == "f"

    def _is_object(self) -> bool:
        return isinstance(self._column, cudf.core.column.StringColumn)

    def _is_categorical(self) -> bool:
        return False

    def _is_interval(self) -> bool:
        return False

    @property  # type: ignore
    @_performance_tracking
    def hasnans(self) -> bool:
        return self._column.has_nulls(include_nan=True)

    @_performance_tracking
    def argsort(
        self,
        axis=0,
        kind="quicksort",
        order=None,
        ascending=True,
        na_position="last",
    ) -> cupy.ndarray:
        """Return the integer indices that would sort the index.

        Parameters
        ----------
        axis : {0 or "index"}
            Has no effect but is accepted for compatibility with numpy.
        kind : {'mergesort', 'quicksort', 'heapsort', 'stable'}, default 'quicksort'
            Choice of sorting algorithm. See :func:`numpy.sort` for more
            information. 'mergesort' and 'stable' are the only stable
            algorithms. Only quicksort is supported in cuDF.
        order : None
            Has no effect but is accepted for compatibility with numpy.
        ascending : bool or list of bool, default True
            If True, sort values in ascending order, otherwise descending.
        na_position : {'first' or 'last'}, default 'last'
            Argument 'first' puts NaNs at the beginning, 'last' puts NaNs
            at the end.

        Returns
        -------
        cupy.ndarray: The indices sorted based on input.
        """
        return super().argsort(
            axis=axis,
            kind=kind,
            order=order,
            ascending=ascending,
            na_position=na_position,
        )

    def repeat(self, repeats, axis=None) -> Self:
        result = super()._repeat([self._column], repeats, axis)[0]
        result = result._with_type_metadata(self.dtype)
        return type(self)._from_column(result, name=self.name)

    @_performance_tracking
    def where(self, cond, other=None, inplace=False) -> Index:
        result_col = super().where(cond, other, inplace)
        return self._mimic_inplace(
            _index_from_data({self.name: result_col}),
            inplace=inplace,
        )

    @property
    def values(self) -> cupy.ndarray:
        return self._column.values

    def __contains__(self, item) -> bool:
        hash(item)
        return item in self._column

<<<<<<< HEAD
=======
    def _clean_nulls_from_index(self) -> Index:
        if self._values.has_nulls():
            fill_value = (
                str(cudf.NaT)
                if isinstance(self, (DatetimeIndex, TimedeltaIndex))
                else str(cudf.NA)
            )
            return Index._from_column(
                self._column.astype("str").fillna(fill_value),
                name=self.name,
            )

        return self

>>>>>>> 782e2a79
    def any(self) -> bool:
        return self._column.any()

    def to_pandas(
        self, *, nullable: bool = False, arrow_type: bool = False
    ) -> pd.Index:
        result = self._column.to_pandas(
            nullable=nullable, arrow_type=arrow_type
        )
        result.name = self.name
        return result

    def to_frame(
        self, index: bool = True, name: Hashable = no_default
    ) -> cudf.DataFrame:
        """Create a DataFrame with a column containing this Index

        Parameters
        ----------
        index : boolean, default True
            Set the index of the returned DataFrame as the original Index
        name : object, defaults to index.name
            The passed name should substitute for the index name (if it has
            one).

        Returns
        -------
        DataFrame
            DataFrame containing the original Index data.

        See Also
        --------
        Index.to_series : Convert an Index to a Series.
        Series.to_frame : Convert Series to DataFrame.

        Examples
        --------
        >>> import cudf
        >>> idx = cudf.Index(['Ant', 'Bear', 'Cow'], name='animal')
        >>> idx.to_frame()
               animal
        animal
        Ant       Ant
        Bear     Bear
        Cow       Cow

        By default, the original Index is reused. To enforce a new Index:

        >>> idx.to_frame(index=False)
            animal
        0   Ant
        1  Bear
        2   Cow

        To override the name of the resulting column, specify `name`:

        >>> idx.to_frame(index=False, name='zoo')
            zoo
        0   Ant
        1  Bear
        2   Cow
        """
        return self._to_frame(name=name, index=self if index else None)

    def append(self, other):
        if is_list_like(other):
            to_concat = [self]
            for obj in other:
                if not isinstance(obj, BaseIndex):
                    raise TypeError("all inputs must be Index")
                to_concat.append(obj)
        else:
            this = self
            other = ensure_index(other)

            if len(this) == 0 or len(other) == 0:
                # we'll filter out empties later in ._concat
                to_concat = [this, other]
            else:
                if is_mixed_with_object_dtype(this, other):
                    got_dtype = (
                        other.dtype
                        if this.dtype == cudf.dtype("object")
                        else this.dtype
                    )
                    raise TypeError(
                        f"cudf does not support appending an Index of "
                        f"dtype `{cudf.dtype('object')}` with an Index "
                        f"of dtype `{got_dtype}`, please type-cast "
                        f"either one of them to same dtypes."
                    )

                if (
                    isinstance(self._column, cudf.core.column.NumericalColumn)
                    and self.dtype != other.dtype
                ):
                    common_type = find_common_type((self.dtype, other.dtype))
                    this = this.astype(common_type)
                    other = other.astype(common_type)
                to_concat = [this, other]

        return self._concat(to_concat)

    def unique(self, level: int | None = None) -> Self:
        if level is not None and level > 0:
            raise IndexError(
                f"Too many levels: Index has only 1 level, not {level + 1}"
            )
        return type(self)._from_column(self._column.unique(), name=self.name)

    def isin(self, values, level=None) -> cupy.ndarray:
        if level is not None and level > 0:
            raise IndexError(
                f"Too many levels: Index has only 1 level, not {level + 1}"
            )
        if is_scalar(values):
            raise TypeError(
                "only list-like objects are allowed to be passed "
                f"to isin(), you passed a {type(values).__name__}"
            )

        return self._column.isin(values).values

    @copy_docstring(StringMethods)  # type: ignore
    @property
    @_performance_tracking
    def str(self):
        if is_string_dtype(self.dtype):
            return StringMethods(parent=self)
        else:
            raise AttributeError(
                "Can only use .str accessor with string values!"
            )

    @cache
    @_warn_no_dask_cudf
    def __dask_tokenize__(self):
        # We can use caching, because an index is immutable
        return super().__dask_tokenize__()


class DatetimeIndex(Index):
    """
    Immutable , ordered and sliceable sequence of datetime64 data,
    represented internally as int64.

    Parameters
    ----------
    data : array-like (1-dimensional), optional
        Optional datetime-like data to construct index with.
    copy : bool
        Make a copy of input.
    freq : str, optional
        Frequency of the DatetimeIndex
    tz : pytz.timezone or dateutil.tz.tzfile
        This is not yet supported
    ambiguous : 'infer', bool-ndarray, 'NaT', default 'raise'
        This is not yet supported
    name : object
        Name to be stored in the index.
    dayfirst : bool, default False
        If True, parse dates in data with the day first order.
        This is not yet supported
    yearfirst : bool, default False
        If True parse dates in data with the year first order.
        This is not yet supported

    Attributes
    ----------
    year
    month
    day
    hour
    minute
    second
    microsecond
    nanosecond
    date
    time
    dayofyear
    day_of_year
    weekday
    quarter
    freq

    Methods
    -------
    ceil
    floor
    round
    tz_convert
    tz_localize

    Returns
    -------
    DatetimeIndex

    Examples
    --------
    >>> import cudf
    >>> cudf.DatetimeIndex([1, 2, 3, 4], name="a")
    DatetimeIndex(['1970-01-01 00:00:00.000000001',
                   '1970-01-01 00:00:00.000000002',
                   '1970-01-01 00:00:00.000000003',
                   '1970-01-01 00:00:00.000000004'],
                  dtype='datetime64[ns]', name='a')
    """

    @_performance_tracking
    def __init__(
        self,
        data=None,
        freq=None,
        tz=None,
        normalize: bool = False,
        closed=None,
        ambiguous: Literal["raise"] = "raise",
        dayfirst: bool = False,
        yearfirst: bool = False,
        dtype=None,
        copy: bool = False,
        name=None,
    ):
        # we should be more strict on what we accept here but
        # we'd have to go and figure out all the semantics around
        # pandas dtindex creation first which.  For now
        # just make sure we handle np.datetime64 arrays
        # and then just dispatch upstream
        if tz is not None:
            raise NotImplementedError("tz is not yet supported")
        if normalize is not False:
            warnings.warn(
                "The 'normalize' keyword is "
                "deprecated and will be removed in a future version. ",
                FutureWarning,
            )
            raise NotImplementedError("normalize == True is not yet supported")
        if closed is not None:
            warnings.warn(
                "The 'closed' keyword is "
                "deprecated and will be removed in a future version. ",
                FutureWarning,
            )
            raise NotImplementedError("closed is not yet supported")
        if ambiguous != "raise":
            raise NotImplementedError("ambiguous is not yet supported")
        if dayfirst is not False:
            raise NotImplementedError("dayfirst == True is not yet supported")
        if yearfirst is not False:
            raise NotImplementedError("yearfirst == True is not yet supported")

        self._freq = _validate_freq(freq)

        if dtype is None:
            # nanosecond default matches pandas
            dtype = "datetime64[ns]"
        dtype = cudf.dtype(dtype)
        if dtype.kind != "M":
            raise TypeError("dtype must be a datetime type")

        name = _getdefault_name(data, name=name)
        data = column.as_column(data)

        # TODO: if data.dtype.kind == "M" (i.e. data is already datetime type)
        # We probably shouldn't always astype to datetime64[ns]
        if not isinstance(data.dtype, pd.DatetimeTZDtype):
            data = data.astype(dtype)

        if copy:
            data = data.copy()

        super().__init__(data, name=name)

        if self._freq is not None:
            unique_vals = self.to_series().diff().unique()
            if len(unique_vals) > 2 or (
                len(unique_vals) == 2
                and unique_vals[1] != self._freq._maybe_as_fast_pandas_offset()
            ):
                raise ValueError("No unique frequency found")

    @_performance_tracking
    def _copy_type_metadata(self: Self, other: Self) -> Self:
        super()._copy_type_metadata(other)
        self._freq = _validate_freq(other._freq)
        return self

    @classmethod
    def _from_data(
        cls, data: MutableMapping, name: Any = no_default, freq: Any = None
    ):
        result = super()._from_data(data, name)
        result._freq = _validate_freq(freq)
        return result

    @classmethod
    @_performance_tracking
    def _from_column(
        cls, column: ColumnBase, *, name: Hashable = None, freq: Any = None
    ) -> Self:
        if column.dtype.kind != "M":
            raise ValueError("column must have a datetime type.")
        result = super()._from_column(column, name=name)
        result._freq = _validate_freq(freq)
        return result

    def __getitem__(self, index):
        value = super().__getitem__(index)
        if cudf.get_option("mode.pandas_compatible") and isinstance(
            value, np.datetime64
        ):
            return pd.Timestamp(value)
        return value

    @_performance_tracking
    def copy(self, name=None, deep=False):
        idx_copy = super().copy(name=name, deep=deep)
        return idx_copy._copy_type_metadata(self)

    def searchsorted(
        self,
        value,
        side: Literal["left", "right"] = "left",
        ascending: bool = True,
        na_position: Literal["first", "last"] = "last",
    ):
        value = self.dtype.type(value)
        return super().searchsorted(
            value, side=side, ascending=ascending, na_position=na_position
        )

    def as_unit(self, unit: str, round_ok: bool = True) -> Self:
        """
        Convert to a dtype with the given unit resolution.

        Currently not implemented.

        Parameters
        ----------
        unit : {'s', 'ms', 'us', 'ns'}
        round_ok : bool, default True
            If False and the conversion requires rounding, raise ValueError.
        """
        raise NotImplementedError("as_unit is currently not implemented")

    def mean(self, *, skipna: bool = True, axis: int | None = 0):
        return self._column.mean(skipna=skipna)

    def std(self, *, skipna: bool = True, axis: int | None = 0, ddof: int = 1):
        return self._column.std(skipna=skipna, ddof=ddof)

    def strftime(self, date_format: str) -> Index:
        """
        Convert to Index using specified date_format.

        Return an Index of formatted strings specified by date_format, which
        supports the same string format as the python standard library.

        Parameters
        ----------
        date_format : str
            Date format string (e.g. "%Y-%m-%d").
        """
        return Index._from_column(
            self._column.strftime(date_format), name=self.name
        )

    @property
    def asi8(self) -> cupy.ndarray:
        return self._column.astype("int64").values

    @property
    def inferred_freq(self) -> cudf.DateOffset | None:
        raise NotImplementedError("inferred_freq is currently not implemented")

    @property
    def freq(self) -> cudf.DateOffset | None:
        return self._freq

    @freq.setter
    def freq(self) -> None:
        raise NotImplementedError("Setting freq is currently not supported.")

    @property
    def freqstr(self) -> str:
        raise NotImplementedError("freqstr is currently not implemented")

    @property
    def resolution(self) -> str:
        """
        Returns day, hour, minute, second, millisecond or microsecond
        """
        raise NotImplementedError("resolution is currently not implemented")

    @property
    def unit(self) -> str:
        return self._column.time_unit

    @property
    def tz(self) -> tzinfo | None:
        """
        Return the timezone.

        Returns
        -------
        datetime.tzinfo or None
            Returns None when the array is tz-naive.
        """
        return getattr(self.dtype, "tz", None)

    @property
    def tzinfo(self) -> tzinfo | None:
        """
        Alias for tz attribute
        """
        return self.tz

    def to_pydatetime(self) -> np.ndarray:
        """
        Return an ndarray of ``datetime.datetime`` objects.

        Returns
        -------
        numpy.ndarray
            An ndarray of ``datetime.datetime`` objects.
        """
        return self.to_pandas().to_pydatetime()

    def to_julian_date(self) -> Index:
        return Index._from_column(
            self._column.to_julian_date(), name=self.name
        )

    def to_period(self, freq) -> pd.PeriodIndex:
        return self.to_pandas().to_period(freq=freq)

    def normalize(self) -> Self:
        """
        Convert times to midnight.

        Currently not implemented.
        """
        return type(self)._from_column(
            self._column.normalize(), name=self.name
        )

    @property
    def time(self) -> np.ndarray:
        """
        Returns numpy array of ``datetime.time`` objects.

        The time part of the Timestamps.
        """
        return self.to_pandas().time

    @property
    def timetz(self) -> np.ndarray:
        """
        Returns numpy array of ``datetime.time`` objects with timezones.

        The time part of the Timestamps.
        """
        return self.to_pandas().timetz

    @property
    def date(self) -> np.ndarray:
        """
        Returns numpy array of python ``datetime.date`` objects.

        Namely, the date part of Timestamps without time and
        timezone information.
        """
        return self.to_pandas().date

    @property
    def is_month_start(self) -> cupy.ndarray:
        """
        Booleans indicating if dates are the first day of the month.
        """
        return self._column.is_month_start.values

    @property
    def is_month_end(self) -> cupy.ndarray:
        """
        Booleans indicating if dates are the last day of the month.
        """
        return self._column.is_month_end.values

    @property
    def is_quarter_end(self) -> cupy.ndarray:
        """
        Booleans indicating if dates are the last day of the quarter.
        """
        return self._column.is_quarter_end.values

    @property
    def is_quarter_start(self) -> cupy.ndarray:
        """
        Booleans indicating if dates are the start day of the quarter.
        """
        return self._column.is_quarter_start.values

    @property
    def is_year_end(self) -> cupy.ndarray:
        """
        Booleans indicating if dates are the last day of the year.
        """
        return self._column.is_year_end.values

    @property
    def is_year_start(self) -> cupy.ndarray:
        """
        Booleans indicating if dates are the first day of the year.
        """
        return self._column.is_year_start.values

    @property
    def is_normalized(self) -> bool:
        """
        Returns True if all of the dates are at midnight ("no time")
        """
        return self._column.is_normalized

    @property
    def days_in_month(self) -> Index:
        """
        Get the total number of days in the month that the date falls on.
        """
        return Index._from_column(self._column.days_in_month, name=self.name)

    daysinmonth = days_in_month

    @property
    def day_of_week(self) -> Index:
        """
        Get the day of week that the date falls on.
        """
        return Index._from_column(self._column.day_of_week, name=self.name)

    @property  # type: ignore
    @_performance_tracking
    def year(self) -> Index:
        """
        The year of the datetime.

        Examples
        --------
        >>> import cudf
        >>> import pandas as pd
        >>> datetime_index = cudf.Index(pd.date_range("2000-01-01",
        ...             periods=3, freq="Y"))
        >>> datetime_index
        DatetimeIndex(['2000-12-31', '2001-12-31', '2002-12-31'], dtype='datetime64[ns]')
        >>> datetime_index.year
        Index([2000, 2001, 2002], dtype='int16')
        """
        return Index._from_column(self._column.year, name=self.name)

    @property  # type: ignore
    @_performance_tracking
    def month(self) -> Index:
        """
        The month as January=1, December=12.

        Examples
        --------
        >>> import cudf
        >>> import pandas as pd
        >>> datetime_index = cudf.Index(pd.date_range("2000-01-01",
        ...             periods=3, freq="M"))
        >>> datetime_index
        DatetimeIndex(['2000-01-31', '2000-02-29', '2000-03-31'], dtype='datetime64[ns]')
        >>> datetime_index.month
        Index([1, 2, 3], dtype='int16')
        """
        return Index._from_column(self._column.month, name=self.name)

    @property  # type: ignore
    @_performance_tracking
    def day(self) -> Index:
        """
        The day of the datetime.

        Examples
        --------
        >>> import pandas as pd
        >>> import cudf
        >>> datetime_index = cudf.Index(pd.date_range("2000-01-01",
        ...             periods=3, freq="D"))
        >>> datetime_index
        DatetimeIndex(['2000-01-01', '2000-01-02', '2000-01-03'], dtype='datetime64[ns]')
        >>> datetime_index.day
        Index([1, 2, 3], dtype='int16')
        """
        return Index._from_column(self._column.day, name=self.name)

    @property  # type: ignore
    @_performance_tracking
    def hour(self) -> Index:
        """
        The hours of the datetime.

        Examples
        --------
        >>> import pandas as pd
        >>> import cudf
        >>> datetime_index = cudf.Index(pd.date_range("2000-01-01",
        ...             periods=3, freq="h"))
        >>> datetime_index
        DatetimeIndex(['2000-01-01 00:00:00', '2000-01-01 01:00:00',
                    '2000-01-01 02:00:00'],
                    dtype='datetime64[ns]')
        >>> datetime_index.hour
        Index([0, 1, 2], dtype='int16')
        """
        return Index._from_column(self._column.hour, name=self.name)

    @property  # type: ignore
    @_performance_tracking
    def minute(self) -> Index:
        """
        The minutes of the datetime.

        Examples
        --------
        >>> import pandas as pd
        >>> import cudf
        >>> datetime_index = cudf.Index(pd.date_range("2000-01-01",
        ...             periods=3, freq="T"))
        >>> datetime_index
        DatetimeIndex(['2000-01-01 00:00:00', '2000-01-01 00:01:00',
                    '2000-01-01 00:02:00'],
                    dtype='datetime64[ns]')
        >>> datetime_index.minute
        Index([0, 1, 2], dtype='int16')
        """
        return Index._from_column(self._column.minute, name=self.name)

    @property  # type: ignore
    @_performance_tracking
    def second(self) -> Index:
        """
        The seconds of the datetime.

        Examples
        --------
        >>> import pandas as pd
        >>> import cudf
        >>> datetime_index = cudf.Index(pd.date_range("2000-01-01",
        ...             periods=3, freq="s"))
        >>> datetime_index
        DatetimeIndex(['2000-01-01 00:00:00', '2000-01-01 00:00:01',
                    '2000-01-01 00:00:02'],
                    dtype='datetime64[ns]')
        >>> datetime_index.second
        Index([0, 1, 2], dtype='int16')
        """
        return Index._from_column(self._column.second, name=self.name)

    @property  # type: ignore
    @_performance_tracking
    def microsecond(self) -> Index:
        """
        The microseconds of the datetime.

        Examples
        --------
        >>> import pandas as pd
        >>> import cudf
        >>> datetime_index = cudf.Index(pd.date_range("2000-01-01",
        ...             periods=3, freq="us"))
        >>> datetime_index
        DatetimeIndex([       '2000-01-01 00:00:00', '2000-01-01 00:00:00.000001',
               '2000-01-01 00:00:00.000002'],
              dtype='datetime64[ns]')
        >>> datetime_index.microsecond
        Index([0, 1, 2], dtype='int32')
        """
        return Index._from_column(
            (
                # Need to manually promote column to int32 because
                # pandas-matching binop behaviour requires that this
                # __mul__ returns an int16 column.
                self._column.millisecond.astype("int32")
                * cudf.Scalar(1000, dtype="int32")
            )
            + self._column.microsecond,
            name=self.name,
        )

    @property  # type: ignore
    @_performance_tracking
    def nanosecond(self) -> Index:
        """
        The nanoseconds of the datetime.

        Examples
        --------
        >>> import pandas as pd
        >>> import cudf
        >>> datetime_index = cudf.Index(pd.date_range("2000-01-01",
        ...             periods=3, freq="ns"))
        >>> datetime_index
        DatetimeIndex([          '2000-01-01 00:00:00',
                       '2000-01-01 00:00:00.000000001',
                       '2000-01-01 00:00:00.000000002'],
                      dtype='datetime64[ns]')
        >>> datetime_index.nanosecond
        Index([0, 1, 2], dtype='int16')
        """
        return Index._from_column(self._column.nanosecond, name=self.name)

    @property  # type: ignore
    @_performance_tracking
    def weekday(self) -> Index:
        """
        The day of the week with Monday=0, Sunday=6.

        Examples
        --------
        >>> import pandas as pd
        >>> import cudf
        >>> datetime_index = cudf.Index(pd.date_range("2016-12-31",
        ...     "2017-01-08", freq="D"))
        >>> datetime_index
        DatetimeIndex(['2016-12-31', '2017-01-01', '2017-01-02', '2017-01-03',
                    '2017-01-04', '2017-01-05', '2017-01-06', '2017-01-07',
                    '2017-01-08'],
                    dtype='datetime64[ns]')
        >>> datetime_index.weekday
        Index([5, 6, 0, 1, 2, 3, 4, 5, 6], dtype='int16')
        """
        return Index._from_column(self._column.weekday, name=self.name)

    @property  # type: ignore
    @_performance_tracking
    def dayofweek(self) -> Index:
        """
        The day of the week with Monday=0, Sunday=6.

        Examples
        --------
        >>> import pandas as pd
        >>> import cudf
        >>> datetime_index = cudf.Index(pd.date_range("2016-12-31",
        ...     "2017-01-08", freq="D"))
        >>> datetime_index
        DatetimeIndex(['2016-12-31', '2017-01-01', '2017-01-02', '2017-01-03',
                    '2017-01-04', '2017-01-05', '2017-01-06', '2017-01-07',
                    '2017-01-08'],
                    dtype='datetime64[ns]')
        >>> datetime_index.dayofweek
        Index([5, 6, 0, 1, 2, 3, 4, 5, 6], dtype='int16')
        """
        return Index._from_column(self._column.weekday, name=self.name)

    @property  # type: ignore
    @_performance_tracking
    def dayofyear(self) -> Index:
        """
        The day of the year, from 1-365 in non-leap years and
        from 1-366 in leap years.

        Examples
        --------
        >>> import pandas as pd
        >>> import cudf
        >>> datetime_index = cudf.Index(pd.date_range("2016-12-31",
        ...     "2017-01-08", freq="D"))
        >>> datetime_index
        DatetimeIndex(['2016-12-31', '2017-01-01', '2017-01-02', '2017-01-03',
                    '2017-01-04', '2017-01-05', '2017-01-06', '2017-01-07',
                    '2017-01-08'],
                    dtype='datetime64[ns]')
        >>> datetime_index.dayofyear
        Index([366, 1, 2, 3, 4, 5, 6, 7, 8], dtype='int16')
        """
        return Index._from_column(self._column.day_of_year, name=self.name)

    @property  # type: ignore
    @_performance_tracking
    def day_of_year(self) -> Index:
        """
        The day of the year, from 1-365 in non-leap years and
        from 1-366 in leap years.

        Examples
        --------
        >>> import pandas as pd
        >>> import cudf
        >>> datetime_index = cudf.Index(pd.date_range("2016-12-31",
        ...     "2017-01-08", freq="D"))
        >>> datetime_index
        DatetimeIndex(['2016-12-31', '2017-01-01', '2017-01-02', '2017-01-03',
                    '2017-01-04', '2017-01-05', '2017-01-06', '2017-01-07',
                    '2017-01-08'],
                    dtype='datetime64[ns]')
        >>> datetime_index.day_of_year
        Index([366, 1, 2, 3, 4, 5, 6, 7, 8], dtype='int16')
        """
        return Index._from_column(self._column.day_of_year, name=self.name)

    @property  # type: ignore
    @_performance_tracking
    def is_leap_year(self) -> cupy.ndarray:
        """
        Boolean indicator if the date belongs to a leap year.

        A leap year is a year, which has 366 days (instead of 365) including
        29th of February as an intercalary day. Leap years are years which are
        multiples of four with the exception of years divisible by 100 but not
        by 400.

        Returns
        -------
        ndarray
        Booleans indicating if dates belong to a leap year.
        """
        res = self._column.is_leap_year.fillna(False)
        return cupy.asarray(res)

    @property  # type: ignore
    @_performance_tracking
    def quarter(self) -> Index:
        """
        Integer indicator for which quarter of the year the date belongs in.

        There are 4 quarters in a year. With the first quarter being from
        January - March, second quarter being April - June, third quarter
        being July - September and fourth quarter being October - December.

        Returns
        -------
        Index
        Integer indicating which quarter the date belongs to.

        Examples
        --------
        >>> import cudf
        >>> gIndex = cudf.DatetimeIndex(["2020-05-31 08:00:00",
        ...    "1999-12-31 18:40:00"])
        >>> gIndex.quarter
        Index([2, 4], dtype='int8')
        """
        return Index._from_column(self._column.quarter.astype("int8"))

    @_performance_tracking
    def day_name(self, locale: str | None = None) -> Index:
        """
        Return the day names. Currently supports English locale only.

        Examples
        --------
        >>> import cudf
        >>> datetime_index = cudf.date_range("2016-12-31", "2017-01-08", freq="D")
        >>> datetime_index
        DatetimeIndex(['2016-12-31', '2017-01-01', '2017-01-02', '2017-01-03',
                       '2017-01-04', '2017-01-05', '2017-01-06', '2017-01-07',
                       '2017-01-08'],
                      dtype='datetime64[ns]', freq='D')
        >>> datetime_index.day_name()
        Index(['Saturday', 'Sunday', 'Monday', 'Tuesday', 'Wednesday', 'Thursday',
               'Friday', 'Saturday', 'Sunday'],
              dtype='object')
        """
        day_names = self._column.get_day_names(locale)
        return Index._from_column(day_names, name=self.name)

    @_performance_tracking
    def month_name(self, locale: str | None = None) -> Index:
        """
        Return the month names. Currently supports English locale only.

        Examples
        --------
        >>> import cudf
        >>> datetime_index = cudf.date_range("2017-12-30", periods=6, freq='W')
        >>> datetime_index
        DatetimeIndex(['2017-12-30', '2018-01-06', '2018-01-13', '2018-01-20',
                    '2018-01-27', '2018-02-03'],
                      dtype='datetime64[ns]', freq='7D')
        >>> datetime_index.month_name()
        Index(['December', 'January', 'January', 'January', 'January', 'February'], dtype='object')
        """
        month_names = self._column.get_month_names(locale)
        return Index._from_column(month_names, name=self.name)

    @_performance_tracking
    def isocalendar(self) -> cudf.DataFrame:
        """
        Returns a DataFrame with the year, week, and day
        calculated according to the ISO 8601 standard.

        Returns
        -------
        DataFrame
        with columns year, week and day

        Examples
        --------
        >>> gIndex = cudf.DatetimeIndex(["2020-05-31 08:00:00",
        ...    "1999-12-31 18:40:00"])
        >>> gIndex.isocalendar()
                             year  week  day
        2020-05-31 08:00:00  2020    22    7
        1999-12-31 18:40:00  1999    52    5
        """
        ca = cudf.core.column_accessor.ColumnAccessor(
            self._column.isocalendar(), verify=False
        )
        return cudf.DataFrame._from_data(ca, index=self)

    @_performance_tracking
    def to_pandas(
        self, *, nullable: bool = False, arrow_type: bool = False
    ) -> pd.DatetimeIndex:
        result = super().to_pandas(nullable=nullable, arrow_type=arrow_type)
        if not arrow_type and self._freq is not None:
            result.freq = self._freq._maybe_as_fast_pandas_offset()
        return result

    def _is_boolean(self) -> bool:
        return False

    @_performance_tracking
    def ceil(self, freq: str) -> Self:
        """
        Perform ceil operation on the data to the specified freq.

        Parameters
        ----------
        freq : str
            One of ["D", "H", "T", "min", "S", "L", "ms", "U", "us", "N"].
            Must be a fixed frequency like 'S' (second) not 'ME' (month end).
            See `frequency aliases <https://pandas.pydata.org/docs/\
                user_guide/timeseries.html#timeseries-offset-aliases>`__
            for more details on these aliases.

        Returns
        -------
        DatetimeIndex
            Index of the same type for a DatetimeIndex

        Examples
        --------
        >>> import cudf
        >>> gIndex = cudf.DatetimeIndex([
        ...     "2020-05-31 08:05:42",
        ...     "1999-12-31 18:40:30",
        ... ])
        >>> gIndex.ceil("T")
        DatetimeIndex(['2020-05-31 08:06:00', '1999-12-31 18:41:00'], dtype='datetime64[ns]')
        """
        return type(self)._from_column(self._column.ceil(freq), name=self.name)

    @_performance_tracking
    def floor(self, freq: str) -> Self:
        """
        Perform floor operation on the data to the specified freq.

        Parameters
        ----------
        freq : str
            One of ["D", "H", "T", "min", "S", "L", "ms", "U", "us", "N"].
            Must be a fixed frequency like 'S' (second) not 'ME' (month end).
            See `frequency aliases <https://pandas.pydata.org/docs/\
                user_guide/timeseries.html#timeseries-offset-aliases>`__
            for more details on these aliases.

        Returns
        -------
        DatetimeIndex
            Index of the same type for a DatetimeIndex

        Examples
        --------
        >>> import cudf
        >>> gIndex = cudf.DatetimeIndex([
        ...     "2020-05-31 08:59:59",
        ...     "1999-12-31 18:44:59",
        ... ])
        >>> gIndex.floor("T")
        DatetimeIndex(['2020-05-31 08:59:00', '1999-12-31 18:44:00'], dtype='datetime64[ns]')
        """
        return type(self)._from_column(
            self._column.floor(freq), name=self.name
        )

    @_performance_tracking
    def round(self, freq: str) -> Self:
        """
        Perform round operation on the data to the specified freq.

        Parameters
        ----------
        freq : str
            One of ["D", "H", "T", "min", "S", "L", "ms", "U", "us", "N"].
            Must be a fixed frequency like 'S' (second) not 'ME' (month end).
            See `frequency aliases <https://pandas.pydata.org/docs/\
                user_guide/timeseries.html#timeseries-offset-aliases>`__
            for more details on these aliases.

        Returns
        -------
        DatetimeIndex
            Index containing rounded datetimes.

        Examples
        --------
        >>> import cudf
        >>> dt_idx = cudf.Index([
        ...     "2001-01-01 00:04:45",
        ...     "2001-01-01 00:04:58",
        ...     "2001-01-01 00:05:04",
        ... ], dtype="datetime64[ns]")
        >>> dt_idx
        DatetimeIndex(['2001-01-01 00:04:45', '2001-01-01 00:04:58',
                       '2001-01-01 00:05:04'],
                      dtype='datetime64[ns]')
        >>> dt_idx.round('H')
        DatetimeIndex(['2001-01-01', '2001-01-01', '2001-01-01'], dtype='datetime64[ns]')
        >>> dt_idx.round('T')
        DatetimeIndex(['2001-01-01 00:05:00', '2001-01-01 00:05:00', '2001-01-01 00:05:00'], dtype='datetime64[ns]')
        """
        return type(self)._from_column(
            self._column.round(freq), name=self.name
        )

    def tz_localize(
        self,
        tz: str | None,
        ambiguous: Literal["NaT"] = "NaT",
        nonexistent: Literal["NaT"] = "NaT",
    ) -> Self:
        """
        Localize timezone-naive data to timezone-aware data.

        Parameters
        ----------
        tz : str
            Timezone to convert timestamps to.

        Returns
        -------
        DatetimeIndex containing timezone aware timestamps.

        Examples
        --------
        >>> import cudf
        >>> import pandas as pd
        >>> tz_naive = cudf.date_range('2018-03-01 09:00', periods=3, freq='D')
        >>> tz_aware = tz_naive.tz_localize("America/New_York")
        >>> tz_aware
        DatetimeIndex(['2018-03-01 09:00:00-05:00', '2018-03-02 09:00:00-05:00',
                       '2018-03-03 09:00:00-05:00'],
                      dtype='datetime64[ns, America/New_York]', freq='D')

        Ambiguous or nonexistent datetimes are converted to NaT.

        >>> s = cudf.to_datetime(cudf.Series(['2018-10-28 01:20:00',
        ...                                   '2018-10-28 02:36:00',
        ...                                   '2018-10-28 03:46:00']))
        >>> s.dt.tz_localize("CET")
        0    2018-10-28 01:20:00.000000000
        1                              NaT
        2    2018-10-28 03:46:00.000000000
        dtype: datetime64[ns, CET]

        Notes
        -----
        'NaT' is currently the only supported option for the
        ``ambiguous`` and ``nonexistent`` arguments. Any
        ambiguous or nonexistent timestamps are converted
        to 'NaT'.
        """
        result_col = self._column.tz_localize(tz, ambiguous, nonexistent)
        return DatetimeIndex._from_column(
            result_col, name=self.name, freq=self._freq
        )

    def tz_convert(self, tz: str | None) -> Self:
        """
        Convert tz-aware datetimes from one time zone to another.

        Parameters
        ----------
        tz : str
            Time zone for time. Corresponding timestamps would be converted
            to this time zone of the Datetime Array/Index.
            A `tz` of None will convert to UTC and remove the timezone
            information.

        Returns
        -------
        DatetimeIndex containing timestamps corresponding to the timezone
        `tz`.

        Examples
        --------
        >>> import cudf
        >>> dti = cudf.date_range('2018-03-01 09:00', periods=3, freq='D')
        >>> dti = dti.tz_localize("America/New_York")
        >>> dti
        DatetimeIndex(['2018-03-01 09:00:00-05:00', '2018-03-02 09:00:00-05:00',
                       '2018-03-03 09:00:00-05:00'],
                      dtype='datetime64[ns, America/New_York]', freq='D')
        >>> dti.tz_convert("Europe/London")
        DatetimeIndex(['2018-03-01 14:00:00+00:00',
                       '2018-03-02 14:00:00+00:00',
                       '2018-03-03 14:00:00+00:00'],
                      dtype='datetime64[ns, Europe/London]')
        """
        result_col = self._column.tz_convert(tz)
        return DatetimeIndex._from_column(result_col, name=self.name)

    def repeat(self, repeats, axis=None) -> Self:
        res = super().repeat(repeats, axis=axis)
        res._freq = None
        return res


class TimedeltaIndex(Index):
    """
    Immutable, ordered and sliceable sequence of timedelta64 data,
    represented internally as int64.

    Parameters
    ----------
    data : array-like (1-dimensional), optional
        Optional datetime-like data to construct index with.
    unit : str, optional
        This is not yet supported
    copy : bool
        Make a copy of input.
    freq : str, optional
        This is not yet supported
    closed : str, optional
        This is not yet supported
    dtype : str or :class:`numpy.dtype`, optional
        Data type for the output Index. If not specified, the
        default dtype will be ``timedelta64[ns]``.
    name : object
        Name to be stored in the index.

    Attributes
    ----------
    days
    seconds
    microseconds
    nanoseconds
    components
    inferred_freq

    Methods
    -------
    None

    Returns
    -------
    TimedeltaIndex

    Examples
    --------
    >>> import cudf
    >>> cudf.TimedeltaIndex([1132223, 2023232, 342234324, 4234324],
    ...     dtype="timedelta64[ns]")
    TimedeltaIndex(['0 days 00:00:00.001132223', '0 days 00:00:00.002023232',
                    '0 days 00:00:00.342234324', '0 days 00:00:00.004234324'],
                  dtype='timedelta64[ns]')
    >>> cudf.TimedeltaIndex([1, 2, 3, 4], dtype="timedelta64[s]",
    ...     name="delta-index")
    TimedeltaIndex(['0 days 00:00:01', '0 days 00:00:02', '0 days 00:00:03',
                    '0 days 00:00:04'],
                  dtype='timedelta64[s]', name='delta-index')
    """

    @_performance_tracking
    def __init__(
        self,
        data=None,
        unit=None,
        freq=None,
        closed=None,
        dtype=None,
        copy: bool = False,
        name=None,
    ):
        if freq is not None:
            raise NotImplementedError("freq is not yet supported")

        if closed is not None:
            warnings.warn(
                "The 'closed' keyword is "
                "deprecated and will be removed in a future version. ",
                FutureWarning,
            )
            raise NotImplementedError("closed is not yet supported")

        if unit is not None:
            warnings.warn(
                "The 'unit' keyword is "
                "deprecated and will be removed in a future version. ",
                FutureWarning,
            )
            raise NotImplementedError(
                "unit is not yet supported, alternatively "
                "dtype parameter is supported"
            )

        if dtype is None:
            dtype = "timedelta64[ns]"
        dtype = cudf.dtype(dtype)
        if dtype.kind != "m":
            raise TypeError("dtype must be a timedelta type")

        name = _getdefault_name(data, name=name)
        data = column.as_column(data, dtype=dtype)

        if copy:
            data = data.copy()

        super().__init__(data, name=name)

    @classmethod
    @_performance_tracking
    def _from_column(
        cls, column: ColumnBase, *, name: Hashable = None, freq: Any = None
    ) -> Self:
        if column.dtype.kind != "m":
            raise ValueError("column must have a timedelta type.")
        return super()._from_column(column, name=name)

    def __getitem__(self, index):
        value = super().__getitem__(index)
        if cudf.get_option("mode.pandas_compatible") and isinstance(
            value, np.timedelta64
        ):
            return pd.Timedelta(value)
        return value

    def as_unit(self, unit: str, round_ok: bool = True) -> Self:
        """
        Convert to a dtype with the given unit resolution.

        Currently not implemented.

        Parameters
        ----------
        unit : {'s', 'ms', 'us', 'ns'}
        round_ok : bool, default True
            If False and the conversion requires rounding, raise ValueError.
        """
        raise NotImplementedError("as_unit is currently not implemented")

    @property
    def freq(self) -> cudf.DateOffset | None:
        raise NotImplementedError("freq is currently not implemented")

    @property
    def freqstr(self) -> str:
        raise NotImplementedError("freqstr is currently not implemented")

    @property
    def resolution(self) -> str:
        """
        Returns day, hour, minute, second, millisecond or microsecond
        """
        raise NotImplementedError("resolution is currently not implemented")

    @property
    def unit(self) -> str:
        return self._column.time_unit

    def to_pytimedelta(self) -> np.ndarray:
        """
        Return an ndarray of ``datetime.timedelta`` objects.

        Returns
        -------
        numpy.ndarray
            An ndarray of ``datetime.timedelta`` objects.
        """
        return self.to_pandas().to_pytimedelta()

    @property
    def asi8(self) -> cupy.ndarray:
        return self._column.astype("int64").values

    def sum(self, *, skipna: bool = True, axis: int | None = 0):
        return self._column.sum(skipna=skipna)

    def mean(self, *, skipna: bool = True, axis: int | None = 0):
        return self._column.mean(skipna=skipna)

    def median(self, *, skipna: bool = True, axis: int | None = 0):
        return self._column.median(skipna=skipna)

    def std(self, *, skipna: bool = True, axis: int | None = 0, ddof: int = 1):
        return self._column.std(skipna=skipna, ddof=ddof)

    def total_seconds(self) -> Index:
        """
        Return total duration of each element expressed in seconds.

        This method is currently not implemented.
        """
        return Index._from_column(self._column.total_seconds(), name=self.name)

    def ceil(self, freq: str) -> Self:
        """
        Ceil to the specified resolution.

        This method is currently not implemented.
        """
        return type(self)._from_column(self._column.ceil(freq), name=self.name)

    def floor(self, freq: str) -> Self:
        """
        Floor to the specified resolution.

        This method is currently not implemented.
        """
        return type(self)._from_column(
            self._column.floor(freq), name=self.name
        )

    def round(self, freq: str) -> Self:
        """
        Round to the specified resolution.

        This method is currently not implemented.
        """
        return type(self)._from_column(
            self._column.round(freq), name=self.name
        )

    @property  # type: ignore
    @_performance_tracking
    def days(self) -> cudf.Index:
        """
        Number of days for each element.
        """
        # Need to specifically return `int64` to avoid overflow.
        return Index._from_column(
            self._column.days.astype("int64"), name=self.name
        )

    @property  # type: ignore
    @_performance_tracking
    def seconds(self) -> cudf.Index:
        """
        Number of seconds (>= 0 and less than 1 day) for each element.
        """
        return Index._from_column(
            self._column.seconds.astype("int32"), name=self.name
        )

    @property  # type: ignore
    @_performance_tracking
    def microseconds(self) -> cudf.Index:
        """
        Number of microseconds (>= 0 and less than 1 second) for each element.
        """
        return Index._from_column(
            self._column.microseconds.astype("int32"), name=self.name
        )

    @property  # type: ignore
    @_performance_tracking
    def nanoseconds(self) -> cudf.Index:
        """
        Number of nanoseconds (>= 0 and less than 1 microsecond) for each
        element.
        """
        return Index._from_column(
            self._column.nanoseconds.astype("int32"), name=self.name
        )

    @property  # type: ignore
    @_performance_tracking
    def components(self) -> cudf.DataFrame:
        """
        Return a dataframe of the components (days, hours, minutes,
        seconds, milliseconds, microseconds, nanoseconds) of the Timedeltas.
        """
        ca = cudf.core.column_accessor.ColumnAccessor(
            self._column.components(), verify=False
        )
        return cudf.DataFrame._from_data(ca)

    @property
    def inferred_freq(self):
        """
        Infers frequency of TimedeltaIndex.

        Notes
        -----
        This property is currently not supported.
        """
        raise NotImplementedError("inferred_freq is not yet supported")

    def _is_boolean(self) -> bool:
        return False


class CategoricalIndex(Index):
    """
    A categorical of orderable values that represent the indices of another
    Column

    Parameters
    ----------
    data : array-like (1-dimensional)
        The values of the categorical. If categories are given,
        values not in categories will be replaced with None/NaN.
    categories : list-like, optional
        The categories for the categorical. Items need to be unique.
        If the categories are not given here (and also not in dtype),
        they will be inferred from the data.
    ordered : bool, optional
        Whether or not this categorical is treated as an ordered categorical.
        If not given here or in dtype, the resulting categorical will be
        unordered.
    dtype : CategoricalDtype or "category", optional
        If CategoricalDtype, cannot be used together with categories or
        ordered.
    copy : bool, default False
        Make a copy of input.
    name : object, optional
        Name to be stored in the index.

    Attributes
    ----------
    codes
    categories

    Methods
    -------
    equals

    Returns
    -------
    CategoricalIndex

    Examples
    --------
    >>> import cudf
    >>> import pandas as pd
    >>> cudf.CategoricalIndex(
    ... data=[1, 2, 3, 4], categories=[1, 2], ordered=False, name="a")
    CategoricalIndex([1, 2, <NA>, <NA>], categories=[1, 2], ordered=False, dtype='category', name='a')

    >>> cudf.CategoricalIndex(
    ... data=[1, 2, 3, 4], dtype=pd.CategoricalDtype([1, 2, 3]), name="a")
    CategoricalIndex([1, 2, 3, <NA>], categories=[1, 2, 3], ordered=False, dtype='category', name='a')
    """

    @_performance_tracking
    def __init__(
        self,
        data=None,
        categories=None,
        ordered=None,
        dtype=None,
        copy=False,
        name=None,
    ):
        if isinstance(dtype, (pd.CategoricalDtype, cudf.CategoricalDtype)):
            if categories is not None or ordered is not None:
                raise ValueError(
                    "Cannot specify `categories` or "
                    "`ordered` together with `dtype`."
                )
        if copy:
            data = column.as_column(data, dtype=dtype).copy(deep=True)
        name = _getdefault_name(data, name=name)
        if isinstance(data, CategoricalColumn):
            data = data
        elif isinstance(getattr(data, "dtype", None), pd.CategoricalDtype):
            data = column.as_column(data)
        else:
            data = column.as_column(
                data, dtype="category" if dtype is None else dtype
            )
            # dtype has already been taken care
            dtype = None

        if categories is not None:
            data = data.set_categories(categories, ordered=ordered)
        elif isinstance(dtype, (pd.CategoricalDtype, cudf.CategoricalDtype)):
            data = data.set_categories(dtype.categories, ordered=ordered)
        elif ordered is True and data.ordered is False:
            data = data.as_ordered(ordered=True)
        elif ordered is False and data.ordered is True:
            data = data.as_ordered(ordered=False)
        super().__init__(data, name=name)

    @classmethod
    @_performance_tracking
    def _from_column(
        cls, column: ColumnBase, *, name: Hashable = None, freq: Any = None
    ) -> Self:
        if not isinstance(column.dtype, cudf.CategoricalDtype):
            raise ValueError("column must have a categorial type.")
        return super()._from_column(column, name=name)

    @property
    def ordered(self) -> bool:
        return self._column.ordered

    @property  # type: ignore
    @_performance_tracking
    def codes(self) -> cudf.Index:
        """
        The category codes of this categorical.
        """
        return Index._from_column(self._column.codes)

    @property  # type: ignore
    @_performance_tracking
    def categories(self) -> cudf.Index:
        """
        The categories of this categorical.
        """
        return self.dtype.categories

    def _is_boolean(self) -> bool:
        return False

    def _is_categorical(self) -> bool:
        return True

    def add_categories(self, new_categories) -> Self:
        """
        Add new categories.

        `new_categories` will be included at the last/highest place in the
        categories and will be unused directly after this call.
        """
        return type(self)._from_column(
            self._column.add_categories(new_categories), name=self.name
        )

    def as_ordered(self) -> Self:
        """
        Set the Categorical to be ordered.
        """
        return type(self)._from_column(
            self._column.as_ordered(ordered=True), name=self.name
        )

    def as_unordered(self) -> Self:
        """
        Set the Categorical to be unordered.
        """
        return type(self)._from_column(
            self._column.as_ordered(ordered=False), name=self.name
        )

    def remove_categories(self, removals) -> Self:
        """
        Remove the specified categories.

        `removals` must be included in the old categories.

        Parameters
        ----------
        removals : category or list of categories
           The categories which should be removed.
        """
        return type(self)._from_column(
            self._column.remove_categories(removals), name=self.name
        )

    def remove_unused_categories(self) -> Self:
        """
        Remove categories which are not used.

        This method is currently not supported.
        """
        return type(self)._from_column(
            self._column.remove_unused_categories(), name=self.name
        )

    def rename_categories(self, new_categories) -> Self:
        """
        Rename categories.

        This method is currently not supported.
        """
        return type(self)._from_column(
            self._column.rename_categories(new_categories), name=self.name
        )

    def reorder_categories(self, new_categories, ordered=None) -> Self:
        """
        Reorder categories as specified in new_categories.

        ``new_categories`` need to include all old categories and no new category
        items.

        Parameters
        ----------
        new_categories : Index-like
           The categories in new order.
        ordered : bool, optional
           Whether or not the categorical is treated as a ordered categorical.
           If not given, do not change the ordered information.
        """
        return type(self)._from_column(
            self._column.reorder_categories(new_categories, ordered=ordered),
            name=self.name,
        )

    def set_categories(
        self, new_categories, ordered=None, rename: bool = False
    ) -> Self:
        """
        Set the categories to the specified new_categories.

        Parameters
        ----------
        new_categories : list-like
            The categories in new order.
        ordered : bool, default None
            Whether or not the categorical is treated as
            a ordered categorical. If not given, do
            not change the ordered information.
        rename : bool, default False
            Whether or not the `new_categories` should be
            considered as a rename of the old categories
            or as reordered categories.
        """
        return type(self)._from_column(
            self._column.set_categories(
                new_categories, ordered=ordered, rename=rename
            ),
            name=self.name,
        )


@_performance_tracking
def interval_range(
    start=None,
    end=None,
    periods=None,
    freq=None,
    name=None,
    closed="right",
) -> IntervalIndex:
    """
    Returns a fixed frequency IntervalIndex.

    Parameters
    ----------
    start : numeric, default None
        Left bound for generating intervals.
    end : numeric , default None
        Right bound for generating intervals.
    periods : int, default None
        Number of periods to generate
    freq : numeric, default None
        The length of each interval. Must be consistent
        with the type of start and end
    name : str, default None
        Name of the resulting IntervalIndex.
    closed : {"left", "right", "both", "neither"}, default "right"
        Whether the intervals are closed on the left-side, right-side,
        both or neither.

    Returns
    -------
    IntervalIndex

    Examples
    --------
    >>> import cudf
    >>> import pandas as pd
    >>> cudf.interval_range(start=0,end=5)
    IntervalIndex([(0, 0], (1, 1], (2, 2], (3, 3], (4, 4], (5, 5]],
    ...closed='right',dtype='interval')
    >>> cudf.interval_range(start=0,end=10, freq=2,closed='left')
    IntervalIndex([[0, 2), [2, 4), [4, 6), [6, 8), [8, 10)],
    ...closed='left',dtype='interval')
    >>> cudf.interval_range(start=0,end=10, periods=3,closed='left')
    ...IntervalIndex([[0.0, 3.3333333333333335),
            [3.3333333333333335, 6.666666666666667),
            [6.666666666666667, 10.0)],
            closed='left',
            dtype='interval')
    """
    nargs = sum(_ is not None for _ in (start, end, periods, freq))

    # we need at least three of (start, end, periods, freq)
    if nargs == 2 and freq is None:
        freq = 1
        nargs += 1

    if nargs != 3:
        raise ValueError(
            "Of the four parameters: start, end, periods, and "
            "freq, exactly three must be specified"
        )

    start = cudf.Scalar(start) if start is not None else start
    end = cudf.Scalar(end) if end is not None else end
    if periods is not None and not cudf.api.types.is_integer(periods):
        warnings.warn(
            "Non-integer 'periods' in cudf.date_range, and cudf.interval_range"
            " are deprecated and will raise in a future version.",
            FutureWarning,
        )
    periods = cudf.Scalar(int(periods)) if periods is not None else periods
    freq = cudf.Scalar(freq) if freq is not None else freq

    if start is None:
        start = end - freq * periods
    elif freq is None:
        quotient, remainder = divmod((end - start).value, periods.value)
        if remainder:
            freq = (end - start) / periods
        else:
            freq = cudf.Scalar(int(quotient))
    elif periods is None:
        periods = cudf.Scalar(int((end - start) / freq))
    elif end is None:
        end = start + periods * freq

    if any(
        not _is_non_decimal_numeric_dtype(x.dtype)
        for x in (start, periods, freq, end)
    ):
        raise ValueError("start, end, periods, freq must be numeric values.")

    periods = periods.astype("int64")
    common_dtype = find_common_type((start.dtype, freq.dtype, end.dtype))
    start = start.astype(common_dtype)
    freq = freq.astype(common_dtype)

    with acquire_spill_lock():
        bin_edges = libcudf.column.Column.from_pylibcudf(
            plc.filling.sequence(
                size=periods + 1,
                init=start.device_value.c_value,
                step=freq.device_value.c_value,
            )
        )
    return IntervalIndex.from_breaks(bin_edges, closed=closed, name=name)


class IntervalIndex(Index):
    """
    Immutable index of intervals that are closed on the same side.

    Parameters
    ----------
    data : array-like (1-dimensional)
        Array-like containing Interval objects from which to build the
        IntervalIndex.
    closed : {"left", "right", "both", "neither"}, default "right"
        Whether the intervals are closed on the left-side, right-side,
        both or neither.
    dtype : dtype or None, default None
        If None, dtype will be inferred.
    copy : bool, default False
        Copy the input data.
    name : object, optional
        Name to be stored in the index.

    Attributes
    ----------
    values

    Methods
    -------
    from_breaks
    get_loc

    Returns
    -------
    IntervalIndex
    """

    @_performance_tracking
    def __init__(
        self,
        data,
        closed: Literal["left", "right", "neither", "both"] | None = None,
        dtype=None,
        copy: bool = False,
        name=None,
        verify_integrity: bool = True,
    ):
        name = _getdefault_name(data, name=name)

        if dtype is not None:
            dtype = cudf.dtype(dtype)
            if not isinstance(dtype, IntervalDtype):
                raise TypeError("dtype must be an IntervalDtype")
            if closed is not None and closed != dtype.closed:
                raise ValueError("closed keyword does not match dtype.closed")
            closed = dtype.closed

        if closed is None and isinstance(dtype, IntervalDtype):
            closed = dtype.closed

        closed = closed or "right"

        if len(data) == 0:
            if not hasattr(data, "dtype"):
                data = np.array([], dtype=np.int64)
            elif isinstance(data.dtype, (pd.IntervalDtype, IntervalDtype)):
                data = np.array([], dtype=data.dtype.subtype)
            interval_col = IntervalColumn(
                None,
                dtype=IntervalDtype(data.dtype, closed),
                size=len(data),
                children=(as_column(data), as_column(data)),
            )
        else:
            col = as_column(data)
            if not isinstance(col, IntervalColumn):
                raise TypeError("data must be an iterable of Interval data")
            if copy:
                col = col.copy()
            interval_col = IntervalColumn(
                data=None,
                dtype=IntervalDtype(col.dtype.subtype, closed),
                mask=col.mask,
                size=col.size,
                offset=col.offset,
                null_count=col.null_count,
                children=col.children,  # type: ignore[arg-type]
            )

        if dtype:
            interval_col = interval_col.astype(dtype)  # type: ignore[assignment]

        super().__init__(interval_col, name=name)

    @property
    def closed(self) -> Literal["left", "right", "neither", "both"]:
        return self.dtype.closed

    @classmethod
    @_performance_tracking
    def _from_column(
        cls, column: ColumnBase, *, name: Hashable = None, freq: Any = None
    ) -> Self:
        if not isinstance(column.dtype, cudf.IntervalDtype):
            raise ValueError("column must have a interval type.")
        return super()._from_column(column, name=name)

    @classmethod
    @_performance_tracking
    def from_breaks(
        cls,
        breaks,
        closed: Literal["left", "right", "neither", "both"] | None = "right",
        name=None,
        copy: bool = False,
        dtype=None,
    ) -> Self:
        """
        Construct an IntervalIndex from an array of splits.

        Parameters
        ----------
        breaks : array-like (1-dimensional)
            Left and right bounds for each interval.
        closed : {"left", "right", "both", "neither"}, default "right"
            Whether the intervals are closed on the left-side, right-side,
            both or neither.
        copy : bool, default False
            Copy the input data.
        name : object, optional
            Name to be stored in the index.
        dtype : dtype or None, default None
            If None, dtype will be inferred.

        Returns
        -------
        IntervalIndex

        Examples
        --------
        >>> import cudf
        >>> import pandas as pd
        >>> cudf.IntervalIndex.from_breaks([0, 1, 2, 3])
        IntervalIndex([(0, 1], (1, 2], (2, 3]], dtype='interval[int64, right]')
        """
        breaks = as_column(breaks, dtype=dtype)
        if copy:
            breaks = breaks.copy()
        left_col = breaks.slice(0, len(breaks) - 1)
        right_col = breaks.slice(1, len(breaks))
        # For indexing, children should both have 0 offset
        right_col = type(right_col)(
            data=right_col.data,
            dtype=right_col.dtype,
            size=right_col.size,
            mask=right_col.mask,
            offset=0,
            null_count=right_col.null_count,
            children=right_col.children,
        )

        interval_col = IntervalColumn(
            data=None,
            dtype=IntervalDtype(left_col.dtype, closed),
            size=len(left_col),
            children=(left_col, right_col),
        )
        return IntervalIndex._from_column(interval_col, name=name)

    @classmethod
    def from_arrays(
        cls,
        left,
        right,
        closed: Literal["left", "right", "both", "neither"] = "right",
        copy: bool = False,
        dtype=None,
    ) -> Self:
        raise NotImplementedError("from_arrays is currently not supported.")

    @classmethod
    def from_tuples(
        cls,
        data,
        closed: Literal["left", "right", "both", "neither"] = "right",
        name=None,
        copy: bool = False,
        dtype=None,
    ) -> Self:
        piidx = pd.IntervalIndex.from_tuples(
            data, closed=closed, name=name, copy=copy, dtype=dtype
        )
        return cls.from_pandas(piidx)

    def __getitem__(self, index):
        raise NotImplementedError(
            "Getting a scalar from an IntervalIndex is not yet supported"
        )

    def _is_interval(self) -> bool:
        return True

    def _is_boolean(self) -> bool:
        return False

    def _pandas_repr_compatible(self) -> Self:
        return self

    @property
    def is_empty(self) -> cupy.ndarray:
        """
        Indicates if an interval is empty, meaning it contains no points.
        """
        return self._column.is_empty.values

    @property
    def is_non_overlapping_monotonic(self) -> bool:
        """
        Return a True if the IntervalIndex is non-overlapping and monotonic.
        """
        return self._column.is_non_overlapping_monotonic

    @property
    def is_overlapping(self) -> bool:
        """
        Return True if the IntervalIndex has overlapping intervals, else False.

        Currently not implemented
        """
        return self._column.is_overlapping

    @property
    def length(self) -> Index:
        """
        Return an Index with entries denoting the length of each Interval.
        """
        return _index_from_data({None: self._column.length})

    @property
    def left(self) -> Index:
        """
        Return left bounds of the intervals in the IntervalIndex.

        The left bounds of each interval in the IntervalIndex are
        returned as an Index. The datatype of the left bounds is the
        same as the datatype of the endpoints of the intervals.
        """
        return _index_from_data({None: self._column.left})

    @property
    def mid(self) -> Index:
        """
        Return the midpoint of each interval in the IntervalIndex as an Index.

        Each midpoint is calculated as the average of the left and right bounds
        of each interval.
        """
        return _index_from_data({None: self._column.mid})

    @property
    def right(self) -> Index:
        """
        Return right bounds of the intervals in the IntervalIndex.

        The right bounds of each interval in the IntervalIndex are
        returned as an Index. The datatype of the right bounds is the
        same as the datatype of the endpoints of the intervals.
        """
        return _index_from_data({None: self._column.right})

    def overlaps(self, other) -> cupy.ndarray:
        """
        Check elementwise if an Interval overlaps the values in the IntervalIndex.

        Currently not supported.
        """
        return self._column.overlaps(other).values

    def set_closed(
        self, closed: Literal["left", "right", "both", "neither"]
    ) -> Self:
        """
        Return an identical IntervalArray closed on the specified side.

        Parameters
        ----------
        closed : {'left', 'right', 'both', 'neither'}
            Whether the intervals are closed on the left-side, right-side, both
            or neither.
        """
        return type(self)._from_column(
            self._column.set_closed(closed), name=self.name
        )

    def to_tuples(self, na_tuple: bool = True) -> pd.Index:
        """
        Return an Index of tuples of the form (left, right).

        Parameters
        ----------
        na_tuple : bool, default True
            If ``True``, return ``NA`` as a tuple ``(nan, nan)``. If ``False``,
            just return ``NA`` as ``nan``.
        """
        return self.to_pandas().to_tuples(na_tuple=na_tuple)


@_performance_tracking
def as_index(
    arbitrary, nan_as_null=no_default, copy=False, name=no_default, dtype=None
) -> BaseIndex:
    """Create an Index from an arbitrary object

    Parameters
    ----------
    arbitrary : object
        Object to construct the Index from. See *Notes*.
    nan_as_null : bool, optional, default None
        If None (default), treats NaN values in arbitrary as null.
        If True, combines the mask and NaNs to
        form a new validity mask. If False, leaves NaN values as is.
    copy : bool, default False
        If True, Make copies of `arbitrary` if possible and create an
        Index out of it.
        If False, `arbitrary` will be shallow-copied if it is a
        device-object to construct an Index.
    name : object, optional
        Name of the index being created, by default it is `None`.
    dtype : optional
        Optionally typecast the constructed Index to the given
        dtype.

    Returns
    -------
    result : subclass of Index
        - CategoricalIndex for Categorical input.
        - DatetimeIndex for Datetime input.
        - Index for all other inputs.

    Notes
    -----
    Currently supported inputs are:

    * ``Column``
    * ``Buffer``
    * ``Series``
    * ``Index``
    * numba device array
    * numpy array
    * pyarrow array
    * pandas.Categorical

    Returns
    -------
    result : subclass of Index
        - CategoricalIndex for Categorical input.
        - DatetimeIndex for Datetime input.
        - Index for all other inputs.
    """
    if nan_as_null is no_default:
        nan_as_null = (
            False if cudf.get_option("mode.pandas_compatible") else None
        )

    if name is no_default:
        name = getattr(arbitrary, "name", None)

    if isinstance(arbitrary, cudf.MultiIndex):
        if dtype is not None:
            raise TypeError(
                "dtype must be `None` for inputs of type: "
                f"{type(arbitrary).__name__}, found {dtype=} "
            )
        return arbitrary.copy(deep=copy)
    elif isinstance(arbitrary, BaseIndex):
        idx = arbitrary.copy(deep=copy).rename(name)
    elif isinstance(arbitrary, ColumnBase):
        raise ValueError("Use cudf.Index._from_column instead.")
    elif isinstance(arbitrary, (pd.RangeIndex, range)):
        idx = RangeIndex(
            start=arbitrary.start,
            stop=arbitrary.stop,
            step=arbitrary.step,
            name=name,
        )
    elif isinstance(arbitrary, pd.MultiIndex):
        if dtype is not None:
            raise TypeError(
                "dtype must be `None` for inputs of type: "
                f"{type(arbitrary).__name__}, found {dtype=} "
            )
        return cudf.MultiIndex.from_pandas(
            arbitrary.copy(deep=copy), nan_as_null=nan_as_null
        )
    elif isinstance(arbitrary, cudf.DataFrame) or is_scalar(arbitrary):
        raise ValueError("Index data must be 1-dimensional and list-like")
    else:
        return Index._from_column(
            column.as_column(arbitrary, dtype=dtype, nan_as_null=nan_as_null),
            name=name,
        )
    if dtype is not None:
        idx = idx.astype(dtype)
    return idx


def _getdefault_name(values, name):
    if name is None:
        return getattr(values, "name", None)
    return name


@_performance_tracking
def _concat_range_index(indexes: list[RangeIndex]) -> BaseIndex:
    """
    An internal Utility function to concat RangeIndex objects.
    """
    start = step = next_ = None

    # Filter the empty indexes
    non_empty_indexes = [obj for obj in indexes if len(obj)]

    if not non_empty_indexes:
        # Here all "indexes" had 0 length, i.e. were empty.
        # In this case return an empty range index.
        return RangeIndex(0, 0)

    for obj in non_empty_indexes:
        if start is None:
            # This is set by the first non-empty index
            start = obj.start
            if step is None and len(obj) > 1:
                step = obj.step
        elif step is None:
            # First non-empty index had only one element
            if obj.start == start:
                result = Index._from_column(
                    concat_columns([x._column for x in indexes])
                )
                return result
            step = obj.start - start

        non_consecutive = (step != obj.step and len(obj) > 1) or (
            next_ is not None and obj.start != next_
        )
        if non_consecutive:
            result = Index._from_column(
                concat_columns([x._column for x in indexes])
            )
            return result
        if step is not None:
            next_ = obj[-1] + step

    stop = non_empty_indexes[-1].stop if next_ is None else next_
    return RangeIndex(start, stop, step)


@_performance_tracking
def _extended_gcd(a: int, b: int) -> tuple[int, int, int]:
    """
    Extended Euclidean algorithms to solve Bezout's identity:
       a*x + b*y = gcd(x, y)
    Finds one particular solution for x, y: s, t
    Returns: gcd, s, t
    """
    s, old_s = 0, 1
    t, old_t = 1, 0
    r, old_r = b, a
    while r:
        quotient = old_r // r
        old_r, r = r, old_r - quotient * r
        old_s, s = s, old_s - quotient * s
        old_t, t = t, old_t - quotient * t
    return old_r, old_s, old_t


def _get_indexer_basic(index, positions, method, target_col, tolerance):
    # `positions` will be modified in-place, so it is the
    # responsibility of the caller to decide whether or not
    # to make a copy of it before passing it to this method.
    nonexact = positions == -1
    positions[nonexact] = index.searchsorted(
        target_col[nonexact],
        side="left" if method in {"pad", "ffill"} else "right",
    )
    if method in {"pad", "ffill"}:
        # searchsorted returns "indices into a sorted array such that,
        # if the corresponding elements in v were inserted before the
        # indices, the order of a would be preserved".
        # Thus, we need to subtract 1 to find values to the left.
        positions[nonexact] -= 1
        # This also mapped not found values (values of 0 from
        # np.searchsorted) to -1, which conveniently is also our
        # sentinel for missing values
    else:
        # Mark indices to the right of the largest value as not found
        positions[positions == len(index)] = np.int32(-1)

    if tolerance is not None:
        distance = abs(index[positions] - target_col)
        return positions.where(distance <= tolerance, -1)
    return positions


def _get_nearest_indexer(
    index: Index,
    positions: cudf.Series,
    target_col: cudf.core.column.ColumnBase,
    tolerance: int | float,
):
    """
    Get the indexer for the nearest index labels; requires an index with
    values that can be subtracted from each other.
    """
    left_indexer = _get_indexer_basic(
        index=index,
        positions=positions.copy(deep=True),
        method="pad",
        target_col=target_col,
        tolerance=tolerance,
    )
    right_indexer = _get_indexer_basic(
        index=index,
        # positions no longer used so don't copy
        positions=positions,
        method="backfill",
        target_col=target_col,
        tolerance=tolerance,
    )

    left_distances = abs(index[left_indexer] - target_col)
    right_distances = abs(index[right_indexer] - target_col)

    op = operator.lt if index.is_monotonic_increasing else operator.le
    indexer = left_indexer.where(
        op(left_distances, right_distances) | (right_indexer == -1),
        right_indexer,
    )

    if tolerance is not None:
        distance = abs(index[indexer] - target_col)
        return indexer.where(distance <= tolerance, -1)
    return indexer


def _validate_freq(freq: Any) -> cudf.DateOffset | None:
    if isinstance(freq, str):
        return cudf.DateOffset._from_freqstr(freq)
    elif freq is None:
        return freq
    elif freq is not None and not isinstance(freq, cudf.DateOffset):
        raise ValueError(f"Invalid frequency: {freq}")
    return cast(cudf.DateOffset, freq)<|MERGE_RESOLUTION|>--- conflicted
+++ resolved
@@ -1644,23 +1644,6 @@
         hash(item)
         return item in self._column
 
-<<<<<<< HEAD
-=======
-    def _clean_nulls_from_index(self) -> Index:
-        if self._values.has_nulls():
-            fill_value = (
-                str(cudf.NaT)
-                if isinstance(self, (DatetimeIndex, TimedeltaIndex))
-                else str(cudf.NA)
-            )
-            return Index._from_column(
-                self._column.astype("str").fillna(fill_value),
-                name=self.name,
-            )
-
-        return self
-
->>>>>>> 782e2a79
     def any(self) -> bool:
         return self._column.any()
 
