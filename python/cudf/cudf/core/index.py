--- conflicted
+++ resolved
@@ -1542,12 +1542,7 @@
     @cached_property
     def _values(self):
         if len(self) > 0:
-<<<<<<< HEAD
-            vals = cupy.arange(self._start, self._stop, dtype=self.dtype.to_numpy)
-            return column.as_column(vals)
-=======
             return column.arange(self._start, self._stop, dtype=self.dtype)
->>>>>>> a101cf52
         else:
             return column.column_empty(0, masked=False, dtype=self.dtype)
 
