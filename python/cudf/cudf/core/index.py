# Copyright (c) 2018-2024, NVIDIA CORPORATION.

from __future__ import annotations

import operator
import pickle
import warnings
from functools import cache, cached_property
from numbers import Number
from typing import (
    Any,
    List,
    Literal,
    MutableMapping,
    Optional,
    Tuple,
    Union,
    cast,
)

import cupy
import numpy as np
import pandas as pd
import pyarrow as pa
from typing_extensions import Self

import cudf
from cudf import _lib as libcudf
from cudf._lib.datetime import extract_quarter, is_leap_year
from cudf._lib.filling import sequence
from cudf._lib.search import search_sorted
from cudf._lib.types import size_type_dtype
from cudf.api.extensions import no_default
from cudf.api.types import (
    _is_non_decimal_numeric_dtype,
    is_dtype_equal,
    is_integer,
    is_list_like,
    is_scalar,
)
from cudf.core._base_index import BaseIndex
from cudf.core._compat import PANDAS_LT_300
from cudf.core.column import (
    CategoricalColumn,
    ColumnBase,
    DatetimeColumn,
    IntervalColumn,
    NumericalColumn,
    StringColumn,
    StructColumn,
    TimeDeltaColumn,
    column,
)
from cudf.core.column.column import as_column, concat_columns
from cudf.core.column.string import StringMethods as StringMethods
from cudf.core.dtypes import IntervalDtype
from cudf.core.frame import Frame
from cudf.core.join._join_helpers import _match_join_keys
from cudf.core.mixins import BinaryOperand
from cudf.core.single_column_frame import SingleColumnFrame
from cudf.utils.docutils import copy_docstring
from cudf.utils.dtypes import (
    _maybe_convert_to_default_type,
    find_common_type,
    is_mixed_with_object_dtype,
    numeric_normalize_types,
)
from cudf.utils.nvtx_annotation import _cudf_nvtx_annotate
from cudf.utils.utils import _warn_no_dask_cudf, search_range


class IndexMeta(type):
    """Custom metaclass for Index that overrides instance/subclass tests."""

    def __call__(cls, data, *args, **kwargs):
        if cls is Index:
            return as_index(
                arbitrary=data,
                *args,
                **kwargs,
            )
        return super().__call__(data, *args, **kwargs)

    def __instancecheck__(self, instance):
        if self is cudf.Index:
            return isinstance(instance, BaseIndex)
        else:
            return type.__instancecheck__(self, instance)

    def __subclasscheck__(self, subclass):
        if self is cudf.Index:
            return issubclass(subclass, BaseIndex)
        else:
            return type.__subclasscheck__(self, subclass)


def _lexsorted_equal_range(
    idx: Union[Index, cudf.MultiIndex],
    key_as_table: Frame,
    is_sorted: bool,
) -> Tuple[int, int, Optional[ColumnBase]]:
    """Get equal range for key in lexicographically sorted index. If index
    is not sorted when called, a sort will take place and `sort_inds` is
    returned. Otherwise `None` is returned in that position.
    """
    if not is_sorted:
        sort_inds = idx._get_sorted_inds()
        sort_vals = idx._gather(sort_inds)
    else:
        sort_inds = None
        sort_vals = idx
    lower_bound = search_sorted(
        [*sort_vals._data.columns], [*key_as_table._columns], side="left"
    ).element_indexing(0)
    upper_bound = search_sorted(
        [*sort_vals._data.columns], [*key_as_table._columns], side="right"
    ).element_indexing(0)

    return lower_bound, upper_bound, sort_inds


def _index_from_data(data: MutableMapping, name: Any = no_default):
    """Construct an index of the appropriate type from some data."""

    if len(data) == 0:
        raise ValueError("Cannot construct Index from any empty Table")
    if len(data) == 1:
        values = next(iter(data.values()))

        if isinstance(values, NumericalColumn):
            index_class_type = Index
        elif isinstance(values, DatetimeColumn):
            index_class_type = DatetimeIndex
        elif isinstance(values, TimeDeltaColumn):
            index_class_type = TimedeltaIndex
        elif isinstance(values, StringColumn):
            index_class_type = Index
        elif isinstance(values, CategoricalColumn):
            index_class_type = CategoricalIndex
        elif isinstance(values, (IntervalColumn, StructColumn)):
            index_class_type = IntervalIndex
        else:
            raise NotImplementedError(
                "Unsupported column type passed to "
                f"create an Index: {type(values)}"
            )
    else:
        index_class_type = cudf.MultiIndex
    return index_class_type._from_data(data, name)


def validate_range_arg(arg, arg_name: Literal["start", "stop", "step"]) -> int:
    """Validate start/stop/step argument in RangeIndex.__init__"""
    if not is_integer(arg):
        raise TypeError(
            f"{arg_name} must be an integer, not {type(arg).__name__}"
        )
    return int(arg)


class RangeIndex(BaseIndex, BinaryOperand):
    """
    Immutable Index implementing a monotonic integer range.

    This is the default index type used by DataFrame and Series
    when no explicit index is provided by the user.

    Parameters
    ----------
    start : int (default: 0), or other range instance
    stop : int (default: 0)
    step : int (default: 1)
    name : object, optional
        Name to be stored in the index.
    dtype : numpy dtype
        Unused, accepted for homogeneity with other index types.
    copy : bool, default False
        Unused, accepted for homogeneity with other index types.

    Attributes
    ----------
    start
    stop
    step

    Methods
    -------
    to_numpy
    to_arrow

    Examples
    --------
    >>> import cudf
    >>> cudf.RangeIndex(0, 10, 1, name="a")
    RangeIndex(start=0, stop=10, step=1, name='a')

    >>> cudf.RangeIndex(range(1, 10, 1), name="a")
    RangeIndex(start=1, stop=10, step=1, name='a')
    """

    _VALID_BINARY_OPERATIONS = BinaryOperand._SUPPORTED_BINARY_OPERATIONS

    _range: range

    @_cudf_nvtx_annotate
    def __init__(
        self, start, stop=None, step=1, dtype=None, copy=False, name=None
    ):
        if not cudf.api.types.is_hashable(name):
            raise ValueError("Name must be a hashable value.")
        self._name = name
        if dtype is not None and cudf.dtype(dtype).kind != "i":
            raise ValueError(f"{dtype=} must be a signed integer type")

        if isinstance(start, range):
            self._range = start
        else:
            if stop is None:
                start, stop = 0, start
            start = validate_range_arg(start, "start")
            stop = validate_range_arg(stop, "stop")
            if step is not None:
                step = validate_range_arg(step, "step")
            else:
                step = 1
            try:
                self._range = range(start, stop, step)
            except ValueError as err:
                if step == 0:
                    raise ValueError("Step must not be zero.") from err
                raise

    def _copy_type_metadata(
        self, other: RangeIndex, *, override_dtypes=None
    ) -> Self:
        # There is no metadata to be copied for RangeIndex since it does not
        # have an underlying column.
        return self

    def searchsorted(
        self,
        value: int,
        side: Literal["left", "right"] = "left",
        ascending: bool = True,
        na_position: Literal["first", "last"] = "last",
    ):
        assert (len(self) <= 1) or (
            ascending == (self.step > 0)
        ), "Invalid ascending flag"
        return search_range(value, self._range, side=side)

    def factorize(self, sort: bool = False, use_na_sentinel: bool = True):
        if sort and self.step < 0:
            codes = cupy.arange(len(self) - 1, -1, -1)
            uniques = self[::-1]
        else:
            codes = cupy.arange(len(self), dtype=np.intp)
            uniques = self
        return codes, uniques

    @property  # type: ignore
    @_cudf_nvtx_annotate
    def name(self):
        return self._name

    @name.setter  # type: ignore
    @_cudf_nvtx_annotate
    def name(self, value):
        self._name = value

    @property  # type: ignore
    @_cudf_nvtx_annotate
    def start(self) -> int:
        """
        The value of the `start` parameter (0 if this was not supplied).
        """
        return self._range.start

    @property  # type: ignore
    @_cudf_nvtx_annotate
    def stop(self) -> int:
        """
        The value of the stop parameter.
        """
        return self._range.stop

    @property  # type: ignore
    @_cudf_nvtx_annotate
    def step(self) -> int:
        """
        The value of the step parameter.
        """
        return self._range.step

    @property  # type: ignore
    @_cudf_nvtx_annotate
    def _num_rows(self) -> int:
        return len(self)

    @cached_property  # type: ignore
    @_cudf_nvtx_annotate
    def _values(self):
        if len(self) > 0:
            return column.as_column(self._range, dtype=self.dtype)
        else:
            return column.column_empty(0, masked=False, dtype=self.dtype)

    def _clean_nulls_from_index(self) -> Self:
        return self

    def _is_numeric(self) -> bool:
        return True

    def _is_boolean(self) -> bool:
        return False

    def _is_integer(self) -> bool:
        return True

    def _is_floating(self) -> bool:
        return False

    def _is_object(self) -> bool:
        return False

    def _is_categorical(self) -> bool:
        return False

    def _is_interval(self) -> bool:
        return False

    @property  # type: ignore
    @_cudf_nvtx_annotate
    def hasnans(self) -> bool:
        return False

    @property  # type: ignore
    @_cudf_nvtx_annotate
    def _data(self):
        return cudf.core.column_accessor.ColumnAccessor(
            {self.name: self._values}
        )

    @_cudf_nvtx_annotate
    def __contains__(self, item):
        if isinstance(item, bool) or not isinstance(
            item, tuple(np.sctypes["int"] + np.sctypes["float"] + [int, float])
        ):
            return False
        try:
            int_item = int(item)
            return int_item == item and int_item in self._range
        except (ValueError, OverflowError):
            return False

    @_cudf_nvtx_annotate
    def copy(self, name=None, deep=False):
        """
        Make a copy of this object.

        Parameters
        ----------
        name : object optional (default: None), name of index
        deep : Bool (default: False)
            Ignored for RangeIndex

        Returns
        -------
        New RangeIndex instance with same range
        """

        name = self.name if name is None else name

        return RangeIndex(self._range, name=name)

    @_cudf_nvtx_annotate
    def astype(self, dtype, copy: bool = True):
        if is_dtype_equal(dtype, self.dtype):
            return self
        return self._as_int_index().astype(dtype, copy=copy)

    def fillna(self, value, downcast=None):
        return self.copy()

    @_cudf_nvtx_annotate
    def drop_duplicates(self, keep="first"):
        return self

    @_cudf_nvtx_annotate
    def duplicated(self, keep="first") -> cupy.ndarray:
        return cupy.zeros(len(self), dtype=bool)

    @_cudf_nvtx_annotate
    def __repr__(self):
        return (
            f"{self.__class__.__name__}(start={self.start}, stop={self.stop}"
            f", step={self.step}"
            + (
                f", name={pd.io.formats.printing.default_pprint(self.name)}"
                if self.name is not None
                else ""
            )
            + ")"
        )

    @property
    @_cudf_nvtx_annotate
    def size(self) -> int:
        return len(self)

    @_cudf_nvtx_annotate
<<<<<<< HEAD
    def __len__(self) -> int:
        return len(range(self._start, self._stop, self._step))
=======
    def __len__(self):
        return len(self._range)
>>>>>>> 8b4dc91f

    @_cudf_nvtx_annotate
    def __getitem__(self, index):
        if isinstance(index, slice):
            sl_start, sl_stop, sl_step = index.indices(len(self))

            lo = self.start + sl_start * self.step
            hi = self.start + sl_stop * self.step
            st = self.step * sl_step
            return RangeIndex(start=lo, stop=hi, step=st, name=self._name)

        elif isinstance(index, Number):
            len_self = len(self)
            if index < 0:
                index += len_self
            if not (0 <= index < len_self):
                raise IndexError("Index out of bounds")
            return self.start + index * self.step
        return self._as_int_index()[index]

    @_cudf_nvtx_annotate
    def equals(self, other):
        if isinstance(other, RangeIndex):
            return self._range == other._range
        return self._as_int_index().equals(other)

    @_cudf_nvtx_annotate
    def serialize(self):
        header = {}
        header["index_column"] = {}

        # store metadata values of index separately
        # We don't need to store the GPU buffer for RangeIndexes
        # cuDF only needs to store start/stop and rehydrate
        # during de-serialization
        header["index_column"]["start"] = self.start
        header["index_column"]["stop"] = self.stop
        header["index_column"]["step"] = self.step
        frames = []

        header["name"] = pickle.dumps(self.name)
        header["dtype"] = pickle.dumps(self.dtype)
        header["type-serialized"] = pickle.dumps(type(self))
        header["frame_count"] = 0
        return header, frames

    @classmethod
    @_cudf_nvtx_annotate
    def deserialize(cls, header, frames):
        h = header["index_column"]
        name = pickle.loads(header["name"])
        start = h["start"]
        stop = h["stop"]
        step = h.get("step", 1)
        return RangeIndex(start=start, stop=stop, step=step, name=name)

    @property  # type: ignore
    @_cudf_nvtx_annotate
    def dtype(self):
        """
        `dtype` of the range of values in RangeIndex.

        By default the dtype is 64 bit signed integer. This is configurable
        via `default_integer_bitwidth` as 32 bit in `cudf.options`
        """
        dtype = np.dtype(np.int64)
        return _maybe_convert_to_default_type(dtype)

    @_cudf_nvtx_annotate
    def to_pandas(
        self, *, nullable: bool = False, arrow_type: bool = False
    ) -> pd.RangeIndex:
        if nullable:
            raise NotImplementedError(f"{nullable=} is not implemented.")
        elif arrow_type:
            raise NotImplementedError(f"{arrow_type=} is not implemented.")
        return pd.RangeIndex(
            start=self.start,
            stop=self.stop,
            step=self.step,
            dtype=self.dtype,
            name=self.name,
        )

    @property
    def is_unique(self) -> bool:
        return True

    @cached_property  # type: ignore
    @_cudf_nvtx_annotate
<<<<<<< HEAD
    def is_monotonic_increasing(self) -> bool:
        return self._step > 0 or len(self) <= 1

    @cached_property  # type: ignore
    @_cudf_nvtx_annotate
    def is_monotonic_decreasing(self) -> bool:
        return self._step < 0 or len(self) <= 1
=======
    def is_monotonic_increasing(self):
        return self.step > 0 or len(self) <= 1

    @cached_property  # type: ignore
    @_cudf_nvtx_annotate
    def is_monotonic_decreasing(self):
        return self.step < 0 or len(self) <= 1
>>>>>>> 8b4dc91f

    @_cudf_nvtx_annotate
    def memory_usage(self, deep: bool = False) -> int:
        if deep:
            warnings.warn(
                "The deep parameter is ignored and is only included "
                "for pandas compatibility."
            )
        return 0

    def unique(self) -> Self:
        # RangeIndex always has unique values
        return self

    @_cudf_nvtx_annotate
    def __mul__(self, other):
        # Multiplication by raw ints must return a RangeIndex to match pandas.
        if isinstance(other, cudf.Scalar) and other.dtype.kind in "iu":
            other = other.value
        elif (
            isinstance(other, (np.ndarray, cupy.ndarray))
            and other.ndim == 0
            and other.dtype.kind in "iu"
        ):
            other = other.item()
        if isinstance(other, (int, np.integer)):
            return RangeIndex(
                self.start * other, self.stop * other, self.step * other
            )
        return self._as_int_index().__mul__(other)

    @_cudf_nvtx_annotate
    def __rmul__(self, other):
        # Multiplication is commutative.
        return self.__mul__(other)

    @_cudf_nvtx_annotate
    def _as_int_index(self):
        # Convert self to an integer index. This method is used to perform ops
        # that are not defined directly on RangeIndex.
        return cudf.Index._from_data(self._data)

    @_cudf_nvtx_annotate
    def __array_ufunc__(self, ufunc, method, *inputs, **kwargs):
        return self._as_int_index().__array_ufunc__(
            ufunc, method, *inputs, **kwargs
        )

    @_cudf_nvtx_annotate
    def get_indexer(self, target, limit=None, method=None, tolerance=None):
        target_col = cudf.core.column.as_column(target)
        if method is not None or not isinstance(
            target_col, cudf.core.column.NumericalColumn
        ):
            # TODO: See if we can implement this without converting to
            # Integer index.
            return self._as_int_index().get_indexer(
                target=target, limit=limit, method=method, tolerance=tolerance
            )

        if self.step > 0:
            start, stop, step = self.start, self.stop, self.step
        else:
            # Reversed
            reverse = self._range[::-1]
            start, stop, step = reverse.start, reverse.stop, reverse.step

        target_array = target_col.values
        locs = target_array - start
        valid = (locs % step == 0) & (locs >= 0) & (target_array < stop)
        locs[~valid] = -1
        locs[valid] = locs[valid] / step

        if step != self.step:
            # Reversed
            locs[valid] = len(self) - 1 - locs[valid]
        return locs

    @_cudf_nvtx_annotate
    def get_loc(self, key):
        if not is_scalar(key):
            raise TypeError("Should be a scalar-like")
        idx = (key - self.start) / self.step
        idx_int_upper_bound = (self.stop - self.start) // self.step
        if idx > idx_int_upper_bound or idx < 0:
            raise KeyError(key)

        idx_int = (key - self.start) // self.step
        if idx_int != idx:
            raise KeyError(key)
        return idx_int

    @_cudf_nvtx_annotate
    def _union(self, other, sort=None):
        if isinstance(other, RangeIndex):
            # Variable suffixes are of the
            # following notation: *_o -> other, *_s -> self,
            # and *_r -> result
            start_s, step_s = self.start, self.step
            end_s = self.start + self.step * (len(self) - 1)
            start_o, step_o = other.start, other.step
            end_o = other.start + other.step * (len(other) - 1)
            if self.step < 0:
                start_s, step_s, end_s = end_s, -step_s, start_s
            if other.step < 0:
                start_o, step_o, end_o = end_o, -step_o, start_o
            if len(self) == 1 and len(other) == 1:
                step_s = step_o = abs(self.start - other.start)
            elif len(self) == 1:
                step_s = step_o
            elif len(other) == 1:
                step_o = step_s

            # Determine minimum start value of the result.
            start_r = min(start_s, start_o)
            # Determine maximum end value of the result.
            end_r = max(end_s, end_o)
            result = None
            min_step = min(step_o, step_s)

            if ((start_s - start_o) % min_step) == 0:
                # Checking to determine other is a subset of self with
                # equal step size.
                if (
                    step_o == step_s
                    and (start_s - end_o) <= step_s
                    and (start_o - end_s) <= step_s
                ):
                    result = type(self)(start_r, end_r + step_s, step_s)
                # Checking if self is a subset of other with unequal
                # step sizes.
                elif (
                    step_o % step_s == 0
                    and (start_o + step_s >= start_s)
                    and (end_o - step_s <= end_s)
                ):
                    result = type(self)(start_r, end_r + step_s, step_s)
                # Checking if other is a subset of self with unequal
                # step sizes.
                elif (
                    step_s % step_o == 0
                    and (start_s + step_o >= start_o)
                    and (end_s - step_o <= end_o)
                ):
                    result = type(self)(start_r, end_r + step_o, step_o)
            # Checking to determine when the steps are even but one of
            # the inputs spans across is near half or less then half
            # the other input. This case needs manipulation to step
            # size.
            elif (
                step_o == step_s
                and (step_s % 2 == 0)
                and (abs(start_s - start_o) <= step_s / 2)
                and (abs(end_s - end_o) <= step_s / 2)
            ):
                result = type(self)(start_r, end_r + step_s / 2, step_s / 2)
            if result is not None:
                if sort in {None, True} and not result.is_monotonic_increasing:
                    return result.sort_values()
                else:
                    return result

        # If all the above optimizations don't cater to the inputs,
        # we materialize RangeIndexes into integer indexes and
        # then perform `union`.
        return self._try_reconstruct_range_index(
            self._as_int_index()._union(other, sort=sort)
        )

    @_cudf_nvtx_annotate
    def _intersection(self, other, sort=None):
        if not isinstance(other, RangeIndex):
            return self._try_reconstruct_range_index(
                super()._intersection(other, sort=sort)
            )

        if not len(self) or not len(other):
            return RangeIndex(0)

        first = self._range[::-1] if self.step < 0 else self._range
        second = other._range[::-1] if other.step < 0 else other._range

        # check whether intervals intersect
        # deals with in- and decreasing ranges
        int_low = max(first.start, second.start)
        int_high = min(first.stop, second.stop)
        if int_high <= int_low:
            return RangeIndex(0)

        # Method hint: linear Diophantine equation
        # solve intersection problem
        # performance hint: for identical step sizes, could use
        # cheaper alternative
        gcd, s, _ = _extended_gcd(first.step, second.step)

        # check whether element sets intersect
        if (first.start - second.start) % gcd:
            return RangeIndex(0)

        # calculate parameters for the RangeIndex describing the
        # intersection disregarding the lower bounds
        tmp_start = (
            first.start + (second.start - first.start) * first.step // gcd * s
        )
        new_step = first.step * second.step // gcd
        no_steps = -(-(int_low - tmp_start) // abs(new_step))
        new_start = tmp_start + abs(new_step) * no_steps
        new_range = range(new_start, int_high, new_step)
        new_index = RangeIndex(new_range)

        if (self.step < 0 and other.step < 0) is not (new_index.step < 0):
            new_index = new_index[::-1]
        if sort in {None, True}:
            new_index = new_index.sort_values()

        return self._try_reconstruct_range_index(new_index)

    @_cudf_nvtx_annotate
    def difference(self, other, sort=None):
        if isinstance(other, RangeIndex) and self.equals(other):
            return self[:0]._get_reconciled_name_object(other)

        return self._try_reconstruct_range_index(
            super().difference(other, sort=sort)
        )

    def _try_reconstruct_range_index(self, index):
        if isinstance(index, RangeIndex) or index.dtype.kind == "f":
            return index
        # Evenly spaced values can return a
        # RangeIndex instead of a materialized Index.
        if not index._column.has_nulls():
            uniques = cupy.unique(cupy.diff(index.values))
            if len(uniques) == 1 and uniques[0].get() != 0:
                diff = uniques[0].get()
                new_range = range(index[0], index[-1] + diff, diff)
                return type(self)(new_range, name=index.name)
        return index

    def sort_values(
        self,
        return_indexer=False,
        ascending=True,
        na_position="last",
        key=None,
    ):
        if key is not None:
            raise NotImplementedError("key parameter is not yet implemented.")
        if na_position not in {"first", "last"}:
            raise ValueError(f"invalid na_position: {na_position}")

        sorted_index = self
        indexer = RangeIndex(range(len(self)))

        sorted_index = self
        if ascending:
            if self.step < 0:
                sorted_index = self[::-1]
                indexer = indexer[::-1]
        else:
            if self.step > 0:
                sorted_index = self[::-1]
                indexer = indexer = indexer[::-1]

        if return_indexer:
            return sorted_index, indexer
        else:
            return sorted_index

    @_cudf_nvtx_annotate
    def _gather(self, gather_map, nullify=False, check_bounds=True):
        gather_map = cudf.core.column.as_column(gather_map)
        return cudf.Index._from_data(
            {self.name: self._values.take(gather_map, nullify, check_bounds)}
        )

    @_cudf_nvtx_annotate
    def _apply_boolean_mask(self, boolean_mask):
        return cudf.Index._from_data(
            {self.name: self._values.apply_boolean_mask(boolean_mask)}
        )

    def repeat(self, repeats, axis=None):
        return self._as_int_index().repeat(repeats, axis)

    def _split(self, splits):
        return cudf.Index._from_data(
            {self.name: self._as_int_index()._split(splits)}
        )

    def _binaryop(self, other, op: str):
        # TODO: certain binops don't require materializing range index and
        # could use some optimization.
        return self._as_int_index()._binaryop(other, op=op)

    def join(
        self, other, how="left", level=None, return_indexers=False, sort=False
    ):
        if how in {"left", "right"} or self.equals(other):
            # pandas supports directly merging RangeIndex objects and can
            # intelligently create RangeIndex outputs depending on the type of
            # join. Hence falling back to performing a merge on pd.RangeIndex
            # since the conversion is cheap.
            if isinstance(other, RangeIndex):
                result = self.to_pandas().join(
                    other.to_pandas(),
                    how=how,
                    level=level,
                    return_indexers=return_indexers,
                    sort=sort,
                )
                if return_indexers:
                    return tuple(
                        cudf.from_pandas(result[0]), result[1], result[2]
                    )
                else:
                    return cudf.from_pandas(result)
        return self._as_int_index().join(
            other, how, level, return_indexers, sort
        )

    @property  # type: ignore
    @_cudf_nvtx_annotate
    def _column(self):
        return self._as_int_index()._column

    @property  # type: ignore
    @_cudf_nvtx_annotate
    def _columns(self):
        return self._as_int_index()._columns

    @property  # type: ignore
    @_cudf_nvtx_annotate
    def values_host(self) -> np.ndarray:
        return np.arange(start=self.start, stop=self.stop, step=self.step)

    @_cudf_nvtx_annotate
    def argsort(
        self,
        ascending=True,
        na_position="last",
    ) -> cupy.ndarray:
        if na_position not in {"first", "last"}:
            raise ValueError(f"invalid na_position: {na_position}")
<<<<<<< HEAD
        if (ascending and self._step < 0) or (
            not ascending and self._step > 0
        ):
            return cupy.arange(len(self) - 1, -1, -1)
        else:
            return cupy.arange(len(self))
=======

        indices = cupy.arange(0, len(self))
        if (ascending and self.step < 0) or (not ascending and self.step > 0):
            indices = indices[::-1]
        return indices
>>>>>>> 8b4dc91f

    @_cudf_nvtx_annotate
    def where(self, cond, other=None, inplace=False):
        return self._as_int_index().where(cond, other, inplace)

    @_cudf_nvtx_annotate
    def to_numpy(self) -> np.ndarray:
        return self.values_host

    @_cudf_nvtx_annotate
    def to_cupy(self) -> cupy.ndarray:
        return self.values

    @_cudf_nvtx_annotate
    def to_arrow(self) -> pa.Array:
        return pa.array(self._range, type=pa.from_numpy_dtype(self.dtype))

    def __array__(self, dtype=None):
        raise TypeError(
            "Implicit conversion to a host NumPy array via __array__ is not "
            "allowed, To explicitly construct a GPU matrix, consider using "
            ".to_cupy()\nTo explicitly construct a host matrix, consider "
            "using .to_numpy()."
        )

    @_cudf_nvtx_annotate
    def nunique(self) -> int:
        return len(self)

    @_cudf_nvtx_annotate
    def isna(self) -> cupy.ndarray:
        return cupy.zeros(len(self), dtype=bool)

    isnull = isna

    @_cudf_nvtx_annotate
    def notna(self) -> cupy.ndarray:
        return cupy.ones(len(self), dtype=bool)

    notnull = isna

    @_cudf_nvtx_annotate
    def _minmax(self, meth: str):
        no_steps = len(self) - 1
        if no_steps == -1:
            return np.nan
        elif (meth == "min" and self.step > 0) or (
            meth == "max" and self.step < 0
        ):
            return self.start

        return self.start + self.step * no_steps

    def min(self):
        return self._minmax("min")

    def max(self):
        return self._minmax("max")

    @property
    def values(self) -> cupy.ndarray:
        return cupy.arange(self.start, self.stop, self.step)

    def any(self) -> bool:
        return any(self._range)

    def all(self) -> bool:
        return 0 not in self._range

    def append(self, other):
        result = self._as_int_index().append(other)
        return self._try_reconstruct_range_index(result)

    def _indices_of(self, value) -> cudf.core.column.NumericalColumn:
        if isinstance(value, (bool, np.bool_)):
            raise ValueError(
                f"Cannot use {type(value).__name__} to get an index of a "
                f"{type(self).__name__}."
            )
        try:
            i = [self._range.index(value)]
        except ValueError:
            i = []
        return as_column(i, dtype=size_type_dtype)

    def isin(self, values):
        if is_scalar(values):
            raise TypeError(
                "only list-like objects are allowed to be passed "
                f"to isin(), you passed a {type(values).__name__}"
            )

        return self._values.isin(values).values

    def __pos__(self) -> Self:
        return self.copy()

    def __neg__(self) -> Self:
        rng = range(-self.start, -self.stop, -self.step)
        return type(self)(rng, name=self.name)

    def __abs__(self) -> Self | Index:
        if len(self) == 0 or self.min() >= 0:
            return self.copy()
        elif self.max() <= 0:
            return -self
        else:
            return abs(self._as_int_index())

    @_warn_no_dask_cudf
    def __dask_tokenize__(self):
        return (type(self), self.start, self.stop, self.step)


class Index(SingleColumnFrame, BaseIndex, metaclass=IndexMeta):
    """
    An array of orderable values that represent the indices of another Column

    Attributes
    ----------
    _values: A Column object
    name: A string

    Parameters
    ----------
    data : Column
        The Column of data for this index
    name : str optional
        The name of the Index. If not provided, the Index adopts the value
        Column's name. Otherwise if this name is different from the value
        Column's, the data Column will be cloned to adopt this name.
    """

    @_cudf_nvtx_annotate
    def __init__(self, data, **kwargs):
        name = _getdefault_name(data, name=kwargs.get("name"))
        super().__init__({name: data})

    @_cudf_nvtx_annotate
    def __array_ufunc__(self, ufunc, method, *inputs, **kwargs):
        ret = super().__array_ufunc__(ufunc, method, *inputs, **kwargs)

        if ret is not None:
            return ret

        # Attempt to dispatch all other functions to cupy.
        cupy_func = getattr(cupy, ufunc.__name__)
        if cupy_func:
            if ufunc.nin == 2:
                other = inputs[self is inputs[0]]
                inputs = self._make_operands_for_binop(other)
            else:
                inputs = {
                    name: (col, None, False, None)
                    for name, col in self._data.items()
                }

            data = self._apply_cupy_ufunc_to_operands(
                ufunc, cupy_func, inputs, **kwargs
            )

            out = [_index_from_data(out) for out in data]

            # pandas returns numpy arrays when the outputs are boolean.
            for i, o in enumerate(out):
                # We explicitly _do not_ use isinstance here: we want only
                # boolean Indexes, not dtype-specific subclasses.
                if type(o) is Index and o.dtype.kind == "b":
                    out[i] = o.values

            return out[0] if ufunc.nout == 1 else tuple(out)

        return NotImplemented

    @classmethod
    @_cudf_nvtx_annotate
    def _from_data(cls, data: MutableMapping, name: Any = no_default) -> Self:
        out = super()._from_data(data=data)
        if name is not no_default:
            out.name = name
        return out

    @classmethod
    @_cudf_nvtx_annotate
    def from_arrow(cls, obj):
        try:
            return cls(ColumnBase.from_arrow(obj))
        except TypeError:
            # Try interpreting object as a MultiIndex before failing.
            return cudf.MultiIndex.from_arrow(obj)

    @cached_property
    def is_monotonic_increasing(self):
        return super().is_monotonic_increasing

    @cached_property
    def is_monotonic_decreasing(self):
        return super().is_monotonic_decreasing

    def _binaryop(
        self,
        other: Frame,
        op: str,
        fill_value: Any = None,
        *args,
        **kwargs,
    ) -> SingleColumnFrame:
        reflect, op = self._check_reflected_op(op)
        operands = self._make_operands_for_binop(other, fill_value, reflect)
        if operands is NotImplemented:
            return NotImplemented
        binop_result = self._colwise_binop(operands, op)

        if isinstance(other, cudf.Series):
            ret = other._from_data_like_self(binop_result)
            other_name = other.name
        else:
            ret = _index_from_data(binop_result)
            other_name = getattr(other, "name", self.name)

        ret.name = (
            self.name
            if cudf.utils.utils._is_same_name(self.name, other_name)
            else None
        )

        # pandas returns numpy arrays when the outputs are boolean. We
        # explicitly _do not_ use isinstance here: we want only boolean
        # Indexes, not dtype-specific subclasses.
        if isinstance(ret, (Index, cudf.Series)) and ret.dtype.kind == "b":
            if ret._column.has_nulls():
                ret = ret.fillna(op == "__ne__")

            return ret.values
        return ret

    # Override just to make mypy happy.
    @_cudf_nvtx_annotate
    def _copy_type_metadata(
        self, other: Self, *, override_dtypes=None
    ) -> Self:
        return super()._copy_type_metadata(
            other, override_dtypes=override_dtypes
        )

    @property  # type: ignore
    @_cudf_nvtx_annotate
    def _values(self):
        return self._column

    @classmethod
    @_cudf_nvtx_annotate
    def _concat(cls, objs):
        non_empties = [index for index in objs if len(index)]
        if len(objs) != len(non_empties):
            # Do not remove until pandas-3.0 support is added.
            assert (
                PANDAS_LT_300
            ), "Need to drop after pandas-3.0 support is added."
            warnings.warn(
                "The behavior of array concatenation with empty entries is "
                "deprecated. In a future version, this will no longer exclude "
                "empty items when determining the result dtype. "
                "To retain the old behavior, exclude the empty entries before "
                "the concat operation.",
                FutureWarning,
            )
        if all(isinstance(obj, RangeIndex) for obj in non_empties):
            result = _concat_range_index(non_empties)
        else:
            data = concat_columns([o._values for o in non_empties])
            result = as_index(data)

        names = {obj.name for obj in objs}
        if len(names) == 1:
            name = names.pop()
        else:
            name = None

        result.name = name
        return result

    @_cudf_nvtx_annotate
    def memory_usage(self, deep=False):
        return self._column.memory_usage

    @cached_property  # type: ignore
    @_cudf_nvtx_annotate
    def is_unique(self):
        return self._column.is_unique

    @_cudf_nvtx_annotate
    def equals(self, other):
        if (
            other is None
            or not isinstance(other, BaseIndex)
            or len(self) != len(other)
        ):
            return False

        check_dtypes = False

        self_is_categorical = isinstance(self, CategoricalIndex)
        other_is_categorical = isinstance(other, CategoricalIndex)
        if self_is_categorical and not other_is_categorical:
            other = other.astype(self.dtype)
            check_dtypes = True
        elif other_is_categorical and not self_is_categorical:
            self = self.astype(other.dtype)
            check_dtypes = True

        try:
            return self._column.equals(
                other._column, check_dtypes=check_dtypes
            )
        except TypeError:
            return False

    @_cudf_nvtx_annotate
    def copy(self, name=None, deep=False):
        """
        Make a copy of this object.

        Parameters
        ----------
        name : object, default None
            Name of index, use original name when None
        deep : bool, default True
            Make a deep copy of the data.
            With ``deep=False`` the original data is used

        Returns
        -------
        New index instance.
        """
        name = self.name if name is None else name

        return _index_from_data(
            {name: self._values.copy(True) if deep else self._values}
        )

    @_cudf_nvtx_annotate
    def astype(self, dtype, copy: bool = True):
        return _index_from_data(super().astype({self.name: dtype}, copy))

    @_cudf_nvtx_annotate
    def get_indexer(self, target, method=None, limit=None, tolerance=None):
        if is_scalar(target):
            raise TypeError("Should be a sequence")

        if method not in {
            None,
            "ffill",
            "bfill",
            "pad",
            "backfill",
            "nearest",
        }:
            raise ValueError(
                f"Invalid fill method. Expecting pad (ffill), backfill (bfill)"
                f" or nearest. Got {method}"
            )

        if not self.is_unique:
            raise ValueError("Cannot get index for a non-unique Index.")

        is_sorted = (
            self.is_monotonic_increasing or self.is_monotonic_decreasing
        )

        if not is_sorted and method is not None:
            raise ValueError(
                "index must be monotonic increasing or decreasing if `method`"
                "is specified."
            )

        needle = as_column(target)
        result = as_column(
            -1,
            length=len(needle),
            dtype=libcudf.types.size_type_dtype,
        )

        if not len(self):
            return result.values
        try:
            lcol, rcol = _match_join_keys(needle, self._column, "inner")
        except ValueError:
            return result.values

        scatter_map, indices = libcudf.join.join([lcol], [rcol], how="inner")
        (result,) = libcudf.copying.scatter([indices], scatter_map, [result])
        result_series = cudf.Series(result)

        if method in {"ffill", "bfill", "pad", "backfill"}:
            result_series = _get_indexer_basic(
                index=self,
                positions=result_series,
                method=method,
                target_col=cudf.Series(needle),
                tolerance=tolerance,
            )
        elif method == "nearest":
            result_series = _get_nearest_indexer(
                index=self,
                positions=result_series,
                target_col=cudf.Series(needle),
                tolerance=tolerance,
            )
        elif method is not None:
            raise ValueError(
                f"{method=} is unsupported, only supported values are: "
                "{['ffill'/'pad', 'bfill'/'backfill', 'nearest', None]}"
            )

        return result_series.to_cupy()

    @_cudf_nvtx_annotate
    def get_loc(self, key):
        if not is_scalar(key):
            raise TypeError("Should be a scalar-like")

        is_sorted = (
            self.is_monotonic_increasing or self.is_monotonic_decreasing
        )

        target_as_table = cudf.core.frame.Frame({"None": as_column([key])})
        lower_bound, upper_bound, sort_inds = _lexsorted_equal_range(
            self, target_as_table, is_sorted
        )

        if lower_bound == upper_bound:
            raise KeyError(key)

        if lower_bound + 1 == upper_bound:
            # Search result is unique, return int.
            return (
                lower_bound
                if is_sorted
                else sort_inds.element_indexing(lower_bound)
            )

        if is_sorted:
            # In monotonic index, lex search result is continuous. A slice for
            # the range is returned.
            return slice(lower_bound, upper_bound)

        # Not sorted and not unique. Return a boolean mask
        mask = cupy.full(self._data.nrows, False)
        true_inds = sort_inds.slice(lower_bound, upper_bound).values
        mask[true_inds] = True
        return mask

    @_cudf_nvtx_annotate
    def __repr__(self):
        max_seq_items = pd.get_option("max_seq_items") or len(self)
        mr = 0
        if 2 * max_seq_items < len(self):
            mr = max_seq_items + 1

        if len(self) > mr and mr != 0:
            top = self[0:mr]
            bottom = self[-1 * mr :]

            with warnings.catch_warnings():
                warnings.simplefilter("ignore", FutureWarning)
                preprocess = cudf.concat([top, bottom])
        else:
            preprocess = self

        # TODO: Change below usages accordingly to
        # utilize `Index.to_string` once it is implemented
        # related issue : https://github.com/pandas-dev/pandas/issues/35389
        if isinstance(preprocess, CategoricalIndex):
            if preprocess.categories.dtype.kind == "f":
                output = repr(
                    preprocess.astype("str")
                    .to_pandas()
                    .astype(
                        dtype=pd.CategoricalDtype(
                            categories=preprocess.dtype.categories.astype(
                                "str"
                            ).to_pandas(),
                            ordered=preprocess.dtype.ordered,
                        )
                    )
                )
                break_idx = output.find("ordered=")
                output = (
                    output[:break_idx].replace("'", "") + output[break_idx:]
                )
            else:
                output = repr(preprocess.to_pandas())

            output = output.replace("nan", str(cudf.NA))
        elif preprocess._values.nullable:
            if isinstance(self._values, StringColumn):
                output = repr(self.to_pandas(nullable=True))
            else:
                output = repr(self._clean_nulls_from_index().to_pandas())
                # We should remove all the single quotes
                # from the output due to the type-cast to
                # object dtype happening above.
                # Note : The replacing of single quotes has
                # to happen only in case of non-Index[string] types,
                # as we want to preserve single quotes in case
                # of Index[string] and it is valid to have them.
                output = output.replace("'", "")
        else:
            output = repr(preprocess.to_pandas())

        # Fix and correct the class name of the output
        # string by finding first occurrence of "(" in the output
        index_class_split_index = output.find("(")
        output = self.__class__.__name__ + output[index_class_split_index:]

        lines = output.split("\n")

        tmp_meta = lines[-1]
        dtype_index = tmp_meta.rfind(" dtype=")
        prior_to_dtype = tmp_meta[:dtype_index]
        lines = lines[:-1]
        keywords = [f"dtype='{self.dtype}'"]
        if self.name is not None:
            keywords.append(f"name={self.name!r}")
        if "length" in tmp_meta:
            keywords.append(f"length={len(self)}")
        if (
            "freq" in tmp_meta
            and isinstance(self, DatetimeIndex)
            and self._freq is not None
        ):
            keywords.append(
                f"freq={self._freq._maybe_as_fast_pandas_offset().freqstr!r}"
            )
        keywords = ", ".join(keywords)
        lines.append(f"{prior_to_dtype} {keywords})")
        return "\n".join(lines)

    @_cudf_nvtx_annotate
    def __getitem__(self, index):
        res = self._get_elements_from_column(index)
        if isinstance(res, ColumnBase):
            res = as_index(res, name=self.name)
        return res

    @property  # type: ignore
    @_cudf_nvtx_annotate
    def dtype(self):
        """
        `dtype` of the underlying values in Index.
        """
        return self._values.dtype

    @_cudf_nvtx_annotate
    def isna(self):
        return self._column.isnull().values

    isnull = isna

    @_cudf_nvtx_annotate
    def notna(self):
        return self._column.notnull().values

    notnull = notna

    def _is_numeric(self):
        return isinstance(
            self._values, cudf.core.column.NumericalColumn
        ) and self.dtype != cudf.dtype("bool")

    def _is_boolean(self):
        return self.dtype == cudf.dtype("bool")

    def _is_integer(self):
        return cudf.api.types.is_integer_dtype(self.dtype)

    def _is_floating(self):
        return cudf.api.types.is_float_dtype(self.dtype)

    def _is_object(self):
        return isinstance(self._values, cudf.core.column.StringColumn)

    def _is_categorical(self):
        return False

    def _is_interval(self):
        return False

    @property  # type: ignore
    @_cudf_nvtx_annotate
    def hasnans(self):
        return self._column.has_nulls(include_nan=True)

    @_cudf_nvtx_annotate
    def argsort(
        self,
        axis=0,
        kind="quicksort",
        order=None,
        ascending=True,
        na_position="last",
    ):
        """Return the integer indices that would sort the index.

        Parameters
        ----------
        axis : {0 or "index"}
            Has no effect but is accepted for compatibility with numpy.
        kind : {'mergesort', 'quicksort', 'heapsort', 'stable'}, default 'quicksort'
            Choice of sorting algorithm. See :func:`numpy.sort` for more
            information. 'mergesort' and 'stable' are the only stable
            algorithms. Only quicksort is supported in cuDF.
        order : None
            Has no effect but is accepted for compatibility with numpy.
        ascending : bool or list of bool, default True
            If True, sort values in ascending order, otherwise descending.
        na_position : {'first' or 'last'}, default 'last'
            Argument 'first' puts NaNs at the beginning, 'last' puts NaNs
            at the end.

        Returns
        -------
        cupy.ndarray: The indices sorted based on input.
        """  # noqa: E501
        return super().argsort(
            axis=axis,
            kind=kind,
            order=order,
            ascending=ascending,
            na_position=na_position,
        )

    def repeat(self, repeats, axis=None):
        return self._from_columns_like_self(
            Frame._repeat([*self._columns], repeats, axis), self._column_names
        )

    @_cudf_nvtx_annotate
    def where(self, cond, other=None, inplace=False):
        result_col = super().where(cond, other, inplace)
        return self._mimic_inplace(
            _index_from_data({self.name: result_col}),
            inplace=inplace,
        )

    @property
    def values(self):
        return self._column.values

    def __contains__(self, item):
        return item in self._values

    def _clean_nulls_from_index(self):
        if self._values.has_nulls():
            fill_value = (
                str(cudf.NaT)
                if isinstance(self, (DatetimeIndex, TimedeltaIndex))
                else str(cudf.NA)
            )
            return cudf.Index(
                self._values.astype("str").fillna(fill_value),
                name=self.name,
            )

        return self

    def any(self):
        return self._values.any()

    def to_pandas(
        self, *, nullable: bool = False, arrow_type: bool = False
    ) -> pd.Index:
        return pd.Index(
            self._values.to_pandas(nullable=nullable, arrow_type=arrow_type),
            name=self.name,
        )

    def append(self, other):
        if is_list_like(other):
            to_concat = [self]
            for obj in other:
                if not isinstance(obj, BaseIndex):
                    raise TypeError("all inputs must be Index")
                to_concat.append(obj)
        else:
            this = self
            other = cudf.Index(other)

            if len(this) == 0 or len(other) == 0:
                # we'll filter out empties later in ._concat
                to_concat = [this, other]
            else:
                if is_mixed_with_object_dtype(this, other):
                    got_dtype = (
                        other.dtype
                        if this.dtype == cudf.dtype("object")
                        else this.dtype
                    )
                    raise TypeError(
                        f"cudf does not support appending an Index of "
                        f"dtype `{cudf.dtype('object')}` with an Index "
                        f"of dtype `{got_dtype}`, please type-cast "
                        f"either one of them to same dtypes."
                    )

                if isinstance(self._values, cudf.core.column.NumericalColumn):
                    if self.dtype != other.dtype:
                        this, other = numeric_normalize_types(self, other)
                to_concat = [this, other]

        return self._concat(to_concat)

    def unique(self):
        return cudf.core.index._index_from_data(
            {self.name: self._values.unique()}, name=self.name
        )

    def isin(self, values):
        if is_scalar(values):
            raise TypeError(
                "only list-like objects are allowed to be passed "
                f"to isin(), you passed a {type(values).__name__}"
            )

        return self._values.isin(values).values

    def _indices_of(self, value):
        """Return indices of value in index"""
        return self._column.indices_of(value)

    @copy_docstring(StringMethods)  # type: ignore
    @property
    @_cudf_nvtx_annotate
    def str(self):
        if isinstance(self._values, cudf.core.column.StringColumn):
            return StringMethods(parent=self)
        else:
            raise AttributeError(
                "Can only use .str accessor with string values!"
            )

    @cache
    @_warn_no_dask_cudf
    def __dask_tokenize__(self):
        # We can use caching, because an index is immutable
        return super().__dask_tokenize__()


class DatetimeIndex(Index):
    """
    Immutable , ordered and sliceable sequence of datetime64 data,
    represented internally as int64.

    Parameters
    ----------
    data : array-like (1-dimensional), optional
        Optional datetime-like data to construct index with.
    copy : bool
        Make a copy of input.
    freq : str, optional
        This is not yet supported
    tz : pytz.timezone or dateutil.tz.tzfile
        This is not yet supported
    ambiguous : 'infer', bool-ndarray, 'NaT', default 'raise'
        This is not yet supported
    name : object
        Name to be stored in the index.
    dayfirst : bool, default False
        If True, parse dates in data with the day first order.
        This is not yet supported
    yearfirst : bool, default False
        If True parse dates in data with the year first order.
        This is not yet supported

    Attributes
    ----------
    year
    month
    day
    hour
    minute
    second
    microsecond
    nanosecond
    date
    time
    dayofyear
    day_of_year
    weekday
    quarter
    freq

    Methods
    -------
    ceil
    floor
    round
    tz_convert
    tz_localize

    Returns
    -------
    DatetimeIndex

    Examples
    --------
    >>> import cudf
    >>> cudf.DatetimeIndex([1, 2, 3, 4], name="a")
    DatetimeIndex(['1970-01-01 00:00:00.000000001',
                   '1970-01-01 00:00:00.000000002',
                   '1970-01-01 00:00:00.000000003',
                   '1970-01-01 00:00:00.000000004'],
                  dtype='datetime64[ns]', name='a')
    """

    @_cudf_nvtx_annotate
    def __init__(
        self,
        data=None,
        freq=None,
        tz=None,
        normalize: bool = False,
        closed=None,
        ambiguous: Literal["raise"] = "raise",
        dayfirst: bool = False,
        yearfirst: bool = False,
        dtype=None,
        copy: bool = False,
        name=None,
    ):
        # we should be more strict on what we accept here but
        # we'd have to go and figure out all the semantics around
        # pandas dtindex creation first which.  For now
        # just make sure we handle np.datetime64 arrays
        # and then just dispatch upstream
        if tz is not None:
            raise NotImplementedError("tz is not yet supported")
        if normalize is not False:
            raise NotImplementedError("normalize == True is not yet supported")
        if closed is not None:
            raise NotImplementedError("closed is not yet supported")
        if ambiguous != "raise":
            raise NotImplementedError("ambiguous is not yet supported")
        if dayfirst is not False:
            raise NotImplementedError("dayfirst == True is not yet supported")
        if yearfirst is not False:
            raise NotImplementedError("yearfirst == True is not yet supported")

        self._freq = _validate_freq(freq)

        if dtype is None:
            # nanosecond default matches pandas
            dtype = "datetime64[ns]"
        dtype = cudf.dtype(dtype)
        if dtype.kind != "M":
            raise TypeError("dtype must be a datetime type")

        name = _getdefault_name(data, name=name)
        data = column.as_column(data)

        # TODO: Remove this if statement and fix tests now that
        # there's timezone support
        if isinstance(data.dtype, pd.DatetimeTZDtype):
            raise NotImplementedError(
                "cuDF does not yet support timezone-aware datetimes"
            )
        data = data.astype(dtype)

        if copy:
            data = data.copy()

        super().__init__(data, name=name)

        if self._freq is not None:
            unique_vals = self.to_series().diff().unique()
            if len(unique_vals) > 2 or (
                len(unique_vals) == 2
                and unique_vals[1] != self._freq._maybe_as_fast_pandas_offset()
            ):
                raise ValueError("No unique frequency found")

    @_cudf_nvtx_annotate
    def _copy_type_metadata(
        self: DatetimeIndex, other: DatetimeIndex, *, override_dtypes=None
    ) -> Index:
        super()._copy_type_metadata(other, override_dtypes=override_dtypes)
        self._freq = _validate_freq(other._freq)
        return self

    @classmethod
    def _from_data(
        cls, data: MutableMapping, name: Any = no_default, freq: Any = None
    ):
        result = super()._from_data(data, name)
        result._freq = _validate_freq(freq)
        return result

    def __getitem__(self, index):
        value = super().__getitem__(index)
        if cudf.get_option("mode.pandas_compatible") and isinstance(
            value, np.datetime64
        ):
            return pd.Timestamp(value)
        return value

    @_cudf_nvtx_annotate
    def copy(self, name=None, deep=False):
        idx_copy = super().copy(name=name, deep=deep)
        return idx_copy._copy_type_metadata(self)

    def searchsorted(
        self,
        value,
        side: Literal["left", "right"] = "left",
        ascending: bool = True,
        na_position: Literal["first", "last"] = "last",
    ):
        value = self.dtype.type(value)
        return super().searchsorted(
            value, side=side, ascending=ascending, na_position=na_position
        )

    @property  # type: ignore
    @_cudf_nvtx_annotate
    def year(self):
        """
        The year of the datetime.

        Examples
        --------
        >>> import cudf
        >>> import pandas as pd
        >>> datetime_index = cudf.Index(pd.date_range("2000-01-01",
        ...             periods=3, freq="Y"))
        >>> datetime_index
        DatetimeIndex(['2000-12-31', '2001-12-31', '2002-12-31'], dtype='datetime64[ns]')
        >>> datetime_index.year
        Index([2000, 2001, 2002], dtype='int16')
        """  # noqa: E501
        return self._get_dt_field("year")

    @property  # type: ignore
    @_cudf_nvtx_annotate
    def month(self):
        """
        The month as January=1, December=12.

        Examples
        --------
        >>> import cudf
        >>> import pandas as pd
        >>> datetime_index = cudf.Index(pd.date_range("2000-01-01",
        ...             periods=3, freq="M"))
        >>> datetime_index
        DatetimeIndex(['2000-01-31', '2000-02-29', '2000-03-31'], dtype='datetime64[ns]')
        >>> datetime_index.month
        Index([1, 2, 3], dtype='int16')
        """  # noqa: E501
        return self._get_dt_field("month")

    @property  # type: ignore
    @_cudf_nvtx_annotate
    def day(self):
        """
        The day of the datetime.

        Examples
        --------
        >>> import pandas as pd
        >>> import cudf
        >>> datetime_index = cudf.Index(pd.date_range("2000-01-01",
        ...             periods=3, freq="D"))
        >>> datetime_index
        DatetimeIndex(['2000-01-01', '2000-01-02', '2000-01-03'], dtype='datetime64[ns]')
        >>> datetime_index.day
        Index([1, 2, 3], dtype='int16')
        """  # noqa: E501
        return self._get_dt_field("day")

    @property  # type: ignore
    @_cudf_nvtx_annotate
    def hour(self):
        """
        The hours of the datetime.

        Examples
        --------
        >>> import pandas as pd
        >>> import cudf
        >>> datetime_index = cudf.Index(pd.date_range("2000-01-01",
        ...             periods=3, freq="h"))
        >>> datetime_index
        DatetimeIndex(['2000-01-01 00:00:00', '2000-01-01 01:00:00',
                    '2000-01-01 02:00:00'],
                    dtype='datetime64[ns]')
        >>> datetime_index.hour
        Index([0, 1, 2], dtype='int16')
        """
        return self._get_dt_field("hour")

    @property  # type: ignore
    @_cudf_nvtx_annotate
    def minute(self):
        """
        The minutes of the datetime.

        Examples
        --------
        >>> import pandas as pd
        >>> import cudf
        >>> datetime_index = cudf.Index(pd.date_range("2000-01-01",
        ...             periods=3, freq="T"))
        >>> datetime_index
        DatetimeIndex(['2000-01-01 00:00:00', '2000-01-01 00:01:00',
                    '2000-01-01 00:02:00'],
                    dtype='datetime64[ns]')
        >>> datetime_index.minute
        Index([0, 1, 2], dtype='int16')
        """
        return self._get_dt_field("minute")

    @property  # type: ignore
    @_cudf_nvtx_annotate
    def second(self):
        """
        The seconds of the datetime.

        Examples
        --------
        >>> import pandas as pd
        >>> import cudf
        >>> datetime_index = cudf.Index(pd.date_range("2000-01-01",
        ...             periods=3, freq="s"))
        >>> datetime_index
        DatetimeIndex(['2000-01-01 00:00:00', '2000-01-01 00:00:01',
                    '2000-01-01 00:00:02'],
                    dtype='datetime64[ns]')
        >>> datetime_index.second
        Index([0, 1, 2], dtype='int16')
        """
        return self._get_dt_field("second")

    @property  # type: ignore
    @_cudf_nvtx_annotate
    def microsecond(self):
        """
        The microseconds of the datetime.

        Examples
        --------
        >>> import pandas as pd
        >>> import cudf
        >>> datetime_index = cudf.Index(pd.date_range("2000-01-01",
        ...             periods=3, freq="us"))
        >>> datetime_index
        DatetimeIndex([       '2000-01-01 00:00:00', '2000-01-01 00:00:00.000001',
               '2000-01-01 00:00:00.000002'],
              dtype='datetime64[ns]')
        >>> datetime_index.microsecond
        Index([0, 1, 2], dtype='int32')
        """  # noqa: E501
        return as_index(
            (
                # Need to manually promote column to int32 because
                # pandas-matching binop behaviour requires that this
                # __mul__ returns an int16 column.
                self._values.get_dt_field("millisecond").astype("int32")
                * cudf.Scalar(1000, dtype="int32")
            )
            + self._values.get_dt_field("microsecond"),
            name=self.name,
        )

    @property  # type: ignore
    @_cudf_nvtx_annotate
    def nanosecond(self):
        """
        The nanoseconds of the datetime.

        Examples
        --------
        >>> import pandas as pd
        >>> import cudf
        >>> datetime_index = cudf.Index(pd.date_range("2000-01-01",
        ...             periods=3, freq="ns"))
        >>> datetime_index
        DatetimeIndex([          '2000-01-01 00:00:00',
                       '2000-01-01 00:00:00.000000001',
                       '2000-01-01 00:00:00.000000002'],
                      dtype='datetime64[ns]')
        >>> datetime_index.nanosecond
        Index([0, 1, 2], dtype='int16')
        """
        return self._get_dt_field("nanosecond")

    @property  # type: ignore
    @_cudf_nvtx_annotate
    def weekday(self):
        """
        The day of the week with Monday=0, Sunday=6.

        Examples
        --------
        >>> import pandas as pd
        >>> import cudf
        >>> datetime_index = cudf.Index(pd.date_range("2016-12-31",
        ...     "2017-01-08", freq="D"))
        >>> datetime_index
        DatetimeIndex(['2016-12-31', '2017-01-01', '2017-01-02', '2017-01-03',
                    '2017-01-04', '2017-01-05', '2017-01-06', '2017-01-07',
                    '2017-01-08'],
                    dtype='datetime64[ns]')
        >>> datetime_index.weekday
        Index([5, 6, 0, 1, 2, 3, 4, 5, 6], dtype='int16')
        """
        return self._get_dt_field("weekday")

    @property  # type: ignore
    @_cudf_nvtx_annotate
    def dayofweek(self):
        """
        The day of the week with Monday=0, Sunday=6.

        Examples
        --------
        >>> import pandas as pd
        >>> import cudf
        >>> datetime_index = cudf.Index(pd.date_range("2016-12-31",
        ...     "2017-01-08", freq="D"))
        >>> datetime_index
        DatetimeIndex(['2016-12-31', '2017-01-01', '2017-01-02', '2017-01-03',
                    '2017-01-04', '2017-01-05', '2017-01-06', '2017-01-07',
                    '2017-01-08'],
                    dtype='datetime64[ns]')
        >>> datetime_index.dayofweek
        Index([5, 6, 0, 1, 2, 3, 4, 5, 6], dtype='int16')
        """
        return self._get_dt_field("weekday")

    @property  # type: ignore
    @_cudf_nvtx_annotate
    def dayofyear(self):
        """
        The day of the year, from 1-365 in non-leap years and
        from 1-366 in leap years.

        Examples
        --------
        >>> import pandas as pd
        >>> import cudf
        >>> datetime_index = cudf.Index(pd.date_range("2016-12-31",
        ...     "2017-01-08", freq="D"))
        >>> datetime_index
        DatetimeIndex(['2016-12-31', '2017-01-01', '2017-01-02', '2017-01-03',
                    '2017-01-04', '2017-01-05', '2017-01-06', '2017-01-07',
                    '2017-01-08'],
                    dtype='datetime64[ns]')
        >>> datetime_index.dayofyear
        Index([366, 1, 2, 3, 4, 5, 6, 7, 8], dtype='int16')
        """
        return self._get_dt_field("day_of_year")

    @property  # type: ignore
    @_cudf_nvtx_annotate
    def day_of_year(self):
        """
        The day of the year, from 1-365 in non-leap years and
        from 1-366 in leap years.

        Examples
        --------
        >>> import pandas as pd
        >>> import cudf
        >>> datetime_index = cudf.Index(pd.date_range("2016-12-31",
        ...     "2017-01-08", freq="D"))
        >>> datetime_index
        DatetimeIndex(['2016-12-31', '2017-01-01', '2017-01-02', '2017-01-03',
                    '2017-01-04', '2017-01-05', '2017-01-06', '2017-01-07',
                    '2017-01-08'],
                    dtype='datetime64[ns]')
        >>> datetime_index.day_of_year
        Index([366, 1, 2, 3, 4, 5, 6, 7, 8], dtype='int16')
        """
        return self._get_dt_field("day_of_year")

    @property  # type: ignore
    @_cudf_nvtx_annotate
    def is_leap_year(self):
        """
        Boolean indicator if the date belongs to a leap year.

        A leap year is a year, which has 366 days (instead of 365) including
        29th of February as an intercalary day. Leap years are years which are
        multiples of four with the exception of years divisible by 100 but not
        by 400.

        Returns
        -------
        ndarray
        Booleans indicating if dates belong to a leap year.
        """
        res = is_leap_year(self._values).fillna(False)
        return cupy.asarray(res)

    @property  # type: ignore
    @_cudf_nvtx_annotate
    def quarter(self):
        """
        Integer indicator for which quarter of the year the date belongs in.

        There are 4 quarters in a year. With the first quarter being from
        January - March, second quarter being April - June, third quarter
        being July - September and fourth quarter being October - December.

        Returns
        -------
        Index
        Integer indicating which quarter the date belongs to.

        Examples
        --------
        >>> import cudf
        >>> gIndex = cudf.DatetimeIndex(["2020-05-31 08:00:00",
        ...    "1999-12-31 18:40:00"])
        >>> gIndex.quarter
        Index([2, 4], dtype='int8')
        """
        res = extract_quarter(self._values)
        return Index(res, dtype="int8")

    @_cudf_nvtx_annotate
    def isocalendar(self):
        """
        Returns a DataFrame with the year, week, and day
        calculated according to the ISO 8601 standard.

        Returns
        -------
        DataFrame
        with columns year, week and day

        Examples
        --------
        >>> gIndex = cudf.DatetimeIndex(["2020-05-31 08:00:00",
        ...    "1999-12-31 18:40:00"])
        >>> gIndex.isocalendar()
                             year  week  day
        2020-05-31 08:00:00  2020    22    7
        1999-12-31 18:40:00  1999    52    5
        """
        return cudf.core.tools.datetimes._to_iso_calendar(self)

    @_cudf_nvtx_annotate
    def to_pandas(
        self, *, nullable: bool = False, arrow_type: bool = False
    ) -> pd.DatetimeIndex:
        if arrow_type and nullable:
            raise ValueError(
                f"{arrow_type=} and {nullable=} cannot both be set."
            )
        elif nullable:
            raise NotImplementedError(f"{nullable=} is not implemented.")

        result = self._values.to_pandas(arrow_type=arrow_type)
        if arrow_type:
            return pd.Index(result, name=self.name)
        else:
            freq = (
                self._freq._maybe_as_fast_pandas_offset()
                if self._freq is not None
                else None
            )
            return pd.DatetimeIndex(result, name=self.name, freq=freq)

    @_cudf_nvtx_annotate
    def _get_dt_field(self, field):
        out_column = self._values.get_dt_field(field)
        # column.column_empty_like always returns a Column object
        # but we need a NumericalColumn for Index..
        # how should this be handled?
        out_column = column.build_column(
            data=out_column.base_data,
            dtype=out_column.dtype,
            mask=out_column.base_mask,
            offset=out_column.offset,
        )
        return as_index(out_column, name=self.name)

    def _is_boolean(self):
        return False

    @_cudf_nvtx_annotate
    def ceil(self, freq):
        """
        Perform ceil operation on the data to the specified freq.

        Parameters
        ----------
        freq : str
            One of ["D", "H", "T", "min", "S", "L", "ms", "U", "us", "N"].
            Must be a fixed frequency like 'S' (second) not 'ME' (month end).
            See `frequency aliases <https://pandas.pydata.org/docs/\
                user_guide/timeseries.html#timeseries-offset-aliases>`__
            for more details on these aliases.

        Returns
        -------
        DatetimeIndex
            Index of the same type for a DatetimeIndex

        Examples
        --------
        >>> import cudf
        >>> gIndex = cudf.DatetimeIndex([
        ...     "2020-05-31 08:05:42",
        ...     "1999-12-31 18:40:30",
        ... ])
        >>> gIndex.ceil("T")
        DatetimeIndex(['2020-05-31 08:06:00', '1999-12-31 18:41:00'], dtype='datetime64[ns]')
        """  # noqa: E501
        out_column = self._values.ceil(freq)

        return self.__class__._from_data({self.name: out_column})

    @_cudf_nvtx_annotate
    def floor(self, freq):
        """
        Perform floor operation on the data to the specified freq.

        Parameters
        ----------
        freq : str
            One of ["D", "H", "T", "min", "S", "L", "ms", "U", "us", "N"].
            Must be a fixed frequency like 'S' (second) not 'ME' (month end).
            See `frequency aliases <https://pandas.pydata.org/docs/\
                user_guide/timeseries.html#timeseries-offset-aliases>`__
            for more details on these aliases.

        Returns
        -------
        DatetimeIndex
            Index of the same type for a DatetimeIndex

        Examples
        --------
        >>> import cudf
        >>> gIndex = cudf.DatetimeIndex([
        ...     "2020-05-31 08:59:59",
        ...     "1999-12-31 18:44:59",
        ... ])
        >>> gIndex.floor("T")
        DatetimeIndex(['2020-05-31 08:59:00', '1999-12-31 18:44:00'], dtype='datetime64[ns]')
        """  # noqa: E501
        out_column = self._values.floor(freq)

        return self.__class__._from_data({self.name: out_column})

    @_cudf_nvtx_annotate
    def round(self, freq):
        """
        Perform round operation on the data to the specified freq.

        Parameters
        ----------
        freq : str
            One of ["D", "H", "T", "min", "S", "L", "ms", "U", "us", "N"].
            Must be a fixed frequency like 'S' (second) not 'ME' (month end).
            See `frequency aliases <https://pandas.pydata.org/docs/\
                user_guide/timeseries.html#timeseries-offset-aliases>`__
            for more details on these aliases.

        Returns
        -------
        DatetimeIndex
            Index containing rounded datetimes.

        Examples
        --------
        >>> import cudf
        >>> dt_idx = cudf.Index([
        ...     "2001-01-01 00:04:45",
        ...     "2001-01-01 00:04:58",
        ...     "2001-01-01 00:05:04",
        ... ], dtype="datetime64[ns]")
        >>> dt_idx
        DatetimeIndex(['2001-01-01 00:04:45', '2001-01-01 00:04:58',
                       '2001-01-01 00:05:04'],
                      dtype='datetime64[ns]')
        >>> dt_idx.round('H')
        DatetimeIndex(['2001-01-01', '2001-01-01', '2001-01-01'], dtype='datetime64[ns]')
        >>> dt_idx.round('T')
        DatetimeIndex(['2001-01-01 00:05:00', '2001-01-01 00:05:00', '2001-01-01 00:05:00'], dtype='datetime64[ns]')
        """  # noqa: E501
        out_column = self._values.round(freq)

        return self.__class__._from_data({self.name: out_column})

    def tz_localize(self, tz, ambiguous="NaT", nonexistent="NaT"):
        """
        Localize timezone-naive data to timezone-aware data.

        Parameters
        ----------
        tz : str
            Timezone to convert timestamps to.

        Returns
        -------
        DatetimeIndex containing timezone aware timestamps.

        Examples
        --------
        >>> import cudf
        >>> import pandas as pd
        >>> tz_naive = cudf.date_range('2018-03-01 09:00', periods=3, freq='D')
        >>> tz_aware = tz_naive.tz_localize("America/New_York")
        >>> tz_aware
        DatetimeIndex(['2018-03-01 09:00:00-05:00', '2018-03-02 09:00:00-05:00',
                       '2018-03-03 09:00:00-05:00'],
                      dtype='datetime64[ns, America/New_York]', freq='D')

        Ambiguous or nonexistent datetimes are converted to NaT.

        >>> s = cudf.to_datetime(cudf.Series(['2018-10-28 01:20:00',
        ...                                   '2018-10-28 02:36:00',
        ...                                   '2018-10-28 03:46:00']))
        >>> s.dt.tz_localize("CET")
        0    2018-10-28 01:20:00.000000000
        1                              NaT
        2    2018-10-28 03:46:00.000000000
        dtype: datetime64[ns, CET]

        Notes
        -----
        'NaT' is currently the only supported option for the
        ``ambiguous`` and ``nonexistent`` arguments. Any
        ambiguous or nonexistent timestamps are converted
        to 'NaT'.
        """  # noqa: E501
        from cudf.core._internals.timezones import delocalize, localize

        if tz is None:
            result_col = delocalize(self._column)
        else:
            result_col = localize(self._column, tz, ambiguous, nonexistent)
        return DatetimeIndex._from_data(
            {self.name: result_col}, freq=self._freq
        )

    def tz_convert(self, tz):
        """
        Convert tz-aware datetimes from one time zone to another.

        Parameters
        ----------
        tz : str
            Time zone for time. Corresponding timestamps would be converted
            to this time zone of the Datetime Array/Index.
            A `tz` of None will convert to UTC and remove the timezone
            information.

        Returns
        -------
        DatetimeIndex containing timestamps corresponding to the timezone
        `tz`.

        Examples
        --------
        >>> import cudf
        >>> dti = cudf.date_range('2018-03-01 09:00', periods=3, freq='D')
        >>> dti = dti.tz_localize("America/New_York")
        >>> dti
        DatetimeIndex(['2018-03-01 09:00:00-05:00', '2018-03-02 09:00:00-05:00',
                       '2018-03-03 09:00:00-05:00'],
                      dtype='datetime64[ns, America/New_York]', freq='D')
        >>> dti.tz_convert("Europe/London")
        DatetimeIndex(['2018-03-01 14:00:00+00:00',
                       '2018-03-02 14:00:00+00:00',
                       '2018-03-03 14:00:00+00:00'],
                      dtype='datetime64[ns, Europe/London]')
        """  # noqa: E501
        from cudf.core._internals.timezones import convert

        if tz is None:
            result_col = self._column._utc_time
        else:
            result_col = convert(self._column, tz)
        return DatetimeIndex._from_data({self.name: result_col})


class TimedeltaIndex(Index):
    """
    Immutable, ordered and sliceable sequence of timedelta64 data,
    represented internally as int64.

    Parameters
    ----------
    data : array-like (1-dimensional), optional
        Optional datetime-like data to construct index with.
    unit : str, optional
        This is not yet supported
    copy : bool
        Make a copy of input.
    freq : str, optional
        This is not yet supported
    closed : str, optional
        This is not yet supported
    dtype : str or :class:`numpy.dtype`, optional
        Data type for the output Index. If not specified, the
        default dtype will be ``timedelta64[ns]``.
    name : object
        Name to be stored in the index.

    Attributes
    ----------
    days
    seconds
    microseconds
    nanoseconds
    components
    inferred_freq

    Methods
    -------
    None

    Returns
    -------
    TimedeltaIndex

    Examples
    --------
    >>> import cudf
    >>> cudf.TimedeltaIndex([1132223, 2023232, 342234324, 4234324],
    ...     dtype="timedelta64[ns]")
    TimedeltaIndex(['0 days 00:00:00.001132223', '0 days 00:00:00.002023232',
                    '0 days 00:00:00.342234324', '0 days 00:00:00.004234324'],
                  dtype='timedelta64[ns]')
    >>> cudf.TimedeltaIndex([1, 2, 3, 4], dtype="timedelta64[s]",
    ...     name="delta-index")
    TimedeltaIndex(['0 days 00:00:01', '0 days 00:00:02', '0 days 00:00:03',
                    '0 days 00:00:04'],
                  dtype='timedelta64[s]', name='delta-index')
    """

    @_cudf_nvtx_annotate
    def __init__(
        self,
        data=None,
        unit=None,
        freq=None,
        closed=None,
        dtype=None,
        copy: bool = False,
        name=None,
    ):
        if freq is not None:
            raise NotImplementedError("freq is not yet supported")

        if unit is not None:
            warnings.warn(
                "The 'unit' keyword is "
                "deprecated and will be removed in a future version. ",
                FutureWarning,
            )
            raise NotImplementedError(
                "unit is not yet supported, alternatively "
                "dtype parameter is supported"
            )

        if dtype is None:
            dtype = "timedelta64[ns]"
        dtype = cudf.dtype(dtype)
        if dtype.kind != "m":
            raise TypeError("dtype must be a timedelta type")

        name = _getdefault_name(data, name=name)
        data = column.as_column(data, dtype=dtype)

        if copy:
            data = data.copy()

        super().__init__(data, name=name)

    def __getitem__(self, index):
        value = super().__getitem__(index)
        if cudf.get_option("mode.pandas_compatible") and isinstance(
            value, np.timedelta64
        ):
            return pd.Timedelta(value)
        return value

    @_cudf_nvtx_annotate
    def to_pandas(
        self, *, nullable: bool = False, arrow_type: bool = False
    ) -> pd.TimedeltaIndex:
        if arrow_type and nullable:
            raise ValueError(
                f"{arrow_type=} and {nullable=} cannot both be set."
            )
        elif nullable:
            raise NotImplementedError(f"{nullable=} is not implemented.")

        result = self._values.to_pandas(arrow_type=arrow_type)
        if arrow_type:
            return pd.Index(result, name=self.name)
        else:
            return pd.TimedeltaIndex(result, name=self.name)

    @property  # type: ignore
    @_cudf_nvtx_annotate
    def days(self):
        """
        Number of days for each element.
        """
        # Need to specifically return `int64` to avoid overflow.
        return as_index(
            arbitrary=self._values.days, name=self.name, dtype="int64"
        )

    @property  # type: ignore
    @_cudf_nvtx_annotate
    def seconds(self):
        """
        Number of seconds (>= 0 and less than 1 day) for each element.
        """
        return as_index(
            arbitrary=self._values.seconds, name=self.name, dtype="int32"
        )

    @property  # type: ignore
    @_cudf_nvtx_annotate
    def microseconds(self):
        """
        Number of microseconds (>= 0 and less than 1 second) for each element.
        """
        return as_index(
            arbitrary=self._values.microseconds, name=self.name, dtype="int32"
        )

    @property  # type: ignore
    @_cudf_nvtx_annotate
    def nanoseconds(self):
        """
        Number of nanoseconds (>= 0 and less than 1 microsecond) for each
        element.
        """
        return as_index(
            arbitrary=self._values.nanoseconds, name=self.name, dtype="int32"
        )

    @property  # type: ignore
    @_cudf_nvtx_annotate
    def components(self):
        """
        Return a dataframe of the components (days, hours, minutes,
        seconds, milliseconds, microseconds, nanoseconds) of the Timedeltas.
        """
        return self._values.components()

    @property
    def inferred_freq(self):
        """
        Infers frequency of TimedeltaIndex.

        Notes
        -----
        This property is currently not supported.
        """
        raise NotImplementedError("inferred_freq is not yet supported")

    def _is_boolean(self):
        return False


class CategoricalIndex(Index):
    """
    A categorical of orderable values that represent the indices of another
    Column

    Parameters
    ----------
    data : array-like (1-dimensional)
        The values of the categorical. If categories are given,
        values not in categories will be replaced with None/NaN.
    categories : list-like, optional
        The categories for the categorical. Items need to be unique.
        If the categories are not given here (and also not in dtype),
        they will be inferred from the data.
    ordered : bool, optional
        Whether or not this categorical is treated as an ordered categorical.
        If not given here or in dtype, the resulting categorical will be
        unordered.
    dtype : CategoricalDtype or "category", optional
        If CategoricalDtype, cannot be used together with categories or
        ordered.
    copy : bool, default False
        Make a copy of input.
    name : object, optional
        Name to be stored in the index.

    Attributes
    ----------
    codes
    categories

    Methods
    -------
    equals

    Returns
    -------
    CategoricalIndex

    Examples
    --------
    >>> import cudf
    >>> import pandas as pd
    >>> cudf.CategoricalIndex(
    ... data=[1, 2, 3, 4], categories=[1, 2], ordered=False, name="a")
    CategoricalIndex([1, 2, <NA>, <NA>], categories=[1, 2], ordered=False, dtype='category', name='a')

    >>> cudf.CategoricalIndex(
    ... data=[1, 2, 3, 4], dtype=pd.CategoricalDtype([1, 2, 3]), name="a")
    CategoricalIndex([1, 2, 3, <NA>], categories=[1, 2, 3], ordered=False, dtype='category', name='a')
    """  # noqa: E501

    @_cudf_nvtx_annotate
    def __init__(
        self,
        data=None,
        categories=None,
        ordered=None,
        dtype=None,
        copy=False,
        name=None,
    ):
        if isinstance(dtype, (pd.CategoricalDtype, cudf.CategoricalDtype)):
            if categories is not None or ordered is not None:
                raise ValueError(
                    "Cannot specify `categories` or "
                    "`ordered` together with `dtype`."
                )
        if copy:
            data = column.as_column(data, dtype=dtype).copy(deep=True)
        name = _getdefault_name(data, name=name)
        if isinstance(data, CategoricalColumn):
            data = data
        elif isinstance(data, pd.Series) and (
            isinstance(data.dtype, pd.CategoricalDtype)
        ):
            codes_data = column.as_column(data.cat.codes.values)
            data = column.build_categorical_column(
                categories=data.cat.categories,
                codes=codes_data,
                ordered=data.cat.ordered,
            )
        elif isinstance(data, (pd.Categorical, pd.CategoricalIndex)):
            codes_data = column.as_column(data.codes)
            data = column.build_categorical_column(
                categories=data.categories,
                codes=codes_data,
                ordered=data.ordered,
            )
        else:
            data = column.as_column(
                data, dtype="category" if dtype is None else dtype
            )
            # dtype has already been taken care
            dtype = None

        if categories is not None:
            data = data.set_categories(categories, ordered=ordered)
        elif isinstance(dtype, (pd.CategoricalDtype, cudf.CategoricalDtype)):
            data = data.set_categories(dtype.categories, ordered=ordered)
        elif ordered is True and data.ordered is False:
            data = data.as_ordered(ordered=True)
        elif ordered is False and data.ordered is True:
            data = data.as_ordered(ordered=False)
        super().__init__(data, name=name)

    @property  # type: ignore
    @_cudf_nvtx_annotate
    def codes(self):
        """
        The category codes of this categorical.
        """
        return as_index(self._values.codes)

    @property  # type: ignore
    @_cudf_nvtx_annotate
    def categories(self):
        """
        The categories of this categorical.
        """
        return self.dtype.categories

    def _is_boolean(self):
        return False

    def _is_categorical(self):
        return True


@_cudf_nvtx_annotate
def interval_range(
    start=None,
    end=None,
    periods=None,
    freq=None,
    name=None,
    closed="right",
) -> "IntervalIndex":
    """
    Returns a fixed frequency IntervalIndex.

    Parameters
    ----------
    start : numeric, default None
        Left bound for generating intervals.
    end : numeric , default None
        Right bound for generating intervals.
    periods : int, default None
        Number of periods to generate
    freq : numeric, default None
        The length of each interval. Must be consistent
        with the type of start and end
    name : str, default None
        Name of the resulting IntervalIndex.
    closed : {"left", "right", "both", "neither"}, default "right"
        Whether the intervals are closed on the left-side, right-side,
        both or neither.

    Returns
    -------
    IntervalIndex

    Examples
    --------
    >>> import cudf
    >>> import pandas as pd
    >>> cudf.interval_range(start=0,end=5)
    IntervalIndex([(0, 0], (1, 1], (2, 2], (3, 3], (4, 4], (5, 5]],
    ...closed='right',dtype='interval')
    >>> cudf.interval_range(start=0,end=10, freq=2,closed='left')
    IntervalIndex([[0, 2), [2, 4), [4, 6), [6, 8), [8, 10)],
    ...closed='left',dtype='interval')
    >>> cudf.interval_range(start=0,end=10, periods=3,closed='left')
    ...IntervalIndex([[0.0, 3.3333333333333335),
            [3.3333333333333335, 6.666666666666667),
            [6.666666666666667, 10.0)],
            closed='left',
            dtype='interval')
    """
    nargs = sum(_ is not None for _ in (start, end, periods, freq))

    # we need at least three of (start, end, periods, freq)
    if nargs == 2 and freq is None:
        freq = 1
        nargs += 1

    if nargs != 3:
        raise ValueError(
            "Of the four parameters: start, end, periods, and "
            "freq, exactly three must be specified"
        )

    start = cudf.Scalar(start) if start is not None else start
    end = cudf.Scalar(end) if end is not None else end
    if periods is not None and not cudf.api.types.is_integer(periods):
        warnings.warn(
            "Non-integer 'periods' in cudf.date_range, and cudf.interval_range"
            " are deprecated and will raise in a future version.",
            FutureWarning,
        )
    periods = cudf.Scalar(int(periods)) if periods is not None else periods
    freq = cudf.Scalar(freq) if freq is not None else freq

    if start is None:
        start = end - freq * periods
    elif freq is None:
        quotient, remainder = divmod((end - start).value, periods.value)
        if remainder:
            freq = (end - start) / periods
        else:
            freq = cudf.Scalar(int(quotient))
    elif periods is None:
        periods = cudf.Scalar(int((end - start) / freq))
    elif end is None:
        end = start + periods * freq

    if any(
        not _is_non_decimal_numeric_dtype(x.dtype)
        for x in (start, periods, freq, end)
    ):
        raise ValueError("start, end, periods, freq must be numeric values.")

    periods = periods.astype("int64")
    common_dtype = find_common_type((start.dtype, freq.dtype, end.dtype))
    start = start.astype(common_dtype)
    freq = freq.astype(common_dtype)

    bin_edges = sequence(
        size=periods + 1,
        init=start.device_value,
        step=freq.device_value,
    )
    left_col = bin_edges.slice(0, len(bin_edges) - 1)
    right_col = bin_edges.slice(1, len(bin_edges))

    if len(right_col) == 0 or len(left_col) == 0:
        dtype = IntervalDtype("int64", closed)
        data = column.column_empty_like_same_mask(left_col, dtype)
        return IntervalIndex(data, closed=closed)

    interval_col = IntervalColumn(
        dtype=IntervalDtype(left_col.dtype, closed),
        size=len(left_col),
        children=(left_col, right_col),
    )
    return IntervalIndex(interval_col, closed=closed)


class IntervalIndex(Index):
    """
    Immutable index of intervals that are closed on the same side.

    Parameters
    ----------
    data : array-like (1-dimensional)
        Array-like containing Interval objects from which to build the
        IntervalIndex.
    closed : {"left", "right", "both", "neither"}, default "right"
        Whether the intervals are closed on the left-side, right-side,
        both or neither.
    dtype : dtype or None, default None
        If None, dtype will be inferred.
    copy : bool, default False
        Copy the input data.
    name : object, optional
        Name to be stored in the index.

    Attributes
    ----------
    values

    Methods
    -------
    from_breaks
    get_loc

    Returns
    -------
    IntervalIndex
    """

    @_cudf_nvtx_annotate
    def __init__(
        self,
        data,
        closed: Optional[Literal["left", "right", "neither", "both"]] = None,
        dtype=None,
        copy: bool = False,
        name=None,
    ):
        name = _getdefault_name(data, name=name)

        if dtype is not None:
            dtype = cudf.dtype(dtype)
            if not isinstance(dtype, IntervalDtype):
                raise TypeError("dtype must be an IntervalDtype")
            if closed is not None and closed != dtype.closed:
                raise ValueError("closed keyword does not match dtype.closed")
            closed = dtype.closed

        if closed is None and isinstance(dtype, IntervalDtype):
            closed = dtype.closed

        closed = closed or "right"

        if len(data) == 0:
            if not hasattr(data, "dtype"):
                data = np.array([], dtype=np.int64)
            elif isinstance(data.dtype, (pd.IntervalDtype, IntervalDtype)):
                data = np.array([], dtype=data.dtype.subtype)
            interval_col = IntervalColumn(
                dtype=IntervalDtype(data.dtype, closed),
                size=len(data),
                children=(as_column(data), as_column(data)),
            )
        else:
            col = as_column(data)
            if not isinstance(col, IntervalColumn):
                raise TypeError("data must be an iterable of Interval data")
            if copy:
                col = col.copy()
            interval_col = IntervalColumn(
                dtype=IntervalDtype(col.dtype.subtype, closed),
                mask=col.mask,
                size=col.size,
                offset=col.offset,
                null_count=col.null_count,
                children=col.children,
            )

        if dtype:
            interval_col = interval_col.astype(dtype)  # type: ignore[assignment]

        super().__init__(interval_col, name=name)

    @property
    def closed(self):
        return self._values.dtype.closed

    @classmethod
    @_cudf_nvtx_annotate
    def from_breaks(
        cls,
        breaks,
        closed: Optional[
            Literal["left", "right", "neither", "both"]
        ] = "right",
        name=None,
        copy: bool = False,
        dtype=None,
    ):
        """
        Construct an IntervalIndex from an array of splits.

        Parameters
        ----------
        breaks : array-like (1-dimensional)
            Left and right bounds for each interval.
        closed : {"left", "right", "both", "neither"}, default "right"
            Whether the intervals are closed on the left-side, right-side,
            both or neither.
        copy : bool, default False
            Copy the input data.
        name : object, optional
            Name to be stored in the index.
        dtype : dtype or None, default None
            If None, dtype will be inferred.

        Returns
        -------
        IntervalIndex

        Examples
        --------
        >>> import cudf
        >>> import pandas as pd
        >>> cudf.IntervalIndex.from_breaks([0, 1, 2, 3])
        IntervalIndex([(0, 1], (1, 2], (2, 3]], dtype='interval[int64, right]')
        """
        breaks = as_column(breaks, dtype=dtype)
        if copy:
            breaks = breaks.copy()
        left_col = breaks.slice(0, len(breaks) - 1)
        right_col = breaks.slice(1, len(breaks))
        # For indexing, children should both have 0 offset
        right_col = column.build_column(
            data=right_col.data,
            dtype=right_col.dtype,
            size=right_col.size,
            mask=right_col.mask,
            offset=0,
            null_count=right_col.null_count,
            children=right_col.children,
        )

        interval_col = IntervalColumn(
            dtype=IntervalDtype(left_col.dtype, closed),
            size=len(left_col),
            children=(left_col, right_col),
        )
        return IntervalIndex(interval_col, name=name, closed=closed)

    def __getitem__(self, index):
        raise NotImplementedError(
            "Getting a scalar from an IntervalIndex is not yet supported"
        )

    def _is_interval(self):
        return True

    def _is_boolean(self):
        return False

    def _clean_nulls_from_index(self):
        return self


@_cudf_nvtx_annotate
def as_index(
    arbitrary, nan_as_null=None, copy=False, name=no_default, dtype=None
) -> BaseIndex:
    """Create an Index from an arbitrary object

    Parameters
    ----------
    arbitrary : object
        Object to construct the Index from. See *Notes*.
    nan_as_null : bool, optional, default None
        If None (default), treats NaN values in arbitrary as null.
        If True, combines the mask and NaNs to
        form a new validity mask. If False, leaves NaN values as is.
    copy : bool, default False
        If True, Make copies of `arbitrary` if possible and create an
        Index out of it.
        If False, `arbitrary` will be shallow-copied if it is a
        device-object to construct an Index.
    name : object, optional
        Name of the index being created, by default it is `None`.
    dtype : optional
        Optionally typecast the constructed Index to the given
        dtype.

    Returns
    -------
    result : subclass of Index
        - CategoricalIndex for Categorical input.
        - DatetimeIndex for Datetime input.
        - Index for all other inputs.

    Notes
    -----
    Currently supported inputs are:

    * ``Column``
    * ``Buffer``
    * ``Series``
    * ``Index``
    * numba device array
    * numpy array
    * pyarrow array
    * pandas.Categorical

    Returns
    -------
    result : subclass of Index
        - CategoricalIndex for Categorical input.
        - DatetimeIndex for Datetime input.
        - Index for all other inputs.
    """

    if name is no_default:
        name = getattr(arbitrary, "name", None)

    if isinstance(arbitrary, cudf.MultiIndex):
        if dtype is not None:
            raise TypeError(
                "dtype must be `None` for inputs of type: "
                f"{type(arbitrary).__name__}, found {dtype=} "
            )
        return arbitrary.copy(deep=copy)
    elif isinstance(arbitrary, BaseIndex):
        idx = arbitrary.copy(deep=copy).rename(name)
    elif isinstance(arbitrary, ColumnBase):
        idx = _index_from_data({name: arbitrary})
    elif isinstance(arbitrary, cudf.Series):
        return as_index(
            arbitrary._column,
            nan_as_null=nan_as_null,
            copy=copy,
            name=name,
            dtype=dtype,
        )
    elif isinstance(arbitrary, (pd.RangeIndex, range)):
        idx = RangeIndex(
            start=arbitrary.start,
            stop=arbitrary.stop,
            step=arbitrary.step,
            name=name,
        )
    elif isinstance(arbitrary, pd.MultiIndex):
        if dtype is not None:
            raise TypeError(
                "dtype must be `None` for inputs of type: "
                f"{type(arbitrary).__name__}, found {dtype=} "
            )
        return cudf.MultiIndex.from_pandas(
            arbitrary.copy(deep=copy), nan_as_null=nan_as_null
        )
    elif isinstance(arbitrary, cudf.DataFrame) or is_scalar(arbitrary):
        raise ValueError("Index data must be 1-dimensional and list-like")
    else:
        return as_index(
            column.as_column(arbitrary, dtype=dtype, nan_as_null=nan_as_null),
            copy=copy,
            name=name,
            dtype=dtype,
        )
    if dtype is not None:
        idx = idx.astype(dtype)
    return idx


def _getdefault_name(values, name):
    if name is None:
        return getattr(values, "name", None)
    return name


@_cudf_nvtx_annotate
def _concat_range_index(indexes: List[RangeIndex]) -> BaseIndex:
    """
    An internal Utility function to concat RangeIndex objects.
    """
    start = step = next_ = None

    # Filter the empty indexes
    non_empty_indexes = [obj for obj in indexes if len(obj)]

    if not non_empty_indexes:
        # Here all "indexes" had 0 length, i.e. were empty.
        # In this case return an empty range index.
        return RangeIndex(0, 0)

    for obj in non_empty_indexes:
        if start is None:
            # This is set by the first non-empty index
            start = obj.start
            if step is None and len(obj) > 1:
                step = obj.step
        elif step is None:
            # First non-empty index had only one element
            if obj.start == start:
                result = as_index(concat_columns([x._values for x in indexes]))
                return result
            step = obj.start - start

        non_consecutive = (step != obj.step and len(obj) > 1) or (
            next_ is not None and obj.start != next_
        )
        if non_consecutive:
            result = as_index(concat_columns([x._values for x in indexes]))
            return result
        if step is not None:
            next_ = obj[-1] + step

    stop = non_empty_indexes[-1].stop if next_ is None else next_
    return RangeIndex(start, stop, step)


@_cudf_nvtx_annotate
def _extended_gcd(a: int, b: int) -> Tuple[int, int, int]:
    """
    Extended Euclidean algorithms to solve Bezout's identity:
       a*x + b*y = gcd(x, y)
    Finds one particular solution for x, y: s, t
    Returns: gcd, s, t
    """
    s, old_s = 0, 1
    t, old_t = 1, 0
    r, old_r = b, a
    while r:
        quotient = old_r // r
        old_r, r = r, old_r - quotient * r
        old_s, s = s, old_s - quotient * s
        old_t, t = t, old_t - quotient * t
    return old_r, old_s, old_t


def _get_indexer_basic(index, positions, method, target_col, tolerance):
    # `positions` will be modified in-place, so it is the
    # responsibility of the caller to decide whether or not
    # to make a copy of it before passing it to this method.
    nonexact = positions == -1
    positions[nonexact] = index.searchsorted(
        target_col[nonexact],
        side="left" if method in {"pad", "ffill"} else "right",
    )
    if method in {"pad", "ffill"}:
        # searchsorted returns "indices into a sorted array such that,
        # if the corresponding elements in v were inserted before the
        # indices, the order of a would be preserved".
        # Thus, we need to subtract 1 to find values to the left.
        positions[nonexact] -= 1
        # This also mapped not found values (values of 0 from
        # np.searchsorted) to -1, which conveniently is also our
        # sentinel for missing values
    else:
        # Mark indices to the right of the largest value as not found
        positions[positions == len(index)] = np.int32(-1)

    if tolerance is not None:
        distance = abs(index[positions] - target_col)
        return positions.where(distance <= tolerance, -1)
    return positions


def _get_nearest_indexer(
    index: Index,
    positions: cudf.Series,
    target_col: cudf.core.column.ColumnBase,
    tolerance: Union[int, float],
):
    """
    Get the indexer for the nearest index labels; requires an index with
    values that can be subtracted from each other.
    """
    left_indexer = _get_indexer_basic(
        index=index,
        positions=positions.copy(deep=True),
        method="pad",
        target_col=target_col,
        tolerance=tolerance,
    )
    right_indexer = _get_indexer_basic(
        index=index,
        positions=positions.copy(deep=True),
        method="backfill",
        target_col=target_col,
        tolerance=tolerance,
    )

    left_distances = abs(index[left_indexer] - target_col)
    right_distances = abs(index[right_indexer] - target_col)

    op = operator.lt if index.is_monotonic_increasing else operator.le
    indexer = left_indexer.where(
        op(left_distances, right_distances) | (right_indexer == -1),
        right_indexer,
    )

    if tolerance is not None:
        distance = abs(index[indexer] - target_col)
        return indexer.where(distance <= tolerance, -1)
    return indexer


def _validate_freq(freq: Any) -> cudf.DateOffset:
    if isinstance(freq, str):
        return cudf.DateOffset._from_freqstr(freq)
    elif freq is not None and not isinstance(freq, cudf.DateOffset):
        raise ValueError(f"Invalid frequency: {freq}")
    return cast(cudf.DateOffset, freq)<|MERGE_RESOLUTION|>--- conflicted
+++ resolved
@@ -409,13 +409,8 @@
         return len(self)
 
     @_cudf_nvtx_annotate
-<<<<<<< HEAD
-    def __len__(self) -> int:
-        return len(range(self._start, self._stop, self._step))
-=======
     def __len__(self):
         return len(self._range)
->>>>>>> 8b4dc91f
 
     @_cudf_nvtx_annotate
     def __getitem__(self, index):
@@ -506,23 +501,13 @@
 
     @cached_property  # type: ignore
     @_cudf_nvtx_annotate
-<<<<<<< HEAD
     def is_monotonic_increasing(self) -> bool:
-        return self._step > 0 or len(self) <= 1
-
-    @cached_property  # type: ignore
-    @_cudf_nvtx_annotate
-    def is_monotonic_decreasing(self) -> bool:
-        return self._step < 0 or len(self) <= 1
-=======
-    def is_monotonic_increasing(self):
         return self.step > 0 or len(self) <= 1
 
     @cached_property  # type: ignore
     @_cudf_nvtx_annotate
     def is_monotonic_decreasing(self):
         return self.step < 0 or len(self) <= 1
->>>>>>> 8b4dc91f
 
     @_cudf_nvtx_annotate
     def memory_usage(self, deep: bool = False) -> int:
@@ -867,20 +852,10 @@
     ) -> cupy.ndarray:
         if na_position not in {"first", "last"}:
             raise ValueError(f"invalid na_position: {na_position}")
-<<<<<<< HEAD
-        if (ascending and self._step < 0) or (
-            not ascending and self._step > 0
-        ):
+        if (ascending and self.step < 0) or (not ascending and self.step > 0):
             return cupy.arange(len(self) - 1, -1, -1)
         else:
             return cupy.arange(len(self))
-=======
-
-        indices = cupy.arange(0, len(self))
-        if (ascending and self.step < 0) or (not ascending and self.step > 0):
-            indices = indices[::-1]
-        return indices
->>>>>>> 8b4dc91f
 
     @_cudf_nvtx_annotate
     def where(self, cond, other=None, inplace=False):
