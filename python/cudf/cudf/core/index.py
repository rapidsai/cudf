--- conflicted
+++ resolved
@@ -2185,17 +2185,6 @@
             res = Index._from_column(res, name=self.name)
         return res
 
-<<<<<<< HEAD
-    @property
-    @_performance_tracking
-    def dtype(self):
-        """
-        `dtype` of the underlying values in Index.
-        """
-        return self._column.dtype
-
-=======
->>>>>>> b260f08f
     @_performance_tracking
     def isna(self) -> cupy.ndarray:
         return self._column.isnull().values
