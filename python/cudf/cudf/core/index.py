--- conflicted
+++ resolved
@@ -574,10 +574,8 @@
             end_r = max(end_s, end_o)
             result = None
             min_step = min(step_o, step_s)
-<<<<<<< HEAD
-            steps_commensurate = ((start_s - start_o) % min_step) == 0
-
-            if steps_commensurate:
+
+            if ((start_s - start_o) % min_step) == 0:
                 # Checking to determine other is a subset of self with
                 # equal step size.
                 if (
@@ -606,30 +604,6 @@
             # the inputs spans across is near half or less then half
             # the other input. This case needs manipulation to step
             # size.
-=======
-            if ((start_s - start_o) % min_step) == 0:
-                if step_o == step_s:
-                    if (start_s - end_o) <= step_s and (
-                        start_o - end_s
-                    ) <= step_s:
-                        # Check to determine other is a subset of self with
-                        # equal step size.
-                        result = type(self)(start_r, end_r + step_s, step_s)
-                elif step_o % step_s == 0:
-                    if (start_o + step_s >= start_s) and (
-                        end_o - step_s <= end_s
-                    ):
-                        # Checking if self is a subset of other with unequal
-                        # step sizes.
-                        result = type(self)(start_r, end_r + step_s, step_s)
-                elif step_s % step_o == 0:
-                    if (start_s + step_o >= start_o) and (
-                        end_s - step_o <= end_o
-                    ):
-                        # Checking if other is a subset of self with unequal
-                        # step sizes.
-                        result = type(self)(start_r, end_r + step_o, step_o)
->>>>>>> 048ec0aa
             elif (
                 step_o == step_s
                 and (step_s % 2 == 0)
