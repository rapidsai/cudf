# Copyright (c) 2018-2022, NVIDIA CORPORATION.

from __future__ import annotations

import math
import pickle
import warnings
from functools import cached_property
from numbers import Number
from typing import (
    Any,
    Dict,
    List,
    MutableMapping,
    Optional,
    Tuple,
    Type,
    TypeVar,
    Union,
)

import cupy
import numpy as np
import pandas as pd
from pandas._config import get_option

import cudf
from cudf._lib.datetime import extract_quarter, is_leap_year
from cudf._lib.filling import sequence
from cudf._lib.search import search_sorted
from cudf.api.types import (
    _is_non_decimal_numeric_dtype,
    _is_scalar_or_zero_d_array,
    is_categorical_dtype,
    is_dtype_equal,
    is_interval_dtype,
    is_string_dtype,
)
from cudf.core._base_index import BaseIndex, _index_astype_docstring
from cudf.core.column import (
    CategoricalColumn,
    ColumnBase,
    DatetimeColumn,
    IntervalColumn,
    NumericalColumn,
    StringColumn,
    TimeDeltaColumn,
    arange,
    column,
)
from cudf.core.column.column import as_column, concat_columns
from cudf.core.column.string import StringMethods as StringMethods
from cudf.core.dtypes import IntervalDtype
from cudf.core.frame import Frame
from cudf.core.mixins import BinaryOperand
from cudf.core.single_column_frame import SingleColumnFrame
from cudf.utils.docutils import copy_docstring, doc_apply
from cudf.utils.dtypes import find_common_type
from cudf.utils.utils import cudf_nvtx_annotate, search_range

T = TypeVar("T", bound="Frame")


def _lexsorted_equal_range(
    idx: Union[GenericIndex, cudf.MultiIndex],
    key_as_table: Frame,
    is_sorted: bool,
) -> Tuple[int, int, Optional[ColumnBase]]:
    """Get equal range for key in lexicographically sorted index. If index
    is not sorted when called, a sort will take place and `sort_inds` is
    returned. Otherwise `None` is returned in that position.
    """
    if not is_sorted:
        sort_inds = idx._get_sorted_inds()
        sort_vals = idx._gather(sort_inds)
    else:
        sort_inds = None
        sort_vals = idx
    lower_bound = search_sorted(
        sort_vals, key_as_table, side="left"
    ).element_indexing(0)
    upper_bound = search_sorted(
        sort_vals, key_as_table, side="right"
    ).element_indexing(0)

    return lower_bound, upper_bound, sort_inds


def _index_from_data(data: MutableMapping, name: Any = None):
    """Construct an index of the appropriate type from some data."""

    if len(data) == 0:
        raise ValueError("Cannot construct Index from any empty Table")
    if len(data) == 1:
        values = next(iter(data.values()))

        if isinstance(values, NumericalColumn):
            try:
                index_class_type: Type[
                    Union[GenericIndex, cudf.MultiIndex]
                ] = _dtype_to_index[values.dtype.type]
            except KeyError:
                index_class_type = GenericIndex
        elif isinstance(values, DatetimeColumn):
            index_class_type = DatetimeIndex
        elif isinstance(values, TimeDeltaColumn):
            index_class_type = TimedeltaIndex
        elif isinstance(values, StringColumn):
            index_class_type = StringIndex
        elif isinstance(values, CategoricalColumn):
            index_class_type = CategoricalIndex
        elif isinstance(values, IntervalColumn):
            index_class_type = IntervalIndex
    else:
        index_class_type = cudf.MultiIndex
    return index_class_type._from_data(data, None, name)


def _index_from_columns(
    columns: List[cudf.core.column.ColumnBase], name: Any = None
):
    """Construct an index from ``columns``, with levels named 0, 1, 2..."""
    return _index_from_data(dict(zip(range(len(columns)), columns)), name=name)


class RangeIndex(BaseIndex, BinaryOperand):
    """
    Immutable Index implementing a monotonic integer range.

    This is the default index type used by DataFrame and Series
    when no explicit index is provided by the user.

    Parameters
    ----------
    start : int (default: 0), or other range instance
    stop : int (default: 0)
    step : int (default: 1)
    name : object, optional
        Name to be stored in the index.
    dtype : numpy dtype
        Unused, accepted for homogeneity with other index types.
    copy : bool, default False
        Unused, accepted for homogeneity with other index types.

    Returns
    -------
    RangeIndex

    Examples
    --------
    >>> import cudf
    >>> cudf.RangeIndex(0, 10, 1, name="a")
    RangeIndex(start=0, stop=10, step=1, name='a')

    >>> cudf.RangeIndex(range(1, 10, 1), name="a")
    RangeIndex(start=1, stop=10, step=1, name='a')
    """

    _VALID_BINARY_OPERATIONS = BinaryOperand._SUPPORTED_BINARY_OPERATIONS

    _range: range

    @cudf_nvtx_annotate
    def __init__(
        self, start, stop=None, step=1, dtype=None, copy=False, name=None
    ):
        if step == 0:
            raise ValueError("Step must not be zero.")

        if isinstance(start, range):
            therange = start
            start = therange.start
            stop = therange.stop
            step = therange.step
        if stop is None:
            start, stop = 0, start
        self._start = int(start)
        self._stop = int(stop)
        self._step = int(step) if step is not None else 1
        self._index = None
        self._name = name
        self._range = range(self._start, self._stop, self._step)
        # _end is the actual last element of RangeIndex,
        # whereas _stop is an upper bound.
        self._end = self._start + self._step * (len(self._range) - 1)

    def _copy_type_metadata(
        self, other: Frame, include_index: bool = True
    ) -> RangeIndex:
        # There is no metadata to be copied for RangeIndex since it does not
        # have an underlying column.
        return self

    @property  # type: ignore
    @cudf_nvtx_annotate
    def name(self):
        """
        Returns the name of the Index.
        """
        return self._name

    @name.setter  # type: ignore
    @cudf_nvtx_annotate
    def name(self, value):
        self._name = value

    @property  # type: ignore
    @cudf_nvtx_annotate
    def start(self):
        """
        The value of the `start` parameter (0 if this was not supplied).
        """
        return self._start

    @property  # type: ignore
    @cudf_nvtx_annotate
    def stop(self):
        """
        The value of the stop parameter.
        """
        return self._stop

    @property  # type: ignore
    @cudf_nvtx_annotate
    def step(self):
        """
        The value of the step parameter.
        """
        return self._step

    @property  # type: ignore
    @cudf_nvtx_annotate
    def _num_rows(self):
        return len(self)

    @cached_property
    @cudf_nvtx_annotate
    def _values(self):
        if len(self) > 0:
            return column.arange(
                self._start, self._stop, self._step, dtype=self.dtype
            )
        else:
            return column.column_empty(0, masked=False, dtype=self.dtype)

    def is_numeric(self):
        return True

    def is_boolean(self):
        return False

    def is_integer(self):
        return True

    def is_floating(self):
        return False

    def is_object(self):
        return False

    def is_categorical(self):
        return False

    def is_interval(self):
        return False

    @property  # type: ignore
    @cudf_nvtx_annotate
    def _data(self):
        return cudf.core.column_accessor.ColumnAccessor(
            {self.name: self._values}
        )

    @cudf_nvtx_annotate
    def __contains__(self, item):
        if not isinstance(
            item, tuple(np.sctypes["int"] + np.sctypes["float"] + [int, float])
        ):
            return False
        if not item % 1 == 0:
            return False
        return item in range(self._start, self._stop, self._step)

    @cudf_nvtx_annotate
    def copy(self, name=None, deep=False, dtype=None, names=None):
        """
        Make a copy of this object.

        Parameters
        ----------
        name : object optional (default: None), name of index
        deep : Bool (default: False)
            Ignored for RangeIndex
        dtype : numpy dtype optional (default: None)
            Target dtype for underlying range data
        names : list-like optional (default: False)
            Kept compatibility with MultiIndex. Should not be used.

        Returns
        -------
        New RangeIndex instance with same range, casted to new dtype
        """

        dtype = self.dtype if dtype is None else dtype

        if not np.issubdtype(dtype, np.signedinteger):
            raise ValueError(f"Expected Signed Integer Type, Got {dtype}")

        name = self.name if name is None else name

        return RangeIndex(
            start=self._start, stop=self._stop, step=self._step, name=name
        )

<<<<<<< HEAD
    @cudf_nvtx_annotate
=======
    @doc_apply(_index_astype_docstring)
    def astype(self, dtype, copy: bool = True):
        if is_dtype_equal(dtype, np.int64):
            return self
        return self._as_int64().astype(dtype, copy=copy)

    @annotate(
        "RANGEINDEX_DROP_DUPLICATES", color="green", domain="cudf_python"
    )
>>>>>>> a584cdc5
    def drop_duplicates(self, keep="first"):
        return self

    @cudf_nvtx_annotate
    def __repr__(self):
        return (
            f"{self.__class__.__name__}(start={self._start}, stop={self._stop}"
            f", step={self._step}"
            + (
                f", name={pd.io.formats.printing.default_pprint(self.name)}"
                if self.name is not None
                else ""
            )
            + ")"
        )

    @cudf_nvtx_annotate
    def __len__(self):
        return len(range(self._start, self._stop, self._step))

    @cudf_nvtx_annotate
    def __getitem__(self, index):
        len_self = len(self)
        if isinstance(index, slice):
            sl_start, sl_stop, sl_step = index.indices(len_self)

            lo = self._start + sl_start * self._step
            hi = self._start + sl_stop * self._step
            st = self._step * sl_step
            return RangeIndex(start=lo, stop=hi, step=st, name=self._name)

        elif isinstance(index, Number):
            if index < 0:
                index = len_self + index
            if not (0 <= index < len_self):
                raise IndexError("out-of-bound")
            index = min(index, len_self)
            index = self._start + index * self._step
            return index
        else:
            if _is_scalar_or_zero_d_array(index):
                index = np.min_scalar_type(index).type(index)
            index = column.as_column(index)

        return as_index(self._values[index], name=self.name)

    @cudf_nvtx_annotate
    def equals(self, other):
        if isinstance(other, RangeIndex):
            if (self._start, self._stop, self._step) == (
                other._start,
                other._stop,
                other._step,
            ):
                return True
        return Int64Index._from_data(self._data).equals(other)

    @cudf_nvtx_annotate
    def serialize(self):
        header = {}
        header["index_column"] = {}

        # store metadata values of index separately
        # We don't need to store the GPU buffer for RangeIndexes
        # cuDF only needs to store start/stop and rehydrate
        # during de-serialization
        header["index_column"]["start"] = self._start
        header["index_column"]["stop"] = self._stop
        header["index_column"]["step"] = self._step
        frames = []

        header["name"] = pickle.dumps(self.name)
        header["dtype"] = pickle.dumps(self.dtype)
        header["type-serialized"] = pickle.dumps(type(self))
        header["frame_count"] = 0
        return header, frames

    @classmethod
    @cudf_nvtx_annotate
    def deserialize(cls, header, frames):
        h = header["index_column"]
        name = pickle.loads(header["name"])
        start = h["start"]
        stop = h["stop"]
        step = h.get("step", 1)
        return RangeIndex(start=start, stop=stop, step=step, name=name)

    @property  # type: ignore
    @cudf_nvtx_annotate
    def dtype(self):
        """
        `dtype` of the range of values in RangeIndex.
        """
        return cudf.dtype(np.int64)

    @cudf_nvtx_annotate
    def find_label_range(self, first=None, last=None):
        """Find subrange in the ``RangeIndex``, marked by their positions, that
        starts greater or equal to ``first`` and ends less or equal to ``last``

        The range returned is assumed to be monotonically increasing. In cases
        where there is no such range that suffice the constraint, an exception
        will be raised.

        Parameters
        ----------
        first, last : int, optional, Default None
            The "start" and "stop" values of the subrange. If None, will use
            ``self._start`` as first, ``self._stop`` as last.

        Returns
        -------
        begin, end : 2-tuple of int
            The starting index and the ending index.
            The `last` value occurs at ``end - 1`` position.
        """

        first = self._start if first is None else first
        last = self._stop if last is None else last

        if self._step < 0:
            first = -first
            last = -last
            start = -self._start
            step = -self._step
        else:
            start = self._start
            step = self._step

        stop = start + len(self) * step
        begin = search_range(start, stop, first, step, side="left")
        end = search_range(start, stop, last, step, side="right")

        return begin, end

    @cudf_nvtx_annotate
    def to_pandas(self):
        return pd.RangeIndex(
            start=self._start,
            stop=self._stop,
            step=self._step,
            dtype=self.dtype,
            name=self.name,
        )

    @property
    def is_unique(self):
        """
        Return if the index has unique values.
        """
        return True

    @property  # type: ignore
    @cudf_nvtx_annotate
    def is_monotonic_increasing(self):
        return self._step > 0 or len(self) <= 1

    @property  # type: ignore
    @cudf_nvtx_annotate
    def is_monotonic_decreasing(self):
        return self._step < 0 or len(self) <= 1

    @cudf_nvtx_annotate
    def get_slice_bound(self, label, side, kind=None):
        """
        Calculate slice bound that corresponds to given label.
        Returns leftmost (one-past-the-rightmost if ``side=='right'``) position
        of given label.

        Parameters
        ----------
        label : int
            A valid value in the ``RangeIndex``
        side : {'left', 'right'}
        kind : Unused
            To keep consistency with other index types.

        Returns
        -------
        int
            Index of label.
        """
        if side not in {"left", "right"}:
            raise ValueError(f"Unrecognized side parameter: {side}")

        if self._step < 0:
            label = -label
            start = -self._start
            step = -self._step
        else:
            start = self._start
            step = self._step

        stop = start + len(self) * step
        pos = search_range(start, stop, label, step, side=side)
        return pos

    @cudf_nvtx_annotate
    def memory_usage(self, deep=False):
        if deep:
            warnings.warn(
                "The deep parameter is ignored and is only included "
                "for pandas compatibility."
            )
        return 0

    def unique(self):
        # RangeIndex always has unique values
        return self

    @cudf_nvtx_annotate
    def __mul__(self, other):
        # Multiplication by raw ints must return a RangeIndex to match pandas.
        if isinstance(other, cudf.Scalar) and other.dtype.kind in "iu":
            other = other.value
        elif (
            isinstance(other, (np.ndarray, cupy.ndarray))
            and other.ndim == 0
            and other.dtype.kind in "iu"
        ):
            other = other.item()
        if isinstance(other, (int, np.integer)):
            return RangeIndex(
                self.start * other, self.stop * other, self.step * other
            )
        return self._as_int64().__mul__(other)

    @cudf_nvtx_annotate
    def __rmul__(self, other):
        # Multiplication is commutative.
        return self.__mul__(other)

    @cudf_nvtx_annotate
    def _as_int64(self):
        # Convert self to an Int64Index. This method is used to perform ops
        # that are not defined directly on RangeIndex.
        return Int64Index._from_data(self._data)

    @cudf_nvtx_annotate
    def __array_ufunc__(self, ufunc, method, *inputs, **kwargs):
        return self._as_int64().__array_ufunc__(
            ufunc, method, *inputs, **kwargs
        )

    @cudf_nvtx_annotate
    def __getattr__(self, key):
        # For methods that are not defined for RangeIndex we attempt to operate
        # on the corresponding integer index if possible.
        try:
            return getattr(self._as_int64(), key)
        except AttributeError:
            raise AttributeError(
                f"'{type(self)}' object has no attribute {key}"
            )

    @cudf_nvtx_annotate
    def get_loc(self, key, method=None, tolerance=None):
        # Given an actual integer,
        idx = (key - self._start) / self._step
        idx_int_upper_bound = (self._stop - self._start) // self._step
        if method is None:
            if tolerance is not None:
                raise ValueError(
                    "tolerance argument only valid if using pad, "
                    "backfill or nearest lookups"
                )

            if idx > idx_int_upper_bound or idx < 0:
                raise KeyError(key)

            idx_int = (key - self._start) // self._step
            if idx_int != idx:
                raise KeyError(key)
            return idx_int

        if (method == "ffill" and idx < 0) or (
            method == "bfill" and idx > idx_int_upper_bound
        ):
            raise KeyError(key)

        round_method = {
            "ffill": math.floor,
            "bfill": math.ceil,
            "nearest": round,
        }[method]
        if tolerance is not None and (abs(idx) * self._step > tolerance):
            raise KeyError(key)
        return np.clip(round_method(idx), 0, idx_int_upper_bound, dtype=int)

    @cudf_nvtx_annotate
    def _union(self, other, sort=None):
        if isinstance(other, RangeIndex):
            # Variable suffixes are of the
            # following notation: *_o -> other, *_s -> self,
            # and *_r -> result
            start_s, step_s = self.start, self.step
            end_s = self._end
            start_o, step_o = other.start, other.step
            end_o = other._end
            if self.step < 0:
                start_s, step_s, end_s = end_s, -step_s, start_s
            if other.step < 0:
                start_o, step_o, end_o = end_o, -step_o, start_o
            if len(self) == 1 and len(other) == 1:
                step_s = step_o = abs(self.start - other.start)
            elif len(self) == 1:
                step_s = step_o
            elif len(other) == 1:
                step_o = step_s

            # Determine minimum start value of the result.
            start_r = min(start_s, start_o)
            # Determine maximum end value of the result.
            end_r = max(end_s, end_o)
            result = None
            min_step = min(step_o, step_s)

            if ((start_s - start_o) % min_step) == 0:
                # Checking to determine other is a subset of self with
                # equal step size.
                if (
                    step_o == step_s
                    and (start_s - end_o) <= step_s
                    and (start_o - end_s) <= step_s
                ):
                    result = type(self)(start_r, end_r + step_s, step_s)
                # Checking if self is a subset of other with unequal
                # step sizes.
                elif (
                    step_o % step_s == 0
                    and (start_o + step_s >= start_s)
                    and (end_o - step_s <= end_s)
                ):
                    result = type(self)(start_r, end_r + step_s, step_s)
                # Checking if other is a subset of self with unequal
                # step sizes.
                elif (
                    step_s % step_o == 0
                    and (start_s + step_o >= start_o)
                    and (end_s - step_o <= end_o)
                ):
                    result = type(self)(start_r, end_r + step_o, step_o)
            # Checking to determine when the steps are even but one of
            # the inputs spans across is near half or less then half
            # the other input. This case needs manipulation to step
            # size.
            elif (
                step_o == step_s
                and (step_s % 2 == 0)
                and (abs(start_s - start_o) <= step_s / 2)
                and (abs(end_s - end_o) <= step_s / 2)
            ):
                result = type(self)(start_r, end_r + step_s / 2, step_s / 2)
            if result is not None:
                if sort is None and not result.is_monotonic_increasing:
                    return result.sort_values()
                else:
                    return result

        # If all the above optimizations don't cater to the inputs,
        # we materialize RangeIndex's into `Int64Index` and
        # then perform `union`.
        return Int64Index(self._values)._union(other, sort=sort)

    @cudf_nvtx_annotate
    def _intersection(self, other, sort=False):
        if not isinstance(other, RangeIndex):
            return super()._intersection(other, sort=sort)

        if not len(self) or not len(other):
            return RangeIndex(0)

        first = self._range[::-1] if self.step < 0 else self._range
        second = other._range[::-1] if other.step < 0 else other._range

        # check whether intervals intersect
        # deals with in- and decreasing ranges
        int_low = max(first.start, second.start)
        int_high = min(first.stop, second.stop)
        if int_high <= int_low:
            return RangeIndex(0)

        # Method hint: linear Diophantine equation
        # solve intersection problem
        # performance hint: for identical step sizes, could use
        # cheaper alternative
        gcd, s, _ = _extended_gcd(first.step, second.step)

        # check whether element sets intersect
        if (first.start - second.start) % gcd:
            return RangeIndex(0)

        # calculate parameters for the RangeIndex describing the
        # intersection disregarding the lower bounds
        tmp_start = (
            first.start + (second.start - first.start) * first.step // gcd * s
        )
        new_step = first.step * second.step // gcd
        no_steps = -(-(int_low - tmp_start) // abs(new_step))
        new_start = tmp_start + abs(new_step) * no_steps
        new_range = range(new_start, int_high, new_step)
        new_index = RangeIndex(new_range)

        if (self.step < 0 and other.step < 0) is not (new_index.step < 0):
            new_index = new_index[::-1]
        if sort is None:
            new_index = new_index.sort_values()

        return new_index

    @cudf_nvtx_annotate
    def _gather(self, gather_map, nullify=False, check_bounds=True):
        gather_map = cudf.core.column.as_column(gather_map)
        return Int64Index._from_columns(
            [self._values.take(gather_map, nullify, check_bounds)], [self.name]
        )

    @cudf_nvtx_annotate
    def _apply_boolean_mask(self, boolean_mask):
        return Int64Index._from_columns(
            [self._values.apply_boolean_mask(boolean_mask)], [self.name]
        )

    def _binaryop(self, other, op: str):
        return self._as_int64()._binaryop(other, op=op)


# Patch in all binops and unary ops, which bypass __getattr__ on the instance
# and prevent the above overload from working.
for unaop in ("__neg__", "__pos__", "__abs__"):
    setattr(
        RangeIndex,
        unaop,
        lambda self, op=unaop: getattr(self._as_int64(), op)(),
    )


class GenericIndex(SingleColumnFrame, BaseIndex):
    """
    An array of orderable values that represent the indices of another Column

    Attributes
    ----------
    _values: A Column object
    name: A string

    Parameters
    ----------
    data : Column
        The Column of data for this index
    name : str optional
        The name of the Index. If not provided, the Index adopts the value
        Column's name. Otherwise if this name is different from the value
        Column's, the data Column will be cloned to adopt this name.
    """

    @cudf_nvtx_annotate
    def __init__(self, data, **kwargs):
        kwargs = _setdefault_name(data, **kwargs)

        # normalize the input
        if isinstance(data, cudf.Series):
            data = data._column
        elif isinstance(data, column.ColumnBase):
            data = data
        else:
            if isinstance(data, (list, tuple)):
                if len(data) == 0:
                    data = np.asarray([], dtype="int64")
                else:
                    data = np.asarray(data)
            data = column.as_column(data)
            assert isinstance(data, (NumericalColumn, StringColumn))

        name = kwargs.get("name")
        super().__init__({name: data})

    @cudf_nvtx_annotate
    def __array_ufunc__(self, ufunc, method, *inputs, **kwargs):
        ret = super().__array_ufunc__(ufunc, method, *inputs, **kwargs)

        if ret is not None:
            return ret

        # Attempt to dispatch all other functions to cupy.
        cupy_func = getattr(cupy, ufunc.__name__)
        if cupy_func:
            if ufunc.nin == 2:
                other = inputs[self is inputs[0]]
                inputs = self._make_operands_for_binop(other)
            else:
                inputs = {
                    name: (col, None, False, None)
                    for name, col in self._data.items()
                }

            data = self._apply_cupy_ufunc_to_operands(
                ufunc, cupy_func, inputs, **kwargs
            )

            out = [_index_from_data(out) for out in data]

            # pandas returns numpy arrays when the outputs are boolean.
            for i, o in enumerate(out):
                # We explicitly _do not_ use isinstance here: we want only
                # boolean GenericIndexes, not dtype-specific subclasses.
                if type(o) is GenericIndex and o.dtype.kind == "b":
                    out[i] = o.values

            return out[0] if ufunc.nout == 1 else tuple(out)

        return NotImplemented

    @cudf_nvtx_annotate
    def _binaryop(
        self, other: T, op: str, fill_value: Any = None, *args, **kwargs,
    ) -> SingleColumnFrame:
        reflect = self._is_reflected_op(op)
        if reflect:
            op = op[:2] + op[3:]
        operands = self._make_operands_for_binop(other, fill_value, reflect)
        if operands is NotImplemented:
            return NotImplemented
        ret = _index_from_data(self._colwise_binop(operands, op))

        # pandas returns numpy arrays when the outputs are boolean. We
        # explicitly _do not_ use isinstance here: we want only boolean
        # GenericIndexes, not dtype-specific subclasses.
        if type(ret) is GenericIndex and ret.dtype.kind == "b":
            return ret.values
        return ret

    @cudf_nvtx_annotate
    def _copy_type_metadata(
        self, other: Frame, include_index: bool = True
    ) -> GenericIndex:
        """
        Copy type metadata from each column of `other` to the corresponding
        column of `self`.
        See `ColumnBase._with_type_metadata` for more information.
        """
        for name, col, other_col in zip(
            self._data.keys(), self._data.values(), other._data.values()
        ):
            self._data.set_by_label(
                name, col._with_type_metadata(other_col.dtype), validate=False
            )
        return self

    @property  # type: ignore
    @cudf_nvtx_annotate
    def _values(self):
        return self._column

    @classmethod
    @cudf_nvtx_annotate
    def _concat(cls, objs):
        if all(isinstance(obj, RangeIndex) for obj in objs):
            result = _concat_range_index(objs)
        else:
            data = concat_columns([o._values for o in objs])
            result = as_index(data)

        names = {obj.name for obj in objs}
        if len(names) == 1:
            [name] = names
        else:
            name = None

        result.name = name
        return result

    @cudf_nvtx_annotate
    def memory_usage(self, deep=False):
        return sum(super().memory_usage(deep=deep).values())

    @cudf_nvtx_annotate
    def equals(self, other, **kwargs):
        """
        Determine if two Index objects contain the same elements.

        Returns
        -------
        out: bool
            True if “other” is an Index and it has the same elements
            as calling index; False otherwise.
        """
        if not isinstance(other, BaseIndex):
            return False

        check_types = False

        self_is_categorical = isinstance(self, CategoricalIndex)
        other_is_categorical = isinstance(other, CategoricalIndex)
        if self_is_categorical and not other_is_categorical:
            other = other.astype(self.dtype)
            check_types = True
        elif other_is_categorical and not self_is_categorical:
            self = self.astype(other.dtype)
            check_types = True

        try:
            return super().equals(other, check_types=check_types)
        except TypeError:
            return False

    @cudf_nvtx_annotate
    def copy(self, name=None, deep=False, dtype=None, names=None):
        """
        Make a copy of this object.

        Parameters
        ----------
        name : object, default None
            Name of index, use original name when None
        deep : bool, default True
            Make a deep copy of the data.
            With ``deep=False`` the original data is used
        dtype : numpy dtype, default None
            Target datatype to cast into, use original dtype when None
        names : list-like, default False
            Kept compatibility with MultiIndex. Should not be used.

        Returns
        -------
        New index instance, casted to new dtype
        """

        dtype = self.dtype if dtype is None else dtype
        name = self.name if name is None else name

        col = self._values.astype(dtype)
        return _index_from_data({name: col.copy(True) if deep else col})

<<<<<<< HEAD
    @cudf_nvtx_annotate
=======
    @doc_apply(_index_astype_docstring)
    def astype(self, dtype, copy: bool = True):
        return _index_from_data(super().astype({self.name: dtype}, copy))

    @annotate("GENERICINDEX_GET_LOC", color="green", domain="cudf_python")
>>>>>>> a584cdc5
    def get_loc(self, key, method=None, tolerance=None):
        """Get integer location, slice or boolean mask for requested label.

        Parameters
        ----------
        key : label
        method : {None, 'pad'/'fill', 'backfill'/'bfill', 'nearest'}, optional
            - default: exact matches only.
            - pad / ffill: find the PREVIOUS index value if no exact match.
            - backfill / bfill: use NEXT index value if no exact match.
            - nearest: use the NEAREST index value if no exact match. Tied
              distances are broken by preferring the larger index
              value.
        tolerance : int or float, optional
            Maximum distance from index value for inexact matches. The value
            of the index at the matching location must satisfy the equation
            ``abs(index[loc] - key) <= tolerance``.

        Returns
        -------
        int or slice or boolean mask
            - If result is unique, return integer index
            - If index is monotonic, loc is returned as a slice object
            - Otherwise, a boolean mask is returned

        Examples
        --------
        >>> unique_index = cudf.Index(list('abc'))
        >>> unique_index.get_loc('b')
        1
        >>> monotonic_index = cudf.Index(list('abbc'))
        >>> monotonic_index.get_loc('b')
        slice(1, 3, None)
        >>> non_monotonic_index = cudf.Index(list('abcb'))
        >>> non_monotonic_index.get_loc('b')
        array([False,  True, False,  True])
        >>> numeric_unique_index = cudf.Index([1, 2, 3])
        >>> numeric_unique_index.get_loc(3)
        2
        """
        if tolerance is not None:
            raise NotImplementedError(
                "Parameter tolerance is unsupported yet."
            )
        if method not in {
            None,
            "ffill",
            "bfill",
            "pad",
            "backfill",
            "nearest",
        }:
            raise ValueError(
                f"Invalid fill method. Expecting pad (ffill), backfill (bfill)"
                f" or nearest. Got {method}"
            )

        is_sorted = (
            self.is_monotonic_increasing or self.is_monotonic_decreasing
        )

        if not is_sorted and method is not None:
            raise ValueError(
                "index must be monotonic increasing or decreasing if `method`"
                "is specified."
            )

        key_as_table = cudf.core.frame.Frame(
            {"None": as_column(key, length=1)}
        )
        lower_bound, upper_bound, sort_inds = _lexsorted_equal_range(
            self, key_as_table, is_sorted
        )

        if lower_bound == upper_bound:
            # Key not found, apply method
            if method in ("pad", "ffill"):
                if lower_bound == 0:
                    raise KeyError(key)
                return lower_bound - 1
            elif method in ("backfill", "bfill"):
                if lower_bound == self._data.nrows:
                    raise KeyError(key)
                return lower_bound
            elif method == "nearest":
                if lower_bound == self._data.nrows:
                    return lower_bound - 1
                elif lower_bound == 0:
                    return 0
                lower_val = self._column.element_indexing(lower_bound - 1)
                upper_val = self._column.element_indexing(lower_bound)
                return (
                    lower_bound - 1
                    if abs(lower_val - key) < abs(upper_val - key)
                    else lower_bound
                )
            else:
                raise KeyError(key)

        if lower_bound + 1 == upper_bound:
            # Search result is unique, return int.
            return (
                lower_bound
                if is_sorted
                else sort_inds.element_indexing(lower_bound)
            )

        if is_sorted:
            # In monotonic index, lex search result is continuous. A slice for
            # the range is returned.
            return slice(lower_bound, upper_bound)

        # Not sorted and not unique. Return a boolean mask
        mask = cupy.full(self._data.nrows, False)
        true_inds = sort_inds.slice(lower_bound, upper_bound).values
        mask[true_inds] = True
        return mask

    @cudf_nvtx_annotate
    def __repr__(self):
        max_seq_items = get_option("max_seq_items") or len(self)
        mr = 0
        if 2 * max_seq_items < len(self):
            mr = max_seq_items + 1

        if len(self) > mr and mr != 0:
            top = self[0:mr]
            bottom = self[-1 * mr :]

            preprocess = cudf.concat([top, bottom])
        else:
            preprocess = self

        # TODO: Change below usages accordingly to
        # utilize `Index.to_string` once it is implemented
        # related issue : https://github.com/pandas-dev/pandas/issues/35389
        if isinstance(preprocess, CategoricalIndex):
            if preprocess.categories.dtype.kind == "f":
                output = (
                    preprocess.astype("str")
                    .to_pandas()
                    .astype(
                        dtype=pd.CategoricalDtype(
                            categories=preprocess.dtype.categories.astype(
                                "str"
                            ).to_pandas(),
                            ordered=preprocess.dtype.ordered,
                        )
                    )
                    .__repr__()
                )
                break_idx = output.find("ordered=")
                output = (
                    output[:break_idx].replace("'", "") + output[break_idx:]
                )
            else:
                output = preprocess.to_pandas().__repr__()

            output = output.replace("nan", cudf._NA_REP)
        elif preprocess._values.nullable:
            output = self._clean_nulls_from_index().to_pandas().__repr__()

            if not isinstance(self, StringIndex):
                # We should remove all the single quotes
                # from the output due to the type-cast to
                # object dtype happening above.
                # Note : The replacing of single quotes has
                # to happen only incase of non-StringIndex types,
                # as we want to preserve single quotes incase
                # of StringIndex and it is valid to have them.
                output = output.replace("'", "")
        else:
            output = preprocess.to_pandas().__repr__()

        # Fix and correct the class name of the output
        # string by finding first occurrence of "(" in the output
        index_class_split_index = output.find("(")
        output = self.__class__.__name__ + output[index_class_split_index:]

        lines = output.split("\n")

        tmp_meta = lines[-1]
        dtype_index = tmp_meta.rfind(" dtype=")
        prior_to_dtype = tmp_meta[:dtype_index]
        lines = lines[:-1]
        lines.append(prior_to_dtype + " dtype='%s'" % self.dtype)
        if self.name is not None:
            lines[-1] = lines[-1] + ", name='%s'" % self.name
        if "length" in tmp_meta:
            lines[-1] = lines[-1] + ", length=%d)" % len(self)
        else:
            lines[-1] = lines[-1] + ")"

        return "\n".join(lines)

    @cudf_nvtx_annotate
    def __getitem__(self, index):
        if type(self) == IntervalIndex:
            raise NotImplementedError(
                "Getting a scalar from an IntervalIndex is not yet supported"
            )
        res = self._values[index]
        if not isinstance(index, int):
            res = as_index(res)
            res.name = self.name
        return res

    @property  # type: ignore
    @cudf_nvtx_annotate
    def dtype(self):
        """
        `dtype` of the underlying values in GenericIndex.
        """
        return self._values.dtype

    @cudf_nvtx_annotate
    def find_label_range(self, first, last):
        """Find range that starts with *first* and ends with *last*,
        inclusively.

        Returns
        -------
        begin, end : 2-tuple of int
            The starting index and the ending index.
            The *last* value occurs at ``end - 1`` position.
        """
        col = self._values
        begin, end = None, None
        if first is not None:
            begin = col.find_first_value(first, closest=True)
        if last is not None:
            end = col.find_last_value(last, closest=True)
            end += 1
        return begin, end

    @cudf_nvtx_annotate
    def get_slice_bound(self, label, side, kind=None):
        return self._values.get_slice_bound(label, side, kind)

    def is_numeric(self):
        return False

    def is_boolean(self):
        return True

    def is_integer(self):
        return False

    def is_floating(self):
        return False

    def is_object(self):
        return False

    def is_categorical(self):
        return False

    def is_interval(self):
        return False

    @cudf_nvtx_annotate
    def argsort(
        self,
        axis=0,
        kind="quicksort",
        order=None,
        ascending=True,
        na_position="last",
    ):
        """Return the integer indices that would sort the Series values.

        Parameters
        ----------
        axis : {0 or "index"}
            Has no effect but is accepted for compatibility with numpy.
        kind : {'mergesort', 'quicksort', 'heapsort', 'stable'}, default 'quicksort'
            Choice of sorting algorithm. See :func:`numpy.sort` for more
            information. 'mergesort' and 'stable' are the only stable
            algorithms. Only quicksort is supported in cuDF.
        order : None
            Has no effect but is accepted for compatibility with numpy.
        ascending : bool or list of bool, default True
            If True, sort values in ascending order, otherwise descending.
        na_position : {‘first’ or ‘last’}, default ‘last’
            Argument ‘first’ puts NaNs at the beginning, ‘last’ puts NaNs
            at the end.

        Returns
        -------
        cupy.ndarray: The indices sorted based on input.
        """  # noqa: E501
        return super().argsort(
            axis=axis,
            kind=kind,
            order=order,
            ascending=ascending,
            na_position=na_position,
        )


class NumericIndex(GenericIndex):
    """Immutable, ordered and sliceable sequence of labels.
    The basic object storing row labels for all cuDF objects.

    Parameters
    ----------
    data : array-like (1-dimensional)
    dtype : NumPy dtype,
            but not used.
    copy : bool
        Make a copy of input data.
    name : object
        Name to be stored in the index.

    Returns
    -------
    Index
    """

    # Subclasses must define the dtype they are associated with.
    _dtype: Union[None, Type[np.number]] = None

    @cudf_nvtx_annotate
    def __init__(self, data=None, dtype=None, copy=False, name=None):

        dtype = type(self)._dtype
        if copy:
            data = column.as_column(data, dtype=dtype).copy()

        kwargs = _setdefault_name(data, name=name)

        data = column.as_column(data, dtype=dtype)

        super().__init__(data, **kwargs)

    def is_numeric(self):
        return True

    def is_boolean(self):
        return False

    def is_integer(self):
        return True

    def is_floating(self):
        return False

    def is_object(self):
        return False

    def is_categorical(self):
        return False

    def is_interval(self):
        return False


class Int8Index(NumericIndex):
    """
    Immutable, ordered and sliceable sequence of labels.
    The basic object storing row labels for all cuDF objects.
    Int8Index is a special case of Index with purely
    integer(``int8``) labels.

    Parameters
    ----------
    data : array-like (1-dimensional)
    dtype : NumPy dtype,
            but not used.
    copy : bool
        Make a copy of input data.
    name : object
        Name to be stored in the index.

    Returns
    -------
    Int8Index
    """

    _dtype = np.int8


class Int16Index(NumericIndex):
    """
    Immutable, ordered and sliceable sequence of labels.
    The basic object storing row labels for all cuDF objects.
    Int16Index is a special case of Index with purely
    integer(``int16``) labels.

    Parameters
    ----------
    data : array-like (1-dimensional)
    dtype : NumPy dtype,
            but not used.
    copy : bool
        Make a copy of input data.
    name : object
        Name to be stored in the index.

    Returns
    -------
    Int16Index
    """

    _dtype = np.int16


class Int32Index(NumericIndex):
    """
    Immutable, ordered and sliceable sequence of labels.
    The basic object storing row labels for all cuDF objects.
    Int32Index is a special case of Index with purely
    integer(``int32``) labels.

    Parameters
    ----------
    data : array-like (1-dimensional)
    dtype : NumPy dtype,
            but not used.
    copy : bool
        Make a copy of input data.
    name : object
        Name to be stored in the index.

    Returns
    -------
    Int32Index
    """

    _dtype = np.int32


class Int64Index(NumericIndex):
    """
    Immutable, ordered and sliceable sequence of labels.
    The basic object storing row labels for all cuDF objects.
    Int64Index is a special case of Index with purely
    integer(``int64``) labels.

    Parameters
    ----------
    data : array-like (1-dimensional)
    dtype : NumPy dtype,
            but not used.
    copy : bool
        Make a copy of input data.
    name : object
        Name to be stored in the index.

    Returns
    -------
    Int64Index
    """

    _dtype = np.int64


class UInt8Index(NumericIndex):
    """
    Immutable, ordered and sliceable sequence of labels.
    The basic object storing row labels for all cuDF objects.
    UInt8Index is a special case of Index with purely
    integer(``uint64``) labels.

    Parameters
    ----------
    data : array-like (1-dimensional)
    dtype : NumPy dtype,
            but not used.
    copy : bool
        Make a copy of input data.
    name : object
        Name to be stored in the index.

    Returns
    -------
    UInt8Index
    """

    _dtype = np.uint8


class UInt16Index(NumericIndex):
    """
    Immutable, ordered and sliceable sequence of labels.
    The basic object storing row labels for all cuDF objects.
    UInt16Index is a special case of Index with purely
    integer(``uint16``) labels.

    Parameters
    ----------
    data : array-like (1-dimensional)
    dtype : NumPy dtype,
            but not used.
    copy : bool
        Make a copy of input data.
    name : object
        Name to be stored in the index.

    Returns
    -------
    UInt16Index
    """

    _dtype = np.uint16


class UInt32Index(NumericIndex):
    """
    Immutable, ordered and sliceable sequence of labels.
    The basic object storing row labels for all cuDF objects.
    UInt32Index is a special case of Index with purely
    integer(``uint32``) labels.

    Parameters
    ----------
    data : array-like (1-dimensional)
    dtype : NumPy dtype,
            but not used.
    copy : bool
        Make a copy of input data.
    name : object
        Name to be stored in the index.

    Returns
    -------
    UInt32Index
    """

    _dtype = np.uint32


class UInt64Index(NumericIndex):
    """
    Immutable, ordered and sliceable sequence of labels.
    The basic object storing row labels for all cuDF objects.
    UInt64Index is a special case of Index with purely
    integer(``uint64``) labels.

    Parameters
    ----------
    data : array-like (1-dimensional)
    dtype : NumPy dtype,
            but not used.
    copy : bool
        Make a copy of input data.
    name : object
        Name to be stored in the index.

    Returns
    -------
    UInt64Index
    """

    _dtype = np.uint64


class Float32Index(NumericIndex):
    """
    Immutable, ordered and sliceable sequence of labels.
    The basic object storing row labels for all cuDF objects.
    Float32Index is a special case of Index with purely
    float(``float32``) labels.

    Parameters
    ----------
    data : array-like (1-dimensional)
    dtype : NumPy dtype,
            but not used.
    copy : bool
        Make a copy of input data.
    name : object
        Name to be stored in the index.

    Returns
    -------
    Float32Index
    """

    _dtype = np.float32

    def is_integer(self):
        return False

    def is_floating(self):
        return True


class Float64Index(NumericIndex):
    """
    Immutable, ordered and sliceable sequence of labels.
    The basic object storing row labels for all cuDF objects.
    Float64Index is a special case of Index with purely
    float(``float64``) labels.

    Parameters
    ----------
    data : array-like (1-dimensional)
    dtype : NumPy dtype,
            but not used.
    copy : bool
        Make a copy of input data.
    name : object
        Name to be stored in the index.

    Returns
    -------
    Float64Index
    """

    _dtype = np.float64

    def is_integer(self):
        return False

    def is_floating(self):
        return True


class DatetimeIndex(GenericIndex):
    """
    Immutable , ordered and sliceable sequence of datetime64 data,
    represented internally as int64.

    Parameters
    ----------
    data : array-like (1-dimensional), optional
        Optional datetime-like data to construct index with.
    copy : bool
        Make a copy of input.
    freq : str, optional
        This is not yet supported
    tz : pytz.timezone or dateutil.tz.tzfile
        This is not yet supported
    ambiguous : ‘infer’, bool-ndarray, ‘NaT’, default ‘raise’
        This is not yet supported
    name : object
        Name to be stored in the index.
    dayfirst : bool, default False
        If True, parse dates in data with the day first order.
        This is not yet supported
    yearfirst : bool, default False
        If True parse dates in data with the year first order.
        This is not yet supported

    Returns
    -------
    DatetimeIndex

    Examples
    --------
    >>> import cudf
    >>> cudf.DatetimeIndex([1, 2, 3, 4], name="a")
    DatetimeIndex(['1970-01-01 00:00:00.000000001',
                   '1970-01-01 00:00:00.000000002',
                   '1970-01-01 00:00:00.000000003',
                   '1970-01-01 00:00:00.000000004'],
                  dtype='datetime64[ns]', name='a')
    """

    @cudf_nvtx_annotate
    def __init__(
        self,
        data=None,
        freq=None,
        tz=None,
        normalize=False,
        closed=None,
        ambiguous="raise",
        dayfirst=False,
        yearfirst=False,
        dtype=None,
        copy=False,
        name=None,
    ):
        # we should be more strict on what we accept here but
        # we'd have to go and figure out all the semantics around
        # pandas dtindex creation first which.  For now
        # just make sure we handle np.datetime64 arrays
        # and then just dispatch upstream
        if freq is not None:
            raise NotImplementedError("Freq is not yet supported")
        if tz is not None:
            raise NotImplementedError("tz is not yet supported")
        if normalize is not False:
            raise NotImplementedError("normalize == True is not yet supported")
        if closed is not None:
            raise NotImplementedError("closed is not yet supported")
        if ambiguous != "raise":
            raise NotImplementedError("ambiguous is not yet supported")
        if dayfirst is not False:
            raise NotImplementedError("dayfirst == True is not yet supported")
        if yearfirst is not False:
            raise NotImplementedError("yearfirst == True is not yet supported")

        valid_dtypes = tuple(
            f"datetime64[{res}]" for res in ("s", "ms", "us", "ns")
        )
        if dtype is None:
            # nanosecond default matches pandas
            dtype = "datetime64[ns]"
        elif dtype not in valid_dtypes:
            raise TypeError("Invalid dtype")

        if copy:
            data = column.as_column(data).copy()
        kwargs = _setdefault_name(data, name=name)
        if isinstance(data, np.ndarray) and data.dtype.kind == "M":
            data = column.as_column(data)
        elif isinstance(data, pd.DatetimeIndex):
            data = column.as_column(data.values)
        elif isinstance(data, (list, tuple)):
            data = column.as_column(np.array(data, dtype=dtype))
        super().__init__(data, **kwargs)

    @property  # type: ignore
    @cudf_nvtx_annotate
    def year(self):
        """
        The year of the datetime.

        Examples
        --------
        >>> import cudf
        >>> import pandas as pd
        >>> datetime_index = cudf.Index(pd.date_range("2000-01-01",
        ...             periods=3, freq="Y"))
        >>> datetime_index
        DatetimeIndex(['2000-12-31', '2001-12-31', '2002-12-31'], dtype='datetime64[ns]')
        >>> datetime_index.year
        Int16Index([2000, 2001, 2002], dtype='int16')
        """  # noqa: E501
        return self._get_dt_field("year")

    @property  # type: ignore
    @cudf_nvtx_annotate
    def month(self):
        """
        The month as January=1, December=12.

        Examples
        --------
        >>> import cudf
        >>> import pandas as pd
        >>> datetime_index = cudf.Index(pd.date_range("2000-01-01",
        ...             periods=3, freq="M"))
        >>> datetime_index
        DatetimeIndex(['2000-01-31', '2000-02-29', '2000-03-31'], dtype='datetime64[ns]')
        >>> datetime_index.month
        Int16Index([1, 2, 3], dtype='int16')
        """  # noqa: E501
        return self._get_dt_field("month")

    @property  # type: ignore
    @cudf_nvtx_annotate
    def day(self):
        """
        The day of the datetime.

        Examples
        --------
        >>> import pandas as pd
        >>> import cudf
        >>> datetime_index = cudf.Index(pd.date_range("2000-01-01",
        ...             periods=3, freq="D"))
        >>> datetime_index
        DatetimeIndex(['2000-01-01', '2000-01-02', '2000-01-03'], dtype='datetime64[ns]')
        >>> datetime_index.day
        Int16Index([1, 2, 3], dtype='int16')
        """  # noqa: E501
        return self._get_dt_field("day")

    @property  # type: ignore
    @cudf_nvtx_annotate
    def hour(self):
        """
        The hours of the datetime.

        Examples
        --------
        >>> import pandas as pd
        >>> import cudf
        >>> datetime_index = cudf.Index(pd.date_range("2000-01-01",
        ...             periods=3, freq="h"))
        >>> datetime_index
        DatetimeIndex(['2000-01-01 00:00:00', '2000-01-01 01:00:00',
                    '2000-01-01 02:00:00'],
                    dtype='datetime64[ns]')
        >>> datetime_index.hour
        Int16Index([0, 1, 2], dtype='int16')
        """
        return self._get_dt_field("hour")

    @property  # type: ignore
    @cudf_nvtx_annotate
    def minute(self):
        """
        The minutes of the datetime.

        Examples
        --------
        >>> import pandas as pd
        >>> import cudf
        >>> datetime_index = cudf.Index(pd.date_range("2000-01-01",
        ...             periods=3, freq="T"))
        >>> datetime_index
        DatetimeIndex(['2000-01-01 00:00:00', '2000-01-01 00:01:00',
                    '2000-01-01 00:02:00'],
                    dtype='datetime64[ns]')
        >>> datetime_index.minute
        Int16Index([0, 1, 2], dtype='int16')
        """
        return self._get_dt_field("minute")

    @property  # type: ignore
    @cudf_nvtx_annotate
    def second(self):
        """
        The seconds of the datetime.

        Examples
        --------
        >>> import pandas as pd
        >>> import cudf
        >>> datetime_index = cudf.Index(pd.date_range("2000-01-01",
        ...             periods=3, freq="s"))
        >>> datetime_index
        DatetimeIndex(['2000-01-01 00:00:00', '2000-01-01 00:00:01',
                    '2000-01-01 00:00:02'],
                    dtype='datetime64[ns]')
        >>> datetime_index.second
        Int16Index([0, 1, 2], dtype='int16')
        """
        return self._get_dt_field("second")

    @property  # type: ignore
    @cudf_nvtx_annotate
    def weekday(self):
        """
        The day of the week with Monday=0, Sunday=6.

        Examples
        --------
        >>> import pandas as pd
        >>> import cudf
        >>> datetime_index = cudf.Index(pd.date_range("2016-12-31",
        ...     "2017-01-08", freq="D"))
        >>> datetime_index
        DatetimeIndex(['2016-12-31', '2017-01-01', '2017-01-02', '2017-01-03',
                    '2017-01-04', '2017-01-05', '2017-01-06', '2017-01-07',
                    '2017-01-08'],
                    dtype='datetime64[ns]')
        >>> datetime_index.weekday
        Int16Index([5, 6, 0, 1, 2, 3, 4, 5, 6], dtype='int16')
        """
        return self._get_dt_field("weekday")

    @property  # type: ignore
    @cudf_nvtx_annotate
    def dayofweek(self):
        """
        The day of the week with Monday=0, Sunday=6.

        Examples
        --------
        >>> import pandas as pd
        >>> import cudf
        >>> datetime_index = cudf.Index(pd.date_range("2016-12-31",
        ...     "2017-01-08", freq="D"))
        >>> datetime_index
        DatetimeIndex(['2016-12-31', '2017-01-01', '2017-01-02', '2017-01-03',
                    '2017-01-04', '2017-01-05', '2017-01-06', '2017-01-07',
                    '2017-01-08'],
                    dtype='datetime64[ns]')
        >>> datetime_index.dayofweek
        Int16Index([5, 6, 0, 1, 2, 3, 4, 5, 6], dtype='int16')
        """
        return self._get_dt_field("weekday")

    @property  # type: ignore
    @cudf_nvtx_annotate
    def dayofyear(self):
        """
        The day of the year, from 1-365 in non-leap years and
        from 1-366 in leap years.

        Examples
        --------
        >>> import pandas as pd
        >>> import cudf
        >>> datetime_index = cudf.Index(pd.date_range("2016-12-31",
        ...     "2017-01-08", freq="D"))
        >>> datetime_index
        DatetimeIndex(['2016-12-31', '2017-01-01', '2017-01-02', '2017-01-03',
                    '2017-01-04', '2017-01-05', '2017-01-06', '2017-01-07',
                    '2017-01-08'],
                    dtype='datetime64[ns]')
        >>> datetime_index.dayofyear
        Int16Index([366, 1, 2, 3, 4, 5, 6, 7, 8], dtype='int16')
        """
        return self._get_dt_field("day_of_year")

    @property  # type: ignore
    @cudf_nvtx_annotate
    def day_of_year(self):
        """
        The day of the year, from 1-365 in non-leap years and
        from 1-366 in leap years.

        Examples
        --------
        >>> import pandas as pd
        >>> import cudf
        >>> datetime_index = cudf.Index(pd.date_range("2016-12-31",
        ...     "2017-01-08", freq="D"))
        >>> datetime_index
        DatetimeIndex(['2016-12-31', '2017-01-01', '2017-01-02', '2017-01-03',
                    '2017-01-04', '2017-01-05', '2017-01-06', '2017-01-07',
                    '2017-01-08'],
                    dtype='datetime64[ns]')
        >>> datetime_index.day_of_year
        Int16Index([366, 1, 2, 3, 4, 5, 6, 7, 8], dtype='int16')
        """
        return self._get_dt_field("day_of_year")

    @property  # type: ignore
    @cudf_nvtx_annotate
    def is_leap_year(self):
        """
        Boolean indicator if the date belongs to a leap year.

        A leap year is a year, which has 366 days (instead of 365) including
        29th of February as an intercalary day. Leap years are years which are
        multiples of four with the exception of years divisible by 100 but not
        by 400.

        Returns
        -------
        ndarray
        Booleans indicating if dates belong to a leap year.
        """
        res = is_leap_year(self._values).fillna(False)
        return cupy.asarray(res)

    @property  # type: ignore
    @cudf_nvtx_annotate
    def quarter(self):
        """
        Integer indicator for which quarter of the year the date belongs in.

        There are 4 quarters in a year. With the first quarter being from
        January - March, second quarter being April - June, third quarter
        being July - September and fourth quarter being October - December.

        Returns
        -------
        Int8Index
        Integer indicating which quarter the date belongs to.

        Examples
        --------
        >>> import cudf
        >>> gIndex = cudf.DatetimeIndex(["2020-05-31 08:00:00",
        ...    "1999-12-31 18:40:00"])
        >>> gIndex.quarter
        Int8Index([2, 4], dtype='int8')
        """
        res = extract_quarter(self._values)
        return Int8Index(res, dtype="int8")

    @cudf_nvtx_annotate
    def isocalendar(self):
        """
        Returns a DataFrame with the year, week, and day
        calculated according to the ISO 8601 standard.

        Returns
        -------
        DataFrame
        with columns year, week and day

        Examples
        --------
        >>> gIndex = cudf.DatetimeIndex(["2020-05-31 08:00:00",
        ...    "1999-12-31 18:40:00"])
        >>> gIndex.isocalendar()
                             year  week  day
        2020-05-31 08:00:00  2020    22    7
        1999-12-31 18:40:00  1999    52    5
        """
        return cudf.core.tools.datetimes._to_iso_calendar(self)

    @cudf_nvtx_annotate
    def to_pandas(self):
        nanos = self._values.astype("datetime64[ns]")
        return pd.DatetimeIndex(nanos.to_pandas(), name=self.name)

    @cudf_nvtx_annotate
    def _get_dt_field(self, field):
        out_column = self._values.get_dt_field(field)
        # column.column_empty_like always returns a Column object
        # but we need a NumericalColumn for GenericIndex..
        # how should this be handled?
        out_column = column.build_column(
            data=out_column.base_data,
            dtype=out_column.dtype,
            mask=out_column.base_mask,
            offset=out_column.offset,
        )
        return as_index(out_column, name=self.name)

    def is_boolean(self):
        return False

    @cudf_nvtx_annotate
    def ceil(self, freq):
        """
        Perform ceil operation on the data to the specified freq.

        Parameters
        ----------
        freq : str
            One of ["D", "H", "T", "min", "S", "L", "ms", "U", "us", "N"].
            Must be a fixed frequency like 'S' (second) not 'ME' (month end).
            See `frequency aliases <https://pandas.pydata.org/docs/\
                user_guide/timeseries.html#timeseries-offset-aliases>`__
            for more details on these aliases.

        Returns
        -------
        DatetimeIndex
            Index of the same type for a DatetimeIndex

        Examples
        --------
        >>> import cudf
        >>> gIndex = cudf.DatetimeIndex([
        ...     "2020-05-31 08:05:42",
        ...     "1999-12-31 18:40:30",
        ... ])
        >>> gIndex.ceil("T")
        DatetimeIndex(['2020-05-31 08:06:00', '1999-12-31 18:41:00'], dtype='datetime64[ns]')
        """  # noqa: E501
        out_column = self._values.ceil(freq)

        return self.__class__._from_data({self.name: out_column})

    @cudf_nvtx_annotate
    def floor(self, freq):
        """
        Perform floor operation on the data to the specified freq.

        Parameters
        ----------
        freq : str
            One of ["D", "H", "T", "min", "S", "L", "ms", "U", "us", "N"].
            Must be a fixed frequency like 'S' (second) not 'ME' (month end).
            See `frequency aliases <https://pandas.pydata.org/docs/\
                user_guide/timeseries.html#timeseries-offset-aliases>`__
            for more details on these aliases.

        Returns
        -------
        DatetimeIndex
            Index of the same type for a DatetimeIndex

        Examples
        --------
        >>> import cudf
        >>> gIndex = cudf.DatetimeIndex([
        ...     "2020-05-31 08:59:59",
        ...     "1999-12-31 18:44:59",
        ... ])
        >>> gIndex.floor("T")
        DatetimeIndex(['2020-05-31 08:59:00', '1999-12-31 18:44:00'], dtype='datetime64[ns]')
        """  # noqa: E501
        out_column = self._values.floor(freq)

        return self.__class__._from_data({self.name: out_column})

    @cudf_nvtx_annotate
    def round(self, freq):
        """
        Perform round operation on the data to the specified freq.

        Parameters
        ----------
        freq : str
            One of ["D", "H", "T", "min", "S", "L", "ms", "U", "us", "N"].
            Must be a fixed frequency like 'S' (second) not 'ME' (month end).
            See `frequency aliases <https://pandas.pydata.org/docs/\
                user_guide/timeseries.html#timeseries-offset-aliases>`__
            for more details on these aliases.

        Returns
        -------
        DatetimeIndex
            Index containing rounded datetimes.

        Examples
        --------
        >>> import cudf
        >>> dt_idx = cudf.Index([
        ...     "2001-01-01 00:04:45",
        ...     "2001-01-01 00:04:58",
        ...     "2001-01-01 00:05:04",
        ... ], dtype="datetime64[ns]")
        >>> dt_idx
        DatetimeIndex(['2001-01-01 00:04:45', '2001-01-01 00:04:58',
                       '2001-01-01 00:05:04'],
                      dtype='datetime64[ns]')
        >>> dt_idx.round('H')
        DatetimeIndex(['2001-01-01', '2001-01-01', '2001-01-01'], dtype='datetime64[ns]')
        >>> dt_idx.round('T')
        DatetimeIndex(['2001-01-01 00:05:00', '2001-01-01 00:05:00', '2001-01-01 00:05:00'], dtype='datetime64[ns]')
        """  # noqa: E501
        out_column = self._values.round(freq)

        return self.__class__._from_data({self.name: out_column})


class TimedeltaIndex(GenericIndex):
    """
    Immutable, ordered and sliceable sequence of timedelta64 data,
    represented internally as int64.

    Parameters
    ----------
    data : array-like (1-dimensional), optional
        Optional datetime-like data to construct index with.
    unit : str, optional
        This is not yet supported
    copy : bool
        Make a copy of input.
    freq : str, optional
        This is not yet supported
    closed : str, optional
        This is not yet supported
    dtype : str or numpy.dtype, optional
        Data type for the output Index. If not specified, the
        default dtype will be ``timedelta64[ns]``.
    name : object
        Name to be stored in the index.

    Returns
    -------
    TimedeltaIndex

    Examples
    --------
    >>> import cudf
    >>> cudf.TimedeltaIndex([1132223, 2023232, 342234324, 4234324],
    ...     dtype="timedelta64[ns]")
    TimedeltaIndex(['0 days 00:00:00.001132223', '0 days 00:00:00.002023232',
                    '0 days 00:00:00.342234324', '0 days 00:00:00.004234324'],
                  dtype='timedelta64[ns]')
    >>> cudf.TimedeltaIndex([1, 2, 3, 4], dtype="timedelta64[s]",
    ...     name="delta-index")
    TimedeltaIndex(['0 days 00:00:01', '0 days 00:00:02', '0 days 00:00:03',
                    '0 days 00:00:04'],
                  dtype='timedelta64[s]', name='delta-index')
    """

    @cudf_nvtx_annotate
    def __init__(
        self,
        data=None,
        unit=None,
        freq=None,
        closed=None,
        dtype="timedelta64[ns]",
        copy=False,
        name=None,
    ):

        if freq is not None:
            raise NotImplementedError("freq is not yet supported")

        if unit is not None:
            raise NotImplementedError(
                "unit is not yet supported, alternatively "
                "dtype parameter is supported"
            )

        if copy:
            data = column.as_column(data).copy()
        kwargs = _setdefault_name(data, name=name)
        if isinstance(data, np.ndarray) and data.dtype.kind == "m":
            data = column.as_column(data)
        elif isinstance(data, pd.TimedeltaIndex):
            data = column.as_column(data.values)
        elif isinstance(data, (list, tuple)):
            data = column.as_column(np.array(data, dtype=dtype))
        super().__init__(data, **kwargs)

    @cudf_nvtx_annotate
    def to_pandas(self):
        return pd.TimedeltaIndex(
            self._values.to_pandas(),
            name=self.name,
            unit=self._values.time_unit,
        )

    @property  # type: ignore
    @cudf_nvtx_annotate
    def days(self):
        """
        Number of days for each element.
        """
        return as_index(arbitrary=self._values.days, name=self.name)

    @property  # type: ignore
    @cudf_nvtx_annotate
    def seconds(self):
        """
        Number of seconds (>= 0 and less than 1 day) for each element.
        """
        return as_index(arbitrary=self._values.seconds, name=self.name)

    @property  # type: ignore
    @cudf_nvtx_annotate
    def microseconds(self):
        """
        Number of microseconds (>= 0 and less than 1 second) for each element.
        """
        return as_index(arbitrary=self._values.microseconds, name=self.name)

    @property  # type: ignore
    @cudf_nvtx_annotate
    def nanoseconds(self):
        """
        Number of nanoseconds (>= 0 and less than 1 microsecond) for each
        element.
        """
        return as_index(arbitrary=self._values.nanoseconds, name=self.name)

    @property  # type: ignore
    @cudf_nvtx_annotate
    def components(self):
        """
        Return a dataframe of the components (days, hours, minutes,
        seconds, milliseconds, microseconds, nanoseconds) of the Timedeltas.
        """
        return self._values.components()

    @property
    def inferred_freq(self):
        """
        Infers frequency of TimedeltaIndex.

        Notes
        -----
        This property is currently not supported.
        """
        raise NotImplementedError("inferred_freq is not yet supported")

    def is_boolean(self):
        return False


class CategoricalIndex(GenericIndex):
    """
    A categorical of orderable values that represent the indices of another
    Column

    Parameters
    ----------
    data : array-like (1-dimensional)
        The values of the categorical. If categories are given,
        values not in categories will be replaced with None/NaN.
    categories : list-like, optional
        The categories for the categorical. Items need to be unique.
        If the categories are not given here (and also not in dtype),
        they will be inferred from the data.
    ordered : bool, optional
        Whether or not this categorical is treated as an ordered categorical.
        If not given here or in dtype, the resulting categorical will be
        unordered.
    dtype : CategoricalDtype or “category”, optional
        If CategoricalDtype, cannot be used together with categories or
        ordered.
    copy : bool, default False
        Make a copy of input.
    name : object, optional
        Name to be stored in the index.

    Returns
    -------
    CategoricalIndex

    Examples
    --------
    >>> import cudf
    >>> import pandas as pd
    >>> cudf.CategoricalIndex(
    ... data=[1, 2, 3, 4], categories=[1, 2], ordered=False, name="a")
    CategoricalIndex([1, 2, <NA>, <NA>], categories=[1, 2], ordered=False, dtype='category', name='a')

    >>> cudf.CategoricalIndex(
    ... data=[1, 2, 3, 4], dtype=pd.CategoricalDtype([1, 2, 3]), name="a")
    CategoricalIndex([1, 2, 3, <NA>], categories=[1, 2, 3], ordered=False, dtype='category', name='a')
    """  # noqa: E501

    @cudf_nvtx_annotate
    def __init__(
        self,
        data=None,
        categories=None,
        ordered=None,
        dtype=None,
        copy=False,
        name=None,
    ):
        if isinstance(dtype, (pd.CategoricalDtype, cudf.CategoricalDtype)):
            if categories is not None or ordered is not None:
                raise ValueError(
                    "Cannot specify `categories` or "
                    "`ordered` together with `dtype`."
                )
        if copy:
            data = column.as_column(data, dtype=dtype).copy(deep=True)
        kwargs = _setdefault_name(data, name=name)
        if isinstance(data, CategoricalColumn):
            data = data
        elif isinstance(data, pd.Series) and (
            is_categorical_dtype(data.dtype)
        ):
            codes_data = column.as_column(data.cat.codes.values)
            data = column.build_categorical_column(
                categories=data.cat.categories,
                codes=codes_data,
                ordered=data.cat.ordered,
            )
        elif isinstance(data, (pd.Categorical, pd.CategoricalIndex)):
            codes_data = column.as_column(data.codes)
            data = column.build_categorical_column(
                categories=data.categories,
                codes=codes_data,
                ordered=data.ordered,
            )
        else:
            data = column.as_column(
                data, dtype="category" if dtype is None else dtype
            )
            # dtype has already been taken care
            dtype = None

        if categories is not None:
            data = data.set_categories(categories, ordered=ordered)
        elif isinstance(dtype, (pd.CategoricalDtype, cudf.CategoricalDtype)):
            data = data.set_categories(dtype.categories, ordered=ordered)
        elif ordered is True and data.ordered is False:
            data = data.as_ordered()
        elif ordered is False and data.ordered is True:
            data = data.as_unordered()

        super().__init__(data, **kwargs)

    @property  # type: ignore
    @cudf_nvtx_annotate
    def codes(self):
        """
        The category codes of this categorical.
        """
        return as_index(self._values.codes)

    @property  # type: ignore
    @cudf_nvtx_annotate
    def categories(self):
        """
        The categories of this categorical.
        """
        return as_index(self._values.categories)

    def is_boolean(self):
        return False

    def is_categorical(self):
        return True


@cudf_nvtx_annotate
def interval_range(
    start=None, end=None, periods=None, freq=None, name=None, closed="right",
) -> "IntervalIndex":
    """
    Returns a fixed frequency IntervalIndex.

    Parameters
    ----------
    start : numeric, default None
        Left bound for generating intervals.
    end : numeric , default None
        Right bound for generating intervals.
    periods : int, default None
        Number of periods to generate
    freq : numeric, default None
        The length of each interval. Must be consistent
        with the type of start and end
    name : str, default None
        Name of the resulting IntervalIndex.
    closed : {"left", "right", "both", "neither"}, default "right"
        Whether the intervals are closed on the left-side, right-side,
        both or neither.

    Returns
    -------
    IntervalIndex

    Examples
    --------
    >>> import cudf
    >>> import pandas as pd
    >>> cudf.interval_range(start=0,end=5)
    IntervalIndex([(0, 0], (1, 1], (2, 2], (3, 3], (4, 4], (5, 5]],
    ...closed='right',dtype='interval')
    >>> cudf.interval_range(start=0,end=10, freq=2,closed='left')
    IntervalIndex([[0, 2), [2, 4), [4, 6), [6, 8), [8, 10)],
    ...closed='left',dtype='interval')
    >>> cudf.interval_range(start=0,end=10, periods=3,closed='left')
    ...IntervalIndex([[0.0, 3.3333333333333335),
            [3.3333333333333335, 6.666666666666667),
            [6.666666666666667, 10.0)],
            closed='left',
            dtype='interval')
    """
    if freq and periods and start and end:
        raise ValueError(
            "Of the four parameters: start, end, periods, and "
            "freq, exactly three must be specified"
        )
    args = [
        cudf.Scalar(x) if x is not None else None
        for x in (start, end, freq, periods)
    ]
    if any(
        not _is_non_decimal_numeric_dtype(x.dtype) if x is not None else False
        for x in args
    ):
        raise ValueError("start, end, periods, freq must be numeric values.")
    *rargs, periods = args
    common_dtype = find_common_type([x.dtype for x in rargs if x])
    start, end, freq = rargs
    periods = periods.astype("int64") if periods is not None else None

    if periods and not freq:
        # if statement for mypy to pass
        if end is not None and start is not None:
            # divmod only supported on host side scalars
            quotient, remainder = divmod((end - start).value, periods.value)
            if remainder:
                freq_step = cudf.Scalar((end - start) / periods)
            else:
                freq_step = cudf.Scalar(quotient)
            if start.dtype != freq_step.dtype:
                start = start.astype(freq_step.dtype)
            bin_edges = sequence(
                size=periods + 1,
                init=start.device_value,
                step=freq_step.device_value,
            )
            left_col = bin_edges[:-1]
            right_col = bin_edges[1:]
    elif freq and periods:
        if end:
            start = end - (freq * periods)
        if start:
            end = freq * periods + start
        if end is not None and start is not None:
            left_col = arange(
                start.value, end.value, freq.value, dtype=common_dtype
            )
            end = end + 1
            start = start + freq
            right_col = arange(
                start.value, end.value, freq.value, dtype=common_dtype
            )
    elif freq and not periods:
        if end is not None and start is not None:
            end = end - freq + 1
            left_col = arange(
                start.value, end.value, freq.value, dtype=common_dtype
            )
            end = end + freq + 1
            start = start + freq
            right_col = arange(
                start.value, end.value, freq.value, dtype=common_dtype
            )
    elif start is not None and end is not None:
        # if statements for mypy to pass
        if freq:
            left_col = arange(
                start.value, end.value, freq.value, dtype=common_dtype
            )
        else:
            left_col = arange(start.value, end.value, dtype=common_dtype)
        start = start + 1
        end = end + 1
        if freq:
            right_col = arange(
                start.value, end.value, freq.value, dtype=common_dtype
            )
        else:
            right_col = arange(start.value, end.value, dtype=common_dtype)
    else:
        raise ValueError(
            "Of the four parameters: start, end, periods, and "
            "freq, at least two must be specified"
        )
    if len(right_col) == 0 or len(left_col) == 0:
        dtype = IntervalDtype("int64", closed)
        data = column.column_empty_like_same_mask(left_col, dtype)
        return IntervalIndex(data, closed=closed)

    interval_col = column.build_interval_column(
        left_col, right_col, closed=closed
    )
    return IntervalIndex(interval_col)


class IntervalIndex(GenericIndex):
    """
    Immutable index of intervals that are closed on the same side.

    Parameters
    ----------
    data : array-like (1-dimensional)
        Array-like containing Interval objects from which to build the
        IntervalIndex.
    closed : {"left", "right", "both", "neither"}, default "right"
        Whether the intervals are closed on the left-side, right-side,
        both or neither.
    dtype : dtype or None, default None
        If None, dtype will be inferred.
    copy : bool, default False
        Copy the input data.
    name : object, optional
        Name to be stored in the index.

    Returns
    -------
    IntervalIndex
    """

    @cudf_nvtx_annotate
    def __init__(
        self, data, closed=None, dtype=None, copy=False, name=None,
    ):
        if copy:
            data = column.as_column(data, dtype=dtype).copy()
        kwargs = _setdefault_name(data, name=name)
        if isinstance(data, IntervalColumn):
            data = data
        elif isinstance(data, pd.Series) and (is_interval_dtype(data.dtype)):
            data = column.as_column(data, data.dtype)
        elif isinstance(data, (pd._libs.interval.Interval, pd.IntervalIndex)):
            data = column.as_column(data, dtype=dtype,)
        elif not data:
            dtype = IntervalDtype("int64", closed)
            data = column.column_empty_like_same_mask(
                column.as_column(data), dtype
            )
        else:
            data = column.as_column(data)
            data.dtype.closed = closed

        self.closed = closed
        super().__init__(data, **kwargs)

    @cudf_nvtx_annotate
    def from_breaks(breaks, closed="right", name=None, copy=False, dtype=None):
        """
        Construct an IntervalIndex from an array of splits.

        Parameters
        ----------
        breaks : array-like (1-dimensional)
            Left and right bounds for each interval.
        closed : {"left", "right", "both", "neither"}, default "right"
            Whether the intervals are closed on the left-side, right-side,
            both or neither.
        copy : bool, default False
            Copy the input data.
        name : object, optional
            Name to be stored in the index.
        dtype : dtype or None, default None
            If None, dtype will be inferred.

        Returns
        -------
        IntervalIndex

        Examples
        --------
        >>> import cudf
        >>> import pandas as pd
        >>> cudf.IntervalIndex.from_breaks([0, 1, 2, 3])
        IntervalIndex([(0, 1], (1, 2], (2, 3]], dtype='interval')
        """
        if copy:
            breaks = column.as_column(breaks, dtype=dtype).copy()
        left_col = breaks[:-1:]
        right_col = breaks[+1::]

        interval_col = column.build_interval_column(
            left_col, right_col, closed=closed
        )

        return IntervalIndex(interval_col, name=name)

    def is_interval(self):
        return True

    def is_boolean(self):
        return False


class StringIndex(GenericIndex):
    """String defined indices into another Column

    Attributes
    ----------
    _values: A StringColumn object or NDArray of strings
    name: A string
    """

    @cudf_nvtx_annotate
    def __init__(self, values, copy=False, **kwargs):
        kwargs = _setdefault_name(values, **kwargs)
        if isinstance(values, StringColumn):
            values = values.copy(deep=copy)
        elif isinstance(values, StringIndex):
            values = values._values.copy(deep=copy)
        else:
            values = column.as_column(values, dtype="str")
            if not is_string_dtype(values.dtype):
                raise ValueError(
                    "Couldn't create StringIndex from passed in object"
                )

        super().__init__(values, **kwargs)

    @cudf_nvtx_annotate
    def to_pandas(self):
        return pd.Index(
            self.to_numpy(na_value=None), name=self.name, dtype="object"
        )

    @cudf_nvtx_annotate
    def __repr__(self):
        return (
            f"{self.__class__.__name__}({self._values.values_host},"
            f" dtype='object'"
            + (
                f", name={pd.io.formats.printing.default_pprint(self.name)}"
                if self.name is not None
                else ""
            )
            + ")"
        )

    @copy_docstring(StringMethods)  # type: ignore
    @property
    @cudf_nvtx_annotate
    def str(self):
        return StringMethods(parent=self)

    def _clean_nulls_from_index(self):
        """
        Convert all na values(if any) in Index object
        to `<NA>` as a preprocessing step to `__repr__` methods.
        """
        if self._values.has_nulls():
            return self.fillna(cudf._NA_REP)
        else:
            return self

    def is_boolean(self):
        return False

    def is_object(self):
        return True


@cudf_nvtx_annotate
def as_index(arbitrary, nan_as_null=None, **kwargs) -> BaseIndex:
    """Create an Index from an arbitrary object

    Currently supported inputs are:

    * ``Column``
    * ``Buffer``
    * ``Series``
    * ``Index``
    * numba device array
    * numpy array
    * pyarrow array
    * pandas.Categorical

    Returns
    -------
    result : subclass of Index
        - CategoricalIndex for Categorical input.
        - DatetimeIndex for Datetime input.
        - GenericIndex for all other inputs.
    """
    kwargs = _setdefault_name(arbitrary, **kwargs)
    if isinstance(arbitrary, cudf.MultiIndex):
        return arbitrary
    elif isinstance(arbitrary, BaseIndex):
        if arbitrary.name == kwargs["name"]:
            return arbitrary
        idx = arbitrary.copy(deep=False)
        idx.rename(kwargs["name"], inplace=True)
        return idx
    elif isinstance(arbitrary, ColumnBase):
        return _index_from_data({kwargs.get("name", None): arbitrary})
    elif isinstance(arbitrary, cudf.Series):
        return as_index(arbitrary._column, nan_as_null=nan_as_null, **kwargs)
    elif isinstance(arbitrary, (pd.RangeIndex, range)):
        return RangeIndex(
            start=arbitrary.start,
            stop=arbitrary.stop,
            step=arbitrary.step,
            **kwargs,
        )
    elif isinstance(arbitrary, pd.MultiIndex):
        return cudf.MultiIndex.from_pandas(arbitrary, nan_as_null=nan_as_null)
    elif isinstance(arbitrary, cudf.DataFrame):
        return cudf.MultiIndex.from_frame(arbitrary)
    return as_index(
        column.as_column(
            arbitrary, dtype=kwargs.get("dtype", None), nan_as_null=nan_as_null
        ),
        **kwargs,
    )


_dtype_to_index: Dict[Any, Type[NumericIndex]] = {
    np.int8: Int8Index,
    np.int16: Int16Index,
    np.int32: Int32Index,
    np.int64: Int64Index,
    np.uint8: UInt8Index,
    np.uint16: UInt16Index,
    np.uint32: UInt32Index,
    np.uint64: UInt64Index,
    np.float32: Float32Index,
    np.float64: Float64Index,
}


def _setdefault_name(values, **kwargs):
    if kwargs.get("name") is None:
        kwargs["name"] = getattr(values, "name", None)
    return kwargs


class IndexMeta(type):
    """Custom metaclass for Index that overrides instance/subclass tests."""

    def __instancecheck__(self, instance):
        return isinstance(instance, BaseIndex)

    def __subclasscheck__(self, subclass):
        return issubclass(subclass, BaseIndex)


class Index(BaseIndex, metaclass=IndexMeta):
    """The basic object storing row labels for all cuDF objects.

    Parameters
    ----------
    data : array-like (1-dimensional)/ DataFrame
        If it is a DataFrame, it will return a MultiIndex
    dtype : NumPy dtype (default: object)
        If dtype is None, we find the dtype that best fits the data.
    copy : bool
        Make a copy of input data.
    name : object
        Name to be stored in the index.
    tupleize_cols : bool (default: True)
        When True, attempt to create a MultiIndex if possible.
        tupleize_cols == False is not yet supported.
    nan_as_null : bool, Default True
        If ``None``/``True``, converts ``np.nan`` values to
        ``null`` values.
        If ``False``, leaves ``np.nan`` values as is.

    Returns
    -------
    Index
        cudf Index

    Warnings
    --------
    This class should not be subclassed. It is designed as a factory for
    different subclasses of :class:`BaseIndex` depending on the provided input.
    If you absolutely must, and if you're intimately familiar with the
    internals of cuDF, subclass :class:`BaseIndex` instead.

    Examples
    --------
    >>> import cudf
    >>> cudf.Index([1, 2, 3], dtype="uint64", name="a")
    UInt64Index([1, 2, 3], dtype='uint64', name='a')

    >>> cudf.Index(cudf.DataFrame({"a":[1, 2], "b":[2, 3]}))
    MultiIndex([(1, 2),
                (2, 3)],
                names=['a', 'b'])
    """

    @cudf_nvtx_annotate
    def __new__(
        cls,
        data=None,
        dtype=None,
        copy=False,
        name=None,
        tupleize_cols=True,
        nan_as_null=True,
        **kwargs,
    ):
        assert (
            cls is Index
        ), "Index cannot be subclassed, extend BaseIndex instead."
        if tupleize_cols is not True:
            raise NotImplementedError(
                "tupleize_cols != True is not yet supported"
            )

        return as_index(
            data,
            copy=copy,
            dtype=dtype,
            name=name,
            nan_as_null=nan_as_null,
            **kwargs,
        )

    @classmethod
    @cudf_nvtx_annotate
    def from_arrow(cls, obj):
        try:
            return cls(ColumnBase.from_arrow(obj))
        except TypeError:
            # Try interpreting object as a MultiIndex before failing.
            return cudf.MultiIndex.from_arrow(obj)


@cudf_nvtx_annotate
def _concat_range_index(indexes: List[RangeIndex]) -> BaseIndex:
    """
    An internal Utility function to concat RangeIndex objects.
    """
    start = step = next_ = None

    # Filter the empty indexes
    non_empty_indexes = [obj for obj in indexes if len(obj)]

    if not non_empty_indexes:
        # Here all "indexes" had 0 length, i.e. were empty.
        # In this case return an empty range index.
        return RangeIndex(0, 0)

    for obj in non_empty_indexes:
        if start is None:
            # This is set by the first non-empty index
            start = obj.start
            if step is None and len(obj) > 1:
                step = obj.step
        elif step is None:
            # First non-empty index had only one element
            if obj.start == start:
                result = as_index(concat_columns([x._values for x in indexes]))
                return result
            step = obj.start - start

        non_consecutive = (step != obj.step and len(obj) > 1) or (
            next_ is not None and obj.start != next_
        )
        if non_consecutive:
            result = as_index(concat_columns([x._values for x in indexes]))
            return result
        if step is not None:
            next_ = obj[-1] + step

    stop = non_empty_indexes[-1].stop if next_ is None else next_
    return RangeIndex(start, stop, step)


@cudf_nvtx_annotate
def _extended_gcd(a: int, b: int) -> Tuple[int, int, int]:
    """
    Extended Euclidean algorithms to solve Bezout's identity:
       a*x + b*y = gcd(x, y)
    Finds one particular solution for x, y: s, t
    Returns: gcd, s, t
    """
    s, old_s = 0, 1
    t, old_t = 1, 0
    r, old_r = b, a
    while r:
        quotient = old_r // r
        old_r, r = r, old_r - quotient * r
        old_s, s = s, old_s - quotient * s
        old_t, t = t, old_t - quotient * t
    return old_r, old_s, old_t<|MERGE_RESOLUTION|>--- conflicted
+++ resolved
@@ -312,19 +312,14 @@
             start=self._start, stop=self._stop, step=self._step, name=name
         )
 
-<<<<<<< HEAD
-    @cudf_nvtx_annotate
-=======
+    @cudf_nvtx_annotate
     @doc_apply(_index_astype_docstring)
     def astype(self, dtype, copy: bool = True):
         if is_dtype_equal(dtype, np.int64):
             return self
         return self._as_int64().astype(dtype, copy=copy)
 
-    @annotate(
-        "RANGEINDEX_DROP_DUPLICATES", color="green", domain="cudf_python"
-    )
->>>>>>> a584cdc5
+    @cudf_nvtx_annotate
     def drop_duplicates(self, keep="first"):
         return self
 
@@ -959,15 +954,12 @@
         col = self._values.astype(dtype)
         return _index_from_data({name: col.copy(True) if deep else col})
 
-<<<<<<< HEAD
-    @cudf_nvtx_annotate
-=======
+    @cudf_nvtx_annotate
     @doc_apply(_index_astype_docstring)
     def astype(self, dtype, copy: bool = True):
         return _index_from_data(super().astype({self.name: dtype}, copy))
 
-    @annotate("GENERICINDEX_GET_LOC", color="green", domain="cudf_python")
->>>>>>> a584cdc5
+    @cudf_nvtx_annotate
     def get_loc(self, key, method=None, tolerance=None):
         """Get integer location, slice or boolean mask for requested label.
 
