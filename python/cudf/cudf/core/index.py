--- conflicted
+++ resolved
@@ -61,11 +61,8 @@
 if TYPE_CHECKING:
     from collections.abc import Generator, Iterable
     from datetime import tzinfo
-<<<<<<< HEAD
-=======
 
     from cudf.core.frame import Frame
->>>>>>> 949f1719
 
 
 def ensure_index(index_like: Any) -> BaseIndex:
@@ -1750,17 +1747,9 @@
             raise IndexError(
                 f"Too many levels: Index has only 1 level, not {level + 1}"
             )
-<<<<<<< HEAD
-        return cudf.core.index._index_from_data(
-            {self.name: self._values.unique()}, name=self.name
-        )
-
-    def isin(self, values, level=None):
-=======
         return type(self)._from_column(self._column.unique(), name=self.name)
 
     def isin(self, values, level=None) -> cupy.ndarray:
->>>>>>> 949f1719
         if level is not None and level > 0:
             raise IndexError(
                 f"Too many levels: Index has only 1 level, not {level + 1}"
@@ -2013,13 +2002,8 @@
         date_format : str
             Date format string (e.g. "%Y-%m-%d").
         """
-<<<<<<< HEAD
-        return Index._from_data(
-            {self.name: self._column.strftime(date_format)}
-=======
         return Index._from_column(
             self._column.strftime(date_format), name=self.name
->>>>>>> 949f1719
         )
 
     @property
@@ -2084,13 +2068,9 @@
         return self.to_pandas().to_pydatetime()
 
     def to_julian_date(self) -> Index:
-<<<<<<< HEAD
-        return Index._from_data({self.name: self._column.to_julian_date()})
-=======
         return Index._from_column(
             self._column.to_julian_date(), name=self.name
         )
->>>>>>> 949f1719
 
     def to_period(self, freq) -> pd.PeriodIndex:
         return self.to_pandas().to_period(freq=freq)
@@ -2101,13 +2081,9 @@
 
         Currently not implemented.
         """
-<<<<<<< HEAD
-        return type(self)._from_data({self.name: self._column.normalize()})
-=======
         return type(self)._from_column(
             self._column.normalize(), name=self.name
         )
->>>>>>> 949f1719
 
     @property
     def time(self) -> np.ndarray:
@@ -2191,11 +2167,7 @@
         """
         Get the total number of days in the month that the date falls on.
         """
-<<<<<<< HEAD
-        return Index._from_data({self.name: self._column.days_in_month})
-=======
         return Index._from_column(self._column.days_in_month, name=self.name)
->>>>>>> 949f1719
 
     daysinmonth = days_in_month
 
@@ -2204,11 +2176,7 @@
         """
         Get the day of week that the date falls on.
         """
-<<<<<<< HEAD
-        return Index._from_data({self.name: self._column.day_of_week})
-=======
         return Index._from_column(self._column.day_of_week, name=self.name)
->>>>>>> 949f1719
 
     @property  # type: ignore
     @_performance_tracking
@@ -2998,11 +2966,7 @@
 
         This method is currently not implemented.
         """
-<<<<<<< HEAD
-        return type(self)._from_data({self.name: self._column.ceil(freq)})
-=======
         return type(self)._from_column(self._column.ceil(freq), name=self.name)
->>>>>>> 949f1719
 
     def floor(self, freq: str) -> Self:
         """
@@ -3010,13 +2974,9 @@
 
         This method is currently not implemented.
         """
-<<<<<<< HEAD
-        return type(self)._from_data({self.name: self._column.floor(freq)})
-=======
         return type(self)._from_column(
             self._column.floor(freq), name=self.name
         )
->>>>>>> 949f1719
 
     def round(self, freq: str) -> Self:
         """
@@ -3024,13 +2984,9 @@
 
         This method is currently not implemented.
         """
-<<<<<<< HEAD
-        return type(self)._from_data({self.name: self._column.round(freq)})
-=======
         return type(self)._from_column(
             self._column.round(freq), name=self.name
         )
->>>>>>> 949f1719
 
     @property  # type: ignore
     @_performance_tracking
@@ -3193,8 +3149,6 @@
             data = data.as_ordered(ordered=False)
         super().__init__(data, name=name)
 
-<<<<<<< HEAD
-=======
     @classmethod
     @_performance_tracking
     def _from_column(
@@ -3204,7 +3158,6 @@
             raise ValueError("column must have a categorial type.")
         return super()._from_column(column, name=name)
 
->>>>>>> 949f1719
     @property
     def ordered(self) -> bool:
         return self._column.ordered
@@ -3238,39 +3191,24 @@
         `new_categories` will be included at the last/highest place in the
         categories and will be unused directly after this call.
         """
-<<<<<<< HEAD
-        return type(self)._from_data(
-            {self.name: self._column.add_categories(new_categories)}
-=======
         return type(self)._from_column(
             self._column.add_categories(new_categories), name=self.name
->>>>>>> 949f1719
         )
 
     def as_ordered(self) -> Self:
         """
         Set the Categorical to be ordered.
         """
-<<<<<<< HEAD
-        return type(self)._from_data(
-            {self.name: self._column.as_ordered(ordered=True)}
-=======
         return type(self)._from_column(
             self._column.as_ordered(ordered=True), name=self.name
->>>>>>> 949f1719
         )
 
     def as_unordered(self) -> Self:
         """
         Set the Categorical to be unordered.
         """
-<<<<<<< HEAD
-        return type(self)._from_data(
-            {self.name: self._column.as_ordered(ordered=False)}
-=======
         return type(self)._from_column(
             self._column.as_ordered(ordered=False), name=self.name
->>>>>>> 949f1719
         )
 
     def remove_categories(self, removals) -> Self:
@@ -3284,13 +3222,8 @@
         removals : category or list of categories
            The categories which should be removed.
         """
-<<<<<<< HEAD
-        return type(self)._from_data(
-            {self.name: self._column.remove_categories(removals)}
-=======
         return type(self)._from_column(
             self._column.remove_categories(removals), name=self.name
->>>>>>> 949f1719
         )
 
     def remove_unused_categories(self) -> Self:
@@ -3299,13 +3232,8 @@
 
         This method is currently not supported.
         """
-<<<<<<< HEAD
-        return type(self)._from_data(
-            {self.name: self._column.remove_unused_categories()}
-=======
         return type(self)._from_column(
             self._column.remove_unused_categories(), name=self.name
->>>>>>> 949f1719
         )
 
     def rename_categories(self, new_categories) -> Self:
@@ -3314,13 +3242,8 @@
 
         This method is currently not supported.
         """
-<<<<<<< HEAD
-        return type(self)._from_data(
-            {self.name: self._column.rename_categories(new_categories)}
-=======
         return type(self)._from_column(
             self._column.rename_categories(new_categories), name=self.name
->>>>>>> 949f1719
         )
 
     def reorder_categories(self, new_categories, ordered=None) -> Self:
@@ -3338,18 +3261,9 @@
            Whether or not the categorical is treated as a ordered categorical.
            If not given, do not change the ordered information.
         """
-<<<<<<< HEAD
-        return type(self)._from_data(
-            {
-                self.name: self._column.reorder_categories(
-                    new_categories, ordered=ordered
-                )
-            }
-=======
         return type(self)._from_column(
             self._column.reorder_categories(new_categories, ordered=ordered),
             name=self.name,
->>>>>>> 949f1719
         )
 
     def set_categories(
@@ -3371,20 +3285,11 @@
             considered as a rename of the old categories
             or as reordered categories.
         """
-<<<<<<< HEAD
-        return type(self)._from_data(
-            {
-                self.name: self._column.set_categories(
-                    new_categories, ordered=ordered, rename=rename
-                )
-            }
-=======
         return type(self)._from_column(
             self._column.set_categories(
                 new_categories, ordered=ordered, rename=rename
             ),
             name=self.name,
->>>>>>> 949f1719
         )
 
 
@@ -3684,31 +3589,6 @@
         )
         return cls.from_pandas(piidx)
 
-    @classmethod
-    def from_arrays(
-        cls,
-        left,
-        right,
-        closed: Literal["left", "right", "both", "neither"] = "right",
-        copy: bool = False,
-        dtype=None,
-    ) -> Self:
-        raise NotImplementedError("from_arrays is currently not supported.")
-
-    @classmethod
-    def from_tuples(
-        cls,
-        data,
-        closed: Literal["left", "right", "both", "neither"] = "right",
-        name=None,
-        copy: bool = False,
-        dtype=None,
-    ) -> IntervalIndex:
-        piidx = pd.IntervalIndex.from_tuples(
-            data, closed=closed, name=name, copy=copy, dtype=dtype
-        )
-        return cls.from_pandas(piidx)
-
     def __getitem__(self, index):
         raise NotImplementedError(
             "Getting a scalar from an IntervalIndex is not yet supported"
@@ -3805,13 +3685,8 @@
             Whether the intervals are closed on the left-side, right-side, both
             or neither.
         """
-<<<<<<< HEAD
-        return type(self)._from_data(
-            {self.name: self._column.set_closed(closed)}
-=======
         return type(self)._from_column(
             self._column.set_closed(closed), name=self.name
->>>>>>> 949f1719
         )
 
     def to_tuples(self, na_tuple: bool = True) -> pd.Index:
