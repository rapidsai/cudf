# Copyright (c) 2018-2021, NVIDIA CORPORATION.

from __future__ import annotations, division, print_function

import pickle
from numbers import Number
from typing import Any, Dict, Optional, Tuple, Type, Union

import cupy
import numpy as np
import pandas as pd
from nvtx import annotate
from pandas._config import get_option

import cudf
from cudf._lib.filling import sequence
from cudf._lib.search import search_sorted
from cudf._lib.table import Table
from cudf._typing import DtypeObj
from cudf.api.types import (
    _is_scalar_or_zero_d_array,
    is_dtype_equal,
    is_integer,
    is_string_dtype,
)
from cudf.core.abc import Serializable
from cudf.core.column import (
    CategoricalColumn,
    ColumnBase,
    DatetimeColumn,
    IntervalColumn,
    NumericalColumn,
    StringColumn,
    TimeDeltaColumn,
    arange,
    column,
)
<<<<<<< HEAD
from cudf.core.column.column import _concat_columns, as_column
=======
from cudf.core.column.column import concat_columns
>>>>>>> a2bd07a3
from cudf.core.column.string import StringMethods as StringMethods
from cudf.core.dtypes import IntervalDtype
from cudf.core.frame import SingleColumnFrame
from cudf.utils import ioutils
from cudf.utils.docutils import copy_docstring
from cudf.utils.dtypes import (
    _is_non_decimal_numeric_dtype,
    find_common_type,
    is_categorical_dtype,
    is_interval_dtype,
    is_list_like,
    is_mixed_with_object_dtype,
    is_scalar,
    numeric_normalize_types,
)
from cudf.utils.utils import cached_property, search_range


class BaseIndex(SingleColumnFrame, Serializable):
    """Base class for all cudf Index types."""

    dtype: DtypeObj

    def __array_ufunc__(self, ufunc, method, *inputs, **kwargs):

        if method == "__call__" and hasattr(cudf, ufunc.__name__):
            func = getattr(cudf, ufunc.__name__)
            return func(*inputs)
        else:
            return NotImplemented

    @cached_property
    def _values(self) -> ColumnBase:
        raise NotImplementedError

    def __getitem__(self, key):
        raise NotImplementedError()

    def drop_duplicates(self, keep="first"):
        """
        Return Index with duplicate values removed

        Parameters
        ----------
        keep : {‘first’, ‘last’, False}, default ‘first’
            * ‘first’ : Drop duplicates except for the
                first occurrence.
            * ‘last’ : Drop duplicates except for the
                last occurrence.
            *  False : Drop all duplicates.

        Returns
        -------
        deduplicated : Index

        Examples
        --------
        >>> import cudf
        >>> idx = cudf.Index(['lama', 'cow', 'lama', 'beetle', 'lama', 'hippo'])
        >>> idx
        StringIndex(['lama' 'cow' 'lama' 'beetle' 'lama' 'hippo'], dtype='object')
        >>> idx.drop_duplicates()
        StringIndex(['beetle' 'cow' 'hippo' 'lama'], dtype='object')
        """  # noqa: E501
        return super().drop_duplicates(keep=keep)

    def serialize(self):
        header = {}
        header["index_column"] = {}
        # store metadata values of index separately
        # Indexes: Numerical/DateTime/String are often GPU backed
        header["index_column"], frames = self._values.serialize()

        header["name"] = pickle.dumps(self.name)
        header["dtype"] = pickle.dumps(self.dtype)
        header["type-serialized"] = pickle.dumps(type(self))
        header["frame_count"] = len(frames)
        return header, frames

    def __contains__(self, item):
        return item in self._values

    @annotate("INDEX_EQUALS", color="green", domain="cudf_python")
    def equals(self, other, **kwargs):
        """
        Determine if two Index objects contain the same elements.

        Returns
        -------
        out: bool
            True if “other” is an Index and it has the same elements
            as calling index; False otherwise.
        """
        if not isinstance(other, BaseIndex):
            return False

        check_types = False

        self_is_categorical = isinstance(self, CategoricalIndex)
        other_is_categorical = isinstance(other, CategoricalIndex)
        if self_is_categorical and not other_is_categorical:
            other = other.astype(self.dtype)
            check_types = True
        elif other_is_categorical and not self_is_categorical:
            self = self.astype(other.dtype)
            check_types = True

        try:
            return super().equals(other, check_types=check_types)
        except TypeError:
            return False

    def get_level_values(self, level):
        """
        Return an Index of values for requested level.

        This is primarily useful to get an individual level of values from a
        MultiIndex, but is provided on Index as well for compatibility.

        Parameters
        ----------
        level : int or str
            It is either the integer position or the name of the level.

        Returns
        -------
        Index
            Calling object, as there is only one level in the Index.

        See Also
        --------
        cudf.core.multiindex.MultiIndex.get_level_values : Get values for
            a level of a MultiIndex.

        Notes
        -----
        For Index, level should be 0, since there are no multiple levels.

        Examples
        --------
        >>> import cudf
        >>> idx = cudf.Index(["a", "b", "c"])
        >>> idx.get_level_values(0)
        StringIndex(['a' 'b' 'c'], dtype='object')
        """

        if level == self.name:
            return self
        elif is_integer(level):
            if level != 0:
                raise IndexError(
                    f"Cannot get level: {level} " f"for index with 1 level"
                )
            return self
        else:
            raise KeyError(f"Requested level with name {level} " "not found")

    @classmethod
    def deserialize(cls, header, frames):
        h = header["index_column"]
        idx_typ = pickle.loads(header["type-serialized"])
        name = pickle.loads(header["name"])

        col_typ = pickle.loads(h["type-serialized"])
        index = col_typ.deserialize(h, frames[: header["frame_count"]])
        return idx_typ(index, name=name)

    @property
    def names(self):
        """
        Returns a tuple containing the name of the Index.
        """
        return (self.name,)

    @names.setter
    def names(self, values):
        if not is_list_like(values):
            raise ValueError("Names must be a list-like")

        num_values = len(values)
        if num_values > 1:
            raise ValueError(
                "Length of new names must be 1, got %d" % num_values
            )

        self.name = values[0]

    def dropna(self, how="any"):
        """
        Return an Index with null values removed.

        Parameters
        ----------
            how : {‘any’, ‘all’}, default ‘any’
                If the Index is a MultiIndex, drop the value when any or
                all levels are NaN.

        Returns
        -------
        valid : Index

        Examples
        --------
        >>> import cudf
        >>> index = cudf.Index(['a', None, 'b', 'c'])
        >>> index
        StringIndex(['a' None 'b' 'c'], dtype='object')
        >>> index.dropna()
        StringIndex(['a' 'b' 'c'], dtype='object')

        Using `dropna` on a `MultiIndex`:

        >>> midx = cudf.MultiIndex(
        ...         levels=[[1, None, 4, None], [1, 2, 5]],
        ...         codes=[[0, 0, 1, 2, 3], [0, 2, 1, 1, 0]],
        ...         names=["x", "y"],
        ...     )
        >>> midx
        MultiIndex([(   1, 1),
                    (   1, 5),
                    (<NA>, 2),
                    (   4, 2),
                    (<NA>, 1)],
                   names=['x', 'y'])
        >>> midx.dropna()
        MultiIndex([(1, 1),
                    (1, 5),
                    (4, 2)],
                   names=['x', 'y'])
        """
        return super().dropna(how=how)

    def _clean_nulls_from_index(self):
        """
        Convert all na values(if any) in Index object
        to `<NA>` as a preprocessing step to `__repr__` methods.

        This will involve changing type of Index object
        to StringIndex but it is the responsibility of the `__repr__`
        methods using this method to replace or handle representation
        of the actual types correctly.
        """
        if self._values.has_nulls:
            return cudf.Index(
                self._values.astype("str").fillna(cudf._NA_REP), name=self.name
            )
        else:
            return self

    @property
    def nlevels(self):
        """
        Number of levels.
        """
        return 1

    def _set_names(self, names, inplace=False):
        if inplace:
            idx = self
        else:
            idx = self.copy(deep=False)

        idx.names = names
        if not inplace:
            return idx

    def set_names(self, names, level=None, inplace=False):
        """
        Set Index or MultiIndex name.
        Able to set new names partially and by level.

        Parameters
        ----------
        names : label or list of label
            Name(s) to set.
        level : int, label or list of int or label, optional
            If the index is a MultiIndex, level(s) to set (None for all
            levels). Otherwise level must be None.
        inplace : bool, default False
            Modifies the object directly, instead of creating a new Index or
            MultiIndex.

        Returns
        -------
        Index
            The same type as the caller or None if inplace is True.

        See Also
        --------
        cudf.core.index.Index.rename : Able to set new names without level.

        Examples
        --------
        >>> import cudf
        >>> idx = cudf.Index([1, 2, 3, 4])
        >>> idx
        Int64Index([1, 2, 3, 4], dtype='int64')
        >>> idx.set_names('quarter')
        Int64Index([1, 2, 3, 4], dtype='int64', name='quarter')
        >>> idx = cudf.MultiIndex.from_product([['python', 'cobra'],
        ... [2018, 2019]])
        >>> idx
        MultiIndex([('python', 2018),
                    ('python', 2019),
                    ( 'cobra', 2018),
                    ( 'cobra', 2019)],
                   )
        >>> idx.names
        FrozenList([None, None])
        >>> idx.set_names(['kind', 'year'], inplace=True)
        >>> idx.names
        FrozenList(['kind', 'year'])
        >>> idx.set_names('species', level=0, inplace=True)
        >>> idx.names
        FrozenList(['species', 'year'])
        """
        if level is not None:
            raise ValueError("Level must be None for non-MultiIndex")

        if not is_list_like(names):
            names = [names]

        return self._set_names(names=names, inplace=inplace)

    def fillna(self, value, downcast=None):
        """
        Fill null values with the specified value.

        Parameters
        ----------
        value : scalar
            Scalar value to use to fill nulls. This value cannot be a
            list-likes.

        downcast : dict, default is None
            This Parameter is currently NON-FUNCTIONAL.

        Returns
        -------
        filled : Index

        Examples
        --------
        >>> import cudf
        >>> index = cudf.Index([1, 2, None, 4])
        >>> index
        Int64Index([1, 2, null, 4], dtype='int64')
        >>> index.fillna(3)
        Int64Index([1, 2, 3, 4], dtype='int64')
        """
        if downcast is not None:
            raise NotImplementedError(
                "`downcast` parameter is not yet supported"
            )

        return super().fillna(value=value)

    def take(self, indices):
        """Gather only the specific subset of indices

        Parameters
        ----------
        indices: An array-like that maps to values contained in this Index.
        """
        return self[indices]

    def argsort(self, ascending=True, **kwargs):
        """
        Return the integer indices that would sort the index.

        Parameters
        ----------
        ascending : bool, default True
            If True, returns the indices for ascending order.
            If False, returns the indices for descending order.

        Returns
        -------
        array : A cupy array containing Integer indices that
            would sort the index if used as an indexer.

        Examples
        --------
        >>> import cudf
        >>> index = cudf.Index([10, 100, 1, 1000])
        >>> index
        Int64Index([10, 100, 1, 1000], dtype='int64')
        >>> index.argsort()
        array([2, 0, 1, 3], dtype=int32)

        The order of argsort can be reversed using
        ``ascending`` parameter, by setting it to ``False``.
        >>> index.argsort(ascending=False)
        array([3, 1, 0, 2], dtype=int32)

        ``argsort`` on a MultiIndex:

        >>> index = cudf.MultiIndex(
        ...      levels=[[1, 3, 4, -10], [1, 11, 5]],
        ...      codes=[[0, 0, 1, 2, 3], [0, 2, 1, 1, 0]],
        ...      names=["x", "y"],
        ... )
        >>> index
        MultiIndex([(  1,  1),
                    (  1,  5),
                    (  3, 11),
                    (  4, 11),
                    (-10,  1)],
                   names=['x', 'y'])
        >>> index.argsort()
        array([4, 0, 1, 2, 3], dtype=int32)
        >>> index.argsort(ascending=False)
        array([3, 2, 1, 0, 4], dtype=int32)
        """
        indices = self._values.argsort(ascending=ascending, **kwargs)
        return cupy.asarray(indices)

    def to_frame(self, index=True, name=None):
        """Create a DataFrame with a column containing this Index

        Parameters
        ----------
        index : boolean, default True
            Set the index of the returned DataFrame as the original Index
        name : str, default None
            Name to be used for the column

        Returns
        -------
        DataFrame
            cudf DataFrame
        """

        if name is not None:
            col_name = name
        elif self.name is None:
            col_name = 0
        else:
            col_name = self.name
        return cudf.DataFrame(
            {col_name: self._values}, index=self if index else None
        )

    def any(self):
        """
        Return whether any elements is True in Index.
        """
        return self._values.any()

    def to_pandas(self):
        """
        Convert to a Pandas Index.

        Examples
        --------
        >>> import cudf
        >>> idx = cudf.Index([-3, 10, 15, 20])
        >>> idx
        Int64Index([-3, 10, 15, 20], dtype='int64')
        >>> idx.to_pandas()
        Int64Index([-3, 10, 15, 20], dtype='int64')
        >>> type(idx.to_pandas())
        <class 'pandas.core.indexes.numeric.Int64Index'>
        >>> type(idx)
        <class 'cudf.core.index.GenericIndex'>
        """
        return pd.Index(self._values.to_pandas(), name=self.name)

    @ioutils.doc_to_dlpack()
    def to_dlpack(self):
        """{docstring}"""

        return cudf.io.dlpack.to_dlpack(self)

    @property
    def gpu_values(self):
        """
        View the data as a numba device array object
        """
        return self._values.data_array_view

    def min(self):
        """
        Return the minimum value of the Index.

        Returns
        -------
        scalar
            Minimum value.

        See Also
        --------
        cudf.core.index.Index.max : Return the maximum value in an Index.
        cudf.core.series.Series.min : Return the minimum value in a Series.
        cudf.core.dataframe.DataFrame.min : Return the minimum values in
            a DataFrame.

        Examples
        --------
        >>> import cudf
        >>> idx = cudf.Index([3, 2, 1])
        >>> idx.min()
        1
        """
        return self._values.min()

    def max(self):
        """
        Return the maximum value of the Index.

        Returns
        -------
        scalar
            Maximum value.

        See Also
        --------
        cudf.core.index.Index.min : Return the minimum value in an Index.
        cudf.core.series.Series.max : Return the maximum value in a Series.
        cudf.core.dataframe.DataFrame.max : Return the maximum values in
            a DataFrame.

        Examples
        --------
        >>> import cudf
        >>> idx = cudf.Index([3, 2, 1])
        >>> idx.max()
        3
        """
        return self._values.max()

    def sum(self):
        """
        Return the sum of all values of the Index.

        Returns
        -------
        scalar
            Sum of all values.

        Examples
        --------
        >>> import cudf
        >>> idx = cudf.Index([3, 2, 1])
        >>> idx.sum()
        6
        """
        return self._values.sum()

    @classmethod
    def _concat(cls, objs):
        data = concat_columns([o._values for o in objs])
        names = {obj.name for obj in objs}
        if len(names) == 1:
            [name] = names
        else:
            name = None
        result = as_index(data)
        result.name = name
        return result

    def append(self, other):
        """
        Append a collection of Index options together.

        Parameters
        ----------
        other : Index or list/tuple of indices

        Returns
        -------
        appended : Index

        Examples
        --------
        >>> import cudf
        >>> idx = cudf.Index([1, 2, 10, 100])
        >>> idx
        Int64Index([1, 2, 10, 100], dtype='int64')
        >>> other = cudf.Index([200, 400, 50])
        >>> other
        Int64Index([200, 400, 50], dtype='int64')
        >>> idx.append(other)
        Int64Index([1, 2, 10, 100, 200, 400, 50], dtype='int64')

        append accepts list of Index objects

        >>> idx.append([other, other])
        Int64Index([1, 2, 10, 100, 200, 400, 50, 200, 400, 50], dtype='int64')
        """

        if is_list_like(other):
            to_concat = [self]
            to_concat.extend(other)
        else:
            this = self
            if len(other) == 0:
                # short-circuit and return a copy
                to_concat = [self]

            other = as_index(other)

            if len(self) == 0:
                to_concat = [other]

            if len(self) and len(other):
                if is_mixed_with_object_dtype(this, other):
                    got_dtype = (
                        other.dtype
                        if this.dtype == np.dtype("object")
                        else this.dtype
                    )
                    raise TypeError(
                        f"cudf does not support appending an Index of "
                        f"dtype `{np.dtype('object')}` with an Index "
                        f"of dtype `{got_dtype}`, please type-cast "
                        f"either one of them to same dtypes."
                    )

                if isinstance(self._values, cudf.core.column.NumericalColumn):
                    if self.dtype != other.dtype:
                        this, other = numeric_normalize_types(self, other)
                to_concat = [this, other]

        for obj in to_concat:
            if not isinstance(obj, BaseIndex):
                raise TypeError("all inputs must be Index")

        return self._concat(to_concat)

    def difference(self, other, sort=None):
        """
        Return a new Index with elements from the index that are not in
        `other`.

        This is the set difference of two Index objects.

        Parameters
        ----------
        other : Index or array-like
        sort : False or None, default None
            Whether to sort the resulting index. By default, the
            values are attempted to be sorted, but any TypeError from
            incomparable elements is caught by cudf.

            * None : Attempt to sort the result, but catch any TypeErrors
              from comparing incomparable elements.
            * False : Do not sort the result.

        Returns
        -------
        difference : Index

        Examples
        --------
        >>> import cudf
        >>> idx1 = cudf.Index([2, 1, 3, 4])
        >>> idx1
        Int64Index([2, 1, 3, 4], dtype='int64')
        >>> idx2 = cudf.Index([3, 4, 5, 6])
        >>> idx2
        Int64Index([3, 4, 5, 6], dtype='int64')
        >>> idx1.difference(idx2)
        Int64Index([1, 2], dtype='int64')
        >>> idx1.difference(idx2, sort=False)
        Int64Index([2, 1], dtype='int64')
        """
        if sort not in {None, False}:
            raise ValueError(
                f"The 'sort' keyword only takes the values "
                f"of None or False; {sort} was passed."
            )

        other = as_index(other)

        if is_mixed_with_object_dtype(self, other):
            difference = self.copy()
        else:
            difference = self.join(other, how="leftanti")
            if self.dtype != other.dtype:
                difference = difference.astype(self.dtype)

        if sort is None:
            return difference.sort_values()

        return difference

    def _binaryop(self, other, fn, fill_value=None, reflect=False):
        # TODO: Rather than including an allowlist of acceptable types, we
        # should instead return NotImplemented for __all__ other types. That
        # will allow other types to support binops with cudf objects if they so
        # choose, and just as importantly will allow better error messages if
        # they don't support it.
        if isinstance(other, (cudf.DataFrame, cudf.Series)):
            return NotImplemented

        return super()._binaryop(other, fn, fill_value, reflect)

    def _copy_construct(self, **kwargs):
        # Need to override the parent behavior because pandas allows operations
        # on unsigned types to return signed values, forcing us to choose the
        # right index type here.
        data = kwargs.get("data")
        cls = self.__class__

        if data is not None:
            if self.dtype != data.dtype:
                # TODO: This logic is largely copied from `as_index`. The two
                # should be unified via a centralized type dispatching scheme.
                if isinstance(data, NumericalColumn):
                    try:
                        cls = _dtype_to_index[data.dtype.type]
                    except KeyError:
                        cls = GenericIndex
                elif isinstance(data, StringColumn):
                    cls = StringIndex
                elif isinstance(data, DatetimeColumn):
                    cls = DatetimeIndex
                elif isinstance(data, TimeDeltaColumn):
                    cls = TimedeltaIndex
                elif isinstance(data, CategoricalColumn):
                    cls = CategoricalIndex
            elif cls is RangeIndex:
                # RangeIndex must convert to other numerical types for ops

                # TODO: The one exception to the output type selected here is
                # that scalar multiplication of a RangeIndex in pandas results
                # in another RangeIndex. Propagating that information through
                # cudf with the current internals is possible, but requires
                # significant hackery since we'd need _copy_construct or some
                # other constructor to be intrinsically capable of processing
                # operations. We should fix this behavior once we've completed
                # a more thorough refactoring of the various Index classes that
                # makes it easier to propagate this logic.
                try:
                    cls = _dtype_to_index[data.dtype.type]
                except KeyError:
                    cls = GenericIndex

        return cls(**{**self._copy_construct_defaults, **kwargs})

    def sort_values(self, return_indexer=False, ascending=True, key=None):
        """
        Return a sorted copy of the index, and optionally return the indices
        that sorted the index itself.

        Parameters
        ----------
        return_indexer : bool, default False
            Should the indices that would sort the index be returned.
        ascending : bool, default True
            Should the index values be sorted in an ascending order.
        key : None, optional
            This parameter is NON-FUNCTIONAL.

        Returns
        -------
        sorted_index : Index
            Sorted copy of the index.
        indexer : cupy.ndarray, optional
            The indices that the index itself was sorted by.

        See Also
        --------
        cudf.core.series.Series.min : Sort values of a Series.
        cudf.core.dataframe.DataFrame.sort_values : Sort values in a DataFrame.

        Examples
        --------
        >>> import cudf
        >>> idx = cudf.Index([10, 100, 1, 1000])
        >>> idx
        Int64Index([10, 100, 1, 1000], dtype='int64')

        Sort values in ascending order (default behavior).

        >>> idx.sort_values()
        Int64Index([1, 10, 100, 1000], dtype='int64')

        Sort values in descending order, and also get the indices `idx` was
        sorted by.

        >>> idx.sort_values(ascending=False, return_indexer=True)
        (Int64Index([1000, 100, 10, 1], dtype='int64'), array([3, 1, 0, 2],
                                                            dtype=int32))

        Sorting values in a MultiIndex:

        >>> midx = cudf.MultiIndex(
        ...      levels=[[1, 3, 4, -10], [1, 11, 5]],
        ...      codes=[[0, 0, 1, 2, 3], [0, 2, 1, 1, 0]],
        ...      names=["x", "y"],
        ... )
        >>> midx
        MultiIndex([(  1,  1),
                    (  1,  5),
                    (  3, 11),
                    (  4, 11),
                    (-10,  1)],
                   names=['x', 'y'])
        >>> midx.sort_values()
        MultiIndex([(-10,  1),
                    (  1,  1),
                    (  1,  5),
                    (  3, 11),
                    (  4, 11)],
                   names=['x', 'y'])
        >>> midx.sort_values(ascending=False)
        MultiIndex([(  4, 11),
                    (  3, 11),
                    (  1,  5),
                    (  1,  1),
                    (-10,  1)],
                   names=['x', 'y'])
        """
        if key is not None:
            raise NotImplementedError("key parameter is not yet implemented.")

        indices = self._values.argsort(ascending=ascending)
        index_sorted = as_index(self.take(indices), name=self.name)

        if return_indexer:
            return index_sorted, cupy.asarray(indices)
        else:
            return index_sorted

    def unique(self):
        """
        Return unique values in the index.

        Returns
        -------
        Index without duplicates
        """
        return as_index(self._values.unique(), name=self.name)

    def join(
        self, other, how="left", level=None, return_indexers=False, sort=False
    ):
        """
        Compute join_index and indexers to conform data structures
        to the new index.

        Parameters
        ----------
        other : Index.
        how : {'left', 'right', 'inner', 'outer'}
        return_indexers : bool, default False
        sort : bool, default False
            Sort the join keys lexicographically in the result Index. If False,
            the order of the join keys depends on the join type (how keyword).

        Returns: index

        Examples
        --------
        >>> import cudf
        >>> lhs = cudf.DataFrame(
        ...     {"a":[2, 3, 1], "b":[3, 4, 2]}).set_index(['a', 'b']
        ... ).index
        >>> lhs
        MultiIndex([(2, 3),
                    (3, 4),
                    (1, 2)],
                   names=['a', 'b'])
        >>> rhs = cudf.DataFrame({"a":[1, 4, 3]}).set_index('a').index
        >>> rhs
        Int64Index([1, 4, 3], dtype='int64', name='a')
        >>> lhs.join(rhs, how='inner')
        MultiIndex([(3, 4),
                    (1, 2)],
                   names=['a', 'b'])
        """

        if isinstance(self, cudf.MultiIndex) and isinstance(
            other, cudf.MultiIndex
        ):
            raise TypeError(
                "Join on level between two MultiIndex objects is ambiguous"
            )

        if level is not None and not is_scalar(level):
            raise ValueError("level should be an int or a label only")

        if isinstance(other, cudf.MultiIndex):
            if how == "left":
                how = "right"
            elif how == "right":
                how = "left"
            rhs = self.copy(deep=False)
            lhs = other.copy(deep=False)
        else:
            lhs = self.copy(deep=False)
            rhs = other.copy(deep=False)

        on = level
        # In case of MultiIndex, it will be None as
        # we don't need to update name
        left_names = lhs.names
        right_names = rhs.names
        # There should be no `None` values in Joined indices,
        # so essentially it would be `left/right` or 'inner'
        # in case of MultiIndex
        if isinstance(lhs, cudf.MultiIndex):
            if level is not None and isinstance(level, int):
                on = lhs._data.select_by_index(level).names[0]
            right_names = (on,) or right_names
            on = right_names[0]
            if how == "outer":
                how = "left"
            elif how == "right":
                how = "inner"
        else:
            # Both are nomal indices
            right_names = left_names
            on = right_names[0]

        lhs.names = left_names
        rhs.names = right_names

        output = lhs._merge(rhs, how=how, on=on, sort=sort)

        return output

    def rename(self, name, inplace=False):
        """
        Alter Index name.

        Defaults to returning new index.

        Parameters
        ----------
        name : label
            Name(s) to set.

        Returns
        -------
        Index

        Examples
        --------
        >>> import cudf
        >>> index = cudf.Index([1, 2, 3], name='one')
        >>> index
        Int64Index([1, 2, 3], dtype='int64', name='one')
        >>> index.name
        'one'
        >>> renamed_index = index.rename('two')
        >>> renamed_index
        Int64Index([1, 2, 3], dtype='int64', name='two')
        >>> renamed_index.name
        'two'
        """
        if inplace is True:
            self.name = name
            return None
        else:
            out = self.copy(deep=False)
            out.name = name
            return out.copy(deep=True)

    def astype(self, dtype, copy=False):
        """
        Create an Index with values cast to dtypes. The class of a new Index
        is determined by dtype. When conversion is impossible, a ValueError
        exception is raised.

        Parameters
        ----------
        dtype : numpy dtype
            Use a numpy.dtype to cast entire Index object to.
        copy : bool, default False
            By default, astype always returns a newly allocated object.
            If copy is set to False and internal requirements on dtype are
            satisfied, the original data is used to create a new Index
            or the original Index is returned.

        Returns
        -------
        Index
            Index with values cast to specified dtype.

        Examples
        --------
        >>> import cudf
        >>> index = cudf.Index([1, 2, 3])
        >>> index
        Int64Index([1, 2, 3], dtype='int64')
        >>> index.astype('float64')
        Float64Index([1.0, 2.0, 3.0], dtype='float64')
        """
        if is_dtype_equal(dtype, self.dtype):
            return self.copy(deep=copy)

        return as_index(
            self.copy(deep=copy)._values.astype(dtype), name=self.name
        )

    def to_array(self, fillna=None):
        """Get a dense numpy array for the data.

        Parameters
        ----------
        fillna : str or None
            Defaults to None, which will skip null values.
            If it equals "pandas", null values are filled with NaNs.
            Non integral dtype is promoted to np.float64.

        Notes
        -----

        if ``fillna`` is ``None``, null values are skipped.  Therefore, the
        output size could be smaller.
        """
        return self._values.to_array(fillna=fillna)

    def to_series(self, index=None, name=None):
        """
        Create a Series with both index and values equal to the index keys.
        Useful with map for returning an indexer based on an index.

        Parameters
        ----------
        index : Index, optional
            Index of resulting Series. If None, defaults to original index.
        name : str, optional
            Dame of resulting Series. If None, defaults to name of original
            index.

        Returns
        -------
        Series
            The dtype will be based on the type of the Index values.
        """
        return cudf.Series(
            self._values,
            index=self.copy(deep=False) if index is None else index,
            name=self.name if name is None else name,
        )

    def get_slice_bound(self, label, side, kind):
        """
        Calculate slice bound that corresponds to given label.
        Returns leftmost (one-past-the-rightmost if ``side=='right'``) position
        of given label.

        Parameters
        ----------
        label : object
        side : {'left', 'right'}
        kind : {'ix', 'loc', 'getitem'}

        Returns
        -------
        int
            Index of label.
        """
        raise (NotImplementedError)

    def __array_function__(self, func, types, args, kwargs):

        # check if the function is implemented for the current type
        cudf_index_module = type(self)
        for submodule in func.__module__.split(".")[1:]:
            # point cudf_index_module to the correct submodule
            if hasattr(cudf_index_module, submodule):
                cudf_index_module = getattr(cudf_index_module, submodule)
            else:
                return NotImplemented

        fname = func.__name__

        handled_types = [Index, cudf.Series]

        # check if  we don't handle any of the types (including sub-class)
        for t in types:
            if not any(
                issubclass(t, handled_type) for handled_type in handled_types
            ):
                return NotImplemented

        if hasattr(cudf_index_module, fname):
            cudf_func = getattr(cudf_index_module, fname)
            # Handle case if cudf_func is same as numpy function
            if cudf_func is func:
                return NotImplemented
            else:
                return cudf_func(*args, **kwargs)

        else:
            return NotImplemented

    def isin(self, values):
        """Return a boolean array where the index values are in values.

        Compute boolean array of whether each index value is found in
        the passed set of values. The length of the returned boolean
        array matches the length of the index.

        Parameters
        ----------
        values : set, list-like, Index
            Sought values.

        Returns
        -------
        is_contained : cupy array
            CuPy array of boolean values.

        Examples
        --------
        >>> idx = cudf.Index([1,2,3])
        >>> idx
        Int64Index([1, 2, 3], dtype='int64')

        Check whether each index value in a list of values.

        >>> idx.isin([1, 4])
        array([ True, False, False])
        """

        return self._values.isin(values).values

    def where(self, cond, other=None):
        """
        Replace values where the condition is False.

        Parameters
        ----------
        cond : bool array-like with the same length as self
            Where cond is True, keep the original value.
            Where False, replace with corresponding value from other.
            Callables are not supported.
        other: scalar, or array-like
            Entries where cond is False are replaced with
            corresponding value from other. Callables are not
            supported. Default is None.

        Returns
        -------
        Same type as caller

        Examples
        --------
        >>> import cudf
        >>> index = cudf.Index([4, 3, 2, 1, 0])
        >>> index
        Int64Index([4, 3, 2, 1, 0], dtype='int64')
        >>> index.where(index > 2, 15)
        Int64Index([4, 3, 15, 15, 15], dtype='int64')
        """
        return super().where(cond=cond, other=other)

    def memory_usage(self, deep=False):
        """
        Memory usage of the values.

        Parameters
        ----------
            deep : bool
                Introspect the data deeply,
                interrogate `object` dtypes for system-level
                memory consumption.

        Returns
        -------
            bytes used
        """
        return self._values._memory_usage(deep=deep)

    def get_loc(self, key, method=None, tolerance=None):
        """Get integer location, slice or boolean mask for requested label.

        Parameters
        ----------
        key : label
        method : {None, 'pad'/'fill', 'backfill'/'bfill', 'nearest'}, optional
            - default: exact matches only.
            - pad / ffill: find the PREVIOUS index value if no exact match.
            - backfill / bfill: use NEXT index value if no exact match.
            - nearest: use the NEAREST index value if no exact match. Tied
              distances are broken by preferring the larger index
              value.
        tolerance : int or float, optional
            Maximum distance from index value for inexact matches. The value
            of the index at the matching location must satisfy the equation
            ``abs(index[loc] - key) <= tolerance``.

        Returns
        -------
        int or slice or boolean mask
            - If result is unique, return integer index
            - If index is monotonic, loc is returned as a slice object
            - Otherwise, a boolean mask is returned

        Examples
        --------
        >>> unique_index = cudf.Index(list('abc'))
        >>> unique_index.get_loc('b')
        1
        >>> monotonic_index = cudf.Index(list('abbc'))
        >>> monotonic_index.get_loc('b')
        slice(1, 3, None)
        >>> non_monotonic_index = cudf.Index(list('abcb'))
        >>> non_monotonic_index.get_loc('b')
        array([False,  True, False,  True])
        >>> numeric_unique_index = cudf.Index([1, 2, 3])
        >>> numeric_unique_index.get_loc(3)
        2
        """
        if tolerance is not None:
            raise NotImplementedError(
                "Parameter tolerance is unsupported yet."
            )
        if method not in {
            None,
            "ffill",
            "bfill",
            "pad",
            "backfill",
            "nearest",
        }:
            raise ValueError(
                f"Invalid fill method. Expecting pad (ffill), backfill (bfill)"
                f" or nearest. Got {method}"
            )

        is_sorted = (
            self.is_monotonic_increasing or self.is_monotonic_decreasing
        )

        if not is_sorted and method is not None:
            raise ValueError(
                "index must be monotonic increasing or decreasing if `method`"
                "is specified."
            )

        key_as_table = Table({"None": as_column(key, length=1)})
        lower_bound, upper_bound, sort_inds = self._lexsorted_equal_range(
            key_as_table, is_sorted
        )

        if lower_bound == upper_bound:
            # Key not found, apply method
            if method in ("pad", "ffill"):
                if lower_bound == 0:
                    raise KeyError(key)
                return lower_bound - 1
            elif method in ("backfill", "bfill"):
                if lower_bound == self._data.nrows:
                    raise KeyError(key)
                return lower_bound
            elif method == "nearest":
                if lower_bound == self._data.nrows:
                    return lower_bound - 1
                elif lower_bound == 0:
                    return 0
                lower_val = self._column.element_indexing(lower_bound - 1)
                upper_val = self._column.element_indexing(lower_bound)
                return (
                    lower_bound - 1
                    if abs(lower_val - key) < abs(upper_val - key)
                    else lower_bound
                )
            else:
                raise KeyError(key)

        if lower_bound + 1 == upper_bound:
            # Search result is unique, return int.
            return (
                lower_bound
                if is_sorted
                else sort_inds.element_indexing(lower_bound)
            )

        if is_sorted:
            # In monotonic index, lex search result is continuous. A slice for
            # the range is returned.
            return slice(lower_bound, upper_bound)

        # Not sorted and not unique. Return a boolean mask
        mask = cupy.full(self._data.nrows, False)
        true_inds = sort_inds.slice(lower_bound, upper_bound).to_gpu_array()
        mask[cupy.array(true_inds)] = True
        return mask

    def _lexsorted_equal_range(
        self, key_as_table: Table, is_sorted: bool
    ) -> Tuple[int, int, Optional[ColumnBase]]:
        """Get equal range for key in lexicographically sorted index. If index
        is not sorted when called, a sort will take place and `sort_inds` is
        returned. Otherwise `None` is returned in that position.
        """
        if not is_sorted:
            sort_inds = self._get_sorted_inds()
            sort_vals = self._gather(sort_inds)
        else:
            sort_inds = None
            sort_vals = self
        lower_bound = search_sorted(
            sort_vals, key_as_table, side="left"
        ).element_indexing(0)
        upper_bound = search_sorted(
            sort_vals, key_as_table, side="right"
        ).element_indexing(0)

        return lower_bound, upper_bound, sort_inds

    @classmethod
    def from_pandas(cls, index, nan_as_null=None):
        """
        Convert from a Pandas Index.

        Parameters
        ----------
        index : Pandas Index object
            A Pandas Index object which has to be converted
            to cuDF Index.
        nan_as_null : bool, Default None
            If ``None``/``True``, converts ``np.nan`` values
            to ``null`` values.
            If ``False``, leaves ``np.nan`` values as is.

        Raises
        ------
        TypeError for invalid input type.

        Examples
        --------
        >>> import cudf
        >>> import pandas as pd
        >>> import numpy as np
        >>> data = [10, 20, 30, np.nan]
        >>> pdi = pd.Index(data)
        >>> cudf.core.index.Index.from_pandas(pdi)
        Float64Index([10.0, 20.0, 30.0, <NA>], dtype='float64')
        >>> cudf.core.index.Index.from_pandas(pdi, nan_as_null=False)
        Float64Index([10.0, 20.0, 30.0, nan], dtype='float64')
        """
        if not isinstance(index, pd.Index):
            raise TypeError("not a pandas.Index")

        ind = as_index(column.as_column(index, nan_as_null=nan_as_null))
        ind.name = index.name
        return ind

    @classmethod
    def _from_table(cls, table):
        if not isinstance(table, RangeIndex):
            if table._num_columns == 0:
                raise ValueError("Cannot construct Index from any empty Table")
            if table._num_columns == 1:
                values = next(iter(table._data.values()))

                if isinstance(values, NumericalColumn):
                    try:
                        index_class_type = _dtype_to_index[values.dtype.type]
                    except KeyError:
                        index_class_type = GenericIndex
                    out = super(BaseIndex, index_class_type).__new__(
                        index_class_type
                    )
                elif isinstance(values, DatetimeColumn):
                    out = super(BaseIndex, DatetimeIndex).__new__(
                        DatetimeIndex
                    )
                elif isinstance(values, TimeDeltaColumn):
                    out = super(BaseIndex, TimedeltaIndex).__new__(
                        TimedeltaIndex
                    )
                elif isinstance(values, StringColumn):
                    out = super(BaseIndex, StringIndex).__new__(StringIndex)
                elif isinstance(values, CategoricalColumn):
                    out = super(BaseIndex, CategoricalIndex).__new__(
                        CategoricalIndex
                    )
                out._data = table._data
                out._index = None
                return out
            else:
                return cudf.MultiIndex._from_table(
                    table, names=table._data.names
                )
        else:
            return as_index(table)

    @property
    def _copy_construct_defaults(self):
        return {"data": self._column, "name": self.name}

    @classmethod
    def _from_data(cls, data, index=None):
        return cls._from_table(SingleColumnFrame(data=data))

    @property
    def _constructor_expanddim(self):
        return cudf.MultiIndex


class RangeIndex(BaseIndex):
    """
    Immutable Index implementing a monotonic integer range.

    This is the default index type used by DataFrame and Series
    when no explicit index is provided by the user.

    Parameters
    ----------
    start : int (default: 0), or other range instance
    stop : int (default: 0)
    step : int (default: 1)
    name : object, optional
        Name to be stored in the index.
    dtype : numpy dtype
        Unused, accepted for homogeneity with other index types.
    copy : bool, default False
        Unused, accepted for homogeneity with other index types.

    Returns
    -------
    RangeIndex

    Examples
    --------
    >>> import cudf
    >>> cudf.RangeIndex(0, 10, 1, name="a")
    RangeIndex(start=0, stop=10, step=1, name='a')

    >>> cudf.RangeIndex(range(1, 10, 1), name="a")
    RangeIndex(start=1, stop=10, step=1, name='a')
    """

    def __init__(
        self, start, stop=None, step=1, dtype=None, copy=False, name=None
    ):
        if step == 0:
            raise ValueError("Step must not be zero.")

        if isinstance(start, range):
            therange = start
            start = therange.start
            stop = therange.stop
            step = therange.step
        if stop is None:
            start, stop = 0, start
        self._start = int(start)
        self._stop = int(stop)
        self._step = int(step) if step is not None else 1
        self._index = None
        self._name = name

    @property
    def name(self):
        """
        Returns the name of the Index.
        """
        return self._name

    @name.setter
    def name(self, value):
        self._name = value

    @property
    def start(self):
        """
        The value of the `start` parameter (0 if this was not supplied).
        """
        return self._start

    @property
    def stop(self):
        """
        The value of the stop parameter.
        """
        return self._stop

    @property
    def step(self):
        """
        The value of the step parameter.
        """
        return self._step

    @property
    def _num_rows(self):
        return len(self)

    @cached_property
    def _values(self):
        if len(self) > 0:
            return column.arange(
                self._start, self._stop, self._step, dtype=self.dtype
            )
        else:
            return column.column_empty(0, masked=False, dtype=self.dtype)

    @property
    def _data(self):
        return cudf.core.column_accessor.ColumnAccessor(
            {self.name: self._values}
        )

    def __contains__(self, item):
        if not isinstance(
            item, tuple(np.sctypes["int"] + np.sctypes["float"] + [int, float])
        ):
            return False
        if not item % 1 == 0:
            return False
        return item in range(self._start, self._stop, self._step)

    def copy(self, name=None, deep=False, dtype=None, names=None):
        """
        Make a copy of this object.

        Parameters
        ----------
        name : object optional (default: None), name of index
        deep : Bool (default: False)
            Ignored for RangeIndex
        dtype : numpy dtype optional (default: None)
            Target dtype for underlying range data
        names : list-like optional (default: False)
            Kept compatibility with MultiIndex. Should not be used.

        Returns
        -------
        New RangeIndex instance with same range, casted to new dtype
        """

        dtype = self.dtype if dtype is None else dtype

        if not np.issubdtype(dtype, np.signedinteger):
            raise ValueError(f"Expected Signed Integer Type, Got {dtype}")

        name = self.name if name is None else name

        return RangeIndex(
            start=self._start, stop=self._stop, step=self._step, name=name
        )

    def __repr__(self):
        return (
            f"{self.__class__.__name__}(start={self._start}, stop={self._stop}"
            f", step={self._step}"
            + (
                f", name={pd.io.formats.printing.default_pprint(self.name)}"
                if self.name is not None
                else ""
            )
            + ")"
        )

    def __len__(self):
        return len(range(self._start, self._stop, self._step))

    def __getitem__(self, index):
        len_self = len(self)
        if isinstance(index, slice):
            sl_start, sl_stop, sl_step = index.indices(len_self)

            lo = self._start + sl_start * self._step
            hi = self._start + sl_stop * self._step
            st = self._step * sl_step
            return RangeIndex(start=lo, stop=hi, step=st, name=self._name)

        elif isinstance(index, Number):
            if index < 0:
                index = len_self + index
            if not (0 <= index < len_self):
                raise IndexError("out-of-bound")
            index = min(index, len_self)
            index = self._start + index * self._step
            return index
        else:
            if _is_scalar_or_zero_d_array(index):
                index = np.min_scalar_type(index).type(index)
            index = column.as_column(index)

        return as_index(self._values[index], name=self.name)

    def equals(self, other):
        if isinstance(other, RangeIndex):
            if (self._start, self._stop, self._step) == (
                other._start,
                other._stop,
                other._step,
            ):
                return True
        return super().equals(other)

    def serialize(self):
        header = {}
        header["index_column"] = {}

        # store metadata values of index separately
        # We don't need to store the GPU buffer for RangeIndexes
        # cuDF only needs to store start/stop and rehydrate
        # during de-serialization
        header["index_column"]["start"] = self._start
        header["index_column"]["stop"] = self._stop
        header["index_column"]["step"] = self._step
        frames = []

        header["name"] = pickle.dumps(self.name)
        header["dtype"] = pickle.dumps(self.dtype)
        header["type-serialized"] = pickle.dumps(type(self))
        header["frame_count"] = 0
        return header, frames

    @classmethod
    def deserialize(cls, header, frames):
        h = header["index_column"]
        name = pickle.loads(header["name"])
        start = h["start"]
        stop = h["stop"]
        step = h.get("step", 1)
        return RangeIndex(start=start, stop=stop, step=step, name=name)

    @property
    def dtype(self):
        """
        `dtype` of the range of values in RangeIndex.
        """
        return np.dtype(np.int64)

    @property
    def is_contiguous(self):
        """
        Returns if the index is contiguous.
        """
        return self._step == 1

    @property
    def size(self):
        return len(self)

    def find_label_range(self, first=None, last=None):
        """Find subrange in the ``RangeIndex``, marked by their positions, that
        starts greater or equal to ``first`` and ends less or equal to ``last``

        The range returned is assumed to be monotonically increasing. In cases
        where there is no such range that suffice the constraint, an exception
        will be raised.

        Parameters
        ----------
        first, last : int, optional, Default None
            The "start" and "stop" values of the subrange. If None, will use
            ``self._start`` as first, ``self._stop`` as last.

        Returns
        -------
        begin, end : 2-tuple of int
            The starting index and the ending index.
            The `last` value occurs at ``end - 1`` position.
        """

        first = self._start if first is None else first
        last = self._stop if last is None else last

        if self._step < 0:
            first = -first
            last = -last
            start = -self._start
            step = -self._step
        else:
            start = self._start
            step = self._step

        stop = start + len(self) * step
        begin = search_range(start, stop, first, step, side="left")
        end = search_range(start, stop, last, step, side="right")

        return begin, end

    def to_pandas(self):
        return pd.RangeIndex(
            start=self._start,
            stop=self._stop,
            step=self._step,
            dtype=self.dtype,
            name=self.name,
        )

    @property
    def is_unique(self):
        """
        Return if the index has unique values.
        """
        return True

    @property
    def is_monotonic_increasing(self):
        """
        Return if the index is monotonic increasing
        (only equal or increasing) values.
        """
        return self._step > 0 or len(self) <= 1

    @property
    def is_monotonic_decreasing(self):
        """
        Return if the index is monotonic decreasing
        (only equal or decreasing) values.
        """
        return self._step < 0 or len(self) <= 1

    def get_slice_bound(self, label, side, kind=None):
        """
        Calculate slice bound that corresponds to given label.
        Returns leftmost (one-past-the-rightmost if ``side=='right'``) position
        of given label.

        Parameters
        ----------
        label : int
            A valid value in the ``RangeIndex``
        side : {'left', 'right'}
        kind : Unused
            To keep consistency with other index types.

        Returns
        -------
        int
            Index of label.
        """
        if side not in {"left", "right"}:
            raise ValueError(f"Unrecognized side parameter: {side}")

        if self._step < 0:
            label = -label
            start = -self._start
            step = -self._step
        else:
            start = self._start
            step = self._step

        stop = start + len(self) * step
        pos = search_range(start, stop, label, step, side=side)
        return pos

    def memory_usage(self, **kwargs):
        return 0

    def unique(self):
        # RangeIndex always has unique values
        return self


class GenericIndex(BaseIndex):
    """An array of orderable values that represent the indices of another Column

    Attributes
    ----------
    _values: A Column object
    name: A string
    """

    def __init__(self, data, **kwargs):
        """
        Parameters
        ----------
        data : Column
            The Column of data for this index
        name : str optional
            The name of the Index. If not provided, the Index adopts the value
            Column's name. Otherwise if this name is different from the value
            Column's, the data Column will be cloned to adopt this name.
        """
        kwargs = _setdefault_name(data, **kwargs)

        # normalize the input
        if isinstance(data, cudf.Series):
            data = data._column
        elif isinstance(data, column.ColumnBase):
            data = data
        else:
            if isinstance(data, (list, tuple)):
                if len(data) == 0:
                    data = np.asarray([], dtype="int64")
                else:
                    data = np.asarray(data)
            data = column.as_column(data)
            assert isinstance(data, (NumericalColumn, StringColumn))

        name = kwargs.get("name")
        super().__init__({name: data})

    @property
    def _values(self):
        return self._column

    def copy(self, name=None, deep=False, dtype=None, names=None):
        """
        Make a copy of this object.

        Parameters
        ----------
        name : object, default None
            Name of index, use original name when None
        deep : bool, default True
            Make a deep copy of the data.
            With ``deep=False`` the original data is used
        dtype : numpy dtype, default None
            Target datatype to cast into, use original dtype when None
        names : list-like, default False
            Kept compatibility with MultiIndex. Should not be used.

        Returns
        -------
        New index instance, casted to new dtype
        """

        dtype = self.dtype if dtype is None else dtype
        name = self.name if name is None else name

        return as_index(self._values.astype(dtype), name=name, copy=deep)

    def __sizeof__(self):
        return self._values.__sizeof__()

    def __repr__(self):
        max_seq_items = get_option("max_seq_items") or len(self)
        mr = 0
        if 2 * max_seq_items < len(self):
            mr = max_seq_items + 1

        if len(self) > mr and mr != 0:
            top = self[0:mr]
            bottom = self[-1 * mr :]

            preprocess = cudf.concat([top, bottom])
        else:
            preprocess = self

        # TODO: Change below usages accordingly to
        # utilize `Index.to_string` once it is implemented
        # related issue : https://github.com/pandas-dev/pandas/issues/35389
        if isinstance(preprocess, CategoricalIndex):
            if preprocess.categories.dtype.kind == "f":
                output = (
                    preprocess.astype("str")
                    .to_pandas()
                    .astype(
                        dtype=pd.CategoricalDtype(
                            categories=preprocess.dtype.categories.astype(
                                "str"
                            ).to_pandas(),
                            ordered=preprocess.dtype.ordered,
                        )
                    )
                    .__repr__()
                )
                break_idx = output.find("ordered=")
                output = (
                    output[:break_idx].replace("'", "") + output[break_idx:]
                )
            else:
                output = preprocess.to_pandas().__repr__()

            output = output.replace("nan", cudf._NA_REP)
        elif preprocess._values.nullable:
            output = self._clean_nulls_from_index().to_pandas().__repr__()

            if not isinstance(self, StringIndex):
                # We should remove all the single quotes
                # from the output due to the type-cast to
                # object dtype happening above.
                # Note : The replacing of single quotes has
                # to happen only incase of non-StringIndex types,
                # as we want to preserve single quotes incase
                # of StringIndex and it is valid to have them.
                output = output.replace("'", "")
        else:
            output = preprocess.to_pandas().__repr__()

        # Fix and correct the class name of the output
        # string by finding first occurrence of "(" in the output
        index_class_split_index = output.find("(")
        output = self.__class__.__name__ + output[index_class_split_index:]

        lines = output.split("\n")

        tmp_meta = lines[-1]
        dtype_index = tmp_meta.rfind(" dtype=")
        prior_to_dtype = tmp_meta[:dtype_index]
        lines = lines[:-1]
        lines.append(prior_to_dtype + " dtype='%s'" % self.dtype)
        if self.name is not None:
            lines[-1] = lines[-1] + ", name='%s'" % self.name
        if "length" in tmp_meta:
            lines[-1] = lines[-1] + ", length=%d)" % len(self)
        else:
            lines[-1] = lines[-1] + ")"

        return "\n".join(lines)

    def __getitem__(self, index):
        if type(self) == IntervalIndex:
            raise NotImplementedError(
                "Getting a scalar from an IntervalIndex is not yet supported"
            )
        res = self._values[index]
        if not isinstance(index, int):
            res = as_index(res)
            res.name = self.name
        return res

    @property
    def dtype(self):
        """
        `dtype` of the underlying values in GenericIndex.
        """
        return self._values.dtype

    def find_label_range(self, first, last):
        """Find range that starts with *first* and ends with *last*,
        inclusively.

        Returns
        -------
        begin, end : 2-tuple of int
            The starting index and the ending index.
            The *last* value occurs at ``end - 1`` position.
        """
        col = self._values
        begin, end = None, None
        if first is not None:
            begin = col.find_first_value(first, closest=True)
        if last is not None:
            end = col.find_last_value(last, closest=True)
            end += 1
        return begin, end

    def get_slice_bound(self, label, side, kind):
        return self._values.get_slice_bound(label, side, kind)


class NumericIndex(GenericIndex):
    """Immutable, ordered and sliceable sequence of labels.
    The basic object storing row labels for all cuDF objects.

    Parameters
    ----------
    data : array-like (1-dimensional)
    dtype : NumPy dtype,
            but not used.
    copy : bool
        Make a copy of input data.
    name : object
        Name to be stored in the index.

    Returns
    -------
    Index
    """

    # Subclasses must define the dtype they are associated with.
    _dtype: Union[None, Type[np.number]] = None

    def __init__(self, data=None, dtype=None, copy=False, name=None):

        dtype = type(self)._dtype
        if copy:
            data = column.as_column(data, dtype=dtype).copy()

        kwargs = _setdefault_name(data, name=name)

        data = column.as_column(data, dtype=dtype)

        super().__init__(data, **kwargs)


class Int8Index(NumericIndex):
    _dtype = np.int8


class Int16Index(NumericIndex):
    _dtype = np.int16


class Int32Index(NumericIndex):
    _dtype = np.int32


class Int64Index(NumericIndex):
    _dtype = np.int64


class UInt8Index(NumericIndex):
    _dtype = np.uint8


class UInt16Index(NumericIndex):
    _dtype = np.uint16


class UInt32Index(NumericIndex):
    _dtype = np.uint32


class UInt64Index(NumericIndex):
    _dtype = np.uint64


class Float32Index(NumericIndex):
    _dtype = np.float32


class Float64Index(NumericIndex):
    _dtype = np.float64


class DatetimeIndex(GenericIndex):
    """
    Immutable , ordered and sliceable sequence of datetime64 data,
    represented internally as int64.

    Parameters
    ----------
    data : array-like (1-dimensional), optional
        Optional datetime-like data to construct index with.
    copy : bool
        Make a copy of input.
    freq : str, optional
        This is not yet supported
    tz : pytz.timezone or dateutil.tz.tzfile
        This is not yet supported
    ambiguous : ‘infer’, bool-ndarray, ‘NaT’, default ‘raise’
        This is not yet supported
    name : object
        Name to be stored in the index.
    dayfirst : bool, default False
        If True, parse dates in data with the day first order.
        This is not yet supported
    yearfirst : bool, default False
        If True parse dates in data with the year first order.
        This is not yet supported

    Returns
    -------
    DatetimeIndex

    Examples
    --------
    >>> import cudf
    >>> cudf.DatetimeIndex([1, 2, 3, 4], name="a")
    DatetimeIndex(['1970-01-01 00:00:00.001000', '1970-01-01 00:00:00.002000',
                   '1970-01-01 00:00:00.003000', '1970-01-01 00:00:00.004000'],
                  dtype='datetime64[ms]', name='a')
    """

    def __init__(
        self,
        data=None,
        freq=None,
        tz=None,
        normalize=False,
        closed=None,
        ambiguous="raise",
        dayfirst=False,
        yearfirst=False,
        dtype=None,
        copy=False,
        name=None,
    ):
        # we should be more strict on what we accept here but
        # we'd have to go and figure out all the semantics around
        # pandas dtindex creation first which.  For now
        # just make sure we handle np.datetime64 arrays
        # and then just dispatch upstream
        if freq is not None:
            raise NotImplementedError("Freq is not yet supported")
        if tz is not None:
            raise NotImplementedError("tz is not yet supported")
        if normalize is not False:
            raise NotImplementedError("normalize == True is not yet supported")
        if closed is not None:
            raise NotImplementedError("closed is not yet supported")
        if ambiguous != "raise":
            raise NotImplementedError("ambiguous is not yet supported")
        if dayfirst is not False:
            raise NotImplementedError("dayfirst == True is not yet supported")
        if yearfirst is not False:
            raise NotImplementedError("yearfirst == True is not yet supported")

        valid_dtypes = tuple(
            f"datetime64[{res}]" for res in ("s", "ms", "us", "ns")
        )
        if dtype is None:
            # nanosecond default matches pandas
            dtype = "datetime64[ns]"
        elif dtype not in valid_dtypes:
            raise TypeError("Invalid dtype")

        if copy:
            data = column.as_column(data).copy()
        kwargs = _setdefault_name(data, name=name)
        if isinstance(data, np.ndarray) and data.dtype.kind == "M":
            data = column.as_column(data)
        elif isinstance(data, pd.DatetimeIndex):
            data = column.as_column(data.values)
        elif isinstance(data, (list, tuple)):
            data = column.as_column(np.array(data, dtype=dtype))
        super().__init__(data, **kwargs)

    @property
    def year(self):
        """
        The year of the datetime.

        Examples
        --------
        >>> import cudf
        >>> import pandas as pd
        >>> datetime_index = cudf.Index(pd.date_range("2000-01-01",
        ...             periods=3, freq="Y"))
        >>> datetime_index
        DatetimeIndex(['2000-12-31', '2001-12-31', '2002-12-31'], dtype='datetime64[ns]')
        >>> datetime_index.year
        Int16Index([2000, 2001, 2002], dtype='int16')
        """  # noqa: E501
        return self._get_dt_field("year")

    @property
    def month(self):
        """
        The month as January=1, December=12.

        Examples
        --------
        >>> import cudf
        >>> import pandas as pd
        >>> datetime_index = cudf.Index(pd.date_range("2000-01-01",
        ...             periods=3, freq="M"))
        >>> datetime_index
        DatetimeIndex(['2000-01-31', '2000-02-29', '2000-03-31'], dtype='datetime64[ns]')
        >>> datetime_index.month
        Int16Index([1, 2, 3], dtype='int16')
        """  # noqa: E501
        return self._get_dt_field("month")

    @property
    def day(self):
        """
        The day of the datetime.

        Examples
        --------
        >>> import pandas as pd
        >>> import cudf
        >>> datetime_index = cudf.Index(pd.date_range("2000-01-01",
        ...             periods=3, freq="D"))
        >>> datetime_index
        DatetimeIndex(['2000-01-01', '2000-01-02', '2000-01-03'], dtype='datetime64[ns]')
        >>> datetime_index.day
        Int16Index([1, 2, 3], dtype='int16')
        """  # noqa: E501
        return self._get_dt_field("day")

    @property
    def hour(self):
        """
        The hours of the datetime.

        Examples
        --------
        >>> import pandas as pd
        >>> import cudf
        >>> datetime_index = cudf.Index(pd.date_range("2000-01-01",
        ...             periods=3, freq="h"))
        >>> datetime_index
        DatetimeIndex(['2000-01-01 00:00:00', '2000-01-01 01:00:00',
                    '2000-01-01 02:00:00'],
                    dtype='datetime64[ns]')
        >>> datetime_index.hour
        Int16Index([0, 1, 2], dtype='int16')
        """
        return self._get_dt_field("hour")

    @property
    def minute(self):
        """
        The minutes of the datetime.

        Examples
        --------
        >>> import pandas as pd
        >>> import cudf
        >>> datetime_index = cudf.Index(pd.date_range("2000-01-01",
        ...             periods=3, freq="T"))
        >>> datetime_index
        DatetimeIndex(['2000-01-01 00:00:00', '2000-01-01 00:01:00',
                    '2000-01-01 00:02:00'],
                    dtype='datetime64[ns]')
        >>> datetime_index.minute
        Int16Index([0, 1, 2], dtype='int16')
        """
        return self._get_dt_field("minute")

    @property
    def second(self):
        """
        The seconds of the datetime.

        Examples
        --------
        >>> import pandas as pd
        >>> import cudf
        >>> datetime_index = cudf.Index(pd.date_range("2000-01-01",
        ...             periods=3, freq="s"))
        >>> datetime_index
        DatetimeIndex(['2000-01-01 00:00:00', '2000-01-01 00:00:01',
                    '2000-01-01 00:00:02'],
                    dtype='datetime64[ns]')
        >>> datetime_index.second
        Int16Index([0, 1, 2], dtype='int16')
        """
        return self._get_dt_field("second")

    @property
    def weekday(self):
        """
        The day of the week with Monday=0, Sunday=6.

        Examples
        --------
        >>> import pandas as pd
        >>> import cudf
        >>> datetime_index = cudf.Index(pd.date_range("2016-12-31",
        ...     "2017-01-08", freq="D"))
        >>> datetime_index
        DatetimeIndex(['2016-12-31', '2017-01-01', '2017-01-02', '2017-01-03',
                    '2017-01-04', '2017-01-05', '2017-01-06', '2017-01-07',
                    '2017-01-08'],
                    dtype='datetime64[ns]')
        >>> datetime_index.weekday
        Int16Index([5, 6, 0, 1, 2, 3, 4, 5, 6], dtype='int16')
        """
        return self._get_dt_field("weekday")

    @property
    def dayofweek(self):
        """
        The day of the week with Monday=0, Sunday=6.

        Examples
        --------
        >>> import pandas as pd
        >>> import cudf
        >>> datetime_index = cudf.Index(pd.date_range("2016-12-31",
        ...     "2017-01-08", freq="D"))
        >>> datetime_index
        DatetimeIndex(['2016-12-31', '2017-01-01', '2017-01-02', '2017-01-03',
                    '2017-01-04', '2017-01-05', '2017-01-06', '2017-01-07',
                    '2017-01-08'],
                    dtype='datetime64[ns]')
        >>> datetime_index.dayofweek
        Int16Index([5, 6, 0, 1, 2, 3, 4, 5, 6], dtype='int16')
        """
        return self._get_dt_field("weekday")

    @property
    def dayofyear(self):
        """
        The day of the year, from 1-365 in non-leap years and
        from 1-366 in leap years.

        Examples
        --------
        >>> import pandas as pd
        >>> import cudf
        >>> datetime_index = cudf.Index(pd.date_range("2016-12-31",
        ...     "2017-01-08", freq="D"))
        >>> datetime_index
        DatetimeIndex(['2016-12-31', '2017-01-01', '2017-01-02', '2017-01-03',
                    '2017-01-04', '2017-01-05', '2017-01-06', '2017-01-07',
                    '2017-01-08'],
                    dtype='datetime64[ns]')
        >>> datetime_index.dayofyear
        Int16Index([366, 1, 2, 3, 4, 5, 6, 7, 8], dtype='int16')
        """
        return self._get_dt_field("day_of_year")

    @property
    def day_of_year(self):
        """
        The day of the year, from 1-365 in non-leap years and
        from 1-366 in leap years.

        Examples
        --------
        >>> import pandas as pd
        >>> import cudf
        >>> datetime_index = cudf.Index(pd.date_range("2016-12-31",
        ...     "2017-01-08", freq="D"))
        >>> datetime_index
        DatetimeIndex(['2016-12-31', '2017-01-01', '2017-01-02', '2017-01-03',
                    '2017-01-04', '2017-01-05', '2017-01-06', '2017-01-07',
                    '2017-01-08'],
                    dtype='datetime64[ns]')
        >>> datetime_index.day_of_year
        Int16Index([366, 1, 2, 3, 4, 5, 6, 7, 8], dtype='int16')
        """
        return self._get_dt_field("day_of_year")

    def to_pandas(self):
        nanos = self._values.astype("datetime64[ns]")
        return pd.DatetimeIndex(nanos.to_pandas(), name=self.name)

    def _get_dt_field(self, field):
        out_column = self._values.get_dt_field(field)
        # column.column_empty_like always returns a Column object
        # but we need a NumericalColumn for GenericIndex..
        # how should this be handled?
        out_column = column.build_column(
            data=out_column.base_data,
            dtype=out_column.dtype,
            mask=out_column.base_mask,
            offset=out_column.offset,
        )
        return as_index(out_column, name=self.name)


class TimedeltaIndex(GenericIndex):
    """
    Immutable, ordered and sliceable sequence of timedelta64 data,
    represented internally as int64.

    Parameters
    ----------
    data : array-like (1-dimensional), optional
        Optional datetime-like data to construct index with.
    unit : str, optional
        This is not yet supported
    copy : bool
        Make a copy of input.
    freq : str, optional
        This is not yet supported
    closed : str, optional
        This is not yet supported
    dtype : str or numpy.dtype, optional
        Data type for the output Index. If not specified, the
        default dtype will be ``timedelta64[ns]``.
    name : object
        Name to be stored in the index.

    Returns
    -------
    TimedeltaIndex

    Examples
    --------
    >>> import cudf
    >>> cudf.TimedeltaIndex([1132223, 2023232, 342234324, 4234324],
    ...     dtype='timedelta64[ns]')
    TimedeltaIndex(['00:00:00.001132', '00:00:00.002023', '00:00:00.342234',
                    '00:00:00.004234'],
                dtype='timedelta64[ns]')
    >>> cudf.TimedeltaIndex([1, 2, 3, 4], dtype='timedelta64[s]',
    ...     name="delta-index")
    TimedeltaIndex(['00:00:01', '00:00:02', '00:00:03', '00:00:04'],
                dtype='timedelta64[s]', name='delta-index')
    """

    def __init__(
        self,
        data=None,
        unit=None,
        freq=None,
        closed=None,
        dtype="timedelta64[ns]",
        copy=False,
        name=None,
    ):

        if freq is not None:
            raise NotImplementedError("freq is not yet supported")

        if unit is not None:
            raise NotImplementedError(
                "unit is not yet supported, alternatively "
                "dtype parameter is supported"
            )

        if copy:
            data = column.as_column(data).copy()
        kwargs = _setdefault_name(data, name=name)
        if isinstance(data, np.ndarray) and data.dtype.kind == "m":
            data = column.as_column(data)
        elif isinstance(data, pd.TimedeltaIndex):
            data = column.as_column(data.values)
        elif isinstance(data, (list, tuple)):
            data = column.as_column(np.array(data, dtype=dtype))
        super().__init__(data, **kwargs)

    def to_pandas(self):
        return pd.TimedeltaIndex(
            self._values.to_pandas(),
            name=self.name,
            unit=self._values.time_unit,
        )

    @property
    def days(self):
        """
        Number of days for each element.
        """
        return as_index(arbitrary=self._values.days, name=self.name)

    @property
    def seconds(self):
        """
        Number of seconds (>= 0 and less than 1 day) for each element.
        """
        return as_index(arbitrary=self._values.seconds, name=self.name)

    @property
    def microseconds(self):
        """
        Number of microseconds (>= 0 and less than 1 second) for each element.
        """
        return as_index(arbitrary=self._values.microseconds, name=self.name)

    @property
    def nanoseconds(self):
        """
        Number of nanoseconds (>= 0 and less than 1 microsecond) for each
        element.
        """
        return as_index(arbitrary=self._values.nanoseconds, name=self.name)

    @property
    def components(self):
        """
        Return a dataframe of the components (days, hours, minutes,
        seconds, milliseconds, microseconds, nanoseconds) of the Timedeltas.
        """
        return self._values.components()

    @property
    def inferred_freq(self):
        raise NotImplementedError("inferred_freq is not yet supported")


class CategoricalIndex(GenericIndex):
    """
    A categorical of orderable values that represent the indices of another
    Column

    Parameters
    ----------
    data : array-like (1-dimensional)
        The values of the categorical. If categories are given,
        values not in categories will be replaced with None/NaN.
    categories : list-like, optional
        The categories for the categorical. Items need to be unique.
        If the categories are not given here (and also not in dtype),
        they will be inferred from the data.
    ordered : bool, optional
        Whether or not this categorical is treated as an ordered categorical.
        If not given here or in dtype, the resulting categorical will be
        unordered.
    dtype : CategoricalDtype or “category”, optional
        If CategoricalDtype, cannot be used together with categories or
        ordered.
    copy : bool, default False
        Make a copy of input.
    name : object, optional
        Name to be stored in the index.

    Returns
    -------
    CategoricalIndex

    Examples
    --------
    >>> import cudf
    >>> import pandas as pd
    >>> cudf.CategoricalIndex(
    ... data=[1, 2, 3, 4], categories=[1, 2], ordered=False, name="a")
    CategoricalIndex([1, 2, <NA>, <NA>], categories=[1, 2], ordered=False, name='a', dtype='category', name='a')

    >>> cudf.CategoricalIndex(
    ... data=[1, 2, 3, 4], dtype=pd.CategoricalDtype([1, 2, 3]), name="a")
    CategoricalIndex([1, 2, 3, <NA>], categories=[1, 2, 3], ordered=False, name='a', dtype='category', name='a')
    """  # noqa: E501

    def __init__(
        self,
        data=None,
        categories=None,
        ordered=None,
        dtype=None,
        copy=False,
        name=None,
    ):
        if isinstance(dtype, (pd.CategoricalDtype, cudf.CategoricalDtype)):
            if categories is not None or ordered is not None:
                raise ValueError(
                    "Cannot specify `categories` or "
                    "`ordered` together with `dtype`."
                )
        if copy:
            data = column.as_column(data, dtype=dtype).copy(deep=True)
        kwargs = _setdefault_name(data, name=name)
        if isinstance(data, CategoricalColumn):
            data = data
        elif isinstance(data, pd.Series) and (
            is_categorical_dtype(data.dtype)
        ):
            codes_data = column.as_column(data.cat.codes.values)
            data = column.build_categorical_column(
                categories=data.cat.categories,
                codes=codes_data,
                ordered=data.cat.ordered,
            )
        elif isinstance(data, (pd.Categorical, pd.CategoricalIndex)):
            codes_data = column.as_column(data.codes)
            data = column.build_categorical_column(
                categories=data.categories,
                codes=codes_data,
                ordered=data.ordered,
            )
        else:
            data = column.as_column(
                data, dtype="category" if dtype is None else dtype
            )
            # dtype has already been taken care
            dtype = None

        if categories is not None:
            data = data.set_categories(categories, ordered=ordered)
        elif isinstance(dtype, (pd.CategoricalDtype, cudf.CategoricalDtype)):
            data = data.set_categories(dtype.categories, ordered=ordered)
        elif ordered is True and data.ordered is False:
            data = data.as_ordered()
        elif ordered is False and data.ordered is True:
            data = data.as_unordered()

        super().__init__(data, **kwargs)

    @property
    def codes(self):
        """
        The category codes of this categorical.
        """
        return as_index(self._values.codes)

    @property
    def categories(self):
        """
        The categories of this categorical.
        """
        return as_index(self._values.categories)


def interval_range(
    start=None, end=None, periods=None, freq=None, name=None, closed="right",
) -> "IntervalIndex":
    """
    Returns a fixed frequency IntervalIndex.

    Parameters
    ----------
    start : numeric, default None
        Left bound for generating intervals.
    end : numeric , default None
        Right bound for generating intervals.
    periods : int, default None
        Number of periods to generate
    freq : numeric, default None
        The length of each interval. Must be consistent
        with the type of start and end
    name : str, default None
        Name of the resulting IntervalIndex.
    closed : {"left", "right", "both", "neither"}, default "right"
        Whether the intervals are closed on the left-side, right-side,
        both or neither.

    Returns
    -------
    IntervalIndex

    Examples
    --------
    >>> import cudf
    >>> import pandas as pd
    >>> cudf.interval_range(start=0,end=5)
    IntervalIndex([(0, 0], (1, 1], (2, 2], (3, 3], (4, 4], (5, 5]],
    ...closed='right',dtype='interval')
    >>> cudf.interval_range(start=0,end=10, freq=2,closed='left')
    IntervalIndex([[0, 2), [2, 4), [4, 6), [6, 8), [8, 10)],
    ...closed='left',dtype='interval')
    >>> cudf.interval_range(start=0,end=10, periods=3,closed='left')
    ...IntervalIndex([[0.0, 3.3333333333333335),
            [3.3333333333333335, 6.666666666666667),
            [6.666666666666667, 10.0)],
            closed='left',
            dtype='interval')
    """
    if freq and periods and start and end:
        raise ValueError(
            "Of the four parameters: start, end, periods, and "
            "freq, exactly three must be specified"
        )
    args = [
        cudf.Scalar(x) if x is not None else None
        for x in (start, end, freq, periods)
    ]
    if any(
        not _is_non_decimal_numeric_dtype(x.dtype) if x is not None else False
        for x in args
    ):
        raise ValueError("start, end, periods, freq must be numeric values.")
    *rargs, periods = args
    common_dtype = find_common_type([x.dtype for x in rargs if x])
    start, end, freq = rargs
    periods = periods.astype("int64") if periods is not None else None

    if periods and not freq:
        # if statement for mypy to pass
        if end is not None and start is not None:
            # divmod only supported on host side scalars
            quotient, remainder = divmod((end - start).value, periods.value)
            if remainder:
                freq_step = cudf.Scalar((end - start) / periods)
            else:
                freq_step = cudf.Scalar(quotient)
            if start.dtype != freq_step.dtype:
                start = start.astype(freq_step.dtype)
            bin_edges = sequence(
                size=periods + 1,
                init=start.device_value,
                step=freq_step.device_value,
            )
            left_col = bin_edges[:-1]
            right_col = bin_edges[1:]
    elif freq and periods:
        if end:
            start = end - (freq * periods)
        if start:
            end = freq * periods + start
        if end is not None and start is not None:
            left_col = arange(
                start.value, end.value, freq.value, dtype=common_dtype
            )
            end = end + 1
            start = start + freq
            right_col = arange(
                start.value, end.value, freq.value, dtype=common_dtype
            )
    elif freq and not periods:
        if end is not None and start is not None:
            end = end - freq + 1
            left_col = arange(
                start.value, end.value, freq.value, dtype=common_dtype
            )
            end = end + freq + 1
            start = start + freq
            right_col = arange(
                start.value, end.value, freq.value, dtype=common_dtype
            )
    elif start is not None and end is not None:
        # if statements for mypy to pass
        if freq:
            left_col = arange(
                start.value, end.value, freq.value, dtype=common_dtype
            )
        else:
            left_col = arange(start.value, end.value, dtype=common_dtype)
        start = start + 1
        end = end + 1
        if freq:
            right_col = arange(
                start.value, end.value, freq.value, dtype=common_dtype
            )
        else:
            right_col = arange(start.value, end.value, dtype=common_dtype)
    else:
        raise ValueError(
            "Of the four parameters: start, end, periods, and "
            "freq, at least two must be specified"
        )
    if len(right_col) == 0 or len(left_col) == 0:
        dtype = IntervalDtype("int64", closed)
        data = column.column_empty_like_same_mask(left_col, dtype)
        return cudf.IntervalIndex(data, closed=closed)

    interval_col = column.build_interval_column(
        left_col, right_col, closed=closed
    )
    return IntervalIndex(interval_col)


class IntervalIndex(GenericIndex):
    """
    Immutable index of intervals that are closed on the same side.

    Parameters
    ----------
    data : array-like (1-dimensional)
        Array-like containing Interval objects from which to build the
        IntervalIndex.
    closed : {"left", "right", "both", "neither"}, default "right"
        Whether the intervals are closed on the left-side, right-side,
        both or neither.
    dtype : dtype or None, default None
        If None, dtype will be inferred.
    copy : bool, default False
        Copy the input data.
    name : object, optional
        Name to be stored in the index.

    Returns
    -------
    IntervalIndex
    """

    def __init__(
        self, data, closed=None, dtype=None, copy=False, name=None,
    ):
        if copy:
            data = column.as_column(data, dtype=dtype).copy()
        kwargs = _setdefault_name(data, name=name)
        if isinstance(data, IntervalColumn):
            data = data
        elif isinstance(data, pd.Series) and (is_interval_dtype(data.dtype)):
            data = column.as_column(data, data.dtype)
        elif isinstance(data, (pd._libs.interval.Interval, pd.IntervalIndex)):
            data = column.as_column(data, dtype=dtype,)
        elif not data:
            dtype = IntervalDtype("int64", closed)
            data = column.column_empty_like_same_mask(
                column.as_column(data), dtype
            )
        else:
            data = column.as_column(data)
            data.dtype.closed = closed

        super().__init__(data, **kwargs)

    def from_breaks(breaks, closed="right", name=None, copy=False, dtype=None):
        """
        Construct an IntervalIndex from an array of splits.

        Parameters
        ---------
        breaks : array-like (1-dimensional)
            Left and right bounds for each interval.
        closed : {"left", "right", "both", "neither"}, default "right"
            Whether the intervals are closed on the left-side, right-side,
            both or neither.
        copy : bool, default False
            Copy the input data.
        name : object, optional
            Name to be stored in the index.
        dtype : dtype or None, default None
            If None, dtype will be inferred.

        Returns
        -------
        IntervalIndex

        Examples
        --------
        >>> import cudf
        >>> import pandas as pd
        >>> cudf.IntervalIndex.from_breaks([0, 1, 2, 3])
        IntervalIndex([(0, 1], (1, 2], (2, 3]],
                    closed='right',
                    dtype='interval[int64]')
        """
        if copy:
            breaks = column.as_column(breaks, dtype=dtype).copy()
        left_col = breaks[:-1:]
        right_col = breaks[+1::]

        interval_col = column.build_interval_column(
            left_col, right_col, closed=closed
        )

        return IntervalIndex(interval_col, name=name)


class StringIndex(GenericIndex):
    """String defined indices into another Column

    Attributes
    ----------
    _values: A StringColumn object or NDArray of strings
    name: A string
    """

    def __init__(self, values, copy=False, **kwargs):
        kwargs = _setdefault_name(values, **kwargs)
        if isinstance(values, StringColumn):
            values = values.copy(deep=copy)
        elif isinstance(values, StringIndex):
            values = values._values.copy(deep=copy)
        else:
            values = column.as_column(values, dtype="str")
            if not is_string_dtype(values.dtype):
                raise ValueError(
                    "Couldn't create StringIndex from passed in object"
                )

        super().__init__(values, **kwargs)

    def to_pandas(self):
        return pd.Index(self.to_array(), name=self.name, dtype="object")

    def take(self, indices):
        return self._values[indices]

    def __repr__(self):
        return (
            f"{self.__class__.__name__}({self._values.to_array()},"
            f" dtype='object'"
            + (
                f", name={pd.io.formats.printing.default_pprint(self.name)}"
                if self.name is not None
                else ""
            )
            + ")"
        )

    @copy_docstring(StringMethods.__init__)  # type: ignore
    @property
    def str(self):
        return StringMethods(parent=self)

    def _clean_nulls_from_index(self):
        """
        Convert all na values(if any) in Index object
        to `<NA>` as a preprocessing step to `__repr__` methods.
        """
        if self._values.has_nulls:
            return self.fillna(cudf._NA_REP)
        else:
            return self


def as_index(arbitrary, **kwargs) -> BaseIndex:
    """Create an Index from an arbitrary object

    Currently supported inputs are:

    * ``Column``
    * ``Buffer``
    * ``Series``
    * ``Index``
    * numba device array
    * numpy array
    * pyarrow array
    * pandas.Categorical

    Returns
    -------
    result : subclass of Index
        - CategoricalIndex for Categorical input.
        - DatetimeIndex for Datetime input.
        - GenericIndex for all other inputs.
    """
    kwargs = _setdefault_name(arbitrary, **kwargs)
    if isinstance(arbitrary, cudf.MultiIndex):
        return arbitrary
    elif isinstance(arbitrary, BaseIndex):
        if arbitrary.name == kwargs["name"]:
            return arbitrary
        idx = arbitrary.copy(deep=False)
        idx.rename(kwargs["name"], inplace=True)
        return idx
    elif isinstance(arbitrary, NumericalColumn):
        try:
            return _dtype_to_index[arbitrary.dtype.type](arbitrary, **kwargs)
        except KeyError:
            return GenericIndex(arbitrary, **kwargs)
    elif isinstance(arbitrary, StringColumn):
        return StringIndex(arbitrary, **kwargs)
    elif isinstance(arbitrary, DatetimeColumn):
        return DatetimeIndex(arbitrary, **kwargs)
    elif isinstance(arbitrary, TimeDeltaColumn):
        return TimedeltaIndex(arbitrary, **kwargs)
    elif isinstance(arbitrary, CategoricalColumn):
        return CategoricalIndex(arbitrary, **kwargs)
    elif isinstance(arbitrary, IntervalColumn):
        return IntervalIndex(arbitrary, **kwargs)
    elif isinstance(arbitrary, cudf.Series):
        return as_index(arbitrary._column, **kwargs)
    elif isinstance(arbitrary, pd.RangeIndex):
        return RangeIndex(start=arbitrary.start, stop=arbitrary.stop, **kwargs)
    elif isinstance(arbitrary, pd.MultiIndex):
        return cudf.MultiIndex.from_pandas(arbitrary)
    elif isinstance(arbitrary, cudf.DataFrame):
        return cudf.MultiIndex(source_data=arbitrary)
    elif isinstance(arbitrary, range):
        return RangeIndex(arbitrary, **kwargs)
    return as_index(
        column.as_column(arbitrary, dtype=kwargs.get("dtype", None)), **kwargs
    )


_dtype_to_index: Dict[Any, Type[BaseIndex]] = {
    np.int8: Int8Index,
    np.int16: Int16Index,
    np.int32: Int32Index,
    np.int64: Int64Index,
    np.uint8: UInt8Index,
    np.uint16: UInt16Index,
    np.uint32: UInt32Index,
    np.uint64: UInt64Index,
    np.float32: Float32Index,
    np.float64: Float64Index,
}


def _setdefault_name(values, **kwargs):
    if kwargs.get("name") is None:
        kwargs["name"] = getattr(values, "name", None)
    return kwargs


class IndexMeta(type):
    """Custom metaclass for Index that overrides instance/subclass tests."""

    def __instancecheck__(self, instance):
        return isinstance(instance, BaseIndex)

    def __subclasscheck__(self, subclass):
        return issubclass(subclass, BaseIndex)


class Index(BaseIndex, metaclass=IndexMeta):
    """The basic object storing row labels for all cuDF objects.

    Parameters
    ----------
    data : array-like (1-dimensional)/ DataFrame
        If it is a DataFrame, it will return a MultiIndex
    dtype : NumPy dtype (default: object)
        If dtype is None, we find the dtype that best fits the data.
    copy : bool
        Make a copy of input data.
    name : object
        Name to be stored in the index.
    tupleize_cols : bool (default: True)
        When True, attempt to create a MultiIndex if possible.
        tupleize_cols == False is not yet supported.

    Returns
    -------
    Index
        cudf Index

    Warnings
    --------
    This class should not be subclassed. It is designed as a factory for
    different subclasses of :class:`BaseIndex` depending on the provided input.
    If you absolutely must, and if you're intimately familiar with the
    internals of cuDF, subclass :class:`BaseIndex` instead.

    Examples
    --------
    >>> import cudf
    >>> cudf.Index([1, 2, 3], dtype="uint64", name="a")
    UInt64Index([1, 2, 3], dtype='uint64', name='a')

    >>> cudf.Index(cudf.DataFrame({"a":[1, 2], "b":[2, 3]}))
    MultiIndex([(1, 2),
                (2, 3)],
                names=['a', 'b'])
    """

    def __new__(
        cls,
        data=None,
        dtype=None,
        copy=False,
        name=None,
        tupleize_cols=True,
        **kwargs,
    ):
        assert cls is Index, (
            "Index cannot be subclassed, extend BaseIndex " "instead."
        )
        if tupleize_cols is not True:
            raise NotImplementedError(
                "tupleize_cols != True is not yet supported"
            )

        return as_index(data, copy=copy, dtype=dtype, name=name, **kwargs)<|MERGE_RESOLUTION|>--- conflicted
+++ resolved
@@ -35,11 +35,7 @@
     arange,
     column,
 )
-<<<<<<< HEAD
-from cudf.core.column.column import _concat_columns, as_column
-=======
-from cudf.core.column.column import concat_columns
->>>>>>> a2bd07a3
+from cudf.core.column.column import as_column, concat_columns
 from cudf.core.column.string import StringMethods as StringMethods
 from cudf.core.dtypes import IntervalDtype
 from cudf.core.frame import SingleColumnFrame
