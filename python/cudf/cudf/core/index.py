# Copyright (c) 2018-2021, NVIDIA CORPORATION.

from __future__ import annotations, division, print_function

import pickle
from numbers import Number
from typing import Any, Dict, List, Optional, Tuple, Type, Union

import cupy
import numpy as np
import pandas as pd
from nvtx import annotate
from pandas._config import get_option

import cudf
from cudf._lib.datetime import is_leap_year
from cudf._lib.filling import sequence
from cudf._lib.search import search_sorted
from cudf._lib.table import Table
from cudf._typing import DtypeObj
from cudf.api.types import (
    _is_scalar_or_zero_d_array,
    is_dtype_equal,
    is_integer,
    is_string_dtype,
)
from cudf.core.abc import Serializable
from cudf.core.column import (
    CategoricalColumn,
    ColumnBase,
    DatetimeColumn,
    IntervalColumn,
    NumericalColumn,
    StringColumn,
    TimeDeltaColumn,
    arange,
    column,
)
from cudf.core.column.column import as_column, concat_columns
from cudf.core.column.string import StringMethods as StringMethods
from cudf.core.dtypes import IntervalDtype
from cudf.core.frame import SingleColumnFrame
from cudf.utils import ioutils
from cudf.utils.docutils import copy_docstring
from cudf.utils.dtypes import (
    _is_non_decimal_numeric_dtype,
    find_common_type,
    is_categorical_dtype,
    is_interval_dtype,
    is_list_like,
    is_mixed_with_object_dtype,
    is_scalar,
    numeric_normalize_types,
)
from cudf.utils.utils import cached_property, search_range


class BaseIndex(SingleColumnFrame, Serializable):
    """Base class for all cudf Index types."""

    dtype: DtypeObj

    def __array_ufunc__(self, ufunc, method, *inputs, **kwargs):

        if method == "__call__" and hasattr(cudf, ufunc.__name__):
            func = getattr(cudf, ufunc.__name__)
            return func(*inputs)
        else:
            return NotImplemented

    @cached_property
    def _values(self) -> ColumnBase:
        raise NotImplementedError

    def __getitem__(self, key):
        raise NotImplementedError()

    def drop_duplicates(self, keep="first"):
        """
        Return Index with duplicate values removed

        Parameters
        ----------
        keep : {‘first’, ‘last’, False}, default ‘first’
            * ‘first’ : Drop duplicates except for the
                first occurrence.
            * ‘last’ : Drop duplicates except for the
                last occurrence.
            *  False : Drop all duplicates.

        Returns
        -------
        deduplicated : Index

        Examples
        --------
        >>> import cudf
        >>> idx = cudf.Index(['lama', 'cow', 'lama', 'beetle', 'lama', 'hippo'])
        >>> idx
        StringIndex(['lama' 'cow' 'lama' 'beetle' 'lama' 'hippo'], dtype='object')
        >>> idx.drop_duplicates()
        StringIndex(['beetle' 'cow' 'hippo' 'lama'], dtype='object')
        """  # noqa: E501
        return super().drop_duplicates(keep=keep)

    def serialize(self):
        header = {}
        header["index_column"] = {}
        # store metadata values of index separately
        # Indexes: Numerical/DateTime/String are often GPU backed
        header["index_column"], frames = self._values.serialize()

        header["name"] = pickle.dumps(self.name)
        header["dtype"] = pickle.dumps(self.dtype)
        header["type-serialized"] = pickle.dumps(type(self))
        header["frame_count"] = len(frames)
        return header, frames

    def __contains__(self, item):
        return item in self._values

    @annotate("INDEX_EQUALS", color="green", domain="cudf_python")
    def equals(self, other, **kwargs):
        """
        Determine if two Index objects contain the same elements.

        Returns
        -------
        out: bool
            True if “other” is an Index and it has the same elements
            as calling index; False otherwise.
        """
        if not isinstance(other, BaseIndex):
            return False

        check_types = False

        self_is_categorical = isinstance(self, CategoricalIndex)
        other_is_categorical = isinstance(other, CategoricalIndex)
        if self_is_categorical and not other_is_categorical:
            other = other.astype(self.dtype)
            check_types = True
        elif other_is_categorical and not self_is_categorical:
            self = self.astype(other.dtype)
            check_types = True

        try:
            return super().equals(other, check_types=check_types)
        except TypeError:
            return False

    def get_level_values(self, level):
        """
        Return an Index of values for requested level.

        This is primarily useful to get an individual level of values from a
        MultiIndex, but is provided on Index as well for compatibility.

        Parameters
        ----------
        level : int or str
            It is either the integer position or the name of the level.

        Returns
        -------
        Index
            Calling object, as there is only one level in the Index.

        See Also
        --------
        cudf.core.multiindex.MultiIndex.get_level_values : Get values for
            a level of a MultiIndex.

        Notes
        -----
        For Index, level should be 0, since there are no multiple levels.

        Examples
        --------
        >>> import cudf
        >>> idx = cudf.Index(["a", "b", "c"])
        >>> idx.get_level_values(0)
        StringIndex(['a' 'b' 'c'], dtype='object')
        """

        if level == self.name:
            return self
        elif is_integer(level):
            if level != 0:
                raise IndexError(
                    f"Cannot get level: {level} " f"for index with 1 level"
                )
            return self
        else:
            raise KeyError(f"Requested level with name {level} " "not found")

    @classmethod
    def deserialize(cls, header, frames):
        h = header["index_column"]
        idx_typ = pickle.loads(header["type-serialized"])
        name = pickle.loads(header["name"])

        col_typ = pickle.loads(h["type-serialized"])
        index = col_typ.deserialize(h, frames[: header["frame_count"]])
        return idx_typ(index, name=name)

    @property
    def names(self):
        """
        Returns a tuple containing the name of the Index.
        """
        return (self.name,)

    @names.setter
    def names(self, values):
        if not is_list_like(values):
            raise ValueError("Names must be a list-like")

        num_values = len(values)
        if num_values > 1:
            raise ValueError(
                "Length of new names must be 1, got %d" % num_values
            )

        self.name = values[0]

    def dropna(self, how="any"):
        """
        Return an Index with null values removed.

        Parameters
        ----------
            how : {‘any’, ‘all’}, default ‘any’
                If the Index is a MultiIndex, drop the value when any or
                all levels are NaN.

        Returns
        -------
        valid : Index

        Examples
        --------
        >>> import cudf
        >>> index = cudf.Index(['a', None, 'b', 'c'])
        >>> index
        StringIndex(['a' None 'b' 'c'], dtype='object')
        >>> index.dropna()
        StringIndex(['a' 'b' 'c'], dtype='object')

        Using `dropna` on a `MultiIndex`:

        >>> midx = cudf.MultiIndex(
        ...         levels=[[1, None, 4, None], [1, 2, 5]],
        ...         codes=[[0, 0, 1, 2, 3], [0, 2, 1, 1, 0]],
        ...         names=["x", "y"],
        ...     )
        >>> midx
        MultiIndex([(   1, 1),
                    (   1, 5),
                    (<NA>, 2),
                    (   4, 2),
                    (<NA>, 1)],
                   names=['x', 'y'])
        >>> midx.dropna()
        MultiIndex([(1, 1),
                    (1, 5),
                    (4, 2)],
                   names=['x', 'y'])
        """
        return super().dropna(how=how)

    def _clean_nulls_from_index(self):
        """
        Convert all na values(if any) in Index object
        to `<NA>` as a preprocessing step to `__repr__` methods.

        This will involve changing type of Index object
        to StringIndex but it is the responsibility of the `__repr__`
        methods using this method to replace or handle representation
        of the actual types correctly.
        """
        if self._values.has_nulls:
            return cudf.Index(
                self._values.astype("str").fillna(cudf._NA_REP), name=self.name
            )
        else:
            return self

    @property
    def nlevels(self):
        """
        Number of levels.
        """
        return 1

    def _set_names(self, names, inplace=False):
        if inplace:
            idx = self
        else:
            idx = self.copy(deep=False)

        idx.names = names
        if not inplace:
            return idx

    def set_names(self, names, level=None, inplace=False):
        """
        Set Index or MultiIndex name.
        Able to set new names partially and by level.

        Parameters
        ----------
        names : label or list of label
            Name(s) to set.
        level : int, label or list of int or label, optional
            If the index is a MultiIndex, level(s) to set (None for all
            levels). Otherwise level must be None.
        inplace : bool, default False
            Modifies the object directly, instead of creating a new Index or
            MultiIndex.

        Returns
        -------
        Index
            The same type as the caller or None if inplace is True.

        See Also
        --------
        cudf.Index.rename : Able to set new names without level.

        Examples
        --------
        >>> import cudf
        >>> idx = cudf.Index([1, 2, 3, 4])
        >>> idx
        Int64Index([1, 2, 3, 4], dtype='int64')
        >>> idx.set_names('quarter')
        Int64Index([1, 2, 3, 4], dtype='int64', name='quarter')
        >>> idx = cudf.MultiIndex.from_product([['python', 'cobra'],
        ... [2018, 2019]])
        >>> idx
        MultiIndex([('python', 2018),
                    ('python', 2019),
                    ( 'cobra', 2018),
                    ( 'cobra', 2019)],
                   )
        >>> idx.names
        FrozenList([None, None])
        >>> idx.set_names(['kind', 'year'], inplace=True)
        >>> idx.names
        FrozenList(['kind', 'year'])
        >>> idx.set_names('species', level=0, inplace=True)
        >>> idx.names
        FrozenList(['species', 'year'])
        """
        if level is not None:
            raise ValueError("Level must be None for non-MultiIndex")

        if not is_list_like(names):
            names = [names]

        return self._set_names(names=names, inplace=inplace)

    def fillna(self, value, downcast=None):
        """
        Fill null values with the specified value.

        Parameters
        ----------
        value : scalar
            Scalar value to use to fill nulls. This value cannot be a
            list-likes.

        downcast : dict, default is None
            This Parameter is currently NON-FUNCTIONAL.

        Returns
        -------
        filled : Index

        Examples
        --------
        >>> import cudf
        >>> index = cudf.Index([1, 2, None, 4])
        >>> index
        Int64Index([1, 2, null, 4], dtype='int64')
        >>> index.fillna(3)
        Int64Index([1, 2, 3, 4], dtype='int64')
        """
        if downcast is not None:
            raise NotImplementedError(
                "`downcast` parameter is not yet supported"
            )

        return super().fillna(value=value)

    def take(self, indices):
        """Gather only the specific subset of indices

        Parameters
        ----------
        indices: An array-like that maps to values contained in this Index.
        """
        return self[indices]

    def argsort(self, ascending=True, **kwargs):
        """
        Return the integer indices that would sort the index.

        Parameters
        ----------
        ascending : bool, default True
            If True, returns the indices for ascending order.
            If False, returns the indices for descending order.

        Returns
        -------
        array : A cupy array containing Integer indices that
            would sort the index if used as an indexer.

        Examples
        --------
        >>> import cudf
        >>> index = cudf.Index([10, 100, 1, 1000])
        >>> index
        Int64Index([10, 100, 1, 1000], dtype='int64')
        >>> index.argsort()
        array([2, 0, 1, 3], dtype=int32)

        The order of argsort can be reversed using
        ``ascending`` parameter, by setting it to ``False``.
        >>> index.argsort(ascending=False)
        array([3, 1, 0, 2], dtype=int32)

        ``argsort`` on a MultiIndex:

        >>> index = cudf.MultiIndex(
        ...      levels=[[1, 3, 4, -10], [1, 11, 5]],
        ...      codes=[[0, 0, 1, 2, 3], [0, 2, 1, 1, 0]],
        ...      names=["x", "y"],
        ... )
        >>> index
        MultiIndex([(  1,  1),
                    (  1,  5),
                    (  3, 11),
                    (  4, 11),
                    (-10,  1)],
                   names=['x', 'y'])
        >>> index.argsort()
        array([4, 0, 1, 2, 3], dtype=int32)
        >>> index.argsort(ascending=False)
        array([3, 2, 1, 0, 4], dtype=int32)
        """
        indices = self._values.argsort(ascending=ascending, **kwargs)
        return cupy.asarray(indices)

    def to_frame(self, index=True, name=None):
        """Create a DataFrame with a column containing this Index

        Parameters
        ----------
        index : boolean, default True
            Set the index of the returned DataFrame as the original Index
        name : str, default None
            Name to be used for the column

        Returns
        -------
        DataFrame
            cudf DataFrame
        """

        if name is not None:
            col_name = name
        elif self.name is None:
            col_name = 0
        else:
            col_name = self.name
        return cudf.DataFrame(
            {col_name: self._values}, index=self if index else None
        )

    def any(self):
        """
        Return whether any elements is True in Index.
        """
        return self._values.any()

    def to_pandas(self):
        """
        Convert to a Pandas Index.

        Examples
        --------
        >>> import cudf
        >>> idx = cudf.Index([-3, 10, 15, 20])
        >>> idx
        Int64Index([-3, 10, 15, 20], dtype='int64')
        >>> idx.to_pandas()
        Int64Index([-3, 10, 15, 20], dtype='int64')
        >>> type(idx.to_pandas())
        <class 'pandas.core.indexes.numeric.Int64Index'>
        >>> type(idx)
        <class 'cudf.core.index.GenericIndex'>
        """
        return pd.Index(self._values.to_pandas(), name=self.name)

    @ioutils.doc_to_dlpack()
    def to_dlpack(self):
        """{docstring}"""

        return cudf.io.dlpack.to_dlpack(self)

    @property
    def gpu_values(self):
        """
        View the data as a numba device array object
        """
        return self._values.data_array_view

<<<<<<< HEAD
    def min(self):
        """
        Return the minimum value of the Index.

        Returns
        -------
        scalar
            Minimum value.

        See Also
        --------
        cudf.Index.max : Return the maximum value in an Index.
        cudf.Series.min : Return the minimum value in a Series.
        cudf.DataFrame.min : Return the minimum values in
            a DataFrame.

        Examples
        --------
        >>> import cudf
        >>> idx = cudf.Index([3, 2, 1])
        >>> idx.min()
        1
        """
        return self._values.min()

    def max(self):
        """
        Return the maximum value of the Index.

        Returns
        -------
        scalar
            Maximum value.

        See Also
        --------
        cudf.Index.min : Return the minimum value in an Index.
        cudf.Series.max : Return the maximum value in a Series.
        cudf.DataFrame.max : Return the maximum values in
            a DataFrame.

        Examples
        --------
        >>> import cudf
        >>> idx = cudf.Index([3, 2, 1])
        >>> idx.max()
        3
        """
        return self._values.max()

    def sum(self):
        """
        Return the sum of all values of the Index.

        Returns
        -------
        scalar
            Sum of all values.

        Examples
        --------
        >>> import cudf
        >>> idx = cudf.Index([3, 2, 1])
        >>> idx.sum()
        6
        """
        return self._values.sum()

=======
>>>>>>> a4eabf00
    @classmethod
    def _concat(cls, objs):
        if all(isinstance(obj, RangeIndex) for obj in objs):
            result = _concat_range_index(objs)
        else:
            data = concat_columns([o._values for o in objs])
            result = as_index(data)

        names = {obj.name for obj in objs}
        if len(names) == 1:
            [name] = names
        else:
            name = None

        result.name = name
        return result

    def append(self, other):
        """
        Append a collection of Index options together.

        Parameters
        ----------
        other : Index or list/tuple of indices

        Returns
        -------
        appended : Index

        Examples
        --------
        >>> import cudf
        >>> idx = cudf.Index([1, 2, 10, 100])
        >>> idx
        Int64Index([1, 2, 10, 100], dtype='int64')
        >>> other = cudf.Index([200, 400, 50])
        >>> other
        Int64Index([200, 400, 50], dtype='int64')
        >>> idx.append(other)
        Int64Index([1, 2, 10, 100, 200, 400, 50], dtype='int64')

        append accepts list of Index objects

        >>> idx.append([other, other])
        Int64Index([1, 2, 10, 100, 200, 400, 50, 200, 400, 50], dtype='int64')
        """

        if is_list_like(other):
            to_concat = [self]
            to_concat.extend(other)
        else:
            this = self
            if len(other) == 0:
                # short-circuit and return a copy
                to_concat = [self]

            other = as_index(other)

            if len(self) == 0:
                to_concat = [other]

            if len(self) and len(other):
                if is_mixed_with_object_dtype(this, other):
                    got_dtype = (
                        other.dtype
                        if this.dtype == np.dtype("object")
                        else this.dtype
                    )
                    raise TypeError(
                        f"cudf does not support appending an Index of "
                        f"dtype `{np.dtype('object')}` with an Index "
                        f"of dtype `{got_dtype}`, please type-cast "
                        f"either one of them to same dtypes."
                    )

                if isinstance(self._values, cudf.core.column.NumericalColumn):
                    if self.dtype != other.dtype:
                        this, other = numeric_normalize_types(self, other)
                to_concat = [this, other]

        for obj in to_concat:
            if not isinstance(obj, BaseIndex):
                raise TypeError("all inputs must be Index")

        return self._concat(to_concat)

    def difference(self, other, sort=None):
        """
        Return a new Index with elements from the index that are not in
        `other`.

        This is the set difference of two Index objects.

        Parameters
        ----------
        other : Index or array-like
        sort : False or None, default None
            Whether to sort the resulting index. By default, the
            values are attempted to be sorted, but any TypeError from
            incomparable elements is caught by cudf.

            * None : Attempt to sort the result, but catch any TypeErrors
              from comparing incomparable elements.
            * False : Do not sort the result.

        Returns
        -------
        difference : Index

        Examples
        --------
        >>> import cudf
        >>> idx1 = cudf.Index([2, 1, 3, 4])
        >>> idx1
        Int64Index([2, 1, 3, 4], dtype='int64')
        >>> idx2 = cudf.Index([3, 4, 5, 6])
        >>> idx2
        Int64Index([3, 4, 5, 6], dtype='int64')
        >>> idx1.difference(idx2)
        Int64Index([1, 2], dtype='int64')
        >>> idx1.difference(idx2, sort=False)
        Int64Index([2, 1], dtype='int64')
        """
        if sort not in {None, False}:
            raise ValueError(
                f"The 'sort' keyword only takes the values "
                f"of None or False; {sort} was passed."
            )

        other = as_index(other)

        if is_mixed_with_object_dtype(self, other):
            difference = self.copy()
        else:
            difference = self.join(other, how="leftanti")
            if self.dtype != other.dtype:
                difference = difference.astype(self.dtype)

        if sort is None:
            return difference.sort_values()

        return difference

    def _copy_construct(self, **kwargs):
        # Need to override the parent behavior because pandas allows operations
        # on unsigned types to return signed values, forcing us to choose the
        # right index type here.
        data = kwargs.get("data")
        cls = self.__class__

        if data is not None:
            if self.dtype != data.dtype:
                # TODO: This logic is largely copied from `as_index`. The two
                # should be unified via a centralized type dispatching scheme.
                if isinstance(data, NumericalColumn):
                    try:
                        cls = _dtype_to_index[data.dtype.type]
                    except KeyError:
                        cls = GenericIndex
                elif isinstance(data, StringColumn):
                    cls = StringIndex
                elif isinstance(data, DatetimeColumn):
                    cls = DatetimeIndex
                elif isinstance(data, TimeDeltaColumn):
                    cls = TimedeltaIndex
                elif isinstance(data, CategoricalColumn):
                    cls = CategoricalIndex
            elif cls is RangeIndex:
                # RangeIndex must convert to other numerical types for ops
                try:
                    cls = _dtype_to_index[data.dtype.type]
                except KeyError:
                    cls = GenericIndex

        return cls(**{**self._copy_construct_defaults, **kwargs})

    def sort_values(self, return_indexer=False, ascending=True, key=None):
        """
        Return a sorted copy of the index, and optionally return the indices
        that sorted the index itself.

        Parameters
        ----------
        return_indexer : bool, default False
            Should the indices that would sort the index be returned.
        ascending : bool, default True
            Should the index values be sorted in an ascending order.
        key : None, optional
            This parameter is NON-FUNCTIONAL.

        Returns
        -------
        sorted_index : Index
            Sorted copy of the index.
        indexer : cupy.ndarray, optional
            The indices that the index itself was sorted by.

        See Also
        --------
        cudf.Series.min : Sort values of a Series.
        cudf.DataFrame.sort_values : Sort values in a DataFrame.

        Examples
        --------
        >>> import cudf
        >>> idx = cudf.Index([10, 100, 1, 1000])
        >>> idx
        Int64Index([10, 100, 1, 1000], dtype='int64')

        Sort values in ascending order (default behavior).

        >>> idx.sort_values()
        Int64Index([1, 10, 100, 1000], dtype='int64')

        Sort values in descending order, and also get the indices `idx` was
        sorted by.

        >>> idx.sort_values(ascending=False, return_indexer=True)
        (Int64Index([1000, 100, 10, 1], dtype='int64'), array([3, 1, 0, 2],
                                                            dtype=int32))

        Sorting values in a MultiIndex:

        >>> midx = cudf.MultiIndex(
        ...      levels=[[1, 3, 4, -10], [1, 11, 5]],
        ...      codes=[[0, 0, 1, 2, 3], [0, 2, 1, 1, 0]],
        ...      names=["x", "y"],
        ... )
        >>> midx
        MultiIndex([(  1,  1),
                    (  1,  5),
                    (  3, 11),
                    (  4, 11),
                    (-10,  1)],
                   names=['x', 'y'])
        >>> midx.sort_values()
        MultiIndex([(-10,  1),
                    (  1,  1),
                    (  1,  5),
                    (  3, 11),
                    (  4, 11)],
                   names=['x', 'y'])
        >>> midx.sort_values(ascending=False)
        MultiIndex([(  4, 11),
                    (  3, 11),
                    (  1,  5),
                    (  1,  1),
                    (-10,  1)],
                   names=['x', 'y'])
        """
        if key is not None:
            raise NotImplementedError("key parameter is not yet implemented.")

        indices = self._values.argsort(ascending=ascending)
        index_sorted = as_index(self.take(indices), name=self.name)

        if return_indexer:
            return index_sorted, cupy.asarray(indices)
        else:
            return index_sorted

    def unique(self):
        """
        Return unique values in the index.

        Returns
        -------
        Index without duplicates
        """
        return as_index(self._values.unique(), name=self.name)

    def join(
        self, other, how="left", level=None, return_indexers=False, sort=False
    ):
        """
        Compute join_index and indexers to conform data structures
        to the new index.

        Parameters
        ----------
        other : Index.
        how : {'left', 'right', 'inner', 'outer'}
        return_indexers : bool, default False
        sort : bool, default False
            Sort the join keys lexicographically in the result Index. If False,
            the order of the join keys depends on the join type (how keyword).

        Returns: index

        Examples
        --------
        >>> import cudf
        >>> lhs = cudf.DataFrame(
        ...     {"a":[2, 3, 1], "b":[3, 4, 2]}).set_index(['a', 'b']
        ... ).index
        >>> lhs
        MultiIndex([(2, 3),
                    (3, 4),
                    (1, 2)],
                   names=['a', 'b'])
        >>> rhs = cudf.DataFrame({"a":[1, 4, 3]}).set_index('a').index
        >>> rhs
        Int64Index([1, 4, 3], dtype='int64', name='a')
        >>> lhs.join(rhs, how='inner')
        MultiIndex([(3, 4),
                    (1, 2)],
                   names=['a', 'b'])
        """

        if isinstance(self, cudf.MultiIndex) and isinstance(
            other, cudf.MultiIndex
        ):
            raise TypeError(
                "Join on level between two MultiIndex objects is ambiguous"
            )

        if level is not None and not is_scalar(level):
            raise ValueError("level should be an int or a label only")

        if isinstance(other, cudf.MultiIndex):
            if how == "left":
                how = "right"
            elif how == "right":
                how = "left"
            rhs = self.copy(deep=False)
            lhs = other.copy(deep=False)
        else:
            lhs = self.copy(deep=False)
            rhs = other.copy(deep=False)

        on = level
        # In case of MultiIndex, it will be None as
        # we don't need to update name
        left_names = lhs.names
        right_names = rhs.names
        # There should be no `None` values in Joined indices,
        # so essentially it would be `left/right` or 'inner'
        # in case of MultiIndex
        if isinstance(lhs, cudf.MultiIndex):
            if level is not None and isinstance(level, int):
                on = lhs._data.select_by_index(level).names[0]
            right_names = (on,) or right_names
            on = right_names[0]
            if how == "outer":
                how = "left"
            elif how == "right":
                how = "inner"
        else:
            # Both are nomal indices
            right_names = left_names
            on = right_names[0]

        lhs.names = left_names
        rhs.names = right_names

        output = lhs._merge(rhs, how=how, on=on, sort=sort)

        return output

    def rename(self, name, inplace=False):
        """
        Alter Index name.

        Defaults to returning new index.

        Parameters
        ----------
        name : label
            Name(s) to set.

        Returns
        -------
        Index

        Examples
        --------
        >>> import cudf
        >>> index = cudf.Index([1, 2, 3], name='one')
        >>> index
        Int64Index([1, 2, 3], dtype='int64', name='one')
        >>> index.name
        'one'
        >>> renamed_index = index.rename('two')
        >>> renamed_index
        Int64Index([1, 2, 3], dtype='int64', name='two')
        >>> renamed_index.name
        'two'
        """
        if inplace is True:
            self.name = name
            return None
        else:
            out = self.copy(deep=False)
            out.name = name
            return out.copy(deep=True)

    def astype(self, dtype, copy=False):
        """
        Create an Index with values cast to dtypes. The class of a new Index
        is determined by dtype. When conversion is impossible, a ValueError
        exception is raised.

        Parameters
        ----------
        dtype : numpy dtype
            Use a numpy.dtype to cast entire Index object to.
        copy : bool, default False
            By default, astype always returns a newly allocated object.
            If copy is set to False and internal requirements on dtype are
            satisfied, the original data is used to create a new Index
            or the original Index is returned.

        Returns
        -------
        Index
            Index with values cast to specified dtype.

        Examples
        --------
        >>> import cudf
        >>> index = cudf.Index([1, 2, 3])
        >>> index
        Int64Index([1, 2, 3], dtype='int64')
        >>> index.astype('float64')
        Float64Index([1.0, 2.0, 3.0], dtype='float64')
        """
        if is_dtype_equal(dtype, self.dtype):
            return self.copy(deep=copy)

        return as_index(
            self.copy(deep=copy)._values.astype(dtype), name=self.name
        )

    def to_array(self, fillna=None):
        """Get a dense numpy array for the data.

        Parameters
        ----------
        fillna : str or None
            Defaults to None, which will skip null values.
            If it equals "pandas", null values are filled with NaNs.
            Non integral dtype is promoted to np.float64.

        Notes
        -----

        if ``fillna`` is ``None``, null values are skipped.  Therefore, the
        output size could be smaller.
        """
        return self._values.to_array(fillna=fillna)

    def to_series(self, index=None, name=None):
        """
        Create a Series with both index and values equal to the index keys.
        Useful with map for returning an indexer based on an index.

        Parameters
        ----------
        index : Index, optional
            Index of resulting Series. If None, defaults to original index.
        name : str, optional
            Dame of resulting Series. If None, defaults to name of original
            index.

        Returns
        -------
        Series
            The dtype will be based on the type of the Index values.
        """
        return cudf.Series(
            self._values,
            index=self.copy(deep=False) if index is None else index,
            name=self.name if name is None else name,
        )

    def get_slice_bound(self, label, side, kind):
        """
        Calculate slice bound that corresponds to given label.
        Returns leftmost (one-past-the-rightmost if ``side=='right'``) position
        of given label.

        Parameters
        ----------
        label : object
        side : {'left', 'right'}
        kind : {'ix', 'loc', 'getitem'}

        Returns
        -------
        int
            Index of label.
        """
        raise (NotImplementedError)

    def __array_function__(self, func, types, args, kwargs):

        # check if the function is implemented for the current type
        cudf_index_module = type(self)
        for submodule in func.__module__.split(".")[1:]:
            # point cudf_index_module to the correct submodule
            if hasattr(cudf_index_module, submodule):
                cudf_index_module = getattr(cudf_index_module, submodule)
            else:
                return NotImplemented

        fname = func.__name__

        handled_types = [Index, cudf.Series]

        # check if  we don't handle any of the types (including sub-class)
        for t in types:
            if not any(
                issubclass(t, handled_type) for handled_type in handled_types
            ):
                return NotImplemented

        if hasattr(cudf_index_module, fname):
            cudf_func = getattr(cudf_index_module, fname)
            # Handle case if cudf_func is same as numpy function
            if cudf_func is func:
                return NotImplemented
            else:
                return cudf_func(*args, **kwargs)

        else:
            return NotImplemented

    def isin(self, values):
        """Return a boolean array where the index values are in values.

        Compute boolean array of whether each index value is found in
        the passed set of values. The length of the returned boolean
        array matches the length of the index.

        Parameters
        ----------
        values : set, list-like, Index
            Sought values.

        Returns
        -------
        is_contained : cupy array
            CuPy array of boolean values.

        Examples
        --------
        >>> idx = cudf.Index([1,2,3])
        >>> idx
        Int64Index([1, 2, 3], dtype='int64')

        Check whether each index value in a list of values.

        >>> idx.isin([1, 4])
        array([ True, False, False])
        """

        return self._values.isin(values).values

    def where(self, cond, other=None):
        """
        Replace values where the condition is False.

        Parameters
        ----------
        cond : bool array-like with the same length as self
            Where cond is True, keep the original value.
            Where False, replace with corresponding value from other.
            Callables are not supported.
        other: scalar, or array-like
            Entries where cond is False are replaced with
            corresponding value from other. Callables are not
            supported. Default is None.

        Returns
        -------
        Same type as caller

        Examples
        --------
        >>> import cudf
        >>> index = cudf.Index([4, 3, 2, 1, 0])
        >>> index
        Int64Index([4, 3, 2, 1, 0], dtype='int64')
        >>> index.where(index > 2, 15)
        Int64Index([4, 3, 15, 15, 15], dtype='int64')
        """
        return super().where(cond=cond, other=other)

    def memory_usage(self, deep=False):
        """
        Memory usage of the values.

        Parameters
        ----------
            deep : bool
                Introspect the data deeply,
                interrogate `object` dtypes for system-level
                memory consumption.

        Returns
        -------
            bytes used
        """
        return self._values._memory_usage(deep=deep)

    def get_loc(self, key, method=None, tolerance=None):
        """Get integer location, slice or boolean mask for requested label.

        Parameters
        ----------
        key : label
        method : {None, 'pad'/'fill', 'backfill'/'bfill', 'nearest'}, optional
            - default: exact matches only.
            - pad / ffill: find the PREVIOUS index value if no exact match.
            - backfill / bfill: use NEXT index value if no exact match.
            - nearest: use the NEAREST index value if no exact match. Tied
              distances are broken by preferring the larger index
              value.
        tolerance : int or float, optional
            Maximum distance from index value for inexact matches. The value
            of the index at the matching location must satisfy the equation
            ``abs(index[loc] - key) <= tolerance``.

        Returns
        -------
        int or slice or boolean mask
            - If result is unique, return integer index
            - If index is monotonic, loc is returned as a slice object
            - Otherwise, a boolean mask is returned

        Examples
        --------
        >>> unique_index = cudf.Index(list('abc'))
        >>> unique_index.get_loc('b')
        1
        >>> monotonic_index = cudf.Index(list('abbc'))
        >>> monotonic_index.get_loc('b')
        slice(1, 3, None)
        >>> non_monotonic_index = cudf.Index(list('abcb'))
        >>> non_monotonic_index.get_loc('b')
        array([False,  True, False,  True])
        >>> numeric_unique_index = cudf.Index([1, 2, 3])
        >>> numeric_unique_index.get_loc(3)
        2
        """
        if tolerance is not None:
            raise NotImplementedError(
                "Parameter tolerance is unsupported yet."
            )
        if method not in {
            None,
            "ffill",
            "bfill",
            "pad",
            "backfill",
            "nearest",
        }:
            raise ValueError(
                f"Invalid fill method. Expecting pad (ffill), backfill (bfill)"
                f" or nearest. Got {method}"
            )

        is_sorted = (
            self.is_monotonic_increasing or self.is_monotonic_decreasing
        )

        if not is_sorted and method is not None:
            raise ValueError(
                "index must be monotonic increasing or decreasing if `method`"
                "is specified."
            )

        key_as_table = Table({"None": as_column(key, length=1)})
        lower_bound, upper_bound, sort_inds = self._lexsorted_equal_range(
            key_as_table, is_sorted
        )

        if lower_bound == upper_bound:
            # Key not found, apply method
            if method in ("pad", "ffill"):
                if lower_bound == 0:
                    raise KeyError(key)
                return lower_bound - 1
            elif method in ("backfill", "bfill"):
                if lower_bound == self._data.nrows:
                    raise KeyError(key)
                return lower_bound
            elif method == "nearest":
                if lower_bound == self._data.nrows:
                    return lower_bound - 1
                elif lower_bound == 0:
                    return 0
                lower_val = self._column.element_indexing(lower_bound - 1)
                upper_val = self._column.element_indexing(lower_bound)
                return (
                    lower_bound - 1
                    if abs(lower_val - key) < abs(upper_val - key)
                    else lower_bound
                )
            else:
                raise KeyError(key)

        if lower_bound + 1 == upper_bound:
            # Search result is unique, return int.
            return (
                lower_bound
                if is_sorted
                else sort_inds.element_indexing(lower_bound)
            )

        if is_sorted:
            # In monotonic index, lex search result is continuous. A slice for
            # the range is returned.
            return slice(lower_bound, upper_bound)

        # Not sorted and not unique. Return a boolean mask
        mask = cupy.full(self._data.nrows, False)
        true_inds = sort_inds.slice(lower_bound, upper_bound).to_gpu_array()
        mask[cupy.array(true_inds)] = True
        return mask

    def _lexsorted_equal_range(
        self, key_as_table: Table, is_sorted: bool
    ) -> Tuple[int, int, Optional[ColumnBase]]:
        """Get equal range for key in lexicographically sorted index. If index
        is not sorted when called, a sort will take place and `sort_inds` is
        returned. Otherwise `None` is returned in that position.
        """
        if not is_sorted:
            sort_inds = self._get_sorted_inds()
            sort_vals = self._gather(sort_inds)
        else:
            sort_inds = None
            sort_vals = self
        lower_bound = search_sorted(
            sort_vals, key_as_table, side="left"
        ).element_indexing(0)
        upper_bound = search_sorted(
            sort_vals, key_as_table, side="right"
        ).element_indexing(0)

        return lower_bound, upper_bound, sort_inds

    @classmethod
    def from_pandas(cls, index, nan_as_null=None):
        """
        Convert from a Pandas Index.

        Parameters
        ----------
        index : Pandas Index object
            A Pandas Index object which has to be converted
            to cuDF Index.
        nan_as_null : bool, Default None
            If ``None``/``True``, converts ``np.nan`` values
            to ``null`` values.
            If ``False``, leaves ``np.nan`` values as is.

        Raises
        ------
        TypeError for invalid input type.

        Examples
        --------
        >>> import cudf
        >>> import pandas as pd
        >>> import numpy as np
        >>> data = [10, 20, 30, np.nan]
        >>> pdi = pd.Index(data)
        >>> cudf.Index.from_pandas(pdi)
        Float64Index([10.0, 20.0, 30.0, <NA>], dtype='float64')
        >>> cudf.Index.from_pandas(pdi, nan_as_null=False)
        Float64Index([10.0, 20.0, 30.0, nan], dtype='float64')
        """
        if not isinstance(index, pd.Index):
            raise TypeError("not a pandas.Index")

        ind = as_index(column.as_column(index, nan_as_null=nan_as_null))
        ind.name = index.name
        return ind

    @property
    def _copy_construct_defaults(self):
        return {"data": self._column, "name": self.name}

    @classmethod
    def _from_data(cls, data, index=None):
        if not isinstance(data, cudf.core.column_accessor.ColumnAccessor):
            data = cudf.core.column_accessor.ColumnAccessor(data)
        if len(data) == 0:
            raise ValueError("Cannot construct Index from any empty Table")
        if len(data) == 1:
            values = next(iter(data.values()))

            if isinstance(values, NumericalColumn):
                try:
                    index_class_type = _dtype_to_index[values.dtype.type]
                except KeyError:
                    index_class_type = GenericIndex
                out = super(BaseIndex, index_class_type).__new__(
                    index_class_type
                )
            elif isinstance(values, DatetimeColumn):
                out = super(BaseIndex, DatetimeIndex).__new__(DatetimeIndex)
            elif isinstance(values, TimeDeltaColumn):
                out = super(BaseIndex, TimedeltaIndex).__new__(TimedeltaIndex)
            elif isinstance(values, StringColumn):
                out = super(BaseIndex, StringIndex).__new__(StringIndex)
            elif isinstance(values, CategoricalColumn):
                out = super(BaseIndex, CategoricalIndex).__new__(
                    CategoricalIndex
                )
            out._data = data
            out._index = None
            return out
        else:
            return cudf.MultiIndex._from_data(data)

    @property
    def _constructor_expanddim(self):
        return cudf.MultiIndex


class RangeIndex(BaseIndex):
    """
    Immutable Index implementing a monotonic integer range.

    This is the default index type used by DataFrame and Series
    when no explicit index is provided by the user.

    Parameters
    ----------
    start : int (default: 0), or other range instance
    stop : int (default: 0)
    step : int (default: 1)
    name : object, optional
        Name to be stored in the index.
    dtype : numpy dtype
        Unused, accepted for homogeneity with other index types.
    copy : bool, default False
        Unused, accepted for homogeneity with other index types.

    Returns
    -------
    RangeIndex

    Examples
    --------
    >>> import cudf
    >>> cudf.RangeIndex(0, 10, 1, name="a")
    RangeIndex(start=0, stop=10, step=1, name='a')

    >>> cudf.RangeIndex(range(1, 10, 1), name="a")
    RangeIndex(start=1, stop=10, step=1, name='a')
    """

    def __init__(
        self, start, stop=None, step=1, dtype=None, copy=False, name=None
    ):
        if step == 0:
            raise ValueError("Step must not be zero.")

        if isinstance(start, range):
            therange = start
            start = therange.start
            stop = therange.stop
            step = therange.step
        if stop is None:
            start, stop = 0, start
        self._start = int(start)
        self._stop = int(stop)
        self._step = int(step) if step is not None else 1
        self._index = None
        self._name = name

    @property
    def name(self):
        """
        Returns the name of the Index.
        """
        return self._name

    @name.setter
    def name(self, value):
        self._name = value

    @property
    def start(self):
        """
        The value of the `start` parameter (0 if this was not supplied).
        """
        return self._start

    @property
    def stop(self):
        """
        The value of the stop parameter.
        """
        return self._stop

    @property
    def step(self):
        """
        The value of the step parameter.
        """
        return self._step

    @property
    def _num_rows(self):
        return len(self)

    @cached_property
    def _values(self):
        if len(self) > 0:
            return column.arange(
                self._start, self._stop, self._step, dtype=self.dtype
            )
        else:
            return column.column_empty(0, masked=False, dtype=self.dtype)

    @property
    def _data(self):
        return cudf.core.column_accessor.ColumnAccessor(
            {self.name: self._values}
        )

    def __contains__(self, item):
        if not isinstance(
            item, tuple(np.sctypes["int"] + np.sctypes["float"] + [int, float])
        ):
            return False
        if not item % 1 == 0:
            return False
        return item in range(self._start, self._stop, self._step)

    def copy(self, name=None, deep=False, dtype=None, names=None):
        """
        Make a copy of this object.

        Parameters
        ----------
        name : object optional (default: None), name of index
        deep : Bool (default: False)
            Ignored for RangeIndex
        dtype : numpy dtype optional (default: None)
            Target dtype for underlying range data
        names : list-like optional (default: False)
            Kept compatibility with MultiIndex. Should not be used.

        Returns
        -------
        New RangeIndex instance with same range, casted to new dtype
        """

        dtype = self.dtype if dtype is None else dtype

        if not np.issubdtype(dtype, np.signedinteger):
            raise ValueError(f"Expected Signed Integer Type, Got {dtype}")

        name = self.name if name is None else name

        return RangeIndex(
            start=self._start, stop=self._stop, step=self._step, name=name
        )

    def __repr__(self):
        return (
            f"{self.__class__.__name__}(start={self._start}, stop={self._stop}"
            f", step={self._step}"
            + (
                f", name={pd.io.formats.printing.default_pprint(self.name)}"
                if self.name is not None
                else ""
            )
            + ")"
        )

    def __len__(self):
        return len(range(self._start, self._stop, self._step))

    def __getitem__(self, index):
        len_self = len(self)
        if isinstance(index, slice):
            sl_start, sl_stop, sl_step = index.indices(len_self)

            lo = self._start + sl_start * self._step
            hi = self._start + sl_stop * self._step
            st = self._step * sl_step
            return RangeIndex(start=lo, stop=hi, step=st, name=self._name)

        elif isinstance(index, Number):
            if index < 0:
                index = len_self + index
            if not (0 <= index < len_self):
                raise IndexError("out-of-bound")
            index = min(index, len_self)
            index = self._start + index * self._step
            return index
        else:
            if _is_scalar_or_zero_d_array(index):
                index = np.min_scalar_type(index).type(index)
            index = column.as_column(index)

        return as_index(self._values[index], name=self.name)

    def equals(self, other):
        if isinstance(other, RangeIndex):
            if (self._start, self._stop, self._step) == (
                other._start,
                other._stop,
                other._step,
            ):
                return True
        return super().equals(other)

    def serialize(self):
        header = {}
        header["index_column"] = {}

        # store metadata values of index separately
        # We don't need to store the GPU buffer for RangeIndexes
        # cuDF only needs to store start/stop and rehydrate
        # during de-serialization
        header["index_column"]["start"] = self._start
        header["index_column"]["stop"] = self._stop
        header["index_column"]["step"] = self._step
        frames = []

        header["name"] = pickle.dumps(self.name)
        header["dtype"] = pickle.dumps(self.dtype)
        header["type-serialized"] = pickle.dumps(type(self))
        header["frame_count"] = 0
        return header, frames

    @classmethod
    def deserialize(cls, header, frames):
        h = header["index_column"]
        name = pickle.loads(header["name"])
        start = h["start"]
        stop = h["stop"]
        step = h.get("step", 1)
        return RangeIndex(start=start, stop=stop, step=step, name=name)

    @property
    def dtype(self):
        """
        `dtype` of the range of values in RangeIndex.
        """
        return np.dtype(np.int64)

    @property
    def is_contiguous(self):
        """
        Returns if the index is contiguous.
        """
        return self._step == 1

    @property
    def size(self):
        return len(self)

    def find_label_range(self, first=None, last=None):
        """Find subrange in the ``RangeIndex``, marked by their positions, that
        starts greater or equal to ``first`` and ends less or equal to ``last``

        The range returned is assumed to be monotonically increasing. In cases
        where there is no such range that suffice the constraint, an exception
        will be raised.

        Parameters
        ----------
        first, last : int, optional, Default None
            The "start" and "stop" values of the subrange. If None, will use
            ``self._start`` as first, ``self._stop`` as last.

        Returns
        -------
        begin, end : 2-tuple of int
            The starting index and the ending index.
            The `last` value occurs at ``end - 1`` position.
        """

        first = self._start if first is None else first
        last = self._stop if last is None else last

        if self._step < 0:
            first = -first
            last = -last
            start = -self._start
            step = -self._step
        else:
            start = self._start
            step = self._step

        stop = start + len(self) * step
        begin = search_range(start, stop, first, step, side="left")
        end = search_range(start, stop, last, step, side="right")

        return begin, end

    def to_pandas(self):
        return pd.RangeIndex(
            start=self._start,
            stop=self._stop,
            step=self._step,
            dtype=self.dtype,
            name=self.name,
        )

    @property
    def is_unique(self):
        """
        Return if the index has unique values.
        """
        return True

    @property
    def is_monotonic_increasing(self):
        """
        Return if the index is monotonic increasing
        (only equal or increasing) values.
        """
        return self._step > 0 or len(self) <= 1

    @property
    def is_monotonic_decreasing(self):
        """
        Return if the index is monotonic decreasing
        (only equal or decreasing) values.
        """
        return self._step < 0 or len(self) <= 1

    def get_slice_bound(self, label, side, kind=None):
        """
        Calculate slice bound that corresponds to given label.
        Returns leftmost (one-past-the-rightmost if ``side=='right'``) position
        of given label.

        Parameters
        ----------
        label : int
            A valid value in the ``RangeIndex``
        side : {'left', 'right'}
        kind : Unused
            To keep consistency with other index types.

        Returns
        -------
        int
            Index of label.
        """
        if side not in {"left", "right"}:
            raise ValueError(f"Unrecognized side parameter: {side}")

        if self._step < 0:
            label = -label
            start = -self._start
            step = -self._step
        else:
            start = self._start
            step = self._step

        stop = start + len(self) * step
        pos = search_range(start, stop, label, step, side=side)
        return pos

    def memory_usage(self, **kwargs):
        return 0

    def unique(self):
        # RangeIndex always has unique values
        return self

    def __mul__(self, other):
        # Multiplication by raw ints must return a RangeIndex to match pandas.
        if isinstance(other, cudf.Scalar) and other.dtype.kind in "iu":
            other = other.value
        elif (
            isinstance(other, (np.ndarray, cupy.ndarray))
            and other.ndim == 0
            and other.dtype.kind in "iu"
        ):
            other = other.item()
        if isinstance(other, (int, np.integer)):
            return RangeIndex(
                self.start * other, self.stop * other, self.step * other
            )
        return super().__mul__(other)


class GenericIndex(BaseIndex):
    """
    An array of orderable values that represent the indices of another Column

    Attributes
    ----------
    _values: A Column object
    name: A string

    Parameters
    ----------
    data : Column
        The Column of data for this index
    name : str optional
        The name of the Index. If not provided, the Index adopts the value
        Column's name. Otherwise if this name is different from the value
        Column's, the data Column will be cloned to adopt this name.
    """

    def __init__(self, data, **kwargs):
        kwargs = _setdefault_name(data, **kwargs)

        # normalize the input
        if isinstance(data, cudf.Series):
            data = data._column
        elif isinstance(data, column.ColumnBase):
            data = data
        else:
            if isinstance(data, (list, tuple)):
                if len(data) == 0:
                    data = np.asarray([], dtype="int64")
                else:
                    data = np.asarray(data)
            data = column.as_column(data)
            assert isinstance(data, (NumericalColumn, StringColumn))

        name = kwargs.get("name")
        super().__init__({name: data})

    @property
    def _values(self):
        return self._column

    def copy(self, name=None, deep=False, dtype=None, names=None):
        """
        Make a copy of this object.

        Parameters
        ----------
        name : object, default None
            Name of index, use original name when None
        deep : bool, default True
            Make a deep copy of the data.
            With ``deep=False`` the original data is used
        dtype : numpy dtype, default None
            Target datatype to cast into, use original dtype when None
        names : list-like, default False
            Kept compatibility with MultiIndex. Should not be used.

        Returns
        -------
        New index instance, casted to new dtype
        """

        dtype = self.dtype if dtype is None else dtype
        name = self.name if name is None else name

        return as_index(self._values.astype(dtype), name=name, copy=deep)

    def __sizeof__(self):
        return self._values.__sizeof__()

    def __repr__(self):
        max_seq_items = get_option("max_seq_items") or len(self)
        mr = 0
        if 2 * max_seq_items < len(self):
            mr = max_seq_items + 1

        if len(self) > mr and mr != 0:
            top = self[0:mr]
            bottom = self[-1 * mr :]

            preprocess = cudf.concat([top, bottom])
        else:
            preprocess = self

        # TODO: Change below usages accordingly to
        # utilize `Index.to_string` once it is implemented
        # related issue : https://github.com/pandas-dev/pandas/issues/35389
        if isinstance(preprocess, CategoricalIndex):
            if preprocess.categories.dtype.kind == "f":
                output = (
                    preprocess.astype("str")
                    .to_pandas()
                    .astype(
                        dtype=pd.CategoricalDtype(
                            categories=preprocess.dtype.categories.astype(
                                "str"
                            ).to_pandas(),
                            ordered=preprocess.dtype.ordered,
                        )
                    )
                    .__repr__()
                )
                break_idx = output.find("ordered=")
                output = (
                    output[:break_idx].replace("'", "") + output[break_idx:]
                )
            else:
                output = preprocess.to_pandas().__repr__()

            output = output.replace("nan", cudf._NA_REP)
        elif preprocess._values.nullable:
            output = self._clean_nulls_from_index().to_pandas().__repr__()

            if not isinstance(self, StringIndex):
                # We should remove all the single quotes
                # from the output due to the type-cast to
                # object dtype happening above.
                # Note : The replacing of single quotes has
                # to happen only incase of non-StringIndex types,
                # as we want to preserve single quotes incase
                # of StringIndex and it is valid to have them.
                output = output.replace("'", "")
        else:
            output = preprocess.to_pandas().__repr__()

        # Fix and correct the class name of the output
        # string by finding first occurrence of "(" in the output
        index_class_split_index = output.find("(")
        output = self.__class__.__name__ + output[index_class_split_index:]

        lines = output.split("\n")

        tmp_meta = lines[-1]
        dtype_index = tmp_meta.rfind(" dtype=")
        prior_to_dtype = tmp_meta[:dtype_index]
        lines = lines[:-1]
        lines.append(prior_to_dtype + " dtype='%s'" % self.dtype)
        if self.name is not None:
            lines[-1] = lines[-1] + ", name='%s'" % self.name
        if "length" in tmp_meta:
            lines[-1] = lines[-1] + ", length=%d)" % len(self)
        else:
            lines[-1] = lines[-1] + ")"

        return "\n".join(lines)

    def __getitem__(self, index):
        if type(self) == IntervalIndex:
            raise NotImplementedError(
                "Getting a scalar from an IntervalIndex is not yet supported"
            )
        res = self._values[index]
        if not isinstance(index, int):
            res = as_index(res)
            res.name = self.name
        return res

    @property
    def dtype(self):
        """
        `dtype` of the underlying values in GenericIndex.
        """
        return self._values.dtype

    def find_label_range(self, first, last):
        """Find range that starts with *first* and ends with *last*,
        inclusively.

        Returns
        -------
        begin, end : 2-tuple of int
            The starting index and the ending index.
            The *last* value occurs at ``end - 1`` position.
        """
        col = self._values
        begin, end = None, None
        if first is not None:
            begin = col.find_first_value(first, closest=True)
        if last is not None:
            end = col.find_last_value(last, closest=True)
            end += 1
        return begin, end

    def get_slice_bound(self, label, side, kind):
        return self._values.get_slice_bound(label, side, kind)


class NumericIndex(GenericIndex):
    """Immutable, ordered and sliceable sequence of labels.
    The basic object storing row labels for all cuDF objects.

    Parameters
    ----------
    data : array-like (1-dimensional)
    dtype : NumPy dtype,
            but not used.
    copy : bool
        Make a copy of input data.
    name : object
        Name to be stored in the index.

    Returns
    -------
    Index
    """

    # Subclasses must define the dtype they are associated with.
    _dtype: Union[None, Type[np.number]] = None

    def __init__(self, data=None, dtype=None, copy=False, name=None):

        dtype = type(self)._dtype
        if copy:
            data = column.as_column(data, dtype=dtype).copy()

        kwargs = _setdefault_name(data, name=name)

        data = column.as_column(data, dtype=dtype)

        super().__init__(data, **kwargs)


class Int8Index(NumericIndex):
    """
    Immutable, ordered and sliceable sequence of labels.
    The basic object storing row labels for all cuDF objects.
    Int8Index is a special case of Index with purely
    integer(``int8``) labels.

    Parameters
    ----------
    data : array-like (1-dimensional)
    dtype : NumPy dtype,
            but not used.
    copy : bool
        Make a copy of input data.
    name : object
        Name to be stored in the index.

    Returns
    -------
    Int8Index
    """

    _dtype = np.int8


class Int16Index(NumericIndex):
    """
    Immutable, ordered and sliceable sequence of labels.
    The basic object storing row labels for all cuDF objects.
    Int16Index is a special case of Index with purely
    integer(``int16``) labels.

    Parameters
    ----------
    data : array-like (1-dimensional)
    dtype : NumPy dtype,
            but not used.
    copy : bool
        Make a copy of input data.
    name : object
        Name to be stored in the index.

    Returns
    -------
    Int16Index
    """

    _dtype = np.int16


class Int32Index(NumericIndex):
    """
    Immutable, ordered and sliceable sequence of labels.
    The basic object storing row labels for all cuDF objects.
    Int32Index is a special case of Index with purely
    integer(``int32``) labels.

    Parameters
    ----------
    data : array-like (1-dimensional)
    dtype : NumPy dtype,
            but not used.
    copy : bool
        Make a copy of input data.
    name : object
        Name to be stored in the index.

    Returns
    -------
    Int32Index
    """

    _dtype = np.int32


class Int64Index(NumericIndex):
    """
    Immutable, ordered and sliceable sequence of labels.
    The basic object storing row labels for all cuDF objects.
    Int64Index is a special case of Index with purely
    integer(``int64``) labels.

    Parameters
    ----------
    data : array-like (1-dimensional)
    dtype : NumPy dtype,
            but not used.
    copy : bool
        Make a copy of input data.
    name : object
        Name to be stored in the index.

    Returns
    -------
    Int64Index
    """

    _dtype = np.int64


class UInt8Index(NumericIndex):
    """
    Immutable, ordered and sliceable sequence of labels.
    The basic object storing row labels for all cuDF objects.
    UInt8Index is a special case of Index with purely
    integer(``uint64``) labels.

    Parameters
    ----------
    data : array-like (1-dimensional)
    dtype : NumPy dtype,
            but not used.
    copy : bool
        Make a copy of input data.
    name : object
        Name to be stored in the index.

    Returns
    -------
    UInt8Index
    """

    _dtype = np.uint8


class UInt16Index(NumericIndex):
    """
    Immutable, ordered and sliceable sequence of labels.
    The basic object storing row labels for all cuDF objects.
    UInt16Index is a special case of Index with purely
    integer(``uint16``) labels.

    Parameters
    ----------
    data : array-like (1-dimensional)
    dtype : NumPy dtype,
            but not used.
    copy : bool
        Make a copy of input data.
    name : object
        Name to be stored in the index.

    Returns
    -------
    UInt16Index
    """

    _dtype = np.uint16


class UInt32Index(NumericIndex):
    """
    Immutable, ordered and sliceable sequence of labels.
    The basic object storing row labels for all cuDF objects.
    UInt32Index is a special case of Index with purely
    integer(``uint32``) labels.

    Parameters
    ----------
    data : array-like (1-dimensional)
    dtype : NumPy dtype,
            but not used.
    copy : bool
        Make a copy of input data.
    name : object
        Name to be stored in the index.

    Returns
    -------
    UInt32Index
    """

    _dtype = np.uint32


class UInt64Index(NumericIndex):
    """
    Immutable, ordered and sliceable sequence of labels.
    The basic object storing row labels for all cuDF objects.
    UInt64Index is a special case of Index with purely
    integer(``uint64``) labels.

    Parameters
    ----------
    data : array-like (1-dimensional)
    dtype : NumPy dtype,
            but not used.
    copy : bool
        Make a copy of input data.
    name : object
        Name to be stored in the index.

    Returns
    -------
    UInt64Index
    """

    _dtype = np.uint64


class Float32Index(NumericIndex):
    """
    Immutable, ordered and sliceable sequence of labels.
    The basic object storing row labels for all cuDF objects.
    Float32Index is a special case of Index with purely
    float(``float32``) labels.

    Parameters
    ----------
    data : array-like (1-dimensional)
    dtype : NumPy dtype,
            but not used.
    copy : bool
        Make a copy of input data.
    name : object
        Name to be stored in the index.

    Returns
    -------
    Float32Index
    """

    _dtype = np.float32


class Float64Index(NumericIndex):
    """
    Immutable, ordered and sliceable sequence of labels.
    The basic object storing row labels for all cuDF objects.
    Float64Index is a special case of Index with purely
    float(``float64``) labels.

    Parameters
    ----------
    data : array-like (1-dimensional)
    dtype : NumPy dtype,
            but not used.
    copy : bool
        Make a copy of input data.
    name : object
        Name to be stored in the index.

    Returns
    -------
    Float64Index
    """

    _dtype = np.float64


class DatetimeIndex(GenericIndex):
    """
    Immutable , ordered and sliceable sequence of datetime64 data,
    represented internally as int64.

    Parameters
    ----------
    data : array-like (1-dimensional), optional
        Optional datetime-like data to construct index with.
    copy : bool
        Make a copy of input.
    freq : str, optional
        This is not yet supported
    tz : pytz.timezone or dateutil.tz.tzfile
        This is not yet supported
    ambiguous : ‘infer’, bool-ndarray, ‘NaT’, default ‘raise’
        This is not yet supported
    name : object
        Name to be stored in the index.
    dayfirst : bool, default False
        If True, parse dates in data with the day first order.
        This is not yet supported
    yearfirst : bool, default False
        If True parse dates in data with the year first order.
        This is not yet supported

    Returns
    -------
    DatetimeIndex

    Examples
    --------
    >>> import cudf
    >>> cudf.DatetimeIndex([1, 2, 3, 4], name="a")
    DatetimeIndex(['1970-01-01 00:00:00.001000', '1970-01-01 00:00:00.002000',
                   '1970-01-01 00:00:00.003000', '1970-01-01 00:00:00.004000'],
                  dtype='datetime64[ms]', name='a')
    """

    def __init__(
        self,
        data=None,
        freq=None,
        tz=None,
        normalize=False,
        closed=None,
        ambiguous="raise",
        dayfirst=False,
        yearfirst=False,
        dtype=None,
        copy=False,
        name=None,
    ):
        # we should be more strict on what we accept here but
        # we'd have to go and figure out all the semantics around
        # pandas dtindex creation first which.  For now
        # just make sure we handle np.datetime64 arrays
        # and then just dispatch upstream
        if freq is not None:
            raise NotImplementedError("Freq is not yet supported")
        if tz is not None:
            raise NotImplementedError("tz is not yet supported")
        if normalize is not False:
            raise NotImplementedError("normalize == True is not yet supported")
        if closed is not None:
            raise NotImplementedError("closed is not yet supported")
        if ambiguous != "raise":
            raise NotImplementedError("ambiguous is not yet supported")
        if dayfirst is not False:
            raise NotImplementedError("dayfirst == True is not yet supported")
        if yearfirst is not False:
            raise NotImplementedError("yearfirst == True is not yet supported")

        valid_dtypes = tuple(
            f"datetime64[{res}]" for res in ("s", "ms", "us", "ns")
        )
        if dtype is None:
            # nanosecond default matches pandas
            dtype = "datetime64[ns]"
        elif dtype not in valid_dtypes:
            raise TypeError("Invalid dtype")

        if copy:
            data = column.as_column(data).copy()
        kwargs = _setdefault_name(data, name=name)
        if isinstance(data, np.ndarray) and data.dtype.kind == "M":
            data = column.as_column(data)
        elif isinstance(data, pd.DatetimeIndex):
            data = column.as_column(data.values)
        elif isinstance(data, (list, tuple)):
            data = column.as_column(np.array(data, dtype=dtype))
        super().__init__(data, **kwargs)

    @property
    def year(self):
        """
        The year of the datetime.

        Examples
        --------
        >>> import cudf
        >>> import pandas as pd
        >>> datetime_index = cudf.Index(pd.date_range("2000-01-01",
        ...             periods=3, freq="Y"))
        >>> datetime_index
        DatetimeIndex(['2000-12-31', '2001-12-31', '2002-12-31'], dtype='datetime64[ns]')
        >>> datetime_index.year
        Int16Index([2000, 2001, 2002], dtype='int16')
        """  # noqa: E501
        return self._get_dt_field("year")

    @property
    def month(self):
        """
        The month as January=1, December=12.

        Examples
        --------
        >>> import cudf
        >>> import pandas as pd
        >>> datetime_index = cudf.Index(pd.date_range("2000-01-01",
        ...             periods=3, freq="M"))
        >>> datetime_index
        DatetimeIndex(['2000-01-31', '2000-02-29', '2000-03-31'], dtype='datetime64[ns]')
        >>> datetime_index.month
        Int16Index([1, 2, 3], dtype='int16')
        """  # noqa: E501
        return self._get_dt_field("month")

    @property
    def day(self):
        """
        The day of the datetime.

        Examples
        --------
        >>> import pandas as pd
        >>> import cudf
        >>> datetime_index = cudf.Index(pd.date_range("2000-01-01",
        ...             periods=3, freq="D"))
        >>> datetime_index
        DatetimeIndex(['2000-01-01', '2000-01-02', '2000-01-03'], dtype='datetime64[ns]')
        >>> datetime_index.day
        Int16Index([1, 2, 3], dtype='int16')
        """  # noqa: E501
        return self._get_dt_field("day")

    @property
    def hour(self):
        """
        The hours of the datetime.

        Examples
        --------
        >>> import pandas as pd
        >>> import cudf
        >>> datetime_index = cudf.Index(pd.date_range("2000-01-01",
        ...             periods=3, freq="h"))
        >>> datetime_index
        DatetimeIndex(['2000-01-01 00:00:00', '2000-01-01 01:00:00',
                    '2000-01-01 02:00:00'],
                    dtype='datetime64[ns]')
        >>> datetime_index.hour
        Int16Index([0, 1, 2], dtype='int16')
        """
        return self._get_dt_field("hour")

    @property
    def minute(self):
        """
        The minutes of the datetime.

        Examples
        --------
        >>> import pandas as pd
        >>> import cudf
        >>> datetime_index = cudf.Index(pd.date_range("2000-01-01",
        ...             periods=3, freq="T"))
        >>> datetime_index
        DatetimeIndex(['2000-01-01 00:00:00', '2000-01-01 00:01:00',
                    '2000-01-01 00:02:00'],
                    dtype='datetime64[ns]')
        >>> datetime_index.minute
        Int16Index([0, 1, 2], dtype='int16')
        """
        return self._get_dt_field("minute")

    @property
    def second(self):
        """
        The seconds of the datetime.

        Examples
        --------
        >>> import pandas as pd
        >>> import cudf
        >>> datetime_index = cudf.Index(pd.date_range("2000-01-01",
        ...             periods=3, freq="s"))
        >>> datetime_index
        DatetimeIndex(['2000-01-01 00:00:00', '2000-01-01 00:00:01',
                    '2000-01-01 00:00:02'],
                    dtype='datetime64[ns]')
        >>> datetime_index.second
        Int16Index([0, 1, 2], dtype='int16')
        """
        return self._get_dt_field("second")

    @property
    def weekday(self):
        """
        The day of the week with Monday=0, Sunday=6.

        Examples
        --------
        >>> import pandas as pd
        >>> import cudf
        >>> datetime_index = cudf.Index(pd.date_range("2016-12-31",
        ...     "2017-01-08", freq="D"))
        >>> datetime_index
        DatetimeIndex(['2016-12-31', '2017-01-01', '2017-01-02', '2017-01-03',
                    '2017-01-04', '2017-01-05', '2017-01-06', '2017-01-07',
                    '2017-01-08'],
                    dtype='datetime64[ns]')
        >>> datetime_index.weekday
        Int16Index([5, 6, 0, 1, 2, 3, 4, 5, 6], dtype='int16')
        """
        return self._get_dt_field("weekday")

    @property
    def dayofweek(self):
        """
        The day of the week with Monday=0, Sunday=6.

        Examples
        --------
        >>> import pandas as pd
        >>> import cudf
        >>> datetime_index = cudf.Index(pd.date_range("2016-12-31",
        ...     "2017-01-08", freq="D"))
        >>> datetime_index
        DatetimeIndex(['2016-12-31', '2017-01-01', '2017-01-02', '2017-01-03',
                    '2017-01-04', '2017-01-05', '2017-01-06', '2017-01-07',
                    '2017-01-08'],
                    dtype='datetime64[ns]')
        >>> datetime_index.dayofweek
        Int16Index([5, 6, 0, 1, 2, 3, 4, 5, 6], dtype='int16')
        """
        return self._get_dt_field("weekday")

    @property
    def dayofyear(self):
        """
        The day of the year, from 1-365 in non-leap years and
        from 1-366 in leap years.

        Examples
        --------
        >>> import pandas as pd
        >>> import cudf
        >>> datetime_index = cudf.Index(pd.date_range("2016-12-31",
        ...     "2017-01-08", freq="D"))
        >>> datetime_index
        DatetimeIndex(['2016-12-31', '2017-01-01', '2017-01-02', '2017-01-03',
                    '2017-01-04', '2017-01-05', '2017-01-06', '2017-01-07',
                    '2017-01-08'],
                    dtype='datetime64[ns]')
        >>> datetime_index.dayofyear
        Int16Index([366, 1, 2, 3, 4, 5, 6, 7, 8], dtype='int16')
        """
        return self._get_dt_field("day_of_year")

    @property
    def day_of_year(self):
        """
        The day of the year, from 1-365 in non-leap years and
        from 1-366 in leap years.

        Examples
        --------
        >>> import pandas as pd
        >>> import cudf
        >>> datetime_index = cudf.Index(pd.date_range("2016-12-31",
        ...     "2017-01-08", freq="D"))
        >>> datetime_index
        DatetimeIndex(['2016-12-31', '2017-01-01', '2017-01-02', '2017-01-03',
                    '2017-01-04', '2017-01-05', '2017-01-06', '2017-01-07',
                    '2017-01-08'],
                    dtype='datetime64[ns]')
        >>> datetime_index.day_of_year
        Int16Index([366, 1, 2, 3, 4, 5, 6, 7, 8], dtype='int16')
        """
        return self._get_dt_field("day_of_year")

    @property
    def is_leap_year(self):
        """
        Boolean indicator if the date belongs to a leap year.

        A leap year is a year, which has 366 days (instead of 365) including
        29th of February as an intercalary day. Leap years are years which are
        multiples of four with the exception of years divisible by 100 but not
        by 400.

        Returns
        -------
        ndarray
        Booleans indicating if dates belong to a leap year.
        """
        res = is_leap_year(self._values).fillna(False)
        return cupy.asarray(res)

    def to_pandas(self):
        nanos = self._values.astype("datetime64[ns]")
        return pd.DatetimeIndex(nanos.to_pandas(), name=self.name)

    def _get_dt_field(self, field):
        out_column = self._values.get_dt_field(field)
        # column.column_empty_like always returns a Column object
        # but we need a NumericalColumn for GenericIndex..
        # how should this be handled?
        out_column = column.build_column(
            data=out_column.base_data,
            dtype=out_column.dtype,
            mask=out_column.base_mask,
            offset=out_column.offset,
        )
        return as_index(out_column, name=self.name)


class TimedeltaIndex(GenericIndex):
    """
    Immutable, ordered and sliceable sequence of timedelta64 data,
    represented internally as int64.

    Parameters
    ----------
    data : array-like (1-dimensional), optional
        Optional datetime-like data to construct index with.
    unit : str, optional
        This is not yet supported
    copy : bool
        Make a copy of input.
    freq : str, optional
        This is not yet supported
    closed : str, optional
        This is not yet supported
    dtype : str or numpy.dtype, optional
        Data type for the output Index. If not specified, the
        default dtype will be ``timedelta64[ns]``.
    name : object
        Name to be stored in the index.

    Returns
    -------
    TimedeltaIndex

    Examples
    --------
    >>> import cudf
    >>> cudf.TimedeltaIndex([1132223, 2023232, 342234324, 4234324],
    ...     dtype='timedelta64[ns]')
    TimedeltaIndex(['00:00:00.001132', '00:00:00.002023', '00:00:00.342234',
                    '00:00:00.004234'],
                dtype='timedelta64[ns]')
    >>> cudf.TimedeltaIndex([1, 2, 3, 4], dtype='timedelta64[s]',
    ...     name="delta-index")
    TimedeltaIndex(['00:00:01', '00:00:02', '00:00:03', '00:00:04'],
                dtype='timedelta64[s]', name='delta-index')
    """

    def __init__(
        self,
        data=None,
        unit=None,
        freq=None,
        closed=None,
        dtype="timedelta64[ns]",
        copy=False,
        name=None,
    ):

        if freq is not None:
            raise NotImplementedError("freq is not yet supported")

        if unit is not None:
            raise NotImplementedError(
                "unit is not yet supported, alternatively "
                "dtype parameter is supported"
            )

        if copy:
            data = column.as_column(data).copy()
        kwargs = _setdefault_name(data, name=name)
        if isinstance(data, np.ndarray) and data.dtype.kind == "m":
            data = column.as_column(data)
        elif isinstance(data, pd.TimedeltaIndex):
            data = column.as_column(data.values)
        elif isinstance(data, (list, tuple)):
            data = column.as_column(np.array(data, dtype=dtype))
        super().__init__(data, **kwargs)

    def to_pandas(self):
        return pd.TimedeltaIndex(
            self._values.to_pandas(),
            name=self.name,
            unit=self._values.time_unit,
        )

    @property
    def days(self):
        """
        Number of days for each element.
        """
        return as_index(arbitrary=self._values.days, name=self.name)

    @property
    def seconds(self):
        """
        Number of seconds (>= 0 and less than 1 day) for each element.
        """
        return as_index(arbitrary=self._values.seconds, name=self.name)

    @property
    def microseconds(self):
        """
        Number of microseconds (>= 0 and less than 1 second) for each element.
        """
        return as_index(arbitrary=self._values.microseconds, name=self.name)

    @property
    def nanoseconds(self):
        """
        Number of nanoseconds (>= 0 and less than 1 microsecond) for each
        element.
        """
        return as_index(arbitrary=self._values.nanoseconds, name=self.name)

    @property
    def components(self):
        """
        Return a dataframe of the components (days, hours, minutes,
        seconds, milliseconds, microseconds, nanoseconds) of the Timedeltas.
        """
        return self._values.components()

    @property
    def inferred_freq(self):
        """
        Infers frequency of TimedeltaIndex.

        Notes
        -----
        This property is currently not supported.
        """
        raise NotImplementedError("inferred_freq is not yet supported")


class CategoricalIndex(GenericIndex):
    """
    A categorical of orderable values that represent the indices of another
    Column

    Parameters
    ----------
    data : array-like (1-dimensional)
        The values of the categorical. If categories are given,
        values not in categories will be replaced with None/NaN.
    categories : list-like, optional
        The categories for the categorical. Items need to be unique.
        If the categories are not given here (and also not in dtype),
        they will be inferred from the data.
    ordered : bool, optional
        Whether or not this categorical is treated as an ordered categorical.
        If not given here or in dtype, the resulting categorical will be
        unordered.
    dtype : CategoricalDtype or “category”, optional
        If CategoricalDtype, cannot be used together with categories or
        ordered.
    copy : bool, default False
        Make a copy of input.
    name : object, optional
        Name to be stored in the index.

    Returns
    -------
    CategoricalIndex

    Examples
    --------
    >>> import cudf
    >>> import pandas as pd
    >>> cudf.CategoricalIndex(
    ... data=[1, 2, 3, 4], categories=[1, 2], ordered=False, name="a")
    CategoricalIndex([1, 2, <NA>, <NA>], categories=[1, 2], ordered=False, name='a', dtype='category', name='a')

    >>> cudf.CategoricalIndex(
    ... data=[1, 2, 3, 4], dtype=pd.CategoricalDtype([1, 2, 3]), name="a")
    CategoricalIndex([1, 2, 3, <NA>], categories=[1, 2, 3], ordered=False, name='a', dtype='category', name='a')
    """  # noqa: E501

    def __init__(
        self,
        data=None,
        categories=None,
        ordered=None,
        dtype=None,
        copy=False,
        name=None,
    ):
        if isinstance(dtype, (pd.CategoricalDtype, cudf.CategoricalDtype)):
            if categories is not None or ordered is not None:
                raise ValueError(
                    "Cannot specify `categories` or "
                    "`ordered` together with `dtype`."
                )
        if copy:
            data = column.as_column(data, dtype=dtype).copy(deep=True)
        kwargs = _setdefault_name(data, name=name)
        if isinstance(data, CategoricalColumn):
            data = data
        elif isinstance(data, pd.Series) and (
            is_categorical_dtype(data.dtype)
        ):
            codes_data = column.as_column(data.cat.codes.values)
            data = column.build_categorical_column(
                categories=data.cat.categories,
                codes=codes_data,
                ordered=data.cat.ordered,
            )
        elif isinstance(data, (pd.Categorical, pd.CategoricalIndex)):
            codes_data = column.as_column(data.codes)
            data = column.build_categorical_column(
                categories=data.categories,
                codes=codes_data,
                ordered=data.ordered,
            )
        else:
            data = column.as_column(
                data, dtype="category" if dtype is None else dtype
            )
            # dtype has already been taken care
            dtype = None

        if categories is not None:
            data = data.set_categories(categories, ordered=ordered)
        elif isinstance(dtype, (pd.CategoricalDtype, cudf.CategoricalDtype)):
            data = data.set_categories(dtype.categories, ordered=ordered)
        elif ordered is True and data.ordered is False:
            data = data.as_ordered()
        elif ordered is False and data.ordered is True:
            data = data.as_unordered()

        super().__init__(data, **kwargs)

    @property
    def codes(self):
        """
        The category codes of this categorical.
        """
        return as_index(self._values.codes)

    @property
    def categories(self):
        """
        The categories of this categorical.
        """
        return as_index(self._values.categories)


def interval_range(
    start=None, end=None, periods=None, freq=None, name=None, closed="right",
) -> "IntervalIndex":
    """
    Returns a fixed frequency IntervalIndex.

    Parameters
    ----------
    start : numeric, default None
        Left bound for generating intervals.
    end : numeric , default None
        Right bound for generating intervals.
    periods : int, default None
        Number of periods to generate
    freq : numeric, default None
        The length of each interval. Must be consistent
        with the type of start and end
    name : str, default None
        Name of the resulting IntervalIndex.
    closed : {"left", "right", "both", "neither"}, default "right"
        Whether the intervals are closed on the left-side, right-side,
        both or neither.

    Returns
    -------
    IntervalIndex

    Examples
    --------
    >>> import cudf
    >>> import pandas as pd
    >>> cudf.interval_range(start=0,end=5)
    IntervalIndex([(0, 0], (1, 1], (2, 2], (3, 3], (4, 4], (5, 5]],
    ...closed='right',dtype='interval')
    >>> cudf.interval_range(start=0,end=10, freq=2,closed='left')
    IntervalIndex([[0, 2), [2, 4), [4, 6), [6, 8), [8, 10)],
    ...closed='left',dtype='interval')
    >>> cudf.interval_range(start=0,end=10, periods=3,closed='left')
    ...IntervalIndex([[0.0, 3.3333333333333335),
            [3.3333333333333335, 6.666666666666667),
            [6.666666666666667, 10.0)],
            closed='left',
            dtype='interval')
    """
    if freq and periods and start and end:
        raise ValueError(
            "Of the four parameters: start, end, periods, and "
            "freq, exactly three must be specified"
        )
    args = [
        cudf.Scalar(x) if x is not None else None
        for x in (start, end, freq, periods)
    ]
    if any(
        not _is_non_decimal_numeric_dtype(x.dtype) if x is not None else False
        for x in args
    ):
        raise ValueError("start, end, periods, freq must be numeric values.")
    *rargs, periods = args
    common_dtype = find_common_type([x.dtype for x in rargs if x])
    start, end, freq = rargs
    periods = periods.astype("int64") if periods is not None else None

    if periods and not freq:
        # if statement for mypy to pass
        if end is not None and start is not None:
            # divmod only supported on host side scalars
            quotient, remainder = divmod((end - start).value, periods.value)
            if remainder:
                freq_step = cudf.Scalar((end - start) / periods)
            else:
                freq_step = cudf.Scalar(quotient)
            if start.dtype != freq_step.dtype:
                start = start.astype(freq_step.dtype)
            bin_edges = sequence(
                size=periods + 1,
                init=start.device_value,
                step=freq_step.device_value,
            )
            left_col = bin_edges[:-1]
            right_col = bin_edges[1:]
    elif freq and periods:
        if end:
            start = end - (freq * periods)
        if start:
            end = freq * periods + start
        if end is not None and start is not None:
            left_col = arange(
                start.value, end.value, freq.value, dtype=common_dtype
            )
            end = end + 1
            start = start + freq
            right_col = arange(
                start.value, end.value, freq.value, dtype=common_dtype
            )
    elif freq and not periods:
        if end is not None and start is not None:
            end = end - freq + 1
            left_col = arange(
                start.value, end.value, freq.value, dtype=common_dtype
            )
            end = end + freq + 1
            start = start + freq
            right_col = arange(
                start.value, end.value, freq.value, dtype=common_dtype
            )
    elif start is not None and end is not None:
        # if statements for mypy to pass
        if freq:
            left_col = arange(
                start.value, end.value, freq.value, dtype=common_dtype
            )
        else:
            left_col = arange(start.value, end.value, dtype=common_dtype)
        start = start + 1
        end = end + 1
        if freq:
            right_col = arange(
                start.value, end.value, freq.value, dtype=common_dtype
            )
        else:
            right_col = arange(start.value, end.value, dtype=common_dtype)
    else:
        raise ValueError(
            "Of the four parameters: start, end, periods, and "
            "freq, at least two must be specified"
        )
    if len(right_col) == 0 or len(left_col) == 0:
        dtype = IntervalDtype("int64", closed)
        data = column.column_empty_like_same_mask(left_col, dtype)
        return cudf.IntervalIndex(data, closed=closed)

    interval_col = column.build_interval_column(
        left_col, right_col, closed=closed
    )
    return IntervalIndex(interval_col)


class IntervalIndex(GenericIndex):
    """
    Immutable index of intervals that are closed on the same side.

    Parameters
    ----------
    data : array-like (1-dimensional)
        Array-like containing Interval objects from which to build the
        IntervalIndex.
    closed : {"left", "right", "both", "neither"}, default "right"
        Whether the intervals are closed on the left-side, right-side,
        both or neither.
    dtype : dtype or None, default None
        If None, dtype will be inferred.
    copy : bool, default False
        Copy the input data.
    name : object, optional
        Name to be stored in the index.

    Returns
    -------
    IntervalIndex
    """

    def __init__(
        self, data, closed=None, dtype=None, copy=False, name=None,
    ):
        if copy:
            data = column.as_column(data, dtype=dtype).copy()
        kwargs = _setdefault_name(data, name=name)
        if isinstance(data, IntervalColumn):
            data = data
        elif isinstance(data, pd.Series) and (is_interval_dtype(data.dtype)):
            data = column.as_column(data, data.dtype)
        elif isinstance(data, (pd._libs.interval.Interval, pd.IntervalIndex)):
            data = column.as_column(data, dtype=dtype,)
        elif not data:
            dtype = IntervalDtype("int64", closed)
            data = column.column_empty_like_same_mask(
                column.as_column(data), dtype
            )
        else:
            data = column.as_column(data)
            data.dtype.closed = closed

        super().__init__(data, **kwargs)

    def from_breaks(breaks, closed="right", name=None, copy=False, dtype=None):
        """
        Construct an IntervalIndex from an array of splits.

        Parameters
        ---------
        breaks : array-like (1-dimensional)
            Left and right bounds for each interval.
        closed : {"left", "right", "both", "neither"}, default "right"
            Whether the intervals are closed on the left-side, right-side,
            both or neither.
        copy : bool, default False
            Copy the input data.
        name : object, optional
            Name to be stored in the index.
        dtype : dtype or None, default None
            If None, dtype will be inferred.

        Returns
        -------
        IntervalIndex

        Examples
        --------
        >>> import cudf
        >>> import pandas as pd
        >>> cudf.IntervalIndex.from_breaks([0, 1, 2, 3])
        IntervalIndex([(0, 1], (1, 2], (2, 3]],
                    closed='right',
                    dtype='interval[int64]')
        """
        if copy:
            breaks = column.as_column(breaks, dtype=dtype).copy()
        left_col = breaks[:-1:]
        right_col = breaks[+1::]

        interval_col = column.build_interval_column(
            left_col, right_col, closed=closed
        )

        return IntervalIndex(interval_col, name=name)


class StringIndex(GenericIndex):
    """String defined indices into another Column

    Attributes
    ----------
    _values: A StringColumn object or NDArray of strings
    name: A string
    """

    def __init__(self, values, copy=False, **kwargs):
        kwargs = _setdefault_name(values, **kwargs)
        if isinstance(values, StringColumn):
            values = values.copy(deep=copy)
        elif isinstance(values, StringIndex):
            values = values._values.copy(deep=copy)
        else:
            values = column.as_column(values, dtype="str")
            if not is_string_dtype(values.dtype):
                raise ValueError(
                    "Couldn't create StringIndex from passed in object"
                )

        super().__init__(values, **kwargs)

    def to_pandas(self):
        return pd.Index(self.to_array(), name=self.name, dtype="object")

    def take(self, indices):
        return self._values[indices]

    def __repr__(self):
        return (
            f"{self.__class__.__name__}({self._values.to_array()},"
            f" dtype='object'"
            + (
                f", name={pd.io.formats.printing.default_pprint(self.name)}"
                if self.name is not None
                else ""
            )
            + ")"
        )

    @copy_docstring(StringMethods)  # type: ignore
    @property
    def str(self):
        return StringMethods(parent=self)

    def _clean_nulls_from_index(self):
        """
        Convert all na values(if any) in Index object
        to `<NA>` as a preprocessing step to `__repr__` methods.
        """
        if self._values.has_nulls:
            return self.fillna(cudf._NA_REP)
        else:
            return self


def as_index(arbitrary, **kwargs) -> BaseIndex:
    """Create an Index from an arbitrary object

    Currently supported inputs are:

    * ``Column``
    * ``Buffer``
    * ``Series``
    * ``Index``
    * numba device array
    * numpy array
    * pyarrow array
    * pandas.Categorical

    Returns
    -------
    result : subclass of Index
        - CategoricalIndex for Categorical input.
        - DatetimeIndex for Datetime input.
        - GenericIndex for all other inputs.
    """
    kwargs = _setdefault_name(arbitrary, **kwargs)
    if isinstance(arbitrary, cudf.MultiIndex):
        return arbitrary
    elif isinstance(arbitrary, BaseIndex):
        if arbitrary.name == kwargs["name"]:
            return arbitrary
        idx = arbitrary.copy(deep=False)
        idx.rename(kwargs["name"], inplace=True)
        return idx
    elif isinstance(arbitrary, NumericalColumn):
        try:
            return _dtype_to_index[arbitrary.dtype.type](arbitrary, **kwargs)
        except KeyError:
            return GenericIndex(arbitrary, **kwargs)
    elif isinstance(arbitrary, StringColumn):
        return StringIndex(arbitrary, **kwargs)
    elif isinstance(arbitrary, DatetimeColumn):
        return DatetimeIndex(arbitrary, **kwargs)
    elif isinstance(arbitrary, TimeDeltaColumn):
        return TimedeltaIndex(arbitrary, **kwargs)
    elif isinstance(arbitrary, CategoricalColumn):
        return CategoricalIndex(arbitrary, **kwargs)
    elif isinstance(arbitrary, IntervalColumn):
        return IntervalIndex(arbitrary, **kwargs)
    elif isinstance(arbitrary, cudf.Series):
        return as_index(arbitrary._column, **kwargs)
    elif isinstance(arbitrary, pd.RangeIndex):
        return RangeIndex(start=arbitrary.start, stop=arbitrary.stop, **kwargs)
    elif isinstance(arbitrary, pd.MultiIndex):
        return cudf.MultiIndex.from_pandas(arbitrary)
    elif isinstance(arbitrary, cudf.DataFrame):
        return cudf.MultiIndex(source_data=arbitrary)
    elif isinstance(arbitrary, range):
        return RangeIndex(arbitrary, **kwargs)
    return as_index(
        column.as_column(arbitrary, dtype=kwargs.get("dtype", None)), **kwargs
    )


_dtype_to_index: Dict[Any, Type[BaseIndex]] = {
    np.int8: Int8Index,
    np.int16: Int16Index,
    np.int32: Int32Index,
    np.int64: Int64Index,
    np.uint8: UInt8Index,
    np.uint16: UInt16Index,
    np.uint32: UInt32Index,
    np.uint64: UInt64Index,
    np.float32: Float32Index,
    np.float64: Float64Index,
}


def _setdefault_name(values, **kwargs):
    if kwargs.get("name") is None:
        kwargs["name"] = getattr(values, "name", None)
    return kwargs


class IndexMeta(type):
    """Custom metaclass for Index that overrides instance/subclass tests."""

    def __instancecheck__(self, instance):
        return isinstance(instance, BaseIndex)

    def __subclasscheck__(self, subclass):
        return issubclass(subclass, BaseIndex)


class Index(BaseIndex, metaclass=IndexMeta):
    """The basic object storing row labels for all cuDF objects.

    Parameters
    ----------
    data : array-like (1-dimensional)/ DataFrame
        If it is a DataFrame, it will return a MultiIndex
    dtype : NumPy dtype (default: object)
        If dtype is None, we find the dtype that best fits the data.
    copy : bool
        Make a copy of input data.
    name : object
        Name to be stored in the index.
    tupleize_cols : bool (default: True)
        When True, attempt to create a MultiIndex if possible.
        tupleize_cols == False is not yet supported.

    Returns
    -------
    Index
        cudf Index

    Warnings
    --------
    This class should not be subclassed. It is designed as a factory for
    different subclasses of :class:`BaseIndex` depending on the provided input.
    If you absolutely must, and if you're intimately familiar with the
    internals of cuDF, subclass :class:`BaseIndex` instead.

    Examples
    --------
    >>> import cudf
    >>> cudf.Index([1, 2, 3], dtype="uint64", name="a")
    UInt64Index([1, 2, 3], dtype='uint64', name='a')

    >>> cudf.Index(cudf.DataFrame({"a":[1, 2], "b":[2, 3]}))
    MultiIndex([(1, 2),
                (2, 3)],
                names=['a', 'b'])
    """

    def __new__(
        cls,
        data=None,
        dtype=None,
        copy=False,
        name=None,
        tupleize_cols=True,
        **kwargs,
    ):
        assert cls is Index, (
            "Index cannot be subclassed, extend BaseIndex " "instead."
        )
        if tupleize_cols is not True:
            raise NotImplementedError(
                "tupleize_cols != True is not yet supported"
            )

        return as_index(data, copy=copy, dtype=dtype, name=name, **kwargs)


def _concat_range_index(indexes: List[RangeIndex]) -> BaseIndex:
    """
    An internal Utility function to concat RangeIndex objects.
    """
    start = step = next_ = None

    # Filter the empty indexes
    non_empty_indexes = [obj for obj in indexes if len(obj)]

    if not non_empty_indexes:
        # Here all "indexes" had 0 length, i.e. were empty.
        # In this case return an empty range index.
        return RangeIndex(0, 0)

    for obj in non_empty_indexes:
        if start is None:
            # This is set by the first non-empty index
            start = obj.start
            if step is None and len(obj) > 1:
                step = obj.step
        elif step is None:
            # First non-empty index had only one element
            if obj.start == start:
                result = as_index(concat_columns([x._values for x in indexes]))
                return result
            step = obj.start - start

        non_consecutive = (step != obj.step and len(obj) > 1) or (
            next_ is not None and obj.start != next_
        )
        if non_consecutive:
            result = as_index(concat_columns([x._values for x in indexes]))
            return result
        if step is not None:
            next_ = obj[-1] + step

    stop = non_empty_indexes[-1].stop if next_ is None else next_
    return RangeIndex(start, stop, step)<|MERGE_RESOLUTION|>--- conflicted
+++ resolved
@@ -518,77 +518,6 @@
         """
         return self._values.data_array_view
 
-<<<<<<< HEAD
-    def min(self):
-        """
-        Return the minimum value of the Index.
-
-        Returns
-        -------
-        scalar
-            Minimum value.
-
-        See Also
-        --------
-        cudf.Index.max : Return the maximum value in an Index.
-        cudf.Series.min : Return the minimum value in a Series.
-        cudf.DataFrame.min : Return the minimum values in
-            a DataFrame.
-
-        Examples
-        --------
-        >>> import cudf
-        >>> idx = cudf.Index([3, 2, 1])
-        >>> idx.min()
-        1
-        """
-        return self._values.min()
-
-    def max(self):
-        """
-        Return the maximum value of the Index.
-
-        Returns
-        -------
-        scalar
-            Maximum value.
-
-        See Also
-        --------
-        cudf.Index.min : Return the minimum value in an Index.
-        cudf.Series.max : Return the maximum value in a Series.
-        cudf.DataFrame.max : Return the maximum values in
-            a DataFrame.
-
-        Examples
-        --------
-        >>> import cudf
-        >>> idx = cudf.Index([3, 2, 1])
-        >>> idx.max()
-        3
-        """
-        return self._values.max()
-
-    def sum(self):
-        """
-        Return the sum of all values of the Index.
-
-        Returns
-        -------
-        scalar
-            Sum of all values.
-
-        Examples
-        --------
-        >>> import cudf
-        >>> idx = cudf.Index([3, 2, 1])
-        >>> idx.sum()
-        6
-        """
-        return self._values.sum()
-
-=======
->>>>>>> a4eabf00
     @classmethod
     def _concat(cls, objs):
         if all(isinstance(obj, RangeIndex) for obj in objs):
