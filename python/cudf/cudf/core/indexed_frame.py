# Copyright (c) 2021, NVIDIA CORPORATION.
"""Base class for Frame types that have an index."""

from __future__ import annotations

import operator
import warnings
from collections import abc
from typing import Callable, Type, TypeVar
from uuid import uuid4

import cupy as cp
import numpy as np
import pandas as pd
from nvtx import annotate

import cudf
import cudf._lib as libcudf
from cudf._typing import ColumnLike
from cudf.api.types import (
    _is_non_decimal_numeric_dtype,
    is_bool_dtype,
    is_categorical_dtype,
    is_integer_dtype,
    is_list_like,
)
from cudf.core.column import arange
from cudf.core.frame import Frame
from cudf.core.index import Index
from cudf.core.multiindex import MultiIndex
from cudf.utils.utils import _gather_map_is_valid, cached_property


def _indices_from_labels(obj, labels):
    from cudf.core.column import column

    if not isinstance(labels, cudf.MultiIndex):
        labels = column.as_column(labels)

        if is_categorical_dtype(obj.index):
            labels = labels.astype("category")
            codes = labels.codes.astype(obj.index._values.codes.dtype)
            labels = column.build_categorical_column(
                categories=labels.dtype.categories,
                codes=codes,
                ordered=labels.dtype.ordered,
            )
        else:
            labels = labels.astype(obj.index.dtype)

    # join is not guaranteed to maintain the index ordering
    # so we will sort it with its initial ordering which is stored
    # in column "__"
    lhs = cudf.DataFrame({"__": arange(len(labels))}, index=labels)
    rhs = cudf.DataFrame({"_": arange(len(obj))}, index=obj.index)
    return lhs.join(rhs).sort_values("__")["_"]


def _get_label_range_or_mask(index, start, stop, step):
    if (
        not (start is None and stop is None)
        and type(index) is cudf.core.index.DatetimeIndex
        and index.is_monotonic is False
    ):
        start = pd.to_datetime(start)
        stop = pd.to_datetime(stop)
        if start is not None and stop is not None:
            if start > stop:
                return slice(0, 0, None)
            # TODO: Once Index binary ops are updated to support logical_and,
            # can use that instead of using cupy.
            boolean_mask = cp.logical_and((index >= start), (index <= stop))
        elif start is not None:
            boolean_mask = index >= start
        else:
            boolean_mask = index <= stop
        return boolean_mask
    else:
        start, stop = index.find_label_range(start, stop)
        return slice(start, stop, step)


class _FrameIndexer:
    """Parent class for indexers."""

    def __init__(self, frame):
        self._frame = frame


_LocIndexerClass = TypeVar("_LocIndexerClass", bound="_FrameIndexer")
_IlocIndexerClass = TypeVar("_IlocIndexerClass", bound="_FrameIndexer")

T = TypeVar("T", bound="IndexedFrame")


class IndexedFrame(Frame):
    """A frame containing an index.

    This class encodes the common behaviors for core user-facing classes like
    DataFrame and Series that consist of a sequence of columns along with a
    special set of index columns.

    Parameters
    ----------
    data : dict
        An dict mapping column names to Columns
    index : Table
        A Frame representing the (optional) index columns.
    """

    # mypy can't handle bound type variables as class members
    _loc_indexer_type: Type[_LocIndexerClass]  # type: ignore
    _iloc_indexer_type: Type[_IlocIndexerClass]  # type: ignore
    _index: cudf.core.index.BaseIndex

    def __init__(self, data=None, index=None):
        super().__init__(data=data, index=index)

    def to_dict(self, *args, **kwargs):  # noqa: D102
        raise TypeError(
            "cuDF does not support conversion to host memory "
            "via `to_dict()` method. Consider using "
            "`.to_pandas().to_dict()` to construct a Python dictionary."
        )

    @property
    def index(self):
        """Get the labels for the rows."""
        return self._index

    @index.setter
    def index(self, value):
        old_length = len(self)
        new_length = len(value)

        # A DataFrame with 0 columns can have an index of arbitrary length.
        if len(self._data) > 0 and new_length != old_length:
            raise ValueError(
                f"Length mismatch: Expected axis has {old_length} elements, "
                f"new values have {len(value)} elements"
            )
        self._index = Index(value)

    @cached_property
    def loc(self):
        """Select rows and columns by label or boolean mask.

        Examples
        --------
        **Series**

        >>> import cudf
        >>> series = cudf.Series([10, 11, 12], index=['a', 'b', 'c'])
        >>> series
        a    10
        b    11
        c    12
        dtype: int64
        >>> series.loc['b']
        11

        **DataFrame**

        DataFrame with string index.

        >>> df
           a  b
        a  0  5
        b  1  6
        c  2  7
        d  3  8
        e  4  9

        Select a single row by label.

        >>> df.loc['a']
        a    0
        b    5
        Name: a, dtype: int64

        Select multiple rows and a single column.

        >>> df.loc[['a', 'c', 'e'], 'b']
        a    5
        c    7
        e    9
        Name: b, dtype: int64

        Selection by boolean mask.

        >>> df.loc[df.a > 2]
           a  b
        d  3  8
        e  4  9

        Setting values using loc.

        >>> df.loc[['a', 'c', 'e'], 'a'] = 0
        >>> df
           a  b
        a  0  5
        b  1  6
        c  0  7
        d  3  8
        e  0  9

        """
        return self._loc_indexer_type(self)

    @cached_property
    def iloc(self):
        """Select values by position.

        Examples
        --------
        **Series**

        >>> import cudf
        >>> s = cudf.Series([10, 20, 30])
        >>> s
        0    10
        1    20
        2    30
        dtype: int64
        >>> s.iloc[2]
        30

        **DataFrame**

        Selecting rows and column by position.

        Examples
        --------
        >>> df = cudf.DataFrame({'a': range(20),
        ...                      'b': range(20),
        ...                      'c': range(20)})

        Select a single row using an integer index.

        >>> df.iloc[1]
        a    1
        b    1
        c    1
        Name: 1, dtype: int64

        Select multiple rows using a list of integers.

        >>> df.iloc[[0, 2, 9, 18]]
              a    b    c
         0    0    0    0
         2    2    2    2
         9    9    9    9
        18   18   18   18

        Select rows using a slice.

        >>> df.iloc[3:10:2]
             a    b    c
        3    3    3    3
        5    5    5    5
        7    7    7    7
        9    9    9    9

        Select both rows and columns.

        >>> df.iloc[[1, 3, 5, 7], 2]
        1    1
        3    3
        5    5
        7    7
        Name: c, dtype: int64

        Setting values in a column using iloc.

        >>> df.iloc[:4] = 0
        >>> df
           a  b  c
        0  0  0  0
        1  0  0  0
        2  0  0  0
        3  0  0  0
        4  4  4  4
        5  5  5  5
        6  6  6  6
        7  7  7  7
        8  8  8  8
        9  9  9  9
        [10 more rows]

        """
        return self._iloc_indexer_type(self)

    @annotate("SORT_INDEX", color="red", domain="cudf_python")
    def sort_index(
        self,
        axis=0,
        level=None,
        ascending=True,
        inplace=False,
        kind=None,
        na_position="last",
        sort_remaining=True,
        ignore_index=False,
        key=None,
    ):
        """Sort object by labels (along an axis).

        Parameters
        ----------
        axis : {0 or ‘index’, 1 or ‘columns’}, default 0
            The axis along which to sort. The value 0 identifies the rows,
            and 1 identifies the columns.
        level : int or level name or list of ints or list of level names
            If not None, sort on values in specified index level(s).
            This is only useful in the case of MultiIndex.
        ascending : bool, default True
            Sort ascending vs. descending.
        inplace : bool, default False
            If True, perform operation in-place.
        kind : sorting method such as `quick sort` and others.
            Not yet supported.
        na_position : {‘first’, ‘last’}, default ‘last’
            Puts NaNs at the beginning if first; last puts NaNs at the end.
        sort_remaining : bool, default True
            Not yet supported
        ignore_index : bool, default False
            if True, index will be replaced with RangeIndex.
        key : callable, optional
            If not None, apply the key function to the index values before
            sorting. This is similar to the key argument in the builtin
            sorted() function, with the notable difference that this key
            function should be vectorized. It should expect an Index and return
            an Index of the same shape. For MultiIndex inputs, the key is
            applied per level.

        Returns
        -------
        Frame or None

        Notes
        -----
        Difference from pandas:
          * Not supporting: kind, sort_remaining=False

        Examples
        --------
        **Series**
        >>> import cudf
        >>> series = cudf.Series(['a', 'b', 'c', 'd'], index=[3, 2, 1, 4])
        >>> series
        3    a
        2    b
        1    c
        4    d
        dtype: object
        >>> series.sort_index()
        1    c
        2    b
        3    a
        4    d
        dtype: object

        Sort Descending

        >>> series.sort_index(ascending=False)
        4    d
        3    a
        2    b
        1    c
        dtype: object

        **DataFrame**
        >>> df = cudf.DataFrame(
        ... {"b":[3, 2, 1], "a":[2, 1, 3]}, index=[1, 3, 2])
        >>> df.sort_index(axis=0)
           b  a
        1  3  2
        2  1  3
        3  2  1
        >>> df.sort_index(axis=1)
           a  b
        1  2  3
        3  1  2
        2  3  1
        """
        if kind is not None:
            raise NotImplementedError("kind is not yet supported")

        if not sort_remaining:
            raise NotImplementedError(
                "sort_remaining == False is not yet supported"
            )

        if key is not None:
            raise NotImplementedError("key is not yet supported.")

        if na_position not in {"first", "last"}:
            raise ValueError(f"invalid na_position: {na_position}")

        if axis in (0, "index"):
            idx = self.index
            if isinstance(idx, MultiIndex):
                if level is not None:
                    # Pandas doesn't handle na_position in case of MultiIndex.
                    na_position = "first" if ascending is True else "last"
                    labels = [
                        idx._get_level_label(lvl)
                        for lvl in (level if is_list_like(level) else (level,))
                    ]
                    # Explicitly construct a Frame rather than using type(self)
                    # to avoid constructing a SingleColumnFrame (e.g. Series).
                    idx = Frame._from_data(idx._data.select_by_label(labels))

                inds = idx._get_sorted_inds(
                    ascending=ascending, na_position=na_position
                )
                out = self._gather(inds)
                # TODO: frame factory function should handle multilevel column
                # names
                if isinstance(
                    self, cudf.core.dataframe.DataFrame
                ) and isinstance(
                    self.columns, pd.core.indexes.multi.MultiIndex
                ):
                    out.columns = self.columns
            elif (ascending and idx.is_monotonic_increasing) or (
                not ascending and idx.is_monotonic_decreasing
            ):
                out = self.copy()
            else:
                inds = idx.argsort(
                    ascending=ascending, na_position=na_position
                )
                out = self._gather(inds)
                if isinstance(
                    self, cudf.core.dataframe.DataFrame
                ) and isinstance(
                    self.columns, pd.core.indexes.multi.MultiIndex
                ):
                    out.columns = self.columns
        else:
            labels = sorted(self._data.names, reverse=not ascending)
            out = self[labels]

        if ignore_index is True:
            out = out.reset_index(drop=True)
        return self._mimic_inplace(out, inplace=inplace)

    def _gather(
        self, gather_map, keep_index=True, nullify=False, check_bounds=True
    ):
        """Gather rows of frame specified by indices in `gather_map`.

        Skip bounds checking if check_bounds is False.
        Set rows to null for all out of bound indices if nullify is `True`.
        """
        gather_map = cudf.core.column.as_column(gather_map)

        # TODO: For performance, the check and conversion of gather map should
        # be done by the caller. This check will be removed in future release.
        if not is_integer_dtype(gather_map.dtype):
            gather_map = gather_map.astype("int32")

        if not _gather_map_is_valid(
            gather_map, len(self), check_bounds, nullify
        ):
            raise IndexError("Gather map index is out of bounds.")

        result = self.__class__._from_columns(
            libcudf.copying.gather(
                list(self._index._columns + self._columns)
                if keep_index
                else list(self._columns),
                gather_map,
                nullify=nullify,
            ),
            self._column_names,
            self._index.names if keep_index else None,
        )

        result._copy_type_metadata(self, include_index=keep_index)
        return result

    def _positions_from_column_names(
        self, column_names, offset_by_index_columns=False
    ):
        """Map each column name into their positions in the frame.

        Return positions of the provided column names, offset by the number of
        index columns if `offset_by_index_columns` is True. The order of
        indices returned corresponds to the column order in this Frame.
        """
        num_index_columns = (
            len(self._index._data) if offset_by_index_columns else 0
        )
        return [
            i + num_index_columns
            for i, name in enumerate(self._column_names)
            if name in set(column_names)
        ]

    def drop_duplicates(
        self,
        subset=None,
        keep="first",
        nulls_are_equal=True,
        ignore_index=False,
    ):
        """
        Drop duplicate rows in frame.

        subset : list, optional
            List of columns to consider when dropping rows.
        keep : ["first", "last", False]
            "first" will keep the first duplicate entry, "last" will keep the
            last duplicate entry, and False will drop all duplicates.
        nulls_are_equal: bool, default True
            Null elements are considered equal to other null elements.
        ignore_index: bool, default False
            If True, the resulting axis will be labeled 0, 1, ..., n - 1.
        """
        if subset is None:
            subset = self._column_names
        elif (
            not np.iterable(subset)
            or isinstance(subset, str)
            or isinstance(subset, tuple)
            and subset in self._data.names
        ):
            subset = (subset,)
        diff = set(subset) - set(self._data)
        if len(diff) != 0:
            raise KeyError(f"columns {diff} do not exist")
        subset_cols = [name for name in self._column_names if name in subset]
        if len(subset_cols) == 0:
            return self.copy(deep=True)

        keys = self._positions_from_column_names(
            subset, offset_by_index_columns=not ignore_index
        )
        result = self.__class__._from_columns(
            libcudf.stream_compaction.drop_duplicates(
                list(self._columns)
                if ignore_index
                else list(self._index._columns + self._columns),
                keys=keys,
                keep=keep,
                nulls_are_equal=nulls_are_equal,
            ),
            self._column_names,
            self._index.names if not ignore_index else None,
        )
        result._copy_type_metadata(self)
        return result

    def add_prefix(self, prefix):
        """
        Prefix labels with string `prefix`.

        For Series, the row labels are prefixed.
        For DataFrame, the column labels are prefixed.

        Parameters
        ----------
        prefix : str
            The string to add before each label.

        Returns
        -------
        Series or DataFrame
            New Series with updated labels or DataFrame with updated labels.

        See Also
        --------
        Series.add_suffix: Suffix row labels with string 'suffix'.
        DataFrame.add_suffix: Suffix column labels with string 'suffix'.

        Examples
        --------
        **Series**
        >>> s = cudf.Series([1, 2, 3, 4])
        >>> s
        0    1
        1    2
        2    3
        3    4
        dtype: int64
        >>> s.add_prefix('item_')
        item_0    1
        item_1    2
        item_2    3
        item_3    4
        dtype: int64

        **DataFrame**
        >>> df = cudf.DataFrame({'A': [1, 2, 3, 4], 'B': [3, 4, 5, 6]})
        >>> df
           A  B
        0  1  3
        1  2  4
        2  3  5
        3  4  6
        >>> df.add_prefix('col_')
             col_A  col_B
        0       1       3
        1       2       4
        2       3       5
        3       4       6
        """
        raise NotImplementedError(
            "`IndexedFrame.add_prefix` not currently implemented. \
                Use `Series.add_prefix` or `DataFrame.add_prefix`"
        )

    def add_suffix(self, suffix):
        """
        Suffix labels with string `suffix`.

        For Series, the row labels are suffixed.
        For DataFrame, the column labels are suffixed.

        Parameters
        ----------
        prefix : str
            The string to add after each label.

        Returns
        -------
        Series or DataFrame
            New Series with updated labels or DataFrame with updated labels.

        See Also
        --------
        Series.add_prefix: prefix row labels with string 'prefix'.
        DataFrame.add_prefix: Prefix column labels with string 'prefix'.

        Examples
        --------
        **Series**
        >>> s = cudf.Series([1, 2, 3, 4])
        >>> s
        0    1
        1    2
        2    3
        3    4
        dtype: int64
        >>> s.add_suffix('_item')
        0_item    1
        1_item    2
        2_item    3
        3_item    4
        dtype: int64

        **DataFrame**
        >>> df = cudf.DataFrame({'A': [1, 2, 3, 4], 'B': [3, 4, 5, 6]})
        >>> df
           A  B
        0  1  3
        1  2  4
        2  3  5
        3  4  6
        >>> df.add_suffix('_col')
             A_col  B_col
        0       1       3
        1       2       4
        2       3       5
        3       4       6
        """
        raise NotImplementedError(
            "`IndexedFrame.add_suffix` not currently implemented. \
                Use `Series.add_suffix` or `DataFrame.add_suffix`"
        )

    def sort_values(
        self,
        by,
        axis=0,
        ascending=True,
        inplace=False,
        kind="quicksort",
        na_position="last",
        ignore_index=False,
    ):
        """Sort by the values along either axis.

        Parameters
        ----------
        by : str or list of str
            Name or list of names to sort by.
        ascending : bool or list of bool, default True
            Sort ascending vs. descending. Specify list for multiple sort
            orders. If this is a list of bools, must match the length of the
            by.
        na_position : {‘first’, ‘last’}, default ‘last’
            'first' puts nulls at the beginning, 'last' puts nulls at the end
        ignore_index : bool, default False
            If True, index will not be sorted.

        Returns
        -------
        Frame : Frame with sorted values.

        Notes
        -----
        Difference from pandas:
          * Support axis='index' only.
          * Not supporting: inplace, kind

        Examples
        --------
        >>> import cudf
        >>> df = cudf.DataFrame()
        >>> df['a'] = [0, 1, 2]
        >>> df['b'] = [-3, 2, 0]
        >>> df.sort_values('b')
           a  b
        0  0 -3
        2  2  0
        1  1  2
        """
        if na_position not in {"first", "last"}:
            raise ValueError(f"invalid na_position: {na_position}")
        if inplace:
            raise NotImplementedError("`inplace` not currently implemented.")
        if kind != "quicksort":
            if kind not in {"mergesort", "heapsort", "stable"}:
                raise AttributeError(
                    f"{kind} is not a valid sorting algorithm for "
                    f"'DataFrame' object"
                )
            warnings.warn(
                f"GPU-accelerated {kind} is currently not supported, "
                f"defaulting to quicksort."
            )
        if axis != 0:
            raise NotImplementedError("`axis` not currently implemented.")

        if len(self) == 0:
            return self

        # argsort the `by` column
        out = self._gather(
            self._get_columns_by_label(by)._get_sorted_inds(
                ascending=ascending, na_position=na_position
            ),
            keep_index=not ignore_index,
        )
        if isinstance(self, cudf.core.dataframe.DataFrame) and isinstance(
            self.columns, pd.core.indexes.multi.MultiIndex
        ):
            out.columns = self.columns
        return out

    def _n_largest_or_smallest(self, largest, n, columns, keep):
        # Get column to operate on
        if isinstance(columns, str):
            columns = [columns]

        if len(self) == 0:
            return self

        if keep == "first":
            if n < 0:
                n = 0

            # argsort the `by` column
            return self._gather(
                self._get_columns_by_label(columns)._get_sorted_inds(
                    ascending=not largest
                )[:n],
                keep_index=True,
                check_bounds=False,
            )
        elif keep == "last":
            indices = self._get_columns_by_label(columns)._get_sorted_inds(
                ascending=largest
            )

            if n <= 0:
                # Empty slice.
                indices = indices[0:0]
            else:
                indices = indices[: -n - 1 : -1]
            return self._gather(indices, keep_index=True, check_bounds=False)
        else:
            raise ValueError('keep must be either "first", "last"')

    def _align_to_index(
        self: T,
        index: ColumnLike,
        how: str = "outer",
        sort: bool = True,
        allow_non_unique: bool = False,
    ) -> T:
        index = cudf.core.index.as_index(index)

        if self.index.equals(index):
            return self
        if not allow_non_unique:
            if not self.index.is_unique or not index.is_unique:
                raise ValueError("Cannot align indices with non-unique values")

        lhs = cudf.DataFrame._from_data(self._data, index=self.index)
        rhs = cudf.DataFrame._from_data({}, index=index)

        # create a temporary column that we will later sort by
        # to recover ordering after index alignment.
        sort_col_id = str(uuid4())
        if how == "left":
            lhs[sort_col_id] = arange(len(lhs))
        elif how == "right":
            rhs[sort_col_id] = arange(len(rhs))

        result = lhs.join(rhs, how=how, sort=sort)
        if how in ("left", "right"):
            result = result.sort_values(sort_col_id)
            del result[sort_col_id]

        result = self.__class__._from_data(result._data, index=result.index)
        result._data.multiindex = self._data.multiindex
        result._data._level_names = self._data._level_names
        result.index.names = self.index.names

        return result

    def round(self, decimals=0, how="half_even"):
        """
        Round to a variable number of decimal places.

        Parameters
        ----------
        decimals : int, dict, Series
            Number of decimal places to round each column to. This parameter
            must be an int for a Series. For a DataFrame, a dict or a Series
            are also valid inputs. If an int is given, round each column to the
            same number of places. Otherwise dict and Series round to variable
            numbers of places. Column names should be in the keys if
            `decimals` is a dict-like, or in the index if `decimals` is a
            Series. Any columns not included in `decimals` will be left as is.
            Elements of `decimals` which are not columns of the input will be
            ignored.
        how : str, optional
            Type of rounding. Can be either "half_even" (default)
            or "half_up" rounding.

        Returns
        -------
        Series or DataFrame
            A Series or DataFrame with the affected columns rounded to the
            specified number of decimal places.

        Examples
        --------
        **Series**

        >>> s = cudf.Series([0.1, 1.4, 2.9])
        >>> s.round()
        0    0.0
        1    1.0
        2    3.0
        dtype: float64

        **DataFrame**

        >>> df = cudf.DataFrame(
        ...     [(.21, .32), (.01, .67), (.66, .03), (.21, .18)],
        ...     columns=['dogs', 'cats'],
        ... )
        >>> df
           dogs  cats
        0  0.21  0.32
        1  0.01  0.67
        2  0.66  0.03
        3  0.21  0.18

        By providing an integer each column is rounded to the same number
        of decimal places.

        >>> df.round(1)
           dogs  cats
        0   0.2   0.3
        1   0.0   0.7
        2   0.7   0.0
        3   0.2   0.2

        With a dict, the number of places for specific columns can be
        specified with the column names as keys and the number of decimal
        places as values.

        >>> df.round({'dogs': 1, 'cats': 0})
           dogs  cats
        0   0.2   0.0
        1   0.0   1.0
        2   0.7   0.0
        3   0.2   0.0

        Using a Series, the number of places for specific columns can be
        specified with the column names as the index and the number of
        decimal places as the values.

        >>> decimals = cudf.Series([0, 1], index=['cats', 'dogs'])
        >>> df.round(decimals)
           dogs  cats
        0   0.2   0.0
        1   0.0   1.0
        2   0.7   0.0
        3   0.2   0.0
        """
        if isinstance(decimals, cudf.Series):
            decimals = decimals.to_pandas()

        if isinstance(decimals, pd.Series):
            if not decimals.index.is_unique:
                raise ValueError("Index of decimals must be unique")
            decimals = decimals.to_dict()
        elif isinstance(decimals, int):
            decimals = {name: decimals for name in self._column_names}
        elif not isinstance(decimals, abc.Mapping):
            raise TypeError(
                "decimals must be an integer, a dict-like or a Series"
            )

        cols = {
            name: col.round(decimals[name], how=how)
            if (name in decimals and _is_non_decimal_numeric_dtype(col.dtype))
            else col.copy(deep=True)
            for name, col in self._data.items()
        }

        return self.__class__._from_data(
            data=cudf.core.column_accessor.ColumnAccessor(
                cols,
                multiindex=self._data.multiindex,
                level_names=self._data.level_names,
            ),
            index=self._index,
        )

    def resample(
        self,
        rule,
        axis=0,
        closed=None,
        label=None,
        convention="start",
        kind=None,
        loffset=None,
        base=None,
        on=None,
        level=None,
        origin="start_day",
        offset=None,
    ):
        """
        Convert the frequency of ("resample") the given time series data.

        Parameters
        ----------
        rule: str
            The offset string representing the frequency to use.
            Note that DateOffset objects are not yet supported.
        closed: {"right", "left"}, default None
            Which side of bin interval is closed. The default is
            "left" for all frequency offsets except for "M" and "W",
            which have a default of "right".
        label: {"right", "left"}, default None
            Which bin edge label to label bucket with. The default is
            "left" for all frequency offsets except for "M" and "W",
            which have a default of "right".
        on: str, optional
            For a DataFrame, column to use instead of the index for
            resampling.  Column must be a datetime-like.
        level: str or int, optional
            For a MultiIndex, level to use instead of the index for
            resampling.  The level must be a datetime-like.

        Returns
        -------
        A Resampler object

        Examples
        --------
        First, we create a time series with 1 minute intervals:

        >>> index = cudf.date_range(start="2001-01-01", periods=10, freq="1T")
        >>> sr = cudf.Series(range(10), index=index)
        >>> sr
        2001-01-01 00:00:00    0
        2001-01-01 00:01:00    1
        2001-01-01 00:02:00    2
        2001-01-01 00:03:00    3
        2001-01-01 00:04:00    4
        2001-01-01 00:05:00    5
        2001-01-01 00:06:00    6
        2001-01-01 00:07:00    7
        2001-01-01 00:08:00    8
        2001-01-01 00:09:00    9
        dtype: int64

        Downsampling to 3 minute intervals, followed by a "sum" aggregation:

        >>> sr.resample("3T").sum()
        2001-01-01 00:00:00     3
        2001-01-01 00:03:00    12
        2001-01-01 00:06:00    21
        2001-01-01 00:09:00     9
        dtype: int64

        Use the right side of each interval to label the bins:

        >>> sr.resample("3T", label="right").sum()
        2001-01-01 00:03:00     3
        2001-01-01 00:06:00    12
        2001-01-01 00:09:00    21
        2001-01-01 00:12:00     9
        dtype: int64

        Close the right side of the interval instead of the left:

        >>> sr.resample("3T", closed="right").sum()
        2000-12-31 23:57:00     0
        2001-01-01 00:00:00     6
        2001-01-01 00:03:00    15
        2001-01-01 00:06:00    24
        dtype: int64

        Upsampling to 30 second intervals:

        >>> sr.resample("30s").asfreq()[:5]  # show the first 5 rows
        2001-01-01 00:00:00       0
        2001-01-01 00:00:30    <NA>
        2001-01-01 00:01:00       1
        2001-01-01 00:01:30    <NA>
        2001-01-01 00:02:00       2
        dtype: int64

        Upsample and fill nulls using the "bfill" method:

        >>> sr.resample("30s").bfill()[:5]
        2001-01-01 00:00:00    0
        2001-01-01 00:00:30    1
        2001-01-01 00:01:00    1
        2001-01-01 00:01:30    2
        2001-01-01 00:02:00    2
        dtype: int64

        Resampling by a specified column of a Dataframe:

        >>> df = cudf.DataFrame({
        ...     "price": [10, 11, 9, 13, 14, 18, 17, 19],
        ...     "volume": [50, 60, 40, 100, 50, 100, 40, 50],
        ...     "week_starting": cudf.date_range(
        ...         "2018-01-01", periods=8, freq="7D"
        ...     )
        ... })
        >>> df
        price  volume week_starting
        0     10      50    2018-01-01
        1     11      60    2018-01-08
        2      9      40    2018-01-15
        3     13     100    2018-01-22
        4     14      50    2018-01-29
        5     18     100    2018-02-05
        6     17      40    2018-02-12
        7     19      50    2018-02-19
        >>> df.resample("M", on="week_starting").mean()
                       price     volume
        week_starting
        2018-01-31      11.4  60.000000
        2018-02-28      18.0  63.333333


        Notes
        -----
        Note that the dtype of the index (or the 'on' column if using
        'on=') in the result will be of a frequency closest to the
        resampled frequency.  For example, if resampling from
        nanoseconds to milliseconds, the index will be of dtype
        'datetime64[ms]'.
        """
        import cudf.core.resample

        if (axis, convention, kind, loffset, base, origin, offset) != (
            0,
            "start",
            None,
            None,
            None,
            "start_day",
            None,
        ):
            raise NotImplementedError(
                "The following arguments are not "
                "currently supported by resample:\n\n"
                "- axis\n"
                "- convention\n"
                "- kind\n"
                "- loffset\n"
                "- base\n"
                "- origin\n"
                "- offset"
            )
        by = cudf.Grouper(
            key=on, freq=rule, closed=closed, label=label, level=level
        )
        return (
            cudf.core.resample.SeriesResampler(self, by=by)
            if isinstance(self, cudf.Series)
            else cudf.core.resample.DataFrameResampler(self, by=by)
        )

<<<<<<< HEAD
    def dropna(
        self, axis=0, how="any", thresh=None, subset=None, inplace=False
    ):
        """
        Drop rows (or columns) containing nulls from a Column.

        Parameters
        ----------
        axis : {0, 1}, optional
            Whether to drop rows (axis=0, default) or columns (axis=1)
            containing nulls.
        how : {"any", "all"}, optional
            Specifies how to decide whether to drop a row (or column).
            any (default) drops rows (or columns) containing at least
            one null value. all drops only rows (or columns) containing
            *all* null values.
        thresh: int, optional
            If specified, then drops every row (or column) containing
            less than `thresh` non-null values
        subset : list, optional
            List of columns to consider when dropping rows (all columns
            are considered by default). Alternatively, when dropping
            columns, subset is a list of rows to consider.
        inplace : bool, default False
            If True, do operation inplace and return None.

        Returns
        -------
        Copy of the DataFrame with rows/columns containing nulls dropped.

        See also
        --------
        cudf.DataFrame.isna
            Indicate null values.

        cudf.DataFrame.notna
            Indicate non-null values.

        cudf.DataFrame.fillna
            Replace null values.

        cudf.Series.dropna
            Drop null values.

        cudf.Index.dropna
            Drop null indices.

        Examples
        --------
        >>> import cudf
        >>> df = cudf.DataFrame({"name": ['Alfred', 'Batman', 'Catwoman'],
        ...                    "toy": ['Batmobile', None, 'Bullwhip'],
        ...                    "born": [np.datetime64("1940-04-25"),
        ...                             np.datetime64("NaT"),
        ...                             np.datetime64("NaT")]})
        >>> df
               name        toy                 born
        0    Alfred  Batmobile  1940-04-25 00:00:00
        1    Batman       <NA>                 <NA>
        2  Catwoman   Bullwhip                 <NA>

        Drop the rows where at least one element is null.

        >>> df.dropna()
             name        toy       born
        0  Alfred  Batmobile 1940-04-25

        Drop the columns where at least one element is null.

        >>> df.dropna(axis='columns')
               name
        0    Alfred
        1    Batman
        2  Catwoman

        Drop the rows where all elements are null.

        >>> df.dropna(how='all')
               name        toy                 born
        0    Alfred  Batmobile  1940-04-25 00:00:00
        1    Batman       <NA>                 <NA>
        2  Catwoman   Bullwhip                 <NA>

        Keep only the rows with at least 2 non-null values.

        >>> df.dropna(thresh=2)
               name        toy                 born
        0    Alfred  Batmobile  1940-04-25 00:00:00
        2  Catwoman   Bullwhip                 <NA>

        Define in which columns to look for null values.

        >>> df.dropna(subset=['name', 'born'])
             name        toy       born
        0  Alfred  Batmobile 1940-04-25

        Keep the DataFrame with valid entries in the same variable.

        >>> df.dropna(inplace=True)
        >>> df
             name        toy       born
        0  Alfred  Batmobile 1940-04-25
        """
        if axis == 0:
            result = self._drop_na_rows(
                how=how, subset=subset, thresh=thresh, drop_nan=True
            )
        else:
            result = self._drop_na_columns(
                how=how, subset=subset, thresh=thresh
            )

        return self._mimic_inplace(result, inplace=inplace)

    def _drop_na_rows(
        self, how="any", subset=None, thresh=None, drop_nan=False
    ):
        """
        Drop null rows from `self`.

        how : {"any", "all"}, optional
            Specifies how to decide whether to drop a row.
            any (default) drops rows containing at least
            one null value. all drops only rows containing
            *all* null values.
        subset : list, optional
            List of columns to consider when dropping rows.
        thresh: int, optional
            If specified, then drops every row containing
            less than `thresh` non-null values.
        """
        if subset is None:
            subset = self._column_names
        elif (
            not np.iterable(subset)
            or isinstance(subset, str)
            or isinstance(subset, tuple)
            and subset in self._data.names
        ):
            subset = (subset,)
        diff = set(subset) - set(self._data)
        if len(diff) != 0:
            raise KeyError(f"columns {diff} do not exist")

        if len(subset) == 0:
            return self.copy(deep=True)

        if drop_nan:
            data_columns = [
                col.nans_to_nulls()
                if isinstance(col, cudf.core.column.NumericalColumn)
                else col
                for col in self._columns
            ]

        result = self.__class__._from_columns(
            libcudf.stream_compaction.drop_nulls(
                list(self._index._data.columns) + data_columns,
                how=how,
                keys=self._positions_from_column_names(
                    subset, offset_by_index_columns=True
                ),
                thresh=thresh,
            ),
            self._column_names,
            self._index.names,
        )
        result._copy_type_metadata(self)
        return result

    def take(self, indices, axis=0):
        """Return a new frame containing the rows specified by *indices*.

        Parameters
        ----------
        indices : array-like
            Array of ints indicating which positions to take.
        axis : Unsupported

        Returns
        -------
        out : Series or DataFrame
            New object with desired subset of rows.

        Examples
        --------
        **Series**
        >>> s = cudf.Series(['a', 'b', 'c', 'd', 'e'])
        >>> s.take([2, 0, 4, 3])
        2    c
        0    a
        4    e
        3    d
        dtype: object

        **DataFrame**

        >>> a = cudf.DataFrame({'a': [1.0, 2.0, 3.0],
        ...                    'b': cudf.Series(['a', 'b', 'c'])})
        >>> a.take([0, 2, 2])
             a  b
        0  1.0  a
        2  3.0  c
        2  3.0  c
        >>> a.take([True, False, True])
             a  b
        0  1.0  a
        2  3.0  c
        """
        axis = self._get_axis_from_axis_arg(axis)
        if axis != 0:
            raise NotImplementedError("Only axis=0 is supported.")

        indices = cudf.core.column.as_column(indices)
        if is_bool_dtype(indices):
            warnings.warn(
                "Calling take with a boolean array is deprecated and will be "
                "removed in the future.",
                FutureWarning,
            )
            return self._apply_boolean_mask(indices)
        return self._gather(indices)
=======
    def _first_or_last(
        self, offset, idx: int, op: Callable, side: str, slice_func: Callable
    ) -> "IndexedFrame":
        """Shared code path for ``first`` and ``last``."""
        if not isinstance(self._index, cudf.core.index.DatetimeIndex):
            raise TypeError("'first' only supports a DatetimeIndex index.")
        if not isinstance(offset, str):
            raise NotImplementedError(
                f"Unsupported offset type {type(offset)}."
            )

        if len(self) == 0:
            return self.copy()

        pd_offset = pd.tseries.frequencies.to_offset(offset)
        to_search = op(pd.Timestamp(self._index._column[idx]), pd_offset)
        if (
            idx == 0
            and not isinstance(pd_offset, pd.tseries.offsets.Tick)
            and pd_offset.is_on_offset(pd.Timestamp(self._index[0]))
        ):
            # Special handle is required when the start time of the index
            # is on the end of the offset. See pandas gh29623 for detail.
            to_search = to_search - pd_offset.base
            return self.loc[:to_search]
        end_point = int(
            self._index._column.searchsorted(to_search, side=side)[0]
        )
        return slice_func(end_point)

    def first(self, offset):
        """Select initial periods of time series data based on a date offset.

        When having a DataFrame with **sorted** dates as index, this function
        can select the first few rows based on a date offset.

        Parameters
        ----------
        offset: str
            The offset length of the data that will be selected. For intance,
            '1M' will display all rows having their index within the first
            month.

        Returns
        -------
        Series or DataFrame
            A subset of the caller.

        Raises
        ------
        TypeError
            If the index is not a ``DatetimeIndex``

        Examples
        --------
        >>> i = cudf.date_range('2018-04-09', periods=4, freq='2D')
        >>> ts = cudf.DataFrame({'A': [1, 2, 3, 4]}, index=i)
        >>> ts
                    A
        2018-04-09  1
        2018-04-11  2
        2018-04-13  3
        2018-04-15  4
        >>> ts.first('3D')
                    A
        2018-04-09  1
        2018-04-11  2
        """
        return self._first_or_last(
            offset,
            idx=0,
            op=operator.__add__,
            side="left",
            slice_func=lambda i: self.iloc[:i],
        )

    def last(self, offset):
        """Select final periods of time series data based on a date offset.

        When having a DataFrame with **sorted** dates as index, this function
        can select the last few rows based on a date offset.

        Parameters
        ----------
        offset: str
            The offset length of the data that will be selected. For instance,
            '3D' will display all rows having their index within the last 3
            days.

        Returns
        -------
        Series or DataFrame
            A subset of the caller.

        Raises
        ------
        TypeError
            If the index is not a ``DatetimeIndex``

        Examples
        --------
        >>> i = cudf.date_range('2018-04-09', periods=4, freq='2D')
        >>> ts = cudf.DataFrame({'A': [1, 2, 3, 4]}, index=i)
        >>> ts
                    A
        2018-04-09  1
        2018-04-11  2
        2018-04-13  3
        2018-04-15  4
        >>> ts.last('3D')
                    A
        2018-04-13  3
        2018-04-15  4
        """
        return self._first_or_last(
            offset,
            idx=-1,
            op=operator.__sub__,
            side="right",
            slice_func=lambda i: self.iloc[i:],
        )
>>>>>>> eba4f031
<|MERGE_RESOLUTION|>--- conflicted
+++ resolved
@@ -1109,7 +1109,6 @@
             else cudf.core.resample.DataFrameResampler(self, by=by)
         )
 
-<<<<<<< HEAD
     def dropna(
         self, axis=0, how="any", thresh=None, subset=None, inplace=False
     ):
@@ -1332,7 +1331,7 @@
             )
             return self._apply_boolean_mask(indices)
         return self._gather(indices)
-=======
+
     def _first_or_last(
         self, offset, idx: int, op: Callable, side: str, slice_func: Callable
     ) -> "IndexedFrame":
@@ -1453,5 +1452,4 @@
             op=operator.__sub__,
             side="right",
             slice_func=lambda i: self.iloc[i:],
-        )
->>>>>>> eba4f031
+        )