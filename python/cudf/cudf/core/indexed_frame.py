# Copyright (c) 2021-2025, NVIDIA CORPORATION.
"""Base class for Frame types that have an index."""

from __future__ import annotations

import itertools
import operator
import textwrap
import warnings
from collections import Counter, abc
from typing import (
    TYPE_CHECKING,
    Any,
    Literal,
    TypeVar,
    cast,
)
from uuid import uuid4

import cupy as cp
import numpy as np
import pandas as pd
import pyarrow as pa
from typing_extensions import Self

import pylibcudf as plc

import cudf
from cudf.api.extensions import no_default
from cudf.api.types import (
    is_dict_like,
    is_list_like,
    is_scalar,
)
from cudf.core._compat import PANDAS_LT_300
from cudf.core._internals import copying, stream_compaction
from cudf.core.buffer import acquire_spill_lock
from cudf.core.column import (
    ColumnBase,
    NumericalColumn,
    as_column,
    column_empty,
)
from cudf.core.column_accessor import ColumnAccessor
from cudf.core.common import pipe
from cudf.core.copy_types import BooleanMask, GatherMap
from cudf.core.dtypes import ListDtype
from cudf.core.frame import Frame
from cudf.core.groupby.groupby import GroupBy
from cudf.core.index import Index, RangeIndex, _index_from_data, ensure_index
from cudf.core.missing import NA
from cudf.core.multiindex import MultiIndex
from cudf.core.resample import _Resampler
from cudf.core.scalar import pa_scalar_to_plc_scalar
from cudf.core.udf.utils import (
    _compile_or_get,
    _get_input_args_from_frame,
    _post_process_output_col,
    _return_arr_from_dtype,
)
from cudf.core.window import ExponentialMovingWindow, Rolling
from cudf.utils import docutils, ioutils
from cudf.utils._numba import _CUDFNumbaConfig
from cudf.utils.docutils import copy_docstring
from cudf.utils.dtypes import (
    CUDF_STRING_DTYPE,
    SIZE_TYPE_DTYPE,
    can_convert_to_column,
    is_column_like,
    is_dtype_obj_numeric,
)
from cudf.utils.performance_tracking import _performance_tracking
from cudf.utils.utils import _warn_no_dask_cudf

if TYPE_CHECKING:
    from collections.abc import Callable, MutableMapping

    from cudf._typing import (
        ColumnLike,
        DataFrameOrSeries,
        Dtype,
        DtypeObj,
        NotImplementedType,
    )


doc_reset_index_template = """
        Reset the index of the {klass}, or a level of it.

        Parameters
        ----------
        level : int, str, tuple, or list, default None
            Only remove the given levels from the index. Removes all levels by
            default.
        drop : bool, default False
            Do not try to insert index into dataframe columns. This resets
            the index to the default integer index.
{argument}
        inplace : bool, default False
            Modify the DataFrame in place (do not create a new object).
        allow_duplicates : bool, default False
            Allow duplicate column labels to be created.
            Currently not supported.

        Returns
        -------
        {return_type}
            {klass} with the new index or None if ``inplace=True``.{return_doc}

        Examples
        --------
        {example}
"""


doc_binop_template = textwrap.dedent(
    """
    Get {operation} of DataFrame or Series and other, element-wise (binary
    operator `{op_name}`).

    Equivalent to ``frame + other``, but with support to substitute a
    ``fill_value`` for missing data in one of the inputs.

    Parameters
    ----------
    other : scalar, sequence, Series, or DataFrame
        Any single or multiple element data structure, or list-like object.
    axis : int or string
        Only ``0`` is supported for series, ``1`` or ``columns`` supported
        for dataframe
    level : int or name
        Broadcast across a level, matching Index values on the
        passed MultiIndex level. Not yet supported.
    fill_value  : float or None, default None
        Fill existing missing (NaN) values, and any new element needed
        for successful DataFrame alignment, with this value before
        computation. If data in both corresponding DataFrame locations
        is missing the result will be missing.

    Returns
    -------
    DataFrame or Series
        Result of the arithmetic operation.

    Examples
    --------

    **DataFrame**

    >>> df = cudf.DataFrame(
    ...     {{'angles': [0, 3, 4], 'degrees': [360, 180, 360]}},
    ...     index=['circle', 'triangle', 'rectangle']
    ... )
    {df_op_example}

    **Series**

    >>> a = cudf.Series([1, 1, 1, None], index=['a', 'b', 'c', 'd'])
    >>> b = cudf.Series([1, None, 1, None], index=['a', 'b', 'd', 'e'])
    {ser_op_example}
    """
)


def _get_unique_drop_labels(array):
    """Return labels to be dropped for IndexFrame.drop."""
    if isinstance(array, (cudf.Series, cudf.Index, ColumnBase)):
        yield from np.unique(as_column(array).values_host)
    elif is_scalar(array):
        yield array
    else:
        yield from set(array)


def _indices_from_labels(obj, labels):
    if not isinstance(labels, cudf.MultiIndex):
        labels = as_column(labels)
        labels = labels.astype(obj.index.dtype)
        idx_labels = cudf.Index._from_column(labels)
    else:
        idx_labels = labels

    # join is not guaranteed to maintain the index ordering
    # so we will sort it with its initial ordering which is stored
    # in column "__"
    lhs = cudf.DataFrame(
        {"__": as_column(range(len(idx_labels)))}, index=idx_labels
    )
    rhs = cudf.DataFrame({"_": as_column(range(len(obj)))}, index=obj.index)
    return lhs.join(rhs).sort_values(by=["__", "_"])["_"]


def _get_label_range_or_mask(index, start, stop, step):
    if not (start is None and stop is None) and isinstance(
        index, cudf.DatetimeIndex
    ):
        start = pd.to_datetime(start)
        stop = pd.to_datetime(stop)
        if start is not None and stop is not None:
            if start > stop:
                return slice(0, 0, None)
            if (start in index) and (stop in index):
                # when we have a non-monotonic datetime index, return
                # values in the slice defined by index_of(start) and
                # index_of(end)
                start_loc = index.get_loc(start)
                stop_loc = index.get_loc(stop) + 1
                return slice(start_loc, stop_loc)
            else:
                raise KeyError(
                    "Value based partial slicing on non-monotonic "
                    "DatetimeIndexes with non-existing keys is not allowed.",
                )
        elif start is not None:
            if index.is_monotonic_increasing:
                return index >= start
            elif index.is_monotonic_decreasing:
                return index <= start
            else:
                return index.find_label_range(slice(start, stop, step))
        else:
            if index.is_monotonic_increasing:
                return index <= stop
            elif index.is_monotonic_decreasing:
                return index >= stop
            else:
                return index.find_label_range(slice(start, stop, step))
    else:
        return index.find_label_range(slice(start, stop, step))


class _FrameIndexer:
    """Parent class for indexers."""

    def __init__(self, frame):
        self._frame = frame


_LocIndexerClass = TypeVar("_LocIndexerClass", bound="_FrameIndexer")
_IlocIndexerClass = TypeVar("_IlocIndexerClass", bound="_FrameIndexer")


class IndexedFrame(Frame):
    """A frame containing an index.

    This class encodes the common behaviors for core user-facing classes like
    DataFrame and Series that consist of a sequence of columns along with a
    special set of index columns.

    Parameters
    ----------
    data : dict
        An dict mapping column names to Columns
    index : Table
        A Frame representing the (optional) index columns.
    """

    # mypy can't handle bound type variables as class members
    _loc_indexer_type: type[_LocIndexerClass]  # type: ignore
    _iloc_indexer_type: type[_IlocIndexerClass]  # type: ignore
    _groupby = GroupBy
    _resampler = _Resampler

    _VALID_SCANS = {
        "cumsum",
        "cumprod",
        "cummin",
        "cummax",
    }

    # Necessary because the function names don't directly map to the docs.
    _SCAN_DOCSTRINGS = {
        "cumsum": {"op_name": "cumulative sum"},
        "cumprod": {"op_name": "cumulative product"},
        "cummin": {"op_name": "cumulative min"},
        "cummax": {"op_name": "cumulative max"},
    }

    def __init__(
        self,
        data: ColumnAccessor | MutableMapping[Any, ColumnBase],
        index: Index,
    ):
        super().__init__(data=data)
        if not isinstance(index, Index):
            raise ValueError(
                f"index must be a cudf index not {type(index).__name__}"
            )
        elif self._data.nrows > 0 and self._data.nrows != len(index):
            raise ValueError(
                f"Length of values ({self._data.nrows}) does not "
                f"match length of index ({len(index)})"
            )
        self._index = index

    @property
    def _num_rows(self) -> int:
        # Important to use the index because the data may be empty.
        return len(self.index)

    @property
    def _index_names(self) -> tuple[Any, ...]:  # TODO: Tuple[str]?
        return self.index._column_names

    @classmethod
    def _from_data(
        cls,
        data: MutableMapping,
        index: Index | None = None,
    ):
        out = super()._from_data(data)
        if index is None:
            # out._num_rows requires .index to be defined
            index = RangeIndex(out._data.nrows)
        elif not isinstance(index, Index):
            raise ValueError(
                f"index must be a cudf.Index not {type(index).__name__}"
            )
        out._index = index
        return out

    @_performance_tracking
    def _from_data_like_self(self, data: MutableMapping):
        out = super()._from_data_like_self(data)
        out.index = self.index
        return out

    @_performance_tracking
    def _from_columns_like_self(
        self,
        columns: list[ColumnBase],
        column_names: abc.Iterable[str] | None = None,
        index_names: list[str] | None = None,
    ) -> Self:
        """Construct a `Frame` from a list of columns with metadata from self.

        If `index_names` is set, the first `len(index_names)` columns are
        used to construct the index of the frame.
        """
        if column_names is None:
            column_names = self._column_names

        data_columns = columns
        index = None

        if index_names is not None:
            n_index_columns = len(index_names)
            data_columns = columns[n_index_columns:]
            index = _index_from_data(
                dict(enumerate(columns[:n_index_columns]))
            )
            index = index._copy_type_metadata(self.index)
            # TODO: Should this if statement be handled in Index._copy_type_metadata?
            if (
                isinstance(self.index, cudf.CategoricalIndex)
                and not isinstance(index, cudf.CategoricalIndex)
            ) or (
                isinstance(self.index, cudf.MultiIndex)
                and not isinstance(index, cudf.MultiIndex)
            ):
                index = type(self.index)._from_data(index._data)
            if isinstance(index, cudf.MultiIndex):
                index.names = index_names
            else:
                index.name = index_names[0]

        data = dict(zip(column_names, data_columns))
        frame = type(self)._from_data(data, index)
        return frame._copy_type_metadata(self)

    def __round__(self, digits=0):
        # Shouldn't be added to BinaryOperand
        # because pandas Index doesn't implement
        # this method.
        return self.round(decimals=digits)

    def _mimic_inplace(
        self, result: Self, inplace: bool = False
    ) -> Self | None:
        if inplace:
            self._index = result.index
        return super()._mimic_inplace(result, inplace)

    @_performance_tracking
    def _scan(self, op, axis=None, skipna=True):
        """
        Return {op_name} of the {cls}.

        Parameters
        ----------
        axis: {{index (0), columns(1)}}
            Axis for the function to be applied on.
        skipna: bool, default True
            Exclude NA/null values. If an entire row/column is NA,
            the result will be NA.

        Returns
        -------
        {cls}

        Examples
        --------
        **Series**

        >>> import cudf
        >>> ser = cudf.Series([1, 5, 2, 4, 3])
        >>> ser.cumsum()
        0    1
        1    6
        2    8
        3    12
        4    15

        **DataFrame**

        >>> import cudf
        >>> df = cudf.DataFrame({{'a': [1, 2, 3, 4], 'b': [7, 8, 9, 10]}})
        >>> s.cumsum()
            a   b
        0   1   7
        1   3  15
        2   6  24
        3  10  34
        """
        cast_to_int = op in ("cumsum", "cumprod")
        skipna = True if skipna is None else skipna

        results = []
        for col in self._columns:
            if skipna:
                result_col = col.nans_to_nulls()
            else:
                if col.has_nulls(include_nan=True):
                    first_index = col.isnull().find_first_value(True)
                    result_col = col.copy()
                    result_col[first_index:] = None
                else:
                    result_col = col

            if cast_to_int and result_col.dtype.kind in "uib":
                # For reductions that accumulate a value (e.g. sum, not max)
                # pandas returns an int64 dtype for all int or bool dtypes.
                result_col = result_col.astype(np.dtype(np.int64))
            results.append(getattr(result_col, op)())
        return self._from_data_like_self(
            self._data._from_columns_like_self(results)
        )

<<<<<<< HEAD
    @property
    @_performance_tracking
    def empty(self):
        """
        Indicator whether DataFrame or Series is empty.

        True if DataFrame/Series is entirely empty (no items),
        meaning any of the axes are of length 0.

        Returns
        -------
        out : bool
            If DataFrame/Series is empty, return True, if not return False.

        Examples
        --------
        >>> import cudf
        >>> df = cudf.DataFrame({'A' : []})
        >>> df
        Empty DataFrame
        Columns: [A]
        Index: []
        >>> df.empty
        True

        If we only have `null` values in our DataFrame, it is
        not considered empty! We will need to drop
        the `null`'s to make the DataFrame empty:

        >>> df = cudf.DataFrame({'A' : [None, None]})
        >>> df
              A
        0  <NA>
        1  <NA>
        >>> df.empty
        False
        >>> df.dropna().empty
        True

        Non-empty and empty Series example:

        >>> s = cudf.Series([1, 2, None])
        >>> s
        0       1
        1       2
        2    <NA>
        dtype: int64
        >>> s.empty
        False
        >>> s = cudf.Series([])
        >>> s
        Series([], dtype: float64)
        >>> s.empty
        True

        .. pandas-compat::
            :attr:`pandas.DataFrame.empty`, :attr:`pandas.Series.empty`

            If DataFrame/Series contains only `null` values, it is still not
            considered empty. See the example above.
        """
        return super().empty

=======
>>>>>>> 16dcb0f6
    @_performance_tracking
    @ioutils.doc_to_json()
    def to_json(self, path_or_buf=None, *args, **kwargs):
        """{docstring}"""

        return cudf.io.json.to_json(
            self, path_or_buf=path_or_buf, *args, **kwargs
        )

    @_performance_tracking
    @ioutils.doc_to_hdf()
    def to_hdf(self, path_or_buf, key, *args, **kwargs):
        """{docstring}"""

        cudf.io.hdf.to_hdf(path_or_buf, key, self, *args, **kwargs)

    @_performance_tracking
    def to_string(self):
        r"""
        Convert to string

        cuDF uses Pandas internals for efficient string formatting.
        Set formatting options using pandas string formatting options and
        cuDF objects will print identically to Pandas objects.

        cuDF supports `null/None` as a value in any column type, which
        is transparently supported during this output process.

        Examples
        --------
        >>> import cudf
        >>> df = cudf.DataFrame()
        >>> df['key'] = [0, 1, 2]
        >>> df['val'] = [float(i + 10) for i in range(3)]
        >>> df.to_string()
        '   key   val\n0    0  10.0\n1    1  11.0\n2    2  12.0'
        """
        return str(self)

    def copy(self, deep: bool = True) -> Self:
        """Make a copy of this object's indices and data.

        When ``deep=True`` (default), a new object will be created with a
        copy of the calling object's data and indices. Modifications to
        the data or indices of the copy will not be reflected in the
        original object (see notes below).
        When ``deep=False``, a new object will be created without copying
        the calling object's data or index (only references to the data
        and index are copied). Any changes to the data of the original
        will be reflected in the shallow copy (and vice versa).

        Parameters
        ----------
        deep : bool, default True
            Make a deep copy, including a copy of the data and the indices.
            With ``deep=False`` neither the indices nor the data are copied.

        Returns
        -------
        copy : Series or DataFrame
            Object type matches caller.

        Examples
        --------
        >>> s = cudf.Series([1, 2], index=["a", "b"])
        >>> s
        a    1
        b    2
        dtype: int64
        >>> s_copy = s.copy()
        >>> s_copy
        a    1
        b    2
        dtype: int64

        **Shallow copy versus default (deep) copy:**

        >>> s = cudf.Series([1, 2], index=["a", "b"])
        >>> deep = s.copy()
        >>> shallow = s.copy(deep=False)

        Updates to the data shared by shallow copy and original is reflected
        in both; deep copy remains unchanged.

        >>> s['a'] = 3
        >>> shallow['b'] = 4
        >>> s
        a    3
        b    4
        dtype: int64
        >>> shallow
        a    3
        b    4
        dtype: int64
        >>> deep
        a    1
        b    2
        dtype: int64
        """
        return self._from_data(
            self._data.copy(deep=deep),
            # Indexes are immutable so copies can always be shallow.
            self.index.copy(deep=False),
        )

    @_performance_tracking
    def equals(self, other) -> bool:
        return super().equals(other) and self.index.equals(other.index)

    @property
    def index(self):
        """Get the labels for the rows."""
        return self._index

    @index.setter
    def index(self, value):
        old_length = len(self)
        new_length = len(value)

        # A DataFrame with 0 columns can have an index of arbitrary length.
        if self._num_columns > 0 and new_length != old_length:
            raise ValueError(
                f"Length mismatch: Expected axis has {old_length} elements, "
                f"new values have {len(value)} elements"
            )
        # avoid unnecessary cast to Index
        value = ensure_index(value)
        self._index = value

    @_performance_tracking
    def replace(
        self,
        to_replace=None,
        value=no_default,
        inplace=False,
        limit=None,
        regex=False,
        method=no_default,
    ):
        """Replace values given in ``to_replace`` with ``value``.

        Parameters
        ----------
        to_replace : numeric, str or list-like
            Value(s) to replace.

            * numeric or str:
                - values equal to ``to_replace`` will be replaced
                  with ``value``
            * list of numeric or str:
                - If ``value`` is also list-like, ``to_replace`` and
                  ``value`` must be of same length.
            * dict:
                - Dicts can be used to specify different replacement values
                  for different existing values. For example, {'a': 'b',
                  'y': 'z'} replaces the value 'a' with 'b' and
                  'y' with 'z'.
                  To use a dict in this way the ``value`` parameter should
                  be ``None``.
        value : scalar, dict, list-like, str, default None
            Value to replace any values matching ``to_replace`` with.
        inplace : bool, default False
            If True, in place.

        See Also
        --------
        Series.fillna

        Raises
        ------
        TypeError
            - If ``to_replace`` is not a scalar, array-like, dict, or None
            - If ``to_replace`` is a dict and value is not a list, dict,
              or Series
        ValueError
            - If a list is passed to ``to_replace`` and ``value`` but they
              are not the same length.

        Returns
        -------
        result : Series
            Series after replacement. The mask and index are preserved.

        Examples
        --------
        **Series**

        Scalar ``to_replace`` and ``value``

        >>> import cudf
        >>> s = cudf.Series([0, 1, 2, 3, 4])
        >>> s
        0    0
        1    1
        2    2
        3    3
        4    4
        dtype: int64
        >>> s.replace(0, 5)
        0    5
        1    1
        2    2
        3    3
        4    4
        dtype: int64

        List-like ``to_replace``

        >>> s.replace([1, 2], 10)
        0     0
        1    10
        2    10
        3     3
        4     4
        dtype: int64

        dict-like ``to_replace``

        >>> s.replace({1:5, 3:50})
        0     0
        1     5
        2     2
        3    50
        4     4
        dtype: int64
        >>> s = cudf.Series(['b', 'a', 'a', 'b', 'a'])
        >>> s
        0     b
        1     a
        2     a
        3     b
        4     a
        dtype: object
        >>> s.replace({'a': None})
        0       b
        1    <NA>
        2    <NA>
        3       b
        4    <NA>
        dtype: object

        If there is a mismatch in types of the values in
        ``to_replace`` & ``value`` with the actual series, then
        cudf exhibits different behavior with respect to pandas
        and the pairs are ignored silently:

        >>> s = cudf.Series(['b', 'a', 'a', 'b', 'a'])
        >>> s
        0    b
        1    a
        2    a
        3    b
        4    a
        dtype: object
        >>> s.replace('a', 1)
        0    b
        1    a
        2    a
        3    b
        4    a
        dtype: object
        >>> s.replace(['a', 'c'], [1, 2])
        0    b
        1    a
        2    a
        3    b
        4    a
        dtype: object

        **DataFrame**

        Scalar ``to_replace`` and ``value``

        >>> import cudf
        >>> df = cudf.DataFrame({'A': [0, 1, 2, 3, 4],
        ...                    'B': [5, 6, 7, 8, 9],
        ...                    'C': ['a', 'b', 'c', 'd', 'e']})
        >>> df
           A  B  C
        0  0  5  a
        1  1  6  b
        2  2  7  c
        3  3  8  d
        4  4  9  e
        >>> df.replace(0, 5)
           A  B  C
        0  5  5  a
        1  1  6  b
        2  2  7  c
        3  3  8  d
        4  4  9  e

        List-like ``to_replace``

        >>> df.replace([0, 1, 2, 3], 4)
           A  B  C
        0  4  5  a
        1  4  6  b
        2  4  7  c
        3  4  8  d
        4  4  9  e
        >>> df.replace([0, 1, 2, 3], [4, 3, 2, 1])
           A  B  C
        0  4  5  a
        1  3  6  b
        2  2  7  c
        3  1  8  d
        4  4  9  e

        dict-like ``to_replace``

        >>> df.replace({0: 10, 1: 100})
             A  B  C
        0   10  5  a
        1  100  6  b
        2    2  7  c
        3    3  8  d
        4    4  9  e
        >>> df.replace({'A': 0, 'B': 5}, 100)
             A    B  C
        0  100  100  a
        1    1    6  b
        2    2    7  c
        3    3    8  d
        4    4    9  e

        .. pandas-compat::
            :meth:`pandas.DataFrame.replace`, :meth:`pandas.Series.replace`

            Parameters that are currently not supported are: `limit`, `regex`,
            `method`
        """
        if limit is not None:
            raise NotImplementedError("limit parameter is not implemented yet")

        if regex:
            raise NotImplementedError("regex parameter is not implemented yet")

        if method is not no_default:
            warnings.warn(
                "The 'method' keyword in "
                f"{type(self).__name__}.replace is deprecated and "
                "will be removed in a future version.",
                FutureWarning,
            )
        elif method not in {"pad", None, no_default}:
            raise NotImplementedError("method parameter is not implemented")

        if (
            value is no_default
            and method is no_default
            and not is_dict_like(to_replace)
            and regex is False
        ):
            warnings.warn(
                f"{type(self).__name__}.replace without 'value' and with "
                "non-dict-like 'to_replace' is deprecated "
                "and will raise in a future version. "
                "Explicitly specify the new values instead.",
                FutureWarning,
            )
        if not (to_replace is None and value is no_default):
            (
                all_na_per_column,
                to_replace_per_column,
                replacements_per_column,
            ) = _get_replacement_values_for_columns(
                to_replace=to_replace,
                value=value,
                columns_dtype_map=dict(self._dtypes),
            )
            copy_data = []
            for name, col in self._column_labels_and_values:
                try:
                    replaced = col.find_and_replace(
                        to_replace_per_column[name],
                        replacements_per_column[name],
                        all_na_per_column[name],
                    )
                except (KeyError, OverflowError):
                    # We need to create a deep copy if:
                    # i. `find_and_replace` was not successful or any of
                    #    `to_replace_per_column`, `replacements_per_column`,
                    #    `all_na_per_column` don't contain the `name`
                    #    that exists in `copy_data`.
                    # ii. There is an OverflowError while trying to cast
                    #     `to_replace_per_column` to `replacements_per_column`.
                    replaced = col.copy(deep=True)
                copy_data.append(replaced)
            result = self._from_data_like_self(
                self._data._from_columns_like_self(copy_data)
            )
        else:
            result = self.copy()

        return self._mimic_inplace(result, inplace=inplace)

    @_performance_tracking
    def clip(self, lower=None, upper=None, axis=1, inplace=False):
        """
        Trim values at input threshold(s).

        Assigns values outside boundary to boundary values.
        Thresholds can be singular values or array like,
        and in the latter case the clipping is performed
        element-wise in the specified axis. Currently only
        `axis=1` is supported.

        Parameters
        ----------
        lower : scalar or array_like, default None
            Minimum threshold value. All values below this
            threshold will be set to it. If it is None,
            there will be no clipping based on lower.
            In case of Series/Index, lower is expected to be
            a scalar or an array of size 1.
        upper : scalar or array_like, default None
            Maximum threshold value. All values below this
            threshold will be set to it. If it is None,
            there will be no clipping based on upper.
            In case of Series, upper is expected to be
            a scalar or an array of size 1.
        inplace : bool, default False

        Returns
        -------
        Clipped DataFrame/Series/Index/MultiIndex

        Examples
        --------
        >>> import cudf
        >>> df = cudf.DataFrame({"a":[1, 2, 3, 4], "b":['a', 'b', 'c', 'd']})
        >>> df.clip(lower=[2, 'b'], upper=[3, 'c'])
           a  b
        0  2  b
        1  2  b
        2  3  c
        3  3  c

        >>> df.clip(lower=None, upper=[3, 'c'])
           a  b
        0  1  a
        1  2  b
        2  3  c
        3  3  c

        >>> df.clip(lower=[2, 'b'], upper=None)
           a  b
        0  2  b
        1  2  b
        2  3  c
        3  4  d

        >>> df.clip(lower=2, upper=3, inplace=True)
        >>> df
           a  b
        0  2  2
        1  2  3
        2  3  3
        3  3  3

        >>> import cudf
        >>> sr = cudf.Series([1, 2, 3, 4])
        >>> sr.clip(lower=2, upper=3)
        0    2
        1    2
        2    3
        3    3
        dtype: int64

        >>> sr.clip(lower=None, upper=3)
        0    1
        1    2
        2    3
        3    3
        dtype: int64

        >>> sr.clip(lower=2, upper=None, inplace=True)
        >>> sr
        0    2
        1    2
        2    3
        3    4
        dtype: int64
        """
        if axis != 1:
            raise NotImplementedError("`axis is not yet supported in clip`")

        if lower is None and upper is None:
            return None if inplace is True else self.copy(deep=True)

        if is_scalar(lower):
            lower = np.full(self._num_columns, lower)
        if is_scalar(upper):
            upper = np.full(self._num_columns, upper)

        if len(lower) != len(upper):
            raise ValueError("Length of lower and upper should be equal")

        if len(lower) != self._num_columns:
            raise ValueError(
                "Length of lower/upper should be equal to number of columns"
            )

        if self.ndim == 1:
            # In case of series and Index,
            # swap lower and upper if lower > upper
            if (
                lower[0] is not None
                and upper[0] is not None
                and (lower[0] > upper[0])
            ):
                lower[0], upper[0] = upper[0], lower[0]

        data = (
            col.clip(low, high)
            for col, low, high in zip(self._columns, lower, upper)
        )
        output = self._from_data_like_self(
            self._data._from_columns_like_self(data)
        )
        return self._mimic_inplace(output, inplace=inplace)

    @_performance_tracking
    def abs(self):
        """
        Return a Series/DataFrame with absolute numeric value of each element.

        This function only applies to elements that are all numeric.

        Returns
        -------
        DataFrame/Series
            Absolute value of each element.

        Examples
        --------
        Absolute numeric values in a Series

        >>> s = cudf.Series([-1.10, 2, -3.33, 4])
        >>> s.abs()
        0    1.10
        1    2.00
        2    3.33
        3    4.00
        dtype: float64
        """
        return self._unaryop("abs")

    @_performance_tracking
    def dot(self, other, reflect=False):
        """
        Get dot product of frame and other, (binary operator `dot`).

        Among flexible wrappers (`add`, `sub`, `mul`, `div`, `mod`, `pow`,
        `dot`) to arithmetic operators: `+`, `-`, `*`, `/`, `//`, `%`, `**`,
        `@`.

        Parameters
        ----------
        other : Sequence, Series, or DataFrame
            Any multiple element data structure, or list-like object.
        reflect : bool, default False
            If ``True``, swap the order of the operands. See
            https://docs.python.org/3/reference/datamodel.html#object.__ror__
            for more information on when this is necessary.

        Returns
        -------
        scalar, Series, or DataFrame
            The result of the operation.

        Examples
        --------
        >>> import cudf
        >>> df = cudf.DataFrame([[1, 2, 3, 4],
        ...                      [5, 6, 7, 8]])
        >>> df @ df.T
            0    1
        0  30   70
        1  70  174
        >>> s = cudf.Series([1, 1, 1, 1])
        >>> df @ s
        0    10
        1    26
        dtype: int64
        >>> [1, 2, 3, 4] @ s
        10
        """
        # TODO: This function does not currently support nulls.
        lhs = self.values
        result_index = None
        result_cols = None
        if isinstance(self, cudf.Series) and isinstance(
            other, (cudf.Series, cudf.DataFrame)
        ):
            common = self.index.union(other.index)
            if len(common) > len(self.index) or len(common) > len(other.index):
                raise ValueError("matrices are not aligned")

            lhs = self.reindex(index=common, copy=False).values
            rhs = other.reindex(index=common, copy=False).values
            if isinstance(other, cudf.DataFrame):
                result_index = other._data.to_pandas_index
        elif isinstance(self, cudf.DataFrame) and isinstance(
            other, (cudf.Series, cudf.DataFrame)
        ):
            common = self._data.to_pandas_index.union(other.index.to_pandas())
            if len(common) > self._num_columns or len(common) > len(
                other.index
            ):
                raise ValueError("matrices are not aligned")

            lhs = self.reindex(columns=common, copy=False)
            result_index = lhs.index

            rhs = other.reindex(index=common, copy=False).values
            lhs = lhs.values
            if isinstance(other, cudf.DataFrame):
                result_cols = other._data.to_pandas_index

        elif isinstance(
            other, (cp.ndarray, np.ndarray)
        ) or can_convert_to_column(other):
            rhs = cp.asarray(other)
        else:
            # TODO: This should raise an exception, not return NotImplemented,
            # but __matmul__ relies on the current behavior. We should either
            # move this implementation to __matmul__ and call it from here
            # (checking for NotImplemented and raising NotImplementedError if
            # that's what's returned), or __matmul__ should catch a
            # NotImplementedError from here and return NotImplemented. The
            # latter feels cleaner (putting the implementation in this method
            # rather than in the operator) but will be slower in the (highly
            # unlikely) case that we're multiplying a cudf object with another
            # type of object that somehow supports this behavior.
            return NotImplemented
        if reflect:
            lhs, rhs = rhs, lhs

        result = lhs.dot(rhs)
        if len(result.shape) == 1:
            return cudf.Series(
                result,
                index=self.index if result_index is None else result_index,
            )
        if len(result.shape) == 2:
            return cudf.DataFrame(
                result,
                index=self.index if result_index is None else result_index,
                columns=result_cols,
            )
        return result.item()

    @_performance_tracking
    def __matmul__(self, other):
        return self.dot(other)

    @_performance_tracking
    def __rmatmul__(self, other):
        return self.dot(other, reflect=True)

    @_performance_tracking
    def head(self, n=5):
        """
        Return the first `n` rows.
        This function returns the first `n` rows for the object based
        on position. It is useful for quickly testing if your object
        has the right type of data in it.
        For negative values of `n`, this function returns all rows except
        the last `n` rows, equivalent to ``df[:-n]``.

        Parameters
        ----------
        n : int, default 5
            Number of rows to select.

        Returns
        -------
        DataFrame or Series
            The first `n` rows of the caller object.

        Examples
        --------
        **Series**

        >>> ser = cudf.Series(['alligator', 'bee', 'falcon',
        ... 'lion', 'monkey', 'parrot', 'shark', 'whale', 'zebra'])
        >>> ser
        0    alligator
        1          bee
        2       falcon
        3         lion
        4       monkey
        5       parrot
        6        shark
        7        whale
        8        zebra
        dtype: object

        Viewing the first 5 lines

        >>> ser.head()
        0    alligator
        1          bee
        2       falcon
        3         lion
        4       monkey
        dtype: object

        Viewing the first `n` lines (three in this case)

        >>> ser.head(3)
        0    alligator
        1          bee
        2       falcon
        dtype: object

        For negative values of `n`

        >>> ser.head(-3)
        0    alligator
        1          bee
        2       falcon
        3         lion
        4       monkey
        5       parrot
        dtype: object

        **DataFrame**

        >>> df = cudf.DataFrame()
        >>> df['key'] = [0, 1, 2, 3, 4]
        >>> df['val'] = [float(i + 10) for i in range(5)]  # insert column
        >>> df.head(2)
           key   val
        0    0  10.0
        1    1  11.0
        """
        return self.iloc[:n]

    @_performance_tracking
    def tail(self, n=5):
        """
        Returns the last n rows as a new DataFrame or Series

        Examples
        --------
        **DataFrame**

        >>> import cudf
        >>> df = cudf.DataFrame()
        >>> df['key'] = [0, 1, 2, 3, 4]
        >>> df['val'] = [float(i + 10) for i in range(5)]  # insert column
        >>> df.tail(2)
           key   val
        3    3  13.0
        4    4  14.0

        **Series**

        >>> import cudf
        >>> ser = cudf.Series([4, 3, 2, 1, 0])
        >>> ser.tail(2)
        3    1
        4    0
        """
        if n == 0:
            return self.iloc[0:0]

        return self.iloc[-n:]

    @_performance_tracking
    def pipe(self, func, *args, **kwargs):
        """
        Apply ``func(self, *args, **kwargs)``.

        Parameters
        ----------
        func : function
            Function to apply to the Series/DataFrame.
            ``args``, and ``kwargs`` are passed into ``func``.
            Alternatively a ``(callable, data_keyword)`` tuple where
            ``data_keyword`` is a string indicating the keyword of
            ``callable`` that expects the Series/DataFrame.
        args : iterable, optional
            Positional arguments passed into ``func``.
        kwargs : mapping, optional
            A dictionary of keyword arguments passed into ``func``.

        Returns
        -------
        object : the return type of ``func``.

        Examples
        --------
        Use ``.pipe`` when chaining together functions that expect
        Series, DataFrames or GroupBy objects. Instead of writing

        >>> func(g(h(df), arg1=a), arg2=b, arg3=c)

        You can write

        >>> (df.pipe(h)
        ...    .pipe(g, arg1=a)
        ...    .pipe(func, arg2=b, arg3=c)
        ... )

        If you have a function that takes the data as (say) the second
        argument, pass a tuple indicating which keyword expects the
        data. For example, suppose ``f`` takes its data as ``arg2``:

        >>> (df.pipe(h)
        ...    .pipe(g, arg1=a)
        ...    .pipe((func, 'arg2'), arg1=a, arg3=c)
        ...  )
        """
        return pipe(self, func, *args, **kwargs)

    @_performance_tracking
    def sum(
        self,
        axis=no_default,
        skipna=True,
        numeric_only=False,
        min_count=0,
        **kwargs,
    ):
        """
        Return sum of the values in the DataFrame.

        Parameters
        ----------
        axis: {index (0), columns(1)}
            Axis for the function to be applied on.
        skipna: bool, default True
            Exclude NA/null values when computing the result.
        numeric_only : bool, default False
            If True, includes only float, int, boolean columns.
            If False, will raise error in-case there are
            non-numeric columns.
        min_count: int, default 0
            The required number of valid values to perform the operation.
            If fewer than min_count non-NA values are present the result
            will be NA.

            The default being 0. This means the sum of an all-NA or empty
            Series is 0, and the product of an all-NA or empty Series is 1.

        Returns
        -------
        Series

        Examples
        --------
        >>> import cudf
        >>> df = cudf.DataFrame({'a': [1, 2, 3, 4], 'b': [7, 8, 9, 10]})
        >>> df.sum()
        a    10
        b    34
        dtype: int64
        """
        return self._reduce(
            "sum",
            axis=axis,
            skipna=skipna,
            numeric_only=numeric_only,
            min_count=min_count,
            **kwargs,
        )

    @_performance_tracking
    def product(
        self,
        axis=no_default,
        skipna=True,
        numeric_only=False,
        min_count=0,
        **kwargs,
    ):
        """
        Return product of the values in the DataFrame.

        Parameters
        ----------
        axis: {index (0), columns(1)}
            Axis for the function to be applied on.
        skipna: bool, default True
            Exclude NA/null values when computing the result.
        numeric_only : bool, default False
            If True, includes only float, int, boolean columns.
            If False, will raise error in-case there are
            non-numeric columns.
        min_count: int, default 0
            The required number of valid values to perform the operation.
            If fewer than min_count non-NA values are present the result
            will be NA.

            The default being 0. This means the sum of an all-NA or empty
            Series is 0, and the product of an all-NA or empty Series is 1.

        Returns
        -------
        Series

        Examples
        --------
        >>> import cudf
        >>> df = cudf.DataFrame({'a': [1, 2, 3, 4], 'b': [7, 8, 9, 10]})
        >>> df.product()
        a      24
        b    5040
        dtype: int64
        """

        return self._reduce(
            # cuDF columns use "product" as the op name, but cupy uses "prod"
            # and we need cupy if axis == 1.
            "prod" if axis in {1, "columns"} else "product",
            axis=axis,
            skipna=skipna,
            numeric_only=numeric_only,
            min_count=min_count,
            **kwargs,
        )

    # Alias for pandas compatibility.
    prod = product

    @_performance_tracking
    def mean(self, axis=0, skipna=True, numeric_only=False, **kwargs):
        """
        Return the mean of the values for the requested axis.

        Parameters
        ----------
        axis : {0 or 'index', 1 or 'columns'}
            Axis for the function to be applied on.
        skipna : bool, default True
            Exclude NA/null values when computing the result.
        numeric_only : bool, default False
            If True, includes only float, int, boolean columns.
            If False, will raise error in-case there are
            non-numeric columns.
        **kwargs
            Additional keyword arguments to be passed to the function.

        Returns
        -------
        mean : Series or DataFrame (if level specified)

        Examples
        --------
        >>> import cudf
        >>> df = cudf.DataFrame({'a': [1, 2, 3, 4], 'b': [7, 8, 9, 10]})
        >>> df.mean()
        a    2.5
        b    8.5
        dtype: float64
        """
        return self._reduce(
            "mean",
            axis=axis,
            skipna=skipna,
            numeric_only=numeric_only,
            **kwargs,
        )

    def median(
        self, axis=no_default, skipna=True, numeric_only=None, **kwargs
    ):
        """
        Return the median of the values for the requested axis.

        Parameters
        ----------
        axis : {index (0), columns (1)}
            Axis for the function to be applied on. For Series this
            parameter is unused and defaults to 0.
        skipna : bool, default True
            Exclude NA/null values when computing the result.
        numeric_only : bool, default False
            If True, includes only float, int, boolean columns.
            If False, will raise error in-case there are
            non-numeric columns.

        Returns
        -------
        scalar

        Examples
        --------
        >>> import cudf
        >>> ser = cudf.Series([10, 25, 3, 25, 24, 6])
        >>> ser
        0    10
        1    25
        2     3
        3    25
        4    24
        5     6
        dtype: int64
        >>> ser.median()
        17.0
        """
        return self._reduce(
            "median",
            axis=axis,
            skipna=skipna,
            numeric_only=numeric_only,
            **kwargs,
        )

    @_performance_tracking
    def std(
        self,
        axis=no_default,
        skipna=True,
        ddof=1,
        numeric_only=False,
        **kwargs,
    ):
        """
        Return sample standard deviation of the DataFrame.

        Normalized by N-1 by default. This can be changed using
        the `ddof` argument

        Parameters
        ----------
        axis: {index (0), columns(1)}
            Axis for the function to be applied on.
        skipna: bool, default True
            Exclude NA/null values. If an entire row/column is NA, the result
            will be NA.
        ddof: int, default 1
            Delta Degrees of Freedom. The divisor used in calculations
            is N - ddof, where N represents the number of elements.
        numeric_only : bool, default False
            If True, includes only float, int, boolean columns.
            If False, will raise error in-case there are
            non-numeric columns.

        Returns
        -------
        Series

        Examples
        --------
        >>> import cudf
        >>> df = cudf.DataFrame({'a': [1, 2, 3, 4], 'b': [7, 8, 9, 10]})
        >>> df.std()
        a    1.290994
        b    1.290994
        dtype: float64
        """

        return self._reduce(
            "std",
            axis=axis,
            skipna=skipna,
            ddof=ddof,
            numeric_only=numeric_only,
            **kwargs,
        )

    @_performance_tracking
    def var(
        self,
        axis=no_default,
        skipna=True,
        ddof=1,
        numeric_only=False,
        **kwargs,
    ):
        """
        Return unbiased variance of the DataFrame.

        Normalized by N-1 by default. This can be changed using the
        ddof argument.

        Parameters
        ----------
        axis: {index (0), columns(1)}
            Axis for the function to be applied on.
        skipna: bool, default True
            Exclude NA/null values. If an entire row/column is NA, the result
            will be NA.
        ddof: int, default 1
            Delta Degrees of Freedom. The divisor used in calculations is
            N - ddof, where N represents the number of elements.
        numeric_only : bool, default False
            If True, includes only float, int, boolean columns.
            If False, will raise error in-case there are
            non-numeric columns.

        Returns
        -------
        scalar

        Examples
        --------
        >>> import cudf
        >>> df = cudf.DataFrame({'a': [1, 2, 3, 4], 'b': [7, 8, 9, 10]})
        >>> df.var()
        a    1.666667
        b    1.666667
        dtype: float64
        """
        return self._reduce(
            "var",
            axis=axis,
            skipna=skipna,
            ddof=ddof,
            numeric_only=numeric_only,
            **kwargs,
        )

    @_performance_tracking
    def kurtosis(self, axis=0, skipna=True, numeric_only=False, **kwargs):
        """
        Return Fisher's unbiased kurtosis of a sample.

        Kurtosis obtained using Fisher's definition of
        kurtosis (kurtosis of normal == 0.0). Normalized by N-1.

        Parameters
        ----------
        axis: {index (0), columns(1)}
            Axis for the function to be applied on.
        skipna: bool, default True
            Exclude NA/null values when computing the result.
        numeric_only : bool, default False
            If True, includes only float, int, boolean columns.
            If False, will raise error in-case there are
            non-numeric columns.

        Returns
        -------
        Series or scalar

        Examples
        --------
        **Series**

        >>> import cudf
        >>> series = cudf.Series([1, 2, 3, 4])
        >>> series.kurtosis()
        -1.1999999999999904

        **DataFrame**

        >>> import cudf
        >>> df = cudf.DataFrame({'a': [1, 2, 3, 4], 'b': [7, 8, 9, 10]})
        >>> df.kurt()
        a   -1.2
        b   -1.2
        dtype: float64
        """
        if axis not in (0, "index", None, no_default):
            raise NotImplementedError("Only axis=0 is currently supported.")

        return self._reduce(
            "kurtosis",
            axis=axis,
            skipna=skipna,
            numeric_only=numeric_only,
            **kwargs,
        )

    # Alias for kurtosis.
    kurt = kurtosis

    @_performance_tracking
    def skew(self, axis=0, skipna=True, numeric_only=False, **kwargs):
        """
        Return unbiased Fisher-Pearson skew of a sample.

        Parameters
        ----------
        skipna: bool, default True
            Exclude NA/null values when computing the result.
        numeric_only : bool, default False
            If True, includes only float, int, boolean columns.
            If False, will raise error in-case there are
            non-numeric columns.

        Returns
        -------
        Series

        Examples
        --------
        **Series**

        >>> import cudf
        >>> series = cudf.Series([1, 2, 3, 4, 5, 6, 6])
        >>> series
        0    1
        1    2
        2    3
        3    4
        4    5
        5    6
        6    6
        dtype: int64

        **DataFrame**

        >>> import cudf
        >>> df = cudf.DataFrame({'a': [3, 2, 3, 4], 'b': [7, 8, 10, 10]})
        >>> df.skew()
        a    0.00000
        b   -0.37037
        dtype: float64

        .. pandas-compat::
            :meth:`pandas.DataFrame.skew`, :meth:`pandas.Series.skew`

            The `axis` parameter is not currently supported.
        """
        if axis not in (0, "index", None, no_default):
            raise NotImplementedError("Only axis=0 is currently supported.")

        return self._reduce(
            "skew",
            axis=axis,
            skipna=skipna,
            numeric_only=numeric_only,
            **kwargs,
        )

    @_performance_tracking
    def mask(
        self,
        cond,
        other=None,
        inplace: bool = False,
        axis=None,
        level=None,
    ) -> Self | None:
        """
        Replace values where the condition is True.

        Parameters
        ----------
        cond : bool Series/DataFrame, array-like
            Where cond is False, keep the original value.
            Where True, replace with corresponding value from other.
            Callables are not supported.
        other: scalar, list of scalars, Series/DataFrame
            Entries where cond is True are replaced with
            corresponding value from other. Callables are not
            supported. Default is None.

            DataFrame expects only Scalar or array like with scalars or
            dataframe with same dimension as self.

            Series expects only scalar or series like with same length
        inplace : bool, default False
            Whether to perform the operation in place on the data.

        Returns
        -------
        Same type as caller

        Examples
        --------
        >>> import cudf
        >>> df = cudf.DataFrame({"A":[1, 4, 5], "B":[3, 5, 8]})
        >>> df.mask(df % 2 == 0, [-1, -1])
           A  B
        0  1  3
        1 -1  5
        2  5 -1

        >>> ser = cudf.Series([4, 3, 2, 1, 0])
        >>> ser.mask(ser > 2, 10)
        0    10
        1    10
        2     2
        3     1
        4     0
        dtype: int64
        >>> ser.mask(ser > 2)
        0    <NA>
        1    <NA>
        2       2
        3       1
        4       0
        dtype: int64
        """
        if axis is not None:
            raise NotImplementedError("axis is not supported.")
        elif level is not None:
            raise NotImplementedError("level is not supported.")

        if not hasattr(cond, "__invert__"):
            # We Invert `cond` below and call `where`, so
            # making sure the object supports
            # `~`(inversion) operator or `__invert__` method
            cond = cp.asarray(cond)

        return self.where(cond=~cond, other=other, inplace=inplace)

    @_performance_tracking
    @copy_docstring(Rolling)
    def rolling(
        self,
        window,
        min_periods=None,
        center: bool = False,
        win_type: str | None = None,
        on=None,
        axis=0,
        closed: str | None = None,
        step: int | None = None,
        method: str = "single",
    ):
        return Rolling(
            self,  # type: ignore[arg-type]
            window,
            min_periods=min_periods,
            center=center,
            axis=axis,
            on=on,
            win_type=win_type,
            closed=closed,
            step=step,
            method=method,
        )

    @copy_docstring(ExponentialMovingWindow)
    def ewm(
        self,
        com: float | None = None,
        span: float | None = None,
        halflife: float | None = None,
        alpha: float | None = None,
        min_periods: int | None = 0,
        adjust: bool = True,
        ignore_na: bool = False,
        axis: int = 0,
        times: str | np.ndarray | None = None,
        method: Literal["single", "table"] = "single",
    ):
        return ExponentialMovingWindow(
            self,
            com=com,
            span=span,
            halflife=halflife,
            alpha=alpha,
            min_periods=min_periods,
            adjust=adjust,
            ignore_na=ignore_na,
            axis=axis,
            times=times,
            method=method,
        )

    @_performance_tracking
    def nans_to_nulls(self):
        """
        Convert nans (if any) to nulls

        Returns
        -------
        DataFrame or Series

        Examples
        --------
        **Series**

        >>> import cudf, numpy as np
        >>> series = cudf.Series([1, 2, np.nan, None, 10], nan_as_null=False)
        >>> series
        0     1.0
        1     2.0
        2     NaN
        3    <NA>
        4    10.0
        dtype: float64
        >>> series.nans_to_nulls()
        0     1.0
        1     2.0
        2    <NA>
        3    <NA>
        4    10.0
        dtype: float64

        **DataFrame**

        >>> df = cudf.DataFrame()
        >>> df['a'] = cudf.Series([1, None, np.nan], nan_as_null=False)
        >>> df['b'] = cudf.Series([None, 3.14, np.nan], nan_as_null=False)
        >>> df
              a     b
        0   1.0  <NA>
        1  <NA>  3.14
        2   NaN   NaN
        >>> df.nans_to_nulls()
              a     b
        0   1.0  <NA>
        1  <NA>  3.14
        2  <NA>  <NA>
        """
        result = []
        for col in self._columns:
            converted = col.nans_to_nulls()
            if converted is col:
                converted = converted.copy()
            result.append(converted)
        return self._from_data_like_self(
            self._data._from_columns_like_self(result)
        )

    @_performance_tracking
    def interpolate(
        self,
        method="linear",
        axis=0,
        limit=None,
        inplace=False,
        limit_direction=None,
        limit_area=None,
        downcast=None,
        **kwargs,
    ):
        """
        Interpolate data values between some points.

        Parameters
        ----------
        method : str, default 'linear'
            Interpolation technique to use. Currently,
            only 'linear` is supported.
            * 'linear': Ignore the index and treat the values as
            equally spaced. This is the only method supported on MultiIndexes.
            * 'index', 'values': linearly interpolate using the index as
            an x-axis. Unsorted indices can lead to erroneous results.
        axis : int, default 0
            Axis to interpolate along. Currently,
            only 'axis=0' is supported.
        inplace : bool, default False
            Update the data in place if possible.

        Returns
        -------
        Series or DataFrame
            Returns the same object type as the caller, interpolated at
            some or all ``NaN`` values

        """
        if method in {"pad", "ffill"} and limit_direction != "forward":
            raise ValueError(
                f"`limit_direction` must be 'forward' for method `{method}`"
            )
        if method in {"backfill", "bfill"} and limit_direction != "backward":
            raise ValueError(
                f"`limit_direction` must be 'backward' for method `{method}`"
            )

        if method.lower() in {"ffill", "bfill", "pad", "backfill"}:
            warnings.warn(
                f"{type(self).__name__}.interpolate with method={method} is "
                "deprecated and will raise in a future version. "
                "Use obj.ffill() or obj.bfill() instead.",
                FutureWarning,
            )
        elif method not in {"linear", "values", "index"}:
            raise ValueError(f"Interpolation method `{method}` not found")

        data = self

        if not isinstance(data.index, cudf.RangeIndex):
            perm_sort = data.index.argsort()
            data = data._gather(
                GatherMap.from_column_unchecked(
                    as_column(perm_sort),
                    len(data),
                    nullify=False,
                )
            )

        if method == "linear":
            interp_index = RangeIndex(self._num_rows)
        else:
            interp_index = data.index
        columns = []
        for col in data._columns:
            if col.dtype == CUDF_STRING_DTYPE:
                warnings.warn(
                    f"{type(self).__name__}.interpolate with object dtype is "
                    "deprecated and will raise in a future version.",
                    FutureWarning,
                )
            if col.nullable:
                col = col.astype(np.dtype(np.float64)).fillna(np.nan)

            columns.append(col.interpolate(index=interp_index))

        result = self._from_data_like_self(
            self._data._from_columns_like_self(columns)
        )
        result.index = data.index

        return (
            result
            if isinstance(data.index, cudf.RangeIndex)
            # TODO: This should be a scatter, avoiding an argsort.
            else result._gather(
                GatherMap.from_column_unchecked(
                    as_column(perm_sort.argsort()),
                    len(result),
                    nullify=False,
                )
            )
        )

    _SUPPORT_AXIS_LOOKUP = {0: 0, "index": 0}

    @classmethod
    @_performance_tracking
    def _get_axis_from_axis_arg(cls, axis: int | str) -> int:
        try:
            return cls._SUPPORT_AXIS_LOOKUP[axis]
        except KeyError:
            raise ValueError(f"No axis named {axis} for object type {cls}")

    @_performance_tracking
    def shift(
        self,
        periods=1,
        freq=None,
        axis=0,
        fill_value=None,
        suffix: str | None = None,
    ):
        """Shift values by `periods` positions."""
        axis = self._get_axis_from_axis_arg(axis)
        if axis != 0:
            raise NotImplementedError("Only axis=0 is supported.")
        if freq is not None:
            raise NotImplementedError(
                "The freq argument is not yet supported."
            )
        if suffix is not None:
            raise NotImplementedError(
                "The suffix argument is not yet supported."
            )

        data_columns = (
            col.shift(periods, fill_value) for col in self._columns
        )
        return self._from_data_like_self(
            self._data._from_columns_like_self(data_columns)
        )

    @_performance_tracking
    def truncate(self, before=None, after=None, axis=0, copy=True):
        """
        Truncate a Series or DataFrame before and after some index value.

        This is a useful shorthand for boolean indexing based on index
        values above or below certain thresholds.

        Parameters
        ----------
        before : date, str, int
            Truncate all rows before this index value.
        after : date, str, int
            Truncate all rows after this index value.
        axis : {0 or 'index', 1 or 'columns'}, optional
            Axis to truncate. Truncates the index (rows) by default.
        copy : bool, default is True,
            Return a copy of the truncated section.

        Returns
        -------
            The truncated Series or DataFrame.

        Notes
        -----
        If the index being truncated contains only datetime values,
        `before` and `after` may be specified as strings instead of
        Timestamps.

        Examples
        --------
        **Series**

        >>> import cudf
        >>> cs1 = cudf.Series([1, 2, 3, 4])
        >>> cs1
        0    1
        1    2
        2    3
        3    4
        dtype: int64

        >>> cs1.truncate(before=1, after=2)
        1    2
        2    3
        dtype: int64

        >>> import cudf
        >>> dates = cudf.date_range(
        ...     '2021-01-01 23:45:00', '2021-01-01 23:46:00', freq='s'
        ... )
        >>> cs2 = cudf.Series(range(len(dates)), index=dates)
        >>> cs2
        2021-01-01 23:45:00     0
        2021-01-01 23:45:01     1
        2021-01-01 23:45:02     2
        2021-01-01 23:45:03     3
        2021-01-01 23:45:04     4
        2021-01-01 23:45:05     5
        2021-01-01 23:45:06     6
        2021-01-01 23:45:07     7
        2021-01-01 23:45:08     8
        2021-01-01 23:45:09     9
        2021-01-01 23:45:10    10
        2021-01-01 23:45:11    11
        2021-01-01 23:45:12    12
        2021-01-01 23:45:13    13
        2021-01-01 23:45:14    14
        2021-01-01 23:45:15    15
        2021-01-01 23:45:16    16
        2021-01-01 23:45:17    17
        2021-01-01 23:45:18    18
        2021-01-01 23:45:19    19
        2021-01-01 23:45:20    20
        2021-01-01 23:45:21    21
        2021-01-01 23:45:22    22
        2021-01-01 23:45:23    23
        2021-01-01 23:45:24    24
        ...
        2021-01-01 23:45:56    56
        2021-01-01 23:45:57    57
        2021-01-01 23:45:58    58
        2021-01-01 23:45:59    59
        dtype: int64


        >>> cs2.truncate(
        ...     before="2021-01-01 23:45:18", after="2021-01-01 23:45:27"
        ... )
        2021-01-01 23:45:18    18
        2021-01-01 23:45:19    19
        2021-01-01 23:45:20    20
        2021-01-01 23:45:21    21
        2021-01-01 23:45:22    22
        2021-01-01 23:45:23    23
        2021-01-01 23:45:24    24
        2021-01-01 23:45:25    25
        2021-01-01 23:45:26    26
        2021-01-01 23:45:27    27
        dtype: int64

        >>> cs3 = cudf.Series({'A': 1, 'B': 2, 'C': 3, 'D': 4})
        >>> cs3
        A    1
        B    2
        C    3
        D    4
        dtype: int64

        >>> cs3.truncate(before='B', after='C')
        B    2
        C    3
        dtype: int64

        **DataFrame**

        >>> df = cudf.DataFrame({
        ...     'A': ['a', 'b', 'c', 'd', 'e'],
        ...     'B': ['f', 'g', 'h', 'i', 'j'],
        ...     'C': ['k', 'l', 'm', 'n', 'o']
        ... }, index=[1, 2, 3, 4, 5])
        >>> df
           A  B  C
        1  a  f  k
        2  b  g  l
        3  c  h  m
        4  d  i  n
        5  e  j  o

        >>> df.truncate(before=2, after=4)
           A  B  C
        2  b  g  l
        3  c  h  m
        4  d  i  n

        >>> df.truncate(before="A", after="B", axis="columns")
           A  B
        1  a  f
        2  b  g
        3  c  h
        4  d  i
        5  e  j

        >>> import cudf
        >>> dates = cudf.date_range(
        ...     '2021-01-01 23:45:00', '2021-01-01 23:46:00', freq='s'
        ... )
        >>> df2 = cudf.DataFrame(data={'A': 1, 'B': 2}, index=dates)
        >>> df2.head()
                             A  B
        2021-01-01 23:45:00  1  2
        2021-01-01 23:45:01  1  2
        2021-01-01 23:45:02  1  2
        2021-01-01 23:45:03  1  2
        2021-01-01 23:45:04  1  2

        >>> df2.truncate(
        ...     before="2021-01-01 23:45:18", after="2021-01-01 23:45:27"
        ... )
                             A  B
        2021-01-01 23:45:18  1  2
        2021-01-01 23:45:19  1  2
        2021-01-01 23:45:20  1  2
        2021-01-01 23:45:21  1  2
        2021-01-01 23:45:22  1  2
        2021-01-01 23:45:23  1  2
        2021-01-01 23:45:24  1  2
        2021-01-01 23:45:25  1  2
        2021-01-01 23:45:26  1  2
        2021-01-01 23:45:27  1  2

        .. pandas-compat::
            :meth:`pandas.DataFrame.truncate`, :meth:`pandas.Series.truncate`

            The ``copy`` parameter is only present for API compatibility, but
            ``copy=False`` is not supported. This method always generates a
            copy.
        """
        if not copy:
            raise ValueError("Truncating with copy=False is not supported.")
        axis = self._get_axis_from_axis_arg(axis)
        ax = self.index if axis == 0 else self._data.to_pandas_index

        if not ax.is_monotonic_increasing and not ax.is_monotonic_decreasing:
            raise ValueError("truncate requires a sorted index")

        if isinstance(ax, cudf.DatetimeIndex):
            before = pd.to_datetime(before)
            after = pd.to_datetime(after)

        if before is not None and after is not None and before > after:
            raise ValueError(f"Truncate: {after} must be after {before}")

        if len(ax) > 1 and ax.is_monotonic_decreasing and ax.nunique() > 1:
            before, after = after, before

        slicer = [slice(None, None)] * self.ndim
        slicer[axis] = slice(before, after)
        return self.loc[tuple(slicer)].copy()

    @property
    def loc(self):
        """Select rows and columns by label or boolean mask.

        Examples
        --------
        **Series**

        >>> import cudf
        >>> series = cudf.Series([10, 11, 12], index=['a', 'b', 'c'])
        >>> series
        a    10
        b    11
        c    12
        dtype: int64
        >>> series.loc['b']
        11

        **DataFrame**

        DataFrame with string index.

        >>> df
           a  b
        a  0  5
        b  1  6
        c  2  7
        d  3  8
        e  4  9

        Select a single row by label.

        >>> df.loc['a']
        a    0
        b    5
        Name: a, dtype: int64

        Select multiple rows and a single column.

        >>> df.loc[['a', 'c', 'e'], 'b']
        a    5
        c    7
        e    9
        Name: b, dtype: int64

        Selection by boolean mask.

        >>> df.loc[df.a > 2]
           a  b
        d  3  8
        e  4  9

        Setting values using loc.

        >>> df.loc[['a', 'c', 'e'], 'a'] = 0
        >>> df
           a  b
        a  0  5
        b  1  6
        c  0  7
        d  3  8
        e  0  9

        """
        return self._loc_indexer_type(self)

    @property
    def iloc(self):
        """Select values by position.

        Examples
        --------
        **Series**

        >>> import cudf
        >>> s = cudf.Series([10, 20, 30])
        >>> s
        0    10
        1    20
        2    30
        dtype: int64
        >>> s.iloc[2]
        30

        **DataFrame**

        Selecting rows and column by position.

        >>> df = cudf.DataFrame({'a': range(20),
        ...                      'b': range(20),
        ...                      'c': range(20)})

        Select a single row using an integer index.

        >>> df.iloc[1]
        a    1
        b    1
        c    1
        Name: 1, dtype: int64

        Select multiple rows using a list of integers.

        >>> df.iloc[[0, 2, 9, 18]]
              a    b    c
         0    0    0    0
         2    2    2    2
         9    9    9    9
        18   18   18   18

        Select rows using a slice.

        >>> df.iloc[3:10:2]
             a    b    c
        3    3    3    3
        5    5    5    5
        7    7    7    7
        9    9    9    9

        Select both rows and columns.

        >>> df.iloc[[1, 3, 5, 7], 2]
        1    1
        3    3
        5    5
        7    7
        Name: c, dtype: int64

        Setting values in a column using iloc.

        >>> df.iloc[:4] = 0
        >>> df
           a  b  c
        0  0  0  0
        1  0  0  0
        2  0  0  0
        3  0  0  0
        4  4  4  4
        5  5  5  5
        6  6  6  6
        7  7  7  7
        8  8  8  8
        9  9  9  9
        [10 more rows]

        """
        return self._iloc_indexer_type(self)

    @property  # type:ignore
    @_performance_tracking
    def axes(self):
        """
        Return a list representing the axes of the Series.

        Series.axes returns a list containing the row index.

        Examples
        --------
        >>> import cudf
        >>> csf1 = cudf.Series([1, 2, 3, 4])
        >>> csf1.axes
        [RangeIndex(start=0, stop=4, step=1)]

        """
        return [self.index]

    def squeeze(self, axis: Literal["index", "columns", 0, 1, None] = None):
        """
        Squeeze 1 dimensional axis objects into scalars.

        Series or DataFrames with a single element are squeezed to a scalar.
        DataFrames with a single column or a single row are squeezed to a
        Series. Otherwise the object is unchanged.

        This method is most useful when you don't know if your
        object is a Series or DataFrame, but you do know it has just a single
        column. In that case you can safely call `squeeze` to ensure you have a
        Series.

        Parameters
        ----------
        axis : {0 or 'index', 1 or 'columns', None}, default None
            A specific axis to squeeze. By default, all length-1 axes are
            squeezed. For `Series` this parameter is unused and defaults
            to `None`.

        Returns
        -------
        DataFrame, Series, or scalar
            The projection after squeezing `axis` or all the axes.

        See Also
        --------
        Series.iloc : Integer-location based indexing for selecting scalars.
        DataFrame.iloc : Integer-location based indexing for selecting Series.
        Series.to_frame : Inverse of DataFrame.squeeze for a
            single-column DataFrame.

        Examples
        --------
        >>> primes = cudf.Series([2, 3, 5, 7])

        Slicing might produce a Series with a single value:

        >>> even_primes = primes[primes % 2 == 0]
        >>> even_primes
        0    2
        dtype: int64

        >>> even_primes.squeeze()
        2

        Squeezing objects with more than one value in every axis does nothing:

        >>> odd_primes = primes[primes % 2 == 1]
        >>> odd_primes
        1    3
        2    5
        3    7
        dtype: int64

        >>> odd_primes.squeeze()
        1    3
        2    5
        3    7
        dtype: int64

        Squeezing is even more effective when used with DataFrames.

        >>> df = cudf.DataFrame([[1, 2], [3, 4]], columns=["a", "b"])
        >>> df
           a  b
        0  1  2
        1  3  4

        Slicing a single column will produce a DataFrame with the columns
        having only one value:

        >>> df_a = df[["a"]]
        >>> df_a
           a
        0  1
        1  3

        So the columns can be squeezed down, resulting in a Series:

        >>> df_a.squeeze("columns")
        0    1
        1    3
        Name: a, dtype: int64

        Slicing a single row from a single column will produce a single
        scalar DataFrame:

        >>> df_0a = df.loc[df.index < 1, ["a"]]
        >>> df_0a
           a
        0  1

        Squeezing the rows produces a single scalar Series:

        >>> df_0a.squeeze("rows")
        a    1
        Name: 0, dtype: int64

        Squeezing all axes will project directly into a scalar:

        >>> df_0a.squeeze()
        1
        """
        axes = (
            range(len(self.axes))
            if axis is None
            else (self._get_axis_from_axis_arg(axis),)
        )
        indexer = tuple(
            0 if i in axes and len(a) == 1 else slice(None)
            for i, a in enumerate(self.axes)
        )
        return self.iloc[indexer]

    @_performance_tracking
    def scale(self):
        """
        Scale values to [0, 1] in float64

        Returns
        -------
        DataFrame or Series
            Values scaled to [0, 1].

        Examples
        --------
        >>> import cudf
        >>> series = cudf.Series([10, 11, 12, 0.5, 1])
        >>> series
        0    10.0
        1    11.0
        2    12.0
        3     0.5
        4     1.0
        dtype: float64
        >>> series.scale()
        0    0.826087
        1    0.913043
        2    1.000000
        3    0.000000
        4    0.043478
        dtype: float64
        """
        vmin = self.min()
        vmax = self.max()
        scaled = (self - vmin) / (vmax - vmin)
        scaled.index = self.index.copy(deep=False)
        return scaled

    @_performance_tracking
    def sort_index(
        self,
        axis=0,
        level=None,
        ascending=True,
        inplace=False,
        kind=None,
        na_position="last",
        sort_remaining=True,
        ignore_index=False,
        key=None,
    ):
        """Sort object by labels (along an axis).

        Parameters
        ----------
        axis : {0 or 'index', 1 or 'columns'}, default 0
            The axis along which to sort. The value 0 identifies the rows,
            and 1 identifies the columns.
        level : int or level name or list of ints or list of level names
            If not None, sort on values in specified index level(s).
            This is only useful in the case of MultiIndex.
        ascending : bool, default True
            Sort ascending vs. descending.
        inplace : bool, default False
            If True, perform operation in-place.
        kind : sorting method such as `quick sort` and others.
            Not yet supported.
        na_position : {'first', 'last'}, default 'last'
            Puts NaNs at the beginning if first; last puts NaNs at the end.
        sort_remaining : bool, default True
            When sorting a multiindex on a subset of its levels,
            should entries be lexsorted by the remaining
            (non-specified) levels as well?
        ignore_index : bool, default False
            if True, index will be replaced with RangeIndex.
        key : callable, optional
            If not None, apply the key function to the index values before
            sorting. This is similar to the key argument in the builtin
            sorted() function, with the notable difference that this key
            function should be vectorized. It should expect an Index and return
            an Index of the same shape. For MultiIndex inputs, the key is
            applied per level.

        Returns
        -------
        Frame or None

        Examples
        --------
        **Series**

        >>> import cudf
        >>> series = cudf.Series(['a', 'b', 'c', 'd'], index=[3, 2, 1, 4])
        >>> series
        3    a
        2    b
        1    c
        4    d
        dtype: object
        >>> series.sort_index()
        1    c
        2    b
        3    a
        4    d
        dtype: object

        Sort Descending

        >>> series.sort_index(ascending=False)
        4    d
        3    a
        2    b
        1    c
        dtype: object

        **DataFrame**

        >>> df = cudf.DataFrame(
        ... {"b":[3, 2, 1], "a":[2, 1, 3]}, index=[1, 3, 2])
        >>> df.sort_index(axis=0)
           b  a
        1  3  2
        2  1  3
        3  2  1
        >>> df.sort_index(axis=1)
           a  b
        1  2  3
        3  1  2
        2  3  1

        .. pandas-compat::
            :meth:`pandas.DataFrame.sort_index`, :meth:`pandas.Series.sort_index`

            * Not supporting: kind, sort_remaining=False
        """
        if kind is not None:
            raise NotImplementedError("kind is not yet supported")

        if key is not None:
            raise NotImplementedError("key is not yet supported.")

        if na_position not in {"first", "last"}:
            raise ValueError(f"invalid na_position: {na_position}")

        if axis in (0, "index"):
            idx = self.index
            if isinstance(idx, MultiIndex):
                if level is not None:
                    if not is_list_like(level):
                        level = [level]
                    by = list(map(idx._get_level_label, level))
                    if sort_remaining:
                        handled = set(by)
                        by.extend(
                            filter(
                                lambda n: n not in handled,
                                self.index._column_names,
                            )
                        )
                else:
                    by = list(idx._column_names)

                inds = idx._get_sorted_inds(
                    by=by, ascending=ascending, na_position=na_position
                )
                out = self._gather(
                    GatherMap.from_column_unchecked(
                        inds, len(self), nullify=False
                    )
                )
                # TODO: frame factory function should handle multilevel column
                # names
                if isinstance(self, cudf.DataFrame) and self._data.multiindex:
                    out._set_columns_like(self._data)
            elif (ascending and idx.is_monotonic_increasing) or (
                not ascending and idx.is_monotonic_decreasing
            ):
                out = self.copy()
            else:
                inds = idx.argsort(
                    ascending=ascending, na_position=na_position
                )
                out = self._gather(
                    GatherMap.from_column_unchecked(
                        as_column(inds),
                        len(self),
                        nullify=False,
                    )
                )
                if isinstance(self, cudf.DataFrame) and self._data.multiindex:
                    out._set_columns_like(self._data)
            if ignore_index:
                out = out.reset_index(drop=True)
        else:
            labels = sorted(self._column_names, reverse=not ascending)
            result_columns = (self._data[label] for label in labels)
            if ignore_index:
                ca = ColumnAccessor(
                    dict(enumerate(result_columns)),
                    rangeindex=True,
                    verify=False,
                )
            else:
                ca = ColumnAccessor(
                    dict(zip(labels, result_columns)),
                    rangeindex=self._data.rangeindex,
                    multiindex=self._data.multiindex,
                    level_names=self._data.level_names,
                    label_dtype=self._data.label_dtype,
                    verify=False,
                )
            out = self._from_data_like_self(ca)

        return self._mimic_inplace(out, inplace=inplace)

    def memory_usage(self, index: bool = True, deep: bool = False) -> int:  # type: ignore[override]
        """Return the memory usage of an object.

        Parameters
        ----------
        index : bool, default True
            Specifies whether to include the memory usage of the index.
        deep : bool, default False
            The deep parameter is ignored and is only included for pandas
            compatibility.

        Returns
        -------
        Series or scalar
            For DataFrame, a Series whose index is the original column names
            and whose values is the memory usage of each column in bytes. For a
            Series the total memory usage.

        Examples
        --------
        **DataFrame**

        >>> dtypes = ['int64', 'float64', 'object', 'bool']
        >>> data = dict([(t, np.ones(shape=5000).astype(t))
        ...              for t in dtypes])
        >>> df = cudf.DataFrame(data)
        >>> df.head()
           int64  float64  object  bool
        0      1      1.0     1.0  True
        1      1      1.0     1.0  True
        2      1      1.0     1.0  True
        3      1      1.0     1.0  True
        4      1      1.0     1.0  True
        >>> df.memory_usage(index=False)
        int64      40000
        float64    40000
        object     40000
        bool        5000
        dtype: int64

        Use a Categorical for efficient storage of an object-dtype column with
        many repeated values.

        >>> df['object'].astype('category').memory_usage(deep=True)
        5008

        **Series**
        >>> s = cudf.Series(range(3), index=['a','b','c'])
        >>> s.memory_usage()
        43

        Not including the index gives the size of the rest of the data, which
        is necessarily smaller:

        >>> s.memory_usage(index=False)
        24
        """
        raise NotImplementedError

    def hash_values(
        self,
        method: Literal[
            "murmur3",
            "xxhash64",
            "md5",
            "sha1",
            "sha224",
            "sha256",
            "sha384",
            "sha512",
        ] = "murmur3",
        seed: int | None = None,
    ) -> cudf.Series:
        """Compute the hash of values in this column.

        Parameters
        ----------
        method : {'murmur3', 'xxhash32', 'xxhash64', 'md5', 'sha1', 'sha224', 'sha256', 'sha384', 'sha512'}, default 'murmur3'
            Hash function to use:

            * murmur3: MurmurHash3 hash function
            * xxhash32: xxHash32 hash function
            * xxhash64: xxHash64 hash function
            * md5: MD5 hash function
            * sha1: SHA-1 hash function
            * sha224: SHA-224 hash function
            * sha256: SHA-256 hash function
            * sha384: SHA-384 hash function
            * sha512: SHA-512 hash function

        seed : int, optional
            Seed value to use for the hash function. This parameter is only
            supported for 'murmur3', 'xxhash32', and 'xxhash64'.


        Returns
        -------
        Series
            A Series with hash values.

        Examples
        --------
        **Series**

        >>> import cudf
        >>> series = cudf.Series([10, 120, 30])
        >>> series
        0     10
        1    120
        2     30
        dtype: int64
        >>> series.hash_values(method="murmur3")
        0   -1930516747
        1     422619251
        2    -941520876
        dtype: int32
        >>> series.hash_values(method="md5")
        0    7be4bbacbfdb05fb3044e36c22b41e8b
        1    947ca8d2c5f0f27437f156cfbfab0969
        2    d0580ef52d27c043c8e341fd5039b166
        dtype: object
        >>> series.hash_values(method="murmur3", seed=42)
        0    2364453205
        1     422621911
        2    3353449140
        dtype: uint32

        **DataFrame**

        >>> import cudf
        >>> df = cudf.DataFrame({"a": [10, 120, 30], "b": [0.0, 0.25, 0.50]})
        >>> df
             a     b
        0   10  0.00
        1  120  0.25
        2   30  0.50
        >>> df.hash_values(method="murmur3")
        0    -330519225
        1    -397962448
        2   -1345834934
        dtype: int32
        >>> df.hash_values(method="md5")
        0    57ce879751b5169c525907d5c563fae1
        1    948d6221a7c4963d4be411bcead7e32b
        2    fe061786ea286a515b772d91b0dfcd70
        dtype: object
        """
        seed_hash_methods = {"murmur3", "xxhash32", "xxhash64"}
        if seed is None:
            seed = 0
        elif method not in seed_hash_methods:
            warnings.warn(
                "Provided seed value has no effect for the hash method "
                f"`{method}`. Only {seed_hash_methods} support seeds."
            )
        with acquire_spill_lock():
            plc_table = plc.Table(
                [c.to_pylibcudf(mode="read") for c in self._columns]
            )
            if method == "murmur3":
                plc_column = plc.hashing.murmurhash3_x86_32(plc_table, seed)
            elif method == "xxhash32":
                plc_column = plc.hashing.xxhash_32(plc_table, seed)
            elif method == "xxhash64":
                plc_column = plc.hashing.xxhash_64(plc_table, seed)
            elif method == "md5":
                plc_column = plc.hashing.md5(plc_table)
            elif method == "sha1":
                plc_column = plc.hashing.sha1(plc_table)
            elif method == "sha224":
                plc_column = plc.hashing.sha224(plc_table)
            elif method == "sha256":
                plc_column = plc.hashing.sha256(plc_table)
            elif method == "sha384":
                plc_column = plc.hashing.sha384(plc_table)
            elif method == "sha512":
                plc_column = plc.hashing.sha512(plc_table)
            else:
                raise ValueError(f"Unsupported hashing algorithm {method}.")
            result = ColumnBase.from_pylibcudf(plc_column)
        return cudf.Series._from_column(
            result,
            index=self.index,
        )

    def _gather(
        self,
        gather_map: GatherMap,
        keep_index=True,
    ):
        """Gather rows of frame specified by indices in `gather_map`.

        Maintain the index if keep_index is True.

        This function does no expensive bounds checking, but does
        check that the number of rows of self matches the validated
        number of rows.
        """
        if not gather_map.nullify and len(self) != gather_map.nrows:
            raise IndexError("Gather map is out of bounds")
        return self._from_columns_like_self(
            [
                ColumnBase.from_pylibcudf(col)
                for col in copying.gather(
                    itertools.chain(self.index._columns, self._columns)
                    if keep_index
                    else self._columns,
                    gather_map.column,
                    nullify=gather_map.nullify,
                )
            ],
            self._column_names,
            self.index.names if keep_index else None,
        )

    def _slice(self, arg: slice, keep_index: bool = True) -> Self:
        """Slice a frame.

        Parameters
        ----------
        arg
            The slice
        keep_index
            Preserve the index when slicing?

        Returns
        -------
        Sliced frame

        Notes
        -----
        This slicing has normal python semantics.
        """
        num_rows = len(self)
        if num_rows == 0:
            return self
        start, stop, stride = arg.indices(num_rows)
        index = self.index
        has_range_index = isinstance(index, RangeIndex)
        if len(range(start, stop, stride)) == 0:
            # Avoid materialising the range index column
            result = self._empty_like(
                keep_index=keep_index and not has_range_index
            )
            if keep_index and has_range_index:
                lo = index.start + start * index.step
                hi = index.start + stop * index.step
                step = index.step * stride
                result.index = RangeIndex(
                    start=lo, stop=hi, step=step, name=index.name
                )
            return result
        if start < 0:
            start = start + num_rows

        # At this point, we have converted slice arguments into
        # indices that no longer wrap around.
        # For example slice(4, None, -1) will produce the
        # start, stop, stride tuple (4, -1, -1)
        # This check makes sure -1 is not wrapped (again) to
        # produce -1 + num_rows.
        if stop < 0 and not (stride < 0 and stop == -1):
            stop = stop + num_rows
        stride = 1 if stride is None else stride

        if (stop - start) * stride <= 0:
            return self._empty_like(keep_index=True)

        start = min(start, num_rows)
        stop = min(stop, num_rows)

        if stride != 1:
            return self._gather(
                GatherMap.from_column_unchecked(
                    cast(
                        NumericalColumn,
                        as_column(
                            range(start, stop, stride),
                            dtype=SIZE_TYPE_DTYPE,
                        ),
                    ),
                    len(self),
                    nullify=False,
                ),
                keep_index=keep_index,
            )

        columns_to_slice = (
            itertools.chain(self.index._columns, self._columns)
            if keep_index and not has_range_index
            else self._columns
        )
        with acquire_spill_lock():
            plc_tables = plc.copying.slice(
                plc.Table(
                    [col.to_pylibcudf(mode="read") for col in columns_to_slice]
                ),
                [start, stop],
            )
            sliced = [
                ColumnBase.from_pylibcudf(col)
                for col in plc_tables[0].columns()
            ]
        result = self._from_columns_like_self(
            sliced,
            self._column_names,
            None if has_range_index or not keep_index else self.index.names,
        )

        if keep_index and has_range_index:
            result.index = self.index[start:stop]
        return result

    def _positions_from_column_names(
        self,
        column_names: set[abc.Hashable],
        offset_by_index_columns: bool = True,
    ) -> list[int]:
        """Map each column name into their positions in the frame.

        Return positions of the provided column names, offset by the number of
        index columns if `offset_by_index_columns` is True. The order of
        indices returned corresponds to the column order in this Frame.
        """
        start = self.index.nlevels if offset_by_index_columns else 0
        return [
            i
            for i, name in enumerate(self._column_names, start=start)
            if name in column_names
        ]

    def drop_duplicates(
        self,
        subset=None,
        keep="first",
        nulls_are_equal=True,
        ignore_index=False,
    ):
        """
        Drop duplicate rows in frame.

        subset : list, optional
            List of columns to consider when dropping rows.
        keep : ["first", "last", False]
            "first" will keep the first duplicate entry, "last" will keep the
            last duplicate entry, and False will drop all duplicates.
        nulls_are_equal: bool, default True
            Null elements are considered equal to other null elements.
        ignore_index: bool, default False
            If True, the resulting axis will be labeled 0, 1, ..., n - 1.
        """
        if not isinstance(ignore_index, (np.bool_, bool)):
            raise ValueError(
                f"{ignore_index=} must be bool, "
                f"not {type(ignore_index).__name__}"
            )
        subset = self._preprocess_subset(subset)
        subset_cols = [name for name in self._column_names if name in subset]
        if len(subset_cols) == 0:
            return self.copy(deep=True)

        keys = self._positions_from_column_names(
            subset, offset_by_index_columns=not ignore_index
        )
        return self._from_columns_like_self(
            [
                ColumnBase.from_pylibcudf(col)
                for col in stream_compaction.drop_duplicates(
                    list(self._columns)
                    if ignore_index
                    else list(self.index._columns + self._columns),
                    keys=keys,
                    keep=keep,
                    nulls_are_equal=nulls_are_equal,
                )
            ],
            self._column_names,
            self.index.names if not ignore_index else None,
        )

    @_performance_tracking
    def duplicated(
        self, subset=None, keep: Literal["first", "last", False] = "first"
    ) -> cudf.Series:
        """
        Return boolean Series denoting duplicate rows.

        Considering certain columns is optional.

        Parameters
        ----------
        subset : column label or sequence of labels, optional
            Only consider certain columns for identifying duplicates, by
            default use all of the columns.
        keep : {'first', 'last', False}, default 'first'
            Determines which duplicates (if any) to mark.

            - ``'first'`` : Mark duplicates as ``True`` except for the first
                occurrence.
            - ``'last'`` : Mark duplicates as ``True`` except for the last
                occurrence.
            - ``False`` : Mark all duplicates as ``True``.

        Returns
        -------
        Series
            Boolean series indicating duplicated rows.

        See Also
        --------
        Index.duplicated : Equivalent method on index.
        Series.duplicated : Equivalent method on Series.
        Series.drop_duplicates : Remove duplicate values from Series.
        DataFrame.drop_duplicates : Remove duplicate values from DataFrame.

        Examples
        --------
        Consider a dataset containing ramen product ratings.

        >>> import cudf
        >>> df = cudf.DataFrame({
        ...     'brand': ['Yum Yum', 'Yum Yum', 'Maggie', 'Maggie', 'Maggie'],
        ...     'style': ['cup', 'cup', 'cup', 'pack', 'pack'],
        ...     'rating': [4, 4, 3.5, 15, 5]
        ... })
        >>> df
             brand style  rating
        0  Yum Yum   cup     4.0
        1  Yum Yum   cup     4.0
        2   Maggie   cup     3.5
        3   Maggie  pack    15.0
        4   Maggie  pack     5.0

        By default, for each set of duplicated values, the first occurrence
        is set to False and all others to True.

        >>> df.duplicated()
        0    False
        1     True
        2    False
        3    False
        4    False
        dtype: bool

        By using 'last', the last occurrence of each set of duplicated values
        is set to False and all others to True.

        >>> df.duplicated(keep='last')
        0     True
        1    False
        2    False
        3    False
        4    False
        dtype: bool

        By setting ``keep`` to False, all duplicates are True.

        >>> df.duplicated(keep=False)
        0     True
        1     True
        2    False
        3    False
        4    False
        dtype: bool

        To find duplicates on specific column(s), use ``subset``.

        >>> df.duplicated(subset=['brand'])
        0    False
        1     True
        2    False
        3     True
        4     True
        dtype: bool
        """
        subset = self._preprocess_subset(subset)

        name = None
        if isinstance(self, cudf.Series):
            columns = [self._column]
            name = self.name
        else:
            columns = [self._data[n] for n in subset]

        _keep_options = {
            "first": plc.stream_compaction.DuplicateKeepOption.KEEP_FIRST,
            "last": plc.stream_compaction.DuplicateKeepOption.KEEP_LAST,
            False: plc.stream_compaction.DuplicateKeepOption.KEEP_NONE,
        }

        if (keep_option := _keep_options.get(keep)) is None:
            raise ValueError('keep must be either "first", "last" or False')

        with acquire_spill_lock():
            plc_column = plc.stream_compaction.distinct_indices(
                plc.Table([col.to_pylibcudf(mode="read") for col in columns]),
                keep_option,
                plc.types.NullEquality.EQUAL,
                plc.types.NanEquality.ALL_EQUAL,
            )
            distinct = ColumnBase.from_pylibcudf(plc_column)
        result = as_column(
            True, length=len(self), dtype=bool
        )._scatter_by_column(
            distinct,  # type: ignore[arg-type]
            pa_scalar_to_plc_scalar(pa.scalar(False)),
            bounds_check=False,
        )
        return cudf.Series._from_column(result, index=self.index, name=name)

    @_performance_tracking
    def _empty_like(self, keep_index: bool = True) -> Self:
        with acquire_spill_lock():
            plc_table = plc.copying.empty_like(
                plc.Table(
                    [
                        col.to_pylibcudf(mode="read")
                        for col in (
                            itertools.chain(self.index._columns, self._columns)
                            if keep_index
                            else self._columns
                        )
                    ]
                )
            )
            columns = [
                ColumnBase.from_pylibcudf(col) for col in plc_table.columns()
            ]
        result = self._from_columns_like_self(
            columns,
            self._column_names,
            self.index.names if keep_index else None,
        )
        result._data.label_dtype = self._data.label_dtype
        result._data.rangeindex = self._data.rangeindex
        return result

    def _split(self, splits, keep_index: bool = True) -> list[Self]:
        if self._num_rows == 0:
            return []

        columns_split = copying.columns_split(
            itertools.chain(self.index._columns, self._columns)
            if keep_index
            else self._columns,
            splits,
        )

        @acquire_spill_lock()
        def split_from_pylibcudf(split: list[plc.Column]) -> list[ColumnBase]:
            return [ColumnBase.from_pylibcudf(col) for col in split]

        return [
            self._from_columns_like_self(
                split_from_pylibcudf(split),
                self._column_names,
                self.index.names if keep_index else None,
            )
            for split in columns_split
        ]

    @_performance_tracking
    def bfill(
        self, value=None, axis=None, inplace=None, limit=None, limit_area=None
    ):
        """
        Synonym for :meth:`Series.fillna` with ``method='bfill'``.

        Returns
        -------
            Object with missing values filled or None if ``inplace=True``.
        """
        if limit_area is not None:
            raise NotImplementedError("limit_area is currently not supported.")

        with warnings.catch_warnings():
            warnings.simplefilter("ignore", FutureWarning)
            return self.fillna(
                method="bfill",
                value=value,
                axis=axis,
                inplace=inplace,
                limit=limit,
            )

    @_performance_tracking
    def backfill(self, value=None, axis=None, inplace=None, limit=None):
        """
        Synonym for :meth:`Series.fillna` with ``method='bfill'``.

        .. deprecated:: 23.06
           Use `DataFrame.bfill/Series.bfill` instead.

        Returns
        -------
            Object with missing values filled or None if ``inplace=True``.
        """
        # Do not remove until pandas removes this.
        warnings.warn(
            "DataFrame.backfill/Series.backfill is deprecated. Use "
            "DataFrame.bfill/Series.bfill instead",
            FutureWarning,
        )
        return self.bfill(value=value, axis=axis, inplace=inplace, limit=limit)

    @_performance_tracking
    def ffill(
        self,
        value=None,
        axis=None,
        inplace=None,
        limit=None,
        limit_area: Literal["inside", "outside", None] = None,
    ):
        """
        Synonym for :meth:`Series.fillna` with ``method='ffill'``.

        Returns
        -------
            Object with missing values filled or None if ``inplace=True``.
        """
        if limit_area is not None:
            raise NotImplementedError("limit_area is currently not supported.")

        with warnings.catch_warnings():
            warnings.simplefilter("ignore", FutureWarning)
            return self.fillna(
                method="ffill",
                value=value,
                axis=axis,
                inplace=inplace,
                limit=limit,
            )

    @_performance_tracking
    def pad(self, value=None, axis=None, inplace=None, limit=None):
        """
        Synonym for :meth:`Series.fillna` with ``method='ffill'``.

        .. deprecated:: 23.06
           Use `DataFrame.ffill/Series.ffill` instead.

        Returns
        -------
            Object with missing values filled or None if ``inplace=True``.
        """
        # Do not remove until pandas removes this.
        warnings.warn(
            "DataFrame.pad/Series.pad is deprecated. Use "
            "DataFrame.ffill/Series.ffill instead",
            FutureWarning,
        )
        return self.ffill(value=value, axis=axis, inplace=inplace, limit=limit)

    def add_prefix(self, prefix, axis=None):
        """
        Prefix labels with string `prefix`.

        For Series, the row labels are prefixed.
        For DataFrame, the column labels are prefixed.

        Parameters
        ----------
        prefix : str
            The string to add before each label.

        Returns
        -------
        Series or DataFrame
            New Series with updated labels or DataFrame with updated labels.

        See Also
        --------
        Series.add_suffix: Suffix row labels with string 'suffix'.
        DataFrame.add_suffix: Suffix column labels with string 'suffix'.

        Examples
        --------
        **Series**

        >>> s = cudf.Series([1, 2, 3, 4])
        >>> s
        0    1
        1    2
        2    3
        3    4
        dtype: int64
        >>> s.add_prefix('item_')
        item_0    1
        item_1    2
        item_2    3
        item_3    4
        dtype: int64

        **DataFrame**

        >>> df = cudf.DataFrame({'A': [1, 2, 3, 4], 'B': [3, 4, 5, 6]})
        >>> df
           A  B
        0  1  3
        1  2  4
        2  3  5
        3  4  6
        >>> df.add_prefix('col_')
             col_A  col_B
        0       1       3
        1       2       4
        2       3       5
        3       4       6
        """
        raise NotImplementedError(
            "`IndexedFrame.add_prefix` not currently implemented. \
                Use `Series.add_prefix` or `DataFrame.add_prefix`"
        )

    def add_suffix(self, suffix, axis=None):
        """
        Suffix labels with string `suffix`.

        For Series, the row labels are suffixed.
        For DataFrame, the column labels are suffixed.

        Parameters
        ----------
        prefix : str
            The string to add after each label.

        Returns
        -------
        Series or DataFrame
            New Series with updated labels or DataFrame with updated labels.

        See Also
        --------
        Series.add_prefix: prefix row labels with string 'prefix'.
        DataFrame.add_prefix: Prefix column labels with string 'prefix'.

        Examples
        --------
        **Series**

        >>> s = cudf.Series([1, 2, 3, 4])
        >>> s
        0    1
        1    2
        2    3
        3    4
        dtype: int64
        >>> s.add_suffix('_item')
        0_item    1
        1_item    2
        2_item    3
        3_item    4
        dtype: int64

        **DataFrame**

        >>> df = cudf.DataFrame({'A': [1, 2, 3, 4], 'B': [3, 4, 5, 6]})
        >>> df
           A  B
        0  1  3
        1  2  4
        2  3  5
        3  4  6
        >>> df.add_suffix('_col')
             A_col  B_col
        0       1       3
        1       2       4
        2       3       5
        3       4       6
        """
        raise NotImplementedError

    @acquire_spill_lock()
    @_performance_tracking
    def _apply(self, func, kernel_getter, *args, **kwargs):
        """Apply `func` across the rows of the frame."""
        if kwargs:
            raise ValueError("UDFs using **kwargs are not yet supported.")
        try:
            kernel, retty = _compile_or_get(
                self, func, args, kernel_getter=kernel_getter
            )
        except Exception as e:
            raise ValueError(
                "user defined function compilation failed."
            ) from e

        # Mask and data column preallocated
        ans_col = _return_arr_from_dtype(retty, len(self))
        ans_mask = as_column(True, length=len(self), dtype="bool")
        output_args = [(ans_col, ans_mask), len(self)]
        input_args = _get_input_args_from_frame(self)
        launch_args = output_args + input_args + list(args)
        try:
            with _CUDFNumbaConfig():
                kernel.forall(len(self))(*launch_args)
        except Exception as e:
            raise RuntimeError("UDF kernel execution failed.") from e

        col = _post_process_output_col(ans_col, retty)

        col.set_base_mask(ans_mask.as_mask())
        result = cudf.Series._from_column(col, index=self.index)

        return result

    def sort_values(
        self,
        by,
        axis=0,
        ascending=True,
        inplace=False,
        kind="quicksort",
        na_position="last",
        ignore_index=False,
        key=None,
    ):
        """Sort by the values along either axis.

        Parameters
        ----------
        by : str or list of str
            Name or list of names to sort by.
        ascending : bool or list of bool, default True
            Sort ascending vs. descending. Specify list for multiple sort
            orders. If this is a list of bools, must match the length of the
            by.
        na_position : {'first', 'last'}, default 'last'
            'first' puts nulls at the beginning, 'last' puts nulls at the end
        ignore_index : bool, default False
            If True, index will not be sorted.
        key : callable, optional
            Apply the key function to the values
            before sorting. This is similar to the ``key`` argument in the
            builtin ``sorted`` function, with the notable difference that
            this ``key`` function should be *vectorized*. It should expect a
            ``Series`` and return a Series with the same shape as the input.
            It will be applied to each column in `by` independently.
            Currently not supported.

        Returns
        -------
        Frame : Frame with sorted values.

        Examples
        --------
        >>> import cudf
        >>> df = cudf.DataFrame()
        >>> df['a'] = [0, 1, 2]
        >>> df['b'] = [-3, 2, 0]
        >>> df.sort_values('b')
           a  b
        0  0 -3
        2  2  0
        1  1  2

        .. pandas-compat::
            :meth:`pandas.DataFrame.sort_values`, :meth:`pandas.Series.sort_values`

            * Support axis='index' only.
            * Not supporting: inplace, kind
        """
        if na_position not in {"first", "last"}:
            raise ValueError(f"invalid na_position: {na_position}")
        if inplace:
            raise NotImplementedError("`inplace` not currently implemented.")
        if kind != "quicksort":
            if kind not in {"mergesort", "heapsort", "stable"}:
                raise AttributeError(
                    f"{kind} is not a valid sorting algorithm for "
                    f"'DataFrame' object"
                )
            warnings.warn(
                f"GPU-accelerated {kind} is currently not supported, "
                f"defaulting to quicksort."
            )
        if axis != 0:
            raise NotImplementedError("`axis` not currently implemented.")
        if key is not None:
            raise NotImplementedError("key is not currently supported.")

        if len(self) == 0:
            return self

        try:
            by_in_columns = self._get_columns_by_label(by)
        except KeyError:
            by_in_columns = None
        if self.ndim == 1:
            # For Series case, we're never selecting an index level.
            by_in_index = None
        else:
            try:
                by_in_index = self.index._get_columns_by_label(by)
            except KeyError:
                by_in_index = None

        if by_in_columns is not None and by_in_index is not None:
            raise ValueError(
                f"{by=} appears in the {type(self).__name__} columns "
                "and as an index level which is ambiguous."
            )
        elif by_in_columns is not None:
            by_columns = by_in_columns
        elif by_in_index is not None:
            by_columns = by_in_index
        else:
            raise KeyError(by)

        if cudf.get_option("mode.pandas_compatible"):
            by_columns = by_columns.nans_to_nulls()
        # argsort the `by` column
        out = self._gather(
            GatherMap.from_column_unchecked(
                by_columns._get_sorted_inds(
                    ascending=ascending, na_position=na_position
                ),
                len(self),
                nullify=False,
            ),
            keep_index=not ignore_index,
        )
        return out

    def _n_largest_or_smallest(
        self, largest: bool, n: int, columns, keep: Literal["first", "last"]
    ):
        # Get column to operate on
        if isinstance(columns, str):
            columns = [columns]

        method = "nlargest" if largest else "nsmallest"
        for col in columns:
            if self._data[col].dtype == CUDF_STRING_DTYPE:
                if isinstance(self, cudf.DataFrame):
                    error_msg = (
                        f"Column '{col}' has dtype {self._data[col].dtype}, "
                        f"cannot use method '{method}' with this dtype"
                    )
                else:
                    error_msg = (
                        f"Cannot use method '{method}' with "
                        f"dtype {self._data[col].dtype}"
                    )
                raise TypeError(error_msg)
        if len(self) == 0:
            return self

        if keep == "first":
            if n < 0:
                n = 0

            # argsort the `by` column
            return self._gather(
                GatherMap.from_column_unchecked(
                    self._get_columns_by_label(columns)
                    ._get_sorted_inds(ascending=not largest)
                    .slice(*slice(None, n).indices(len(self))),
                    len(self),
                    nullify=False,
                ),
                keep_index=True,
            )
        elif keep == "last":
            indices = self._get_columns_by_label(columns)._get_sorted_inds(
                ascending=largest
            )

            if n <= 0:
                # Empty slice.
                indices = indices.slice(0, 0)
            else:
                indices = indices.slice(
                    *slice(None, -n - 1, -1).indices(len(self))
                )
            return self._gather(
                GatherMap.from_column_unchecked(
                    indices, len(self), nullify=False
                ),
                keep_index=True,
            )
        else:
            raise ValueError('keep must be either "first", "last"')

    def _align_to_index(
        self,
        index: ColumnLike,
        how: str = "outer",
        sort: bool = True,
        allow_non_unique: bool = False,
    ) -> Self:
        index = ensure_index(index)

        if self.index.equals(index):
            return self
        if not allow_non_unique:
            if not self.index.is_unique or not index.is_unique:
                raise ValueError("Cannot align indices with non-unique values")

        lhs = cudf.DataFrame._from_data(self._data, index=self.index)
        rhs = cudf.DataFrame._from_data({}, index=index)

        # create a temporary column that we will later sort by
        # to recover ordering after index alignment.
        sort_col_id = str(uuid4())
        if how == "left":
            lhs[sort_col_id] = as_column(range(len(lhs)))
        elif how == "right":
            rhs[sort_col_id] = as_column(range(len(rhs)))

        result = lhs.join(rhs, how=how, sort=sort)
        if how in ("left", "right"):
            result = result.sort_values(sort_col_id)
            del result[sort_col_id]

        out = self._from_data(
            self._data._from_columns_like_self(result._columns)
        )
        out.index = result.index
        out.index.names = self.index.names
        return out

    @_performance_tracking
    def _reindex(
        self,
        column_names,
        dtypes=None,
        deep=False,
        index=None,
        inplace=False,
        fill_value=NA,
        level=None,
        method=None,
        limit=None,
        tolerance=None,
    ):
        """
        Helper for `.reindex`

        Parameters
        ----------
        columns_names : array-like
            array-like of columns to select from the Frame,
            if ``columns`` is a superset of ``Frame.columns`` new
            columns are created.
        dtypes : dict
            Mapping of dtypes for the empty columns being created.
        deep : boolean, optional, default False
            Whether to make deep copy or shallow copy of the columns.
        index : Index or array-like, default None
            The ``index`` to be used to reindex the Frame with.
        inplace : bool, default False
            Whether to perform the operation in place on the data.
        fill_value : value with which to replace nulls in the result

        Returns
        -------
        Series or DataFrame
        """
        if method is not None:
            raise NotImplementedError("method is not currently supported.")
        if level is not None:
            raise NotImplementedError("level is not currently supported.")
        if limit is not None:
            raise NotImplementedError("limit is not currently supported.")
        if tolerance is not None:
            raise NotImplementedError("tolerance is not currently supported.")

        if dtypes is None:
            dtypes = {}

        df = self
        if index is not None:
            if not df.index.is_unique:
                raise ValueError(
                    "cannot reindex on an axis with duplicate labels"
                )
            index = cudf.Index(
                index, name=getattr(index, "name", self.index.name)
            )

            idx_dtype_match = (df.index.nlevels == index.nlevels) and all(
                _is_same_dtype(left_dtype, right_dtype)
                for left_dtype, right_dtype in zip(
                    (dtype for _, dtype in df.index._dtypes),
                    (dtype for _, dtype in index._dtypes),
                )
            )

            if not idx_dtype_match:
                column_names = (
                    column_names
                    if column_names is not None
                    else list(df._column_names)
                )
                df = cudf.DataFrame()
            else:
                lhs = cudf.DataFrame._from_data({}, index=index)
                rhs = cudf.DataFrame._from_data(
                    {
                        # bookkeeping workaround for unnamed series
                        (name or 0)
                        if isinstance(self, cudf.Series)
                        else name: col
                        for name, col in df._column_labels_and_values
                    },
                    index=df.index,
                )
                df = lhs.join(rhs, how="left", sort=True)
                # double-argsort to map back from sorted to unsorted positions
                df = df.take(index.argsort(ascending=True).argsort())

        index = index if index is not None else df.index

        if column_names is None:
            names = list(df._column_names)
            level_names = self._data.level_names
            multiindex = self._data.multiindex
            rangeindex = self._data.rangeindex
        elif isinstance(column_names, (pd.Index, cudf.Index)):
            if isinstance(column_names, (pd.MultiIndex, cudf.MultiIndex)):
                multiindex = True
                if isinstance(column_names, cudf.MultiIndex):
                    names = list(iter(column_names.to_pandas()))
                else:
                    names = list(iter(column_names))
                rangeindex = False
            else:
                multiindex = False
                names = column_names
                if isinstance(names, cudf.Index):
                    names = names.to_pandas()
                rangeindex = isinstance(
                    column_names, (pd.RangeIndex, cudf.RangeIndex)
                )
            level_names = tuple(column_names.names)
        else:
            names = column_names
            level_names = None
            multiindex = False
            rangeindex = False

        cols = {
            name: (
                df._data[name].copy(deep=deep)
                if name in df._data
                else column_empty(
                    dtype=dtypes.get(name, np.dtype(np.float64)),
                    row_count=len(index),
                )
            )
            for name in names
        }

        result = self.__class__._from_data(
            data=ColumnAccessor(
                cols,
                multiindex=multiindex,
                level_names=level_names,
                rangeindex=rangeindex,
            ),
            index=index,
        )

        result.fillna(fill_value, inplace=True)
        return self._mimic_inplace(result, inplace=inplace)

    def round(self, decimals=0, how="half_even"):
        """
        Round to a variable number of decimal places.

        Parameters
        ----------
        decimals : int, dict, Series
            Number of decimal places to round each column to. This parameter
            must be an int for a Series. For a DataFrame, a dict or a Series
            are also valid inputs. If an int is given, round each column to the
            same number of places. Otherwise dict and Series round to variable
            numbers of places. Column names should be in the keys if
            `decimals` is a dict-like, or in the index if `decimals` is a
            Series. Any columns not included in `decimals` will be left as is.
            Elements of `decimals` which are not columns of the input will be
            ignored.
        how : str, optional
            Type of rounding. Can be either "half_even" (default)
            or "half_up" rounding.

        Returns
        -------
        Series or DataFrame
            A Series or DataFrame with the affected columns rounded to the
            specified number of decimal places.

        Examples
        --------
        **Series**

        >>> s = cudf.Series([0.1, 1.4, 2.9])
        >>> s.round()
        0    0.0
        1    1.0
        2    3.0
        dtype: float64

        **DataFrame**

        >>> df = cudf.DataFrame(
        ...     [(.21, .32), (.01, .67), (.66, .03), (.21, .18)],
        ...     columns=['dogs', 'cats'],
        ... )
        >>> df
           dogs  cats
        0  0.21  0.32
        1  0.01  0.67
        2  0.66  0.03
        3  0.21  0.18

        By providing an integer each column is rounded to the same number
        of decimal places.

        >>> df.round(1)
           dogs  cats
        0   0.2   0.3
        1   0.0   0.7
        2   0.7   0.0
        3   0.2   0.2

        With a dict, the number of places for specific columns can be
        specified with the column names as keys and the number of decimal
        places as values.

        >>> df.round({'dogs': 1, 'cats': 0})
           dogs  cats
        0   0.2   0.0
        1   0.0   1.0
        2   0.7   0.0
        3   0.2   0.0

        Using a Series, the number of places for specific columns can be
        specified with the column names as the index and the number of
        decimal places as the values.

        >>> decimals = cudf.Series([0, 1], index=['cats', 'dogs'])
        >>> df.round(decimals)
           dogs  cats
        0   0.2   0.0
        1   0.0   1.0
        2   0.7   0.0
        3   0.2   0.0
        """
        if isinstance(decimals, cudf.Series):
            decimals = decimals.to_pandas()

        if isinstance(decimals, pd.Series):
            if not decimals.index.is_unique:
                raise ValueError("Index of decimals must be unique")
            decimals = decimals.to_dict()
        elif isinstance(decimals, int):
            decimals = {name: decimals for name in self._column_names}
        elif not isinstance(decimals, abc.Mapping):
            raise TypeError(
                "decimals must be an integer, a dict-like or a Series"
            )

        cols = (
            col.round(decimals[name], how=how)
            if name in decimals
            and (
                col.dtype.kind in "fiu"
                or isinstance(
                    col.dtype, (cudf.Decimal32Dtype, cudf.Decimal64Dtype)
                )
            )
            else col.copy(deep=True)
            for name, col in self._column_labels_and_values
        )
        return self._from_data_like_self(
            self._data._from_columns_like_self(cols)
        )

    def resample(
        self,
        rule,
        axis=0,
        closed: Literal["right", "left"] | None = None,
        label: Literal["right", "left"] | None = None,
        convention: Literal["start", "end", "s", "e"] = "start",
        kind=None,
        on=None,
        level=None,
        origin="start_day",
        offset=None,
        group_keys: bool = False,
    ):
        """
        Convert the frequency of ("resample") the given time series data.

        Parameters
        ----------
        rule: str
            The offset string representing the frequency to use.
            Note that DateOffset objects are not yet supported.
        closed: {"right", "left"}, default None
            Which side of bin interval is closed. The default is
            "left" for all frequency offsets except for "M" and "W",
            which have a default of "right".
        label: {"right", "left"}, default None
            Which bin edge label to label bucket with. The default is
            "left" for all frequency offsets except for "M" and "W",
            which have a default of "right".
        on: str, optional
            For a DataFrame, column to use instead of the index for
            resampling.  Column must be a datetime-like.
        level: str or int, optional
            For a MultiIndex, level to use instead of the index for
            resampling.  The level must be a datetime-like.

        Returns
        -------
        A Resampler object

        Examples
        --------
        First, we create a time series with 1 minute intervals:

        >>> index = cudf.date_range(start="2001-01-01", periods=10, freq="1T")
        >>> sr = cudf.Series(range(10), index=index)
        >>> sr
        2001-01-01 00:00:00    0
        2001-01-01 00:01:00    1
        2001-01-01 00:02:00    2
        2001-01-01 00:03:00    3
        2001-01-01 00:04:00    4
        2001-01-01 00:05:00    5
        2001-01-01 00:06:00    6
        2001-01-01 00:07:00    7
        2001-01-01 00:08:00    8
        2001-01-01 00:09:00    9
        dtype: int64

        Downsampling to 3 minute intervals, followed by a "sum" aggregation:

        >>> sr.resample("3T").sum()
        2001-01-01 00:00:00     3
        2001-01-01 00:03:00    12
        2001-01-01 00:06:00    21
        2001-01-01 00:09:00     9
        dtype: int64

        Use the right side of each interval to label the bins:

        >>> sr.resample("3T", label="right").sum()
        2001-01-01 00:03:00     3
        2001-01-01 00:06:00    12
        2001-01-01 00:09:00    21
        2001-01-01 00:12:00     9
        dtype: int64

        Close the right side of the interval instead of the left:

        >>> sr.resample("3T", closed="right").sum()
        2000-12-31 23:57:00     0
        2001-01-01 00:00:00     6
        2001-01-01 00:03:00    15
        2001-01-01 00:06:00    24
        dtype: int64

        Upsampling to 30 second intervals:

        >>> sr.resample("30s").asfreq()[:5]  # show the first 5 rows
        2001-01-01 00:00:00       0
        2001-01-01 00:00:30    <NA>
        2001-01-01 00:01:00       1
        2001-01-01 00:01:30    <NA>
        2001-01-01 00:02:00       2
        dtype: int64

        Upsample and fill nulls using the "bfill" method:

        >>> sr.resample("30s").bfill()[:5]
        2001-01-01 00:00:00    0
        2001-01-01 00:00:30    1
        2001-01-01 00:01:00    1
        2001-01-01 00:01:30    2
        2001-01-01 00:02:00    2
        dtype: int64

        Resampling by a specified column of a Dataframe:

        >>> df = cudf.DataFrame({
        ...     "price": [10, 11, 9, 13, 14, 18, 17, 19],
        ...     "volume": [50, 60, 40, 100, 50, 100, 40, 50],
        ...     "week_starting": cudf.date_range(
        ...         "2018-01-01", periods=8, freq="7D"
        ...     )
        ... })
        >>> df
        price  volume week_starting
        0     10      50    2018-01-01
        1     11      60    2018-01-08
        2      9      40    2018-01-15
        3     13     100    2018-01-22
        4     14      50    2018-01-29
        5     18     100    2018-02-05
        6     17      40    2018-02-12
        7     19      50    2018-02-19
        >>> df.resample("M", on="week_starting").mean()
                       price     volume
        week_starting
        2018-01-31      11.4  60.000000
        2018-02-28      18.0  63.333333


        .. pandas-compat::
            :meth:`pandas.DataFrame.resample`, :meth:`pandas.Series.resample`

            Note that the dtype of the index (or the 'on' column if using
            'on=') in the result will be of a frequency closest to the
            resampled frequency.  For example, if resampling from
            nanoseconds to milliseconds, the index will be of dtype
            'datetime64[ms]'.
        """
        from cudf.core.resample import DataFrameResampler, SeriesResampler

        if kind is not None:
            warnings.warn(
                "The 'kind' keyword in is "
                "deprecated and will be removed in a future version. ",
                FutureWarning,
            )
            raise NotImplementedError("kind is currently not supported.")
        if axis != 0:
            warnings.warn(
                "The 'axis' keyword in is "
                "deprecated and will be removed in a future version. ",
                FutureWarning,
            )
            raise NotImplementedError("axis is currently not supported.")
        if convention != "start":
            warnings.warn(
                "The 'convention' keyword in is "
                "deprecated and will be removed in a future version. ",
                FutureWarning,
            )
            raise NotImplementedError("convention is currently not supported.")
        if origin != "start_day":
            raise NotImplementedError("origin is currently not supported.")
        if offset is not None:
            raise NotImplementedError("offset is currently not supported.")
        if group_keys is not False:
            raise NotImplementedError("group_keys is currently not supported.")
        by = cudf.Grouper(
            key=on, freq=rule, closed=closed, label=label, level=level
        )
        return (
            SeriesResampler(self, by=by)
            if isinstance(self, cudf.Series)
            else DataFrameResampler(self, by=by)
        )

    def dropna(
        self,
        axis=0,
        how="any",
        thresh=None,
        subset=None,
        inplace=False,
        ignore_index: bool = False,
    ):
        """
        Drop rows (or columns) containing nulls from a Column.

        Parameters
        ----------
        axis : {0, 1}, optional
            Whether to drop rows (axis=0, default) or columns (axis=1)
            containing nulls.
        how : {"any", "all"}, optional
            Specifies how to decide whether to drop a row (or column).
            any (default) drops rows (or columns) containing at least
            one null value. all drops only rows (or columns) containing
            *all* null values.
        thresh: int, optional
            If specified, then drops every row (or column) containing
            less than `thresh` non-null values
        subset : list, optional
            List of columns to consider when dropping rows (all columns
            are considered by default). Alternatively, when dropping
            columns, subset is a list of rows to consider.
        inplace : bool, default False
            If True, do operation inplace and return None.
        ignore_index : bool, default ``False``
            If ``True``, the resulting axis will be labeled 0, 1, …, n - 1.

        Returns
        -------
        Copy of the DataFrame with rows/columns containing nulls dropped.

        See Also
        --------
        cudf.DataFrame.isna
            Indicate null values.
        cudf.DataFrame.notna
            Indicate non-null values.
        cudf.DataFrame.fillna
            Replace null values.
        cudf.Series.dropna
            Drop null values.
        cudf.Index.dropna
            Drop null indices.

        Examples
        --------
        >>> import cudf
        >>> df = cudf.DataFrame({"name": ['Alfred', 'Batman', 'Catwoman'],
        ...                    "toy": ['Batmobile', None, 'Bullwhip'],
        ...                    "born": [np.datetime64("1940-04-25"),
        ...                             np.datetime64("NaT"),
        ...                             np.datetime64("NaT")]})
        >>> df
               name        toy                 born
        0    Alfred  Batmobile  1940-04-25 00:00:00
        1    Batman       <NA>                 <NA>
        2  Catwoman   Bullwhip                 <NA>

        Drop the rows where at least one element is null.

        >>> df.dropna()
             name        toy       born
        0  Alfred  Batmobile 1940-04-25

        Drop the columns where at least one element is null.

        >>> df.dropna(axis='columns')
               name
        0    Alfred
        1    Batman
        2  Catwoman

        Drop the rows where all elements are null.

        >>> df.dropna(how='all')
               name        toy                 born
        0    Alfred  Batmobile  1940-04-25 00:00:00
        1    Batman       <NA>                 <NA>
        2  Catwoman   Bullwhip                 <NA>

        Keep only the rows with at least 2 non-null values.

        >>> df.dropna(thresh=2)
               name        toy                 born
        0    Alfred  Batmobile  1940-04-25 00:00:00
        2  Catwoman   Bullwhip                 <NA>

        Define in which columns to look for null values.

        >>> df.dropna(subset=['name', 'born'])
             name        toy       born
        0  Alfred  Batmobile 1940-04-25

        Keep the DataFrame with valid entries in the same variable.

        >>> df.dropna(inplace=True)
        >>> df
             name        toy       born
        0  Alfred  Batmobile 1940-04-25
        """
        if axis == 0:
            result = self._drop_na_rows(how=how, subset=subset, thresh=thresh)
            if ignore_index:
                result.index = RangeIndex(len(result))
        else:
            result = self._drop_na_columns(
                how=how, subset=subset, thresh=thresh
            )

        return self._mimic_inplace(result, inplace=inplace)

    @_performance_tracking
    def _drop_na_columns(self, how="any", subset=None, thresh=None):
        """
        Drop columns containing nulls
        """
        out_cols = []

        if subset is None:
            df = self
        else:
            df = self.take(subset)

        if thresh is None:
            if how == "all":
                thresh = 1
            else:
                thresh = len(df)

        for name, col in df._column_labels_and_values:
            check_col = col.nans_to_nulls()
            no_threshold_valid_count = (
                len(col) - check_col.null_count
            ) < thresh
            if no_threshold_valid_count:
                continue
            out_cols.append(name)

        return self[out_cols]

    def _drop_na_rows(self, how="any", subset=None, thresh=None):
        """
        Drop null rows from `self`.

        how : {"any", "all"}, optional
            Specifies how to decide whether to drop a row.
            any (default) drops rows containing at least
            one null value. all drops only rows containing
            *all* null values.
        subset : list, optional
            List of columns to consider when dropping rows.
        thresh : int, optional
            If specified, then drops every row containing
            less than `thresh` non-null values.
        """
        subset = self._preprocess_subset(subset)

        if len(subset) == 0:
            return self.copy(deep=True)

        data_columns = [col.nans_to_nulls() for col in self._columns]

        return self._from_columns_like_self(
            [
                ColumnBase.from_pylibcudf(col)
                for col in stream_compaction.drop_nulls(
                    [*self.index._columns, *data_columns],
                    how=how,
                    keys=self._positions_from_column_names(subset),
                    thresh=thresh,
                )
            ],
            self._column_names,
            self.index.names,
        )

    def _apply_boolean_mask(self, boolean_mask: BooleanMask, keep_index=True):
        """Apply boolean mask to each row of `self`.

        Rows corresponding to `False` is dropped.

        If keep_index is False, the index is not preserved.
        """
        if len(boolean_mask.column) != len(self):
            raise IndexError(
                "Boolean mask has wrong length: "
                f"{len(boolean_mask.column)} not {len(self)}"
            )
        return self._from_columns_like_self(
            [
                ColumnBase.from_pylibcudf(col)
                for col in stream_compaction.apply_boolean_mask(
                    list(self.index._columns + self._columns)
                    if keep_index
                    else list(self._columns),
                    boolean_mask.column,
                )
            ],
            column_names=self._column_names,
            index_names=self.index.names if keep_index else None,
        )

    def _pandas_repr_compatible(self) -> Self:
        """Return Self but with columns prepared for a pandas-like repr."""
        result = super()._pandas_repr_compatible()
        result.index = self.index._pandas_repr_compatible()
        return result

    def take(self, indices, axis=0):
        """Return a new frame containing the rows specified by *indices*.

        Parameters
        ----------
        indices : array-like
            Array of ints indicating which positions to take.
        axis : Unsupported

        Returns
        -------
        out : Series or DataFrame
            New object with desired subset of rows.

        Examples
        --------
        **Series**
        >>> s = cudf.Series(['a', 'b', 'c', 'd', 'e'])
        >>> s.take([2, 0, 4, 3])
        2    c
        0    a
        4    e
        3    d
        dtype: object

        **DataFrame**

        >>> a = cudf.DataFrame({'a': [1.0, 2.0, 3.0],
        ...                    'b': cudf.Series(['a', 'b', 'c'])})
        >>> a.take([0, 2, 2])
             a  b
        0  1.0  a
        2  3.0  c
        2  3.0  c
        >>> a.take([True, False, True])
             a  b
        0  1.0  a
        2  3.0  c
        """
        if self._get_axis_from_axis_arg(axis) != 0:
            raise NotImplementedError("Only axis=0 is supported.")

        return self._gather(GatherMap(indices, len(self), nullify=False))

    def _reset_index(
        self,
        level,
        drop,
        col_level=0,
        col_fill="",
        allow_duplicates: bool = False,
        names: abc.Hashable | abc.Sequence[abc.Hashable] | None = None,
    ):
        """Shared path for DataFrame.reset_index and Series.reset_index."""
        if allow_duplicates is not False:
            raise NotImplementedError(
                "allow_duplicates is not currently supported."
            )
        elif names is not None:
            raise NotImplementedError("names is not currently supported.")
        if level is not None:
            if (
                isinstance(level, int)
                and level > 0
                and not isinstance(self.index, MultiIndex)
            ):
                raise IndexError(
                    f"Too many levels: Index has only 1 level, not {level + 1}"
                )
            if not isinstance(level, (tuple, list)):
                level = (level,)
        _check_duplicate_level_names(level, self.index.names)

        index = self.index._new_index_for_reset_index(level, self.index.name)
        if index is None:
            index = RangeIndex(len(self))
        if drop:
            return self._data, index

        new_column_data = {}
        for name, col in self.index._columns_for_reset_index(level):
            if name == "index" and "index" in self._data:
                name = "level_0"
            name = (
                tuple(
                    name if i == col_level else col_fill
                    for i in range(self._data.nlevels)
                )
                if self._data.multiindex
                else name
            )
            new_column_data[name] = col
        # This is to match pandas where the new data columns are always
        # inserted to the left of existing data columns.
        return (
            ColumnAccessor(
                {**new_column_data, **self._data},
                self._data.multiindex,
                self._data._level_names,
            ),
            index,
        )

    def _first_or_last(
        self, offset, idx: int, op: Callable, side: str, slice_func: Callable
    ) -> "IndexedFrame":
        """Shared code path for ``first`` and ``last``."""
        if not isinstance(self.index, cudf.DatetimeIndex):
            raise TypeError("'first' only supports a DatetimeIndex index.")
        if not isinstance(offset, str):
            raise NotImplementedError(
                f"Unsupported offset type {type(offset)}."
            )

        if len(self) == 0:
            return self.copy()

        pd_offset = pd.tseries.frequencies.to_offset(offset)
        to_search = op(
            pd.Timestamp(self.index._column.element_indexing(idx)), pd_offset
        )
        if (
            idx == 0
            and not isinstance(pd_offset, pd.tseries.offsets.Tick)
            and pd_offset.is_on_offset(pd.Timestamp(self.index[0]))
        ):
            # Special handle is required when the start time of the index
            # is on the end of the offset. See pandas gh29623 for detail.
            to_search = to_search - pd_offset.base
            return self.loc[:to_search]
        needle = as_column(to_search, dtype=self.index.dtype)
        end_point = int(
            self.index._column.searchsorted(
                needle, side=side
            ).element_indexing(0)
        )
        return slice_func(end_point)

    def first(self, offset):
        """Select initial periods of time series data based on a date offset.

        When having a DataFrame with **sorted** dates as index, this function
        can select the first few rows based on a date offset.

        Parameters
        ----------
        offset: str
            The offset length of the data that will be selected. For instance,
            '1M' will display all rows having their index within the first
            month.

        Returns
        -------
        Series or DataFrame
            A subset of the caller.

        Raises
        ------
        TypeError
            If the index is not a ``DatetimeIndex``

        Examples
        --------
        >>> i = cudf.date_range('2018-04-09', periods=4, freq='2D')
        >>> ts = cudf.DataFrame({'A': [1, 2, 3, 4]}, index=i)
        >>> ts
                    A
        2018-04-09  1
        2018-04-11  2
        2018-04-13  3
        2018-04-15  4
        >>> ts.first('3D')
                    A
        2018-04-09  1
        2018-04-11  2
        """
        # Do not remove until pandas 3.0 support is added.
        assert PANDAS_LT_300, "Need to drop after pandas-3.0 support is added."
        warnings.warn(
            "first is deprecated and will be removed in a future version. "
            "Please create a mask and filter using `.loc` instead",
            FutureWarning,
        )
        return self._first_or_last(
            offset,
            idx=0,
            op=operator.__add__,
            side="left",
            slice_func=lambda i: self.iloc[:i],
        )

    def last(self, offset):
        """Select final periods of time series data based on a date offset.

        When having a DataFrame with **sorted** dates as index, this function
        can select the last few rows based on a date offset.

        Parameters
        ----------
        offset: str
            The offset length of the data that will be selected. For instance,
            '3D' will display all rows having their index within the last 3
            days.

        Returns
        -------
        Series or DataFrame
            A subset of the caller.

        Raises
        ------
        TypeError
            If the index is not a ``DatetimeIndex``

        Examples
        --------
        >>> i = cudf.date_range('2018-04-09', periods=4, freq='2D')
        >>> ts = cudf.DataFrame({'A': [1, 2, 3, 4]}, index=i)
        >>> ts
                    A
        2018-04-09  1
        2018-04-11  2
        2018-04-13  3
        2018-04-15  4
        >>> ts.last('3D')
                    A
        2018-04-13  3
        2018-04-15  4
        """
        # Do not remove until pandas 3.0 support is added.
        assert PANDAS_LT_300, "Need to drop after pandas-3.0 support is added."
        warnings.warn(
            "last is deprecated and will be removed in a future version. "
            "Please create a mask and filter using `.loc` instead",
            FutureWarning,
        )
        return self._first_or_last(
            offset,
            idx=-1,
            op=operator.__sub__,
            side="right",
            slice_func=lambda i: self.iloc[i:],
        )

    @_performance_tracking
    def sample(
        self,
        n=None,
        frac=None,
        replace=False,
        weights=None,
        random_state=None,
        axis=None,
        ignore_index=False,
    ):
        """Return a random sample of items from an axis of object.

        If reproducible results are required, a random number generator may be
        provided via the `random_state` parameter. This function will always
        produce the same sample given an identical `random_state`.

        Parameters
        ----------
        n : int, optional
            Number of items from axis to return. Cannot be used with `frac`.
            Default = 1 if frac = None.
        frac : float, optional
            Fraction of axis items to return. Cannot be used with n.
        replace : bool, default False
            Allow or disallow sampling of the same row more than once.
            `replace == True` is not supported for axis = 1/"columns".
            `replace == False` is not supported for axis = 0/"index" given
            `random_state` is `None` or a cupy random state, and `weights` is
            specified.
        weights : ndarray-like, optional
            Default `None` for uniform probability distribution over rows to
            sample from. If `ndarray` is passed, the length of `weights` should
            equal to the number of rows to sample from, and will be normalized
            to have a sum of 1. Unlike pandas, index alignment is not currently
            not performed.
        random_state : int, numpy/cupy RandomState, or None, default None
            If None, default cupy random state is chosen.
            If int, the seed for the default cupy random state.
            If RandomState, rows-to-sample are generated from the RandomState.
        axis : {0 or `index`, 1 or `columns`, None}, default None
            Axis to sample. Accepts axis number or name.
            Default is stat axis for given data type
            (0 for Series and DataFrames). Series doesn't support axis=1.
        ignore_index : bool, default False
            If True, the resulting index will be labeled 0, 1, …, n - 1.

        Returns
        -------
        Series or DataFrame
            A new object of same type as caller containing n items
            randomly sampled from the caller object.

        Examples
        --------
        >>> import cudf
        >>> df = cudf.DataFrame({"a":{1, 2, 3, 4, 5}})
        >>> df.sample(3)
           a
        1  2
        3  4
        0  1

        >>> sr = cudf.Series([1, 2, 3, 4, 5])
        >>> sr.sample(10, replace=True)
        1    4
        3    1
        2    4
        0    5
        0    1
        4    5
        4    1
        0    2
        0    3
        3    2
        dtype: int64

        >>> df = cudf.DataFrame(
        ...     {"a": [1, 2], "b": [2, 3], "c": [3, 4], "d": [4, 5]}
        ... )
        >>> df.sample(2, axis=1)
           a  c
        0  1  3
        1  2  4

        .. pandas-compat::
            :meth:`pandas.DataFrame.sample`, :meth:`pandas.Series.sample`

            When sampling from ``axis=0/'index'``, ``random_state`` can be
            either a numpy random state (``numpy.random.RandomState``)
            or a cupy random state (``cupy.random.RandomState``). When a numpy
            random state is used, the output is guaranteed to match the output
            of the corresponding pandas method call, but generating the sample
            maybe slow. If exact pandas equivalence is not required, using a
            cupy random state will achieve better performance,
            especially when sampling large number of
            items. It's advised to use the matching `ndarray` type to
            the random state for the `weights` array.
        """
        axis = 0 if axis is None else self._get_axis_from_axis_arg(axis)
        size = self.shape[axis]

        # Compute `n` from parameter `frac`.
        if frac is None:
            n = 1 if n is None else n
        else:
            if frac > 1 and not replace:
                raise ValueError(
                    "Replace has to be set to `True` when upsampling the "
                    "population `frac` > 1."
                )
            if n is not None:
                raise ValueError(
                    "Please enter a value for `frac` OR `n`, not both."
                )
            n = int(round(size * frac))

        if n > 0 and size == 0:
            raise ValueError(
                "Cannot take a sample larger than 0 when axis is empty."
            )

        if isinstance(random_state, cp.random.RandomState):
            lib = cp
        elif isinstance(random_state, np.random.RandomState):
            lib = np
        else:
            # Construct random state if `random_state` parameter is None or a
            # seed. By default, cupy random state is used to sample rows
            # and numpy is used to sample columns. This is because row data
            # is stored on device, and the column objects are stored on host.
            lib = cp if axis == 0 else np
            random_state = lib.random.RandomState(seed=random_state)

        # Normalize `weights` array.
        if weights is not None:
            if isinstance(weights, str):
                raise NotImplementedError(
                    "Weights specified by string is unsupported yet."
                )

            if size != len(weights):
                raise ValueError(
                    "Weights and axis to be sampled must be of same length."
                )

            weights = lib.asarray(weights)
            weights = weights / weights.sum()

        if axis == 0:
            return self._sample_axis_0(
                n, weights, replace, random_state, ignore_index
            )
        else:
            if isinstance(random_state, cp.random.RandomState):
                raise ValueError(
                    "Sampling from `axis=1`/`columns` with cupy random state"
                    "isn't supported."
                )
            return self._sample_axis_1(
                n, weights, replace, random_state, ignore_index
            )

    def _sample_axis_0(
        self,
        n: int,
        weights: ColumnLike | None,
        replace: bool,
        random_state: np.random.RandomState | cp.random.RandomState,
        ignore_index: bool,
    ):
        try:
            gather_map = GatherMap.from_column_unchecked(
                cast(
                    NumericalColumn,
                    as_column(
                        random_state.choice(
                            len(self), size=n, replace=replace, p=weights
                        )
                    ),
                ),
                len(self),
                nullify=False,
            )
        except NotImplementedError as e:
            raise NotImplementedError(
                "Random sampling with cupy does not support these inputs."
            ) from e

        return self._gather(gather_map, keep_index=not ignore_index)

    def _sample_axis_1(
        self,
        n: int,
        weights: ColumnLike | None,
        replace: bool,
        random_state: np.random.RandomState,
        ignore_index: bool,
    ):
        raise NotImplementedError(
            f"Sampling from axis 1 is not implemented for {self.__class__}."
        )

    def _binaryop(
        self,
        other: Any,
        op: str,
        fill_value: Any = None,
        can_reindex: bool = False,
        *args,
        **kwargs,
    ):
        reflect, op = self._check_reflected_op(op)
        (
            operands,
            out_index,
            ca_attributes,
        ) = self._make_operands_and_index_for_binop(
            other, op, fill_value, reflect, can_reindex
        )
        if operands is NotImplemented:
            return NotImplemented
        return self._from_data(
            ColumnAccessor(
                type(self)._colwise_binop(operands, op),
                **ca_attributes,
            ),
            index=out_index,
        )

    def _make_operands_and_index_for_binop(
        self,
        other: Any,
        fn: str,
        fill_value: Any = None,
        reflect: bool = False,
        can_reindex: bool = False,
    ) -> tuple[
        dict[str | None, tuple[ColumnBase, Any, bool, Any]]
        | NotImplementedType,
        cudf.Index | None,
        dict[str, Any],
    ]:
        raise NotImplementedError(
            f"Binary operations are not supported for {self.__class__}"
        )

    def __array_ufunc__(self, ufunc, method, *inputs, **kwargs):
        ret = super().__array_ufunc__(ufunc, method, *inputs, **kwargs)
        fname = ufunc.__name__

        if ret is not None:
            return ret

        # Attempt to dispatch all other functions to cupy.
        cupy_func = getattr(cp, fname)
        if cupy_func:
            if ufunc.nin == 2:
                other = inputs[self is inputs[0]]
                inputs, index, _ = self._make_operands_and_index_for_binop(
                    other, fname
                )
            else:
                # This works for Index too
                inputs = {
                    name: (col, None, False, None)
                    for name, col in self._column_labels_and_values
                }
                index = self.index

            data = self._apply_cupy_ufunc_to_operands(
                ufunc, cupy_func, inputs, **kwargs
            )

            out = tuple(self._from_data(out, index=index) for out in data)
            return out[0] if ufunc.nout == 1 else out

        return NotImplemented

    @_performance_tracking
    def repeat(self, repeats, axis=None):
        """Repeats elements consecutively.

        Returns a new object of caller type(DataFrame/Series) where each
        element of the current object is repeated consecutively a given
        number of times.

        Parameters
        ----------
        repeats : int, or array of ints
            The number of repetitions for each element. This should
            be a non-negative integer. Repeating 0 times will return
            an empty object.

        Returns
        -------
        Series/DataFrame
            A newly created object of same type as caller
            with repeated elements.

        Examples
        --------
        >>> import cudf
        >>> df = cudf.DataFrame({'a': [1, 2, 3], 'b': [10, 20, 30]})
        >>> df
           a   b
        0  1  10
        1  2  20
        2  3  30
        >>> df.repeat(3)
           a   b
        0  1  10
        0  1  10
        0  1  10
        1  2  20
        1  2  20
        1  2  20
        2  3  30
        2  3  30
        2  3  30

        Repeat on Series

        >>> s = cudf.Series([0, 2])
        >>> s
        0    0
        1    2
        dtype: int64
        >>> s.repeat([3, 4])
        0    0
        0    0
        0    0
        1    2
        1    2
        1    2
        1    2
        dtype: int64
        >>> s.repeat(2)
        0    0
        0    0
        1    2
        1    2
        dtype: int64
        """
        res = self._from_columns_like_self(
            Frame._repeat(
                [*self.index._columns, *self._columns], repeats, axis
            ),
            self._column_names,
            self._index_names,
        )
        if isinstance(res.index, cudf.DatetimeIndex):
            res.index._freq = None
        return res

    def astype(
        self,
        dtype: Dtype | dict[abc.Hashable, Dtype],
        copy: bool = False,
        errors: Literal["raise", "ignore"] = "raise",
    ) -> Self:
        """Cast the object to the given dtype.

        Parameters
        ----------
        dtype : data type, or dict of column name -> data type
            Use a :class:`numpy.dtype` or Python type to cast entire DataFrame
            object to the same type. Alternatively, use ``{col: dtype, ...}``,
            where col is a column label and dtype is a :class:`numpy.dtype`
            or Python type to cast one or more of the DataFrame's columns to
            column-specific types.
        copy : bool, default False
            Return a deep-copy when ``copy=True``. Note by default
            ``copy=False`` setting is used and hence changes to
            values then may propagate to other cudf objects.
        errors : {'raise', 'ignore', 'warn'}, default 'raise'
            Control raising of exceptions on invalid data for provided dtype.

            -   ``raise`` : allow exceptions to be raised
            -   ``ignore`` : suppress exceptions. On error return original
                object.

        Returns
        -------
        DataFrame/Series

        Examples
        --------
        **DataFrame**

        >>> import cudf
        >>> df = cudf.DataFrame({'a': [10, 20, 30], 'b': [1, 2, 3]})
        >>> df
            a  b
        0  10  1
        1  20  2
        2  30  3
        >>> df.dtypes
        a    int64
        b    int64
        dtype: object

        Cast all columns to `int32`:

        >>> df.astype('int32').dtypes
        a    int32
        b    int32
        dtype: object

        Cast `a` to `float32` using a dictionary:

        >>> df.astype({'a': 'float32'}).dtypes
        a    float32
        b      int64
        dtype: object
        >>> df.astype({'a': 'float32'})
              a  b
        0  10.0  1
        1  20.0  2
        2  30.0  3

        **Series**

        >>> import cudf
        >>> series = cudf.Series([1, 2], dtype='int32')
        >>> series
        0    1
        1    2
        dtype: int32
        >>> series.astype('int64')
        0    1
        1    2
        dtype: int64

        Convert to categorical type:

        >>> series.astype('category')
        0    1
        1    2
        dtype: category
        Categories (2, int64): [1, 2]

        Convert to ordered categorical type with custom ordering:

        >>> cat_dtype = cudf.CategoricalDtype(categories=[2, 1], ordered=True)
        >>> series.astype(cat_dtype)
        0    1
        1    2
        dtype: category
        Categories (2, int64): [2 < 1]

        Note that using ``copy=False`` (enabled by default)
        and changing data on a new Series will
        propagate changes:

        >>> s1 = cudf.Series([1, 2])
        >>> s1
        0    1
        1    2
        dtype: int64
        >>> s2 = s1.astype('int64', copy=False)
        >>> s2[0] = 10
        >>> s1
        0    10
        1     2
        dtype: int64
        """
        if errors not in ("ignore", "raise"):
            raise ValueError("invalid error value specified")

        try:
            return super().astype(dtype, copy)
        except Exception as e:
            if errors == "raise":
                raise e
            return self

    @_performance_tracking
    def _drop_column(
        self, name: abc.Hashable, errors: Literal["ignore", "raise"] = "raise"
    ) -> None:
        """Drop a column by *name* inplace."""
        try:
            del self._data[name]
        except KeyError as err:
            if errors != "ignore":
                raise KeyError(f"column '{name}' does not exist") from err

    @_performance_tracking
    def drop(
        self,
        labels=None,
        axis=0,
        index=None,
        columns=None,
        level=None,
        inplace=False,
        errors="raise",
    ):
        """Drop specified labels from rows or columns.

        Remove rows or columns by specifying label names and corresponding
        axis, or by specifying directly index or column names. When using a
        multi-index, labels on different levels can be removed by specifying
        the level.

        Parameters
        ----------
        labels : single label or list-like
            Index or column labels to drop.
        axis : {0 or 'index', 1 or 'columns'}, default 0
            Whether to drop labels from the index (0 or 'index') or
            columns (1 or 'columns').
        index : single label or list-like
            Alternative to specifying axis (``labels, axis=0``
            is equivalent to ``index=labels``).
        columns : single label or list-like
            Alternative to specifying axis (``labels, axis=1``
            is equivalent to ``columns=labels``).
        level : int or level name, optional
            For MultiIndex, level from which the labels will be removed.
        inplace : bool, default False
            If False, return a copy. Otherwise, do operation
            inplace and return None.
        errors : {'ignore', 'raise'}, default 'raise'
            If 'ignore', suppress error and only existing labels are
            dropped.

        Returns
        -------
        DataFrame or Series
            DataFrame or Series without the removed index or column labels.

        Raises
        ------
        KeyError
            If any of the labels is not found in the selected axis.

        See Also
        --------
        DataFrame.loc : Label-location based indexer for selection by label.
        DataFrame.dropna : Return DataFrame with labels on given axis omitted
            where (all or any) data are missing.
        DataFrame.drop_duplicates : Return DataFrame with duplicate rows
            removed, optionally only considering certain columns.
        Series.reindex
            Return only specified index labels of Series
        Series.dropna
            Return series without null values
        Series.drop_duplicates
            Return series with duplicate values removed

        Examples
        --------
        **Series**

        >>> s = cudf.Series([1,2,3], index=['x', 'y', 'z'])
        >>> s
        x    1
        y    2
        z    3
        dtype: int64

        Drop labels x and z

        >>> s.drop(labels=['x', 'z'])
        y    2
        dtype: int64

        Drop a label from the second level in MultiIndex Series.

        >>> midx = cudf.MultiIndex.from_product([[0, 1, 2], ['x', 'y']])
        >>> s = cudf.Series(range(6), index=midx)
        >>> s
        0  x    0
           y    1
        1  x    2
           y    3
        2  x    4
           y    5
        dtype: int64
        >>> s.drop(labels='y', level=1)
        0  x    0
        1  x    2
        2  x    4
        Name: 2, dtype: int64

        **DataFrame**

        >>> import cudf
        >>> df = cudf.DataFrame({"A": [1, 2, 3, 4],
        ...                      "B": [5, 6, 7, 8],
        ...                      "C": [10, 11, 12, 13],
        ...                      "D": [20, 30, 40, 50]})
        >>> df
           A  B   C   D
        0  1  5  10  20
        1  2  6  11  30
        2  3  7  12  40
        3  4  8  13  50

        Drop columns

        >>> df.drop(['B', 'C'], axis=1)
           A   D
        0  1  20
        1  2  30
        2  3  40
        3  4  50
        >>> df.drop(columns=['B', 'C'])
           A   D
        0  1  20
        1  2  30
        2  3  40
        3  4  50

        Drop a row by index

        >>> df.drop([0, 1])
           A  B   C   D
        2  3  7  12  40
        3  4  8  13  50

        Drop columns and/or rows of MultiIndex DataFrame

        >>> midx = cudf.MultiIndex(levels=[['lama', 'cow', 'falcon'],
        ...                              ['speed', 'weight', 'length']],
        ...                      codes=[[0, 0, 0, 1, 1, 1, 2, 2, 2],
        ...                             [0, 1, 2, 0, 1, 2, 0, 1, 2]])
        >>> df = cudf.DataFrame(index=midx, columns=['big', 'small'],
        ...                   data=[[45, 30], [200, 100], [1.5, 1], [30, 20],
        ...                         [250, 150], [1.5, 0.8], [320, 250],
        ...                         [1, 0.8], [0.3, 0.2]])
        >>> df
                         big  small
        lama   speed    45.0   30.0
               weight  200.0  100.0
               length    1.5    1.0
        cow    speed    30.0   20.0
               weight  250.0  150.0
               length    1.5    0.8
        falcon speed   320.0  250.0
               weight    1.0    0.8
               length    0.3    0.2
        >>> df.drop(index='cow', columns='small')
                         big
        lama   speed    45.0
               weight  200.0
               length    1.5
        falcon speed   320.0
               weight    1.0
               length    0.3
        >>> df.drop(index='length', level=1)
                         big  small
        lama   speed    45.0   30.0
               weight  200.0  100.0
        cow    speed    30.0   20.0
               weight  250.0  150.0
        falcon speed   320.0  250.0
               weight    1.0    0.8
        """
        if labels is not None:
            if index is not None or columns is not None:
                raise ValueError(
                    "Cannot specify both 'labels' and 'index'/'columns'"
                )
            target = labels
        elif index is not None:
            target = index
            axis = 0
        elif columns is not None:
            target = columns
            axis = 1
        else:
            raise ValueError(
                "Need to specify at least one of 'labels', "
                "'index' or 'columns'"
            )

        if inplace:
            out = self
        else:
            out = self.copy()

        if axis in (1, "columns"):
            for label in _get_unique_drop_labels(target):
                out._drop_column(label, errors=errors)
        elif axis in (0, "index"):
            dropped = _drop_rows_by_labels(out, target, level, errors)

            if columns is not None:
                for label in _get_unique_drop_labels(columns):
                    dropped._drop_column(label, errors=errors)

            out._mimic_inplace(dropped, inplace=True)

        if not inplace:
            return out

    @_performance_tracking
    def _explode(self, explode_column: Any, ignore_index: bool):
        # Helper function for `explode` in `Series` and `Dataframe`, explodes a
        # specified nested column. Other columns' corresponding rows are
        # duplicated. If ignore_index is set, the original index is not
        # exploded and will be replaced with a `RangeIndex`.
        if not isinstance(self._data[explode_column].dtype, ListDtype):
            result = self.copy()
            if ignore_index:
                result.index = RangeIndex(len(result))
            return result

        column_index = self._column_names.index(explode_column)
        if not ignore_index:
            idx_cols = self.index._columns
        else:
            idx_cols = ()

        with acquire_spill_lock():
            plc_table = plc.lists.explode_outer(
                plc.Table(
                    [
                        col.to_pylibcudf(mode="read")
                        for col in itertools.chain(idx_cols, self._columns)
                    ]
                ),
                column_index + len(idx_cols),
            )
            exploded = [
                ColumnBase.from_pylibcudf(col) for col in plc_table.columns()
            ]
        # We must copy inner datatype of the exploded list column to
        # maintain struct dtype key names
        element_type = cast(
            ListDtype, self._columns[column_index].dtype
        ).element_type
        exploded = [
            column._with_type_metadata(element_type)
            if i == column_index
            else column
            for i, column in enumerate(exploded, start=-len(idx_cols))
        ]
        return self._from_columns_like_self(
            exploded,
            self._column_names,
            self.index.names if not ignore_index else None,
        )

    @_performance_tracking
    def tile(self, count: int):
        """Repeats the rows `count` times to form a new Frame.

        Parameters
        ----------
        self : input Table containing columns to interleave.
        count : Number of times to tile "rows". Must be non-negative.

        Examples
        --------
        >>> import cudf
        >>> df  = cudf.Dataframe([[8, 4, 7], [5, 2, 3]])
        >>> count = 2
        >>> df.tile(df, count)
           0  1  2
        0  8  4  7
        1  5  2  3
        0  8  4  7
        1  5  2  3

        Returns
        -------
        The indexed frame containing the tiled "rows".
        """
        with acquire_spill_lock():
            plc_table = plc.reshape.tile(
                plc.Table(
                    [
                        col.to_pylibcudf(mode="read")
                        for col in itertools.chain(
                            self.index._columns, self._columns
                        )
                    ]
                ),
                count,
            )
            tiled = [
                ColumnBase.from_pylibcudf(plc) for plc in plc_table.columns()
            ]
        return self._from_columns_like_self(
            tiled,
            column_names=self._column_names,
            index_names=self._index_names,
        )

    @_performance_tracking
    def groupby(
        self,
        by=None,
        axis=0,
        level=None,
        as_index=True,
        sort=no_default,
        group_keys=False,
        observed=True,
        dropna=True,
    ):
        if sort is no_default:
            sort = cudf.get_option("mode.pandas_compatible")

        if axis not in (0, "index"):
            raise NotImplementedError("axis parameter is not yet implemented")

        if not observed:
            raise NotImplementedError(
                "observed parameter is not yet implemented"
            )

        if by is None and level is None:
            raise TypeError(
                "groupby() requires either by or level to be specified."
            )
        if group_keys is None:
            group_keys = False

        return (
            self.__class__._resampler(self, by=by)
            if isinstance(by, cudf.Grouper) and by.freq
            else self.__class__._groupby(
                self,
                by=by,
                level=level,
                as_index=as_index,
                dropna=dropna,
                sort=sort,
                group_keys=group_keys,
            )
        )

    @_performance_tracking
    @docutils.doc_apply(
        doc_binop_template.format(
            operation="Addition",
            op_name="add",
            equivalent_op="frame + other",
            df_op_example=textwrap.dedent(
                """
                >>> df.add(1)
                        angles  degrees
                circle          1      361
                triangle        4      181
                rectangle       5      361
                """,
            ),
            ser_op_example=textwrap.dedent(
                """
                >>> a.add(b)
                a       2
                b    <NA>
                c    <NA>
                d    <NA>
                e    <NA>
                dtype: int64
                >>> a.add(b, fill_value=0)
                a       2
                b       1
                c       1
                d       1
                e    <NA>
                dtype: int64
                """
            ),
        )
    )
    def add(self, other, axis, level=None, fill_value=None):
        if level is not None:
            raise NotImplementedError("level parameter is not supported yet.")

        return self._binaryop(other, "__add__", fill_value)

    @_performance_tracking
    @docutils.doc_apply(
        doc_binop_template.format(
            operation="Addition",
            op_name="radd",
            equivalent_op="other + frame",
            df_op_example=textwrap.dedent(
                """
                >>> df.radd(1)
                        angles  degrees
                circle          1      361
                triangle        4      181
                rectangle       5      361
                """
            ),
            ser_op_example=textwrap.dedent(
                """
                >>> a.radd(b)
                a       2
                b    <NA>
                c    <NA>
                d    <NA>
                e    <NA>
                dtype: int64
                >>> a.radd(b, fill_value=0)
                a       2
                b       1
                c       1
                d       1
                e    <NA>
                dtype: int64
                """
            ),
        )
    )
    def radd(self, other, axis, level=None, fill_value=None):
        if level is not None:
            raise NotImplementedError("level parameter is not supported yet.")

        return self._binaryop(other, "__radd__", fill_value)

    @_performance_tracking
    @docutils.doc_apply(
        doc_binop_template.format(
            operation="Subtraction",
            op_name="sub",
            equivalent_op="frame - other",
            df_op_example=textwrap.dedent(
                """
                >>> df.sub(1)
                        angles  degrees
                circle         -1      359
                triangle        2      179
                rectangle       3      359
                """
            ),
            ser_op_example=textwrap.dedent(
                """
                >>> a.sub(b)
                a       0
                b    <NA>
                c    <NA>
                d    <NA>
                e    <NA>
                dtype: int64
                >>> a.sub(b, fill_value=0)
                a       2
                b       1
                c       1
                d      -1
                e    <NA>
                dtype: int64
                """
            ),
        )
    )
    def subtract(self, other, axis, level=None, fill_value=None):
        if level is not None:
            raise NotImplementedError("level parameter is not supported yet.")

        return self._binaryop(other, "__sub__", fill_value)

    sub = subtract

    @_performance_tracking
    @docutils.doc_apply(
        doc_binop_template.format(
            operation="Subtraction",
            op_name="rsub",
            equivalent_op="other - frame",
            df_op_example=textwrap.dedent(
                """
                >>> df.rsub(1)
                        angles  degrees
                circle          1     -359
                triangle       -2     -179
                rectangle      -3     -359
                """
            ),
            ser_op_example=textwrap.dedent(
                """
                >>> a.rsub(b)
                a       0
                b    <NA>
                c    <NA>
                d    <NA>
                e    <NA>
                dtype: int64
                >>> a.rsub(b, fill_value=0)
                a       0
                b      -1
                c      -1
                d       1
                e    <NA>
                dtype: int64
                """
            ),
        )
    )
    def rsub(self, other, axis, level=None, fill_value=None):
        if level is not None:
            raise NotImplementedError("level parameter is not supported yet.")

        return self._binaryop(other, "__rsub__", fill_value)

    @_performance_tracking
    @docutils.doc_apply(
        doc_binop_template.format(
            operation="Multiplication",
            op_name="mul",
            equivalent_op="frame * other",
            df_op_example=textwrap.dedent(
                """
                >>> df.multiply(1)
                        angles  degrees
                circle          0      360
                triangle        3      180
                rectangle       4      360
                """
            ),
            ser_op_example=textwrap.dedent(
                """
                >>> a.multiply(b)
                a       1
                b    <NA>
                c    <NA>
                d    <NA>
                e    <NA>
                dtype: int64
                >>> a.multiply(b, fill_value=0)
                a       1
                b       0
                c       0
                d       0
                e    <NA>
                dtype: int64
                """
            ),
        )
    )
    def multiply(self, other, axis, level=None, fill_value=None):
        if level is not None:
            raise NotImplementedError("level parameter is not supported yet.")

        return self._binaryop(other, "__mul__", fill_value)

    mul = multiply

    @_performance_tracking
    @docutils.doc_apply(
        doc_binop_template.format(
            operation="Multiplication",
            op_name="rmul",
            equivalent_op="other * frame",
            df_op_example=textwrap.dedent(
                """
                >>> df.rmul(1)
                        angles  degrees
                circle          0      360
                triangle        3      180
                rectangle       4      360
                """
            ),
            ser_op_example=textwrap.dedent(
                """
                >>> a.rmul(b)
                a       1
                b    <NA>
                c    <NA>
                d    <NA>
                e    <NA>
                dtype: int64
                >>> a.rmul(b, fill_value=0)
                a       1
                b       0
                c       0
                d       0
                e    <NA>
                dtype: int64
                """
            ),
        )
    )
    def rmul(self, other, axis, level=None, fill_value=None):
        if level is not None:
            raise NotImplementedError("level parameter is not supported yet.")

        return self._binaryop(other, "__rmul__", fill_value)

    @_performance_tracking
    @docutils.doc_apply(
        doc_binop_template.format(
            operation="Modulo",
            op_name="mod",
            equivalent_op="frame % other",
            df_op_example=textwrap.dedent(
                """
                >>> df.mod(1)
                        angles  degrees
                circle          0        0
                triangle        0        0
                rectangle       0        0
                """
            ),
            ser_op_example=textwrap.dedent(
                """
                >>> a.mod(b)
                a       0
                b    <NA>
                c    <NA>
                d    <NA>
                e    <NA>
                dtype: int64
                >>> a.mod(b, fill_value=0)
                a             0
                b    4294967295
                c    4294967295
                d             0
                e          <NA>
                dtype: int64
                """
            ),
        )
    )
    def mod(self, other, axis, level=None, fill_value=None):
        if level is not None:
            raise NotImplementedError("level parameter is not supported yet.")

        return self._binaryop(other, "__mod__", fill_value)

    @_performance_tracking
    @docutils.doc_apply(
        doc_binop_template.format(
            operation="Modulo",
            op_name="rmod",
            equivalent_op="other % frame",
            df_op_example=textwrap.dedent(
                """
                >>> df.rmod(1)
                            angles  degrees
                circle     4294967295        1
                triangle            1        1
                rectangle           1        1
                """
            ),
            ser_op_example=textwrap.dedent(
                """
                >>> a.rmod(b)
                a       0
                b    <NA>
                c    <NA>
                d    <NA>
                e    <NA>
                dtype: int64
                >>> a.rmod(b, fill_value=0)
                a             0
                b             0
                c             0
                d    4294967295
                e          <NA>
                dtype: int64
                """
            ),
        )
    )
    def rmod(self, other, axis, level=None, fill_value=None):
        if level is not None:
            raise NotImplementedError("level parameter is not supported yet.")

        return self._binaryop(other, "__rmod__", fill_value)

    @_performance_tracking
    @docutils.doc_apply(
        doc_binop_template.format(
            operation="Exponential",
            op_name="pow",
            equivalent_op="frame ** other",
            df_op_example=textwrap.dedent(
                """
                >>> df.pow(1)
                        angles  degrees
                circle          0      360
                triangle        2      180
                rectangle       4      360
                """
            ),
            ser_op_example=textwrap.dedent(
                """
                >>> a.pow(b)
                a       1
                b    <NA>
                c    <NA>
                d    <NA>
                e    <NA>
                dtype: int64
                >>> a.pow(b, fill_value=0)
                a       1
                b       1
                c       1
                d       0
                e    <NA>
                dtype: int64
                """
            ),
        )
    )
    def pow(self, other, axis, level=None, fill_value=None):
        if level is not None:
            raise NotImplementedError("level parameter is not supported yet.")

        return self._binaryop(other, "__pow__", fill_value)

    @_performance_tracking
    @docutils.doc_apply(
        doc_binop_template.format(
            operation="Exponential",
            op_name="rpow",
            equivalent_op="other ** frame",
            df_op_example=textwrap.dedent(
                """
                >>> df.rpow(1)
                        angles  degrees
                circle          1        1
                triangle        1        1
                rectangle       1        1
                """
            ),
            ser_op_example=textwrap.dedent(
                """
                >>> a.rpow(b)
                a       1
                b    <NA>
                c    <NA>
                d    <NA>
                e    <NA>
                dtype: int64
                >>> a.rpow(b, fill_value=0)
                a       1
                b       0
                c       0
                d       1
                e    <NA>
                dtype: int64
                """
            ),
        )
    )
    def rpow(self, other, axis, level=None, fill_value=None):
        if level is not None:
            raise NotImplementedError("level parameter is not supported yet.")

        return self._binaryop(other, "__rpow__", fill_value)

    @_performance_tracking
    @docutils.doc_apply(
        doc_binop_template.format(
            operation="Integer division",
            op_name="floordiv",
            equivalent_op="frame // other",
            df_op_example=textwrap.dedent(
                """
                >>> df.floordiv(1)
                        angles  degrees
                circle          0      360
                triangle        3      180
                rectangle       4      360
                """
            ),
            ser_op_example=textwrap.dedent(
                """
                >>> a.floordiv(b)
                a       1
                b    <NA>
                c    <NA>
                d    <NA>
                e    <NA>
                dtype: int64
                >>> a.floordiv(b, fill_value=0)
                a                      1
                b    9223372036854775807
                c    9223372036854775807
                d                      0
                e                   <NA>
                dtype: int64
                """
            ),
        )
    )
    def floordiv(self, other, axis, level=None, fill_value=None):
        if level is not None:
            raise NotImplementedError("level parameter is not supported yet.")

        return self._binaryop(other, "__floordiv__", fill_value)

    @_performance_tracking
    @docutils.doc_apply(
        doc_binop_template.format(
            operation="Integer division",
            op_name="rfloordiv",
            equivalent_op="other // frame",
            df_op_example=textwrap.dedent(
                """
                >>> df.rfloordiv(1)
                                        angles  degrees
                circle     9223372036854775807        0
                triangle                     0        0
                rectangle                    0        0
                """
            ),
            ser_op_example=textwrap.dedent(
                """
                >>> a.rfloordiv(b)
                a       1
                b    <NA>
                c    <NA>
                d    <NA>
                e    <NA>
                dtype: int64
                >>> a.rfloordiv(b, fill_value=0)
                a                      1
                b                      0
                c                      0
                d    9223372036854775807
                e                   <NA>
                dtype: int64
                """
            ),
        )
    )
    def rfloordiv(self, other, axis, level=None, fill_value=None):
        if level is not None:
            raise NotImplementedError("level parameter is not supported yet.")

        return self._binaryop(other, "__rfloordiv__", fill_value)

    @_performance_tracking
    @docutils.doc_apply(
        doc_binop_template.format(
            operation="Floating division",
            op_name="truediv",
            equivalent_op="frame / other",
            df_op_example=textwrap.dedent(
                """
                >>> df.truediv(1)
                        angles  degrees
                circle        0.0    360.0
                triangle      3.0    180.0
                rectangle     4.0    360.0
                """
            ),
            ser_op_example=textwrap.dedent(
                """
                >>> a.truediv(b)
                a     1.0
                b    <NA>
                c    <NA>
                d    <NA>
                e    <NA>
                dtype: float64
                >>> a.truediv(b, fill_value=0)
                a     1.0
                b     Inf
                c     Inf
                d     0.0
                e    <NA>
                dtype: float64
                """
            ),
        )
    )
    def truediv(self, other, axis, level=None, fill_value=None):
        if level is not None:
            raise NotImplementedError("level parameter is not supported yet.")

        return self._binaryop(other, "__truediv__", fill_value)

    # Alias for truediv
    div = truediv
    divide = truediv

    @_performance_tracking
    @docutils.doc_apply(
        doc_binop_template.format(
            operation="Floating division",
            op_name="rtruediv",
            equivalent_op="other / frame",
            df_op_example=textwrap.dedent(
                """
                >>> df.rtruediv(1)
                            angles   degrees
                circle          inf  0.002778
                triangle   0.333333  0.005556
                rectangle  0.250000  0.002778
                """
            ),
            ser_op_example=textwrap.dedent(
                """
                >>> a.rtruediv(b)
                a     1.0
                b    <NA>
                c    <NA>
                d    <NA>
                e    <NA>
                dtype: float64
                >>> a.rtruediv(b, fill_value=0)
                a     1.0
                b     0.0
                c     0.0
                d     Inf
                e    <NA>
                dtype: float64
                """
            ),
        )
    )
    def rtruediv(self, other, axis, level=None, fill_value=None):
        if level is not None:
            raise NotImplementedError("level parameter is not supported yet.")

        return self._binaryop(other, "__rtruediv__", fill_value)

    # Alias for rtruediv
    rdiv = rtruediv

    @_performance_tracking
    @docutils.doc_apply(
        doc_binop_template.format(
            operation="Equal to",
            op_name="eq",
            equivalent_op="frame == other",
            df_op_example=textwrap.dedent(
                """
                >>> df.eq(1)
                        angles  degrees
                circle      False    False
                triangle    False    False
                rectangle   False    False
                """
            ),
            ser_op_example=textwrap.dedent(
                """
                >>> a.eq(b)
                a    True
                b    <NA>
                c    <NA>
                d    <NA>
                e    <NA>
                dtype: bool
                >>> a.eq(b, fill_value=0)
                a    True
                b   False
                c   False
                d   False
                e    <NA>
                dtype: bool
                """
            ),
        )
    )
    def eq(self, other, axis="columns", level=None, fill_value=None):
        return self._binaryop(
            other=other, op="__eq__", fill_value=fill_value, can_reindex=True
        )

    @_performance_tracking
    @docutils.doc_apply(
        doc_binop_template.format(
            operation="Not equal to",
            op_name="ne",
            equivalent_op="frame != other",
            df_op_example=textwrap.dedent(
                """
                >>> df.ne(1)
                        angles  degrees
                circle       True     True
                triangle     True     True
                rectangle    True     True
                """
            ),
            ser_op_example=textwrap.dedent(
                """
                >>> a.ne(b)
                a    False
                b    <NA>
                c    <NA>
                d    <NA>
                e    <NA>
                dtype: bool
                >>> a.ne(b, fill_value=0)
                a   False
                b    True
                c    True
                d    True
                e    <NA>
                dtype: bool
                """
            ),
        )
    )
    def ne(self, other, axis="columns", level=None, fill_value=None):
        return self._binaryop(
            other=other, op="__ne__", fill_value=fill_value, can_reindex=True
        )

    @_performance_tracking
    @docutils.doc_apply(
        doc_binop_template.format(
            operation="Less than",
            op_name="lt",
            equivalent_op="frame < other",
            df_op_example=textwrap.dedent(
                """
                >>> df.lt(1)
                        angles  degrees
                circle       True    False
                triangle    False    False
                rectangle   False    False
                """
            ),
            ser_op_example=textwrap.dedent(
                """
                >>> a.lt(b)
                a   False
                b    <NA>
                c    <NA>
                d    <NA>
                e    <NA>
                dtype: bool
                >>> a.lt(b, fill_value=0)
                a   False
                b   False
                c   False
                d    True
                e    <NA>
                dtype: bool
                """
            ),
        )
    )
    def lt(self, other, axis="columns", level=None, fill_value=None):
        return self._binaryop(
            other=other, op="__lt__", fill_value=fill_value, can_reindex=True
        )

    @_performance_tracking
    @docutils.doc_apply(
        doc_binop_template.format(
            operation="Less than or equal to",
            op_name="le",
            equivalent_op="frame <= other",
            df_op_example=textwrap.dedent(
                """
                >>> df.le(1)
                        angles  degrees
                circle       True    False
                triangle    False    False
                rectangle   False    False
                """
            ),
            ser_op_example=textwrap.dedent(
                """
                >>> a.le(b)
                a    True
                b    <NA>
                c    <NA>
                d    <NA>
                e    <NA>
                dtype: bool
                >>> a.le(b, fill_value=0)
                a    True
                b   False
                c   False
                d    True
                e    <NA>
                dtype: bool
                """
            ),
        )
    )
    def le(self, other, axis="columns", level=None, fill_value=None):
        return self._binaryop(
            other=other, op="__le__", fill_value=fill_value, can_reindex=True
        )

    @_performance_tracking
    @docutils.doc_apply(
        doc_binop_template.format(
            operation="Greater than",
            op_name="gt",
            equivalent_op="frame > other",
            df_op_example=textwrap.dedent(
                """
                >>> df.gt(1)
                        angles  degrees
                circle      False     True
                triangle     True     True
                rectangle    True     True
                """
            ),
            ser_op_example=textwrap.dedent(
                """
                >>> a.gt(b)
                a   False
                b    <NA>
                c    <NA>
                d    <NA>
                e    <NA>
                dtype: bool
                >>> a.gt(b, fill_value=0)
                a   False
                b    True
                c    True
                d   False
                e    <NA>
                dtype: bool
                """
            ),
        )
    )
    def gt(self, other, axis="columns", level=None, fill_value=None):
        return self._binaryop(
            other=other, op="__gt__", fill_value=fill_value, can_reindex=True
        )

    @_performance_tracking
    @docutils.doc_apply(
        doc_binop_template.format(
            operation="Greater than or equal to",
            op_name="ge",
            equivalent_op="frame >= other",
            df_op_example=textwrap.dedent(
                """
                >>> df.ge(1)
                        angles  degrees
                circle      False     True
                triangle     True     True
                rectangle    True     True
                """
            ),
            ser_op_example=textwrap.dedent(
                """
                >>> a.ge(b)
                a    True
                b    <NA>
                c    <NA>
                d    <NA>
                e    <NA>
                dtype: bool
                >>> a.ge(b, fill_value=0)
                a   True
                b    True
                c    True
                d   False
                e    <NA>
                dtype: bool
                """
            ),
        )
    )
    def ge(self, other, axis="columns", level=None, fill_value=None):
        return self._binaryop(
            other=other, op="__ge__", fill_value=fill_value, can_reindex=True
        )

    def _preprocess_subset(self, subset) -> set[abc.Hashable]:
        if subset is None:
            subset = self._column_names
        elif (
            is_scalar(subset)
            or isinstance(subset, tuple)
            and subset in self._column_names
        ):
            subset = (subset,)
        diff = set(subset) - set(self._column_names)
        if len(diff) != 0:
            raise KeyError(f"columns {diff} do not exist")
        return subset

    @_performance_tracking
    def rank(
        self,
        axis: Literal[0, "index"] = 0,
        method: Literal["average", "min", "max", "first", "dense"] = "average",
        numeric_only: bool = False,
        na_option: Literal["keep", "top", "bottom"] = "keep",
        ascending: bool = True,
        pct: bool = False,
    ) -> Self:
        """
        Compute numerical data ranks (1 through n) along axis.

        By default, equal values are assigned a rank that is the average of the
        ranks of those values.

        Parameters
        ----------
        axis : {0 or 'index'}, default 0
            Index to direct ranking.
        method : {'average', 'min', 'max', 'first', 'dense'}, default 'average'
            How to rank the group of records that have the same value
            (i.e. ties):
            * average: average rank of the group
            * min: lowest rank in the group
            * max: highest rank in the group
            * first: ranks assigned in order they appear in the array
            * dense: like 'min', but rank always increases by 1 between groups.
        numeric_only : bool, default False
            For DataFrame objects, rank only numeric columns if set to True.
        na_option : {'keep', 'top', 'bottom'}, default 'keep'
            How to rank NaN values:
            * keep: assign NaN rank to NaN values
            * top: assign smallest rank to NaN values if ascending
            * bottom: assign highest rank to NaN values if ascending.
        ascending : bool, default True
            Whether or not the elements should be ranked in ascending order.
        pct : bool, default False
            Whether or not to display the returned rankings in percentile
            form.

        Returns
        -------
        same type as caller
            Return a Series or DataFrame with data ranks as values.
        """
        if method not in {"average", "min", "max", "first", "dense"}:
            raise KeyError(method)

        method_enum = plc.aggregation.RankMethod[method.upper()]
        if na_option not in {"keep", "top", "bottom"}:
            raise ValueError(
                "na_option must be one of 'keep', 'top', or 'bottom'"
            )

        if axis not in (0, "index"):
            raise NotImplementedError(
                f"axis must be `0`/`index`, "
                f"axis={axis} is not yet supported in rank"
            )

        num_cols = self._num_columns
        dropped_cols = False
        source = self
        if numeric_only:
            if isinstance(source, cudf.Series) and not is_dtype_obj_numeric(
                source.dtype, include_decimal=False
            ):  # type: ignore[attr-defined]
                raise TypeError(
                    "Series.rank does not allow numeric_only=True with "
                    "non-numeric dtype."
                )
            numeric_cols = (
                name
                for name, dtype in self._dtypes
                if is_dtype_obj_numeric(dtype, include_decimal=False)
            )
            source = self._get_columns_by_label(numeric_cols)
            if source.empty:
                return source.astype(np.dtype(np.float64))
            elif source._num_columns != num_cols:
                dropped_cols = True

        column_order = (
            plc.types.Order.ASCENDING
            if ascending
            else plc.types.Order.DESCENDING
        )
        # ascending
        #    #top    = na_is_smallest
        #    #bottom = na_is_largest
        #    #keep   = na_is_largest
        # descending
        #    #top    = na_is_largest
        #    #bottom = na_is_smallest
        #    #keep   = na_is_smallest
        if ascending:
            if na_option == "top":
                null_precedence = plc.types.NullOrder.BEFORE
            else:
                null_precedence = plc.types.NullOrder.AFTER
        else:
            if na_option == "top":
                null_precedence = plc.types.NullOrder.AFTER
            else:
                null_precedence = plc.types.NullOrder.BEFORE
        c_null_handling = (
            plc.types.NullPolicy.EXCLUDE
            if na_option == "keep"
            else plc.types.NullPolicy.INCLUDE
        )

        if cudf.get_option("mode.pandas_compatible"):
            source = source.nans_to_nulls()
        result_columns = [
            col.rank(
                method=method_enum,
                column_order=column_order,
                null_handling=c_null_handling,
                null_precedence=null_precedence,
                pct=pct,
            )
            for col in source._columns
        ]

        if dropped_cols:
            result = type(source)._from_data(
                ColumnAccessor(
                    dict(zip(source._column_names, result_columns)),
                    multiindex=source._data.multiindex,
                    level_names=source._data.level_names,
                    label_dtype=source._data.label_dtype,
                    verify=False,
                ),
            )
        else:
            result = source._from_data_like_self(
                self._data._from_columns_like_self(result_columns)
            )
        result.index = source.index
        return result.astype(np.float64)

    def convert_dtypes(
        self,
        infer_objects: bool = True,
        convert_string: bool = True,
        convert_integer: bool = True,
        convert_boolean: bool = True,
        convert_floating: bool = True,
        dtype_backend=None,
    ) -> Self:
        """
        Convert columns to the best possible nullable dtypes.

        If the dtype is numeric, and consists of all integers, convert
        to an appropriate integer extension type. Otherwise, convert
        to an appropriate floating type.

        All other dtypes are always returned as-is as all dtypes in
        cudf are nullable.
        """
        if not (convert_floating and convert_integer):
            return self.copy()
        else:
            cols = []
            for col in self._columns:
                if col.dtype.kind == "f":
                    col = col.fillna(0)
                    as_int = col.astype(np.dtype(np.int64))
                    if cp.allclose(col, as_int):
                        cols.append(as_int)
                        continue
                cols.append(col)
            return self._from_data_like_self(
                self._data._from_columns_like_self(cols, verify=False)
            )

    @_warn_no_dask_cudf
    def __dask_tokenize__(self):
        from dask.base import normalize_token

        return [
            type(self),
            str(dict(self._dtypes)),
            *[
                normalize_token(col.dtype.categories)
                for col in self._columns
                if col.dtype == "category"
            ],
            normalize_token(self.index),
            normalize_token(self.hash_values().values_host),
        ]


def _check_duplicate_level_names(specified, level_names):
    """Raise if any of `specified` has duplicates in `level_names`."""
    if specified is None:
        return
    if len(set(level_names)) == len(level_names):
        return
    duplicates = {key for key, val in Counter(level_names).items() if val > 1}

    duplicates_specified = [spec for spec in specified if spec in duplicates]
    if not len(duplicates_specified) == 0:
        # Note: pandas raises first encountered duplicates, cuDF raises all.
        raise ValueError(
            f"The names {duplicates_specified} occurs multiple times, use a"
            " level number"
        )


@_performance_tracking
def _get_replacement_values_for_columns(
    to_replace: Any, value: Any, columns_dtype_map: dict[Any, DtypeObj]
) -> tuple[dict[Any, bool], dict[Any, Any], dict[Any, Any]]:
    """
    Returns a per column mapping for the values to be replaced, new
    values to be replaced with and if all the values are empty.

    Parameters
    ----------
    to_replace : numeric, str, list-like or dict
        Contains the values to be replaced.
    value : numeric, str, list-like, or dict
        Contains the values to replace `to_replace` with.
    columns_dtype_map : dict
        A column to dtype mapping representing dtype of columns.

    Returns
    -------
    all_na_columns : dict
        A dict mapping of all columns if they contain all na values
    to_replace_columns : dict
        A dict mapping of all columns and the existing values that
        have to be replaced.
    values_columns : dict
        A dict mapping of all columns and the corresponding values
        to be replaced with.
    """
    to_replace_columns: dict[Any, Any] = {}
    values_columns: dict[Any, Any] = {}
    all_na_columns: dict[Any, Any] = {}

    if is_scalar(to_replace) and is_scalar(value):
        to_replace_columns = {col: [to_replace] for col in columns_dtype_map}
        values_columns = {col: [value] for col in columns_dtype_map}
    elif is_list_like(to_replace) or isinstance(
        to_replace, (ColumnBase, Index)
    ):
        if is_scalar(value):
            to_replace_columns = {col: to_replace for col in columns_dtype_map}
            values_columns = {
                col: [value]
                if is_dtype_obj_numeric(dtype, include_decimal=False)
                else as_column(
                    value,
                    length=len(to_replace),
                    dtype=cudf.dtype(type(value)),
                )
                for col, dtype in columns_dtype_map.items()
            }
        elif is_list_like(value) or is_column_like(value):
            if len(to_replace) != len(value):
                raise ValueError(
                    f"Replacement lists must be "
                    f"of same length."
                    f" Expected {len(to_replace)}, got {len(value)}."
                )
            else:
                to_replace_columns = {
                    col: to_replace for col in columns_dtype_map
                }
                values_columns = {col: value for col in columns_dtype_map}
        else:
            raise TypeError(
                "value argument must be scalar, list-like or Series"
            )
    elif _is_series(to_replace):
        if value is None or value is no_default:
            to_replace_columns = {
                col: as_column(to_replace.index) for col in columns_dtype_map
            }
            values_columns = {col: to_replace for col in columns_dtype_map}
        elif is_dict_like(value):
            to_replace_columns = {
                col: to_replace[col]
                for col in columns_dtype_map
                if col in to_replace
            }
            values_columns = {
                col: value[col] for col in to_replace_columns if col in value
            }
        elif is_scalar(value) or _is_series(value):
            to_replace_columns = {
                col: to_replace[col]
                for col in columns_dtype_map
                if col in to_replace
            }
            values_columns = {
                col: [value] if is_scalar(value) else value[col]
                for col in to_replace_columns
                if col in value
            }
        else:
            raise ValueError(
                "Series.replace cannot use dict-like to_replace and non-None "
                "value"
            )
    elif is_dict_like(to_replace):
        if value is None or value is no_default:
            to_replace_columns = {
                col: list(to_replace.keys()) for col in columns_dtype_map
            }
            values_columns = {
                col: list(to_replace.values()) for col in columns_dtype_map
            }
        elif is_dict_like(value):
            to_replace_columns = {
                col: to_replace[col]
                for col in columns_dtype_map
                if col in to_replace
            }
            values_columns = {
                col: value[col] for col in columns_dtype_map if col in value
            }
        elif is_scalar(value) or _is_series(value):
            to_replace_columns = {
                col: to_replace[col]
                for col in columns_dtype_map
                if col in to_replace
            }
            values_columns = {
                col: [value] if is_scalar(value) else value
                for col in columns_dtype_map
                if col in to_replace
            }
        else:
            raise TypeError("value argument must be scalar, dict, or Series")
    else:
        raise TypeError(
            "Expecting 'to_replace' to be either a scalar, array-like, "
            "dict or None, got invalid type "
            f"'{type(to_replace).__name__}'"
        )

    to_replace_columns = {
        key: [value] if is_scalar(value) else value
        for key, value in to_replace_columns.items()
    }
    values_columns = {
        key: [value] if is_scalar(value) else value
        for key, value in values_columns.items()
    }

    for i in to_replace_columns:
        if i in values_columns:
            if isinstance(values_columns[i], list):
                all_na = values_columns[i].count(None) == len(
                    values_columns[i]
                )
            else:
                all_na = False
            all_na_columns[i] = all_na

    return all_na_columns, to_replace_columns, values_columns


def _is_series(obj: Any) -> bool:
    """
    Checks if the `obj` is of type `cudf.Series`
    instead of checking for isinstance(obj, cudf.Series)
    to avoid circular imports.
    """
    return isinstance(obj, IndexedFrame) and obj.ndim == 1


@_performance_tracking
def _drop_rows_by_labels(
    obj: DataFrameOrSeries,
    labels: ColumnLike | abc.Iterable | str,
    level: int | str,
    errors: str,
) -> DataFrameOrSeries:
    """Remove rows specified by `labels`.

    If `errors="raise"`, an error is raised if some items in `labels` do not
    exist in `obj.index`.

    Will raise if level(int) is greater or equal to index nlevels.
    """
    if isinstance(level, int) and level >= obj.index.nlevels:
        raise ValueError("Param level out of bounds.")

    if not isinstance(labels, (cudf.Series, cudf.Index)):
        labels = as_column(labels)

    if isinstance(obj.index, cudf.MultiIndex):
        if level is None:
            level = 0

        levels_index = obj.index.get_level_values(level)
        if errors == "raise" and not labels.isin(levels_index).all():  # type: ignore[union-attr]
            raise KeyError("One or more values not found in axis")

        if isinstance(level, int):
            ilevel = level
        else:
            ilevel = obj.index.names.index(level)

        # 1. Merge Index df and data df along column axis:
        # | id | .index df | data column(s) |
        idx_nlv = obj.index.nlevels
        working_df = obj.index.to_frame(index=False)
        working_df.columns = list(range(idx_nlv))
        for i, col in enumerate(obj._data):
            working_df[idx_nlv + i] = obj._data[col]
        # 2. Set `level` as common index:
        # | level | .index df w/o level | data column(s) |
        working_df = working_df.set_index(level)

        # 3. Use "leftanti" join to drop
        # TODO: use internal API with "leftanti" and specify left and right
        # join keys to bypass logic check
        if isinstance(labels, ColumnBase):
            join_index = cudf.Index._from_column(labels, name=level)
        else:
            join_index = cudf.Index(labels, name=level)
        to_join = cudf.DataFrame(index=join_index)
        join_res = working_df.join(to_join, how="leftanti")

        # 4. Reconstruct original layout, and rename
        join_res._insert(
            ilevel, name=join_res.index.name, value=join_res.index
        )

        midx = cudf.MultiIndex.from_frame(
            join_res.iloc[:, 0:idx_nlv], names=obj.index.names
        )

        if isinstance(obj, cudf.Series):
            return obj.__class__._from_data(
                join_res.iloc[:, idx_nlv:]._data, index=midx, name=obj.name
            )
        else:
            return obj.__class__._from_data(
                join_res.iloc[:, idx_nlv:]._data,
                index=midx,
                columns=obj._data.to_pandas_index,
            )

    else:
        if errors == "raise" and not labels.isin(obj.index).all():  # type: ignore[union-attr]
            raise KeyError("One or more values not found in axis")

        if isinstance(labels, ColumnBase):
            idx = cudf.Index._from_column(labels, name=obj.index.name)
        else:
            idx = cudf.Index(labels, name=labels.name)
        key_df = cudf.DataFrame._from_data(data={}, index=idx)
        if isinstance(obj, cudf.DataFrame):
            res = obj.join(key_df, how="leftanti")
        else:
            res = obj.to_frame(name="tmp").join(key_df, how="leftanti")["tmp"]
            res.name = obj.name
        # Join changes the index to common type,
        # but we need to preserve the type of
        # index being returned, Hence this type-cast.
        res.index = res.index.astype(obj.index.dtype)
        return res


def _is_same_dtype(lhs_dtype, rhs_dtype):
    # Utility specific to `_reindex` to check
    # for matching column dtype.
    if lhs_dtype == rhs_dtype:
        return True
    elif (
        isinstance(lhs_dtype, cudf.CategoricalDtype)
        and isinstance(rhs_dtype, cudf.CategoricalDtype)
        and lhs_dtype.categories.dtype == rhs_dtype.categories.dtype
    ):
        # OK if categories are not all the same
        return True
    elif (
        isinstance(lhs_dtype, cudf.CategoricalDtype)
        and not isinstance(rhs_dtype, cudf.CategoricalDtype)
        and lhs_dtype.categories.dtype == rhs_dtype
    ):
        return True
    elif (
        isinstance(rhs_dtype, cudf.CategoricalDtype)
        and not isinstance(lhs_dtype, cudf.CategoricalDtype)
        and rhs_dtype.categories.dtype == lhs_dtype
    ):
        return True
    else:
        return False<|MERGE_RESOLUTION|>--- conflicted
+++ resolved
@@ -446,72 +446,6 @@
             self._data._from_columns_like_self(results)
         )
 
-<<<<<<< HEAD
-    @property
-    @_performance_tracking
-    def empty(self):
-        """
-        Indicator whether DataFrame or Series is empty.
-
-        True if DataFrame/Series is entirely empty (no items),
-        meaning any of the axes are of length 0.
-
-        Returns
-        -------
-        out : bool
-            If DataFrame/Series is empty, return True, if not return False.
-
-        Examples
-        --------
-        >>> import cudf
-        >>> df = cudf.DataFrame({'A' : []})
-        >>> df
-        Empty DataFrame
-        Columns: [A]
-        Index: []
-        >>> df.empty
-        True
-
-        If we only have `null` values in our DataFrame, it is
-        not considered empty! We will need to drop
-        the `null`'s to make the DataFrame empty:
-
-        >>> df = cudf.DataFrame({'A' : [None, None]})
-        >>> df
-              A
-        0  <NA>
-        1  <NA>
-        >>> df.empty
-        False
-        >>> df.dropna().empty
-        True
-
-        Non-empty and empty Series example:
-
-        >>> s = cudf.Series([1, 2, None])
-        >>> s
-        0       1
-        1       2
-        2    <NA>
-        dtype: int64
-        >>> s.empty
-        False
-        >>> s = cudf.Series([])
-        >>> s
-        Series([], dtype: float64)
-        >>> s.empty
-        True
-
-        .. pandas-compat::
-            :attr:`pandas.DataFrame.empty`, :attr:`pandas.Series.empty`
-
-            If DataFrame/Series contains only `null` values, it is still not
-            considered empty. See the example above.
-        """
-        return super().empty
-
-=======
->>>>>>> 16dcb0f6
     @_performance_tracking
     @ioutils.doc_to_json()
     def to_json(self, path_or_buf=None, *args, **kwargs):
