# Copyright (c) 2021, NVIDIA CORPORATION.
"""Base class for Frame types that have an index."""

from __future__ import annotations

import operator
import warnings
from collections import Counter, abc
from typing import Callable, Type, TypeVar
from uuid import uuid4

import cupy as cp
import numpy as np
import pandas as pd
from nvtx import annotate

import cudf
import cudf._lib as libcudf
from cudf._typing import ColumnLike
from cudf.api.types import (
    _is_non_decimal_numeric_dtype,
    is_bool_dtype,
    is_categorical_dtype,
    is_integer_dtype,
    is_list_like,
)
from cudf.core.column import arange
from cudf.core.column_accessor import ColumnAccessor
from cudf.core.frame import Frame
from cudf.core.index import Index, RangeIndex, _index_from_columns
from cudf.core.multiindex import MultiIndex
from cudf.utils.utils import _gather_map_is_valid, cached_property

doc_reset_index_template = """
        Reset the index of the {klass}, or a level of it.

        Parameters
        ----------
        level : int, str, tuple, or list, default None
            Only remove the given levels from the index. Removes all levels by
            default.
        drop : bool, default False
            Do not try to insert index into dataframe columns. This resets
            the index to the default integer index.
{argument}
        inplace : bool, default False
            Modify the DataFrame in place (do not create a new object).

        Returns
        -------
        {return_type}
            {klass} with the new index or None if ``inplace=True``.{return_doc}

        Examples
        --------
        {example}
"""


def _indices_from_labels(obj, labels):
    from cudf.core.column import column

    if not isinstance(labels, cudf.MultiIndex):
        labels = column.as_column(labels)

        if is_categorical_dtype(obj.index):
            labels = labels.astype("category")
            codes = labels.codes.astype(obj.index._values.codes.dtype)
            labels = column.build_categorical_column(
                categories=labels.dtype.categories,
                codes=codes,
                ordered=labels.dtype.ordered,
            )
        else:
            labels = labels.astype(obj.index.dtype)

    # join is not guaranteed to maintain the index ordering
    # so we will sort it with its initial ordering which is stored
    # in column "__"
    lhs = cudf.DataFrame({"__": arange(len(labels))}, index=labels)
    rhs = cudf.DataFrame({"_": arange(len(obj))}, index=obj.index)
    return lhs.join(rhs).sort_values("__")["_"]


def _get_label_range_or_mask(index, start, stop, step):
    if (
        not (start is None and stop is None)
        and type(index) is cudf.core.index.DatetimeIndex
        and index.is_monotonic is False
    ):
        start = pd.to_datetime(start)
        stop = pd.to_datetime(stop)
        if start is not None and stop is not None:
            if start > stop:
                return slice(0, 0, None)
            # TODO: Once Index binary ops are updated to support logical_and,
            # can use that instead of using cupy.
            boolean_mask = cp.logical_and((index >= start), (index <= stop))
        elif start is not None:
            boolean_mask = index >= start
        else:
            boolean_mask = index <= stop
        return boolean_mask
    else:
        start, stop = index.find_label_range(start, stop)
        return slice(start, stop, step)


class _FrameIndexer:
    """Parent class for indexers."""

    def __init__(self, frame):
        self._frame = frame


_LocIndexerClass = TypeVar("_LocIndexerClass", bound="_FrameIndexer")
_IlocIndexerClass = TypeVar("_IlocIndexerClass", bound="_FrameIndexer")

T = TypeVar("T", bound="IndexedFrame")


class IndexedFrame(Frame):
    """A frame containing an index.

    This class encodes the common behaviors for core user-facing classes like
    DataFrame and Series that consist of a sequence of columns along with a
    special set of index columns.

    Parameters
    ----------
    data : dict
        An dict mapping column names to Columns
    index : Table
        A Frame representing the (optional) index columns.
    """

    # mypy can't handle bound type variables as class members
    _loc_indexer_type: Type[_LocIndexerClass]  # type: ignore
    _iloc_indexer_type: Type[_IlocIndexerClass]  # type: ignore
    _index: cudf.core.index.BaseIndex

    def __init__(self, data=None, index=None):
        super().__init__(data=data, index=index)

    def to_dict(self, *args, **kwargs):  # noqa: D102
        raise TypeError(
            "cuDF does not support conversion to host memory "
            "via `to_dict()` method. Consider using "
            "`.to_pandas().to_dict()` to construct a Python dictionary."
        )

    @property
    def index(self):
        """Get the labels for the rows."""
        return self._index

    @index.setter
    def index(self, value):
        old_length = len(self)
        new_length = len(value)

        # A DataFrame with 0 columns can have an index of arbitrary length.
        if len(self._data) > 0 and new_length != old_length:
            raise ValueError(
                f"Length mismatch: Expected axis has {old_length} elements, "
                f"new values have {len(value)} elements"
            )
        self._index = Index(value)

    @cached_property
    def loc(self):
        """Select rows and columns by label or boolean mask.

        Examples
        --------
        **Series**

        >>> import cudf
        >>> series = cudf.Series([10, 11, 12], index=['a', 'b', 'c'])
        >>> series
        a    10
        b    11
        c    12
        dtype: int64
        >>> series.loc['b']
        11

        **DataFrame**

        DataFrame with string index.

        >>> df
           a  b
        a  0  5
        b  1  6
        c  2  7
        d  3  8
        e  4  9

        Select a single row by label.

        >>> df.loc['a']
        a    0
        b    5
        Name: a, dtype: int64

        Select multiple rows and a single column.

        >>> df.loc[['a', 'c', 'e'], 'b']
        a    5
        c    7
        e    9
        Name: b, dtype: int64

        Selection by boolean mask.

        >>> df.loc[df.a > 2]
           a  b
        d  3  8
        e  4  9

        Setting values using loc.

        >>> df.loc[['a', 'c', 'e'], 'a'] = 0
        >>> df
           a  b
        a  0  5
        b  1  6
        c  0  7
        d  3  8
        e  0  9

        """
        return self._loc_indexer_type(self)

    @cached_property
    def iloc(self):
        """Select values by position.

        Examples
        --------
        **Series**

        >>> import cudf
        >>> s = cudf.Series([10, 20, 30])
        >>> s
        0    10
        1    20
        2    30
        dtype: int64
        >>> s.iloc[2]
        30

        **DataFrame**

        Selecting rows and column by position.

        Examples
        --------
        >>> df = cudf.DataFrame({'a': range(20),
        ...                      'b': range(20),
        ...                      'c': range(20)})

        Select a single row using an integer index.

        >>> df.iloc[1]
        a    1
        b    1
        c    1
        Name: 1, dtype: int64

        Select multiple rows using a list of integers.

        >>> df.iloc[[0, 2, 9, 18]]
              a    b    c
         0    0    0    0
         2    2    2    2
         9    9    9    9
        18   18   18   18

        Select rows using a slice.

        >>> df.iloc[3:10:2]
             a    b    c
        3    3    3    3
        5    5    5    5
        7    7    7    7
        9    9    9    9

        Select both rows and columns.

        >>> df.iloc[[1, 3, 5, 7], 2]
        1    1
        3    3
        5    5
        7    7
        Name: c, dtype: int64

        Setting values in a column using iloc.

        >>> df.iloc[:4] = 0
        >>> df
           a  b  c
        0  0  0  0
        1  0  0  0
        2  0  0  0
        3  0  0  0
        4  4  4  4
        5  5  5  5
        6  6  6  6
        7  7  7  7
        8  8  8  8
        9  9  9  9
        [10 more rows]

        """
        return self._iloc_indexer_type(self)

    @annotate("SORT_INDEX", color="red", domain="cudf_python")
    def sort_index(
        self,
        axis=0,
        level=None,
        ascending=True,
        inplace=False,
        kind=None,
        na_position="last",
        sort_remaining=True,
        ignore_index=False,
        key=None,
    ):
        """Sort object by labels (along an axis).

        Parameters
        ----------
        axis : {0 or ‘index’, 1 or ‘columns’}, default 0
            The axis along which to sort. The value 0 identifies the rows,
            and 1 identifies the columns.
        level : int or level name or list of ints or list of level names
            If not None, sort on values in specified index level(s).
            This is only useful in the case of MultiIndex.
        ascending : bool, default True
            Sort ascending vs. descending.
        inplace : bool, default False
            If True, perform operation in-place.
        kind : sorting method such as `quick sort` and others.
            Not yet supported.
        na_position : {‘first’, ‘last’}, default ‘last’
            Puts NaNs at the beginning if first; last puts NaNs at the end.
        sort_remaining : bool, default True
            Not yet supported
        ignore_index : bool, default False
            if True, index will be replaced with RangeIndex.
        key : callable, optional
            If not None, apply the key function to the index values before
            sorting. This is similar to the key argument in the builtin
            sorted() function, with the notable difference that this key
            function should be vectorized. It should expect an Index and return
            an Index of the same shape. For MultiIndex inputs, the key is
            applied per level.

        Returns
        -------
        Frame or None

        Notes
        -----
        Difference from pandas:
          * Not supporting: kind, sort_remaining=False

        Examples
        --------
        **Series**
        >>> import cudf
        >>> series = cudf.Series(['a', 'b', 'c', 'd'], index=[3, 2, 1, 4])
        >>> series
        3    a
        2    b
        1    c
        4    d
        dtype: object
        >>> series.sort_index()
        1    c
        2    b
        3    a
        4    d
        dtype: object

        Sort Descending

        >>> series.sort_index(ascending=False)
        4    d
        3    a
        2    b
        1    c
        dtype: object

        **DataFrame**
        >>> df = cudf.DataFrame(
        ... {"b":[3, 2, 1], "a":[2, 1, 3]}, index=[1, 3, 2])
        >>> df.sort_index(axis=0)
           b  a
        1  3  2
        2  1  3
        3  2  1
        >>> df.sort_index(axis=1)
           a  b
        1  2  3
        3  1  2
        2  3  1
        """
        if kind is not None:
            raise NotImplementedError("kind is not yet supported")

        if not sort_remaining:
            raise NotImplementedError(
                "sort_remaining == False is not yet supported"
            )

        if key is not None:
            raise NotImplementedError("key is not yet supported.")

        if na_position not in {"first", "last"}:
            raise ValueError(f"invalid na_position: {na_position}")

        if axis in (0, "index"):
            idx = self.index
            if isinstance(idx, MultiIndex):
                if level is not None:
                    # Pandas doesn't handle na_position in case of MultiIndex.
                    na_position = "first" if ascending is True else "last"
                    labels = [
                        idx._get_level_label(lvl)
                        for lvl in (level if is_list_like(level) else (level,))
                    ]
                    # Explicitly construct a Frame rather than using type(self)
                    # to avoid constructing a SingleColumnFrame (e.g. Series).
                    idx = Frame._from_data(idx._data.select_by_label(labels))

                inds = idx._get_sorted_inds(
                    ascending=ascending, na_position=na_position
                )
                out = self._gather(inds)
                # TODO: frame factory function should handle multilevel column
                # names
                if isinstance(
                    self, cudf.core.dataframe.DataFrame
                ) and isinstance(
                    self.columns, pd.core.indexes.multi.MultiIndex
                ):
                    out.columns = self.columns
            elif (ascending and idx.is_monotonic_increasing) or (
                not ascending and idx.is_monotonic_decreasing
            ):
                out = self.copy()
            else:
                inds = idx.argsort(
                    ascending=ascending, na_position=na_position
                )
                out = self._gather(inds)
                if isinstance(
                    self, cudf.core.dataframe.DataFrame
                ) and isinstance(
                    self.columns, pd.core.indexes.multi.MultiIndex
                ):
                    out.columns = self.columns
        else:
            labels = sorted(self._data.names, reverse=not ascending)
            out = self[labels]

        if ignore_index is True:
            out = out.reset_index(drop=True)
        return self._mimic_inplace(out, inplace=inplace)

    def hash_values(self, method="murmur3"):
        """Compute the hash of values in this column.

        Parameters
        ----------
        method : {'murmur3', 'md5'}, default 'murmur3'
            Hash function to use:
            * murmur3: MurmurHash3 hash function.
            * md5: MD5 hash function.

        Returns
        -------
        Series
            A Series with hash values.

        Examples
        --------
        **Series**

        >>> import cudf
        >>> series = cudf.Series([10, 120, 30])
        >>> series
        0     10
        1    120
        2     30
        dtype: int64
        >>> series.hash_values(method="murmur3")
        0   -1930516747
        1     422619251
        2    -941520876
        dtype: int32
        >>> series.hash_values(method="md5")
        0    7be4bbacbfdb05fb3044e36c22b41e8b
        1    947ca8d2c5f0f27437f156cfbfab0969
        2    d0580ef52d27c043c8e341fd5039b166
        dtype: object

        **DataFrame**

        >>> import cudf
        >>> df = cudf.DataFrame({"a": [10, 120, 30], "b": [0.0, 0.25, 0.50]})
        >>> df
             a     b
        0   10  0.00
        1  120  0.25
        2   30  0.50
        >>> df.hash_values(method="murmur3")
        0    -330519225
        1    -397962448
        2   -1345834934
        dtype: int32
        >>> df.hash_values(method="md5")
        0    57ce879751b5169c525907d5c563fae1
        1    948d6221a7c4963d4be411bcead7e32b
        2    fe061786ea286a515b772d91b0dfcd70
        dtype: object
        """
        # Note that both Series and DataFrame return Series objects from this
        # calculation, necessitating the unfortunate circular reference to the
        # child class here.
        return cudf.Series._from_data(
            {None: libcudf.hash.hash(self, method)}, index=self.index
        )

    def _gather(
        self, gather_map, keep_index=True, nullify=False, check_bounds=True
    ):
        """Gather rows of frame specified by indices in `gather_map`.

        Skip bounds checking if check_bounds is False.
        Set rows to null for all out of bound indices if nullify is `True`.
        """
        gather_map = cudf.core.column.as_column(gather_map)

        # TODO: For performance, the check and conversion of gather map should
        # be done by the caller. This check will be removed in future release.
        if not is_integer_dtype(gather_map.dtype):
            gather_map = gather_map.astype("int32")

        if not _gather_map_is_valid(
            gather_map, len(self), check_bounds, nullify
        ):
            raise IndexError("Gather map index is out of bounds.")

        result = self.__class__._from_columns(
            libcudf.copying.gather(
                list(self._index._columns + self._columns)
                if keep_index
                else list(self._columns),
                gather_map,
                nullify=nullify,
            ),
            self._column_names,
            self._index.names if keep_index else None,
        )

        result._copy_type_metadata(self, include_index=keep_index)
        return result

    def _positions_from_column_names(
        self, column_names, offset_by_index_columns=False
    ):
        """Map each column name into their positions in the frame.

        Return positions of the provided column names, offset by the number of
        index columns if `offset_by_index_columns` is True. The order of
        indices returned corresponds to the column order in this Frame.
        """
        num_index_columns = (
            len(self._index._data) if offset_by_index_columns else 0
        )
        return [
            i + num_index_columns
            for i, name in enumerate(self._column_names)
            if name in set(column_names)
        ]

    def drop_duplicates(
        self,
        subset=None,
        keep="first",
        nulls_are_equal=True,
        ignore_index=False,
    ):
        """
        Drop duplicate rows in frame.

        subset : list, optional
            List of columns to consider when dropping rows.
        keep : ["first", "last", False]
            "first" will keep the first duplicate entry, "last" will keep the
            last duplicate entry, and False will drop all duplicates.
        nulls_are_equal: bool, default True
            Null elements are considered equal to other null elements.
        ignore_index: bool, default False
            If True, the resulting axis will be labeled 0, 1, ..., n - 1.
        """
        if subset is None:
            subset = self._column_names
        elif (
            not np.iterable(subset)
            or isinstance(subset, str)
            or isinstance(subset, tuple)
            and subset in self._data.names
        ):
            subset = (subset,)
        diff = set(subset) - set(self._data)
        if len(diff) != 0:
            raise KeyError(f"columns {diff} do not exist")
        subset_cols = [name for name in self._column_names if name in subset]
        if len(subset_cols) == 0:
            return self.copy(deep=True)

        keys = self._positions_from_column_names(
            subset, offset_by_index_columns=not ignore_index
        )
        result = self.__class__._from_columns(
            libcudf.stream_compaction.drop_duplicates(
                list(self._columns)
                if ignore_index
                else list(self._index._columns + self._columns),
                keys=keys,
                keep=keep,
                nulls_are_equal=nulls_are_equal,
            ),
            self._column_names,
            self._index.names if not ignore_index else None,
        )
        result._copy_type_metadata(self)
        return result

    def add_prefix(self, prefix):
        """
        Prefix labels with string `prefix`.

        For Series, the row labels are prefixed.
        For DataFrame, the column labels are prefixed.

        Parameters
        ----------
        prefix : str
            The string to add before each label.

        Returns
        -------
        Series or DataFrame
            New Series with updated labels or DataFrame with updated labels.

        See Also
        --------
        Series.add_suffix: Suffix row labels with string 'suffix'.
        DataFrame.add_suffix: Suffix column labels with string 'suffix'.

        Examples
        --------
        **Series**
        >>> s = cudf.Series([1, 2, 3, 4])
        >>> s
        0    1
        1    2
        2    3
        3    4
        dtype: int64
        >>> s.add_prefix('item_')
        item_0    1
        item_1    2
        item_2    3
        item_3    4
        dtype: int64

        **DataFrame**
        >>> df = cudf.DataFrame({'A': [1, 2, 3, 4], 'B': [3, 4, 5, 6]})
        >>> df
           A  B
        0  1  3
        1  2  4
        2  3  5
        3  4  6
        >>> df.add_prefix('col_')
             col_A  col_B
        0       1       3
        1       2       4
        2       3       5
        3       4       6
        """
        raise NotImplementedError(
            "`IndexedFrame.add_prefix` not currently implemented. \
                Use `Series.add_prefix` or `DataFrame.add_prefix`"
        )

    def add_suffix(self, suffix):
        """
        Suffix labels with string `suffix`.

        For Series, the row labels are suffixed.
        For DataFrame, the column labels are suffixed.

        Parameters
        ----------
        prefix : str
            The string to add after each label.

        Returns
        -------
        Series or DataFrame
            New Series with updated labels or DataFrame with updated labels.

        See Also
        --------
        Series.add_prefix: prefix row labels with string 'prefix'.
        DataFrame.add_prefix: Prefix column labels with string 'prefix'.

        Examples
        --------
        **Series**
        >>> s = cudf.Series([1, 2, 3, 4])
        >>> s
        0    1
        1    2
        2    3
        3    4
        dtype: int64
        >>> s.add_suffix('_item')
        0_item    1
        1_item    2
        2_item    3
        3_item    4
        dtype: int64

        **DataFrame**
        >>> df = cudf.DataFrame({'A': [1, 2, 3, 4], 'B': [3, 4, 5, 6]})
        >>> df
           A  B
        0  1  3
        1  2  4
        2  3  5
        3  4  6
        >>> df.add_suffix('_col')
             A_col  B_col
        0       1       3
        1       2       4
        2       3       5
        3       4       6
        """
        raise NotImplementedError(
            "`IndexedFrame.add_suffix` not currently implemented. \
                Use `Series.add_suffix` or `DataFrame.add_suffix`"
        )

    def sort_values(
        self,
        by,
        axis=0,
        ascending=True,
        inplace=False,
        kind="quicksort",
        na_position="last",
        ignore_index=False,
    ):
        """Sort by the values along either axis.

        Parameters
        ----------
        by : str or list of str
            Name or list of names to sort by.
        ascending : bool or list of bool, default True
            Sort ascending vs. descending. Specify list for multiple sort
            orders. If this is a list of bools, must match the length of the
            by.
        na_position : {‘first’, ‘last’}, default ‘last’
            'first' puts nulls at the beginning, 'last' puts nulls at the end
        ignore_index : bool, default False
            If True, index will not be sorted.

        Returns
        -------
        Frame : Frame with sorted values.

        Notes
        -----
        Difference from pandas:
          * Support axis='index' only.
          * Not supporting: inplace, kind

        Examples
        --------
        >>> import cudf
        >>> df = cudf.DataFrame()
        >>> df['a'] = [0, 1, 2]
        >>> df['b'] = [-3, 2, 0]
        >>> df.sort_values('b')
           a  b
        0  0 -3
        2  2  0
        1  1  2
        """
        if na_position not in {"first", "last"}:
            raise ValueError(f"invalid na_position: {na_position}")
        if inplace:
            raise NotImplementedError("`inplace` not currently implemented.")
        if kind != "quicksort":
            if kind not in {"mergesort", "heapsort", "stable"}:
                raise AttributeError(
                    f"{kind} is not a valid sorting algorithm for "
                    f"'DataFrame' object"
                )
            warnings.warn(
                f"GPU-accelerated {kind} is currently not supported, "
                f"defaulting to quicksort."
            )
        if axis != 0:
            raise NotImplementedError("`axis` not currently implemented.")

        if len(self) == 0:
            return self

        # argsort the `by` column
        out = self._gather(
            self._get_columns_by_label(by)._get_sorted_inds(
                ascending=ascending, na_position=na_position
            ),
            keep_index=not ignore_index,
        )
        if isinstance(self, cudf.core.dataframe.DataFrame) and isinstance(
            self.columns, pd.core.indexes.multi.MultiIndex
        ):
            out.columns = self.columns
        return out

    def _n_largest_or_smallest(self, largest, n, columns, keep):
        # Get column to operate on
        if isinstance(columns, str):
            columns = [columns]

        if len(self) == 0:
            return self

        if keep == "first":
            if n < 0:
                n = 0

            # argsort the `by` column
            return self._gather(
                self._get_columns_by_label(columns)._get_sorted_inds(
                    ascending=not largest
                )[:n],
                keep_index=True,
                check_bounds=False,
            )
        elif keep == "last":
            indices = self._get_columns_by_label(columns)._get_sorted_inds(
                ascending=largest
            )

            if n <= 0:
                # Empty slice.
                indices = indices[0:0]
            else:
                indices = indices[: -n - 1 : -1]
            return self._gather(indices, keep_index=True, check_bounds=False)
        else:
            raise ValueError('keep must be either "first", "last"')

    def _align_to_index(
        self: T,
        index: ColumnLike,
        how: str = "outer",
        sort: bool = True,
        allow_non_unique: bool = False,
    ) -> T:
        index = cudf.core.index.as_index(index)

        if self.index.equals(index):
            return self
        if not allow_non_unique:
            if not self.index.is_unique or not index.is_unique:
                raise ValueError("Cannot align indices with non-unique values")

        lhs = cudf.DataFrame._from_data(self._data, index=self.index)
        rhs = cudf.DataFrame._from_data({}, index=index)

        # create a temporary column that we will later sort by
        # to recover ordering after index alignment.
        sort_col_id = str(uuid4())
        if how == "left":
            lhs[sort_col_id] = arange(len(lhs))
        elif how == "right":
            rhs[sort_col_id] = arange(len(rhs))

        result = lhs.join(rhs, how=how, sort=sort)
        if how in ("left", "right"):
            result = result.sort_values(sort_col_id)
            del result[sort_col_id]

        result = self.__class__._from_data(result._data, index=result.index)
        result._data.multiindex = self._data.multiindex
        result._data._level_names = self._data._level_names
        result.index.names = self.index.names

        return result

    def round(self, decimals=0, how="half_even"):
        """
        Round to a variable number of decimal places.

        Parameters
        ----------
        decimals : int, dict, Series
            Number of decimal places to round each column to. This parameter
            must be an int for a Series. For a DataFrame, a dict or a Series
            are also valid inputs. If an int is given, round each column to the
            same number of places. Otherwise dict and Series round to variable
            numbers of places. Column names should be in the keys if
            `decimals` is a dict-like, or in the index if `decimals` is a
            Series. Any columns not included in `decimals` will be left as is.
            Elements of `decimals` which are not columns of the input will be
            ignored.
        how : str, optional
            Type of rounding. Can be either "half_even" (default)
            or "half_up" rounding.

        Returns
        -------
        Series or DataFrame
            A Series or DataFrame with the affected columns rounded to the
            specified number of decimal places.

        Examples
        --------
        **Series**

        >>> s = cudf.Series([0.1, 1.4, 2.9])
        >>> s.round()
        0    0.0
        1    1.0
        2    3.0
        dtype: float64

        **DataFrame**

        >>> df = cudf.DataFrame(
        ...     [(.21, .32), (.01, .67), (.66, .03), (.21, .18)],
        ...     columns=['dogs', 'cats'],
        ... )
        >>> df
           dogs  cats
        0  0.21  0.32
        1  0.01  0.67
        2  0.66  0.03
        3  0.21  0.18

        By providing an integer each column is rounded to the same number
        of decimal places.

        >>> df.round(1)
           dogs  cats
        0   0.2   0.3
        1   0.0   0.7
        2   0.7   0.0
        3   0.2   0.2

        With a dict, the number of places for specific columns can be
        specified with the column names as keys and the number of decimal
        places as values.

        >>> df.round({'dogs': 1, 'cats': 0})
           dogs  cats
        0   0.2   0.0
        1   0.0   1.0
        2   0.7   0.0
        3   0.2   0.0

        Using a Series, the number of places for specific columns can be
        specified with the column names as the index and the number of
        decimal places as the values.

        >>> decimals = cudf.Series([0, 1], index=['cats', 'dogs'])
        >>> df.round(decimals)
           dogs  cats
        0   0.2   0.0
        1   0.0   1.0
        2   0.7   0.0
        3   0.2   0.0
        """
        if isinstance(decimals, cudf.Series):
            decimals = decimals.to_pandas()

        if isinstance(decimals, pd.Series):
            if not decimals.index.is_unique:
                raise ValueError("Index of decimals must be unique")
            decimals = decimals.to_dict()
        elif isinstance(decimals, int):
            decimals = {name: decimals for name in self._column_names}
        elif not isinstance(decimals, abc.Mapping):
            raise TypeError(
                "decimals must be an integer, a dict-like or a Series"
            )

        cols = {
            name: col.round(decimals[name], how=how)
            if (name in decimals and _is_non_decimal_numeric_dtype(col.dtype))
            else col.copy(deep=True)
            for name, col in self._data.items()
        }

        return self.__class__._from_data(
            data=cudf.core.column_accessor.ColumnAccessor(
                cols,
                multiindex=self._data.multiindex,
                level_names=self._data.level_names,
            ),
            index=self._index,
        )

    def resample(
        self,
        rule,
        axis=0,
        closed=None,
        label=None,
        convention="start",
        kind=None,
        loffset=None,
        base=None,
        on=None,
        level=None,
        origin="start_day",
        offset=None,
    ):
        """
        Convert the frequency of ("resample") the given time series data.

        Parameters
        ----------
        rule: str
            The offset string representing the frequency to use.
            Note that DateOffset objects are not yet supported.
        closed: {"right", "left"}, default None
            Which side of bin interval is closed. The default is
            "left" for all frequency offsets except for "M" and "W",
            which have a default of "right".
        label: {"right", "left"}, default None
            Which bin edge label to label bucket with. The default is
            "left" for all frequency offsets except for "M" and "W",
            which have a default of "right".
        on: str, optional
            For a DataFrame, column to use instead of the index for
            resampling.  Column must be a datetime-like.
        level: str or int, optional
            For a MultiIndex, level to use instead of the index for
            resampling.  The level must be a datetime-like.

        Returns
        -------
        A Resampler object

        Examples
        --------
        First, we create a time series with 1 minute intervals:

        >>> index = cudf.date_range(start="2001-01-01", periods=10, freq="1T")
        >>> sr = cudf.Series(range(10), index=index)
        >>> sr
        2001-01-01 00:00:00    0
        2001-01-01 00:01:00    1
        2001-01-01 00:02:00    2
        2001-01-01 00:03:00    3
        2001-01-01 00:04:00    4
        2001-01-01 00:05:00    5
        2001-01-01 00:06:00    6
        2001-01-01 00:07:00    7
        2001-01-01 00:08:00    8
        2001-01-01 00:09:00    9
        dtype: int64

        Downsampling to 3 minute intervals, followed by a "sum" aggregation:

        >>> sr.resample("3T").sum()
        2001-01-01 00:00:00     3
        2001-01-01 00:03:00    12
        2001-01-01 00:06:00    21
        2001-01-01 00:09:00     9
        dtype: int64

        Use the right side of each interval to label the bins:

        >>> sr.resample("3T", label="right").sum()
        2001-01-01 00:03:00     3
        2001-01-01 00:06:00    12
        2001-01-01 00:09:00    21
        2001-01-01 00:12:00     9
        dtype: int64

        Close the right side of the interval instead of the left:

        >>> sr.resample("3T", closed="right").sum()
        2000-12-31 23:57:00     0
        2001-01-01 00:00:00     6
        2001-01-01 00:03:00    15
        2001-01-01 00:06:00    24
        dtype: int64

        Upsampling to 30 second intervals:

        >>> sr.resample("30s").asfreq()[:5]  # show the first 5 rows
        2001-01-01 00:00:00       0
        2001-01-01 00:00:30    <NA>
        2001-01-01 00:01:00       1
        2001-01-01 00:01:30    <NA>
        2001-01-01 00:02:00       2
        dtype: int64

        Upsample and fill nulls using the "bfill" method:

        >>> sr.resample("30s").bfill()[:5]
        2001-01-01 00:00:00    0
        2001-01-01 00:00:30    1
        2001-01-01 00:01:00    1
        2001-01-01 00:01:30    2
        2001-01-01 00:02:00    2
        dtype: int64

        Resampling by a specified column of a Dataframe:

        >>> df = cudf.DataFrame({
        ...     "price": [10, 11, 9, 13, 14, 18, 17, 19],
        ...     "volume": [50, 60, 40, 100, 50, 100, 40, 50],
        ...     "week_starting": cudf.date_range(
        ...         "2018-01-01", periods=8, freq="7D"
        ...     )
        ... })
        >>> df
        price  volume week_starting
        0     10      50    2018-01-01
        1     11      60    2018-01-08
        2      9      40    2018-01-15
        3     13     100    2018-01-22
        4     14      50    2018-01-29
        5     18     100    2018-02-05
        6     17      40    2018-02-12
        7     19      50    2018-02-19
        >>> df.resample("M", on="week_starting").mean()
                       price     volume
        week_starting
        2018-01-31      11.4  60.000000
        2018-02-28      18.0  63.333333


        Notes
        -----
        Note that the dtype of the index (or the 'on' column if using
        'on=') in the result will be of a frequency closest to the
        resampled frequency.  For example, if resampling from
        nanoseconds to milliseconds, the index will be of dtype
        'datetime64[ms]'.
        """
        import cudf.core.resample

        if (axis, convention, kind, loffset, base, origin, offset) != (
            0,
            "start",
            None,
            None,
            None,
            "start_day",
            None,
        ):
            raise NotImplementedError(
                "The following arguments are not "
                "currently supported by resample:\n\n"
                "- axis\n"
                "- convention\n"
                "- kind\n"
                "- loffset\n"
                "- base\n"
                "- origin\n"
                "- offset"
            )
        by = cudf.Grouper(
            key=on, freq=rule, closed=closed, label=label, level=level
        )
        return (
            cudf.core.resample.SeriesResampler(self, by=by)
            if isinstance(self, cudf.Series)
            else cudf.core.resample.DataFrameResampler(self, by=by)
        )

<<<<<<< HEAD
    def dropna(
        self, axis=0, how="any", thresh=None, subset=None, inplace=False
    ):
        """
        Drop rows (or columns) containing nulls from a Column.

        Parameters
        ----------
        axis : {0, 1}, optional
            Whether to drop rows (axis=0, default) or columns (axis=1)
            containing nulls.
        how : {"any", "all"}, optional
            Specifies how to decide whether to drop a row (or column).
            any (default) drops rows (or columns) containing at least
            one null value. all drops only rows (or columns) containing
            *all* null values.
        thresh: int, optional
            If specified, then drops every row (or column) containing
            less than `thresh` non-null values
        subset : list, optional
            List of columns to consider when dropping rows (all columns
            are considered by default). Alternatively, when dropping
            columns, subset is a list of rows to consider.
        inplace : bool, default False
            If True, do operation inplace and return None.

        Returns
        -------
        Copy of the DataFrame with rows/columns containing nulls dropped.

        See also
        --------
        cudf.DataFrame.isna
            Indicate null values.

        cudf.DataFrame.notna
            Indicate non-null values.

        cudf.DataFrame.fillna
            Replace null values.

        cudf.Series.dropna
            Drop null values.

        cudf.Index.dropna
            Drop null indices.

        Examples
        --------
        >>> import cudf
        >>> df = cudf.DataFrame({"name": ['Alfred', 'Batman', 'Catwoman'],
        ...                    "toy": ['Batmobile', None, 'Bullwhip'],
        ...                    "born": [np.datetime64("1940-04-25"),
        ...                             np.datetime64("NaT"),
        ...                             np.datetime64("NaT")]})
        >>> df
               name        toy                 born
        0    Alfred  Batmobile  1940-04-25 00:00:00
        1    Batman       <NA>                 <NA>
        2  Catwoman   Bullwhip                 <NA>

        Drop the rows where at least one element is null.

        >>> df.dropna()
             name        toy       born
        0  Alfred  Batmobile 1940-04-25

        Drop the columns where at least one element is null.

        >>> df.dropna(axis='columns')
               name
        0    Alfred
        1    Batman
        2  Catwoman

        Drop the rows where all elements are null.

        >>> df.dropna(how='all')
               name        toy                 born
        0    Alfred  Batmobile  1940-04-25 00:00:00
        1    Batman       <NA>                 <NA>
        2  Catwoman   Bullwhip                 <NA>

        Keep only the rows with at least 2 non-null values.

        >>> df.dropna(thresh=2)
               name        toy                 born
        0    Alfred  Batmobile  1940-04-25 00:00:00
        2  Catwoman   Bullwhip                 <NA>

        Define in which columns to look for null values.

        >>> df.dropna(subset=['name', 'born'])
             name        toy       born
        0  Alfred  Batmobile 1940-04-25

        Keep the DataFrame with valid entries in the same variable.

        >>> df.dropna(inplace=True)
        >>> df
             name        toy       born
        0  Alfred  Batmobile 1940-04-25
        """
        if axis == 0:
            result = self._drop_na_rows(
                how=how, subset=subset, thresh=thresh, drop_nan=True
            )
        else:
            result = self._drop_na_columns(
                how=how, subset=subset, thresh=thresh
            )

        return self._mimic_inplace(result, inplace=inplace)

    def _drop_na_rows(
        self, how="any", subset=None, thresh=None, drop_nan=False
    ):
        """
        Drop null rows from `self`.

        how : {"any", "all"}, optional
            Specifies how to decide whether to drop a row.
            any (default) drops rows containing at least
            one null value. all drops only rows containing
            *all* null values.
        subset : list, optional
            List of columns to consider when dropping rows.
        thresh: int, optional
            If specified, then drops every row containing
            less than `thresh` non-null values.
        """
        if subset is None:
            subset = self._column_names
        elif (
            not np.iterable(subset)
            or isinstance(subset, str)
            or isinstance(subset, tuple)
            and subset in self._data.names
        ):
            subset = (subset,)
        diff = set(subset) - set(self._data)
        if len(diff) != 0:
            raise KeyError(f"columns {diff} do not exist")

        if len(subset) == 0:
            return self.copy(deep=True)

        if drop_nan:
            data_columns = [
                col.nans_to_nulls()
                if isinstance(col, cudf.core.column.NumericalColumn)
                else col
                for col in self._columns
            ]

        result = self.__class__._from_columns(
            libcudf.stream_compaction.drop_nulls(
                list(self._index._data.columns) + data_columns,
                how=how,
                keys=self._positions_from_column_names(
                    subset, offset_by_index_columns=True
                ),
                thresh=thresh,
            ),
            self._column_names,
            self._index.names,
        )
        result._copy_type_metadata(self)
        return result

    def take(self, indices, axis=0):
        """Return a new frame containing the rows specified by *indices*.

        Parameters
        ----------
        indices : array-like
            Array of ints indicating which positions to take.
        axis : Unsupported

        Returns
        -------
        out : Series or DataFrame
            New object with desired subset of rows.

        Examples
        --------
        **Series**
        >>> s = cudf.Series(['a', 'b', 'c', 'd', 'e'])
        >>> s.take([2, 0, 4, 3])
        2    c
        0    a
        4    e
        3    d
        dtype: object

        **DataFrame**

        >>> a = cudf.DataFrame({'a': [1.0, 2.0, 3.0],
        ...                    'b': cudf.Series(['a', 'b', 'c'])})
        >>> a.take([0, 2, 2])
             a  b
        0  1.0  a
        2  3.0  c
        2  3.0  c
        >>> a.take([True, False, True])
             a  b
        0  1.0  a
        2  3.0  c
        """
        axis = self._get_axis_from_axis_arg(axis)
        if axis != 0:
            raise NotImplementedError("Only axis=0 is supported.")

        indices = cudf.core.column.as_column(indices)
        if is_bool_dtype(indices):
            warnings.warn(
                "Calling take with a boolean array is deprecated and will be "
                "removed in the future.",
                FutureWarning,
            )
            return self._apply_boolean_mask(indices)
        return self._gather(indices)
=======
    def _reset_index(self, level, drop, col_level=0, col_fill=""):
        """Shared path for DataFrame.reset_index and Series.reset_index."""
        if level is not None and not isinstance(level, (tuple, list)):
            level = (level,)
        _check_duplicate_level_names(level, self._index.names)

        # Split the columns in the index into data and index columns
        (
            data_columns,
            index_columns,
            data_names,
            index_names,
        ) = self._index._split_columns_by_levels(level)
        if index_columns:
            index = _index_from_columns(index_columns, name=self._index.name,)
            if isinstance(index, MultiIndex):
                index.names = index_names
            else:
                index.name = index_names[0]
        else:
            index = RangeIndex(len(self))

        if drop:
            return self._data, index

        new_column_data = {}
        for name, col in zip(data_names, data_columns):
            if name == "index" and "index" in self._data:
                name = "level_0"
            name = (
                tuple(
                    name if i == col_level else col_fill
                    for i in range(self._data.nlevels)
                )
                if self._data.multiindex
                else name
            )
            new_column_data[name] = col
        # This is to match pandas where the new data columns are always
        # inserted to the left of existing data columns.
        return (
            ColumnAccessor(
                {**new_column_data, **self._data}, self._data.multiindex
            ),
            index,
        )
>>>>>>> 0d5ec7f8

    def _first_or_last(
        self, offset, idx: int, op: Callable, side: str, slice_func: Callable
    ) -> "IndexedFrame":
        """Shared code path for ``first`` and ``last``."""
        if not isinstance(self._index, cudf.core.index.DatetimeIndex):
            raise TypeError("'first' only supports a DatetimeIndex index.")
        if not isinstance(offset, str):
            raise NotImplementedError(
                f"Unsupported offset type {type(offset)}."
            )

        if len(self) == 0:
            return self.copy()

        pd_offset = pd.tseries.frequencies.to_offset(offset)
        to_search = op(pd.Timestamp(self._index._column[idx]), pd_offset)
        if (
            idx == 0
            and not isinstance(pd_offset, pd.tseries.offsets.Tick)
            and pd_offset.is_on_offset(pd.Timestamp(self._index[0]))
        ):
            # Special handle is required when the start time of the index
            # is on the end of the offset. See pandas gh29623 for detail.
            to_search = to_search - pd_offset.base
            return self.loc[:to_search]
        end_point = int(
            self._index._column.searchsorted(to_search, side=side)[0]
        )
        return slice_func(end_point)

    def first(self, offset):
        """Select initial periods of time series data based on a date offset.

        When having a DataFrame with **sorted** dates as index, this function
        can select the first few rows based on a date offset.

        Parameters
        ----------
        offset: str
            The offset length of the data that will be selected. For intance,
            '1M' will display all rows having their index within the first
            month.

        Returns
        -------
        Series or DataFrame
            A subset of the caller.

        Raises
        ------
        TypeError
            If the index is not a ``DatetimeIndex``

        Examples
        --------
        >>> i = cudf.date_range('2018-04-09', periods=4, freq='2D')
        >>> ts = cudf.DataFrame({'A': [1, 2, 3, 4]}, index=i)
        >>> ts
                    A
        2018-04-09  1
        2018-04-11  2
        2018-04-13  3
        2018-04-15  4
        >>> ts.first('3D')
                    A
        2018-04-09  1
        2018-04-11  2
        """
        return self._first_or_last(
            offset,
            idx=0,
            op=operator.__add__,
            side="left",
            slice_func=lambda i: self.iloc[:i],
        )

    def last(self, offset):
        """Select final periods of time series data based on a date offset.

        When having a DataFrame with **sorted** dates as index, this function
        can select the last few rows based on a date offset.

        Parameters
        ----------
        offset: str
            The offset length of the data that will be selected. For instance,
            '3D' will display all rows having their index within the last 3
            days.

        Returns
        -------
        Series or DataFrame
            A subset of the caller.

        Raises
        ------
        TypeError
            If the index is not a ``DatetimeIndex``

        Examples
        --------
        >>> i = cudf.date_range('2018-04-09', periods=4, freq='2D')
        >>> ts = cudf.DataFrame({'A': [1, 2, 3, 4]}, index=i)
        >>> ts
                    A
        2018-04-09  1
        2018-04-11  2
        2018-04-13  3
        2018-04-15  4
        >>> ts.last('3D')
                    A
        2018-04-13  3
        2018-04-15  4
        """
        return self._first_or_last(
            offset,
            idx=-1,
            op=operator.__sub__,
            side="right",
            slice_func=lambda i: self.iloc[i:],
        )


def _check_duplicate_level_names(specified, level_names):
    """Raise if any of `specified` has duplicates in `level_names`."""
    if specified is None:
        return
    if len(set(level_names)) == len(level_names):
        return
    duplicates = {key for key, val in Counter(level_names).items() if val > 1}

    duplicates_specified = [spec for spec in specified if spec in duplicates]
    if not len(duplicates_specified) == 0:
        # Note: pandas raises first encountered duplicates, cuDF raises all.
        raise ValueError(
            f"The names {duplicates_specified} occurs multiple times, use a"
            " level number"
        )<|MERGE_RESOLUTION|>--- conflicted
+++ resolved
@@ -1199,7 +1199,6 @@
             else cudf.core.resample.DataFrameResampler(self, by=by)
         )
 
-<<<<<<< HEAD
     def dropna(
         self, axis=0, how="any", thresh=None, subset=None, inplace=False
     ):
@@ -1422,7 +1421,7 @@
             )
             return self._apply_boolean_mask(indices)
         return self._gather(indices)
-=======
+
     def _reset_index(self, level, drop, col_level=0, col_fill=""):
         """Shared path for DataFrame.reset_index and Series.reset_index."""
         if level is not None and not isinstance(level, (tuple, list)):
@@ -1469,7 +1468,6 @@
             ),
             index,
         )
->>>>>>> 0d5ec7f8
 
     def _first_or_last(
         self, offset, idx: int, op: Callable, side: str, slice_func: Callable
