--- conflicted
+++ resolved
@@ -1906,21 +1906,12 @@
         1  <NA>  3.14
         2  <NA>  <NA>
         """
-<<<<<<< HEAD
-        result = (
-            col.nans_to_nulls()
-            if isinstance(col, cudf.core.column.NumericalColumn)
-            else col.copy()
-            for col in self._columns
-        )
-=======
         result = []
-        for col in self._data.columns:
+        for col in self._columns:
             converted = col.nans_to_nulls()
             if converted is col:
                 converted = converted.copy()
             result.append(converted)
->>>>>>> 139ed6c3
         return self._from_data_like_self(
             self._data._from_columns_like_self(result)
         )
