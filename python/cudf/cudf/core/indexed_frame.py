# Copyright (c) 2021-2025, NVIDIA CORPORATION.
"""Base class for Frame types that have an index."""

from __future__ import annotations

import itertools
import operator
import textwrap
import warnings
from collections import Counter
from collections.abc import Mapping
from typing import (
    TYPE_CHECKING,
    Any,
    Literal,
    TypeVar,
    cast,
)
from uuid import uuid4

import cupy as cp
import numpy as np
import pandas as pd
import pyarrow as pa
from typing_extensions import Self

import pylibcudf as plc

import cudf
from cudf._lib import strings_udf
from cudf.api.extensions import no_default
from cudf.api.types import (
    is_dict_like,
    is_list_like,
    is_scalar,
    is_string_dtype,
)
from cudf.core._compat import PANDAS_LT_300
from cudf.core._internals import copying, stream_compaction
from cudf.core.buffer import acquire_spill_lock
from cudf.core.column import (
    CategoricalColumn,
    ColumnBase,
    NumericalColumn,
    as_column,
    column_empty,
)
from cudf.core.column.column import concat_columns
from cudf.core.column_accessor import ColumnAccessor
from cudf.core.common import pipe
from cudf.core.copy_types import BooleanMask, GatherMap
from cudf.core.dtypes import ListDtype
from cudf.core.frame import Frame
from cudf.core.groupby.groupby import GroupBy
from cudf.core.index import Index, RangeIndex, _index_from_data, ensure_index
from cudf.core.missing import NA
from cudf.core.multiindex import MultiIndex
from cudf.core.resample import _Resampler
from cudf.core.udf.utils import (
    _get_input_args_from_frame,
    _make_free_string_kernel,
    _return_arr_from_dtype,
)
from cudf.core.window import ExponentialMovingWindow, Rolling
from cudf.errors import MixedTypeError
from cudf.utils import docutils, ioutils
from cudf.utils._numba import _CUDFNumbaConfig
from cudf.utils.docutils import copy_docstring
from cudf.utils.dtypes import (
    CUDF_STRING_DTYPE,
    SIZE_TYPE_DTYPE,
    can_convert_to_column,
    find_common_type,
    get_dtype_of_same_kind,
    is_column_like,
    is_dtype_obj_numeric,
    is_mixed_with_object_dtype,
    is_pandas_nullable_extension_dtype,
)
from cudf.utils.performance_tracking import _performance_tracking
from cudf.utils.scalar import pa_scalar_to_plc_scalar
from cudf.utils.utils import _warn_no_dask_cudf

if TYPE_CHECKING:
    from collections.abc import (
        Callable,
        Hashable,
        Iterable,
        MutableMapping,
        Sequence,
    )

    from cudf._typing import (
        ColumnLike,
        DataFrameOrSeries,
        Dtype,
        DtypeObj,
        NotImplementedType,
        ScalarLike,
    )
    from cudf.core.series import Series


doc_reset_index_template = """
        Reset the index of the {klass}, or a level of it.

        Parameters
        ----------
        level : int, str, tuple, or list, default None
            Only remove the given levels from the index. Removes all levels by
            default.
        drop : bool, default False
            Do not try to insert index into dataframe columns. This resets
            the index to the default integer index.
{argument}
        inplace : bool, default False
            Modify the DataFrame in place (do not create a new object).
        allow_duplicates : bool, default False
            Allow duplicate column labels to be created.
            Currently not supported.

        Returns
        -------
        {return_type}
            {klass} with the new index or None if ``inplace=True``.{return_doc}

        Examples
        --------
        {example}
"""


doc_binop_template = textwrap.dedent(
    """
    Get {operation} of DataFrame or Series and other, element-wise (binary
    operator `{op_name}`).

    Equivalent to ``frame + other``, but with support to substitute a
    ``fill_value`` for missing data in one of the inputs.

    Parameters
    ----------
    other : scalar, sequence, Series, or DataFrame
        Any single or multiple element data structure, or list-like object.
    axis : int or string
        Only ``0`` is supported for series, ``1`` or ``columns`` supported
        for dataframe
    level : int or name
        Broadcast across a level, matching Index values on the
        passed MultiIndex level. Not yet supported.
    fill_value  : float or None, default None
        Fill existing missing (NaN) values, and any new element needed
        for successful DataFrame alignment, with this value before
        computation. If data in both corresponding DataFrame locations
        is missing the result will be missing.

    Returns
    -------
    DataFrame or Series
        Result of the arithmetic operation.

    Examples
    --------

    **DataFrame**

    >>> df = cudf.DataFrame(
    ...     {{'angles': [0, 3, 4], 'degrees': [360, 180, 360]}},
    ...     index=['circle', 'triangle', 'rectangle']
    ... )
    {df_op_example}

    **Series**

    >>> a = cudf.Series([1, 1, 1, None], index=['a', 'b', 'c', 'd'])
    >>> b = cudf.Series([1, None, 1, None], index=['a', 'b', 'd', 'e'])
    {ser_op_example}
    """
)


def _get_unique_drop_labels(array):
    """Return labels to be dropped for IndexFrame.drop."""
    if isinstance(array, (cudf.Series, cudf.Index, ColumnBase)):
        yield from np.unique(as_column(array).values_host)
    elif is_scalar(array):
        yield array
    else:
        yield from set(array)


def _indices_from_labels(obj, labels):
    if not isinstance(labels, cudf.MultiIndex):
        labels = as_column(labels)
        labels = labels.astype(obj.index.dtype)
        idx_labels = cudf.Index._from_column(labels)
    else:
        idx_labels = labels

    # join is not guaranteed to maintain the index ordering
    # so we will sort it with its initial ordering which is stored
    # in column "__"
    lhs = cudf.DataFrame(
        {"__": as_column(range(len(idx_labels)))}, index=idx_labels
    )
    rhs = cudf.DataFrame({"_": as_column(range(len(obj)))}, index=obj.index)
    return lhs.join(rhs).sort_values(by=["__", "_"])["_"]


class _FrameIndexer:
    """Parent class for indexers."""

    def __init__(self, frame):
        self._frame = frame

    def append_new_row(self, key, value, columns_df=None, column=None):
        idx = self._frame.index

        # Normalize key for tuple/list or int
        key_val = key[0] if isinstance(key, (tuple, list)) else key

        if isinstance(idx, RangeIndex):
            if isinstance(key_val, int) and (key_val == idx[-1] + idx.step):
                idx_copy = cudf.RangeIndex(
                    start=idx.start,
                    stop=idx.stop + idx.step,
                    step=idx.step,
                    name=idx.name,
                )
            else:
                idx_copy = idx._as_int_index()
                _append_new_row_inplace(idx_copy._column, key_val)
        else:
            idx_copy = idx.copy(deep=True)
            _append_new_row_inplace(idx_copy._column, key_val)

        # Append value(s) to column(s)
        if columns_df is not None:
            for col in columns_df._column_names:
                _append_new_row_inplace(self._frame._data[col], value)
        elif column is not None:
            _append_new_row_inplace(self._frame._column, value)

        self._frame._index = idx_copy


_LocIndexerClass = TypeVar("_LocIndexerClass", bound="_FrameIndexer")
_IlocIndexerClass = TypeVar("_IlocIndexerClass", bound="_FrameIndexer")


class IndexedFrame(Frame):
    """A frame containing an index.

    This class encodes the common behaviors for core user-facing classes like
    DataFrame and Series that consist of a sequence of columns along with a
    special set of index columns.

    Parameters
    ----------
    data : dict
        An dict mapping column names to Columns
    index : Table
        A Frame representing the (optional) index columns.
    """

    # mypy can't handle bound type variables as class members
    _loc_indexer_type: type[_LocIndexerClass]  # type: ignore
    _iloc_indexer_type: type[_IlocIndexerClass]  # type: ignore
    _groupby = GroupBy
    _resampler = _Resampler

    _VALID_SCANS = {
        "cumsum",
        "cumprod",
        "cummin",
        "cummax",
    }

    # Necessary because the function names don't directly map to the docs.
    _SCAN_DOCSTRINGS = {
        "cumsum": {"op_name": "cumulative sum"},
        "cumprod": {"op_name": "cumulative product"},
        "cummin": {"op_name": "cumulative min"},
        "cummax": {"op_name": "cumulative max"},
    }

    def __init__(
        self,
        data: ColumnAccessor | MutableMapping[Any, ColumnBase],
        index: Index,
    ):
        super().__init__(data=data)
        if not isinstance(index, Index):
            raise ValueError(
                f"index must be a cudf index not {type(index).__name__}"
            )
        elif self._data.nrows > 0 and self._data.nrows != len(index):
            raise ValueError(
                f"Length of values ({self._data.nrows}) does not "
                f"match length of index ({len(index)})"
            )
        self._index = index

    @property
    def _num_rows(self) -> int:
        # Important to use the index because the data may be empty.
        return len(self.index)

    @property
    def _index_names(self) -> tuple[Any, ...]:  # TODO: Tuple[str]?
        return self.index._column_names

    @classmethod
    def _from_data(
        cls,
        data: MutableMapping,
        index: Index | None = None,
    ):
        out = super()._from_data(data)
        if index is None:
            # out._num_rows requires .index to be defined
            index = RangeIndex(out._data.nrows)
        elif not isinstance(index, Index):
            raise ValueError(
                f"index must be a cudf.Index not {type(index).__name__}"
            )
        out._index = index
        return out

    @_performance_tracking
    def _from_data_like_self(self, data: MutableMapping):
        out = super()._from_data_like_self(data)
        out.index = self.index
        return out

    @_performance_tracking
    def _from_columns_like_self(
        self,
        columns: list[ColumnBase],
        column_names: Iterable[str] | None = None,
        index_names: list[str] | None = None,
    ) -> Self:
        """Construct a `Frame` from a list of columns with metadata from self.

        If `index_names` is set, the first `len(index_names)` columns are
        used to construct the index of the frame.
        """
        if column_names is None:
            column_names = self._column_names

        data_columns = columns
        index = None

        if index_names is not None:
            n_index_columns = len(index_names)
            data_columns = columns[n_index_columns:]
            index = _index_from_data(
                dict(enumerate(columns[:n_index_columns]))
            )
            index = index._copy_type_metadata(self.index)
            # TODO: Should this if statement be handled in Index._copy_type_metadata?
            if (
                isinstance(self.index, cudf.CategoricalIndex)
                and not isinstance(index, cudf.CategoricalIndex)
            ) or (
                isinstance(self.index, cudf.MultiIndex)
                and not isinstance(index, cudf.MultiIndex)
            ):
                index = type(self.index)._from_data(index._data)
            if isinstance(index, cudf.MultiIndex):
                index.names = index_names
            else:
                index.name = index_names[0]

        data = dict(zip(column_names, data_columns))
        frame = type(self)._from_data(data, index)
        return frame._copy_type_metadata(self)

    def __round__(self, digits=0):
        # Shouldn't be added to BinaryOperand
        # because pandas Index doesn't implement
        # this method.
        return self.round(decimals=digits)

    def _mimic_inplace(
        self, result: Self, inplace: bool = False
    ) -> Self | None:
        if inplace:
            self._index = result.index
        return super()._mimic_inplace(result, inplace)

    @_performance_tracking
    def _scan(self, op, axis=None, skipna=True):
        """
        Return {op_name} of the {cls}.

        Parameters
        ----------
        axis: {{index (0), columns(1)}}
            Axis for the function to be applied on.
        skipna: bool, default True
            Exclude NA/null values. If an entire row/column is NA,
            the result will be NA.

        Returns
        -------
        {cls}

        Examples
        --------
        **Series**

        >>> import cudf
        >>> ser = cudf.Series([1, 5, 2, 4, 3])
        >>> ser.cumsum()
        0    1
        1    6
        2    8
        3    12
        4    15

        **DataFrame**

        >>> import cudf
        >>> df = cudf.DataFrame({{'a': [1, 2, 3, 4], 'b': [7, 8, 9, 10]}})
        >>> s.cumsum()
            a   b
        0   1   7
        1   3  15
        2   6  24
        3  10  34
        """
        cast_to_int = op in ("cumsum", "cumprod")
        skipna = True if skipna is None else skipna

        results = []
        for col in self._columns:
            if skipna:
                result_col = col.nans_to_nulls()
            else:
                if col.has_nulls(include_nan=True):
                    first_index = col.isnull().find_first_value(True)
                    result_col = col.copy()
                    result_col[first_index:] = None
                else:
                    result_col = col

            if cast_to_int and result_col.dtype.kind in "uib":
                # For reductions that accumulate a value (e.g. sum, not max)
                # pandas returns an int64 dtype for all int or bool dtypes.
                if cudf.get_option("mode.pandas_compatible"):
                    dtype = get_dtype_of_same_kind(
                        result_col.dtype, np.dtype(np.int64)
                    )
                else:
                    dtype = np.dtype(np.int64)
                result_col = result_col.astype(dtype)
            results.append(getattr(result_col, op)())
        return self._from_data_like_self(
            self._data._from_columns_like_self(results)
        )

    @_performance_tracking
    @ioutils.doc_to_json()
    def to_json(self, path_or_buf=None, *args, **kwargs):
        """{docstring}"""

        return cudf.io.json.to_json(
            self, path_or_buf=path_or_buf, *args, **kwargs
        )

    @_performance_tracking
    @ioutils.doc_to_hdf()
    def to_hdf(self, path_or_buf, key, *args, **kwargs):
        """{docstring}"""

        cudf.io.hdf.to_hdf(path_or_buf, key, self, *args, **kwargs)

    @_performance_tracking
    def to_string(self):
        r"""
        Convert to string

        cuDF uses Pandas internals for efficient string formatting.
        Set formatting options using pandas string formatting options and
        cuDF objects will print identically to Pandas objects.

        cuDF supports `null/None` as a value in any column type, which
        is transparently supported during this output process.

        Examples
        --------
        >>> import cudf
        >>> df = cudf.DataFrame()
        >>> df['key'] = [0, 1, 2]
        >>> df['val'] = [float(i + 10) for i in range(3)]
        >>> df.to_string()
        '   key   val\n0    0  10.0\n1    1  11.0\n2    2  12.0'
        """
        return str(self)

    def copy(self, deep: bool = True) -> Self:
        """Make a copy of this object's indices and data.

        When ``deep=True`` (default), a new object will be created with a
        copy of the calling object's data and indices. Modifications to
        the data or indices of the copy will not be reflected in the
        original object (see notes below).
        When ``deep=False``, a new object will be created without copying
        the calling object's data or index (only references to the data
        and index are copied). Any changes to the data of the original
        will be reflected in the shallow copy (and vice versa).

        Parameters
        ----------
        deep : bool, default True
            Make a deep copy, including a copy of the data and the indices.
            With ``deep=False`` neither the indices nor the data are copied.

        Returns
        -------
        copy : Series or DataFrame
            Object type matches caller.

        Examples
        --------
        >>> s = cudf.Series([1, 2], index=["a", "b"])
        >>> s
        a    1
        b    2
        dtype: int64
        >>> s_copy = s.copy()
        >>> s_copy
        a    1
        b    2
        dtype: int64

        **Shallow copy versus default (deep) copy:**

        >>> s = cudf.Series([1, 2], index=["a", "b"])
        >>> deep = s.copy()
        >>> shallow = s.copy(deep=False)

        Updates to the data shared by shallow copy and original is reflected
        in both; deep copy remains unchanged.

        >>> s['a'] = 3
        >>> shallow['b'] = 4
        >>> s
        a    3
        b    4
        dtype: int64
        >>> shallow
        a    3
        b    4
        dtype: int64
        >>> deep
        a    1
        b    2
        dtype: int64
        """
        return self._from_data(
            self._data.copy(deep=deep),
            # Indexes are immutable so copies can always be shallow.
            self.index.copy(deep=False),
        )

    @_performance_tracking
    def equals(self, other) -> bool:
        return super().equals(other) and self.index.equals(other.index)

    @property
    def index(self):
        """Get the labels for the rows."""
        return self._index

    @index.setter
    def index(self, value):
        old_length = len(self)
        new_length = len(value)

        # A DataFrame with 0 columns can have an index of arbitrary length.
        if self._num_columns > 0 and new_length != old_length:
            raise ValueError(
                f"Length mismatch: Expected axis has {old_length} elements, "
                f"new values have {len(value)} elements"
            )
        # avoid unnecessary cast to Index
        value = ensure_index(value)
        self._index = value

    @_performance_tracking
    def replace(
        self,
        to_replace=None,
        value=no_default,
        inplace=False,
        limit=None,
        regex=False,
        method=no_default,
    ):
        """Replace values given in ``to_replace`` with ``value``.

        Parameters
        ----------
        to_replace : numeric, str or list-like
            Value(s) to replace.

            * numeric or str:
                - values equal to ``to_replace`` will be replaced
                  with ``value``
            * list of numeric or str:
                - If ``value`` is also list-like, ``to_replace`` and
                  ``value`` must be of same length.
            * dict:
                - Dicts can be used to specify different replacement values
                  for different existing values. For example, {'a': 'b',
                  'y': 'z'} replaces the value 'a' with 'b' and
                  'y' with 'z'.
                  To use a dict in this way the ``value`` parameter should
                  be ``None``.
        value : scalar, dict, list-like, str, default None
            Value to replace any values matching ``to_replace`` with.
        inplace : bool, default False
            If True, in place.

        See Also
        --------
        Series.fillna

        Raises
        ------
        TypeError
            - If ``to_replace`` is not a scalar, array-like, dict, or None
            - If ``to_replace`` is a dict and value is not a list, dict,
              or Series
        ValueError
            - If a list is passed to ``to_replace`` and ``value`` but they
              are not the same length.

        Returns
        -------
        result : Series
            Series after replacement. The mask and index are preserved.

        Examples
        --------
        **Series**

        Scalar ``to_replace`` and ``value``

        >>> import cudf
        >>> s = cudf.Series([0, 1, 2, 3, 4])
        >>> s
        0    0
        1    1
        2    2
        3    3
        4    4
        dtype: int64
        >>> s.replace(0, 5)
        0    5
        1    1
        2    2
        3    3
        4    4
        dtype: int64

        List-like ``to_replace``

        >>> s.replace([1, 2], 10)
        0     0
        1    10
        2    10
        3     3
        4     4
        dtype: int64

        dict-like ``to_replace``

        >>> s.replace({1:5, 3:50})
        0     0
        1     5
        2     2
        3    50
        4     4
        dtype: int64
        >>> s = cudf.Series(['b', 'a', 'a', 'b', 'a'])
        >>> s
        0     b
        1     a
        2     a
        3     b
        4     a
        dtype: object
        >>> s.replace({'a': None})
        0       b
        1    <NA>
        2    <NA>
        3       b
        4    <NA>
        dtype: object

        If there is a mismatch in types of the values in
        ``to_replace`` & ``value`` with the actual series, then
        cudf exhibits different behavior with respect to pandas
        and the pairs are ignored silently:

        >>> s = cudf.Series(['b', 'a', 'a', 'b', 'a'])
        >>> s
        0    b
        1    a
        2    a
        3    b
        4    a
        dtype: object
        >>> s.replace('a', 1)
        0    b
        1    a
        2    a
        3    b
        4    a
        dtype: object
        >>> s.replace(['a', 'c'], [1, 2])
        0    b
        1    a
        2    a
        3    b
        4    a
        dtype: object

        **DataFrame**

        Scalar ``to_replace`` and ``value``

        >>> import cudf
        >>> df = cudf.DataFrame({'A': [0, 1, 2, 3, 4],
        ...                    'B': [5, 6, 7, 8, 9],
        ...                    'C': ['a', 'b', 'c', 'd', 'e']})
        >>> df
           A  B  C
        0  0  5  a
        1  1  6  b
        2  2  7  c
        3  3  8  d
        4  4  9  e
        >>> df.replace(0, 5)
           A  B  C
        0  5  5  a
        1  1  6  b
        2  2  7  c
        3  3  8  d
        4  4  9  e

        List-like ``to_replace``

        >>> df.replace([0, 1, 2, 3], 4)
           A  B  C
        0  4  5  a
        1  4  6  b
        2  4  7  c
        3  4  8  d
        4  4  9  e
        >>> df.replace([0, 1, 2, 3], [4, 3, 2, 1])
           A  B  C
        0  4  5  a
        1  3  6  b
        2  2  7  c
        3  1  8  d
        4  4  9  e

        dict-like ``to_replace``

        >>> df.replace({0: 10, 1: 100})
             A  B  C
        0   10  5  a
        1  100  6  b
        2    2  7  c
        3    3  8  d
        4    4  9  e
        >>> df.replace({'A': 0, 'B': 5}, 100)
             A    B  C
        0  100  100  a
        1    1    6  b
        2    2    7  c
        3    3    8  d
        4    4    9  e

        .. pandas-compat::
            :meth:`pandas.DataFrame.replace`, :meth:`pandas.Series.replace`

            Parameters that are currently not supported are: `limit`, `regex`,
            `method`
        """
        if limit is not None:
            raise NotImplementedError("limit parameter is not implemented yet")

        if regex:
            raise NotImplementedError("regex parameter is not implemented yet")

        if method is not no_default:
            warnings.warn(
                "The 'method' keyword in "
                f"{type(self).__name__}.replace is deprecated and "
                "will be removed in a future version.",
                FutureWarning,
            )
        elif method not in {"pad", None, no_default}:
            raise NotImplementedError("method parameter is not implemented")

        if (
            value is no_default
            and method is no_default
            and not is_dict_like(to_replace)
            and regex is False
        ):
            warnings.warn(
                f"{type(self).__name__}.replace without 'value' and with "
                "non-dict-like 'to_replace' is deprecated "
                "and will raise in a future version. "
                "Explicitly specify the new values instead.",
                FutureWarning,
            )
        if not (to_replace is None and value is no_default):
            (
                all_na_per_column,
                to_replace_per_column,
                replacements_per_column,
            ) = _get_replacement_values_for_columns(
                to_replace=to_replace,
                value=value,
                columns_dtype_map=dict(self._dtypes),
            )
            copy_data = []
            for name, col in self._column_labels_and_values:
                try:
                    replaced = col.find_and_replace(
                        to_replace_per_column[name],
                        replacements_per_column[name],
                        all_na_per_column[name],
                    )
                except (KeyError, OverflowError):
                    # We need to create a deep copy if:
                    # i. `find_and_replace` was not successful or any of
                    #    `to_replace_per_column`, `replacements_per_column`,
                    #    `all_na_per_column` don't contain the `name`
                    #    that exists in `copy_data`.
                    # ii. There is an OverflowError while trying to cast
                    #     `to_replace_per_column` to `replacements_per_column`.
                    replaced = col.copy(deep=True)
                copy_data.append(replaced)
            result = self._from_data_like_self(
                self._data._from_columns_like_self(copy_data)
            )
        else:
            result = self.copy()

        return self._mimic_inplace(result, inplace=inplace)

    @_performance_tracking
    def clip(self, lower=None, upper=None, axis=1, inplace=False):
        """
        Trim values at input threshold(s).

        Assigns values outside boundary to boundary values.
        Thresholds can be singular values or array like,
        and in the latter case the clipping is performed
        element-wise in the specified axis. Currently only
        `axis=1` is supported.

        Parameters
        ----------
        lower : scalar or array_like, default None
            Minimum threshold value. All values below this
            threshold will be set to it. If it is None,
            there will be no clipping based on lower.
            In case of Series/Index, lower is expected to be
            a scalar or an array of size 1.
        upper : scalar or array_like, default None
            Maximum threshold value. All values below this
            threshold will be set to it. If it is None,
            there will be no clipping based on upper.
            In case of Series, upper is expected to be
            a scalar or an array of size 1.
        inplace : bool, default False

        Returns
        -------
        Clipped DataFrame/Series/Index/MultiIndex

        Examples
        --------
        >>> import cudf
        >>> df = cudf.DataFrame({"a":[1, 2, 3, 4], "b":['a', 'b', 'c', 'd']})
        >>> df.clip(lower=[2, 'b'], upper=[3, 'c'])
           a  b
        0  2  b
        1  2  b
        2  3  c
        3  3  c

        >>> df.clip(lower=None, upper=[3, 'c'])
           a  b
        0  1  a
        1  2  b
        2  3  c
        3  3  c

        >>> df.clip(lower=[2, 'b'], upper=None)
           a  b
        0  2  b
        1  2  b
        2  3  c
        3  4  d

        >>> df.clip(lower=2, upper=3, inplace=True)
        >>> df
           a  b
        0  2  2
        1  2  3
        2  3  3
        3  3  3

        >>> import cudf
        >>> sr = cudf.Series([1, 2, 3, 4])
        >>> sr.clip(lower=2, upper=3)
        0    2
        1    2
        2    3
        3    3
        dtype: int64

        >>> sr.clip(lower=None, upper=3)
        0    1
        1    2
        2    3
        3    3
        dtype: int64

        >>> sr.clip(lower=2, upper=None, inplace=True)
        >>> sr
        0    2
        1    2
        2    3
        3    4
        dtype: int64
        """
        if axis != 1:
            raise NotImplementedError("`axis is not yet supported in clip`")

        if lower is None and upper is None:
            return None if inplace is True else self.copy(deep=True)

        if is_scalar(lower):
            lower = np.full(self._num_columns, lower)
        if is_scalar(upper):
            upper = np.full(self._num_columns, upper)

        if len(lower) != len(upper):
            raise ValueError("Length of lower and upper should be equal")

        if len(lower) != self._num_columns:
            raise ValueError(
                "Length of lower/upper should be equal to number of columns"
            )

        if self.ndim == 1:
            # In case of series and Index,
            # swap lower and upper if lower > upper
            if (
                lower[0] is not None
                and upper[0] is not None
                and (lower[0] > upper[0])
            ):
                lower[0], upper[0] = upper[0], lower[0]

        data = (
            col.clip(low, high)
            for col, low, high in zip(self._columns, lower, upper)
        )
        output = self._from_data_like_self(
            self._data._from_columns_like_self(data)
        )
        return self._mimic_inplace(output, inplace=inplace)

    @_performance_tracking
    def abs(self):
        """
        Return a Series/DataFrame with absolute numeric value of each element.

        This function only applies to elements that are all numeric.

        Returns
        -------
        DataFrame/Series
            Absolute value of each element.

        Examples
        --------
        Absolute numeric values in a Series

        >>> s = cudf.Series([-1.10, 2, -3.33, 4])
        >>> s.abs()
        0    1.10
        1    2.00
        2    3.33
        3    4.00
        dtype: float64
        """
        return self._unaryop("abs")

    @_performance_tracking
    def dot(self, other, reflect=False):
        """
        Get dot product of frame and other, (binary operator `dot`).

        Among flexible wrappers (`add`, `sub`, `mul`, `div`, `mod`, `pow`,
        `dot`) to arithmetic operators: `+`, `-`, `*`, `/`, `//`, `%`, `**`,
        `@`.

        Parameters
        ----------
        other : Sequence, Series, or DataFrame
            Any multiple element data structure, or list-like object.
        reflect : bool, default False
            If ``True``, swap the order of the operands. See
            https://docs.python.org/3/reference/datamodel.html#object.__ror__
            for more information on when this is necessary.

        Returns
        -------
        scalar, Series, or DataFrame
            The result of the operation.

        Examples
        --------
        >>> import cudf
        >>> df = cudf.DataFrame([[1, 2, 3, 4],
        ...                      [5, 6, 7, 8]])
        >>> df @ df.T
            0    1
        0  30   70
        1  70  174
        >>> s = cudf.Series([1, 1, 1, 1])
        >>> df @ s
        0    10
        1    26
        dtype: int64
        >>> [1, 2, 3, 4] @ s
        10
        """
        # TODO: This function does not currently support nulls.
        lhs = self.values
        result_index = None
        result_cols = None
        if isinstance(self, cudf.Series) and isinstance(
            other, (cudf.Series, cudf.DataFrame)
        ):
            common = self.index.union(other.index)
            if len(common) > max(len(self), len(other)):
                raise ValueError("matrices are not aligned")

            lhs = self.reindex(index=common, copy=False).values
            rhs = other.reindex(index=common, copy=False).values
            if isinstance(other, cudf.DataFrame):
                result_index = other._data.to_pandas_index
        elif isinstance(self, cudf.DataFrame) and isinstance(
            other, (cudf.Series, cudf.DataFrame)
        ):
            common = self._data.to_pandas_index.union(other.index.to_pandas())
            if len(common) > max(self._num_columns, len(other)):
                raise ValueError("matrices are not aligned")

            lhs = self.reindex(columns=common, copy=False)
            result_index = lhs.index

            rhs = other.reindex(index=common, copy=False).values
            lhs = lhs.values
            if isinstance(other, cudf.DataFrame):
                result_cols = other._data.to_pandas_index

        elif isinstance(
            other, (cp.ndarray, np.ndarray)
        ) or can_convert_to_column(other):
            rhs = cp.asarray(other)
        else:
            # TODO: This should raise an exception, not return NotImplemented,
            # but __matmul__ relies on the current behavior. We should either
            # move this implementation to __matmul__ and call it from here
            # (checking for NotImplemented and raising NotImplementedError if
            # that's what's returned), or __matmul__ should catch a
            # NotImplementedError from here and return NotImplemented. The
            # latter feels cleaner (putting the implementation in this method
            # rather than in the operator) but will be slower in the (highly
            # unlikely) case that we're multiplying a cudf object with another
            # type of object that somehow supports this behavior.
            return NotImplemented
        if reflect:
            lhs, rhs = rhs, lhs

        result = lhs.dot(rhs)
        if result.ndim == 1:
            return cudf.Series(
                result,
                index=self.index if result_index is None else result_index,
            )
        if result.ndim == 2:
            return cudf.DataFrame(
                result,
                index=self.index if result_index is None else result_index,
                columns=result_cols,
            )
        return result.item()

    @_performance_tracking
    def __matmul__(self, other):
        return self.dot(other)

    @_performance_tracking
    def __rmatmul__(self, other):
        return self.dot(other, reflect=True)

    @_performance_tracking
    def head(self, n=5):
        """
        Return the first `n` rows.
        This function returns the first `n` rows for the object based
        on position. It is useful for quickly testing if your object
        has the right type of data in it.
        For negative values of `n`, this function returns all rows except
        the last `n` rows, equivalent to ``df[:-n]``.

        Parameters
        ----------
        n : int, default 5
            Number of rows to select.

        Returns
        -------
        DataFrame or Series
            The first `n` rows of the caller object.

        Examples
        --------
        **Series**

        >>> ser = cudf.Series(['alligator', 'bee', 'falcon',
        ... 'lion', 'monkey', 'parrot', 'shark', 'whale', 'zebra'])
        >>> ser
        0    alligator
        1          bee
        2       falcon
        3         lion
        4       monkey
        5       parrot
        6        shark
        7        whale
        8        zebra
        dtype: object

        Viewing the first 5 lines

        >>> ser.head()
        0    alligator
        1          bee
        2       falcon
        3         lion
        4       monkey
        dtype: object

        Viewing the first `n` lines (three in this case)

        >>> ser.head(3)
        0    alligator
        1          bee
        2       falcon
        dtype: object

        For negative values of `n`

        >>> ser.head(-3)
        0    alligator
        1          bee
        2       falcon
        3         lion
        4       monkey
        5       parrot
        dtype: object

        **DataFrame**

        >>> df = cudf.DataFrame()
        >>> df['key'] = [0, 1, 2, 3, 4]
        >>> df['val'] = [float(i + 10) for i in range(5)]  # insert column
        >>> df.head(2)
           key   val
        0    0  10.0
        1    1  11.0
        """
        return self.iloc[:n]

    @_performance_tracking
    def tail(self, n=5):
        """
        Returns the last n rows as a new DataFrame or Series

        Examples
        --------
        **DataFrame**

        >>> import cudf
        >>> df = cudf.DataFrame()
        >>> df['key'] = [0, 1, 2, 3, 4]
        >>> df['val'] = [float(i + 10) for i in range(5)]  # insert column
        >>> df.tail(2)
           key   val
        3    3  13.0
        4    4  14.0

        **Series**

        >>> import cudf
        >>> ser = cudf.Series([4, 3, 2, 1, 0])
        >>> ser.tail(2)
        3    1
        4    0
        """
        if n == 0:
            return self.iloc[0:0]

        return self.iloc[-n:]

    @_performance_tracking
    def pipe(self, func, *args, **kwargs):
        """
        Apply ``func(self, *args, **kwargs)``.

        Parameters
        ----------
        func : function
            Function to apply to the Series/DataFrame.
            ``args``, and ``kwargs`` are passed into ``func``.
            Alternatively a ``(callable, data_keyword)`` tuple where
            ``data_keyword`` is a string indicating the keyword of
            ``callable`` that expects the Series/DataFrame.
        args : iterable, optional
            Positional arguments passed into ``func``.
        kwargs : mapping, optional
            A dictionary of keyword arguments passed into ``func``.

        Returns
        -------
        object : the return type of ``func``.

        Examples
        --------
        Use ``.pipe`` when chaining together functions that expect
        Series, DataFrames or GroupBy objects. Instead of writing

        >>> func(g(h(df), arg1=a), arg2=b, arg3=c)

        You can write

        >>> (df.pipe(h)
        ...    .pipe(g, arg1=a)
        ...    .pipe(func, arg2=b, arg3=c)
        ... )

        If you have a function that takes the data as (say) the second
        argument, pass a tuple indicating which keyword expects the
        data. For example, suppose ``f`` takes its data as ``arg2``:

        >>> (df.pipe(h)
        ...    .pipe(g, arg1=a)
        ...    .pipe((func, 'arg2'), arg1=a, arg3=c)
        ...  )
        """
        return pipe(self, func, *args, **kwargs)

    @_performance_tracking
    def sum(
        self,
        axis=no_default,
        skipna=True,
        numeric_only=False,
        min_count=0,
        **kwargs,
    ):
        """
        Return sum of the values in the DataFrame.

        Parameters
        ----------
        axis: {index (0), columns(1)}
            Axis for the function to be applied on.
        skipna: bool, default True
            Exclude NA/null values when computing the result.
        numeric_only : bool, default False
            If True, includes only float, int, boolean columns.
            If False, will raise error in-case there are
            non-numeric columns.
        min_count: int, default 0
            The required number of valid values to perform the operation.
            If fewer than min_count non-NA values are present the result
            will be NA.

            The default being 0. This means the sum of an all-NA or empty
            Series is 0, and the product of an all-NA or empty Series is 1.

        Returns
        -------
        Series

        Examples
        --------
        >>> import cudf
        >>> df = cudf.DataFrame({'a': [1, 2, 3, 4], 'b': [7, 8, 9, 10]})
        >>> df.sum()
        a    10
        b    34
        dtype: int64
        """
        return self._reduce(
            "sum",
            axis=axis,
            skipna=skipna,
            numeric_only=numeric_only,
            min_count=min_count,
            **kwargs,
        )

    @_performance_tracking
    def product(
        self,
        axis=no_default,
        skipna=True,
        numeric_only=False,
        min_count=0,
        **kwargs,
    ):
        """
        Return product of the values in the DataFrame.

        Parameters
        ----------
        axis: {index (0), columns(1)}
            Axis for the function to be applied on.
        skipna: bool, default True
            Exclude NA/null values when computing the result.
        numeric_only : bool, default False
            If True, includes only float, int, boolean columns.
            If False, will raise error in-case there are
            non-numeric columns.
        min_count: int, default 0
            The required number of valid values to perform the operation.
            If fewer than min_count non-NA values are present the result
            will be NA.

            The default being 0. This means the sum of an all-NA or empty
            Series is 0, and the product of an all-NA or empty Series is 1.

        Returns
        -------
        Series

        Examples
        --------
        >>> import cudf
        >>> df = cudf.DataFrame({'a': [1, 2, 3, 4], 'b': [7, 8, 9, 10]})
        >>> df.product()
        a      24
        b    5040
        dtype: int64
        """

        return self._reduce(
            # cuDF columns use "product" as the op name, but cupy uses "prod"
            # and we need cupy if axis == 1.
            "prod" if axis in {1, "columns"} else "product",
            axis=axis,
            skipna=skipna,
            numeric_only=numeric_only,
            min_count=min_count,
            **kwargs,
        )

    # Alias for pandas compatibility.
    prod = product

    @_performance_tracking
    def mean(self, axis=0, skipna=True, numeric_only=False, **kwargs):
        """
        Return the mean of the values for the requested axis.

        Parameters
        ----------
        axis : {0 or 'index', 1 or 'columns'}
            Axis for the function to be applied on.
        skipna : bool, default True
            Exclude NA/null values when computing the result.
        numeric_only : bool, default False
            If True, includes only float, int, boolean columns.
            If False, will raise error in-case there are
            non-numeric columns.
        **kwargs
            Additional keyword arguments to be passed to the function.

        Returns
        -------
        mean : Series or DataFrame (if level specified)

        Examples
        --------
        >>> import cudf
        >>> df = cudf.DataFrame({'a': [1, 2, 3, 4], 'b': [7, 8, 9, 10]})
        >>> df.mean()
        a    2.5
        b    8.5
        dtype: float64
        """
        return self._reduce(
            "mean",
            axis=axis,
            skipna=skipna,
            numeric_only=numeric_only,
            **kwargs,
        )

    def median(
        self, axis=no_default, skipna=True, numeric_only=None, **kwargs
    ):
        """
        Return the median of the values for the requested axis.

        Parameters
        ----------
        axis : {index (0), columns (1)}
            Axis for the function to be applied on. For Series this
            parameter is unused and defaults to 0.
        skipna : bool, default True
            Exclude NA/null values when computing the result.
        numeric_only : bool, default False
            If True, includes only float, int, boolean columns.
            If False, will raise error in-case there are
            non-numeric columns.

        Returns
        -------
        scalar

        Examples
        --------
        >>> import cudf
        >>> ser = cudf.Series([10, 25, 3, 25, 24, 6])
        >>> ser
        0    10
        1    25
        2     3
        3    25
        4    24
        5     6
        dtype: int64
        >>> ser.median()
        17.0
        """
        return self._reduce(
            "median",
            axis=axis,
            skipna=skipna,
            numeric_only=numeric_only,
            **kwargs,
        )

    @_performance_tracking
    def std(
        self,
        axis=no_default,
        skipna=True,
        ddof=1,
        numeric_only=False,
        **kwargs,
    ):
        """
        Return sample standard deviation of the DataFrame.

        Normalized by N-1 by default. This can be changed using
        the `ddof` argument

        Parameters
        ----------
        axis: {index (0), columns(1)}
            Axis for the function to be applied on.
        skipna: bool, default True
            Exclude NA/null values. If an entire row/column is NA, the result
            will be NA.
        ddof: int, default 1
            Delta Degrees of Freedom. The divisor used in calculations
            is N - ddof, where N represents the number of elements.
        numeric_only : bool, default False
            If True, includes only float, int, boolean columns.
            If False, will raise error in-case there are
            non-numeric columns.

        Returns
        -------
        Series

        Examples
        --------
        >>> import cudf
        >>> df = cudf.DataFrame({'a': [1, 2, 3, 4], 'b': [7, 8, 9, 10]})
        >>> df.std()
        a    1.290994
        b    1.290994
        dtype: float64
        """

        return self._reduce(
            "std",
            axis=axis,
            skipna=skipna,
            ddof=ddof,
            numeric_only=numeric_only,
            **kwargs,
        )

    @_performance_tracking
    def var(
        self,
        axis=no_default,
        skipna=True,
        ddof=1,
        numeric_only=False,
        **kwargs,
    ):
        """
        Return unbiased variance of the DataFrame.

        Normalized by N-1 by default. This can be changed using the
        ddof argument.

        Parameters
        ----------
        axis: {index (0), columns(1)}
            Axis for the function to be applied on.
        skipna: bool, default True
            Exclude NA/null values. If an entire row/column is NA, the result
            will be NA.
        ddof: int, default 1
            Delta Degrees of Freedom. The divisor used in calculations is
            N - ddof, where N represents the number of elements.
        numeric_only : bool, default False
            If True, includes only float, int, boolean columns.
            If False, will raise error in-case there are
            non-numeric columns.

        Returns
        -------
        scalar

        Examples
        --------
        >>> import cudf
        >>> df = cudf.DataFrame({'a': [1, 2, 3, 4], 'b': [7, 8, 9, 10]})
        >>> df.var()
        a    1.666667
        b    1.666667
        dtype: float64
        """
        return self._reduce(
            "var",
            axis=axis,
            skipna=skipna,
            ddof=ddof,
            numeric_only=numeric_only,
            **kwargs,
        )

    @_performance_tracking
    def kurtosis(self, axis=0, skipna=True, numeric_only=False, **kwargs):
        """
        Return Fisher's unbiased kurtosis of a sample.

        Kurtosis obtained using Fisher's definition of
        kurtosis (kurtosis of normal == 0.0). Normalized by N-1.

        Parameters
        ----------
        axis: {index (0), columns(1)}
            Axis for the function to be applied on.
        skipna: bool, default True
            Exclude NA/null values when computing the result.
        numeric_only : bool, default False
            If True, includes only float, int, boolean columns.
            If False, will raise error in-case there are
            non-numeric columns.

        Returns
        -------
        Series or scalar

        Examples
        --------
        **Series**

        >>> import cudf
        >>> series = cudf.Series([1, 2, 3, 4])
        >>> series.kurtosis()
        -1.1999999999999904

        **DataFrame**

        >>> import cudf
        >>> df = cudf.DataFrame({'a': [1, 2, 3, 4], 'b': [7, 8, 9, 10]})
        >>> df.kurt()
        a   -1.2
        b   -1.2
        dtype: float64
        """
        if axis not in (0, "index", None, no_default):
            raise NotImplementedError("Only axis=0 is currently supported.")

        return self._reduce(
            "kurtosis",
            axis=axis,
            skipna=skipna,
            numeric_only=numeric_only,
            **kwargs,
        )

    # Alias for kurtosis.
    kurt = kurtosis

    @_performance_tracking
    def skew(self, axis=0, skipna=True, numeric_only=False, **kwargs):
        """
        Return unbiased Fisher-Pearson skew of a sample.

        Parameters
        ----------
        skipna: bool, default True
            Exclude NA/null values when computing the result.
        numeric_only : bool, default False
            If True, includes only float, int, boolean columns.
            If False, will raise error in-case there are
            non-numeric columns.

        Returns
        -------
        Series

        Examples
        --------
        **Series**

        >>> import cudf
        >>> series = cudf.Series([1, 2, 3, 4, 5, 6, 6])
        >>> series
        0    1
        1    2
        2    3
        3    4
        4    5
        5    6
        6    6
        dtype: int64

        **DataFrame**

        >>> import cudf
        >>> df = cudf.DataFrame({'a': [3, 2, 3, 4], 'b': [7, 8, 10, 10]})
        >>> df.skew()
        a    0.00000
        b   -0.37037
        dtype: float64

        .. pandas-compat::
            :meth:`pandas.DataFrame.skew`, :meth:`pandas.Series.skew`

            The `axis` parameter is not currently supported.
        """
        if axis not in (0, "index", None, no_default):
            raise NotImplementedError("Only axis=0 is currently supported.")

        return self._reduce(
            "skew",
            axis=axis,
            skipna=skipna,
            numeric_only=numeric_only,
            **kwargs,
        )

    @_performance_tracking
    def mask(
        self,
        cond,
        other=None,
        inplace: bool = False,
        axis=None,
        level=None,
    ) -> Self | None:
        """
        Replace values where the condition is True.

        Parameters
        ----------
        cond : bool Series/DataFrame, array-like
            Where cond is False, keep the original value.
            Where True, replace with corresponding value from other.
            Callables are not supported.
        other: scalar, list of scalars, Series/DataFrame
            Entries where cond is True are replaced with
            corresponding value from other. Callables are not
            supported. Default is None.

            DataFrame expects only Scalar or array like with scalars or
            dataframe with same dimension as self.

            Series expects only scalar or series like with same length
        inplace : bool, default False
            Whether to perform the operation in place on the data.

        Returns
        -------
        Same type as caller

        Examples
        --------
        >>> import cudf
        >>> df = cudf.DataFrame({"A":[1, 4, 5], "B":[3, 5, 8]})
        >>> df.mask(df % 2 == 0, [-1, -1])
           A  B
        0  1  3
        1 -1  5
        2  5 -1

        >>> ser = cudf.Series([4, 3, 2, 1, 0])
        >>> ser.mask(ser > 2, 10)
        0    10
        1    10
        2     2
        3     1
        4     0
        dtype: int64
        >>> ser.mask(ser > 2)
        0    <NA>
        1    <NA>
        2       2
        3       1
        4       0
        dtype: int64
        """
        if axis is not None:
            raise NotImplementedError("axis is not supported.")
        elif level is not None:
            raise NotImplementedError("level is not supported.")

        if not hasattr(cond, "__invert__"):
            # We Invert `cond` below and call `where`, so
            # making sure the object supports
            # `~`(inversion) operator or `__invert__` method
            cond = cp.asarray(cond)

        return self.where(cond=~cond, other=other, inplace=inplace)

    @_performance_tracking
    @copy_docstring(Rolling)
    def rolling(
        self,
        window,
        min_periods=None,
        center: bool = False,
        win_type: str | None = None,
        on=None,
        axis=0,
        closed: str | None = None,
        step: int | None = None,
        method: str = "single",
    ):
        return Rolling(
            self,  # type: ignore[arg-type]
            window,
            min_periods=min_periods,
            center=center,
            axis=axis,
            on=on,
            win_type=win_type,
            closed=closed,
            step=step,
            method=method,
        )

    @copy_docstring(ExponentialMovingWindow)
    def ewm(
        self,
        com: float | None = None,
        span: float | None = None,
        halflife: float | None = None,
        alpha: float | None = None,
        min_periods: int | None = 0,
        adjust: bool = True,
        ignore_na: bool = False,
        axis: int = 0,
        times: str | np.ndarray | None = None,
        method: Literal["single", "table"] = "single",
    ):
        return ExponentialMovingWindow(
            self,
            com=com,
            span=span,
            halflife=halflife,
            alpha=alpha,
            min_periods=min_periods,
            adjust=adjust,
            ignore_na=ignore_na,
            axis=axis,
            times=times,
            method=method,
        )

    @_performance_tracking
    def nans_to_nulls(self):
        """
        Convert nans (if any) to nulls

        Returns
        -------
        DataFrame or Series

        Examples
        --------
        **Series**

        >>> import cudf, numpy as np
        >>> series = cudf.Series([1, 2, np.nan, None, 10], nan_as_null=False)
        >>> series
        0     1.0
        1     2.0
        2     NaN
        3    <NA>
        4    10.0
        dtype: float64
        >>> series.nans_to_nulls()
        0     1.0
        1     2.0
        2    <NA>
        3    <NA>
        4    10.0
        dtype: float64

        **DataFrame**

        >>> df = cudf.DataFrame()
        >>> df['a'] = cudf.Series([1, None, np.nan], nan_as_null=False)
        >>> df['b'] = cudf.Series([None, 3.14, np.nan], nan_as_null=False)
        >>> df
              a     b
        0   1.0  <NA>
        1  <NA>  3.14
        2   NaN   NaN
        >>> df.nans_to_nulls()
              a     b
        0   1.0  <NA>
        1  <NA>  3.14
        2  <NA>  <NA>
        """
        result = []
        for col in self._columns:
            converted = col.nans_to_nulls()
            if converted is col:
                converted = converted.copy()
            result.append(converted)
        return self._from_data_like_self(
            self._data._from_columns_like_self(result)
        )

    @_performance_tracking
    def interpolate(
        self,
        method="linear",
        axis=0,
        limit=None,
        inplace=False,
        limit_direction=None,
        limit_area=None,
        downcast=None,
        **kwargs,
    ):
        """
        Interpolate data values between some points.

        Parameters
        ----------
        method : str, default 'linear'
            Interpolation technique to use. Currently,
            only 'linear` is supported.
            * 'linear': Ignore the index and treat the values as
            equally spaced. This is the only method supported on MultiIndexes.
            * 'index', 'values': linearly interpolate using the index as
            an x-axis. Unsorted indices can lead to erroneous results.
        axis : int, default 0
            Axis to interpolate along. Currently,
            only 'axis=0' is supported.
        inplace : bool, default False
            Update the data in place if possible.

        Returns
        -------
        Series or DataFrame
            Returns the same object type as the caller, interpolated at
            some or all ``NaN`` values

        """
        if method in {"pad", "ffill"} and limit_direction != "forward":
            raise ValueError(
                f"`limit_direction` must be 'forward' for method `{method}`"
            )
        if method in {"backfill", "bfill"} and limit_direction != "backward":
            raise ValueError(
                f"`limit_direction` must be 'backward' for method `{method}`"
            )

        if method.lower() in {"ffill", "bfill", "pad", "backfill"}:
            warnings.warn(
                f"{type(self).__name__}.interpolate with method={method} is "
                "deprecated and will raise in a future version. "
                "Use obj.ffill() or obj.bfill() instead.",
                FutureWarning,
            )
        elif method not in {"linear", "values", "index"}:
            raise ValueError(f"Interpolation method `{method}` not found")

        data = self

        if not isinstance(data.index, cudf.RangeIndex):
            perm_sort = data.index.argsort()
            data = data._gather(
                GatherMap.from_column_unchecked(
                    as_column(perm_sort),
                    len(data),
                    nullify=False,
                )
            )

        if method == "linear":
            interp_index = RangeIndex(self._num_rows)
        else:
            interp_index = data.index
        columns = []
        for col in data._columns:
            if col.dtype == CUDF_STRING_DTYPE:
                warnings.warn(
                    f"{type(self).__name__}.interpolate with object dtype is "
                    "deprecated and will raise in a future version.",
                    FutureWarning,
                )
            if col.nullable:
                col = col.astype(np.dtype(np.float64)).fillna(np.nan)

            columns.append(col.interpolate(index=interp_index))

        result = self._from_data_like_self(
            self._data._from_columns_like_self(columns)
        )
        result.index = data.index

        return (
            result
            if isinstance(data.index, cudf.RangeIndex)
            # TODO: This should be a scatter, avoiding an argsort.
            else result._gather(
                GatherMap.from_column_unchecked(
                    as_column(perm_sort.argsort()),
                    len(result),
                    nullify=False,
                )
            )
        )

    _SUPPORT_AXIS_LOOKUP = {0: 0, "index": 0}

    @classmethod
    @_performance_tracking
    def _get_axis_from_axis_arg(cls, axis: int | str) -> int:
        try:
            return cls._SUPPORT_AXIS_LOOKUP[axis]
        except KeyError:
            raise ValueError(f"No axis named {axis} for object type {cls}")

    @_performance_tracking
    def shift(
        self,
        periods=1,
        freq=None,
        axis=0,
        fill_value=None,
        suffix: str | None = None,
    ):
        """Shift values by `periods` positions."""
        axis = self._get_axis_from_axis_arg(axis)
        if axis != 0:
            raise NotImplementedError("Only axis=0 is supported.")
        if freq is not None:
            raise NotImplementedError(
                "The freq argument is not yet supported."
            )
        if suffix is not None:
            raise NotImplementedError(
                "The suffix argument is not yet supported."
            )

        data_columns = (
            col.shift(periods, fill_value) for col in self._columns
        )
        return self._from_data_like_self(
            self._data._from_columns_like_self(data_columns)
        )

    @_performance_tracking
    def truncate(self, before=None, after=None, axis=0, copy=True):
        """
        Truncate a Series or DataFrame before and after some index value.

        This is a useful shorthand for boolean indexing based on index
        values above or below certain thresholds.

        Parameters
        ----------
        before : date, str, int
            Truncate all rows before this index value.
        after : date, str, int
            Truncate all rows after this index value.
        axis : {0 or 'index', 1 or 'columns'}, optional
            Axis to truncate. Truncates the index (rows) by default.
        copy : bool, default is True,
            Return a copy of the truncated section.

        Returns
        -------
            The truncated Series or DataFrame.

        Notes
        -----
        If the index being truncated contains only datetime values,
        `before` and `after` may be specified as strings instead of
        Timestamps.

        Examples
        --------
        **Series**

        >>> import cudf
        >>> cs1 = cudf.Series([1, 2, 3, 4])
        >>> cs1
        0    1
        1    2
        2    3
        3    4
        dtype: int64

        >>> cs1.truncate(before=1, after=2)
        1    2
        2    3
        dtype: int64

        >>> import cudf
        >>> dates = cudf.date_range(
        ...     '2021-01-01 23:45:00', '2021-01-01 23:46:00', freq='s'
        ... )
        >>> cs2 = cudf.Series(range(len(dates)), index=dates)
        >>> cs2
        2021-01-01 23:45:00     0
        2021-01-01 23:45:01     1
        2021-01-01 23:45:02     2
        2021-01-01 23:45:03     3
        2021-01-01 23:45:04     4
        2021-01-01 23:45:05     5
        2021-01-01 23:45:06     6
        2021-01-01 23:45:07     7
        2021-01-01 23:45:08     8
        2021-01-01 23:45:09     9
        2021-01-01 23:45:10    10
        2021-01-01 23:45:11    11
        2021-01-01 23:45:12    12
        2021-01-01 23:45:13    13
        2021-01-01 23:45:14    14
        2021-01-01 23:45:15    15
        2021-01-01 23:45:16    16
        2021-01-01 23:45:17    17
        2021-01-01 23:45:18    18
        2021-01-01 23:45:19    19
        2021-01-01 23:45:20    20
        2021-01-01 23:45:21    21
        2021-01-01 23:45:22    22
        2021-01-01 23:45:23    23
        2021-01-01 23:45:24    24
        ...
        2021-01-01 23:45:56    56
        2021-01-01 23:45:57    57
        2021-01-01 23:45:58    58
        2021-01-01 23:45:59    59
        dtype: int64


        >>> cs2.truncate(
        ...     before="2021-01-01 23:45:18", after="2021-01-01 23:45:27"
        ... )
        2021-01-01 23:45:18    18
        2021-01-01 23:45:19    19
        2021-01-01 23:45:20    20
        2021-01-01 23:45:21    21
        2021-01-01 23:45:22    22
        2021-01-01 23:45:23    23
        2021-01-01 23:45:24    24
        2021-01-01 23:45:25    25
        2021-01-01 23:45:26    26
        2021-01-01 23:45:27    27
        dtype: int64

        >>> cs3 = cudf.Series({'A': 1, 'B': 2, 'C': 3, 'D': 4})
        >>> cs3
        A    1
        B    2
        C    3
        D    4
        dtype: int64

        >>> cs3.truncate(before='B', after='C')
        B    2
        C    3
        dtype: int64

        **DataFrame**

        >>> df = cudf.DataFrame({
        ...     'A': ['a', 'b', 'c', 'd', 'e'],
        ...     'B': ['f', 'g', 'h', 'i', 'j'],
        ...     'C': ['k', 'l', 'm', 'n', 'o']
        ... }, index=[1, 2, 3, 4, 5])
        >>> df
           A  B  C
        1  a  f  k
        2  b  g  l
        3  c  h  m
        4  d  i  n
        5  e  j  o

        >>> df.truncate(before=2, after=4)
           A  B  C
        2  b  g  l
        3  c  h  m
        4  d  i  n

        >>> df.truncate(before="A", after="B", axis="columns")
           A  B
        1  a  f
        2  b  g
        3  c  h
        4  d  i
        5  e  j

        >>> import cudf
        >>> dates = cudf.date_range(
        ...     '2021-01-01 23:45:00', '2021-01-01 23:46:00', freq='s'
        ... )
        >>> df2 = cudf.DataFrame(data={'A': 1, 'B': 2}, index=dates)
        >>> df2.head()
                             A  B
        2021-01-01 23:45:00  1  2
        2021-01-01 23:45:01  1  2
        2021-01-01 23:45:02  1  2
        2021-01-01 23:45:03  1  2
        2021-01-01 23:45:04  1  2

        >>> df2.truncate(
        ...     before="2021-01-01 23:45:18", after="2021-01-01 23:45:27"
        ... )
                             A  B
        2021-01-01 23:45:18  1  2
        2021-01-01 23:45:19  1  2
        2021-01-01 23:45:20  1  2
        2021-01-01 23:45:21  1  2
        2021-01-01 23:45:22  1  2
        2021-01-01 23:45:23  1  2
        2021-01-01 23:45:24  1  2
        2021-01-01 23:45:25  1  2
        2021-01-01 23:45:26  1  2
        2021-01-01 23:45:27  1  2

        .. pandas-compat::
            :meth:`pandas.DataFrame.truncate`, :meth:`pandas.Series.truncate`

            The ``copy`` parameter is only present for API compatibility, but
            ``copy=False`` is not supported. This method always generates a
            copy.
        """
        if not copy:
            raise ValueError("Truncating with copy=False is not supported.")
        axis = self._get_axis_from_axis_arg(axis)
        ax = self.index if axis == 0 else self._data.to_pandas_index

        if not ax.is_monotonic_increasing and not ax.is_monotonic_decreasing:
            raise ValueError("truncate requires a sorted index")

        if isinstance(ax, cudf.DatetimeIndex):
            before = pd.to_datetime(before)
            after = pd.to_datetime(after)

        if before is not None and after is not None and before > after:
            raise ValueError(f"Truncate: {after} must be after {before}")

        if len(ax) > 1 and ax.is_monotonic_decreasing and ax.nunique() > 1:
            before, after = after, before

        slicer = [slice(None, None)] * self.ndim
        slicer[axis] = slice(before, after)
        return self.loc[tuple(slicer)].copy()

    @property
    def loc(self):
        """Select rows and columns by label or boolean mask.

        Examples
        --------
        **Series**

        >>> import cudf
        >>> series = cudf.Series([10, 11, 12], index=['a', 'b', 'c'])
        >>> series
        a    10
        b    11
        c    12
        dtype: int64
        >>> series.loc['b']
        11

        **DataFrame**

        DataFrame with string index.

        >>> df
           a  b
        a  0  5
        b  1  6
        c  2  7
        d  3  8
        e  4  9

        Select a single row by label.

        >>> df.loc['a']
        a    0
        b    5
        Name: a, dtype: int64

        Select multiple rows and a single column.

        >>> df.loc[['a', 'c', 'e'], 'b']
        a    5
        c    7
        e    9
        Name: b, dtype: int64

        Selection by boolean mask.

        >>> df.loc[df.a > 2]
           a  b
        d  3  8
        e  4  9

        Setting values using loc.

        >>> df.loc[['a', 'c', 'e'], 'a'] = 0
        >>> df
           a  b
        a  0  5
        b  1  6
        c  0  7
        d  3  8
        e  0  9

        """
        return self._loc_indexer_type(self)

    @property
    def iloc(self):
        """Select values by position.

        Examples
        --------
        **Series**

        >>> import cudf
        >>> s = cudf.Series([10, 20, 30])
        >>> s
        0    10
        1    20
        2    30
        dtype: int64
        >>> s.iloc[2]
        30

        **DataFrame**

        Selecting rows and column by position.

        >>> df = cudf.DataFrame({'a': range(20),
        ...                      'b': range(20),
        ...                      'c': range(20)})

        Select a single row using an integer index.

        >>> df.iloc[1]
        a    1
        b    1
        c    1
        Name: 1, dtype: int64

        Select multiple rows using a list of integers.

        >>> df.iloc[[0, 2, 9, 18]]
              a    b    c
         0    0    0    0
         2    2    2    2
         9    9    9    9
        18   18   18   18

        Select rows using a slice.

        >>> df.iloc[3:10:2]
             a    b    c
        3    3    3    3
        5    5    5    5
        7    7    7    7
        9    9    9    9

        Select both rows and columns.

        >>> df.iloc[[1, 3, 5, 7], 2]
        1    1
        3    3
        5    5
        7    7
        Name: c, dtype: int64

        Setting values in a column using iloc.

        >>> df.iloc[:4] = 0
        >>> df
           a  b  c
        0  0  0  0
        1  0  0  0
        2  0  0  0
        3  0  0  0
        4  4  4  4
        5  5  5  5
        6  6  6  6
        7  7  7  7
        8  8  8  8
        9  9  9  9
        [10 more rows]

        """
        return self._iloc_indexer_type(self)

    @property  # type:ignore
    @_performance_tracking
    def axes(self):
        """
        Return a list representing the axes of the Series.

        Series.axes returns a list containing the row index.

        Examples
        --------
        >>> import cudf
        >>> csf1 = cudf.Series([1, 2, 3, 4])
        >>> csf1.axes
        [RangeIndex(start=0, stop=4, step=1)]

        """
        return [self.index]

    def squeeze(self, axis: Literal["index", "columns", 0, 1, None] = None):
        """
        Squeeze 1 dimensional axis objects into scalars.

        Series or DataFrames with a single element are squeezed to a scalar.
        DataFrames with a single column or a single row are squeezed to a
        Series. Otherwise the object is unchanged.

        This method is most useful when you don't know if your
        object is a Series or DataFrame, but you do know it has just a single
        column. In that case you can safely call `squeeze` to ensure you have a
        Series.

        Parameters
        ----------
        axis : {0 or 'index', 1 or 'columns', None}, default None
            A specific axis to squeeze. By default, all length-1 axes are
            squeezed. For `Series` this parameter is unused and defaults
            to `None`.

        Returns
        -------
        DataFrame, Series, or scalar
            The projection after squeezing `axis` or all the axes.

        See Also
        --------
        Series.iloc : Integer-location based indexing for selecting scalars.
        DataFrame.iloc : Integer-location based indexing for selecting Series.
        Series.to_frame : Inverse of DataFrame.squeeze for a
            single-column DataFrame.

        Examples
        --------
        >>> primes = cudf.Series([2, 3, 5, 7])

        Slicing might produce a Series with a single value:

        >>> even_primes = primes[primes % 2 == 0]
        >>> even_primes
        0    2
        dtype: int64

        >>> even_primes.squeeze()
        2

        Squeezing objects with more than one value in every axis does nothing:

        >>> odd_primes = primes[primes % 2 == 1]
        >>> odd_primes
        1    3
        2    5
        3    7
        dtype: int64

        >>> odd_primes.squeeze()
        1    3
        2    5
        3    7
        dtype: int64

        Squeezing is even more effective when used with DataFrames.

        >>> df = cudf.DataFrame([[1, 2], [3, 4]], columns=["a", "b"])
        >>> df
           a  b
        0  1  2
        1  3  4

        Slicing a single column will produce a DataFrame with the columns
        having only one value:

        >>> df_a = df[["a"]]
        >>> df_a
           a
        0  1
        1  3

        So the columns can be squeezed down, resulting in a Series:

        >>> df_a.squeeze("columns")
        0    1
        1    3
        Name: a, dtype: int64

        Slicing a single row from a single column will produce a single
        scalar DataFrame:

        >>> df_0a = df.loc[df.index < 1, ["a"]]
        >>> df_0a
           a
        0  1

        Squeezing the rows produces a single scalar Series:

        >>> df_0a.squeeze("rows")
        a    1
        Name: 0, dtype: int64

        Squeezing all axes will project directly into a scalar:

        >>> df_0a.squeeze()
        1
        """
        axes = (
            range(self.ndim)
            if axis is None
            else (self._get_axis_from_axis_arg(axis),)
        )
        indexer = tuple(
            0 if i in axes and len(a) == 1 else slice(None)
            for i, a in enumerate(self.axes)
        )
        return self.iloc[indexer]

    @_performance_tracking
    def scale(self):
        """
        Scale values to [0, 1] in float64

        Returns
        -------
        DataFrame or Series
            Values scaled to [0, 1].

        Examples
        --------
        >>> import cudf
        >>> series = cudf.Series([10, 11, 12, 0.5, 1])
        >>> series
        0    10.0
        1    11.0
        2    12.0
        3     0.5
        4     1.0
        dtype: float64
        >>> series.scale()
        0    0.826087
        1    0.913043
        2    1.000000
        3    0.000000
        4    0.043478
        dtype: float64
        """
        vmin = self.min()
        vmax = self.max()
        scaled = (self - vmin) / (vmax - vmin)
        scaled.index = self.index.copy(deep=False)
        return scaled

    @_performance_tracking
    def sort_index(
        self,
        axis=0,
        level=None,
        ascending=True,
        inplace=False,
        kind=None,
        na_position="last",
        sort_remaining=True,
        ignore_index=False,
        key=None,
    ):
        """Sort object by labels (along an axis).

        Parameters
        ----------
        axis : {0 or 'index', 1 or 'columns'}, default 0
            The axis along which to sort. The value 0 identifies the rows,
            and 1 identifies the columns.
        level : int or level name or list of ints or list of level names
            If not None, sort on values in specified index level(s).
            This is only useful in the case of MultiIndex.
        ascending : bool, default True
            Sort ascending vs. descending.
        inplace : bool, default False
            If True, perform operation in-place.
        kind : sorting method such as `quick sort` and others.
            Not yet supported.
        na_position : {'first', 'last'}, default 'last'
            Puts NaNs at the beginning if first; last puts NaNs at the end.
        sort_remaining : bool, default True
            When sorting a multiindex on a subset of its levels,
            should entries be lexsorted by the remaining
            (non-specified) levels as well?
        ignore_index : bool, default False
            if True, index will be replaced with RangeIndex.
        key : callable, optional
            If not None, apply the key function to the index values before
            sorting. This is similar to the key argument in the builtin
            sorted() function, with the notable difference that this key
            function should be vectorized. It should expect an Index and return
            an Index of the same shape. For MultiIndex inputs, the key is
            applied per level.

        Returns
        -------
        Frame or None

        Examples
        --------
        **Series**

        >>> import cudf
        >>> series = cudf.Series(['a', 'b', 'c', 'd'], index=[3, 2, 1, 4])
        >>> series
        3    a
        2    b
        1    c
        4    d
        dtype: object
        >>> series.sort_index()
        1    c
        2    b
        3    a
        4    d
        dtype: object

        Sort Descending

        >>> series.sort_index(ascending=False)
        4    d
        3    a
        2    b
        1    c
        dtype: object

        **DataFrame**

        >>> df = cudf.DataFrame(
        ... {"b":[3, 2, 1], "a":[2, 1, 3]}, index=[1, 3, 2])
        >>> df.sort_index(axis=0)
           b  a
        1  3  2
        2  1  3
        3  2  1
        >>> df.sort_index(axis=1)
           a  b
        1  2  3
        3  1  2
        2  3  1

        .. pandas-compat::
            :meth:`pandas.DataFrame.sort_index`, :meth:`pandas.Series.sort_index`

            * Not supporting: kind, sort_remaining=False
        """
        if kind is not None:
            raise NotImplementedError("kind is not yet supported")

        if key is not None:
            raise NotImplementedError("key is not yet supported.")

        if na_position not in {"first", "last"}:
            raise ValueError(f"invalid na_position: {na_position}")

        if axis in (0, "index"):
            idx = self.index
            if isinstance(idx, MultiIndex):
                if level is not None:
                    if not is_list_like(level):
                        level = [level]
                    by = list(map(idx._get_level_label, level))
                    if sort_remaining:
                        handled = set(by)
                        by.extend(
                            filter(
                                lambda n: n not in handled,
                                self.index._column_names,
                            )
                        )
                else:
                    by = list(idx._column_names)

                inds = idx._get_sorted_inds(
                    by=by, ascending=ascending, na_position=na_position
                )
                out = self._gather(
                    GatherMap.from_column_unchecked(
                        inds, len(self), nullify=False
                    )
                )
                # TODO: frame factory function should handle multilevel column
                # names
                if isinstance(self, cudf.DataFrame) and self._data.multiindex:
                    out._set_columns_like(self._data)
            elif (ascending and idx.is_monotonic_increasing) or (
                not ascending and idx.is_monotonic_decreasing
            ):
                out = self.copy()
            else:
                inds = idx.argsort(
                    ascending=ascending, na_position=na_position
                )
                out = self._gather(
                    GatherMap.from_column_unchecked(
                        as_column(inds),
                        len(self),
                        nullify=False,
                    )
                )
                if isinstance(self, cudf.DataFrame) and self._data.multiindex:
                    out._set_columns_like(self._data)
            if ignore_index:
                out = out.reset_index(drop=True)
        else:
            labels = sorted(self._column_names, reverse=not ascending)
            result_columns = (self._data[label] for label in labels)
            if ignore_index:
                ca = ColumnAccessor(
                    dict(enumerate(result_columns)),
                    rangeindex=True,
                    verify=False,
                )
            else:
                ca = ColumnAccessor(
                    dict(zip(labels, result_columns)),
                    rangeindex=self._data.rangeindex,
                    multiindex=self._data.multiindex,
                    level_names=self._data.level_names,
                    label_dtype=self._data.label_dtype,
                    verify=False,
                )
            out = self._from_data_like_self(ca)

        return self._mimic_inplace(out, inplace=inplace)

    def hash_values(
        self,
        method: Literal[
            "murmur3",
            "xxhash64",
            "md5",
            "sha1",
            "sha224",
            "sha256",
            "sha384",
            "sha512",
        ] = "murmur3",
        seed: int | None = None,
    ) -> Series:
        """Compute the hash of values in this column.

        Parameters
        ----------
        method : {'murmur3', 'xxhash32', 'xxhash64', 'md5', 'sha1', 'sha224', 'sha256', 'sha384', 'sha512'}, default 'murmur3'
            Hash function to use:

            * murmur3: MurmurHash3 hash function
            * xxhash32: xxHash32 hash function
            * xxhash64: xxHash64 hash function
            * md5: MD5 hash function
            * sha1: SHA-1 hash function
            * sha224: SHA-224 hash function
            * sha256: SHA-256 hash function
            * sha384: SHA-384 hash function
            * sha512: SHA-512 hash function

        seed : int, optional
            Seed value to use for the hash function. This parameter is only
            supported for 'murmur3', 'xxhash32', and 'xxhash64'.


        Returns
        -------
        Series
            A Series with hash values.

        Examples
        --------
        **Series**

        >>> import cudf
        >>> series = cudf.Series([10, 120, 30])
        >>> series
        0     10
        1    120
        2     30
        dtype: int64
        >>> series.hash_values(method="murmur3")
        0   -1930516747
        1     422619251
        2    -941520876
        dtype: int32
        >>> series.hash_values(method="md5")
        0    7be4bbacbfdb05fb3044e36c22b41e8b
        1    947ca8d2c5f0f27437f156cfbfab0969
        2    d0580ef52d27c043c8e341fd5039b166
        dtype: object
        >>> series.hash_values(method="murmur3", seed=42)
        0    2364453205
        1     422621911
        2    3353449140
        dtype: uint32

        **DataFrame**

        >>> import cudf
        >>> df = cudf.DataFrame({"a": [10, 120, 30], "b": [0.0, 0.25, 0.50]})
        >>> df
             a     b
        0   10  0.00
        1  120  0.25
        2   30  0.50
        >>> df.hash_values(method="murmur3")
        0    -330519225
        1    -397962448
        2   -1345834934
        dtype: int32
        >>> df.hash_values(method="md5")
        0    57ce879751b5169c525907d5c563fae1
        1    948d6221a7c4963d4be411bcead7e32b
        2    fe061786ea286a515b772d91b0dfcd70
        dtype: object
        """
        seed_hash_methods = {"murmur3", "xxhash32", "xxhash64"}
        if seed is None:
            seed = 0
        elif method not in seed_hash_methods:
            warnings.warn(
                "Provided seed value has no effect for the hash method "
                f"`{method}`. Only {seed_hash_methods} support seeds."
            )
        with acquire_spill_lock():
            plc_table = plc.Table(
                [c.to_pylibcudf(mode="read") for c in self._columns]
            )
            if method == "murmur3":
                plc_column = plc.hashing.murmurhash3_x86_32(plc_table, seed)
            elif method == "xxhash32":
                plc_column = plc.hashing.xxhash_32(plc_table, seed)
            elif method == "xxhash64":
                plc_column = plc.hashing.xxhash_64(plc_table, seed)
            elif method == "md5":
                plc_column = plc.hashing.md5(plc_table)
            elif method == "sha1":
                plc_column = plc.hashing.sha1(plc_table)
            elif method == "sha224":
                plc_column = plc.hashing.sha224(plc_table)
            elif method == "sha256":
                plc_column = plc.hashing.sha256(plc_table)
            elif method == "sha384":
                plc_column = plc.hashing.sha384(plc_table)
            elif method == "sha512":
                plc_column = plc.hashing.sha512(plc_table)
            else:
                raise ValueError(f"Unsupported hashing algorithm {method}.")
            result = ColumnBase.from_pylibcudf(plc_column)
        return cudf.Series._from_column(
            result,
            index=self.index,
        )

    def _gather(
        self,
        gather_map: GatherMap,
        keep_index=True,
    ):
        """Gather rows of frame specified by indices in `gather_map`.

        Maintain the index if keep_index is True.

        This function does no expensive bounds checking, but does
        check that the number of rows of self matches the validated
        number of rows.
        """
        if not gather_map.nullify and len(self) != gather_map.nrows:
            raise IndexError("Gather map is out of bounds")
        return self._from_columns_like_self(
            [
                ColumnBase.from_pylibcudf(col)
                for col in copying.gather(
                    itertools.chain(self.index._columns, self._columns)
                    if keep_index
                    else self._columns,
                    gather_map.column,
                    nullify=gather_map.nullify,
                )
            ],
            self._column_names,
            self.index.names if keep_index else None,
        )

    def _slice(self, arg: slice, keep_index: bool = True) -> Self:
        """Slice a frame.

        Parameters
        ----------
        arg
            The slice
        keep_index
            Preserve the index when slicing?

        Returns
        -------
        Sliced frame

        Notes
        -----
        This slicing has normal python semantics.
        """
        num_rows = len(self)
        if num_rows == 0:
            return self
        start, stop, stride = arg.indices(num_rows)
        index = self.index
        has_range_index = isinstance(index, RangeIndex)
        if len(range(start, stop, stride)) == 0:
            # Avoid materialising the range index column
            result = self._empty_like(
                keep_index=keep_index and not has_range_index
            )
            if keep_index and has_range_index:
                lo = index.start + start * index.step
                hi = index.start + stop * index.step
                step = index.step * stride
                result.index = RangeIndex(
                    start=lo, stop=hi, step=step, name=index.name
                )
            return result
        if start < 0:
            start = start + num_rows

        # At this point, we have converted slice arguments into
        # indices that no longer wrap around.
        # For example slice(4, None, -1) will produce the
        # start, stop, stride tuple (4, -1, -1)
        # This check makes sure -1 is not wrapped (again) to
        # produce -1 + num_rows.
        if stop < 0 and not (stride < 0 and stop == -1):
            stop = stop + num_rows
        stride = 1 if stride is None else stride

        if (stop - start) * stride <= 0:
            return self._empty_like(keep_index=True)

        start = min(start, num_rows)
        stop = min(stop, num_rows)

        if stride != 1:
            return self._gather(
                GatherMap.from_column_unchecked(
                    cast(
                        NumericalColumn,
                        as_column(
                            range(start, stop, stride),
                            dtype=SIZE_TYPE_DTYPE,
                        ),
                    ),
                    len(self),
                    nullify=False,
                ),
                keep_index=keep_index,
            )

        columns_to_slice = (
            itertools.chain(self.index._columns, self._columns)
            if keep_index and not has_range_index
            else self._columns
        )
        with acquire_spill_lock():
            plc_tables = plc.copying.slice(
                plc.Table(
                    [col.to_pylibcudf(mode="read") for col in columns_to_slice]
                ),
                [start, stop],
            )
            sliced = [
                ColumnBase.from_pylibcudf(col)
                for col in plc_tables[0].columns()
            ]
        result = self._from_columns_like_self(
            sliced,
            self._column_names,
            None if has_range_index or not keep_index else self.index.names,
        )

        if keep_index and has_range_index:
            result.index = self.index[start:stop]
        return result

    def _positions_from_column_names(
        self,
        column_names: set[Hashable],
        offset_by_index_columns: bool = True,
    ) -> list[int]:
        """Map each column name into their positions in the frame.

        Return positions of the provided column names, offset by the number of
        index columns if `offset_by_index_columns` is True. The order of
        indices returned corresponds to the column order in this Frame.
        """
        start = self.index.nlevels if offset_by_index_columns else 0
        return [
            i
            for i, name in enumerate(self._column_names, start=start)
            if name in column_names
        ]

    def drop_duplicates(
        self,
        subset=None,
        keep="first",
        nulls_are_equal=True,
        ignore_index=False,
    ):
        """
        Drop duplicate rows in frame.

        subset : list, optional
            List of columns to consider when dropping rows.
        keep : ["first", "last", False]
            "first" will keep the first duplicate entry, "last" will keep the
            last duplicate entry, and False will drop all duplicates.
        nulls_are_equal: bool, default True
            Null elements are considered equal to other null elements.
        ignore_index: bool, default False
            If True, the resulting axis will be labeled 0, 1, ..., n - 1.
        """
        if not isinstance(ignore_index, (np.bool_, bool)):
            raise ValueError(
                f"{ignore_index=} must be bool, "
                f"not {type(ignore_index).__name__}"
            )
        subset = self._preprocess_subset(subset)
        subset_cols = [name for name in self._column_names if name in subset]
        if len(subset_cols) == 0:
            return self.copy(deep=True)

        keys = self._positions_from_column_names(
            subset, offset_by_index_columns=not ignore_index
        )
        return self._from_columns_like_self(
            [
                ColumnBase.from_pylibcudf(col)
                for col in stream_compaction.drop_duplicates(
                    list(self._columns)
                    if ignore_index
                    else list(self.index._columns + self._columns),
                    keys=keys,
                    keep=keep,
                    nulls_are_equal=nulls_are_equal,
                )
            ],
            self._column_names,
            self.index.names if not ignore_index else None,
        )

    @_performance_tracking
    def duplicated(
        self, subset=None, keep: Literal["first", "last", False] = "first"
    ) -> Series:
        """
        Return boolean Series denoting duplicate rows.

        Considering certain columns is optional.

        Parameters
        ----------
        subset : column label or sequence of labels, optional
            Only consider certain columns for identifying duplicates, by
            default use all of the columns.
        keep : {'first', 'last', False}, default 'first'
            Determines which duplicates (if any) to mark.

            - ``'first'`` : Mark duplicates as ``True`` except for the first
                occurrence.
            - ``'last'`` : Mark duplicates as ``True`` except for the last
                occurrence.
            - ``False`` : Mark all duplicates as ``True``.

        Returns
        -------
        Series
            Boolean series indicating duplicated rows.

        See Also
        --------
        Index.duplicated : Equivalent method on index.
        Series.duplicated : Equivalent method on Series.
        Series.drop_duplicates : Remove duplicate values from Series.
        DataFrame.drop_duplicates : Remove duplicate values from DataFrame.

        Examples
        --------
        Consider a dataset containing ramen product ratings.

        >>> import cudf
        >>> df = cudf.DataFrame({
        ...     'brand': ['Yum Yum', 'Yum Yum', 'Maggie', 'Maggie', 'Maggie'],
        ...     'style': ['cup', 'cup', 'cup', 'pack', 'pack'],
        ...     'rating': [4, 4, 3.5, 15, 5]
        ... })
        >>> df
             brand style  rating
        0  Yum Yum   cup     4.0
        1  Yum Yum   cup     4.0
        2   Maggie   cup     3.5
        3   Maggie  pack    15.0
        4   Maggie  pack     5.0

        By default, for each set of duplicated values, the first occurrence
        is set to False and all others to True.

        >>> df.duplicated()
        0    False
        1     True
        2    False
        3    False
        4    False
        dtype: bool

        By using 'last', the last occurrence of each set of duplicated values
        is set to False and all others to True.

        >>> df.duplicated(keep='last')
        0     True
        1    False
        2    False
        3    False
        4    False
        dtype: bool

        By setting ``keep`` to False, all duplicates are True.

        >>> df.duplicated(keep=False)
        0     True
        1     True
        2    False
        3    False
        4    False
        dtype: bool

        To find duplicates on specific column(s), use ``subset``.

        >>> df.duplicated(subset=['brand'])
        0    False
        1     True
        2    False
        3     True
        4     True
        dtype: bool
        """
        subset = self._preprocess_subset(subset)

        name = None
        if isinstance(self, cudf.Series):
            columns = [self._column]
            name = self.name
        else:
            columns = [self._data[n] for n in subset]

        _keep_options = {
            "first": plc.stream_compaction.DuplicateKeepOption.KEEP_FIRST,
            "last": plc.stream_compaction.DuplicateKeepOption.KEEP_LAST,
            False: plc.stream_compaction.DuplicateKeepOption.KEEP_NONE,
        }

        if (keep_option := _keep_options.get(keep)) is None:
            raise ValueError('keep must be either "first", "last" or False')

        with acquire_spill_lock():
            plc_column = plc.stream_compaction.distinct_indices(
                plc.Table([col.to_pylibcudf(mode="read") for col in columns]),
                keep_option,
                plc.types.NullEquality.EQUAL,
                plc.types.NanEquality.ALL_EQUAL,
            )
            distinct = ColumnBase.from_pylibcudf(plc_column)
        result = as_column(
            True, length=len(self), dtype=bool
        )._scatter_by_column(
            distinct,  # type: ignore[arg-type]
            pa_scalar_to_plc_scalar(pa.scalar(False)),
            bounds_check=False,
        )
        return cudf.Series._from_column(result, index=self.index, name=name)

    @_performance_tracking
    def _empty_like(self, keep_index: bool = True) -> Self:
        with acquire_spill_lock():
            plc_table = plc.copying.empty_like(
                plc.Table(
                    [
                        col.to_pylibcudf(mode="read")
                        for col in (
                            itertools.chain(self.index._columns, self._columns)
                            if keep_index
                            else self._columns
                        )
                    ]
                )
            )
            columns = [
                ColumnBase.from_pylibcudf(col) for col in plc_table.columns()
            ]
        result = self._from_columns_like_self(
            columns,
            self._column_names,
            self.index.names if keep_index else None,
        )
        result._data.label_dtype = self._data.label_dtype
        result._data.rangeindex = self._data.rangeindex
        return result

    def _split(self, splits: list[int], keep_index: bool = True) -> list[Self]:
        if self._num_rows == 0:
            return []

        columns_split = copying.columns_split(
            itertools.chain(self.index._columns, self._columns)
            if keep_index
            else self._columns,
            splits,
        )

        @acquire_spill_lock()
        def split_from_pylibcudf(split: list[plc.Column]) -> list[ColumnBase]:
            return [ColumnBase.from_pylibcudf(col) for col in split]

        return [
            self._from_columns_like_self(
                split_from_pylibcudf(split),
                self._column_names,
                self.index.names if keep_index else None,
            )
            for split in columns_split
        ]

    @_performance_tracking
    def bfill(
        self, value=None, axis=None, inplace=None, limit=None, limit_area=None
    ):
        """
        Synonym for :meth:`Series.fillna` with ``method='bfill'``.

        Returns
        -------
            Object with missing values filled or None if ``inplace=True``.
        """
        if limit_area is not None:
            raise NotImplementedError("limit_area is currently not supported.")

        with warnings.catch_warnings():
            warnings.simplefilter("ignore", FutureWarning)
            return self.fillna(
                method="bfill",
                value=value,
                axis=axis,
                inplace=inplace,
                limit=limit,
            )

    @_performance_tracking
    def backfill(self, value=None, axis=None, inplace=None, limit=None):
        """
        Synonym for :meth:`Series.fillna` with ``method='bfill'``.

        .. deprecated:: 23.06
           Use `DataFrame.bfill/Series.bfill` instead.

        Returns
        -------
            Object with missing values filled or None if ``inplace=True``.
        """
        # Do not remove until pandas removes this.
        warnings.warn(
            "DataFrame.backfill/Series.backfill is deprecated. Use "
            "DataFrame.bfill/Series.bfill instead",
            FutureWarning,
        )
        return self.bfill(value=value, axis=axis, inplace=inplace, limit=limit)

    @_performance_tracking
    def ffill(
        self,
        value=None,
        axis=None,
        inplace=None,
        limit=None,
        limit_area: Literal["inside", "outside", None] = None,
    ):
        """
        Synonym for :meth:`Series.fillna` with ``method='ffill'``.

        Returns
        -------
            Object with missing values filled or None if ``inplace=True``.
        """
        if limit_area is not None:
            raise NotImplementedError("limit_area is currently not supported.")

        with warnings.catch_warnings():
            warnings.simplefilter("ignore", FutureWarning)
            return self.fillna(
                method="ffill",
                value=value,
                axis=axis,
                inplace=inplace,
                limit=limit,
            )

    @_performance_tracking
    def pad(self, value=None, axis=None, inplace=None, limit=None):
        """
        Synonym for :meth:`Series.fillna` with ``method='ffill'``.

        .. deprecated:: 23.06
           Use `DataFrame.ffill/Series.ffill` instead.

        Returns
        -------
            Object with missing values filled or None if ``inplace=True``.
        """
        # Do not remove until pandas removes this.
        warnings.warn(
            "DataFrame.pad/Series.pad is deprecated. Use "
            "DataFrame.ffill/Series.ffill instead",
            FutureWarning,
        )
        return self.ffill(value=value, axis=axis, inplace=inplace, limit=limit)

    def add_prefix(self, prefix, axis=None):
        """
        Prefix labels with string `prefix`.

        For Series, the row labels are prefixed.
        For DataFrame, the column labels are prefixed.

        Parameters
        ----------
        prefix : str
            The string to add before each label.

        Returns
        -------
        Series or DataFrame
            New Series with updated labels or DataFrame with updated labels.

        See Also
        --------
        Series.add_suffix: Suffix row labels with string 'suffix'.
        DataFrame.add_suffix: Suffix column labels with string 'suffix'.

        Examples
        --------
        **Series**

        >>> s = cudf.Series([1, 2, 3, 4])
        >>> s
        0    1
        1    2
        2    3
        3    4
        dtype: int64
        >>> s.add_prefix('item_')
        item_0    1
        item_1    2
        item_2    3
        item_3    4
        dtype: int64

        **DataFrame**

        >>> df = cudf.DataFrame({'A': [1, 2, 3, 4], 'B': [3, 4, 5, 6]})
        >>> df
           A  B
        0  1  3
        1  2  4
        2  3  5
        3  4  6
        >>> df.add_prefix('col_')
             col_A  col_B
        0       1       3
        1       2       4
        2       3       5
        3       4       6
        """
        raise NotImplementedError(
            "`IndexedFrame.add_prefix` not currently implemented. \
                Use `Series.add_prefix` or `DataFrame.add_prefix`"
        )

    def add_suffix(self, suffix, axis=None):
        """
        Suffix labels with string `suffix`.

        For Series, the row labels are suffixed.
        For DataFrame, the column labels are suffixed.

        Parameters
        ----------
        prefix : str
            The string to add after each label.

        Returns
        -------
        Series or DataFrame
            New Series with updated labels or DataFrame with updated labels.

        See Also
        --------
        Series.add_prefix: prefix row labels with string 'prefix'.
        DataFrame.add_prefix: Prefix column labels with string 'prefix'.

        Examples
        --------
        **Series**

        >>> s = cudf.Series([1, 2, 3, 4])
        >>> s
        0    1
        1    2
        2    3
        3    4
        dtype: int64
        >>> s.add_suffix('_item')
        0_item    1
        1_item    2
        2_item    3
        3_item    4
        dtype: int64

        **DataFrame**

        >>> df = cudf.DataFrame({'A': [1, 2, 3, 4], 'B': [3, 4, 5, 6]})
        >>> df
           A  B
        0  1  3
        1  2  4
        2  3  5
        3  4  6
        >>> df.add_suffix('_col')
             A_col  B_col
        0       1       3
        1       2       4
        2       3       5
        3       4       6
        """
        raise NotImplementedError

    @acquire_spill_lock()
    @_performance_tracking
    def _apply(self, func, kernel_class, *args, **kwargs):
        """Apply `func` across the rows of the frame."""
        if kwargs:
            raise ValueError("UDFs using **kwargs are not yet supported.")
        try:
            kr = kernel_class(self, func, args)
            kernel, retty = kr.get_kernel()
        except Exception as e:
            raise ValueError(
                "user defined function compilation failed."
            ) from e

        # Mask and data column preallocated
        ans_col = _return_arr_from_dtype(retty, len(self))
        ans_mask = as_column(True, length=len(self), dtype="bool")
        output_args = [(ans_col, ans_mask), len(self)]
        input_args = _get_input_args_from_frame(self)
        launch_args = output_args + input_args + list(args)
        try:
            with _CUDFNumbaConfig():
                kernel.forall(len(self))(*launch_args)
        except Exception as e:
            raise RuntimeError("UDF kernel execution failed.") from e

        if retty == CUDF_STRING_DTYPE:
            col = ColumnBase.from_pylibcudf(
                strings_udf.column_from_managed_udf_string_array(ans_col)
            )
            free_kernel = _make_free_string_kernel()
            with _CUDFNumbaConfig():
                free_kernel.forall(len(col))(ans_col, len(col))
        else:
            col = as_column(ans_col, retty)

        col.set_base_mask(ans_mask.as_mask())
        result = cudf.Series._from_column(col, index=self.index)

        return result

    def sort_values(
        self,
        by,
        axis=0,
        ascending: bool | list[bool] = True,
        inplace: bool = False,
        kind: str = "quicksort",
        na_position: Literal["first", "last"] = "last",
        ignore_index: bool = False,
        key=None,
    ):
        """Sort by the values along either axis.

        Parameters
        ----------
        by : str or list of str
            Name or list of names to sort by.
        ascending : bool or list of bool, default True
            Sort ascending vs. descending. Specify list for multiple sort
            orders. If this is a list of bools, must match the length of the
            by.
        na_position : {'first', 'last'}, default 'last'
            'first' puts nulls at the beginning, 'last' puts nulls at the end
        ignore_index : bool, default False
            If True, index will not be sorted.
        key : callable, optional
            Apply the key function to the values
            before sorting. This is similar to the ``key`` argument in the
            builtin ``sorted`` function, with the notable difference that
            this ``key`` function should be *vectorized*. It should expect a
            ``Series`` and return a Series with the same shape as the input.
            It will be applied to each column in `by` independently.
            Currently not supported.

        Returns
        -------
        Frame : Frame with sorted values.

        Examples
        --------
        >>> import cudf
        >>> df = cudf.DataFrame()
        >>> df['a'] = [0, 1, 2]
        >>> df['b'] = [-3, 2, 0]
        >>> df.sort_values('b')
           a  b
        0  0 -3
        2  2  0
        1  1  2

        .. pandas-compat::
            :meth:`pandas.DataFrame.sort_values`, :meth:`pandas.Series.sort_values`

            * Support axis='index' only.
            * Not supporting: inplace, kind
        """
        if na_position not in {"first", "last"}:
            raise ValueError(f"invalid na_position: {na_position}")
        if inplace:
            raise NotImplementedError("`inplace` not currently implemented.")
        if kind != "quicksort":
            if kind not in {"mergesort", "heapsort", "stable"}:
                raise AttributeError(
                    f"{kind} is not a valid sorting algorithm for "
                    f"'DataFrame' object"
                )
            warnings.warn(
                f"GPU-accelerated {kind} is currently not supported, "
                f"defaulting to quicksort."
            )
        if axis != 0:
            raise NotImplementedError("`axis` not currently implemented.")
        if key is not None:
            raise NotImplementedError("key is not currently supported.")

        if len(self) == 0:
            return self

        try:
            by_in_columns = self._get_columns_by_label(by)
        except KeyError:
            by_in_columns = None
        if self.ndim == 1:
            # For Series case, we're never selecting an index level.
            by_in_index = None
        else:
            try:
                by_in_index = self.index._get_columns_by_label(by)
            except KeyError:
                by_in_index = None

        if by_in_columns is not None and by_in_index is not None:
            raise ValueError(
                f"{by=} appears in the {type(self).__name__} columns "
                "and as an index level which is ambiguous."
            )
        elif by_in_columns is not None:
            by_columns = by_in_columns
        elif by_in_index is not None:
            by_columns = by_in_index
        else:
            raise KeyError(by)

        if cudf.get_option("mode.pandas_compatible"):
            by_columns = by_columns.nans_to_nulls()
        # argsort the `by` column
        out = self._gather(
            GatherMap.from_column_unchecked(
                by_columns._get_sorted_inds(
                    ascending=ascending, na_position=na_position
                ),
                len(self),
                nullify=False,
            ),
            keep_index=not ignore_index,
        )
        return out

    def _n_largest_or_smallest(
        self, largest: bool, n: int, columns, keep: Literal["first", "last"]
    ):
        # Get column to operate on
        if isinstance(columns, str):
            columns = [columns]

        method = "nlargest" if largest else "nsmallest"
        for col in columns:
            if self._data[col].dtype == CUDF_STRING_DTYPE:
                if isinstance(self, cudf.DataFrame):
                    error_msg = (
                        f"Column '{col}' has dtype {self._data[col].dtype}, "
                        f"cannot use method '{method}' with this dtype"
                    )
                else:
                    error_msg = (
                        f"Cannot use method '{method}' with "
                        f"dtype {self._data[col].dtype}"
                    )
                raise TypeError(error_msg)
        if len(self) == 0:
            return self

        if keep == "first":
            if n < 0:
                n = 0

            # argsort the `by` column
            return self._gather(
                GatherMap.from_column_unchecked(
                    self._get_columns_by_label(columns)
                    ._get_sorted_inds(ascending=not largest)
                    .slice(*slice(None, n).indices(len(self))),
                    len(self),
                    nullify=False,
                ),
                keep_index=True,
            )
        elif keep == "last":
            indices = self._get_columns_by_label(columns)._get_sorted_inds(
                ascending=largest
            )

            if n <= 0:
                # Empty slice.
                indices = indices.slice(0, 0)
            else:
                indices = indices.slice(
                    *slice(None, -n - 1, -1).indices(len(self))
                )
            return self._gather(
                GatherMap.from_column_unchecked(
                    indices, len(self), nullify=False
                ),
                keep_index=True,
            )
        else:
            raise ValueError('keep must be either "first", "last"')

    def _align_to_index(
        self,
        index: ColumnLike,
        how: str = "outer",
        sort: bool = True,
        allow_non_unique: bool = False,
    ) -> Self:
        index = ensure_index(index)

        if self.index.equals(index):
            return self
        if not allow_non_unique:
            if not self.index.is_unique or not index.is_unique:
                raise ValueError("Cannot align indices with non-unique values")

        lhs = cudf.DataFrame._from_data(self._data, index=self.index)
        rhs = cudf.DataFrame._from_data({}, index=index)

        # create a temporary column that we will later sort by
        # to recover ordering after index alignment.
        sort_col_id = str(uuid4())
        if how == "left":
            lhs[sort_col_id] = as_column(range(len(lhs)))
        elif how == "right":
            rhs[sort_col_id] = as_column(range(len(rhs)))

        result = lhs.join(rhs, how=how, sort=sort)
        if how in ("left", "right"):
            result = result.sort_values(sort_col_id)
            del result[sort_col_id]

        out = self._from_data(
            self._data._from_columns_like_self(result._columns)
        )
        out.index = result.index
        out.index.names = self.index.names
        return out

    @_performance_tracking
    def _reindex(
        self,
        column_names,
        dtypes=None,
        deep=False,
        index=None,
        inplace=False,
        fill_value=NA,
        level=None,
        method=None,
        limit=None,
        tolerance=None,
    ):
        """
        Helper for `.reindex`

        Parameters
        ----------
        columns_names : array-like
            array-like of columns to select from the Frame,
            if ``columns`` is a superset of ``Frame.columns`` new
            columns are created.
        dtypes : dict
            Mapping of dtypes for the empty columns being created.
        deep : boolean, optional, default False
            Whether to make deep copy or shallow copy of the columns.
        index : Index or array-like, default None
            The ``index`` to be used to reindex the Frame with.
        inplace : bool, default False
            Whether to perform the operation in place on the data.
        fill_value : value with which to replace nulls in the result

        Returns
        -------
        Series or DataFrame
        """
        if method is not None:
            raise NotImplementedError("method is not currently supported.")
        if level is not None:
            raise NotImplementedError("level is not currently supported.")
        if limit is not None:
            raise NotImplementedError("limit is not currently supported.")
        if tolerance is not None:
            raise NotImplementedError("tolerance is not currently supported.")

        if dtypes is None:
            dtypes = {}

        df = self
        if index is not None:
            if not df.index.is_unique:
                raise ValueError(
                    "cannot reindex on an axis with duplicate labels"
                )
            index = cudf.Index(
                index, name=getattr(index, "name", self.index.name)
            )

            idx_dtype_match = (df.index.nlevels == index.nlevels) and all(
                _is_same_dtype(left_dtype, right_dtype)
                for left_dtype, right_dtype in zip(
                    (dtype for _, dtype in df.index._dtypes),
                    (dtype for _, dtype in index._dtypes),
                )
            )

            if not idx_dtype_match:
                column_names = (
                    column_names
                    if column_names is not None
                    else list(df._column_names)
                )
                df = cudf.DataFrame()
            else:
                lhs = cudf.DataFrame._from_data({}, index=index)
                rhs = cudf.DataFrame._from_data(
                    {
                        # bookkeeping workaround for unnamed series
                        (name or 0)
                        if isinstance(self, cudf.Series)
                        else name: col
                        for name, col in df._column_labels_and_values
                    },
                    index=df.index,
                )
                df = lhs.join(rhs, how="left", sort=True)
                # double-argsort to map back from sorted to unsorted positions
                df = df.take(index.argsort(ascending=True).argsort())

        index = index if index is not None else df.index

        if column_names is None:
            names = list(df._column_names)
            level_names = self._data.level_names
            multiindex = self._data.multiindex
            rangeindex = self._data.rangeindex
        elif isinstance(column_names, (pd.Index, cudf.Index)):
            if isinstance(column_names, (pd.MultiIndex, cudf.MultiIndex)):
                multiindex = True
                if isinstance(column_names, cudf.MultiIndex):
                    names = list(iter(column_names.to_pandas()))
                else:
                    names = list(iter(column_names))
                rangeindex = False
            else:
                multiindex = False
                names = column_names
                if isinstance(names, cudf.Index):
                    names = names.to_pandas()
                rangeindex = isinstance(
                    column_names, (pd.RangeIndex, cudf.RangeIndex)
                )
            level_names = tuple(column_names.names)
        else:
            names = column_names
            level_names = None
            multiindex = False
            rangeindex = False

        cols = {
            name: (
                df._data[name].copy(deep=deep)
                if name in df._data
                else column_empty(
                    dtype=dtypes.get(name, np.dtype(np.float64)),
                    row_count=len(index),
                )
            )
            for name in names
        }

        result = self.__class__._from_data(
            data=ColumnAccessor(
                cols,
                multiindex=multiindex,
                level_names=level_names,
                rangeindex=rangeindex,
            ),
            index=index,
        )

        result.fillna(fill_value, inplace=True)
        return self._mimic_inplace(result, inplace=inplace)

    def round(self, decimals=0, how="half_even"):
        """
        Round to a variable number of decimal places.

        Parameters
        ----------
        decimals : int, dict, Series
            Number of decimal places to round each column to. This parameter
            must be an int for a Series. For a DataFrame, a dict or a Series
            are also valid inputs. If an int is given, round each column to the
            same number of places. Otherwise dict and Series round to variable
            numbers of places. Column names should be in the keys if
            `decimals` is a dict-like, or in the index if `decimals` is a
            Series. Any columns not included in `decimals` will be left as is.
            Elements of `decimals` which are not columns of the input will be
            ignored.
        how : str, optional
            Type of rounding. Can be either "half_even" (default)
            or "half_up" rounding.

        Returns
        -------
        Series or DataFrame
            A Series or DataFrame with the affected columns rounded to the
            specified number of decimal places.

        Examples
        --------
        **Series**

        >>> s = cudf.Series([0.1, 1.4, 2.9])
        >>> s.round()
        0    0.0
        1    1.0
        2    3.0
        dtype: float64

        **DataFrame**

        >>> df = cudf.DataFrame(
        ...     [(.21, .32), (.01, .67), (.66, .03), (.21, .18)],
        ...     columns=['dogs', 'cats'],
        ... )
        >>> df
           dogs  cats
        0  0.21  0.32
        1  0.01  0.67
        2  0.66  0.03
        3  0.21  0.18

        By providing an integer each column is rounded to the same number
        of decimal places.

        >>> df.round(1)
           dogs  cats
        0   0.2   0.3
        1   0.0   0.7
        2   0.7   0.0
        3   0.2   0.2

        With a dict, the number of places for specific columns can be
        specified with the column names as keys and the number of decimal
        places as values.

        >>> df.round({'dogs': 1, 'cats': 0})
           dogs  cats
        0   0.2   0.0
        1   0.0   1.0
        2   0.7   0.0
        3   0.2   0.0

        Using a Series, the number of places for specific columns can be
        specified with the column names as the index and the number of
        decimal places as the values.

        >>> decimals = cudf.Series([0, 1], index=['cats', 'dogs'])
        >>> df.round(decimals)
           dogs  cats
        0   0.2   0.0
        1   0.0   1.0
        2   0.7   0.0
        3   0.2   0.0
        """
        if isinstance(decimals, cudf.Series):
            decimals = decimals.to_pandas()

        if isinstance(decimals, pd.Series):
            if not decimals.index.is_unique:
                raise ValueError("Index of decimals must be unique")
            decimals = decimals.to_dict()
        elif isinstance(decimals, int):
            decimals = {name: decimals for name in self._column_names}
        elif not isinstance(decimals, Mapping):
            raise TypeError(
                "decimals must be an integer, a dict-like or a Series"
            )

        cols = (
            col.round(decimals[name], how=how)
            if name in decimals
            and (
                col.dtype.kind in "fiu"
                or isinstance(
                    col.dtype, (cudf.Decimal32Dtype, cudf.Decimal64Dtype)
                )
            )
            else col.copy(deep=True)
            for name, col in self._column_labels_and_values
        )
        return self._from_data_like_self(
            self._data._from_columns_like_self(cols)
        )

    def resample(
        self,
        rule,
        axis=0,
        closed: Literal["right", "left"] | None = None,
        label: Literal["right", "left"] | None = None,
        convention: Literal["start", "end", "s", "e"] = "start",
        kind=None,
        on=None,
        level=None,
        origin="start_day",
        offset=None,
        group_keys: bool = False,
    ):
        """
        Convert the frequency of ("resample") the given time series data.

        Parameters
        ----------
        rule: str
            The offset string representing the frequency to use.
            Note that DateOffset objects are not yet supported.
        closed: {"right", "left"}, default None
            Which side of bin interval is closed. The default is
            "left" for all frequency offsets except for "M" and "W",
            which have a default of "right".
        label: {"right", "left"}, default None
            Which bin edge label to label bucket with. The default is
            "left" for all frequency offsets except for "M" and "W",
            which have a default of "right".
        on: str, optional
            For a DataFrame, column to use instead of the index for
            resampling.  Column must be a datetime-like.
        level: str or int, optional
            For a MultiIndex, level to use instead of the index for
            resampling.  The level must be a datetime-like.

        Returns
        -------
        A Resampler object

        Examples
        --------
        First, we create a time series with 1 minute intervals:

        >>> index = cudf.date_range(start="2001-01-01", periods=10, freq="1T")
        >>> sr = cudf.Series(range(10), index=index)
        >>> sr
        2001-01-01 00:00:00    0
        2001-01-01 00:01:00    1
        2001-01-01 00:02:00    2
        2001-01-01 00:03:00    3
        2001-01-01 00:04:00    4
        2001-01-01 00:05:00    5
        2001-01-01 00:06:00    6
        2001-01-01 00:07:00    7
        2001-01-01 00:08:00    8
        2001-01-01 00:09:00    9
        dtype: int64

        Downsampling to 3 minute intervals, followed by a "sum" aggregation:

        >>> sr.resample("3T").sum()
        2001-01-01 00:00:00     3
        2001-01-01 00:03:00    12
        2001-01-01 00:06:00    21
        2001-01-01 00:09:00     9
        dtype: int64

        Use the right side of each interval to label the bins:

        >>> sr.resample("3T", label="right").sum()
        2001-01-01 00:03:00     3
        2001-01-01 00:06:00    12
        2001-01-01 00:09:00    21
        2001-01-01 00:12:00     9
        dtype: int64

        Close the right side of the interval instead of the left:

        >>> sr.resample("3T", closed="right").sum()
        2000-12-31 23:57:00     0
        2001-01-01 00:00:00     6
        2001-01-01 00:03:00    15
        2001-01-01 00:06:00    24
        dtype: int64

        Upsampling to 30 second intervals:

        >>> sr.resample("30s").asfreq()[:5]  # show the first 5 rows
        2001-01-01 00:00:00       0
        2001-01-01 00:00:30    <NA>
        2001-01-01 00:01:00       1
        2001-01-01 00:01:30    <NA>
        2001-01-01 00:02:00       2
        dtype: int64

        Upsample and fill nulls using the "bfill" method:

        >>> sr.resample("30s").bfill()[:5]
        2001-01-01 00:00:00    0
        2001-01-01 00:00:30    1
        2001-01-01 00:01:00    1
        2001-01-01 00:01:30    2
        2001-01-01 00:02:00    2
        dtype: int64

        Resampling by a specified column of a Dataframe:

        >>> df = cudf.DataFrame({
        ...     "price": [10, 11, 9, 13, 14, 18, 17, 19],
        ...     "volume": [50, 60, 40, 100, 50, 100, 40, 50],
        ...     "week_starting": cudf.date_range(
        ...         "2018-01-01", periods=8, freq="7D"
        ...     )
        ... })
        >>> df
        price  volume week_starting
        0     10      50    2018-01-01
        1     11      60    2018-01-08
        2      9      40    2018-01-15
        3     13     100    2018-01-22
        4     14      50    2018-01-29
        5     18     100    2018-02-05
        6     17      40    2018-02-12
        7     19      50    2018-02-19
        >>> df.resample("M", on="week_starting").mean()
                       price     volume
        week_starting
        2018-01-31      11.4  60.000000
        2018-02-28      18.0  63.333333


        .. pandas-compat::
            :meth:`pandas.DataFrame.resample`, :meth:`pandas.Series.resample`

            Note that the dtype of the index (or the 'on' column if using
            'on=') in the result will be of a frequency closest to the
            resampled frequency.  For example, if resampling from
            nanoseconds to milliseconds, the index will be of dtype
            'datetime64[ms]'.
        """
        from cudf.core.resample import DataFrameResampler, SeriesResampler

        if kind is not None:
            warnings.warn(
                "The 'kind' keyword in is "
                "deprecated and will be removed in a future version. ",
                FutureWarning,
            )
            raise NotImplementedError("kind is currently not supported.")
        if axis != 0:
            warnings.warn(
                "The 'axis' keyword in is "
                "deprecated and will be removed in a future version. ",
                FutureWarning,
            )
            raise NotImplementedError("axis is currently not supported.")
        if convention != "start":
            warnings.warn(
                "The 'convention' keyword in is "
                "deprecated and will be removed in a future version. ",
                FutureWarning,
            )
            raise NotImplementedError("convention is currently not supported.")
        if origin != "start_day":
            raise NotImplementedError("origin is currently not supported.")
        if offset is not None:
            raise NotImplementedError("offset is currently not supported.")
        if group_keys is not False:
            raise NotImplementedError("group_keys is currently not supported.")
        by = cudf.Grouper(
            key=on, freq=rule, closed=closed, label=label, level=level
        )
        return (
            SeriesResampler(self, by=by)
            if isinstance(self, cudf.Series)
            else DataFrameResampler(self, by=by)
        )

    def dropna(
        self,
        axis=0,
        how="any",
        thresh=None,
        subset=None,
        inplace=False,
        ignore_index: bool = False,
    ):
        """
        Drop rows (or columns) containing nulls from a Column.

        Parameters
        ----------
        axis : {0, 1}, optional
            Whether to drop rows (axis=0, default) or columns (axis=1)
            containing nulls.
        how : {"any", "all"}, optional
            Specifies how to decide whether to drop a row (or column).
            any (default) drops rows (or columns) containing at least
            one null value. all drops only rows (or columns) containing
            *all* null values.
        thresh: int, optional
            If specified, then drops every row (or column) containing
            less than `thresh` non-null values
        subset : list, optional
            List of columns to consider when dropping rows (all columns
            are considered by default). Alternatively, when dropping
            columns, subset is a list of rows to consider.
        inplace : bool, default False
            If True, do operation inplace and return None.
        ignore_index : bool, default ``False``
            If ``True``, the resulting axis will be labeled 0, 1, …, n - 1.

        Returns
        -------
        Copy of the DataFrame with rows/columns containing nulls dropped.

        See Also
        --------
        cudf.DataFrame.isna
            Indicate null values.
        cudf.DataFrame.notna
            Indicate non-null values.
        cudf.DataFrame.fillna
            Replace null values.
        cudf.Series.dropna
            Drop null values.
        cudf.Index.dropna
            Drop null indices.

        Examples
        --------
        >>> import cudf
        >>> df = cudf.DataFrame({"name": ['Alfred', 'Batman', 'Catwoman'],
        ...                    "toy": ['Batmobile', None, 'Bullwhip'],
        ...                    "born": [np.datetime64("1940-04-25"),
        ...                             np.datetime64("NaT"),
        ...                             np.datetime64("NaT")]})
        >>> df
               name        toy                 born
        0    Alfred  Batmobile  1940-04-25 00:00:00
        1    Batman       <NA>                 <NA>
        2  Catwoman   Bullwhip                 <NA>

        Drop the rows where at least one element is null.

        >>> df.dropna()
             name        toy       born
        0  Alfred  Batmobile 1940-04-25

        Drop the columns where at least one element is null.

        >>> df.dropna(axis='columns')
               name
        0    Alfred
        1    Batman
        2  Catwoman

        Drop the rows where all elements are null.

        >>> df.dropna(how='all')
               name        toy                 born
        0    Alfred  Batmobile  1940-04-25 00:00:00
        1    Batman       <NA>                 <NA>
        2  Catwoman   Bullwhip                 <NA>

        Keep only the rows with at least 2 non-null values.

        >>> df.dropna(thresh=2)
               name        toy                 born
        0    Alfred  Batmobile  1940-04-25 00:00:00
        2  Catwoman   Bullwhip                 <NA>

        Define in which columns to look for null values.

        >>> df.dropna(subset=['name', 'born'])
             name        toy       born
        0  Alfred  Batmobile 1940-04-25

        Keep the DataFrame with valid entries in the same variable.

        >>> df.dropna(inplace=True)
        >>> df
             name        toy       born
        0  Alfred  Batmobile 1940-04-25
        """
        if axis == 0:
            result = self._drop_na_rows(how=how, subset=subset, thresh=thresh)
            if ignore_index:
                result.index = RangeIndex(len(result))
        else:
            result = self._drop_na_columns(
                how=how, subset=subset, thresh=thresh
            )

        return self._mimic_inplace(result, inplace=inplace)

    @_performance_tracking
    def _drop_na_columns(self, how="any", subset=None, thresh=None):
        """
        Drop columns containing nulls
        """
        out_cols = []

        if subset is None:
            df = self
        else:
            df = self.take(subset)

        if thresh is None:
            if how == "all":
                thresh = 1
            else:
                thresh = len(df)

        for name, col in df._column_labels_and_values:
            check_col = col.nans_to_nulls()
            no_threshold_valid_count = (
                len(col) - check_col.null_count
            ) < thresh
            if no_threshold_valid_count:
                continue
            out_cols.append(name)

        return self[out_cols]

    def _drop_na_rows(self, how="any", subset=None, thresh=None):
        """
        Drop null rows from `self`.

        how : {"any", "all"}, optional
            Specifies how to decide whether to drop a row.
            any (default) drops rows containing at least
            one null value. all drops only rows containing
            *all* null values.
        subset : list, optional
            List of columns to consider when dropping rows.
        thresh : int, optional
            If specified, then drops every row containing
            less than `thresh` non-null values.
        """
        subset = self._preprocess_subset(subset)

        if len(subset) == 0:
            return self.copy(deep=True)

        data_columns = [col.nans_to_nulls() for col in self._columns]

        return self._from_columns_like_self(
            [
                ColumnBase.from_pylibcudf(col)
                for col in stream_compaction.drop_nulls(
                    [*self.index._columns, *data_columns],
                    how=how,
                    keys=self._positions_from_column_names(subset),
                    thresh=thresh,
                )
            ],
            self._column_names,
            self.index.names,
        )

    def _apply_boolean_mask(self, boolean_mask: BooleanMask, keep_index=True):
        """Apply boolean mask to each row of `self`.

        Rows corresponding to `False` is dropped.

        If keep_index is False, the index is not preserved.
        """
        if len(boolean_mask.column) != len(self):
            raise IndexError(
                "Boolean mask has wrong length: "
                f"{len(boolean_mask.column)} not {len(self)}"
            )
        return self._from_columns_like_self(
            [
                ColumnBase.from_pylibcudf(col)
                for col in stream_compaction.apply_boolean_mask(
                    list(self.index._columns + self._columns)
                    if keep_index
                    else list(self._columns),
                    boolean_mask.column,
                )
            ],
            column_names=self._column_names,
            index_names=self.index.names if keep_index else None,
        )

    def _pandas_repr_compatible(self) -> Self:
        """Return Self but with columns prepared for a pandas-like repr."""
        result = super()._pandas_repr_compatible()
        result.index = self.index._pandas_repr_compatible()
        return result

    def take(self, indices, axis=0):
        """Return a new frame containing the rows specified by *indices*.

        Parameters
        ----------
        indices : array-like
            Array of ints indicating which positions to take.
        axis : Unsupported

        Returns
        -------
        out : Series or DataFrame
            New object with desired subset of rows.

        Examples
        --------
        **Series**
        >>> s = cudf.Series(['a', 'b', 'c', 'd', 'e'])
        >>> s.take([2, 0, 4, 3])
        2    c
        0    a
        4    e
        3    d
        dtype: object

        **DataFrame**

        >>> a = cudf.DataFrame({'a': [1.0, 2.0, 3.0],
        ...                    'b': cudf.Series(['a', 'b', 'c'])})
        >>> a.take([0, 2, 2])
             a  b
        0  1.0  a
        2  3.0  c
        2  3.0  c
        >>> a.take([True, False, True])
             a  b
        0  1.0  a
        2  3.0  c
        """
        if self._get_axis_from_axis_arg(axis) != 0:
            raise NotImplementedError("Only axis=0 is supported.")

        return self._gather(GatherMap(indices, len(self), nullify=False))

    def _reset_index(
        self,
        level,
        drop,
        col_level=0,
        col_fill="",
        allow_duplicates: bool = False,
        names: Hashable | Sequence[Hashable] | None = None,
    ):
        """Shared path for DataFrame.reset_index and Series.reset_index."""
        if allow_duplicates is not False:
            raise NotImplementedError(
                "allow_duplicates is not currently supported."
            )
        elif names is not None:
            raise NotImplementedError("names is not currently supported.")
        if level is not None:
            if (
                isinstance(level, int)
                and level > 0
                and not isinstance(self.index, MultiIndex)
            ):
                raise IndexError(
                    f"Too many levels: Index has only 1 level, not {level + 1}"
                )
            if not isinstance(level, (tuple, list)):
                level = (level,)
        _check_duplicate_level_names(level, self.index.names)

        index = self.index._new_index_for_reset_index(level, self.index.name)
        if index is None:
            index = RangeIndex(len(self))
        if drop:
            return self._data, index

        new_column_data = {}
        for name, col in self.index._columns_for_reset_index(level):
            if name == "index" and "index" in self._data:
                name = "level_0"
            name = (
                tuple(
                    name if i == col_level else col_fill
                    for i in range(self._data.nlevels)
                )
                if self._data.multiindex
                else name
            )
            new_column_data[name] = col
        # This is to match pandas where the new data columns are always
        # inserted to the left of existing data columns.
        return (
            ColumnAccessor(
                {**new_column_data, **self._data},
                self._data.multiindex,
                self._data._level_names,
            ),
            index,
        )

    def _first_or_last(
        self, offset, idx: int, op: Callable, side: str, slice_func: Callable
    ) -> "IndexedFrame":
        """Shared code path for ``first`` and ``last``."""
        if not isinstance(self.index, cudf.DatetimeIndex):
            raise TypeError("'first' only supports a DatetimeIndex index.")
        if not isinstance(offset, str):
            raise NotImplementedError(
                f"Unsupported offset type {type(offset)}."
            )

        if len(self) == 0:
            return self.copy()

        pd_offset = pd.tseries.frequencies.to_offset(offset)
        to_search = op(
            pd.Timestamp(self.index._column.element_indexing(idx)), pd_offset
        )
        if (
            idx == 0
            and not isinstance(pd_offset, pd.tseries.offsets.Tick)
            and pd_offset.is_on_offset(pd.Timestamp(self.index[0]))
        ):
            # Special handle is required when the start time of the index
            # is on the end of the offset. See pandas gh29623 for detail.
            to_search = to_search - pd_offset.base
            return self.loc[:to_search]
        needle = as_column(to_search, dtype=self.index.dtype)
        end_point = int(
            self.index._column.searchsorted(
                needle, side=side
            ).element_indexing(0)
        )
        return slice_func(end_point)

    def first(self, offset):
        """Select initial periods of time series data based on a date offset.

        When having a DataFrame with **sorted** dates as index, this function
        can select the first few rows based on a date offset.

        Parameters
        ----------
        offset: str
            The offset length of the data that will be selected. For instance,
            '1M' will display all rows having their index within the first
            month.

        Returns
        -------
        Series or DataFrame
            A subset of the caller.

        Raises
        ------
        TypeError
            If the index is not a ``DatetimeIndex``

        Examples
        --------
        >>> i = cudf.date_range('2018-04-09', periods=4, freq='2D')
        >>> ts = cudf.DataFrame({'A': [1, 2, 3, 4]}, index=i)
        >>> ts
                    A
        2018-04-09  1
        2018-04-11  2
        2018-04-13  3
        2018-04-15  4
        >>> ts.first('3D')
                    A
        2018-04-09  1
        2018-04-11  2
        """
        # Do not remove until pandas 3.0 support is added.
        assert PANDAS_LT_300, "Need to drop after pandas-3.0 support is added."
        warnings.warn(
            "first is deprecated and will be removed in a future version. "
            "Please create a mask and filter using `.loc` instead",
            FutureWarning,
        )
        return self._first_or_last(
            offset,
            idx=0,
            op=operator.__add__,
            side="left",
            slice_func=lambda i: self.iloc[:i],
        )

    def last(self, offset):
        """Select final periods of time series data based on a date offset.

        When having a DataFrame with **sorted** dates as index, this function
        can select the last few rows based on a date offset.

        Parameters
        ----------
        offset: str
            The offset length of the data that will be selected. For instance,
            '3D' will display all rows having their index within the last 3
            days.

        Returns
        -------
        Series or DataFrame
            A subset of the caller.

        Raises
        ------
        TypeError
            If the index is not a ``DatetimeIndex``

        Examples
        --------
        >>> i = cudf.date_range('2018-04-09', periods=4, freq='2D')
        >>> ts = cudf.DataFrame({'A': [1, 2, 3, 4]}, index=i)
        >>> ts
                    A
        2018-04-09  1
        2018-04-11  2
        2018-04-13  3
        2018-04-15  4
        >>> ts.last('3D')
                    A
        2018-04-13  3
        2018-04-15  4
        """
        # Do not remove until pandas 3.0 support is added.
        assert PANDAS_LT_300, "Need to drop after pandas-3.0 support is added."
        warnings.warn(
            "last is deprecated and will be removed in a future version. "
            "Please create a mask and filter using `.loc` instead",
            FutureWarning,
        )
        return self._first_or_last(
            offset,
            idx=-1,
            op=operator.__sub__,
            side="right",
            slice_func=lambda i: self.iloc[i:],
        )

    @_performance_tracking
    def sample(
        self,
        n=None,
        frac=None,
        replace=False,
        weights=None,
        random_state=None,
        axis=None,
        ignore_index=False,
    ):
        """Return a random sample of items from an axis of object.

        If reproducible results are required, a random number generator may be
        provided via the `random_state` parameter. This function will always
        produce the same sample given an identical `random_state`.

        Parameters
        ----------
        n : int, optional
            Number of items from axis to return. Cannot be used with `frac`.
            Default = 1 if frac = None.
        frac : float, optional
            Fraction of axis items to return. Cannot be used with n.
        replace : bool, default False
            Allow or disallow sampling of the same row more than once.
            `replace == True` is not supported for axis = 1/"columns".
            `replace == False` is not supported for axis = 0/"index" given
            `random_state` is `None` or a cupy random state, and `weights` is
            specified.
        weights : ndarray-like, optional
            Default `None` for uniform probability distribution over rows to
            sample from. If `ndarray` is passed, the length of `weights` should
            equal to the number of rows to sample from, and will be normalized
            to have a sum of 1. Unlike pandas, index alignment is not currently
            not performed.
        random_state : int, numpy/cupy RandomState, or None, default None
            If None, default cupy random state is chosen.
            If int, the seed for the default cupy random state.
            If RandomState, rows-to-sample are generated from the RandomState.
        axis : {0 or `index`, 1 or `columns`, None}, default None
            Axis to sample. Accepts axis number or name.
            Default is stat axis for given data type
            (0 for Series and DataFrames). Series doesn't support axis=1.
        ignore_index : bool, default False
            If True, the resulting index will be labeled 0, 1, …, n - 1.

        Returns
        -------
        Series or DataFrame
            A new object of same type as caller containing n items
            randomly sampled from the caller object.

        Examples
        --------
        >>> import cudf
        >>> df = cudf.DataFrame({"a":{1, 2, 3, 4, 5}})
        >>> df.sample(3)
           a
        1  2
        3  4
        0  1

        >>> sr = cudf.Series([1, 2, 3, 4, 5])
        >>> sr.sample(10, replace=True)
        1    4
        3    1
        2    4
        0    5
        0    1
        4    5
        4    1
        0    2
        0    3
        3    2
        dtype: int64

        >>> df = cudf.DataFrame(
        ...     {"a": [1, 2], "b": [2, 3], "c": [3, 4], "d": [4, 5]}
        ... )
        >>> df.sample(2, axis=1)
           a  c
        0  1  3
        1  2  4

        .. pandas-compat::
            :meth:`pandas.DataFrame.sample`, :meth:`pandas.Series.sample`

            When sampling from ``axis=0/'index'``, ``random_state`` can be
            either a numpy random state (``numpy.random.RandomState``)
            or a cupy random state (``cupy.random.RandomState``). When a numpy
            random state is used, the output is guaranteed to match the output
            of the corresponding pandas method call, but generating the sample
            maybe slow. If exact pandas equivalence is not required, using a
            cupy random state will achieve better performance,
            especially when sampling large number of
            items. It's advised to use the matching `ndarray` type to
            the random state for the `weights` array.
        """
        axis = 0 if axis is None else self._get_axis_from_axis_arg(axis)
        size = self.shape[axis]

        # Compute `n` from parameter `frac`.
        if frac is None:
            n = 1 if n is None else n
        else:
            if frac > 1 and not replace:
                raise ValueError(
                    "Replace has to be set to `True` when upsampling the "
                    "population `frac` > 1."
                )
            if n is not None:
                raise ValueError(
                    "Please enter a value for `frac` OR `n`, not both."
                )
            n = int(round(size * frac))

        if n > 0 and size == 0:
            raise ValueError(
                "Cannot take a sample larger than 0 when axis is empty."
            )

        if isinstance(random_state, cp.random.RandomState):
            lib = cp
        elif isinstance(random_state, np.random.RandomState):
            lib = np
        else:
            # Construct random state if `random_state` parameter is None or a
            # seed. By default, cupy random state is used to sample rows
            # and numpy is used to sample columns. This is because row data
            # is stored on device, and the column objects are stored on host.
            lib = cp if axis == 0 else np
            random_state = lib.random.RandomState(seed=random_state)

        # Normalize `weights` array.
        if weights is not None:
            if isinstance(weights, str):
                raise NotImplementedError(
                    "Weights specified by string is unsupported yet."
                )

            if size != len(weights):
                raise ValueError(
                    "Weights and axis to be sampled must be of same length."
                )

            weights = lib.asarray(weights)
            weights = weights / weights.sum()

        if axis == 0:
            return self._sample_axis_0(
                n, weights, replace, random_state, ignore_index
            )
        else:
            if isinstance(random_state, cp.random.RandomState):
                raise ValueError(
                    "Sampling from `axis=1`/`columns` with cupy random state"
                    "isn't supported."
                )
            return self._sample_axis_1(
                n, weights, replace, random_state, ignore_index
            )

    def _sample_axis_0(
        self,
        n: int,
        weights: ColumnLike | None,
        replace: bool,
        random_state: np.random.RandomState | cp.random.RandomState,
        ignore_index: bool,
    ):
        try:
            gather_map = GatherMap.from_column_unchecked(
                cast(
                    NumericalColumn,
                    as_column(
                        random_state.choice(
                            len(self), size=n, replace=replace, p=weights
                        )
                    ),
                ),
                len(self),
                nullify=False,
            )
        except NotImplementedError as e:
            raise NotImplementedError(
                "Random sampling with cupy does not support these inputs."
            ) from e

        return self._gather(gather_map, keep_index=not ignore_index)

    def _sample_axis_1(
        self,
        n: int,
        weights: ColumnLike | None,
        replace: bool,
        random_state: np.random.RandomState,
        ignore_index: bool,
    ):
        raise NotImplementedError(
            f"Sampling from axis 1 is not implemented for {self.__class__}."
        )

    def _binaryop(
        self,
        other: Any,
        op: str,
        fill_value: Any = None,
        can_reindex: bool = False,
        *args,
        **kwargs,
    ):
        reflect, op = self._check_reflected_op(op)
        (
            operands,
            out_index,
            ca_attributes,
        ) = self._make_operands_and_index_for_binop(
            other, op, fill_value, reflect, can_reindex
        )
        if operands is NotImplemented:
            return NotImplemented
        return self._from_data(
            ColumnAccessor(
                type(self)._colwise_binop(operands, op),
                **ca_attributes,
            ),
            index=out_index,
        )

    def _make_operands_and_index_for_binop(
        self,
        other: Any,
        fn: str,
        fill_value: Any = None,
        reflect: bool = False,
        can_reindex: bool = False,
    ) -> tuple[
        dict[str | None, tuple[ColumnBase, Any, bool, Any]]
        | NotImplementedType,
        cudf.Index | None,
        dict[str, Any],
    ]:
        raise NotImplementedError(
            f"Binary operations are not supported for {self.__class__}"
        )

    def __array_ufunc__(self, ufunc, method, *inputs, **kwargs):
        ret = super().__array_ufunc__(ufunc, method, *inputs, **kwargs)
        fname = ufunc.__name__

        if ret is not None:
            return ret

        # Attempt to dispatch all other functions to cupy.
        cupy_func = getattr(cp, fname)
        if cupy_func:
            if ufunc.nin == 2:
                other = inputs[self is inputs[0]]
                inputs, index, _ = self._make_operands_and_index_for_binop(
                    other, fname
                )
            else:
                # This works for Index too
                inputs = {
                    name: (col, None, False, None)
                    for name, col in self._column_labels_and_values
                }
                index = self.index

            data = self._apply_cupy_ufunc_to_operands(
                ufunc, cupy_func, inputs, **kwargs
            )

            out = tuple(self._from_data(out, index=index) for out in data)
            return out[0] if ufunc.nout == 1 else out

        return NotImplemented

    @_performance_tracking
    def repeat(self, repeats, axis=None):
        """Repeats elements consecutively.

        Returns a new object of caller type(DataFrame/Series) where each
        element of the current object is repeated consecutively a given
        number of times.

        Parameters
        ----------
        repeats : int, or array of ints
            The number of repetitions for each element. This should
            be a non-negative integer. Repeating 0 times will return
            an empty object.

        Returns
        -------
        Series/DataFrame
            A newly created object of same type as caller
            with repeated elements.

        Examples
        --------
        >>> import cudf
        >>> df = cudf.DataFrame({'a': [1, 2, 3], 'b': [10, 20, 30]})
        >>> df
           a   b
        0  1  10
        1  2  20
        2  3  30
        >>> df.repeat(3)
           a   b
        0  1  10
        0  1  10
        0  1  10
        1  2  20
        1  2  20
        1  2  20
        2  3  30
        2  3  30
        2  3  30

        Repeat on Series

        >>> s = cudf.Series([0, 2])
        >>> s
        0    0
        1    2
        dtype: int64
        >>> s.repeat([3, 4])
        0    0
        0    0
        0    0
        1    2
        1    2
        1    2
        1    2
        dtype: int64
        >>> s.repeat(2)
        0    0
        0    0
        1    2
        1    2
        dtype: int64
        """
        res = self._from_columns_like_self(
            self._repeat(
                [*self.index._columns, *self._columns], repeats, axis
            ),
            self._column_names,
            self._index_names,
        )
        if isinstance(res.index, cudf.DatetimeIndex):
            res.index._freq = None
        return res

    def astype(
        self,
        dtype: Dtype | dict[Hashable, Dtype],
        copy: bool | None = None,
        errors: Literal["raise", "ignore"] = "raise",
    ) -> Self:
        """Cast the object to the given dtype.

        Parameters
        ----------
        dtype : data type, or dict of column name -> data type
            Use a :class:`numpy.dtype` or Python type to cast entire DataFrame
            object to the same type. Alternatively, use ``{col: dtype, ...}``,
            where col is a column label and dtype is a :class:`numpy.dtype`
            or Python type to cast one or more of the DataFrame's columns to
            column-specific types.
        copy : bool, default False
            Return a deep-copy when ``copy=True``. Note by default
            ``copy=False`` setting is used and hence changes to
            values then may propagate to other cudf objects.
        errors : {'raise', 'ignore', 'warn'}, default 'raise'
            Control raising of exceptions on invalid data for provided dtype.

            -   ``raise`` : allow exceptions to be raised
            -   ``ignore`` : suppress exceptions. On error return original
                object.

        Returns
        -------
        DataFrame/Series

        Examples
        --------
        **DataFrame**

        >>> import cudf
        >>> df = cudf.DataFrame({'a': [10, 20, 30], 'b': [1, 2, 3]})
        >>> df
            a  b
        0  10  1
        1  20  2
        2  30  3
        >>> df.dtypes
        a    int64
        b    int64
        dtype: object

        Cast all columns to `int32`:

        >>> df.astype('int32').dtypes
        a    int32
        b    int32
        dtype: object

        Cast `a` to `float32` using a dictionary:

        >>> df.astype({'a': 'float32'}).dtypes
        a    float32
        b      int64
        dtype: object
        >>> df.astype({'a': 'float32'})
              a  b
        0  10.0  1
        1  20.0  2
        2  30.0  3

        **Series**

        >>> import cudf
        >>> series = cudf.Series([1, 2], dtype='int32')
        >>> series
        0    1
        1    2
        dtype: int32
        >>> series.astype('int64')
        0    1
        1    2
        dtype: int64

        Convert to categorical type:

        >>> series.astype('category')
        0    1
        1    2
        dtype: category
        Categories (2, int64): [1, 2]

        Convert to ordered categorical type with custom ordering:

        >>> cat_dtype = cudf.CategoricalDtype(categories=[2, 1], ordered=True)
        >>> series.astype(cat_dtype)
        0    1
        1    2
        dtype: category
        Categories (2, int64): [2 < 1]

        Note that using ``copy=False`` (enabled by default)
        and changing data on a new Series will
        propagate changes:

        >>> s1 = cudf.Series([1, 2])
        >>> s1
        0    1
        1    2
        dtype: int64
        >>> s2 = s1.astype('int64', copy=False)
        >>> s2[0] = 10
        >>> s1
        0    10
        1     2
        dtype: int64
        """
        if errors not in ("ignore", "raise"):
            raise ValueError("invalid error value specified")

        try:
            return super().astype(dtype, copy)
        except Exception as e:
            if errors == "raise":
                raise e
            return self

    @_performance_tracking
    def _drop_column(
        self, name: Hashable, errors: Literal["ignore", "raise"] = "raise"
    ) -> None:
        """Drop a column by *name* inplace."""
        try:
            del self._data[name]
        except KeyError as err:
            if errors != "ignore":
                raise KeyError(f"column '{name}' does not exist") from err

    @_performance_tracking
    def drop(
        self,
        labels=None,
        axis=0,
        index=None,
        columns=None,
        level=None,
        inplace=False,
        errors="raise",
    ):
        """Drop specified labels from rows or columns.

        Remove rows or columns by specifying label names and corresponding
        axis, or by specifying directly index or column names. When using a
        multi-index, labels on different levels can be removed by specifying
        the level.

        Parameters
        ----------
        labels : single label or list-like
            Index or column labels to drop.
        axis : {0 or 'index', 1 or 'columns'}, default 0
            Whether to drop labels from the index (0 or 'index') or
            columns (1 or 'columns').
        index : single label or list-like
            Alternative to specifying axis (``labels, axis=0``
            is equivalent to ``index=labels``).
        columns : single label or list-like
            Alternative to specifying axis (``labels, axis=1``
            is equivalent to ``columns=labels``).
        level : int or level name, optional
            For MultiIndex, level from which the labels will be removed.
        inplace : bool, default False
            If False, return a copy. Otherwise, do operation
            inplace and return None.
        errors : {'ignore', 'raise'}, default 'raise'
            If 'ignore', suppress error and only existing labels are
            dropped.

        Returns
        -------
        DataFrame or Series
            DataFrame or Series without the removed index or column labels.

        Raises
        ------
        KeyError
            If any of the labels is not found in the selected axis.

        See Also
        --------
        DataFrame.loc : Label-location based indexer for selection by label.
        DataFrame.dropna : Return DataFrame with labels on given axis omitted
            where (all or any) data are missing.
        DataFrame.drop_duplicates : Return DataFrame with duplicate rows
            removed, optionally only considering certain columns.
        Series.reindex
            Return only specified index labels of Series
        Series.dropna
            Return series without null values
        Series.drop_duplicates
            Return series with duplicate values removed

        Examples
        --------
        **Series**

        >>> s = cudf.Series([1,2,3], index=['x', 'y', 'z'])
        >>> s
        x    1
        y    2
        z    3
        dtype: int64

        Drop labels x and z

        >>> s.drop(labels=['x', 'z'])
        y    2
        dtype: int64

        Drop a label from the second level in MultiIndex Series.

        >>> midx = cudf.MultiIndex.from_product([[0, 1, 2], ['x', 'y']])
        >>> s = cudf.Series(range(6), index=midx)
        >>> s
        0  x    0
           y    1
        1  x    2
           y    3
        2  x    4
           y    5
        dtype: int64
        >>> s.drop(labels='y', level=1)
        0  x    0
        1  x    2
        2  x    4
        Name: 2, dtype: int64

        **DataFrame**

        >>> import cudf
        >>> df = cudf.DataFrame({"A": [1, 2, 3, 4],
        ...                      "B": [5, 6, 7, 8],
        ...                      "C": [10, 11, 12, 13],
        ...                      "D": [20, 30, 40, 50]})
        >>> df
           A  B   C   D
        0  1  5  10  20
        1  2  6  11  30
        2  3  7  12  40
        3  4  8  13  50

        Drop columns

        >>> df.drop(['B', 'C'], axis=1)
           A   D
        0  1  20
        1  2  30
        2  3  40
        3  4  50
        >>> df.drop(columns=['B', 'C'])
           A   D
        0  1  20
        1  2  30
        2  3  40
        3  4  50

        Drop a row by index

        >>> df.drop([0, 1])
           A  B   C   D
        2  3  7  12  40
        3  4  8  13  50

        Drop columns and/or rows of MultiIndex DataFrame

        >>> midx = cudf.MultiIndex(levels=[['lama', 'cow', 'falcon'],
        ...                              ['speed', 'weight', 'length']],
        ...                      codes=[[0, 0, 0, 1, 1, 1, 2, 2, 2],
        ...                             [0, 1, 2, 0, 1, 2, 0, 1, 2]])
        >>> df = cudf.DataFrame(index=midx, columns=['big', 'small'],
        ...                   data=[[45, 30], [200, 100], [1.5, 1], [30, 20],
        ...                         [250, 150], [1.5, 0.8], [320, 250],
        ...                         [1, 0.8], [0.3, 0.2]])
        >>> df
                         big  small
        lama   speed    45.0   30.0
               weight  200.0  100.0
               length    1.5    1.0
        cow    speed    30.0   20.0
               weight  250.0  150.0
               length    1.5    0.8
        falcon speed   320.0  250.0
               weight    1.0    0.8
               length    0.3    0.2
        >>> df.drop(index='cow', columns='small')
                         big
        lama   speed    45.0
               weight  200.0
               length    1.5
        falcon speed   320.0
               weight    1.0
               length    0.3
        >>> df.drop(index='length', level=1)
                         big  small
        lama   speed    45.0   30.0
               weight  200.0  100.0
        cow    speed    30.0   20.0
               weight  250.0  150.0
        falcon speed   320.0  250.0
               weight    1.0    0.8
        """
        if labels is not None:
            if index is not None or columns is not None:
                raise ValueError(
                    "Cannot specify both 'labels' and 'index'/'columns'"
                )
            target = labels
        elif index is not None:
            target = index
            axis = 0
        elif columns is not None:
            target = columns
            axis = 1
        else:
            raise ValueError(
                "Need to specify at least one of 'labels', "
                "'index' or 'columns'"
            )

        if inplace:
            out = self
        else:
            out = self.copy()

        if axis in (1, "columns"):
            for label in _get_unique_drop_labels(target):
                out._drop_column(label, errors=errors)
        elif axis in (0, "index"):
            dropped = _drop_rows_by_labels(out, target, level, errors)

            if columns is not None:
                for label in _get_unique_drop_labels(columns):
                    dropped._drop_column(label, errors=errors)

            out._mimic_inplace(dropped, inplace=True)

        if not inplace:
            return out

    @_performance_tracking
    def _explode(self, explode_column: Any, ignore_index: bool):
        # Helper function for `explode` in `Series` and `Dataframe`, explodes a
        # specified nested column. Other columns' corresponding rows are
        # duplicated. If ignore_index is set, the original index is not
        # exploded and will be replaced with a `RangeIndex`.
        if not isinstance(self._data[explode_column].dtype, ListDtype):
            result = self.copy()
            if ignore_index:
                result.index = RangeIndex(len(result))
            return result

        column_index = self._column_names.index(explode_column)
        if not ignore_index:
            idx_cols = self.index._columns
        else:
            idx_cols = ()

        with acquire_spill_lock():
            plc_table = plc.lists.explode_outer(
                plc.Table(
                    [
                        col.to_pylibcudf(mode="read")
                        for col in itertools.chain(idx_cols, self._columns)
                    ]
                ),
                column_index + len(idx_cols),
            )
            exploded = [
                ColumnBase.from_pylibcudf(col) for col in plc_table.columns()
            ]
        # We must copy inner datatype of the exploded list column to
        # maintain struct dtype key names
        element_type = cast(
            ListDtype, self._columns[column_index].dtype
        ).element_type

        column_index += len(idx_cols)
        exploded = [
            new_column._with_type_metadata(
                element_type,
            )
            if i == column_index
            else new_column._with_type_metadata(old_column.dtype)
            for i, (new_column, old_column) in enumerate(
                zip(exploded, itertools.chain(idx_cols, self._columns))
            )
        ]

        data = type(self._data)(
            dict(zip(self._column_names, exploded[len(idx_cols) :])),
            multiindex=self._data.multiindex,
            level_names=self._data.level_names,
            rangeindex=self._data.rangeindex,
            label_dtype=self._data.label_dtype,
            verify=False,
        )
        if len(idx_cols):
            index = _index_from_data(
                dict(enumerate(exploded[: len(idx_cols)]))
            )._copy_type_metadata(self.index)
            if (
                isinstance(self.index, cudf.CategoricalIndex)
                and not isinstance(index, cudf.CategoricalIndex)
            ) or (
                isinstance(self.index, cudf.MultiIndex)
                and not isinstance(index, cudf.MultiIndex)
            ):
                index = type(self.index)._from_data(index._data)
            if isinstance(self.index, cudf.MultiIndex):
                index.names = self.index.names
            else:
                index.name = self.index.name
        else:
            index = None

        result = type(self)._from_data(data, index)
        return result

    @_performance_tracking
    def tile(self, count: int):
        """Repeats the rows `count` times to form a new Frame.

        Parameters
        ----------
        self : input Table containing columns to interleave.
        count : Number of times to tile "rows". Must be non-negative.

        Examples
        --------
        >>> import cudf
        >>> df  = cudf.Dataframe([[8, 4, 7], [5, 2, 3]])
        >>> count = 2
        >>> df.tile(df, count)
           0  1  2
        0  8  4  7
        1  5  2  3
        0  8  4  7
        1  5  2  3

        Returns
        -------
        The indexed frame containing the tiled "rows".
        """
        with acquire_spill_lock():
            plc_table = plc.reshape.tile(
                plc.Table(
                    [
                        col.to_pylibcudf(mode="read")
                        for col in itertools.chain(
                            self.index._columns, self._columns
                        )
                    ]
                ),
                count,
            )
            tiled = [
                ColumnBase.from_pylibcudf(plc) for plc in plc_table.columns()
            ]
        return self._from_columns_like_self(
            tiled,
            column_names=self._column_names,
            index_names=self._index_names,
        )

    @_performance_tracking
    def groupby(
        self,
        by=None,
        axis=0,
        level=None,
        as_index=True,
        sort=no_default,
        group_keys=False,
        observed=True,
        dropna=True,
    ):
        if sort is no_default:
            sort = cudf.get_option("mode.pandas_compatible")

        if axis not in (0, "index"):
            raise NotImplementedError("axis parameter is not yet implemented")

        if not observed:
            raise NotImplementedError(
                "observed parameter is not yet implemented"
            )

        if by is None and level is None:
            raise TypeError(
                "groupby() requires either by or level to be specified."
            )
        if group_keys is None:
            group_keys = False

        return (
            self.__class__._resampler(self, by=by)
            if isinstance(by, cudf.Grouper) and by.freq
            else self.__class__._groupby(
                self,
                by=by,
                level=level,
                as_index=as_index,
                dropna=dropna,
                sort=sort,
                group_keys=group_keys,
            )
        )

    @_performance_tracking
    @docutils.doc_apply(
        doc_binop_template.format(
            operation="Addition",
            op_name="add",
            equivalent_op="frame + other",
            df_op_example=textwrap.dedent(
                """
                >>> df.add(1)
                        angles  degrees
                circle          1      361
                triangle        4      181
                rectangle       5      361
                """,
            ),
            ser_op_example=textwrap.dedent(
                """
                >>> a.add(b)
                a       2
                b    <NA>
                c    <NA>
                d    <NA>
                e    <NA>
                dtype: int64
                >>> a.add(b, fill_value=0)
                a       2
                b       1
                c       1
                d       1
                e    <NA>
                dtype: int64
                """
            ),
        )
    )
    def add(self, other, axis, level=None, fill_value=None):
        if level is not None:
            raise NotImplementedError("level parameter is not supported yet.")

        return self._binaryop(other, "__add__", fill_value)

    @_performance_tracking
    @docutils.doc_apply(
        doc_binop_template.format(
            operation="Addition",
            op_name="radd",
            equivalent_op="other + frame",
            df_op_example=textwrap.dedent(
                """
                >>> df.radd(1)
                        angles  degrees
                circle          1      361
                triangle        4      181
                rectangle       5      361
                """
            ),
            ser_op_example=textwrap.dedent(
                """
                >>> a.radd(b)
                a       2
                b    <NA>
                c    <NA>
                d    <NA>
                e    <NA>
                dtype: int64
                >>> a.radd(b, fill_value=0)
                a       2
                b       1
                c       1
                d       1
                e    <NA>
                dtype: int64
                """
            ),
        )
    )
    def radd(self, other, axis, level=None, fill_value=None):
        if level is not None:
            raise NotImplementedError("level parameter is not supported yet.")

        return self._binaryop(other, "__radd__", fill_value)

    @_performance_tracking
    @docutils.doc_apply(
        doc_binop_template.format(
            operation="Subtraction",
            op_name="sub",
            equivalent_op="frame - other",
            df_op_example=textwrap.dedent(
                """
                >>> df.sub(1)
                        angles  degrees
                circle         -1      359
                triangle        2      179
                rectangle       3      359
                """
            ),
            ser_op_example=textwrap.dedent(
                """
                >>> a.sub(b)
                a       0
                b    <NA>
                c    <NA>
                d    <NA>
                e    <NA>
                dtype: int64
                >>> a.sub(b, fill_value=0)
                a       2
                b       1
                c       1
                d      -1
                e    <NA>
                dtype: int64
                """
            ),
        )
    )
    def subtract(self, other, axis, level=None, fill_value=None):
        if level is not None:
            raise NotImplementedError("level parameter is not supported yet.")

        return self._binaryop(other, "__sub__", fill_value)

    sub = subtract

    @_performance_tracking
    @docutils.doc_apply(
        doc_binop_template.format(
            operation="Subtraction",
            op_name="rsub",
            equivalent_op="other - frame",
            df_op_example=textwrap.dedent(
                """
                >>> df.rsub(1)
                        angles  degrees
                circle          1     -359
                triangle       -2     -179
                rectangle      -3     -359
                """
            ),
            ser_op_example=textwrap.dedent(
                """
                >>> a.rsub(b)
                a       0
                b    <NA>
                c    <NA>
                d    <NA>
                e    <NA>
                dtype: int64
                >>> a.rsub(b, fill_value=0)
                a       0
                b      -1
                c      -1
                d       1
                e    <NA>
                dtype: int64
                """
            ),
        )
    )
    def rsub(self, other, axis, level=None, fill_value=None):
        if level is not None:
            raise NotImplementedError("level parameter is not supported yet.")

        return self._binaryop(other, "__rsub__", fill_value)

    @_performance_tracking
    @docutils.doc_apply(
        doc_binop_template.format(
            operation="Multiplication",
            op_name="mul",
            equivalent_op="frame * other",
            df_op_example=textwrap.dedent(
                """
                >>> df.multiply(1)
                        angles  degrees
                circle          0      360
                triangle        3      180
                rectangle       4      360
                """
            ),
            ser_op_example=textwrap.dedent(
                """
                >>> a.multiply(b)
                a       1
                b    <NA>
                c    <NA>
                d    <NA>
                e    <NA>
                dtype: int64
                >>> a.multiply(b, fill_value=0)
                a       1
                b       0
                c       0
                d       0
                e    <NA>
                dtype: int64
                """
            ),
        )
    )
    def multiply(self, other, axis, level=None, fill_value=None):
        if level is not None:
            raise NotImplementedError("level parameter is not supported yet.")

        return self._binaryop(other, "__mul__", fill_value)

    mul = multiply

    @_performance_tracking
    @docutils.doc_apply(
        doc_binop_template.format(
            operation="Multiplication",
            op_name="rmul",
            equivalent_op="other * frame",
            df_op_example=textwrap.dedent(
                """
                >>> df.rmul(1)
                        angles  degrees
                circle          0      360
                triangle        3      180
                rectangle       4      360
                """
            ),
            ser_op_example=textwrap.dedent(
                """
                >>> a.rmul(b)
                a       1
                b    <NA>
                c    <NA>
                d    <NA>
                e    <NA>
                dtype: int64
                >>> a.rmul(b, fill_value=0)
                a       1
                b       0
                c       0
                d       0
                e    <NA>
                dtype: int64
                """
            ),
        )
    )
    def rmul(self, other, axis, level=None, fill_value=None):
        if level is not None:
            raise NotImplementedError("level parameter is not supported yet.")

        return self._binaryop(other, "__rmul__", fill_value)

    @_performance_tracking
    @docutils.doc_apply(
        doc_binop_template.format(
            operation="Modulo",
            op_name="mod",
            equivalent_op="frame % other",
            df_op_example=textwrap.dedent(
                """
                >>> df.mod(1)
                        angles  degrees
                circle          0        0
                triangle        0        0
                rectangle       0        0
                """
            ),
            ser_op_example=textwrap.dedent(
                """
                >>> a.mod(b)
                a       0
                b    <NA>
                c    <NA>
                d    <NA>
                e    <NA>
                dtype: int64
                >>> a.mod(b, fill_value=0)
                a             0
                b    4294967295
                c    4294967295
                d             0
                e          <NA>
                dtype: int64
                """
            ),
        )
    )
    def mod(self, other, axis, level=None, fill_value=None):
        if level is not None:
            raise NotImplementedError("level parameter is not supported yet.")

        return self._binaryop(other, "__mod__", fill_value)

    @_performance_tracking
    @docutils.doc_apply(
        doc_binop_template.format(
            operation="Modulo",
            op_name="rmod",
            equivalent_op="other % frame",
            df_op_example=textwrap.dedent(
                """
                >>> df.rmod(1)
                            angles  degrees
                circle     4294967295        1
                triangle            1        1
                rectangle           1        1
                """
            ),
            ser_op_example=textwrap.dedent(
                """
                >>> a.rmod(b)
                a       0
                b    <NA>
                c    <NA>
                d    <NA>
                e    <NA>
                dtype: int64
                >>> a.rmod(b, fill_value=0)
                a             0
                b             0
                c             0
                d    4294967295
                e          <NA>
                dtype: int64
                """
            ),
        )
    )
    def rmod(self, other, axis, level=None, fill_value=None):
        if level is not None:
            raise NotImplementedError("level parameter is not supported yet.")

        return self._binaryop(other, "__rmod__", fill_value)

    @_performance_tracking
    @docutils.doc_apply(
        doc_binop_template.format(
            operation="Exponential",
            op_name="pow",
            equivalent_op="frame ** other",
            df_op_example=textwrap.dedent(
                """
                >>> df.pow(1)
                        angles  degrees
                circle          0      360
                triangle        2      180
                rectangle       4      360
                """
            ),
            ser_op_example=textwrap.dedent(
                """
                >>> a.pow(b)
                a       1
                b    <NA>
                c    <NA>
                d    <NA>
                e    <NA>
                dtype: int64
                >>> a.pow(b, fill_value=0)
                a       1
                b       1
                c       1
                d       0
                e    <NA>
                dtype: int64
                """
            ),
        )
    )
    def pow(self, other, axis, level=None, fill_value=None):
        if level is not None:
            raise NotImplementedError("level parameter is not supported yet.")

        return self._binaryop(other, "__pow__", fill_value)

    @_performance_tracking
    @docutils.doc_apply(
        doc_binop_template.format(
            operation="Exponential",
            op_name="rpow",
            equivalent_op="other ** frame",
            df_op_example=textwrap.dedent(
                """
                >>> df.rpow(1)
                        angles  degrees
                circle          1        1
                triangle        1        1
                rectangle       1        1
                """
            ),
            ser_op_example=textwrap.dedent(
                """
                >>> a.rpow(b)
                a       1
                b    <NA>
                c    <NA>
                d    <NA>
                e    <NA>
                dtype: int64
                >>> a.rpow(b, fill_value=0)
                a       1
                b       0
                c       0
                d       1
                e    <NA>
                dtype: int64
                """
            ),
        )
    )
    def rpow(self, other, axis, level=None, fill_value=None):
        if level is not None:
            raise NotImplementedError("level parameter is not supported yet.")

        return self._binaryop(other, "__rpow__", fill_value)

    @_performance_tracking
    @docutils.doc_apply(
        doc_binop_template.format(
            operation="Integer division",
            op_name="floordiv",
            equivalent_op="frame // other",
            df_op_example=textwrap.dedent(
                """
                >>> df.floordiv(1)
                        angles  degrees
                circle          0      360
                triangle        3      180
                rectangle       4      360
                """
            ),
            ser_op_example=textwrap.dedent(
                """
                >>> a.floordiv(b)
                a       1
                b    <NA>
                c    <NA>
                d    <NA>
                e    <NA>
                dtype: int64
                >>> a.floordiv(b, fill_value=0)
                a                      1
                b    9223372036854775807
                c    9223372036854775807
                d                      0
                e                   <NA>
                dtype: int64
                """
            ),
        )
    )
    def floordiv(self, other, axis, level=None, fill_value=None):
        if level is not None:
            raise NotImplementedError("level parameter is not supported yet.")

        return self._binaryop(other, "__floordiv__", fill_value)

    @_performance_tracking
    @docutils.doc_apply(
        doc_binop_template.format(
            operation="Integer division",
            op_name="rfloordiv",
            equivalent_op="other // frame",
            df_op_example=textwrap.dedent(
                """
                >>> df.rfloordiv(1)
                                        angles  degrees
                circle     9223372036854775807        0
                triangle                     0        0
                rectangle                    0        0
                """
            ),
            ser_op_example=textwrap.dedent(
                """
                >>> a.rfloordiv(b)
                a       1
                b    <NA>
                c    <NA>
                d    <NA>
                e    <NA>
                dtype: int64
                >>> a.rfloordiv(b, fill_value=0)
                a                      1
                b                      0
                c                      0
                d    9223372036854775807
                e                   <NA>
                dtype: int64
                """
            ),
        )
    )
    def rfloordiv(self, other, axis, level=None, fill_value=None):
        if level is not None:
            raise NotImplementedError("level parameter is not supported yet.")

        return self._binaryop(other, "__rfloordiv__", fill_value)

    @_performance_tracking
    @docutils.doc_apply(
        doc_binop_template.format(
            operation="Floating division",
            op_name="truediv",
            equivalent_op="frame / other",
            df_op_example=textwrap.dedent(
                """
                >>> df.truediv(1)
                        angles  degrees
                circle        0.0    360.0
                triangle      3.0    180.0
                rectangle     4.0    360.0
                """
            ),
            ser_op_example=textwrap.dedent(
                """
                >>> a.truediv(b)
                a     1.0
                b    <NA>
                c    <NA>
                d    <NA>
                e    <NA>
                dtype: float64
                >>> a.truediv(b, fill_value=0)
                a     1.0
                b     Inf
                c     Inf
                d     0.0
                e    <NA>
                dtype: float64
                """
            ),
        )
    )
    def truediv(self, other, axis, level=None, fill_value=None):
        if level is not None:
            raise NotImplementedError("level parameter is not supported yet.")

        return self._binaryop(other, "__truediv__", fill_value)

    # Alias for truediv
    div = truediv
    divide = truediv

    @_performance_tracking
    @docutils.doc_apply(
        doc_binop_template.format(
            operation="Floating division",
            op_name="rtruediv",
            equivalent_op="other / frame",
            df_op_example=textwrap.dedent(
                """
                >>> df.rtruediv(1)
                            angles   degrees
                circle          inf  0.002778
                triangle   0.333333  0.005556
                rectangle  0.250000  0.002778
                """
            ),
            ser_op_example=textwrap.dedent(
                """
                >>> a.rtruediv(b)
                a     1.0
                b    <NA>
                c    <NA>
                d    <NA>
                e    <NA>
                dtype: float64
                >>> a.rtruediv(b, fill_value=0)
                a     1.0
                b     0.0
                c     0.0
                d     Inf
                e    <NA>
                dtype: float64
                """
            ),
        )
    )
    def rtruediv(self, other, axis, level=None, fill_value=None):
        if level is not None:
            raise NotImplementedError("level parameter is not supported yet.")

        return self._binaryop(other, "__rtruediv__", fill_value)

    # Alias for rtruediv
    rdiv = rtruediv

    @_performance_tracking
    @docutils.doc_apply(
        doc_binop_template.format(
            operation="Equal to",
            op_name="eq",
            equivalent_op="frame == other",
            df_op_example=textwrap.dedent(
                """
                >>> df.eq(1)
                        angles  degrees
                circle      False    False
                triangle    False    False
                rectangle   False    False
                """
            ),
            ser_op_example=textwrap.dedent(
                """
                >>> a.eq(b)
                a    True
                b    <NA>
                c    <NA>
                d    <NA>
                e    <NA>
                dtype: bool
                >>> a.eq(b, fill_value=0)
                a    True
                b   False
                c   False
                d   False
                e    <NA>
                dtype: bool
                """
            ),
        )
    )
    def eq(self, other, axis="columns", level=None, fill_value=None):
        return self._binaryop(
            other=other, op="__eq__", fill_value=fill_value, can_reindex=True
        )

    @_performance_tracking
    @docutils.doc_apply(
        doc_binop_template.format(
            operation="Not equal to",
            op_name="ne",
            equivalent_op="frame != other",
            df_op_example=textwrap.dedent(
                """
                >>> df.ne(1)
                        angles  degrees
                circle       True     True
                triangle     True     True
                rectangle    True     True
                """
            ),
            ser_op_example=textwrap.dedent(
                """
                >>> a.ne(b)
                a    False
                b    <NA>
                c    <NA>
                d    <NA>
                e    <NA>
                dtype: bool
                >>> a.ne(b, fill_value=0)
                a   False
                b    True
                c    True
                d    True
                e    <NA>
                dtype: bool
                """
            ),
        )
    )
    def ne(self, other, axis="columns", level=None, fill_value=None):
        return self._binaryop(
            other=other, op="__ne__", fill_value=fill_value, can_reindex=True
        )

    @_performance_tracking
    @docutils.doc_apply(
        doc_binop_template.format(
            operation="Less than",
            op_name="lt",
            equivalent_op="frame < other",
            df_op_example=textwrap.dedent(
                """
                >>> df.lt(1)
                        angles  degrees
                circle       True    False
                triangle    False    False
                rectangle   False    False
                """
            ),
            ser_op_example=textwrap.dedent(
                """
                >>> a.lt(b)
                a   False
                b    <NA>
                c    <NA>
                d    <NA>
                e    <NA>
                dtype: bool
                >>> a.lt(b, fill_value=0)
                a   False
                b   False
                c   False
                d    True
                e    <NA>
                dtype: bool
                """
            ),
        )
    )
    def lt(self, other, axis="columns", level=None, fill_value=None):
        return self._binaryop(
            other=other, op="__lt__", fill_value=fill_value, can_reindex=True
        )

    @_performance_tracking
    @docutils.doc_apply(
        doc_binop_template.format(
            operation="Less than or equal to",
            op_name="le",
            equivalent_op="frame <= other",
            df_op_example=textwrap.dedent(
                """
                >>> df.le(1)
                        angles  degrees
                circle       True    False
                triangle    False    False
                rectangle   False    False
                """
            ),
            ser_op_example=textwrap.dedent(
                """
                >>> a.le(b)
                a    True
                b    <NA>
                c    <NA>
                d    <NA>
                e    <NA>
                dtype: bool
                >>> a.le(b, fill_value=0)
                a    True
                b   False
                c   False
                d    True
                e    <NA>
                dtype: bool
                """
            ),
        )
    )
    def le(self, other, axis="columns", level=None, fill_value=None):
        return self._binaryop(
            other=other, op="__le__", fill_value=fill_value, can_reindex=True
        )

    @_performance_tracking
    @docutils.doc_apply(
        doc_binop_template.format(
            operation="Greater than",
            op_name="gt",
            equivalent_op="frame > other",
            df_op_example=textwrap.dedent(
                """
                >>> df.gt(1)
                        angles  degrees
                circle      False     True
                triangle     True     True
                rectangle    True     True
                """
            ),
            ser_op_example=textwrap.dedent(
                """
                >>> a.gt(b)
                a   False
                b    <NA>
                c    <NA>
                d    <NA>
                e    <NA>
                dtype: bool
                >>> a.gt(b, fill_value=0)
                a   False
                b    True
                c    True
                d   False
                e    <NA>
                dtype: bool
                """
            ),
        )
    )
    def gt(self, other, axis="columns", level=None, fill_value=None):
        return self._binaryop(
            other=other, op="__gt__", fill_value=fill_value, can_reindex=True
        )

    @_performance_tracking
    @docutils.doc_apply(
        doc_binop_template.format(
            operation="Greater than or equal to",
            op_name="ge",
            equivalent_op="frame >= other",
            df_op_example=textwrap.dedent(
                """
                >>> df.ge(1)
                        angles  degrees
                circle      False     True
                triangle     True     True
                rectangle    True     True
                """
            ),
            ser_op_example=textwrap.dedent(
                """
                >>> a.ge(b)
                a    True
                b    <NA>
                c    <NA>
                d    <NA>
                e    <NA>
                dtype: bool
                >>> a.ge(b, fill_value=0)
                a   True
                b    True
                c    True
                d   False
                e    <NA>
                dtype: bool
                """
            ),
        )
    )
    def ge(self, other, axis="columns", level=None, fill_value=None):
        return self._binaryop(
            other=other, op="__ge__", fill_value=fill_value, can_reindex=True
        )

    def _preprocess_subset(self, subset) -> set[Hashable]:
        if subset is None:
            subset = self._column_names
        elif (
            is_scalar(subset)
            or isinstance(subset, tuple)
            and subset in self._column_names
        ):
            subset = (subset,)
        diff = set(subset) - set(self._column_names)
        if len(diff) != 0:
            raise KeyError(f"columns {diff} do not exist")
        return subset

    @_performance_tracking
    def rank(
        self,
        axis: Literal[0, "index"] = 0,
        method: Literal["average", "min", "max", "first", "dense"] = "average",
        numeric_only: bool = False,
        na_option: Literal["keep", "top", "bottom"] = "keep",
        ascending: bool = True,
        pct: bool = False,
    ) -> Self:
        """
        Compute numerical data ranks (1 through n) along axis.

        By default, equal values are assigned a rank that is the average of the
        ranks of those values.

        Parameters
        ----------
        axis : {0 or 'index'}, default 0
            Index to direct ranking.
        method : {'average', 'min', 'max', 'first', 'dense'}, default 'average'
            How to rank the group of records that have the same value
            (i.e. ties):
            * average: average rank of the group
            * min: lowest rank in the group
            * max: highest rank in the group
            * first: ranks assigned in order they appear in the array
            * dense: like 'min', but rank always increases by 1 between groups.
        numeric_only : bool, default False
            For DataFrame objects, rank only numeric columns if set to True.
        na_option : {'keep', 'top', 'bottom'}, default 'keep'
            How to rank NaN values:
            * keep: assign NaN rank to NaN values
            * top: assign smallest rank to NaN values if ascending
            * bottom: assign highest rank to NaN values if ascending.
        ascending : bool, default True
            Whether or not the elements should be ranked in ascending order.
        pct : bool, default False
            Whether or not to display the returned rankings in percentile
            form.

        Returns
        -------
        same type as caller
            Return a Series or DataFrame with data ranks as values.
        """
        if method not in {"average", "min", "max", "first", "dense"}:
            raise KeyError(method)

        method_enum = plc.aggregation.RankMethod[method.upper()]
        if na_option not in {"keep", "top", "bottom"}:
            raise ValueError(
                "na_option must be one of 'keep', 'top', or 'bottom'"
            )

        if axis not in (0, "index"):
            raise NotImplementedError(
                f"axis must be `0`/`index`, "
                f"axis={axis} is not yet supported in rank"
            )

        num_cols = self._num_columns
        dropped_cols = False
        source = self
        if numeric_only:
            if isinstance(source, cudf.Series) and not is_dtype_obj_numeric(
                source.dtype, include_decimal=False
            ):  # type: ignore[attr-defined]
                raise TypeError(
                    "Series.rank does not allow numeric_only=True with "
                    "non-numeric dtype."
                )
            numeric_cols = (
                name
                for name, dtype in self._dtypes
                if is_dtype_obj_numeric(dtype, include_decimal=False)
            )
            source = self._get_columns_by_label(numeric_cols)
            if source.empty:
                return source.astype(np.dtype(np.float64))
            elif source._num_columns != num_cols:
                dropped_cols = True

        column_order = (
            plc.types.Order.ASCENDING
            if ascending
            else plc.types.Order.DESCENDING
        )
        # ascending
        #    #top    = na_is_smallest
        #    #bottom = na_is_largest
        #    #keep   = na_is_largest
        # descending
        #    #top    = na_is_largest
        #    #bottom = na_is_smallest
        #    #keep   = na_is_smallest
        if ascending:
            if na_option == "top":
                null_precedence = plc.types.NullOrder.BEFORE
            else:
                null_precedence = plc.types.NullOrder.AFTER
        else:
            if na_option == "top":
                null_precedence = plc.types.NullOrder.AFTER
            else:
                null_precedence = plc.types.NullOrder.BEFORE
        c_null_handling = (
            plc.types.NullPolicy.EXCLUDE
            if na_option == "keep"
            else plc.types.NullPolicy.INCLUDE
        )

        if cudf.get_option("mode.pandas_compatible"):
            source = source.nans_to_nulls()
        result_columns = [
            col.rank(
                method=method_enum,
                column_order=column_order,
                null_handling=c_null_handling,
                null_precedence=null_precedence,
                pct=pct,
            )
            for col in source._columns
        ]

        if dropped_cols:
            result = type(source)._from_data(
                ColumnAccessor(
                    dict(zip(source._column_names, result_columns)),
                    multiindex=source._data.multiindex,
                    level_names=source._data.level_names,
                    label_dtype=source._data.label_dtype,
                    verify=False,
                ),
            )
        else:
            result = source._from_data_like_self(
                self._data._from_columns_like_self(result_columns)
            )
        result.index = source.index
        return result.astype(np.float64)

    def convert_dtypes(
        self,
        infer_objects: bool = True,
        convert_string: bool = True,
        convert_integer: bool = True,
        convert_boolean: bool = True,
        convert_floating: bool = True,
        dtype_backend=None,
    ) -> Self:
        """
        Convert columns to the best possible nullable dtypes.

        If the dtype is numeric, and consists of all integers, convert
        to an appropriate integer extension type. Otherwise, convert
        to an appropriate floating type.

        All other dtypes are always returned as-is as all dtypes in
        cudf are nullable.
        """
        if not (convert_floating and convert_integer):
            return self.copy()
        else:
            cols = []
            for col in self._columns:
                if col.dtype.kind == "f":
                    col = col.fillna(0)
                    as_int = col.astype(np.dtype(np.int64))
                    if cp.allclose(col, as_int):
                        cols.append(as_int)
                        continue
                cols.append(col)
            return self._from_data_like_self(
                self._data._from_columns_like_self(cols, verify=False)
            )

    @_performance_tracking
    def serialize(self):
        header, frames = super().serialize()

        header["index"], index_frames = self.index.device_serialize()
        header["index_frame_count"] = len(index_frames)
        # For backwards compatibility with older versions of cuDF, index
        # columns are placed before data columns.
        frames = index_frames + frames

        return header, frames

    @classmethod
    @_performance_tracking
    def deserialize(cls, header, frames):
        index_nframes = header["index_frame_count"]
        obj = super().deserialize(
            header, frames[header["index_frame_count"] :]
        )

        index = cls.device_deserialize(header["index"], frames[:index_nframes])
        obj.index = index

        return obj

    @_warn_no_dask_cudf
    def __dask_tokenize__(self):
        from dask.base import normalize_token

        return [
            type(self),
            str(dict(self._dtypes)),
            *[
                normalize_token(col.dtype.categories)
                for col in self._columns
                if col.dtype == "category"
            ],
            normalize_token(self.index),
            normalize_token(self.hash_values().values_host),
        ]


def _check_duplicate_level_names(specified, level_names):
    """Raise if any of `specified` has duplicates in `level_names`."""
    if specified is None:
        return
    if len(set(level_names)) == len(level_names):
        return
    duplicates = {key for key, val in Counter(level_names).items() if val > 1}

    duplicates_specified = [spec for spec in specified if spec in duplicates]
    if not len(duplicates_specified) == 0:
        # Note: pandas raises first encountered duplicates, cuDF raises all.
        raise ValueError(
            f"The names {duplicates_specified} occurs multiple times, use a"
            " level number"
        )


@_performance_tracking
def _get_replacement_values_for_columns(
    to_replace: Any, value: Any, columns_dtype_map: dict[Any, DtypeObj]
) -> tuple[dict[Any, bool], dict[Any, Any], dict[Any, Any]]:
    """
    Returns a per column mapping for the values to be replaced, new
    values to be replaced with and if all the values are empty.

    Parameters
    ----------
    to_replace : numeric, str, list-like or dict
        Contains the values to be replaced.
    value : numeric, str, list-like, or dict
        Contains the values to replace `to_replace` with.
    columns_dtype_map : dict
        A column to dtype mapping representing dtype of columns.

    Returns
    -------
    all_na_columns : dict
        A dict mapping of all columns if they contain all na values
    to_replace_columns : dict
        A dict mapping of all columns and the existing values that
        have to be replaced.
    values_columns : dict
        A dict mapping of all columns and the corresponding values
        to be replaced with.
    """
    to_replace_columns: dict[Any, Any] = {}
    values_columns: dict[Any, Any] = {}
    all_na_columns: dict[Any, Any] = {}

    if is_scalar(to_replace) and is_scalar(value):
        to_replace_columns = {col: [to_replace] for col in columns_dtype_map}
        values_columns = {col: [value] for col in columns_dtype_map}
    elif is_list_like(to_replace) or isinstance(
        to_replace, (ColumnBase, Index)
    ):
        if is_scalar(value):
            to_replace_columns = {col: to_replace for col in columns_dtype_map}
            values_columns = {
                col: [value]
                if is_dtype_obj_numeric(dtype, include_decimal=False)
                else as_column(
                    value,
                    length=len(to_replace),
                    dtype=cudf.dtype(type(value)),
                )
                for col, dtype in columns_dtype_map.items()
            }
        elif is_list_like(value) or is_column_like(value):
            if len(to_replace) != len(value):
                raise ValueError(
                    f"Replacement lists must be "
                    f"of same length."
                    f" Expected {len(to_replace)}, got {len(value)}."
                )
            else:
                to_replace_columns = {
                    col: to_replace for col in columns_dtype_map
                }
                values_columns = {col: value for col in columns_dtype_map}
        else:
            raise TypeError(
                "value argument must be scalar, list-like or Series"
            )
    elif _is_series(to_replace):
        if value is None or value is no_default:
            to_replace_columns = {
                col: as_column(to_replace.index) for col in columns_dtype_map
            }
            values_columns = {col: to_replace for col in columns_dtype_map}
        elif is_dict_like(value):
            to_replace_columns = {
                col: to_replace[col]
                for col in columns_dtype_map
                if col in to_replace
            }
            values_columns = {
                col: value[col] for col in to_replace_columns if col in value
            }
        elif is_scalar(value) or _is_series(value):
            to_replace_columns = {
                col: to_replace[col]
                for col in columns_dtype_map
                if col in to_replace
            }
            values_columns = {
                col: [value] if is_scalar(value) else value[col]
                for col in to_replace_columns
                if col in value
            }
        else:
            raise ValueError(
                "Series.replace cannot use dict-like to_replace and non-None "
                "value"
            )
    elif is_dict_like(to_replace):
        if value is None or value is no_default:
            to_replace_columns = {
                col: list(to_replace.keys()) for col in columns_dtype_map
            }
            values_columns = {
                col: list(to_replace.values()) for col in columns_dtype_map
            }
        elif is_dict_like(value):
            to_replace_columns = {
                col: to_replace[col]
                for col in columns_dtype_map
                if col in to_replace
            }
            values_columns = {
                col: value[col] for col in columns_dtype_map if col in value
            }
        elif is_scalar(value) or _is_series(value):
            to_replace_columns = {
                col: to_replace[col]
                for col in columns_dtype_map
                if col in to_replace
            }
            values_columns = {
                col: [value] if is_scalar(value) else value
                for col in columns_dtype_map
                if col in to_replace
            }
        else:
            raise TypeError("value argument must be scalar, dict, or Series")
    else:
        raise TypeError(
            "Expecting 'to_replace' to be either a scalar, array-like, "
            "dict or None, got invalid type "
            f"'{type(to_replace).__name__}'"
        )

    to_replace_columns = {
        key: [value] if is_scalar(value) else value
        for key, value in to_replace_columns.items()
    }
    values_columns = {
        key: [value] if is_scalar(value) else value
        for key, value in values_columns.items()
    }

    for i in to_replace_columns:
        if i in values_columns:
            if isinstance(values_columns[i], list):
                all_na = values_columns[i].count(None) == len(
                    values_columns[i]
                )
            else:
                all_na = False
            all_na_columns[i] = all_na

    return all_na_columns, to_replace_columns, values_columns


def _is_series(obj: Any) -> bool:
    """
    Checks if the `obj` is of type `cudf.Series`
    instead of checking for isinstance(obj, cudf.Series)
    to avoid circular imports.
    """
    return isinstance(obj, IndexedFrame) and obj.ndim == 1


@_performance_tracking
def _drop_rows_by_labels(
    obj: DataFrameOrSeries,
    labels: ColumnLike | Iterable | str,
    level: int | str,
    errors: str,
) -> DataFrameOrSeries:
    """Remove rows specified by `labels`.

    If `errors="raise"`, an error is raised if some items in `labels` do not
    exist in `obj.index`.

    Will raise if level(int) is greater or equal to index nlevels.
    """
    if isinstance(level, int) and level >= obj.index.nlevels:
        raise ValueError("Param level out of bounds.")

    if not isinstance(labels, (cudf.Series, cudf.Index)):
        labels = as_column(labels)

    if isinstance(obj.index, cudf.MultiIndex):
        if level is None:
            level = 0

        levels_index = obj.index.get_level_values(level)
        if errors == "raise" and not labels.isin(levels_index).all():  # type: ignore[union-attr]
            raise KeyError("One or more values not found in axis")

        if isinstance(level, int):
            ilevel = level
        else:
            ilevel = obj.index.names.index(level)

        # 1. Merge Index df and data df along column axis:
        # | id | .index df | data column(s) |
        idx_nlv = obj.index.nlevels
        working_df = obj.index.to_frame(index=False)
        working_df.columns = list(range(idx_nlv))
        for i, col in enumerate(obj._data):
            working_df[idx_nlv + i] = obj._data[col]
        # 2. Set `level` as common index:
        # | level | .index df w/o level | data column(s) |
        working_df = working_df.set_index(level)

        # 3. Use "leftanti" join to drop
        # TODO: use internal API with "leftanti" and specify left and right
        # join keys to bypass logic check
        if isinstance(labels, ColumnBase):
            join_index = cudf.Index._from_column(labels, name=level)
        else:
            join_index = cudf.Index(labels, name=level)
        to_join = cudf.DataFrame(index=join_index)
        join_res = working_df.join(to_join, how="leftanti")

        # 4. Reconstruct original layout, and rename
        join_res._insert(
            ilevel, name=join_res.index.name, value=join_res.index
        )

        midx = cudf.MultiIndex.from_frame(
            join_res.iloc[:, 0:idx_nlv], names=obj.index.names
        )

        if isinstance(obj, cudf.Series):
            return obj.__class__._from_data(
                join_res.iloc[:, idx_nlv:]._data, index=midx, name=obj.name
            )
        else:
            return obj.__class__._from_data(
                join_res.iloc[:, idx_nlv:]._data,
                index=midx,
                columns=obj._data.to_pandas_index,
            )

    else:
        orig_index_type = obj.index.dtype
        if errors == "raise" and not labels.isin(obj.index).all():  # type: ignore[union-attr]
            raise KeyError("One or more values not found in axis")

        if isinstance(labels, ColumnBase):
            idx = cudf.Index._from_column(labels, name=obj.index.name)
        else:
            idx = cudf.Index(labels, name=labels.name)
        key_df = cudf.DataFrame._from_data(data={}, index=idx)
        if isinstance(obj, cudf.DataFrame):
            res = obj.join(key_df, how="leftanti")
        else:
            res = obj.to_frame(name="tmp").join(key_df, how="leftanti")["tmp"]
            res.name = obj.name
        # Join changes the index to common type,
        # but we need to preserve the type of
        # index being returned, Hence this type-cast.
        res.index = res.index.astype(orig_index_type)
        return res


def _is_same_dtype(lhs_dtype, rhs_dtype):
    # Utility specific to `_reindex` to check
    # for matching column dtype.
    if lhs_dtype == rhs_dtype:
        return True
    elif (
        isinstance(lhs_dtype, cudf.CategoricalDtype)
        and isinstance(rhs_dtype, cudf.CategoricalDtype)
        and lhs_dtype.categories.dtype == rhs_dtype.categories.dtype
    ):
        # OK if categories are not all the same
        return True
    elif (
        isinstance(lhs_dtype, cudf.CategoricalDtype)
        and not isinstance(rhs_dtype, cudf.CategoricalDtype)
        and lhs_dtype.categories.dtype == rhs_dtype
    ):
        return True
    elif (
        isinstance(rhs_dtype, cudf.CategoricalDtype)
        and not isinstance(lhs_dtype, cudf.CategoricalDtype)
        and rhs_dtype.categories.dtype == lhs_dtype
    ):
        return True
    else:
        return False


def _append_new_row_inplace(col: ColumnBase, value: ScalarLike) -> None:
    """Append a scalar `value` to the end of `col` inplace.
    Cast to common type if possible
    """
<<<<<<< HEAD
    # import pdb;pdb.set_trace()
    # val_col = as_column(value, dtype=col.dtype if value is None else None)
=======
    val_col = as_column(value, dtype=col.dtype if value is None else None)
    if (
        cudf.get_option("mode.pandas_compatible")
        and is_pandas_nullable_extension_dtype(col.dtype)
        and val_col.dtype.kind == "f"
    ):
        # If the column is a pandas nullable extension type, we need to
        # convert the nans to a nullable type as well.
        val_col = val_col.nans_to_nulls()
        if len(val_col) == val_col.null_count:
            # If the column is all nulls, we can use the column dtype
            # to avoid unnecessary casting.
            val_col = val_col.astype(col.dtype)
    to_type = find_common_type([val_col.dtype, col.dtype])
>>>>>>> 67dae5d2
    if (
        cudf.utils.utils._is_null_host_scalar(value)
        or value is np.nan
        or value is None
    ):
<<<<<<< HEAD
        val_col = as_column([value], dtype=col.dtype)
    else:
        val_col = as_column([value])
    # if (is_pandas_nullable_extension_dtype(col.dtype) or val_col.dtype.kind != "f") and val_col.can_cast_safely(col.dtype):
    if val_col.dtype.kind != "f" and val_col.can_cast_safely(col.dtype):
        # If the value can be cast to the column dtype, do so
        val_col = val_col.astype(col.dtype)
        to_type = col.dtype
    else:
        to_type = find_common_type([val_col.dtype, col.dtype])
        if (
            cudf.get_option("mode.pandas_compatible")
            and is_string_dtype(to_type)
            and is_mixed_with_object_dtype(val_col, col)
        ):
            raise MixedTypeError("Cannot append mixed types")
=======
        raise MixedTypeError("Cannot append mixed types")
    if cudf.get_option("mode.pandas_compatible") and val_col.can_cast_safely(
        col.dtype
    ):
        to_type = col.dtype
>>>>>>> 67dae5d2
    val_col = val_col.astype(to_type)
    old_col = col.astype(to_type)
    res_col = concat_columns([old_col, val_col])._with_type_metadata(to_type)
    if (
        cudf.get_option("mode.pandas_compatible")
        and res_col.dtype != col.dtype
        and isinstance(col, CategoricalColumn)
    ):
        raise MixedTypeError(
            "Cannot append mixed types: "
            f"Column dtype {col.dtype} is not compatible with {res_col.dtype}"
        )
    col._mimic_inplace(res_col, inplace=True)<|MERGE_RESOLUTION|>--- conflicted
+++ resolved
@@ -6812,40 +6812,32 @@
     """Append a scalar `value` to the end of `col` inplace.
     Cast to common type if possible
     """
-<<<<<<< HEAD
-    # import pdb;pdb.set_trace()
-    # val_col = as_column(value, dtype=col.dtype if value is None else None)
-=======
-    val_col = as_column(value, dtype=col.dtype if value is None else None)
-    if (
-        cudf.get_option("mode.pandas_compatible")
-        and is_pandas_nullable_extension_dtype(col.dtype)
-        and val_col.dtype.kind == "f"
-    ):
-        # If the column is a pandas nullable extension type, we need to
-        # convert the nans to a nullable type as well.
-        val_col = val_col.nans_to_nulls()
-        if len(val_col) == val_col.null_count:
-            # If the column is all nulls, we can use the column dtype
-            # to avoid unnecessary casting.
-            val_col = val_col.astype(col.dtype)
-    to_type = find_common_type([val_col.dtype, col.dtype])
->>>>>>> 67dae5d2
-    if (
-        cudf.utils.utils._is_null_host_scalar(value)
-        or value is np.nan
-        or value is None
-    ):
-<<<<<<< HEAD
-        val_col = as_column([value], dtype=col.dtype)
-    else:
-        val_col = as_column([value])
-    # if (is_pandas_nullable_extension_dtype(col.dtype) or val_col.dtype.kind != "f") and val_col.can_cast_safely(col.dtype):
+    val_col = as_column(
+        value,
+        dtype=col.dtype
+        if (
+            cudf.utils.utils._is_null_host_scalar(value)
+            or value in {None, np.nan}
+        )
+        else None,
+    )
     if val_col.dtype.kind != "f" and val_col.can_cast_safely(col.dtype):
         # If the value can be cast to the column dtype, do so
         val_col = val_col.astype(col.dtype)
         to_type = col.dtype
     else:
+        if (
+            cudf.get_option("mode.pandas_compatible")
+            and is_pandas_nullable_extension_dtype(col.dtype)
+            and val_col.dtype.kind == "f"
+        ):
+            # If the column is a pandas nullable extension type, we need to
+            # convert the nans to a nullable type as well.
+            val_col = val_col.nans_to_nulls()
+            if len(val_col) == val_col.null_count:
+                # If the column is all nulls, we can use the column dtype
+                # to avoid unnecessary casting.
+                val_col = val_col.astype(col.dtype)
         to_type = find_common_type([val_col.dtype, col.dtype])
         if (
             cudf.get_option("mode.pandas_compatible")
@@ -6853,13 +6845,10 @@
             and is_mixed_with_object_dtype(val_col, col)
         ):
             raise MixedTypeError("Cannot append mixed types")
-=======
-        raise MixedTypeError("Cannot append mixed types")
-    if cudf.get_option("mode.pandas_compatible") and val_col.can_cast_safely(
-        col.dtype
-    ):
-        to_type = col.dtype
->>>>>>> 67dae5d2
+        if cudf.get_option(
+            "mode.pandas_compatible"
+        ) and val_col.can_cast_safely(col.dtype):
+            to_type = col.dtype
     val_col = val_col.astype(to_type)
     old_col = col.astype(to_type)
     res_col = concat_columns([old_col, val_col])._with_type_metadata(to_type)
