--- conflicted
+++ resolved
@@ -1198,7 +1198,6 @@
             else cudf.core.resample.DataFrameResampler(self, by=by)
         )
 
-<<<<<<< HEAD
     def _apply_boolean_mask(self, boolean_mask):
         """Apply boolean mask to each row of `self`.
 
@@ -1217,7 +1216,7 @@
         )
         result._copy_type_metadata(self)
         return result
-=======
+
     def _reset_index(self, level, drop, col_level=0, col_fill=""):
         """Shared path for DataFrame.reset_index and Series.reset_index."""
         if level is not None and not isinstance(level, (tuple, list)):
@@ -1264,7 +1263,6 @@
             ),
             index,
         )
->>>>>>> 0d5ec7f8
 
     def _first_or_last(
         self, offset, idx: int, op: Callable, side: str, slice_func: Callable
