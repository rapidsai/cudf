# Copyright (c) 2021, NVIDIA CORPORATION.
"""Base class for Frame types that have an index."""

from __future__ import annotations

import operator
import warnings
from collections import abc
from typing import Callable, Type, TypeVar
from uuid import uuid4

import cupy as cp
import numpy as np
import pandas as pd
from nvtx import annotate

import cudf
import cudf._lib as libcudf
from cudf._typing import ColumnLike
from cudf.api.types import (
    _is_non_decimal_numeric_dtype,
    is_bool_dtype,
    is_categorical_dtype,
    is_integer_dtype,
    is_list_like,
)
from cudf.core.column import arange
from cudf.core.frame import Frame
from cudf.core.index import Index
from cudf.core.multiindex import MultiIndex
from cudf.utils.utils import _gather_map_is_valid, cached_property


def _indices_from_labels(obj, labels):
    from cudf.core.column import column

    if not isinstance(labels, cudf.MultiIndex):
        labels = column.as_column(labels)

        if is_categorical_dtype(obj.index):
            labels = labels.astype("category")
            codes = labels.codes.astype(obj.index._values.codes.dtype)
            labels = column.build_categorical_column(
                categories=labels.dtype.categories,
                codes=codes,
                ordered=labels.dtype.ordered,
            )
        else:
            labels = labels.astype(obj.index.dtype)

    # join is not guaranteed to maintain the index ordering
    # so we will sort it with its initial ordering which is stored
    # in column "__"
    lhs = cudf.DataFrame({"__": arange(len(labels))}, index=labels)
    rhs = cudf.DataFrame({"_": arange(len(obj))}, index=obj.index)
    return lhs.join(rhs).sort_values("__")["_"]


def _get_label_range_or_mask(index, start, stop, step):
    if (
        not (start is None and stop is None)
        and type(index) is cudf.core.index.DatetimeIndex
        and index.is_monotonic is False
    ):
        start = pd.to_datetime(start)
        stop = pd.to_datetime(stop)
        if start is not None and stop is not None:
            if start > stop:
                return slice(0, 0, None)
            # TODO: Once Index binary ops are updated to support logical_and,
            # can use that instead of using cupy.
            boolean_mask = cp.logical_and((index >= start), (index <= stop))
        elif start is not None:
            boolean_mask = index >= start
        else:
            boolean_mask = index <= stop
        return boolean_mask
    else:
        start, stop = index.find_label_range(start, stop)
        return slice(start, stop, step)


class _FrameIndexer:
    """Parent class for indexers."""

    def __init__(self, frame):
        self._frame = frame


_LocIndexerClass = TypeVar("_LocIndexerClass", bound="_FrameIndexer")
_IlocIndexerClass = TypeVar("_IlocIndexerClass", bound="_FrameIndexer")

T = TypeVar("T", bound="IndexedFrame")


class IndexedFrame(Frame):
    """A frame containing an index.

    This class encodes the common behaviors for core user-facing classes like
    DataFrame and Series that consist of a sequence of columns along with a
    special set of index columns.

    Parameters
    ----------
    data : dict
        An dict mapping column names to Columns
    index : Table
        A Frame representing the (optional) index columns.
    """

    # mypy can't handle bound type variables as class members
    _loc_indexer_type: Type[_LocIndexerClass]  # type: ignore
    _iloc_indexer_type: Type[_IlocIndexerClass]  # type: ignore
    _index: cudf.core.index.BaseIndex

    def __init__(self, data=None, index=None):
        super().__init__(data=data, index=index)

    def to_dict(self, *args, **kwargs):  # noqa: D102
        raise TypeError(
            "cuDF does not support conversion to host memory "
            "via `to_dict()` method. Consider using "
            "`.to_pandas().to_dict()` to construct a Python dictionary."
        )

    @property
    def index(self):
        """Get the labels for the rows."""
        return self._index

    @index.setter
    def index(self, value):
        old_length = len(self)
        new_length = len(value)

        # A DataFrame with 0 columns can have an index of arbitrary length.
        if len(self._data) > 0 and new_length != old_length:
            raise ValueError(
                f"Length mismatch: Expected axis has {old_length} elements, "
                f"new values have {len(value)} elements"
            )
        self._index = Index(value)

    @cached_property
    def loc(self):
        """Select rows and columns by label or boolean mask.

        Examples
        --------
        **Series**

        >>> import cudf
        >>> series = cudf.Series([10, 11, 12], index=['a', 'b', 'c'])
        >>> series
        a    10
        b    11
        c    12
        dtype: int64
        >>> series.loc['b']
        11

        **DataFrame**

        DataFrame with string index.

        >>> df
           a  b
        a  0  5
        b  1  6
        c  2  7
        d  3  8
        e  4  9

        Select a single row by label.

        >>> df.loc['a']
        a    0
        b    5
        Name: a, dtype: int64

        Select multiple rows and a single column.

        >>> df.loc[['a', 'c', 'e'], 'b']
        a    5
        c    7
        e    9
        Name: b, dtype: int64

        Selection by boolean mask.

        >>> df.loc[df.a > 2]
           a  b
        d  3  8
        e  4  9

        Setting values using loc.

        >>> df.loc[['a', 'c', 'e'], 'a'] = 0
        >>> df
           a  b
        a  0  5
        b  1  6
        c  0  7
        d  3  8
        e  0  9

        """
        return self._loc_indexer_type(self)

    @cached_property
    def iloc(self):
        """Select values by position.

        Examples
        --------
        **Series**

        >>> import cudf
        >>> s = cudf.Series([10, 20, 30])
        >>> s
        0    10
        1    20
        2    30
        dtype: int64
        >>> s.iloc[2]
        30

        **DataFrame**

        Selecting rows and column by position.

        Examples
        --------
        >>> df = cudf.DataFrame({'a': range(20),
        ...                      'b': range(20),
        ...                      'c': range(20)})

        Select a single row using an integer index.

        >>> df.iloc[1]
        a    1
        b    1
        c    1
        Name: 1, dtype: int64

        Select multiple rows using a list of integers.

        >>> df.iloc[[0, 2, 9, 18]]
              a    b    c
         0    0    0    0
         2    2    2    2
         9    9    9    9
        18   18   18   18

        Select rows using a slice.

        >>> df.iloc[3:10:2]
             a    b    c
        3    3    3    3
        5    5    5    5
        7    7    7    7
        9    9    9    9

        Select both rows and columns.

        >>> df.iloc[[1, 3, 5, 7], 2]
        1    1
        3    3
        5    5
        7    7
        Name: c, dtype: int64

        Setting values in a column using iloc.

        >>> df.iloc[:4] = 0
        >>> df
           a  b  c
        0  0  0  0
        1  0  0  0
        2  0  0  0
        3  0  0  0
        4  4  4  4
        5  5  5  5
        6  6  6  6
        7  7  7  7
        8  8  8  8
        9  9  9  9
        [10 more rows]

        """
        return self._iloc_indexer_type(self)

    @annotate("SORT_INDEX", color="red", domain="cudf_python")
    def sort_index(
        self,
        axis=0,
        level=None,
        ascending=True,
        inplace=False,
        kind=None,
        na_position="last",
        sort_remaining=True,
        ignore_index=False,
        key=None,
    ):
        """Sort object by labels (along an axis).

        Parameters
        ----------
        axis : {0 or ‘index’, 1 or ‘columns’}, default 0
            The axis along which to sort. The value 0 identifies the rows,
            and 1 identifies the columns.
        level : int or level name or list of ints or list of level names
            If not None, sort on values in specified index level(s).
            This is only useful in the case of MultiIndex.
        ascending : bool, default True
            Sort ascending vs. descending.
        inplace : bool, default False
            If True, perform operation in-place.
        kind : sorting method such as `quick sort` and others.
            Not yet supported.
        na_position : {‘first’, ‘last’}, default ‘last’
            Puts NaNs at the beginning if first; last puts NaNs at the end.
        sort_remaining : bool, default True
            Not yet supported
        ignore_index : bool, default False
            if True, index will be replaced with RangeIndex.
        key : callable, optional
            If not None, apply the key function to the index values before
            sorting. This is similar to the key argument in the builtin
            sorted() function, with the notable difference that this key
            function should be vectorized. It should expect an Index and return
            an Index of the same shape. For MultiIndex inputs, the key is
            applied per level.

        Returns
        -------
        Frame or None

        Notes
        -----
        Difference from pandas:
          * Not supporting: kind, sort_remaining=False

        Examples
        --------
        **Series**
        >>> import cudf
        >>> series = cudf.Series(['a', 'b', 'c', 'd'], index=[3, 2, 1, 4])
        >>> series
        3    a
        2    b
        1    c
        4    d
        dtype: object
        >>> series.sort_index()
        1    c
        2    b
        3    a
        4    d
        dtype: object

        Sort Descending

        >>> series.sort_index(ascending=False)
        4    d
        3    a
        2    b
        1    c
        dtype: object

        **DataFrame**
        >>> df = cudf.DataFrame(
        ... {"b":[3, 2, 1], "a":[2, 1, 3]}, index=[1, 3, 2])
        >>> df.sort_index(axis=0)
           b  a
        1  3  2
        2  1  3
        3  2  1
        >>> df.sort_index(axis=1)
           a  b
        1  2  3
        3  1  2
        2  3  1
        """
        if kind is not None:
            raise NotImplementedError("kind is not yet supported")

        if not sort_remaining:
            raise NotImplementedError(
                "sort_remaining == False is not yet supported"
            )

        if key is not None:
            raise NotImplementedError("key is not yet supported.")

        if na_position not in {"first", "last"}:
            raise ValueError(f"invalid na_position: {na_position}")

        if axis in (0, "index"):
            idx = self.index
            if isinstance(idx, MultiIndex):
                if level is not None:
                    # Pandas doesn't handle na_position in case of MultiIndex.
                    na_position = "first" if ascending is True else "last"
                    labels = [
                        idx._get_level_label(lvl)
                        for lvl in (level if is_list_like(level) else (level,))
                    ]
                    # Explicitly construct a Frame rather than using type(self)
                    # to avoid constructing a SingleColumnFrame (e.g. Series).
                    idx = Frame._from_data(idx._data.select_by_label(labels))

                inds = idx._get_sorted_inds(
                    ascending=ascending, na_position=na_position
                )
                out = self._gather(inds)
                # TODO: frame factory function should handle multilevel column
                # names
                if isinstance(
                    self, cudf.core.dataframe.DataFrame
                ) and isinstance(
                    self.columns, pd.core.indexes.multi.MultiIndex
                ):
                    out.columns = self.columns
            elif (ascending and idx.is_monotonic_increasing) or (
                not ascending and idx.is_monotonic_decreasing
            ):
                out = self.copy()
            else:
                inds = idx.argsort(
                    ascending=ascending, na_position=na_position
                )
                out = self._gather(inds)
                if isinstance(
                    self, cudf.core.dataframe.DataFrame
                ) and isinstance(
                    self.columns, pd.core.indexes.multi.MultiIndex
                ):
                    out.columns = self.columns
        else:
            labels = sorted(self._data.names, reverse=not ascending)
            out = self[labels]

        if ignore_index is True:
            out = out.reset_index(drop=True)
        return self._mimic_inplace(out, inplace=inplace)

    def _gather(
        self, gather_map, keep_index=True, nullify=False, check_bounds=True
    ):
        """Gather rows of frame specified by indices in `gather_map`.

        Skip bounds checking if check_bounds is False.
        Set rows to null for all out of bound indices if nullify is `True`.
        """
        gather_map = cudf.core.column.as_column(gather_map)

        # TODO: For performance, the check and conversion of gather map should
        # be done by the caller. This check will be removed in future release.
        if not is_integer_dtype(gather_map.dtype):
            gather_map = gather_map.astype("int32")

        if not _gather_map_is_valid(
            gather_map, len(self), check_bounds, nullify
        ):
            raise IndexError("Gather map index is out of bounds.")

        result = self.__class__._from_columns(
            libcudf.copying.gather(
                list(self._index._columns + self._columns)
                if keep_index
                else list(self._columns),
                gather_map,
                nullify=nullify,
            ),
            self._column_names,
            self._index.names if keep_index else None,
        )

        result._copy_type_metadata(self, include_index=keep_index)
        return result

    def _positions_from_column_names(
        self, column_names, offset_by_index_columns=False
    ):
        """Map each column name into their positions in the frame.

        Return positions of the provided column names, offset by the number of
        index columns `offset_by_index_columns` is True. The order of indices
        returned corresponds to the column order in this Frame.
        """
        num_index_columns = (
            len(self._index._data) if offset_by_index_columns else 0
        )
        return [
            i + num_index_columns
            for i, name in enumerate(self._column_names)
            if name in set(column_names)
        ]

    def drop_duplicates(
        self,
        subset=None,
        keep="first",
        nulls_are_equal=True,
        ignore_index=False,
    ):
        """
        Drop duplicate rows in frame.

        subset : list, optional
            List of columns to consider when dropping rows.
        keep : ["first", "last", False]
            "first" will keep the first duplicate entry, "last" will keep the
            last duplicate entry, and False will drop all duplicates.
        nulls_are_equal: bool, default True
            Null elements are considered equal to other null elements.
        ignore_index: bool, default False
            If True, the resulting axis will be labeled 0, 1, ..., n - 1.
        """
        if subset is None:
            subset = self._column_names
        elif (
            not np.iterable(subset)
            or isinstance(subset, str)
            or isinstance(subset, tuple)
            and subset in self._data.names
        ):
            subset = (subset,)
        diff = set(subset) - set(self._data)
        if len(diff) != 0:
            raise KeyError(f"columns {diff} do not exist")
        subset_cols = [name for name in self._column_names if name in subset]
        if len(subset_cols) == 0:
            return self.copy(deep=True)

        keys = self._positions_from_column_names(
            subset, offset_by_index_columns=not ignore_index
        )
        result = self.__class__._from_columns(
            libcudf.stream_compaction.drop_duplicates(
                list(self._columns)
                if ignore_index
                else list(self._index._columns + self._columns),
                keys=keys,
                keep=keep,
                nulls_are_equal=nulls_are_equal,
            ),
            self._column_names,
            self._index.names if not ignore_index else None,
        )
        result._copy_type_metadata(self)
        return result

    def add_prefix(self, prefix):
        """
        Prefix labels with string `prefix`.

        For Series, the row labels are prefixed.
        For DataFrame, the column labels are prefixed.

        Parameters
        ----------
        prefix : str
            The string to add before each label.

        Returns
        -------
        Series or DataFrame
            New Series with updated labels or DataFrame with updated labels.

        See Also
        --------
        Series.add_suffix: Suffix row labels with string 'suffix'.
        DataFrame.add_suffix: Suffix column labels with string 'suffix'.

        Examples
        --------
        **Series**
        >>> s = cudf.Series([1, 2, 3, 4])
        >>> s
        0    1
        1    2
        2    3
        3    4
        dtype: int64
        >>> s.add_prefix('item_')
        item_0    1
        item_1    2
        item_2    3
        item_3    4
        dtype: int64

        **DataFrame**
        >>> df = cudf.DataFrame({'A': [1, 2, 3, 4], 'B': [3, 4, 5, 6]})
        >>> df
           A  B
        0  1  3
        1  2  4
        2  3  5
        3  4  6
        >>> df.add_prefix('col_')
             col_A  col_B
        0       1       3
        1       2       4
        2       3       5
        3       4       6
        """
        raise NotImplementedError(
            "`IndexedFrame.add_prefix` not currently implemented. \
                Use `Series.add_prefix` or `DataFrame.add_prefix`"
        )

    def add_suffix(self, suffix):
        """
        Suffix labels with string `suffix`.

        For Series, the row labels are suffixed.
        For DataFrame, the column labels are suffixed.

        Parameters
        ----------
        prefix : str
            The string to add after each label.

        Returns
        -------
        Series or DataFrame
            New Series with updated labels or DataFrame with updated labels.

        See Also
        --------
        Series.add_prefix: prefix row labels with string 'prefix'.
        DataFrame.add_prefix: Prefix column labels with string 'prefix'.

        Examples
        --------
        **Series**
        >>> s = cudf.Series([1, 2, 3, 4])
        >>> s
        0    1
        1    2
        2    3
        3    4
        dtype: int64
        >>> s.add_suffix('_item')
        0_item    1
        1_item    2
        2_item    3
        3_item    4
        dtype: int64

        **DataFrame**
        >>> df = cudf.DataFrame({'A': [1, 2, 3, 4], 'B': [3, 4, 5, 6]})
        >>> df
           A  B
        0  1  3
        1  2  4
        2  3  5
        3  4  6
        >>> df.add_suffix('_col')
             A_col  B_col
        0       1       3
        1       2       4
        2       3       5
        3       4       6
        """
        raise NotImplementedError(
            "`IndexedFrame.add_suffix` not currently implemented. \
                Use `Series.add_suffix` or `DataFrame.add_suffix`"
        )

    def sort_values(
        self,
        by,
        axis=0,
        ascending=True,
        inplace=False,
        kind="quicksort",
        na_position="last",
        ignore_index=False,
    ):
        """Sort by the values along either axis.

        Parameters
        ----------
        by : str or list of str
            Name or list of names to sort by.
        ascending : bool or list of bool, default True
            Sort ascending vs. descending. Specify list for multiple sort
            orders. If this is a list of bools, must match the length of the
            by.
        na_position : {‘first’, ‘last’}, default ‘last’
            'first' puts nulls at the beginning, 'last' puts nulls at the end
        ignore_index : bool, default False
            If True, index will not be sorted.

        Returns
        -------
        Frame : Frame with sorted values.

        Notes
        -----
        Difference from pandas:
          * Support axis='index' only.
          * Not supporting: inplace, kind

        Examples
        --------
        >>> import cudf
        >>> df = cudf.DataFrame()
        >>> df['a'] = [0, 1, 2]
        >>> df['b'] = [-3, 2, 0]
        >>> df.sort_values('b')
           a  b
        0  0 -3
        2  2  0
        1  1  2
        """
        if na_position not in {"first", "last"}:
            raise ValueError(f"invalid na_position: {na_position}")
        if inplace:
            raise NotImplementedError("`inplace` not currently implemented.")
        if kind != "quicksort":
            if kind not in {"mergesort", "heapsort", "stable"}:
                raise AttributeError(
                    f"{kind} is not a valid sorting algorithm for "
                    f"'DataFrame' object"
                )
            warnings.warn(
                f"GPU-accelerated {kind} is currently not supported, "
                f"defaulting to quicksort."
            )
        if axis != 0:
            raise NotImplementedError("`axis` not currently implemented.")

        if len(self) == 0:
            return self

        # argsort the `by` column
        out = self._gather(
            self._get_columns_by_label(by)._get_sorted_inds(
                ascending=ascending, na_position=na_position
            ),
            keep_index=not ignore_index,
        )
        if isinstance(self, cudf.core.dataframe.DataFrame) and isinstance(
            self.columns, pd.core.indexes.multi.MultiIndex
        ):
            out.columns = self.columns
        return out

    def _n_largest_or_smallest(self, largest, n, columns, keep):
        # Get column to operate on
        if isinstance(columns, str):
            columns = [columns]

        if len(self) == 0:
            return self

        if keep == "first":
            if n < 0:
                n = 0

            # argsort the `by` column
            return self.take(
                self._get_columns_by_label(columns)._get_sorted_inds(
                    ascending=not largest
                )[:n],
                keep_index=True,
            )
        elif keep == "last":
            indices = self._get_columns_by_label(columns)._get_sorted_inds(
                ascending=largest
            )

            if n <= 0:
                # Empty slice.
                indices = indices[0:0]
            else:
                indices = indices[: -n - 1 : -1]
            return self.take(indices, keep_index=True)
        else:
            raise ValueError('keep must be either "first", "last"')

    def _align_to_index(
        self: T,
        index: ColumnLike,
        how: str = "outer",
        sort: bool = True,
        allow_non_unique: bool = False,
    ) -> T:
        index = cudf.core.index.as_index(index)

        if self.index.equals(index):
            return self
        if not allow_non_unique:
            if not self.index.is_unique or not index.is_unique:
                raise ValueError("Cannot align indices with non-unique values")

        lhs = cudf.DataFrame._from_data(self._data, index=self.index)
        rhs = cudf.DataFrame._from_data({}, index=index)

        # create a temporary column that we will later sort by
        # to recover ordering after index alignment.
        sort_col_id = str(uuid4())
        if how == "left":
            lhs[sort_col_id] = arange(len(lhs))
        elif how == "right":
            rhs[sort_col_id] = arange(len(rhs))

        result = lhs.join(rhs, how=how, sort=sort)
        if how in ("left", "right"):
            result = result.sort_values(sort_col_id)
            del result[sort_col_id]

        result = self.__class__._from_data(result._data, index=result.index)
        result._data.multiindex = self._data.multiindex
        result._data._level_names = self._data._level_names
        result.index.names = self.index.names

        return result

    def round(self, decimals=0, how="half_even"):
        """
        Round to a variable number of decimal places.

        Parameters
        ----------
        decimals : int, dict, Series
            Number of decimal places to round each column to. This parameter
            must be an int for a Series. For a DataFrame, a dict or a Series
            are also valid inputs. If an int is given, round each column to the
            same number of places. Otherwise dict and Series round to variable
            numbers of places. Column names should be in the keys if
            `decimals` is a dict-like, or in the index if `decimals` is a
            Series. Any columns not included in `decimals` will be left as is.
            Elements of `decimals` which are not columns of the input will be
            ignored.
        how : str, optional
            Type of rounding. Can be either "half_even" (default)
            or "half_up" rounding.

        Returns
        -------
        Series or DataFrame
            A Series or DataFrame with the affected columns rounded to the
            specified number of decimal places.

        Examples
        --------
        **Series**

        >>> s = cudf.Series([0.1, 1.4, 2.9])
        >>> s.round()
        0    0.0
        1    1.0
        2    3.0
        dtype: float64

        **DataFrame**

        >>> df = cudf.DataFrame(
        ...     [(.21, .32), (.01, .67), (.66, .03), (.21, .18)],
        ...     columns=['dogs', 'cats'],
        ... )
        >>> df
           dogs  cats
        0  0.21  0.32
        1  0.01  0.67
        2  0.66  0.03
        3  0.21  0.18

        By providing an integer each column is rounded to the same number
        of decimal places.

        >>> df.round(1)
           dogs  cats
        0   0.2   0.3
        1   0.0   0.7
        2   0.7   0.0
        3   0.2   0.2

        With a dict, the number of places for specific columns can be
        specified with the column names as keys and the number of decimal
        places as values.

        >>> df.round({'dogs': 1, 'cats': 0})
           dogs  cats
        0   0.2   0.0
        1   0.0   1.0
        2   0.7   0.0
        3   0.2   0.0

        Using a Series, the number of places for specific columns can be
        specified with the column names as the index and the number of
        decimal places as the values.

        >>> decimals = cudf.Series([0, 1], index=['cats', 'dogs'])
        >>> df.round(decimals)
           dogs  cats
        0   0.2   0.0
        1   0.0   1.0
        2   0.7   0.0
        3   0.2   0.0
        """
        if isinstance(decimals, cudf.Series):
            decimals = decimals.to_pandas()

        if isinstance(decimals, pd.Series):
            if not decimals.index.is_unique:
                raise ValueError("Index of decimals must be unique")
            decimals = decimals.to_dict()
        elif isinstance(decimals, int):
            decimals = {name: decimals for name in self._column_names}
        elif not isinstance(decimals, abc.Mapping):
            raise TypeError(
                "decimals must be an integer, a dict-like or a Series"
            )

        cols = {
            name: col.round(decimals[name], how=how)
            if (name in decimals and _is_non_decimal_numeric_dtype(col.dtype))
            else col.copy(deep=True)
            for name, col in self._data.items()
        }

        return self.__class__._from_data(
            data=cudf.core.column_accessor.ColumnAccessor(
                cols,
                multiindex=self._data.multiindex,
                level_names=self._data.level_names,
            ),
            index=self._index,
        )

    def resample(
        self,
        rule,
        axis=0,
        closed=None,
        label=None,
        convention="start",
        kind=None,
        loffset=None,
        base=None,
        on=None,
        level=None,
        origin="start_day",
        offset=None,
    ):
        """
        Convert the frequency of ("resample") the given time series data.

        Parameters
        ----------
        rule: str
            The offset string representing the frequency to use.
            Note that DateOffset objects are not yet supported.
        closed: {"right", "left"}, default None
            Which side of bin interval is closed. The default is
            "left" for all frequency offsets except for "M" and "W",
            which have a default of "right".
        label: {"right", "left"}, default None
            Which bin edge label to label bucket with. The default is
            "left" for all frequency offsets except for "M" and "W",
            which have a default of "right".
        on: str, optional
            For a DataFrame, column to use instead of the index for
            resampling.  Column must be a datetime-like.
        level: str or int, optional
            For a MultiIndex, level to use instead of the index for
            resampling.  The level must be a datetime-like.

        Returns
        -------
        A Resampler object

        Examples
        --------
        First, we create a time series with 1 minute intervals:

        >>> index = cudf.date_range(start="2001-01-01", periods=10, freq="1T")
        >>> sr = cudf.Series(range(10), index=index)
        >>> sr
        2001-01-01 00:00:00    0
        2001-01-01 00:01:00    1
        2001-01-01 00:02:00    2
        2001-01-01 00:03:00    3
        2001-01-01 00:04:00    4
        2001-01-01 00:05:00    5
        2001-01-01 00:06:00    6
        2001-01-01 00:07:00    7
        2001-01-01 00:08:00    8
        2001-01-01 00:09:00    9
        dtype: int64

        Downsampling to 3 minute intervals, followed by a "sum" aggregation:

        >>> sr.resample("3T").sum()
        2001-01-01 00:00:00     3
        2001-01-01 00:03:00    12
        2001-01-01 00:06:00    21
        2001-01-01 00:09:00     9
        dtype: int64

        Use the right side of each interval to label the bins:

        >>> sr.resample("3T", label="right").sum()
        2001-01-01 00:03:00     3
        2001-01-01 00:06:00    12
        2001-01-01 00:09:00    21
        2001-01-01 00:12:00     9
        dtype: int64

        Close the right side of the interval instead of the left:

        >>> sr.resample("3T", closed="right").sum()
        2000-12-31 23:57:00     0
        2001-01-01 00:00:00     6
        2001-01-01 00:03:00    15
        2001-01-01 00:06:00    24
        dtype: int64

        Upsampling to 30 second intervals:

        >>> sr.resample("30s").asfreq()[:5]  # show the first 5 rows
        2001-01-01 00:00:00       0
        2001-01-01 00:00:30    <NA>
        2001-01-01 00:01:00       1
        2001-01-01 00:01:30    <NA>
        2001-01-01 00:02:00       2
        dtype: int64

        Upsample and fill nulls using the "bfill" method:

        >>> sr.resample("30s").bfill()[:5]
        2001-01-01 00:00:00    0
        2001-01-01 00:00:30    1
        2001-01-01 00:01:00    1
        2001-01-01 00:01:30    2
        2001-01-01 00:02:00    2
        dtype: int64

        Resampling by a specified column of a Dataframe:

        >>> df = cudf.DataFrame({
        ...     "price": [10, 11, 9, 13, 14, 18, 17, 19],
        ...     "volume": [50, 60, 40, 100, 50, 100, 40, 50],
        ...     "week_starting": cudf.date_range(
        ...         "2018-01-01", periods=8, freq="7D"
        ...     )
        ... })
        >>> df
        price  volume week_starting
        0     10      50    2018-01-01
        1     11      60    2018-01-08
        2      9      40    2018-01-15
        3     13     100    2018-01-22
        4     14      50    2018-01-29
        5     18     100    2018-02-05
        6     17      40    2018-02-12
        7     19      50    2018-02-19
        >>> df.resample("M", on="week_starting").mean()
                       price     volume
        week_starting
        2018-01-31      11.4  60.000000
        2018-02-28      18.0  63.333333


        Notes
        -----
        Note that the dtype of the index (or the 'on' column if using
        'on=') in the result will be of a frequency closest to the
        resampled frequency.  For example, if resampling from
        nanoseconds to milliseconds, the index will be of dtype
        'datetime64[ms]'.
        """
        import cudf.core.resample

        if (axis, convention, kind, loffset, base, origin, offset) != (
            0,
            "start",
            None,
            None,
            None,
            "start_day",
            None,
        ):
            raise NotImplementedError(
                "The following arguments are not "
                "currently supported by resample:\n\n"
                "- axis\n"
                "- convention\n"
                "- kind\n"
                "- loffset\n"
                "- base\n"
                "- origin\n"
                "- offset"
            )
        by = cudf.Grouper(
            key=on, freq=rule, closed=closed, label=label, level=level
        )
        return (
            cudf.core.resample.SeriesResampler(self, by=by)
            if isinstance(self, cudf.Series)
            else cudf.core.resample.DataFrameResampler(self, by=by)
        )

<<<<<<< HEAD
    def _apply_boolean_mask(self, boolean_mask):
        """Apply boolean mask to each row of `self`.

        Rows corresponding to `False` is dropped.
        """
        boolean_mask = cudf.core.column.as_column(boolean_mask)
        if not is_bool_dtype(boolean_mask.dtype):
            raise ValueError("boolean_mask is not boolean type.")

        result = self.__class__._from_columns(
            libcudf.stream_compaction.apply_boolean_mask(
                list(self._index._columns + self._columns), boolean_mask
            ),
            column_names=self._column_names,
            index_names=self._index.names,
        )
        result._copy_type_metadata(self)
        return result
=======
    def _first_or_last(
        self, offset, idx: int, op: Callable, side: str, slice_func: Callable
    ) -> "IndexedFrame":
        """Shared code path for ``first`` and ``last``."""
        if not isinstance(self._index, cudf.core.index.DatetimeIndex):
            raise TypeError("'first' only supports a DatetimeIndex index.")
        if not isinstance(offset, str):
            raise NotImplementedError(
                f"Unsupported offset type {type(offset)}."
            )

        if len(self) == 0:
            return self.copy()

        pd_offset = pd.tseries.frequencies.to_offset(offset)
        to_search = op(pd.Timestamp(self._index._column[idx]), pd_offset)
        if (
            idx == 0
            and not isinstance(pd_offset, pd.tseries.offsets.Tick)
            and pd_offset.is_on_offset(pd.Timestamp(self._index[0]))
        ):
            # Special handle is required when the start time of the index
            # is on the end of the offset. See pandas gh29623 for detail.
            to_search = to_search - pd_offset.base
            return self.loc[:to_search]
        end_point = int(
            self._index._column.searchsorted(to_search, side=side)[0]
        )
        return slice_func(end_point)

    def first(self, offset):
        """Select initial periods of time series data based on a date offset.

        When having a DataFrame with **sorted** dates as index, this function
        can select the first few rows based on a date offset.

        Parameters
        ----------
        offset: str
            The offset length of the data that will be selected. For intance,
            '1M' will display all rows having their index within the first
            month.

        Returns
        -------
        Series or DataFrame
            A subset of the caller.

        Raises
        ------
        TypeError
            If the index is not a ``DatetimeIndex``

        Examples
        --------
        >>> i = cudf.date_range('2018-04-09', periods=4, freq='2D')
        >>> ts = cudf.DataFrame({'A': [1, 2, 3, 4]}, index=i)
        >>> ts
                    A
        2018-04-09  1
        2018-04-11  2
        2018-04-13  3
        2018-04-15  4
        >>> ts.first('3D')
                    A
        2018-04-09  1
        2018-04-11  2
        """
        return self._first_or_last(
            offset,
            idx=0,
            op=operator.__add__,
            side="left",
            slice_func=lambda i: self.iloc[:i],
        )

    def last(self, offset):
        """Select final periods of time series data based on a date offset.

        When having a DataFrame with **sorted** dates as index, this function
        can select the last few rows based on a date offset.

        Parameters
        ----------
        offset: str
            The offset length of the data that will be selected. For instance,
            '3D' will display all rows having their index within the last 3
            days.

        Returns
        -------
        Series or DataFrame
            A subset of the caller.

        Raises
        ------
        TypeError
            If the index is not a ``DatetimeIndex``

        Examples
        --------
        >>> i = cudf.date_range('2018-04-09', periods=4, freq='2D')
        >>> ts = cudf.DataFrame({'A': [1, 2, 3, 4]}, index=i)
        >>> ts
                    A
        2018-04-09  1
        2018-04-11  2
        2018-04-13  3
        2018-04-15  4
        >>> ts.last('3D')
                    A
        2018-04-13  3
        2018-04-15  4
        """
        return self._first_or_last(
            offset,
            idx=-1,
            op=operator.__sub__,
            side="right",
            slice_func=lambda i: self.iloc[i:],
        )
>>>>>>> eba4f031
<|MERGE_RESOLUTION|>--- conflicted
+++ resolved
@@ -1108,7 +1108,6 @@
             else cudf.core.resample.DataFrameResampler(self, by=by)
         )
 
-<<<<<<< HEAD
     def _apply_boolean_mask(self, boolean_mask):
         """Apply boolean mask to each row of `self`.
 
@@ -1127,7 +1126,7 @@
         )
         result._copy_type_metadata(self)
         return result
-=======
+
     def _first_or_last(
         self, offset, idx: int, op: Callable, side: str, slice_func: Callable
     ) -> "IndexedFrame":
@@ -1248,5 +1247,4 @@
             op=operator.__sub__,
             side="right",
             slice_func=lambda i: self.iloc[i:],
-        )
->>>>>>> eba4f031
+        )