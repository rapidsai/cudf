--- conflicted
+++ resolved
@@ -3543,14 +3543,6 @@
         if axis not in (0, "index"):
             raise NotImplementedError("axis parameter is not yet implemented")
 
-<<<<<<< HEAD
-        if group_keys not in {True, None}:
-            raise NotImplementedError(
-                "The group_keys keyword is not yet implemented"
-            )
-
-=======
->>>>>>> 37612ee7
         if squeeze is not False:
             raise NotImplementedError(
                 "squeeze parameter is not yet implemented"
