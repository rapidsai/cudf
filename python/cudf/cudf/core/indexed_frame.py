# Copyright (c) 2021-2025, NVIDIA CORPORATION.
"""Base class for Frame types that have an index."""

from __future__ import annotations

import itertools
import operator
import textwrap
import warnings
from collections import Counter, abc
from typing import (
    TYPE_CHECKING,
    Any,
    Literal,
    TypeVar,
    cast,
)
from uuid import uuid4

import cupy as cp
import numpy as np
import pandas as pd
import pyarrow as pa
from typing_extensions import Self

import pylibcudf as plc

import cudf
import cudf.core
import cudf.core.algorithms
from cudf.api.extensions import no_default
from cudf.api.types import (
    _is_non_decimal_numeric_dtype,
    is_dict_like,
    is_list_like,
    is_scalar,
)
from cudf.core._base_index import BaseIndex
from cudf.core._compat import PANDAS_LT_300
from cudf.core._internals import copying, stream_compaction
from cudf.core.buffer import acquire_spill_lock
from cudf.core.column import ColumnBase, NumericalColumn, as_column
from cudf.core.column_accessor import ColumnAccessor
from cudf.core.copy_types import BooleanMask, GatherMap
from cudf.core.dtypes import ListDtype
from cudf.core.frame import Frame
from cudf.core.groupby.groupby import GroupBy
from cudf.core.index import RangeIndex, _index_from_data, ensure_index
from cudf.core.missing import NA
from cudf.core.multiindex import MultiIndex
from cudf.core.resample import _Resampler
from cudf.core.scalar import pa_scalar_to_plc_scalar
from cudf.core.udf.utils import (
    _compile_or_get,
    _get_input_args_from_frame,
    _post_process_output_col,
    _return_arr_from_dtype,
)
from cudf.core.window import ExponentialMovingWindow, Rolling
from cudf.utils import docutils, ioutils
from cudf.utils._numba import _CUDFNumbaConfig
from cudf.utils.docutils import copy_docstring
from cudf.utils.dtypes import SIZE_TYPE_DTYPE
from cudf.utils.performance_tracking import _performance_tracking
from cudf.utils.utils import _warn_no_dask_cudf

if TYPE_CHECKING:
    from collections.abc import Callable, MutableMapping

    from cudf._typing import (
        ColumnLike,
        DataFrameOrSeries,
        Dtype,
        NotImplementedType,
    )


doc_reset_index_template = """
        Reset the index of the {klass}, or a level of it.

        Parameters
        ----------
        level : int, str, tuple, or list, default None
            Only remove the given levels from the index. Removes all levels by
            default.
        drop : bool, default False
            Do not try to insert index into dataframe columns. This resets
            the index to the default integer index.
{argument}
        inplace : bool, default False
            Modify the DataFrame in place (do not create a new object).
        allow_duplicates : bool, default False
            Allow duplicate column labels to be created.
            Currently not supported.

        Returns
        -------
        {return_type}
            {klass} with the new index or None if ``inplace=True``.{return_doc}

        Examples
        --------
        {example}
"""


doc_binop_template = textwrap.dedent(
    """
    Get {operation} of DataFrame or Series and other, element-wise (binary
    operator `{op_name}`).

    Equivalent to ``frame + other``, but with support to substitute a
    ``fill_value`` for missing data in one of the inputs.

    Parameters
    ----------
    other : scalar, sequence, Series, or DataFrame
        Any single or multiple element data structure, or list-like object.
    axis : int or string
        Only ``0`` is supported for series, ``1`` or ``columns`` supported
        for dataframe
    level : int or name
        Broadcast across a level, matching Index values on the
        passed MultiIndex level. Not yet supported.
    fill_value  : float or None, default None
        Fill existing missing (NaN) values, and any new element needed
        for successful DataFrame alignment, with this value before
        computation. If data in both corresponding DataFrame locations
        is missing the result will be missing.

    Returns
    -------
    DataFrame or Series
        Result of the arithmetic operation.

    Examples
    --------

    **DataFrame**

    >>> df = cudf.DataFrame(
    ...     {{'angles': [0, 3, 4], 'degrees': [360, 180, 360]}},
    ...     index=['circle', 'triangle', 'rectangle']
    ... )
    {df_op_example}

    **Series**

    >>> a = cudf.Series([1, 1, 1, None], index=['a', 'b', 'c', 'd'])
    >>> b = cudf.Series([1, None, 1, None], index=['a', 'b', 'd', 'e'])
    {ser_op_example}
    """
)


def _get_unique_drop_labels(array):
    """Return labels to be dropped for IndexFrame.drop."""
    if isinstance(array, (cudf.Series, cudf.Index, ColumnBase)):
        yield from np.unique(as_column(array).values_host)
    elif is_scalar(array):
        yield array
    else:
        yield from set(array)


def _indices_from_labels(obj, labels):
    if not isinstance(labels, cudf.MultiIndex):
        labels = cudf.core.column.as_column(labels)
        labels = labels.astype(obj.index.dtype)
        idx_labels = cudf.Index._from_column(labels)
    else:
        idx_labels = labels

    # join is not guaranteed to maintain the index ordering
    # so we will sort it with its initial ordering which is stored
    # in column "__"
    lhs = cudf.DataFrame(
        {"__": as_column(range(len(idx_labels)))}, index=idx_labels
    )
    rhs = cudf.DataFrame({"_": as_column(range(len(obj)))}, index=obj.index)
    return lhs.join(rhs).sort_values(by=["__", "_"])["_"]


def _get_label_range_or_mask(index, start, stop, step):
    if (
        not (start is None and stop is None)
        and type(index) is cudf.core.index.DatetimeIndex
    ):
        start = pd.to_datetime(start)
        stop = pd.to_datetime(stop)
        if start is not None and stop is not None:
            if start > stop:
                return slice(0, 0, None)
            if (start in index) and (stop in index):
                # when we have a non-monotonic datetime index, return
                # values in the slice defined by index_of(start) and
                # index_of(end)
                start_loc = index.get_loc(start)
                stop_loc = index.get_loc(stop) + 1
                return slice(start_loc, stop_loc)
            else:
                raise KeyError(
                    "Value based partial slicing on non-monotonic "
                    "DatetimeIndexes with non-existing keys is not allowed.",
                )
        elif start is not None:
            if index.is_monotonic_increasing:
                return index >= start
            elif index.is_monotonic_decreasing:
                return index <= start
            else:
                return index.find_label_range(slice(start, stop, step))
        else:
            if index.is_monotonic_increasing:
                return index <= stop
            elif index.is_monotonic_decreasing:
                return index >= stop
            else:
                return index.find_label_range(slice(start, stop, step))
    else:
        return index.find_label_range(slice(start, stop, step))


class _FrameIndexer:
    """Parent class for indexers."""

    def __init__(self, frame):
        self._frame = frame


_LocIndexerClass = TypeVar("_LocIndexerClass", bound="_FrameIndexer")
_IlocIndexerClass = TypeVar("_IlocIndexerClass", bound="_FrameIndexer")


class IndexedFrame(Frame):
    """A frame containing an index.

    This class encodes the common behaviors for core user-facing classes like
    DataFrame and Series that consist of a sequence of columns along with a
    special set of index columns.

    Parameters
    ----------
    data : dict
        An dict mapping column names to Columns
    index : Table
        A Frame representing the (optional) index columns.
    """

    # mypy can't handle bound type variables as class members
    _loc_indexer_type: type[_LocIndexerClass]  # type: ignore
    _iloc_indexer_type: type[_IlocIndexerClass]  # type: ignore
    _groupby = GroupBy
    _resampler = _Resampler

    _VALID_SCANS = {
        "cumsum",
        "cumprod",
        "cummin",
        "cummax",
    }

    # Necessary because the function names don't directly map to the docs.
    _SCAN_DOCSTRINGS = {
        "cumsum": {"op_name": "cumulative sum"},
        "cumprod": {"op_name": "cumulative product"},
        "cummin": {"op_name": "cumulative min"},
        "cummax": {"op_name": "cumulative max"},
    }

    def __init__(
        self,
        data: ColumnAccessor | MutableMapping[Any, ColumnBase],
        index: BaseIndex,
    ):
        super().__init__(data=data)
        if not isinstance(index, cudf.core._base_index.BaseIndex):
            raise ValueError(
                f"index must be a cudf index not {type(index).__name__}"
            )
        self._index = index

    @property
    def _num_rows(self) -> int:
        # Important to use the index because the data may be empty.
        return len(self.index)

    @property
    def _index_names(self) -> tuple[Any, ...]:  # TODO: Tuple[str]?
        return self.index._column_names

    @classmethod
    def _from_data(
        cls,
        data: MutableMapping,
        index: BaseIndex | None = None,
    ):
        out = super()._from_data(data)
        if not (index is None or isinstance(index, BaseIndex)):
            raise ValueError(
                f"index must be None or a cudf.Index not {type(index).__name__}"
            )
        # out._num_rows requires .index to be defined
        out._index = RangeIndex(out._data.nrows) if index is None else index
        return out

    @_performance_tracking
    def _from_data_like_self(self, data: MutableMapping):
        out = super()._from_data_like_self(data)
        out.index = self.index
        return out

    @_performance_tracking
    def _from_columns_like_self(
        self,
        columns: list[ColumnBase],
        column_names: abc.Iterable[str] | None = None,
        index_names: list[str] | None = None,
    ) -> Self:
        """Construct a `Frame` from a list of columns with metadata from self.

        If `index_names` is set, the first `len(index_names)` columns are
        used to construct the index of the frame.
        """
        if column_names is None:
            column_names = self._column_names

        data_columns = columns
        index = None

        if index_names is not None:
            n_index_columns = len(index_names)
            data_columns = columns[n_index_columns:]
            index = _index_from_data(
                dict(enumerate(columns[:n_index_columns]))
            )
            index = index._copy_type_metadata(self.index)
            # TODO: Should this if statement be handled in Index._copy_type_metadata?
            if (
                isinstance(self.index, cudf.CategoricalIndex)
                and not isinstance(index, cudf.CategoricalIndex)
            ) or (
                isinstance(self.index, cudf.MultiIndex)
                and not isinstance(index, cudf.MultiIndex)
            ):
                index = type(self.index)._from_data(index._data)
            if isinstance(index, cudf.MultiIndex):
                index.names = index_names
            else:
                index.name = index_names[0]

        data = dict(zip(column_names, data_columns))
        frame = type(self)._from_data(data, index)
        return frame._copy_type_metadata(self)

    def __round__(self, digits=0):
        # Shouldn't be added to BinaryOperand
        # because pandas Index doesn't implement
        # this method.
        return self.round(decimals=digits)

    def _mimic_inplace(
        self, result: Self, inplace: bool = False
    ) -> Self | None:
        if inplace:
            self._index = result.index
        return super()._mimic_inplace(result, inplace)

    @_performance_tracking
    def _scan(self, op, axis=None, skipna=True):
        """
        Return {op_name} of the {cls}.

        Parameters
        ----------
        axis: {{index (0), columns(1)}}
            Axis for the function to be applied on.
        skipna: bool, default True
            Exclude NA/null values. If an entire row/column is NA,
            the result will be NA.

        Returns
        -------
        {cls}

        Examples
        --------
        **Series**

        >>> import cudf
        >>> ser = cudf.Series([1, 5, 2, 4, 3])
        >>> ser.cumsum()
        0    1
        1    6
        2    8
        3    12
        4    15

        **DataFrame**

        >>> import cudf
        >>> df = cudf.DataFrame({{'a': [1, 2, 3, 4], 'b': [7, 8, 9, 10]}})
        >>> s.cumsum()
            a   b
        0   1   7
        1   3  15
        2   6  24
        3  10  34
        """
        cast_to_int = op in ("cumsum", "cumprod")
        skipna = True if skipna is None else skipna

        results = []
        for col in self._columns:
            if skipna:
                result_col = col.nans_to_nulls()
            else:
                if col.has_nulls(include_nan=True):
                    first_index = col.isnull().find_first_value(True)
                    result_col = col.copy()
                    result_col[first_index:] = None
                else:
                    result_col = col

            if cast_to_int and result_col.dtype.kind in "uib":
                # For reductions that accumulate a value (e.g. sum, not max)
                # pandas returns an int64 dtype for all int or bool dtypes.
                result_col = result_col.astype(np.int64)
            results.append(getattr(result_col, op)())
        return self._from_data_like_self(
            self._data._from_columns_like_self(results)
        )

    def _check_data_index_length_match(self) -> None:
        # Validate that the number of rows in the data matches the index if the
        # data is not empty. This is a helper for the constructor.
        # TODO: Use self._num_rows once DataFrame.__init__ is cleaned up
        if self._data.nrows > 0 and self._data.nrows != len(self.index):
            raise ValueError(
                f"Length of values ({self._data.nrows}) does not "
                f"match length of index ({len(self.index)})"
            )

    @property
    @_performance_tracking
    def empty(self):
        """
        Indicator whether DataFrame or Series is empty.

        True if DataFrame/Series is entirely empty (no items),
        meaning any of the axes are of length 0.

        Returns
        -------
        out : bool
            If DataFrame/Series is empty, return True, if not return False.

        Examples
        --------
        >>> import cudf
        >>> df = cudf.DataFrame({'A' : []})
        >>> df
        Empty DataFrame
        Columns: [A]
        Index: []
        >>> df.empty
        True

        If we only have `null` values in our DataFrame, it is
        not considered empty! We will need to drop
        the `null`'s to make the DataFrame empty:

        >>> df = cudf.DataFrame({'A' : [None, None]})
        >>> df
              A
        0  <NA>
        1  <NA>
        >>> df.empty
        False
        >>> df.dropna().empty
        True

        Non-empty and empty Series example:

        >>> s = cudf.Series([1, 2, None])
        >>> s
        0       1
        1       2
        2    <NA>
        dtype: int64
        >>> s.empty
        False
        >>> s = cudf.Series([])
        >>> s
        Series([], dtype: float64)
        >>> s.empty
        True

        .. pandas-compat::
            :attr:`pandas.DataFrame.empty`, :attr:`pandas.Series.empty`

            If DataFrame/Series contains only `null` values, it is still not
            considered empty. See the example above.
        """
        return self.size == 0

    @_performance_tracking
    @ioutils.doc_to_json()
    def to_json(self, path_or_buf=None, *args, **kwargs):
        """{docstring}"""

        return cudf.io.json.to_json(
            self, path_or_buf=path_or_buf, *args, **kwargs
        )

    @_performance_tracking
    @ioutils.doc_to_hdf()
    def to_hdf(self, path_or_buf, key, *args, **kwargs):
        """{docstring}"""

        cudf.io.hdf.to_hdf(path_or_buf, key, self, *args, **kwargs)

    @_performance_tracking
    def to_string(self):
        r"""
        Convert to string

        cuDF uses Pandas internals for efficient string formatting.
        Set formatting options using pandas string formatting options and
        cuDF objects will print identically to Pandas objects.

        cuDF supports `null/None` as a value in any column type, which
        is transparently supported during this output process.

        Examples
        --------
        >>> import cudf
        >>> df = cudf.DataFrame()
        >>> df['key'] = [0, 1, 2]
        >>> df['val'] = [float(i + 10) for i in range(3)]
        >>> df.to_string()
        '   key   val\n0    0  10.0\n1    1  11.0\n2    2  12.0'
        """
        return str(self)

    def copy(self, deep: bool = True) -> Self:
        """Make a copy of this object's indices and data.

        When ``deep=True`` (default), a new object will be created with a
        copy of the calling object's data and indices. Modifications to
        the data or indices of the copy will not be reflected in the
        original object (see notes below).
        When ``deep=False``, a new object will be created without copying
        the calling object's data or index (only references to the data
        and index are copied). Any changes to the data of the original
        will be reflected in the shallow copy (and vice versa).

        Parameters
        ----------
        deep : bool, default True
            Make a deep copy, including a copy of the data and the indices.
            With ``deep=False`` neither the indices nor the data are copied.

        Returns
        -------
        copy : Series or DataFrame
            Object type matches caller.

        Examples
        --------
        >>> s = cudf.Series([1, 2], index=["a", "b"])
        >>> s
        a    1
        b    2
        dtype: int64
        >>> s_copy = s.copy()
        >>> s_copy
        a    1
        b    2
        dtype: int64

        **Shallow copy versus default (deep) copy:**

        >>> s = cudf.Series([1, 2], index=["a", "b"])
        >>> deep = s.copy()
        >>> shallow = s.copy(deep=False)

        Updates to the data shared by shallow copy and original is reflected
        in both; deep copy remains unchanged.

        >>> s['a'] = 3
        >>> shallow['b'] = 4
        >>> s
        a    3
        b    4
        dtype: int64
        >>> shallow
        a    3
        b    4
        dtype: int64
        >>> deep
        a    1
        b    2
        dtype: int64
        """
        return self._from_data(
            self._data.copy(deep=deep),
            # Indexes are immutable so copies can always be shallow.
            self.index.copy(deep=False),
        )

    @_performance_tracking
    def equals(self, other) -> bool:
        return super().equals(other) and self.index.equals(other.index)

    @property
    def index(self):
        """Get the labels for the rows."""
        return self._index

    @index.setter
    def index(self, value):
        old_length = len(self)
        new_length = len(value)

        # A DataFrame with 0 columns can have an index of arbitrary length.
        if self._num_columns > 0 and new_length != old_length:
            raise ValueError(
                f"Length mismatch: Expected axis has {old_length} elements, "
                f"new values have {len(value)} elements"
            )
        # avoid unnecessary cast to Index
        value = ensure_index(value)
        self._index = value

    @_performance_tracking
    def replace(
        self,
        to_replace=None,
        value=no_default,
        inplace=False,
        limit=None,
        regex=False,
        method=no_default,
    ):
        """Replace values given in ``to_replace`` with ``value``.

        Parameters
        ----------
        to_replace : numeric, str or list-like
            Value(s) to replace.

            * numeric or str:
                - values equal to ``to_replace`` will be replaced
                  with ``value``
            * list of numeric or str:
                - If ``value`` is also list-like, ``to_replace`` and
                  ``value`` must be of same length.
            * dict:
                - Dicts can be used to specify different replacement values
                  for different existing values. For example, {'a': 'b',
                  'y': 'z'} replaces the value 'a' with 'b' and
                  'y' with 'z'.
                  To use a dict in this way the ``value`` parameter should
                  be ``None``.
        value : scalar, dict, list-like, str, default None
            Value to replace any values matching ``to_replace`` with.
        inplace : bool, default False
            If True, in place.

        See Also
        --------
        Series.fillna

        Raises
        ------
        TypeError
            - If ``to_replace`` is not a scalar, array-like, dict, or None
            - If ``to_replace`` is a dict and value is not a list, dict,
              or Series
        ValueError
            - If a list is passed to ``to_replace`` and ``value`` but they
              are not the same length.

        Returns
        -------
        result : Series
            Series after replacement. The mask and index are preserved.

        Examples
        --------
        **Series**

        Scalar ``to_replace`` and ``value``

        >>> import cudf
        >>> s = cudf.Series([0, 1, 2, 3, 4])
        >>> s
        0    0
        1    1
        2    2
        3    3
        4    4
        dtype: int64
        >>> s.replace(0, 5)
        0    5
        1    1
        2    2
        3    3
        4    4
        dtype: int64

        List-like ``to_replace``

        >>> s.replace([1, 2], 10)
        0     0
        1    10
        2    10
        3     3
        4     4
        dtype: int64

        dict-like ``to_replace``

        >>> s.replace({1:5, 3:50})
        0     0
        1     5
        2     2
        3    50
        4     4
        dtype: int64
        >>> s = cudf.Series(['b', 'a', 'a', 'b', 'a'])
        >>> s
        0     b
        1     a
        2     a
        3     b
        4     a
        dtype: object
        >>> s.replace({'a': None})
        0       b
        1    <NA>
        2    <NA>
        3       b
        4    <NA>
        dtype: object

        If there is a mismatch in types of the values in
        ``to_replace`` & ``value`` with the actual series, then
        cudf exhibits different behavior with respect to pandas
        and the pairs are ignored silently:

        >>> s = cudf.Series(['b', 'a', 'a', 'b', 'a'])
        >>> s
        0    b
        1    a
        2    a
        3    b
        4    a
        dtype: object
        >>> s.replace('a', 1)
        0    b
        1    a
        2    a
        3    b
        4    a
        dtype: object
        >>> s.replace(['a', 'c'], [1, 2])
        0    b
        1    a
        2    a
        3    b
        4    a
        dtype: object

        **DataFrame**

        Scalar ``to_replace`` and ``value``

        >>> import cudf
        >>> df = cudf.DataFrame({'A': [0, 1, 2, 3, 4],
        ...                    'B': [5, 6, 7, 8, 9],
        ...                    'C': ['a', 'b', 'c', 'd', 'e']})
        >>> df
           A  B  C
        0  0  5  a
        1  1  6  b
        2  2  7  c
        3  3  8  d
        4  4  9  e
        >>> df.replace(0, 5)
           A  B  C
        0  5  5  a
        1  1  6  b
        2  2  7  c
        3  3  8  d
        4  4  9  e

        List-like ``to_replace``

        >>> df.replace([0, 1, 2, 3], 4)
           A  B  C
        0  4  5  a
        1  4  6  b
        2  4  7  c
        3  4  8  d
        4  4  9  e
        >>> df.replace([0, 1, 2, 3], [4, 3, 2, 1])
           A  B  C
        0  4  5  a
        1  3  6  b
        2  2  7  c
        3  1  8  d
        4  4  9  e

        dict-like ``to_replace``

        >>> df.replace({0: 10, 1: 100})
             A  B  C
        0   10  5  a
        1  100  6  b
        2    2  7  c
        3    3  8  d
        4    4  9  e
        >>> df.replace({'A': 0, 'B': 5}, 100)
             A    B  C
        0  100  100  a
        1    1    6  b
        2    2    7  c
        3    3    8  d
        4    4    9  e

        .. pandas-compat::
            :meth:`pandas.DataFrame.replace`, :meth:`pandas.Series.replace`

            Parameters that are currently not supported are: `limit`, `regex`,
            `method`
        """
        if limit is not None:
            raise NotImplementedError("limit parameter is not implemented yet")

        if regex:
            raise NotImplementedError("regex parameter is not implemented yet")

        if method is not no_default:
            warnings.warn(
                "The 'method' keyword in "
                f"{type(self).__name__}.replace is deprecated and "
                "will be removed in a future version.",
                FutureWarning,
            )
        elif method not in {"pad", None, no_default}:
            raise NotImplementedError("method parameter is not implemented")

        if (
            value is no_default
            and method is no_default
            and not is_dict_like(to_replace)
            and regex is False
        ):
            warnings.warn(
                f"{type(self).__name__}.replace without 'value' and with "
                "non-dict-like 'to_replace' is deprecated "
                "and will raise in a future version. "
                "Explicitly specify the new values instead.",
                FutureWarning,
            )
        if not (to_replace is None and value is no_default):
            (
                all_na_per_column,
                to_replace_per_column,
                replacements_per_column,
            ) = _get_replacement_values_for_columns(
                to_replace=to_replace,
                value=value,
                columns_dtype_map=dict(self._dtypes),
            )
            copy_data = []
            for name, col in self._column_labels_and_values:
                try:
                    replaced = col.find_and_replace(
                        to_replace_per_column[name],
                        replacements_per_column[name],
                        all_na_per_column[name],
                    )
                except (KeyError, OverflowError):
                    # We need to create a deep copy if:
                    # i. `find_and_replace` was not successful or any of
                    #    `to_replace_per_column`, `replacements_per_column`,
                    #    `all_na_per_column` don't contain the `name`
                    #    that exists in `copy_data`.
                    # ii. There is an OverflowError while trying to cast
                    #     `to_replace_per_column` to `replacements_per_column`.
                    replaced = col.copy(deep=True)
                copy_data.append(replaced)
            result = self._from_data_like_self(
                self._data._from_columns_like_self(copy_data)
            )
        else:
            result = self.copy()

        return self._mimic_inplace(result, inplace=inplace)

    @_performance_tracking
    def clip(self, lower=None, upper=None, axis=1, inplace=False):
        """
        Trim values at input threshold(s).

        Assigns values outside boundary to boundary values.
        Thresholds can be singular values or array like,
        and in the latter case the clipping is performed
        element-wise in the specified axis. Currently only
        `axis=1` is supported.

        Parameters
        ----------
        lower : scalar or array_like, default None
            Minimum threshold value. All values below this
            threshold will be set to it. If it is None,
            there will be no clipping based on lower.
            In case of Series/Index, lower is expected to be
            a scalar or an array of size 1.
        upper : scalar or array_like, default None
            Maximum threshold value. All values below this
            threshold will be set to it. If it is None,
            there will be no clipping based on upper.
            In case of Series, upper is expected to be
            a scalar or an array of size 1.
        inplace : bool, default False

        Returns
        -------
        Clipped DataFrame/Series/Index/MultiIndex

        Examples
        --------
        >>> import cudf
        >>> df = cudf.DataFrame({"a":[1, 2, 3, 4], "b":['a', 'b', 'c', 'd']})
        >>> df.clip(lower=[2, 'b'], upper=[3, 'c'])
           a  b
        0  2  b
        1  2  b
        2  3  c
        3  3  c

        >>> df.clip(lower=None, upper=[3, 'c'])
           a  b
        0  1  a
        1  2  b
        2  3  c
        3  3  c

        >>> df.clip(lower=[2, 'b'], upper=None)
           a  b
        0  2  b
        1  2  b
        2  3  c
        3  4  d

        >>> df.clip(lower=2, upper=3, inplace=True)
        >>> df
           a  b
        0  2  2
        1  2  3
        2  3  3
        3  3  3

        >>> import cudf
        >>> sr = cudf.Series([1, 2, 3, 4])
        >>> sr.clip(lower=2, upper=3)
        0    2
        1    2
        2    3
        3    3
        dtype: int64

        >>> sr.clip(lower=None, upper=3)
        0    1
        1    2
        2    3
        3    3
        dtype: int64

        >>> sr.clip(lower=2, upper=None, inplace=True)
        >>> sr
        0    2
        1    2
        2    3
        3    4
        dtype: int64
        """
        if axis != 1:
            raise NotImplementedError("`axis is not yet supported in clip`")

        if lower is None and upper is None:
            return None if inplace is True else self.copy(deep=True)

        if is_scalar(lower):
            lower = np.full(self._num_columns, lower)
        if is_scalar(upper):
            upper = np.full(self._num_columns, upper)

        if len(lower) != len(upper):
            raise ValueError("Length of lower and upper should be equal")

        if len(lower) != self._num_columns:
            raise ValueError(
                "Length of lower/upper should be equal to number of columns"
            )

        if self.ndim == 1:
            # In case of series and Index,
            # swap lower and upper if lower > upper
            if (
                lower[0] is not None
                and upper[0] is not None
                and (lower[0] > upper[0])
            ):
                lower[0], upper[0] = upper[0], lower[0]

        data = (
            col.clip(low, high)
            for col, low, high in zip(self._columns, lower, upper)
        )
        output = self._from_data_like_self(
            self._data._from_columns_like_self(data)
        )
        return self._mimic_inplace(output, inplace=inplace)

    @_performance_tracking
    def abs(self):
        """
        Return a Series/DataFrame with absolute numeric value of each element.

        This function only applies to elements that are all numeric.

        Returns
        -------
        DataFrame/Series
            Absolute value of each element.

        Examples
        --------
        Absolute numeric values in a Series

        >>> s = cudf.Series([-1.10, 2, -3.33, 4])
        >>> s.abs()
        0    1.10
        1    2.00
        2    3.33
        3    4.00
        dtype: float64
        """
        return self._unaryop("abs")

    @_performance_tracking
    def dot(self, other, reflect=False):
        """
        Get dot product of frame and other, (binary operator `dot`).

        Among flexible wrappers (`add`, `sub`, `mul`, `div`, `mod`, `pow`,
        `dot`) to arithmetic operators: `+`, `-`, `*`, `/`, `//`, `%`, `**`,
        `@`.

        Parameters
        ----------
        other : Sequence, Series, or DataFrame
            Any multiple element data structure, or list-like object.
        reflect : bool, default False
            If ``True``, swap the order of the operands. See
            https://docs.python.org/3/reference/datamodel.html#object.__ror__
            for more information on when this is necessary.

        Returns
        -------
        scalar, Series, or DataFrame
            The result of the operation.

        Examples
        --------
        >>> import cudf
        >>> df = cudf.DataFrame([[1, 2, 3, 4],
        ...                      [5, 6, 7, 8]])
        >>> df @ df.T
            0    1
        0  30   70
        1  70  174
        >>> s = cudf.Series([1, 1, 1, 1])
        >>> df @ s
        0    10
        1    26
        dtype: int64
        >>> [1, 2, 3, 4] @ s
        10
        """
        # TODO: This function does not currently support nulls.
        lhs = self.values
        result_index = None
        result_cols = None
        if isinstance(self, cudf.Series) and isinstance(
            other, (cudf.Series, cudf.DataFrame)
        ):
            common = self.index.union(other.index)
            if len(common) > len(self.index) or len(common) > len(other.index):
                raise ValueError("matrices are not aligned")

            lhs = self.reindex(index=common, copy=False).values
            rhs = other.reindex(index=common, copy=False).values
            if isinstance(other, cudf.DataFrame):
                result_index = other._data.to_pandas_index
        elif isinstance(self, cudf.DataFrame) and isinstance(
            other, (cudf.Series, cudf.DataFrame)
        ):
            common = self._data.to_pandas_index.union(other.index.to_pandas())
            if len(common) > self._num_columns or len(common) > len(
                other.index
            ):
                raise ValueError("matrices are not aligned")

            lhs = self.reindex(columns=common, copy=False)
            result_index = lhs.index

            rhs = other.reindex(index=common, copy=False).values
            lhs = lhs.values
            if isinstance(other, cudf.DataFrame):
                result_cols = other._data.to_pandas_index

        elif isinstance(
            other, (cp.ndarray, np.ndarray)
        ) or cudf.utils.dtypes.can_convert_to_column(other):
            rhs = cp.asarray(other)
        else:
            # TODO: This should raise an exception, not return NotImplemented,
            # but __matmul__ relies on the current behavior. We should either
            # move this implementation to __matmul__ and call it from here
            # (checking for NotImplemented and raising NotImplementedError if
            # that's what's returned), or __matmul__ should catch a
            # NotImplementedError from here and return NotImplemented. The
            # latter feels cleaner (putting the implementation in this method
            # rather than in the operator) but will be slower in the (highly
            # unlikely) case that we're multiplying a cudf object with another
            # type of object that somehow supports this behavior.
            return NotImplemented
        if reflect:
            lhs, rhs = rhs, lhs

        result = lhs.dot(rhs)
        if len(result.shape) == 1:
            return cudf.Series(
                result,
                index=self.index if result_index is None else result_index,
            )
        if len(result.shape) == 2:
            return cudf.DataFrame(
                result,
                index=self.index if result_index is None else result_index,
                columns=result_cols,
            )
        return result.item()

    @_performance_tracking
    def __matmul__(self, other):
        return self.dot(other)

    @_performance_tracking
    def __rmatmul__(self, other):
        return self.dot(other, reflect=True)

    @_performance_tracking
    def head(self, n=5):
        """
        Return the first `n` rows.
        This function returns the first `n` rows for the object based
        on position. It is useful for quickly testing if your object
        has the right type of data in it.
        For negative values of `n`, this function returns all rows except
        the last `n` rows, equivalent to ``df[:-n]``.

        Parameters
        ----------
        n : int, default 5
            Number of rows to select.

        Returns
        -------
        DataFrame or Series
            The first `n` rows of the caller object.

        Examples
        --------
        **Series**

        >>> ser = cudf.Series(['alligator', 'bee', 'falcon',
        ... 'lion', 'monkey', 'parrot', 'shark', 'whale', 'zebra'])
        >>> ser
        0    alligator
        1          bee
        2       falcon
        3         lion
        4       monkey
        5       parrot
        6        shark
        7        whale
        8        zebra
        dtype: object

        Viewing the first 5 lines

        >>> ser.head()
        0    alligator
        1          bee
        2       falcon
        3         lion
        4       monkey
        dtype: object

        Viewing the first `n` lines (three in this case)

        >>> ser.head(3)
        0    alligator
        1          bee
        2       falcon
        dtype: object

        For negative values of `n`

        >>> ser.head(-3)
        0    alligator
        1          bee
        2       falcon
        3         lion
        4       monkey
        5       parrot
        dtype: object

        **DataFrame**

        >>> df = cudf.DataFrame()
        >>> df['key'] = [0, 1, 2, 3, 4]
        >>> df['val'] = [float(i + 10) for i in range(5)]  # insert column
        >>> df.head(2)
           key   val
        0    0  10.0
        1    1  11.0
        """
        return self.iloc[:n]

    @_performance_tracking
    def tail(self, n=5):
        """
        Returns the last n rows as a new DataFrame or Series

        Examples
        --------
        **DataFrame**

        >>> import cudf
        >>> df = cudf.DataFrame()
        >>> df['key'] = [0, 1, 2, 3, 4]
        >>> df['val'] = [float(i + 10) for i in range(5)]  # insert column
        >>> df.tail(2)
           key   val
        3    3  13.0
        4    4  14.0

        **Series**

        >>> import cudf
        >>> ser = cudf.Series([4, 3, 2, 1, 0])
        >>> ser.tail(2)
        3    1
        4    0
        """
        if n == 0:
            return self.iloc[0:0]

        return self.iloc[-n:]

    @_performance_tracking
    def pipe(self, func, *args, **kwargs):
        """
        Apply ``func(self, *args, **kwargs)``.

        Parameters
        ----------
        func : function
            Function to apply to the Series/DataFrame.
            ``args``, and ``kwargs`` are passed into ``func``.
            Alternatively a ``(callable, data_keyword)`` tuple where
            ``data_keyword`` is a string indicating the keyword of
            ``callable`` that expects the Series/DataFrame.
        args : iterable, optional
            Positional arguments passed into ``func``.
        kwargs : mapping, optional
            A dictionary of keyword arguments passed into ``func``.

        Returns
        -------
        object : the return type of ``func``.

        Examples
        --------
        Use ``.pipe`` when chaining together functions that expect
        Series, DataFrames or GroupBy objects. Instead of writing

        >>> func(g(h(df), arg1=a), arg2=b, arg3=c)

        You can write

        >>> (df.pipe(h)
        ...    .pipe(g, arg1=a)
        ...    .pipe(func, arg2=b, arg3=c)
        ... )

        If you have a function that takes the data as (say) the second
        argument, pass a tuple indicating which keyword expects the
        data. For example, suppose ``f`` takes its data as ``arg2``:

        >>> (df.pipe(h)
        ...    .pipe(g, arg1=a)
        ...    .pipe((func, 'arg2'), arg1=a, arg3=c)
        ...  )
        """
        return cudf.core.common.pipe(self, func, *args, **kwargs)

    @_performance_tracking
    def sum(
        self,
        axis=no_default,
        skipna=True,
        dtype=None,
        numeric_only=False,
        min_count=0,
        **kwargs,
    ):
        """
        Return sum of the values in the DataFrame.

        Parameters
        ----------
        axis: {index (0), columns(1)}
            Axis for the function to be applied on.
        skipna: bool, default True
            Exclude NA/null values when computing the result.
        dtype: data type
            Data type to cast the result to.
        numeric_only : bool, default False
            If True, includes only float, int, boolean columns.
            If False, will raise error in-case there are
            non-numeric columns.
        min_count: int, default 0
            The required number of valid values to perform the operation.
            If fewer than min_count non-NA values are present the result
            will be NA.

            The default being 0. This means the sum of an all-NA or empty
            Series is 0, and the product of an all-NA or empty Series is 1.

        Returns
        -------
        Series

        Examples
        --------
        >>> import cudf
        >>> df = cudf.DataFrame({'a': [1, 2, 3, 4], 'b': [7, 8, 9, 10]})
        >>> df.sum()
        a    10
        b    34
        dtype: int64
        """
        return self._reduce(
            "sum",
            axis=axis,
            skipna=skipna,
            dtype=dtype,
            numeric_only=numeric_only,
            min_count=min_count,
            **kwargs,
        )

    @_performance_tracking
    def product(
        self,
        axis=no_default,
        skipna=True,
        dtype=None,
        numeric_only=False,
        min_count=0,
        **kwargs,
    ):
        """
        Return product of the values in the DataFrame.

        Parameters
        ----------
        axis: {index (0), columns(1)}
            Axis for the function to be applied on.
        skipna: bool, default True
            Exclude NA/null values when computing the result.
        dtype: data type
            Data type to cast the result to.
        numeric_only : bool, default False
            If True, includes only float, int, boolean columns.
            If False, will raise error in-case there are
            non-numeric columns.
        min_count: int, default 0
            The required number of valid values to perform the operation.
            If fewer than min_count non-NA values are present the result
            will be NA.

            The default being 0. This means the sum of an all-NA or empty
            Series is 0, and the product of an all-NA or empty Series is 1.

        Returns
        -------
        Series

        Examples
        --------
        >>> import cudf
        >>> df = cudf.DataFrame({'a': [1, 2, 3, 4], 'b': [7, 8, 9, 10]})
        >>> df.product()
        a      24
        b    5040
        dtype: int64
        """

        return self._reduce(
            # cuDF columns use "product" as the op name, but cupy uses "prod"
            # and we need cupy if axis == 1.
            "prod" if axis in {1, "columns"} else "product",
            axis=axis,
            skipna=skipna,
            dtype=dtype,
            numeric_only=numeric_only,
            min_count=min_count,
            **kwargs,
        )

    # Alias for pandas compatibility.
    prod = product

    @_performance_tracking
    def mean(self, axis=0, skipna=True, numeric_only=False, **kwargs):
        """
        Return the mean of the values for the requested axis.

        Parameters
        ----------
        axis : {0 or 'index', 1 or 'columns'}
            Axis for the function to be applied on.
        skipna : bool, default True
            Exclude NA/null values when computing the result.
        numeric_only : bool, default False
            If True, includes only float, int, boolean columns.
            If False, will raise error in-case there are
            non-numeric columns.
        **kwargs
            Additional keyword arguments to be passed to the function.

        Returns
        -------
        mean : Series or DataFrame (if level specified)

        Examples
        --------
        >>> import cudf
        >>> df = cudf.DataFrame({'a': [1, 2, 3, 4], 'b': [7, 8, 9, 10]})
        >>> df.mean()
        a    2.5
        b    8.5
        dtype: float64
        """
        return self._reduce(
            "mean",
            axis=axis,
            skipna=skipna,
            numeric_only=numeric_only,
            **kwargs,
        )

    def median(
        self, axis=no_default, skipna=True, numeric_only=None, **kwargs
    ):
        """
        Return the median of the values for the requested axis.

        Parameters
        ----------
        axis : {index (0), columns (1)}
            Axis for the function to be applied on. For Series this
            parameter is unused and defaults to 0.
        skipna : bool, default True
            Exclude NA/null values when computing the result.
        numeric_only : bool, default False
            If True, includes only float, int, boolean columns.
            If False, will raise error in-case there are
            non-numeric columns.

        Returns
        -------
        scalar

        Examples
        --------
        >>> import cudf
        >>> ser = cudf.Series([10, 25, 3, 25, 24, 6])
        >>> ser
        0    10
        1    25
        2     3
        3    25
        4    24
        5     6
        dtype: int64
        >>> ser.median()
        17.0
        """
        return self._reduce(
            "median",
            axis=axis,
            skipna=skipna,
            numeric_only=numeric_only,
            **kwargs,
        )

    @_performance_tracking
    def std(
        self,
        axis=no_default,
        skipna=True,
        ddof=1,
        numeric_only=False,
        **kwargs,
    ):
        """
        Return sample standard deviation of the DataFrame.

        Normalized by N-1 by default. This can be changed using
        the `ddof` argument

        Parameters
        ----------
        axis: {index (0), columns(1)}
            Axis for the function to be applied on.
        skipna: bool, default True
            Exclude NA/null values. If an entire row/column is NA, the result
            will be NA.
        ddof: int, default 1
            Delta Degrees of Freedom. The divisor used in calculations
            is N - ddof, where N represents the number of elements.
        numeric_only : bool, default False
            If True, includes only float, int, boolean columns.
            If False, will raise error in-case there are
            non-numeric columns.

        Returns
        -------
        Series

        Examples
        --------
        >>> import cudf
        >>> df = cudf.DataFrame({'a': [1, 2, 3, 4], 'b': [7, 8, 9, 10]})
        >>> df.std()
        a    1.290994
        b    1.290994
        dtype: float64
        """

        return self._reduce(
            "std",
            axis=axis,
            skipna=skipna,
            ddof=ddof,
            numeric_only=numeric_only,
            **kwargs,
        )

    @_performance_tracking
    def var(
        self,
        axis=no_default,
        skipna=True,
        ddof=1,
        numeric_only=False,
        **kwargs,
    ):
        """
        Return unbiased variance of the DataFrame.

        Normalized by N-1 by default. This can be changed using the
        ddof argument.

        Parameters
        ----------
        axis: {index (0), columns(1)}
            Axis for the function to be applied on.
        skipna: bool, default True
            Exclude NA/null values. If an entire row/column is NA, the result
            will be NA.
        ddof: int, default 1
            Delta Degrees of Freedom. The divisor used in calculations is
            N - ddof, where N represents the number of elements.
        numeric_only : bool, default False
            If True, includes only float, int, boolean columns.
            If False, will raise error in-case there are
            non-numeric columns.

        Returns
        -------
        scalar

        Examples
        --------
        >>> import cudf
        >>> df = cudf.DataFrame({'a': [1, 2, 3, 4], 'b': [7, 8, 9, 10]})
        >>> df.var()
        a    1.666667
        b    1.666667
        dtype: float64
        """
        return self._reduce(
            "var",
            axis=axis,
            skipna=skipna,
            ddof=ddof,
            numeric_only=numeric_only,
            **kwargs,
        )

    @_performance_tracking
    def kurtosis(self, axis=0, skipna=True, numeric_only=False, **kwargs):
        """
        Return Fisher's unbiased kurtosis of a sample.

        Kurtosis obtained using Fisher's definition of
        kurtosis (kurtosis of normal == 0.0). Normalized by N-1.

        Parameters
        ----------
        axis: {index (0), columns(1)}
            Axis for the function to be applied on.
        skipna: bool, default True
            Exclude NA/null values when computing the result.
        numeric_only : bool, default False
            If True, includes only float, int, boolean columns.
            If False, will raise error in-case there are
            non-numeric columns.

        Returns
        -------
        Series or scalar

        Examples
        --------
        **Series**

        >>> import cudf
        >>> series = cudf.Series([1, 2, 3, 4])
        >>> series.kurtosis()
        -1.1999999999999904

        **DataFrame**

        >>> import cudf
        >>> df = cudf.DataFrame({'a': [1, 2, 3, 4], 'b': [7, 8, 9, 10]})
        >>> df.kurt()
        a   -1.2
        b   -1.2
        dtype: float64
        """
        if axis not in (0, "index", None, no_default):
            raise NotImplementedError("Only axis=0 is currently supported.")

        return self._reduce(
            "kurtosis",
            axis=axis,
            skipna=skipna,
            numeric_only=numeric_only,
            **kwargs,
        )

    # Alias for kurtosis.
    kurt = kurtosis

    @_performance_tracking
    def skew(self, axis=0, skipna=True, numeric_only=False, **kwargs):
        """
        Return unbiased Fisher-Pearson skew of a sample.

        Parameters
        ----------
        skipna: bool, default True
            Exclude NA/null values when computing the result.
        numeric_only : bool, default False
            If True, includes only float, int, boolean columns.
            If False, will raise error in-case there are
            non-numeric columns.

        Returns
        -------
        Series

        Examples
        --------
        **Series**

        >>> import cudf
        >>> series = cudf.Series([1, 2, 3, 4, 5, 6, 6])
        >>> series
        0    1
        1    2
        2    3
        3    4
        4    5
        5    6
        6    6
        dtype: int64

        **DataFrame**

        >>> import cudf
        >>> df = cudf.DataFrame({'a': [3, 2, 3, 4], 'b': [7, 8, 10, 10]})
        >>> df.skew()
        a    0.00000
        b   -0.37037
        dtype: float64

        .. pandas-compat::
            :meth:`pandas.DataFrame.skew`, :meth:`pandas.Series.skew`

            The `axis` parameter is not currently supported.
        """
        if axis not in (0, "index", None, no_default):
            raise NotImplementedError("Only axis=0 is currently supported.")

        return self._reduce(
            "skew",
            axis=axis,
            skipna=skipna,
            numeric_only=numeric_only,
            **kwargs,
        )

    @_performance_tracking
    def mask(
        self,
        cond,
        other=None,
        inplace: bool = False,
        axis=None,
        level=None,
    ) -> Self | None:
        """
        Replace values where the condition is True.

        Parameters
        ----------
        cond : bool Series/DataFrame, array-like
            Where cond is False, keep the original value.
            Where True, replace with corresponding value from other.
            Callables are not supported.
        other: scalar, list of scalars, Series/DataFrame
            Entries where cond is True are replaced with
            corresponding value from other. Callables are not
            supported. Default is None.

            DataFrame expects only Scalar or array like with scalars or
            dataframe with same dimension as self.

            Series expects only scalar or series like with same length
        inplace : bool, default False
            Whether to perform the operation in place on the data.

        Returns
        -------
        Same type as caller

        Examples
        --------
        >>> import cudf
        >>> df = cudf.DataFrame({"A":[1, 4, 5], "B":[3, 5, 8]})
        >>> df.mask(df % 2 == 0, [-1, -1])
           A  B
        0  1  3
        1 -1  5
        2  5 -1

        >>> ser = cudf.Series([4, 3, 2, 1, 0])
        >>> ser.mask(ser > 2, 10)
        0    10
        1    10
        2     2
        3     1
        4     0
        dtype: int64
        >>> ser.mask(ser > 2)
        0    <NA>
        1    <NA>
        2       2
        3       1
        4       0
        dtype: int64
        """
        if axis is not None:
            raise NotImplementedError("axis is not supported.")
        elif level is not None:
            raise NotImplementedError("level is not supported.")

        if not hasattr(cond, "__invert__"):
            # We Invert `cond` below and call `where`, so
            # making sure the object supports
            # `~`(inversion) operator or `__invert__` method
            cond = cp.asarray(cond)

        return self.where(cond=~cond, other=other, inplace=inplace)

    @_performance_tracking
    @copy_docstring(Rolling)
    def rolling(
        self,
        window,
        min_periods=None,
        center: bool = False,
        win_type: str | None = None,
        on=None,
        axis=0,
        closed: str | None = None,
        step: int | None = None,
        method: str = "single",
    ):
        return Rolling(
            self,
            window,
            min_periods=min_periods,
            center=center,
            axis=axis,
            on=on,
            win_type=win_type,
            closed=closed,
            step=step,
            method=method,
        )

    @copy_docstring(ExponentialMovingWindow)
    def ewm(
        self,
        com: float | None = None,
        span: float | None = None,
        halflife: float | None = None,
        alpha: float | None = None,
        min_periods: int | None = 0,
        adjust: bool = True,
        ignore_na: bool = False,
        axis: int = 0,
        times: str | np.ndarray | None = None,
        method: Literal["single", "table"] = "single",
    ):
        return ExponentialMovingWindow(
            self,
            com=com,
            span=span,
            halflife=halflife,
            alpha=alpha,
            min_periods=min_periods,
            adjust=adjust,
            ignore_na=ignore_na,
            axis=axis,
            times=times,
            method=method,
        )

    @_performance_tracking
    def nans_to_nulls(self):
        """
        Convert nans (if any) to nulls

        Returns
        -------
        DataFrame or Series

        Examples
        --------
        **Series**

        >>> import cudf, numpy as np
        >>> series = cudf.Series([1, 2, np.nan, None, 10], nan_as_null=False)
        >>> series
        0     1.0
        1     2.0
        2     NaN
        3    <NA>
        4    10.0
        dtype: float64
        >>> series.nans_to_nulls()
        0     1.0
        1     2.0
        2    <NA>
        3    <NA>
        4    10.0
        dtype: float64

        **DataFrame**

        >>> df = cudf.DataFrame()
        >>> df['a'] = cudf.Series([1, None, np.nan], nan_as_null=False)
        >>> df['b'] = cudf.Series([None, 3.14, np.nan], nan_as_null=False)
        >>> df
              a     b
        0   1.0  <NA>
        1  <NA>  3.14
        2   NaN   NaN
        >>> df.nans_to_nulls()
              a     b
        0   1.0  <NA>
        1  <NA>  3.14
        2  <NA>  <NA>
        """
        result = []
        for col in self._columns:
            converted = col.nans_to_nulls()
            if converted is col:
                converted = converted.copy()
            result.append(converted)
        return self._from_data_like_self(
            self._data._from_columns_like_self(result)
        )

    @_performance_tracking
    def interpolate(
        self,
        method="linear",
        axis=0,
        limit=None,
        inplace=False,
        limit_direction=None,
        limit_area=None,
        downcast=None,
        **kwargs,
    ):
        """
        Interpolate data values between some points.

        Parameters
        ----------
        method : str, default 'linear'
            Interpolation technique to use. Currently,
            only 'linear` is supported.
            * 'linear': Ignore the index and treat the values as
            equally spaced. This is the only method supported on MultiIndexes.
            * 'index', 'values': linearly interpolate using the index as
            an x-axis. Unsorted indices can lead to erroneous results.
        axis : int, default 0
            Axis to interpolate along. Currently,
            only 'axis=0' is supported.
        inplace : bool, default False
            Update the data in place if possible.

        Returns
        -------
        Series or DataFrame
            Returns the same object type as the caller, interpolated at
            some or all ``NaN`` values

        """
        if method in {"pad", "ffill"} and limit_direction != "forward":
            raise ValueError(
                f"`limit_direction` must be 'forward' for method `{method}`"
            )
        if method in {"backfill", "bfill"} and limit_direction != "backward":
            raise ValueError(
                f"`limit_direction` must be 'backward' for method `{method}`"
            )

        if method.lower() in {"ffill", "bfill", "pad", "backfill"}:
            warnings.warn(
                f"{type(self).__name__}.interpolate with method={method} is "
                "deprecated and will raise in a future version. "
                "Use obj.ffill() or obj.bfill() instead.",
                FutureWarning,
            )
        elif method not in {"linear", "values", "index"}:
            raise ValueError(f"Interpolation method `{method}` not found")

        data = self

        if not isinstance(data.index, cudf.RangeIndex):
            perm_sort = data.index.argsort()
            data = data._gather(
                GatherMap.from_column_unchecked(
                    cudf.core.column.as_column(perm_sort),
                    len(data),
                    nullify=False,
                )
            )

        if method == "linear":
            interp_index = RangeIndex(self._num_rows)
        else:
            interp_index = data.index
        columns = []
        for col in data._columns:
            if isinstance(col, cudf.core.column.StringColumn):
                warnings.warn(
                    f"{type(self).__name__}.interpolate with object dtype is "
                    "deprecated and will raise in a future version.",
                    FutureWarning,
                )
            if col.nullable:
                col = col.astype("float64").fillna(np.nan)

            columns.append(
                cudf.core.algorithms._interpolation(col, index=interp_index)
            )

        result = self._from_data_like_self(
            self._data._from_columns_like_self(columns)
        )
        result.index = data.index

        return (
            result
            if isinstance(data.index, cudf.RangeIndex)
            # TODO: This should be a scatter, avoiding an argsort.
            else result._gather(
                GatherMap.from_column_unchecked(
                    cudf.core.column.as_column(perm_sort.argsort()),
                    len(result),
                    nullify=False,
                )
            )
        )

    @_performance_tracking
    def shift(
        self,
        periods=1,
        freq=None,
        axis=0,
        fill_value=None,
        suffix: str | None = None,
    ):
        """Shift values by `periods` positions."""
        axis = self._get_axis_from_axis_arg(axis)
        if axis != 0:
            raise NotImplementedError("Only axis=0 is supported.")
        if freq is not None:
            raise NotImplementedError(
                "The freq argument is not yet supported."
            )
        if suffix is not None:
            raise NotImplementedError(
                "The suffix argument is not yet supported."
            )

        data_columns = (
            col.shift(periods, fill_value) for col in self._columns
        )
        return self._from_data_like_self(
            self._data._from_columns_like_self(data_columns)
        )

    @_performance_tracking
    def truncate(self, before=None, after=None, axis=0, copy=True):
        """
        Truncate a Series or DataFrame before and after some index value.

        This is a useful shorthand for boolean indexing based on index
        values above or below certain thresholds.

        Parameters
        ----------
        before : date, str, int
            Truncate all rows before this index value.
        after : date, str, int
            Truncate all rows after this index value.
        axis : {0 or 'index', 1 or 'columns'}, optional
            Axis to truncate. Truncates the index (rows) by default.
        copy : bool, default is True,
            Return a copy of the truncated section.

        Returns
        -------
            The truncated Series or DataFrame.

        Notes
        -----
        If the index being truncated contains only datetime values,
        `before` and `after` may be specified as strings instead of
        Timestamps.

        Examples
        --------
        **Series**

        >>> import cudf
        >>> cs1 = cudf.Series([1, 2, 3, 4])
        >>> cs1
        0    1
        1    2
        2    3
        3    4
        dtype: int64

        >>> cs1.truncate(before=1, after=2)
        1    2
        2    3
        dtype: int64

        >>> import cudf
        >>> dates = cudf.date_range(
        ...     '2021-01-01 23:45:00', '2021-01-01 23:46:00', freq='s'
        ... )
        >>> cs2 = cudf.Series(range(len(dates)), index=dates)
        >>> cs2
        2021-01-01 23:45:00     0
        2021-01-01 23:45:01     1
        2021-01-01 23:45:02     2
        2021-01-01 23:45:03     3
        2021-01-01 23:45:04     4
        2021-01-01 23:45:05     5
        2021-01-01 23:45:06     6
        2021-01-01 23:45:07     7
        2021-01-01 23:45:08     8
        2021-01-01 23:45:09     9
        2021-01-01 23:45:10    10
        2021-01-01 23:45:11    11
        2021-01-01 23:45:12    12
        2021-01-01 23:45:13    13
        2021-01-01 23:45:14    14
        2021-01-01 23:45:15    15
        2021-01-01 23:45:16    16
        2021-01-01 23:45:17    17
        2021-01-01 23:45:18    18
        2021-01-01 23:45:19    19
        2021-01-01 23:45:20    20
        2021-01-01 23:45:21    21
        2021-01-01 23:45:22    22
        2021-01-01 23:45:23    23
        2021-01-01 23:45:24    24
        ...
        2021-01-01 23:45:56    56
        2021-01-01 23:45:57    57
        2021-01-01 23:45:58    58
        2021-01-01 23:45:59    59
        dtype: int64


        >>> cs2.truncate(
        ...     before="2021-01-01 23:45:18", after="2021-01-01 23:45:27"
        ... )
        2021-01-01 23:45:18    18
        2021-01-01 23:45:19    19
        2021-01-01 23:45:20    20
        2021-01-01 23:45:21    21
        2021-01-01 23:45:22    22
        2021-01-01 23:45:23    23
        2021-01-01 23:45:24    24
        2021-01-01 23:45:25    25
        2021-01-01 23:45:26    26
        2021-01-01 23:45:27    27
        dtype: int64

        >>> cs3 = cudf.Series({'A': 1, 'B': 2, 'C': 3, 'D': 4})
        >>> cs3
        A    1
        B    2
        C    3
        D    4
        dtype: int64

        >>> cs3.truncate(before='B', after='C')
        B    2
        C    3
        dtype: int64

        **DataFrame**

        >>> df = cudf.DataFrame({
        ...     'A': ['a', 'b', 'c', 'd', 'e'],
        ...     'B': ['f', 'g', 'h', 'i', 'j'],
        ...     'C': ['k', 'l', 'm', 'n', 'o']
        ... }, index=[1, 2, 3, 4, 5])
        >>> df
           A  B  C
        1  a  f  k
        2  b  g  l
        3  c  h  m
        4  d  i  n
        5  e  j  o

        >>> df.truncate(before=2, after=4)
           A  B  C
        2  b  g  l
        3  c  h  m
        4  d  i  n

        >>> df.truncate(before="A", after="B", axis="columns")
           A  B
        1  a  f
        2  b  g
        3  c  h
        4  d  i
        5  e  j

        >>> import cudf
        >>> dates = cudf.date_range(
        ...     '2021-01-01 23:45:00', '2021-01-01 23:46:00', freq='s'
        ... )
        >>> df2 = cudf.DataFrame(data={'A': 1, 'B': 2}, index=dates)
        >>> df2.head()
                             A  B
        2021-01-01 23:45:00  1  2
        2021-01-01 23:45:01  1  2
        2021-01-01 23:45:02  1  2
        2021-01-01 23:45:03  1  2
        2021-01-01 23:45:04  1  2

        >>> df2.truncate(
        ...     before="2021-01-01 23:45:18", after="2021-01-01 23:45:27"
        ... )
                             A  B
        2021-01-01 23:45:18  1  2
        2021-01-01 23:45:19  1  2
        2021-01-01 23:45:20  1  2
        2021-01-01 23:45:21  1  2
        2021-01-01 23:45:22  1  2
        2021-01-01 23:45:23  1  2
        2021-01-01 23:45:24  1  2
        2021-01-01 23:45:25  1  2
        2021-01-01 23:45:26  1  2
        2021-01-01 23:45:27  1  2

        .. pandas-compat::
            :meth:`pandas.DataFrame.truncate`, :meth:`pandas.Series.truncate`

            The ``copy`` parameter is only present for API compatibility, but
            ``copy=False`` is not supported. This method always generates a
            copy.
        """
        if not copy:
            raise ValueError("Truncating with copy=False is not supported.")
        axis = self._get_axis_from_axis_arg(axis)
        ax = self.index if axis == 0 else self._data.to_pandas_index

        if not ax.is_monotonic_increasing and not ax.is_monotonic_decreasing:
            raise ValueError("truncate requires a sorted index")

        if type(ax) is cudf.core.index.DatetimeIndex:
            before = pd.to_datetime(before)
            after = pd.to_datetime(after)

        if before is not None and after is not None and before > after:
            raise ValueError(f"Truncate: {after} must be after {before}")

        if len(ax) > 1 and ax.is_monotonic_decreasing and ax.nunique() > 1:
            before, after = after, before

        slicer = [slice(None, None)] * self.ndim
        slicer[axis] = slice(before, after)
        return self.loc[tuple(slicer)].copy()

    @property
    def loc(self):
        """Select rows and columns by label or boolean mask.

        Examples
        --------
        **Series**

        >>> import cudf
        >>> series = cudf.Series([10, 11, 12], index=['a', 'b', 'c'])
        >>> series
        a    10
        b    11
        c    12
        dtype: int64
        >>> series.loc['b']
        11

        **DataFrame**

        DataFrame with string index.

        >>> df
           a  b
        a  0  5
        b  1  6
        c  2  7
        d  3  8
        e  4  9

        Select a single row by label.

        >>> df.loc['a']
        a    0
        b    5
        Name: a, dtype: int64

        Select multiple rows and a single column.

        >>> df.loc[['a', 'c', 'e'], 'b']
        a    5
        c    7
        e    9
        Name: b, dtype: int64

        Selection by boolean mask.

        >>> df.loc[df.a > 2]
           a  b
        d  3  8
        e  4  9

        Setting values using loc.

        >>> df.loc[['a', 'c', 'e'], 'a'] = 0
        >>> df
           a  b
        a  0  5
        b  1  6
        c  0  7
        d  3  8
        e  0  9

        """
        return self._loc_indexer_type(self)

    @property
    def iloc(self):
        """Select values by position.

        Examples
        --------
        **Series**

        >>> import cudf
        >>> s = cudf.Series([10, 20, 30])
        >>> s
        0    10
        1    20
        2    30
        dtype: int64
        >>> s.iloc[2]
        30

        **DataFrame**

        Selecting rows and column by position.

        >>> df = cudf.DataFrame({'a': range(20),
        ...                      'b': range(20),
        ...                      'c': range(20)})

        Select a single row using an integer index.

        >>> df.iloc[1]
        a    1
        b    1
        c    1
        Name: 1, dtype: int64

        Select multiple rows using a list of integers.

        >>> df.iloc[[0, 2, 9, 18]]
              a    b    c
         0    0    0    0
         2    2    2    2
         9    9    9    9
        18   18   18   18

        Select rows using a slice.

        >>> df.iloc[3:10:2]
             a    b    c
        3    3    3    3
        5    5    5    5
        7    7    7    7
        9    9    9    9

        Select both rows and columns.

        >>> df.iloc[[1, 3, 5, 7], 2]
        1    1
        3    3
        5    5
        7    7
        Name: c, dtype: int64

        Setting values in a column using iloc.

        >>> df.iloc[:4] = 0
        >>> df
           a  b  c
        0  0  0  0
        1  0  0  0
        2  0  0  0
        3  0  0  0
        4  4  4  4
        5  5  5  5
        6  6  6  6
        7  7  7  7
        8  8  8  8
        9  9  9  9
        [10 more rows]

        """
        return self._iloc_indexer_type(self)

    @property  # type:ignore
    @_performance_tracking
    def axes(self):
        """
        Return a list representing the axes of the Series.

        Series.axes returns a list containing the row index.

        Examples
        --------
        >>> import cudf
        >>> csf1 = cudf.Series([1, 2, 3, 4])
        >>> csf1.axes
        [RangeIndex(start=0, stop=4, step=1)]

        """
        return [self.index]

    def squeeze(self, axis: Literal["index", "columns", 0, 1, None] = None):
        """
        Squeeze 1 dimensional axis objects into scalars.

        Series or DataFrames with a single element are squeezed to a scalar.
        DataFrames with a single column or a single row are squeezed to a
        Series. Otherwise the object is unchanged.

        This method is most useful when you don't know if your
        object is a Series or DataFrame, but you do know it has just a single
        column. In that case you can safely call `squeeze` to ensure you have a
        Series.

        Parameters
        ----------
        axis : {0 or 'index', 1 or 'columns', None}, default None
            A specific axis to squeeze. By default, all length-1 axes are
            squeezed. For `Series` this parameter is unused and defaults
            to `None`.

        Returns
        -------
        DataFrame, Series, or scalar
            The projection after squeezing `axis` or all the axes.

        See Also
        --------
        Series.iloc : Integer-location based indexing for selecting scalars.
        DataFrame.iloc : Integer-location based indexing for selecting Series.
        Series.to_frame : Inverse of DataFrame.squeeze for a
            single-column DataFrame.

        Examples
        --------
        >>> primes = cudf.Series([2, 3, 5, 7])

        Slicing might produce a Series with a single value:

        >>> even_primes = primes[primes % 2 == 0]
        >>> even_primes
        0    2
        dtype: int64

        >>> even_primes.squeeze()
        2

        Squeezing objects with more than one value in every axis does nothing:

        >>> odd_primes = primes[primes % 2 == 1]
        >>> odd_primes
        1    3
        2    5
        3    7
        dtype: int64

        >>> odd_primes.squeeze()
        1    3
        2    5
        3    7
        dtype: int64

        Squeezing is even more effective when used with DataFrames.

        >>> df = cudf.DataFrame([[1, 2], [3, 4]], columns=["a", "b"])
        >>> df
           a  b
        0  1  2
        1  3  4

        Slicing a single column will produce a DataFrame with the columns
        having only one value:

        >>> df_a = df[["a"]]
        >>> df_a
           a
        0  1
        1  3

        So the columns can be squeezed down, resulting in a Series:

        >>> df_a.squeeze("columns")
        0    1
        1    3
        Name: a, dtype: int64

        Slicing a single row from a single column will produce a single
        scalar DataFrame:

        >>> df_0a = df.loc[df.index < 1, ["a"]]
        >>> df_0a
           a
        0  1

        Squeezing the rows produces a single scalar Series:

        >>> df_0a.squeeze("rows")
        a    1
        Name: 0, dtype: int64

        Squeezing all axes will project directly into a scalar:

        >>> df_0a.squeeze()
        1
        """
        axes = (
            range(len(self.axes))
            if axis is None
            else (self._get_axis_from_axis_arg(axis),)
        )
        indexer = tuple(
            0 if i in axes and len(a) == 1 else slice(None)
            for i, a in enumerate(self.axes)
        )
        return self.iloc[indexer]

    @_performance_tracking
    def scale(self):
        """
        Scale values to [0, 1] in float64

        Returns
        -------
        DataFrame or Series
            Values scaled to [0, 1].

        Examples
        --------
        >>> import cudf
        >>> series = cudf.Series([10, 11, 12, 0.5, 1])
        >>> series
        0    10.0
        1    11.0
        2    12.0
        3     0.5
        4     1.0
        dtype: float64
        >>> series.scale()
        0    0.826087
        1    0.913043
        2    1.000000
        3    0.000000
        4    0.043478
        dtype: float64
        """
        vmin = self.min()
        vmax = self.max()
        scaled = (self - vmin) / (vmax - vmin)
        scaled.index = self.index.copy(deep=False)
        return scaled

    @_performance_tracking
    def sort_index(
        self,
        axis=0,
        level=None,
        ascending=True,
        inplace=False,
        kind=None,
        na_position="last",
        sort_remaining=True,
        ignore_index=False,
        key=None,
    ):
        """Sort object by labels (along an axis).

        Parameters
        ----------
        axis : {0 or 'index', 1 or 'columns'}, default 0
            The axis along which to sort. The value 0 identifies the rows,
            and 1 identifies the columns.
        level : int or level name or list of ints or list of level names
            If not None, sort on values in specified index level(s).
            This is only useful in the case of MultiIndex.
        ascending : bool, default True
            Sort ascending vs. descending.
        inplace : bool, default False
            If True, perform operation in-place.
        kind : sorting method such as `quick sort` and others.
            Not yet supported.
        na_position : {'first', 'last'}, default 'last'
            Puts NaNs at the beginning if first; last puts NaNs at the end.
        sort_remaining : bool, default True
            When sorting a multiindex on a subset of its levels,
            should entries be lexsorted by the remaining
            (non-specified) levels as well?
        ignore_index : bool, default False
            if True, index will be replaced with RangeIndex.
        key : callable, optional
            If not None, apply the key function to the index values before
            sorting. This is similar to the key argument in the builtin
            sorted() function, with the notable difference that this key
            function should be vectorized. It should expect an Index and return
            an Index of the same shape. For MultiIndex inputs, the key is
            applied per level.

        Returns
        -------
        Frame or None

        Examples
        --------
        **Series**

        >>> import cudf
        >>> series = cudf.Series(['a', 'b', 'c', 'd'], index=[3, 2, 1, 4])
        >>> series
        3    a
        2    b
        1    c
        4    d
        dtype: object
        >>> series.sort_index()
        1    c
        2    b
        3    a
        4    d
        dtype: object

        Sort Descending

        >>> series.sort_index(ascending=False)
        4    d
        3    a
        2    b
        1    c
        dtype: object

        **DataFrame**

        >>> df = cudf.DataFrame(
        ... {"b":[3, 2, 1], "a":[2, 1, 3]}, index=[1, 3, 2])
        >>> df.sort_index(axis=0)
           b  a
        1  3  2
        2  1  3
        3  2  1
        >>> df.sort_index(axis=1)
           a  b
        1  2  3
        3  1  2
        2  3  1

        .. pandas-compat::
            :meth:`pandas.DataFrame.sort_index`, :meth:`pandas.Series.sort_index`

            * Not supporting: kind, sort_remaining=False
        """
        if kind is not None:
            raise NotImplementedError("kind is not yet supported")

        if key is not None:
            raise NotImplementedError("key is not yet supported.")

        if na_position not in {"first", "last"}:
            raise ValueError(f"invalid na_position: {na_position}")

        if axis in (0, "index"):
            idx = self.index
            if isinstance(idx, MultiIndex):
                if level is not None:
                    if not is_list_like(level):
                        level = [level]
                    by = list(map(idx._get_level_label, level))
                    if sort_remaining:
                        handled = set(by)
                        by.extend(
                            filter(
                                lambda n: n not in handled,
                                self.index._column_names,
                            )
                        )
                else:
                    by = list(idx._column_names)

                inds = idx._get_sorted_inds(
                    by=by, ascending=ascending, na_position=na_position
                )
                out = self._gather(
                    GatherMap.from_column_unchecked(
                        inds, len(self), nullify=False
                    )
                )
                # TODO: frame factory function should handle multilevel column
                # names
                if (
                    isinstance(self, cudf.core.dataframe.DataFrame)
                    and self._data.multiindex
                ):
                    out._set_columns_like(self._data)
            elif (ascending and idx.is_monotonic_increasing) or (
                not ascending and idx.is_monotonic_decreasing
            ):
                out = self.copy()
            else:
                inds = idx.argsort(
                    ascending=ascending, na_position=na_position
                )
                out = self._gather(
                    GatherMap.from_column_unchecked(
                        cudf.core.column.as_column(inds),
                        len(self),
                        nullify=False,
                    )
                )
                if (
                    isinstance(self, cudf.core.dataframe.DataFrame)
                    and self._data.multiindex
                ):
                    out._set_columns_like(self._data)
            if ignore_index:
                out = out.reset_index(drop=True)
        else:
            labels = sorted(self._column_names, reverse=not ascending)
            result_columns = (self._data[label] for label in labels)
            if ignore_index:
                ca = ColumnAccessor(
                    dict(enumerate(result_columns)),
                    rangeindex=True,
                    verify=False,
                )
            else:
                ca = ColumnAccessor(
                    dict(zip(labels, result_columns)),
                    rangeindex=self._data.rangeindex,
                    multiindex=self._data.multiindex,
                    level_names=self._data.level_names,
                    label_dtype=self._data.label_dtype,
                    verify=False,
                )
            out = self._from_data_like_self(ca)

        return self._mimic_inplace(out, inplace=inplace)

    def memory_usage(self, index=True, deep=False):
        """Return the memory usage of an object.

        Parameters
        ----------
        index : bool, default True
            Specifies whether to include the memory usage of the index.
        deep : bool, default False
            The deep parameter is ignored and is only included for pandas
            compatibility.

        Returns
        -------
        Series or scalar
            For DataFrame, a Series whose index is the original column names
            and whose values is the memory usage of each column in bytes. For a
            Series the total memory usage.

        Examples
        --------
        **DataFrame**

        >>> dtypes = ['int64', 'float64', 'object', 'bool']
        >>> data = dict([(t, np.ones(shape=5000).astype(t))
        ...              for t in dtypes])
        >>> df = cudf.DataFrame(data)
        >>> df.head()
           int64  float64  object  bool
        0      1      1.0     1.0  True
        1      1      1.0     1.0  True
        2      1      1.0     1.0  True
        3      1      1.0     1.0  True
        4      1      1.0     1.0  True
        >>> df.memory_usage(index=False)
        int64      40000
        float64    40000
        object     40000
        bool        5000
        dtype: int64

        Use a Categorical for efficient storage of an object-dtype column with
        many repeated values.

        >>> df['object'].astype('category').memory_usage(deep=True)
        5008

        **Series**
        >>> s = cudf.Series(range(3), index=['a','b','c'])
        >>> s.memory_usage()
        43

        Not including the index gives the size of the rest of the data, which
        is necessarily smaller:

        >>> s.memory_usage(index=False)
        24
        """
        raise NotImplementedError

    def hash_values(
        self,
        method: Literal[
            "murmur3",
            "xxhash64",
            "md5",
            "sha1",
            "sha224",
            "sha256",
            "sha384",
            "sha512",
        ] = "murmur3",
        seed: int | None = None,
    ) -> cudf.Series:
        """Compute the hash of values in this column.

        Parameters
        ----------
        method : {'murmur3', 'xxhash32', 'xxhash64', 'md5', 'sha1', 'sha224', 'sha256', 'sha384', 'sha512'}, default 'murmur3'
            Hash function to use:

            * murmur3: MurmurHash3 hash function
            * xxhash32: xxHash32 hash function
            * xxhash64: xxHash64 hash function
            * md5: MD5 hash function
            * sha1: SHA-1 hash function
            * sha224: SHA-224 hash function
            * sha256: SHA-256 hash function
            * sha384: SHA-384 hash function
            * sha512: SHA-512 hash function

        seed : int, optional
            Seed value to use for the hash function. This parameter is only
            supported for 'murmur3', 'xxhash32', and 'xxhash64'.


        Returns
        -------
        Series
            A Series with hash values.

        Examples
        --------
        **Series**

        >>> import cudf
        >>> series = cudf.Series([10, 120, 30])
        >>> series
        0     10
        1    120
        2     30
        dtype: int64
        >>> series.hash_values(method="murmur3")
        0   -1930516747
        1     422619251
        2    -941520876
        dtype: int32
        >>> series.hash_values(method="md5")
        0    7be4bbacbfdb05fb3044e36c22b41e8b
        1    947ca8d2c5f0f27437f156cfbfab0969
        2    d0580ef52d27c043c8e341fd5039b166
        dtype: object
        >>> series.hash_values(method="murmur3", seed=42)
        0    2364453205
        1     422621911
        2    3353449140
        dtype: uint32

        **DataFrame**

        >>> import cudf
        >>> df = cudf.DataFrame({"a": [10, 120, 30], "b": [0.0, 0.25, 0.50]})
        >>> df
             a     b
        0   10  0.00
        1  120  0.25
        2   30  0.50
        >>> df.hash_values(method="murmur3")
        0    -330519225
        1    -397962448
        2   -1345834934
        dtype: int32
        >>> df.hash_values(method="md5")
        0    57ce879751b5169c525907d5c563fae1
        1    948d6221a7c4963d4be411bcead7e32b
        2    fe061786ea286a515b772d91b0dfcd70
        dtype: object
        """
        seed_hash_methods = {"murmur3", "xxhash32", "xxhash64"}
        if seed is None:
            seed = 0
        elif method not in seed_hash_methods:
            warnings.warn(
                "Provided seed value has no effect for the hash method "
                f"`{method}`. Only {seed_hash_methods} support seeds."
            )
        with acquire_spill_lock():
            plc_table = plc.Table(
                [c.to_pylibcudf(mode="read") for c in self._columns]
            )
            if method == "murmur3":
                plc_column = plc.hashing.murmurhash3_x86_32(plc_table, seed)
            elif method == "xxhash32":
                plc_column = plc.hashing.xxhash_32(plc_table, seed)
            elif method == "xxhash64":
                plc_column = plc.hashing.xxhash_64(plc_table, seed)
            elif method == "md5":
                plc_column = plc.hashing.md5(plc_table)
            elif method == "sha1":
                plc_column = plc.hashing.sha1(plc_table)
            elif method == "sha224":
                plc_column = plc.hashing.sha224(plc_table)
            elif method == "sha256":
                plc_column = plc.hashing.sha256(plc_table)
            elif method == "sha384":
                plc_column = plc.hashing.sha384(plc_table)
            elif method == "sha512":
                plc_column = plc.hashing.sha512(plc_table)
            else:
                raise ValueError(f"Unsupported hashing algorithm {method}.")
            result = ColumnBase.from_pylibcudf(plc_column)
        return cudf.Series._from_column(
            result,
            index=self.index,
        )

    def _gather(
        self,
        gather_map: GatherMap,
        keep_index=True,
    ):
        """Gather rows of frame specified by indices in `gather_map`.

        Maintain the index if keep_index is True.

        This function does no expensive bounds checking, but does
        check that the number of rows of self matches the validated
        number of rows.
        """
        if not gather_map.nullify and len(self) != gather_map.nrows:
            raise IndexError("Gather map is out of bounds")
        return self._from_columns_like_self(
            [
                ColumnBase.from_pylibcudf(col)
                for col in copying.gather(
                    itertools.chain(self.index._columns, self._columns)
                    if keep_index
                    else self._columns,
                    gather_map.column,
                    nullify=gather_map.nullify,
                )
            ],
            self._column_names,
            self.index.names if keep_index else None,
        )

    def _slice(self, arg: slice, keep_index: bool = True) -> Self:
        """Slice a frame.

        Parameters
        ----------
        arg
            The slice
        keep_index
            Preserve the index when slicing?

        Returns
        -------
        Sliced frame

        Notes
        -----
        This slicing has normal python semantics.
        """
        num_rows = len(self)
        if num_rows == 0:
            return self
        start, stop, stride = arg.indices(num_rows)
        index = self.index
        has_range_index = isinstance(index, RangeIndex)
        if len(range(start, stop, stride)) == 0:
            # Avoid materialising the range index column
            result = self._empty_like(
                keep_index=keep_index and not has_range_index
            )
            if keep_index and has_range_index:
                lo = index.start + start * index.step
                hi = index.start + stop * index.step
                step = index.step * stride
                result.index = RangeIndex(
                    start=lo, stop=hi, step=step, name=index.name
                )
            return result
        if start < 0:
            start = start + num_rows

        # At this point, we have converted slice arguments into
        # indices that no longer wrap around.
        # For example slice(4, None, -1) will produce the
        # start, stop, stride tuple (4, -1, -1)
        # This check makes sure -1 is not wrapped (again) to
        # produce -1 + num_rows.
        if stop < 0 and not (stride < 0 and stop == -1):
            stop = stop + num_rows
        stride = 1 if stride is None else stride

        if (stop - start) * stride <= 0:
            return self._empty_like(keep_index=True)

        start = min(start, num_rows)
        stop = min(stop, num_rows)

        if stride != 1:
            return self._gather(
                GatherMap.from_column_unchecked(
                    cast(
                        NumericalColumn,
                        as_column(
                            range(start, stop, stride),
                            dtype=SIZE_TYPE_DTYPE,
                        ),
                    ),
                    len(self),
                    nullify=False,
                ),
                keep_index=keep_index,
            )

        columns_to_slice = (
            itertools.chain(self.index._columns, self._columns)
            if keep_index and not has_range_index
            else self._columns
        )
        with acquire_spill_lock():
            plc_tables = plc.copying.slice(
                plc.Table(
                    [col.to_pylibcudf(mode="read") for col in columns_to_slice]
                ),
                [start, stop],
            )
            sliced = [
                ColumnBase.from_pylibcudf(col)
                for col in plc_tables[0].columns()
            ]
        result = self._from_columns_like_self(
            sliced,
            self._column_names,
            None if has_range_index or not keep_index else self.index.names,
        )

        if keep_index and has_range_index:
            result.index = self.index[start:stop]
        return result

    def _positions_from_column_names(
        self,
        column_names: set[abc.Hashable],
        offset_by_index_columns: bool = True,
    ) -> list[int]:
        """Map each column name into their positions in the frame.

        Return positions of the provided column names, offset by the number of
        index columns if `offset_by_index_columns` is True. The order of
        indices returned corresponds to the column order in this Frame.
        """
        start = self.index.nlevels if offset_by_index_columns else 0
        return [
            i
            for i, name in enumerate(self._column_names, start=start)
            if name in column_names
        ]

    def drop_duplicates(
        self,
        subset=None,
        keep="first",
        nulls_are_equal=True,
        ignore_index=False,
    ):
        """
        Drop duplicate rows in frame.

        subset : list, optional
            List of columns to consider when dropping rows.
        keep : ["first", "last", False]
            "first" will keep the first duplicate entry, "last" will keep the
            last duplicate entry, and False will drop all duplicates.
        nulls_are_equal: bool, default True
            Null elements are considered equal to other null elements.
        ignore_index: bool, default False
            If True, the resulting axis will be labeled 0, 1, ..., n - 1.
        """
        if not isinstance(ignore_index, (np.bool_, bool)):
            raise ValueError(
                f"{ignore_index=} must be bool, "
                f"not {type(ignore_index).__name__}"
            )
        subset = self._preprocess_subset(subset)
        subset_cols = [name for name in self._column_names if name in subset]
        if len(subset_cols) == 0:
            return self.copy(deep=True)

        keys = self._positions_from_column_names(
            subset, offset_by_index_columns=not ignore_index
        )
        return self._from_columns_like_self(
            [
                ColumnBase.from_pylibcudf(col)
                for col in stream_compaction.drop_duplicates(
                    list(self._columns)
                    if ignore_index
                    else list(self.index._columns + self._columns),
                    keys=keys,
                    keep=keep,
                    nulls_are_equal=nulls_are_equal,
                )
            ],
            self._column_names,
            self.index.names if not ignore_index else None,
        )

    @_performance_tracking
    def duplicated(
        self, subset=None, keep: Literal["first", "last", False] = "first"
    ) -> cudf.Series:
        """
        Return boolean Series denoting duplicate rows.

        Considering certain columns is optional.

        Parameters
        ----------
        subset : column label or sequence of labels, optional
            Only consider certain columns for identifying duplicates, by
            default use all of the columns.
        keep : {'first', 'last', False}, default 'first'
            Determines which duplicates (if any) to mark.

            - ``'first'`` : Mark duplicates as ``True`` except for the first
                occurrence.
            - ``'last'`` : Mark duplicates as ``True`` except for the last
                occurrence.
            - ``False`` : Mark all duplicates as ``True``.

        Returns
        -------
        Series
            Boolean series indicating duplicated rows.

        See Also
        --------
        Index.duplicated : Equivalent method on index.
        Series.duplicated : Equivalent method on Series.
        Series.drop_duplicates : Remove duplicate values from Series.
        DataFrame.drop_duplicates : Remove duplicate values from DataFrame.

        Examples
        --------
        Consider a dataset containing ramen product ratings.

        >>> import cudf
        >>> df = cudf.DataFrame({
        ...     'brand': ['Yum Yum', 'Yum Yum', 'Maggie', 'Maggie', 'Maggie'],
        ...     'style': ['cup', 'cup', 'cup', 'pack', 'pack'],
        ...     'rating': [4, 4, 3.5, 15, 5]
        ... })
        >>> df
             brand style  rating
        0  Yum Yum   cup     4.0
        1  Yum Yum   cup     4.0
        2   Maggie   cup     3.5
        3   Maggie  pack    15.0
        4   Maggie  pack     5.0

        By default, for each set of duplicated values, the first occurrence
        is set to False and all others to True.

        >>> df.duplicated()
        0    False
        1     True
        2    False
        3    False
        4    False
        dtype: bool

        By using 'last', the last occurrence of each set of duplicated values
        is set to False and all others to True.

        >>> df.duplicated(keep='last')
        0     True
        1    False
        2    False
        3    False
        4    False
        dtype: bool

        By setting ``keep`` to False, all duplicates are True.

        >>> df.duplicated(keep=False)
        0     True
        1     True
        2    False
        3    False
        4    False
        dtype: bool

        To find duplicates on specific column(s), use ``subset``.

        >>> df.duplicated(subset=['brand'])
        0    False
        1     True
        2    False
        3     True
        4     True
        dtype: bool
        """
        subset = self._preprocess_subset(subset)

        name = None
        if isinstance(self, cudf.Series):
            columns = [self._column]
            name = self.name
        else:
            columns = [self._data[n] for n in subset]

        _keep_options = {
            "first": plc.stream_compaction.DuplicateKeepOption.KEEP_FIRST,
            "last": plc.stream_compaction.DuplicateKeepOption.KEEP_LAST,
            False: plc.stream_compaction.DuplicateKeepOption.KEEP_NONE,
        }

        if (keep_option := _keep_options.get(keep)) is None:
            raise ValueError('keep must be either "first", "last" or False')

        with acquire_spill_lock():
            plc_column = plc.stream_compaction.distinct_indices(
                plc.Table([col.to_pylibcudf(mode="read") for col in columns]),
                keep_option,
                plc.types.NullEquality.EQUAL,
                plc.types.NanEquality.ALL_EQUAL,
            )
            distinct = ColumnBase.from_pylibcudf(plc_column)
        result = as_column(
            True, length=len(self), dtype=bool
        )._scatter_by_column(
<<<<<<< HEAD
            distinct,  # type: ignore[arg-type]
            cudf.Scalar(False),
=======
            distinct,
            pa_scalar_to_plc_scalar(pa.scalar(False)),
>>>>>>> e20abb9a
            bounds_check=False,
        )
        return cudf.Series._from_column(result, index=self.index, name=name)

    @_performance_tracking
    def _empty_like(self, keep_index: bool = True) -> Self:
        with acquire_spill_lock():
            plc_table = plc.copying.empty_like(
                plc.Table(
                    [
                        col.to_pylibcudf(mode="read")
                        for col in (
                            itertools.chain(self.index._columns, self._columns)
                            if keep_index
                            else self._columns
                        )
                    ]
                )
            )
            columns = [
                ColumnBase.from_pylibcudf(col) for col in plc_table.columns()
            ]
        result = self._from_columns_like_self(
            columns,
            self._column_names,
            self.index.names if keep_index else None,
        )
        result._data.label_dtype = self._data.label_dtype
        result._data.rangeindex = self._data.rangeindex
        return result

    def _split(self, splits, keep_index: bool = True) -> list[Self]:
        if self._num_rows == 0:
            return []

        columns_split = copying.columns_split(
            itertools.chain(self.index._columns, self._columns)
            if keep_index
            else self._columns,
            splits,
        )

        return [
            self._from_columns_like_self(
                [ColumnBase.from_pylibcudf(col) for col in split],
                self._column_names,
                self.index.names if keep_index else None,
            )
            for split in columns_split
        ]

    @_performance_tracking
    def bfill(
        self, value=None, axis=None, inplace=None, limit=None, limit_area=None
    ):
        """
        Synonym for :meth:`Series.fillna` with ``method='bfill'``.

        Returns
        -------
            Object with missing values filled or None if ``inplace=True``.
        """
        if limit_area is not None:
            raise NotImplementedError("limit_area is currently not supported.")

        with warnings.catch_warnings():
            warnings.simplefilter("ignore", FutureWarning)
            return self.fillna(
                method="bfill",
                value=value,
                axis=axis,
                inplace=inplace,
                limit=limit,
            )

    @_performance_tracking
    def backfill(self, value=None, axis=None, inplace=None, limit=None):
        """
        Synonym for :meth:`Series.fillna` with ``method='bfill'``.

        .. deprecated:: 23.06
           Use `DataFrame.bfill/Series.bfill` instead.

        Returns
        -------
            Object with missing values filled or None if ``inplace=True``.
        """
        # Do not remove until pandas removes this.
        warnings.warn(
            "DataFrame.backfill/Series.backfill is deprecated. Use "
            "DataFrame.bfill/Series.bfill instead",
            FutureWarning,
        )
        return self.bfill(value=value, axis=axis, inplace=inplace, limit=limit)

    @_performance_tracking
    def ffill(
        self,
        value=None,
        axis=None,
        inplace=None,
        limit=None,
        limit_area: Literal["inside", "outside", None] = None,
    ):
        """
        Synonym for :meth:`Series.fillna` with ``method='ffill'``.

        Returns
        -------
            Object with missing values filled or None if ``inplace=True``.
        """
        if limit_area is not None:
            raise NotImplementedError("limit_area is currently not supported.")

        with warnings.catch_warnings():
            warnings.simplefilter("ignore", FutureWarning)
            return self.fillna(
                method="ffill",
                value=value,
                axis=axis,
                inplace=inplace,
                limit=limit,
            )

    @_performance_tracking
    def pad(self, value=None, axis=None, inplace=None, limit=None):
        """
        Synonym for :meth:`Series.fillna` with ``method='ffill'``.

        .. deprecated:: 23.06
           Use `DataFrame.ffill/Series.ffill` instead.

        Returns
        -------
            Object with missing values filled or None if ``inplace=True``.
        """
        # Do not remove until pandas removes this.
        warnings.warn(
            "DataFrame.pad/Series.pad is deprecated. Use "
            "DataFrame.ffill/Series.ffill instead",
            FutureWarning,
        )
        return self.ffill(value=value, axis=axis, inplace=inplace, limit=limit)

    def add_prefix(self, prefix, axis=None):
        """
        Prefix labels with string `prefix`.

        For Series, the row labels are prefixed.
        For DataFrame, the column labels are prefixed.

        Parameters
        ----------
        prefix : str
            The string to add before each label.

        Returns
        -------
        Series or DataFrame
            New Series with updated labels or DataFrame with updated labels.

        See Also
        --------
        Series.add_suffix: Suffix row labels with string 'suffix'.
        DataFrame.add_suffix: Suffix column labels with string 'suffix'.

        Examples
        --------
        **Series**

        >>> s = cudf.Series([1, 2, 3, 4])
        >>> s
        0    1
        1    2
        2    3
        3    4
        dtype: int64
        >>> s.add_prefix('item_')
        item_0    1
        item_1    2
        item_2    3
        item_3    4
        dtype: int64

        **DataFrame**

        >>> df = cudf.DataFrame({'A': [1, 2, 3, 4], 'B': [3, 4, 5, 6]})
        >>> df
           A  B
        0  1  3
        1  2  4
        2  3  5
        3  4  6
        >>> df.add_prefix('col_')
             col_A  col_B
        0       1       3
        1       2       4
        2       3       5
        3       4       6
        """
        raise NotImplementedError(
            "`IndexedFrame.add_prefix` not currently implemented. \
                Use `Series.add_prefix` or `DataFrame.add_prefix`"
        )

    def add_suffix(self, suffix, axis=None):
        """
        Suffix labels with string `suffix`.

        For Series, the row labels are suffixed.
        For DataFrame, the column labels are suffixed.

        Parameters
        ----------
        prefix : str
            The string to add after each label.

        Returns
        -------
        Series or DataFrame
            New Series with updated labels or DataFrame with updated labels.

        See Also
        --------
        Series.add_prefix: prefix row labels with string 'prefix'.
        DataFrame.add_prefix: Prefix column labels with string 'prefix'.

        Examples
        --------
        **Series**

        >>> s = cudf.Series([1, 2, 3, 4])
        >>> s
        0    1
        1    2
        2    3
        3    4
        dtype: int64
        >>> s.add_suffix('_item')
        0_item    1
        1_item    2
        2_item    3
        3_item    4
        dtype: int64

        **DataFrame**

        >>> df = cudf.DataFrame({'A': [1, 2, 3, 4], 'B': [3, 4, 5, 6]})
        >>> df
           A  B
        0  1  3
        1  2  4
        2  3  5
        3  4  6
        >>> df.add_suffix('_col')
             A_col  B_col
        0       1       3
        1       2       4
        2       3       5
        3       4       6
        """
        raise NotImplementedError

    @acquire_spill_lock()
    @_performance_tracking
    def _apply(self, func, kernel_getter, *args, **kwargs):
        """Apply `func` across the rows of the frame."""
        if kwargs:
            raise ValueError("UDFs using **kwargs are not yet supported.")
        try:
            kernel, retty = _compile_or_get(
                self, func, args, kernel_getter=kernel_getter
            )
        except Exception as e:
            raise ValueError(
                "user defined function compilation failed."
            ) from e

        # Mask and data column preallocated
        ans_col = _return_arr_from_dtype(retty, len(self))
        ans_mask = as_column(True, length=len(self), dtype="bool")
        output_args = [(ans_col, ans_mask), len(self)]
        input_args = _get_input_args_from_frame(self)
        launch_args = output_args + input_args + list(args)
        try:
            with _CUDFNumbaConfig():
                kernel.forall(len(self))(*launch_args)
        except Exception as e:
            raise RuntimeError("UDF kernel execution failed.") from e

        col = _post_process_output_col(ans_col, retty)

        col.set_base_mask(ans_mask.as_mask())
        result = cudf.Series._from_column(col, index=self.index)

        return result

    def sort_values(
        self,
        by,
        axis=0,
        ascending=True,
        inplace=False,
        kind="quicksort",
        na_position="last",
        ignore_index=False,
        key=None,
    ):
        """Sort by the values along either axis.

        Parameters
        ----------
        by : str or list of str
            Name or list of names to sort by.
        ascending : bool or list of bool, default True
            Sort ascending vs. descending. Specify list for multiple sort
            orders. If this is a list of bools, must match the length of the
            by.
        na_position : {'first', 'last'}, default 'last'
            'first' puts nulls at the beginning, 'last' puts nulls at the end
        ignore_index : bool, default False
            If True, index will not be sorted.
        key : callable, optional
            Apply the key function to the values
            before sorting. This is similar to the ``key`` argument in the
            builtin ``sorted`` function, with the notable difference that
            this ``key`` function should be *vectorized*. It should expect a
            ``Series`` and return a Series with the same shape as the input.
            It will be applied to each column in `by` independently.
            Currently not supported.

        Returns
        -------
        Frame : Frame with sorted values.

        Examples
        --------
        >>> import cudf
        >>> df = cudf.DataFrame()
        >>> df['a'] = [0, 1, 2]
        >>> df['b'] = [-3, 2, 0]
        >>> df.sort_values('b')
           a  b
        0  0 -3
        2  2  0
        1  1  2

        .. pandas-compat::
            :meth:`pandas.DataFrame.sort_values`, :meth:`pandas.Series.sort_values`

            * Support axis='index' only.
            * Not supporting: inplace, kind
        """
        if na_position not in {"first", "last"}:
            raise ValueError(f"invalid na_position: {na_position}")
        if inplace:
            raise NotImplementedError("`inplace` not currently implemented.")
        if kind != "quicksort":
            if kind not in {"mergesort", "heapsort", "stable"}:
                raise AttributeError(
                    f"{kind} is not a valid sorting algorithm for "
                    f"'DataFrame' object"
                )
            warnings.warn(
                f"GPU-accelerated {kind} is currently not supported, "
                f"defaulting to quicksort."
            )
        if axis != 0:
            raise NotImplementedError("`axis` not currently implemented.")
        if key is not None:
            raise NotImplementedError("key is not currently supported.")

        if len(self) == 0:
            return self

        try:
            by_in_columns = self._get_columns_by_label(by)
        except KeyError:
            by_in_columns = None
        if self.ndim == 1:
            # For Series case, we're never selecting an index level.
            by_in_index = None
        else:
            try:
                by_in_index = self.index._get_columns_by_label(by)
            except KeyError:
                by_in_index = None

        if by_in_columns is not None and by_in_index is not None:
            raise ValueError(
                f"{by=} appears in the {type(self).__name__} columns "
                "and as an index level which is ambiguous."
            )
        elif by_in_columns is not None:
            by_columns = by_in_columns
        elif by_in_index is not None:
            by_columns = by_in_index
        else:
            raise KeyError(by)

        if cudf.get_option("mode.pandas_compatible"):
            by_columns = by_columns.nans_to_nulls()
        # argsort the `by` column
        out = self._gather(
            GatherMap.from_column_unchecked(
                by_columns._get_sorted_inds(
                    ascending=ascending, na_position=na_position
                ),
                len(self),
                nullify=False,
            ),
            keep_index=not ignore_index,
        )
        return out

    def _n_largest_or_smallest(
        self, largest: bool, n: int, columns, keep: Literal["first", "last"]
    ):
        # Get column to operate on
        if isinstance(columns, str):
            columns = [columns]

        method = "nlargest" if largest else "nsmallest"
        for col in columns:
            if isinstance(self._data[col], cudf.core.column.StringColumn):
                if isinstance(self, cudf.DataFrame):
                    error_msg = (
                        f"Column '{col}' has dtype {self._data[col].dtype}, "
                        f"cannot use method '{method}' with this dtype"
                    )
                else:
                    error_msg = (
                        f"Cannot use method '{method}' with "
                        f"dtype {self._data[col].dtype}"
                    )
                raise TypeError(error_msg)
        if len(self) == 0:
            return self

        if keep == "first":
            if n < 0:
                n = 0

            # argsort the `by` column
            return self._gather(
                GatherMap.from_column_unchecked(
                    self._get_columns_by_label(columns)
                    ._get_sorted_inds(ascending=not largest)
                    .slice(*slice(None, n).indices(len(self))),
                    len(self),
                    nullify=False,
                ),
                keep_index=True,
            )
        elif keep == "last":
            indices = self._get_columns_by_label(columns)._get_sorted_inds(
                ascending=largest
            )

            if n <= 0:
                # Empty slice.
                indices = indices.slice(0, 0)
            else:
                indices = indices.slice(
                    *slice(None, -n - 1, -1).indices(len(self))
                )
            return self._gather(
                GatherMap.from_column_unchecked(
                    indices, len(self), nullify=False
                ),
                keep_index=True,
            )
        else:
            raise ValueError('keep must be either "first", "last"')

    def _align_to_index(
        self,
        index: ColumnLike,
        how: str = "outer",
        sort: bool = True,
        allow_non_unique: bool = False,
    ) -> Self:
        index = ensure_index(index)

        if self.index.equals(index):
            return self
        if not allow_non_unique:
            if not self.index.is_unique or not index.is_unique:
                raise ValueError("Cannot align indices with non-unique values")

        lhs = cudf.DataFrame._from_data(self._data, index=self.index)
        rhs = cudf.DataFrame._from_data({}, index=index)

        # create a temporary column that we will later sort by
        # to recover ordering after index alignment.
        sort_col_id = str(uuid4())
        if how == "left":
            lhs[sort_col_id] = as_column(range(len(lhs)))
        elif how == "right":
            rhs[sort_col_id] = as_column(range(len(rhs)))

        result = lhs.join(rhs, how=how, sort=sort)
        if how in ("left", "right"):
            result = result.sort_values(sort_col_id)
            del result[sort_col_id]

        out = self._from_data(
            self._data._from_columns_like_self(result._columns)
        )
        out.index = result.index
        out.index.names = self.index.names
        return out

    @_performance_tracking
    def _reindex(
        self,
        column_names,
        dtypes=None,
        deep=False,
        index=None,
        inplace=False,
        fill_value=NA,
        level=None,
        method=None,
        limit=None,
        tolerance=None,
    ):
        """
        Helper for `.reindex`

        Parameters
        ----------
        columns_names : array-like
            array-like of columns to select from the Frame,
            if ``columns`` is a superset of ``Frame.columns`` new
            columns are created.
        dtypes : dict
            Mapping of dtypes for the empty columns being created.
        deep : boolean, optional, default False
            Whether to make deep copy or shallow copy of the columns.
        index : Index or array-like, default None
            The ``index`` to be used to reindex the Frame with.
        inplace : bool, default False
            Whether to perform the operation in place on the data.
        fill_value : value with which to replace nulls in the result

        Returns
        -------
        Series or DataFrame
        """
        if method is not None:
            raise NotImplementedError("method is not currently supported.")
        if level is not None:
            raise NotImplementedError("level is not currently supported.")
        if limit is not None:
            raise NotImplementedError("limit is not currently supported.")
        if tolerance is not None:
            raise NotImplementedError("tolerance is not currently supported.")

        if dtypes is None:
            dtypes = {}

        df = self
        if index is not None:
            if not df.index.is_unique:
                raise ValueError(
                    "cannot reindex on an axis with duplicate labels"
                )
            index = cudf.Index(
                index, name=getattr(index, "name", self.index.name)
            )

            idx_dtype_match = (df.index.nlevels == index.nlevels) and all(
                _is_same_dtype(left_dtype, right_dtype)
                for left_dtype, right_dtype in zip(
                    (dtype for _, dtype in df.index._dtypes),
                    (dtype for _, dtype in index._dtypes),
                )
            )

            if not idx_dtype_match:
                column_names = (
                    column_names
                    if column_names is not None
                    else list(df._column_names)
                )
                df = cudf.DataFrame()
            else:
                lhs = cudf.DataFrame._from_data({}, index=index)
                rhs = cudf.DataFrame._from_data(
                    {
                        # bookkeeping workaround for unnamed series
                        (name or 0)
                        if isinstance(self, cudf.Series)
                        else name: col
                        for name, col in df._column_labels_and_values
                    },
                    index=df.index,
                )
                df = lhs.join(rhs, how="left", sort=True)
                # double-argsort to map back from sorted to unsorted positions
                df = df.take(index.argsort(ascending=True).argsort())

        index = index if index is not None else df.index

        if column_names is None:
            names = list(df._column_names)
            level_names = self._data.level_names
            multiindex = self._data.multiindex
            rangeindex = self._data.rangeindex
        elif isinstance(column_names, (pd.Index, cudf.Index)):
            if isinstance(column_names, (pd.MultiIndex, cudf.MultiIndex)):
                multiindex = True
                if isinstance(column_names, cudf.MultiIndex):
                    names = list(iter(column_names.to_pandas()))
                else:
                    names = list(iter(column_names))
                rangeindex = False
            else:
                multiindex = False
                names = column_names
                if isinstance(names, cudf.Index):
                    names = names.to_pandas()
                rangeindex = isinstance(
                    column_names, (pd.RangeIndex, cudf.RangeIndex)
                )
            level_names = tuple(column_names.names)
        else:
            names = column_names
            level_names = None
            multiindex = False
            rangeindex = False

        cols = {
            name: (
                df._data[name].copy(deep=deep)
                if name in df._data
                else cudf.core.column.column.column_empty(
                    dtype=dtypes.get(name, np.float64),
                    row_count=len(index),
                )
            )
            for name in names
        }

        result = self.__class__._from_data(
            data=cudf.core.column_accessor.ColumnAccessor(
                cols,
                multiindex=multiindex,
                level_names=level_names,
                rangeindex=rangeindex,
            ),
            index=index,
        )

        result.fillna(fill_value, inplace=True)
        return self._mimic_inplace(result, inplace=inplace)

    def round(self, decimals=0, how="half_even"):
        """
        Round to a variable number of decimal places.

        Parameters
        ----------
        decimals : int, dict, Series
            Number of decimal places to round each column to. This parameter
            must be an int for a Series. For a DataFrame, a dict or a Series
            are also valid inputs. If an int is given, round each column to the
            same number of places. Otherwise dict and Series round to variable
            numbers of places. Column names should be in the keys if
            `decimals` is a dict-like, or in the index if `decimals` is a
            Series. Any columns not included in `decimals` will be left as is.
            Elements of `decimals` which are not columns of the input will be
            ignored.
        how : str, optional
            Type of rounding. Can be either "half_even" (default)
            or "half_up" rounding.

        Returns
        -------
        Series or DataFrame
            A Series or DataFrame with the affected columns rounded to the
            specified number of decimal places.

        Examples
        --------
        **Series**

        >>> s = cudf.Series([0.1, 1.4, 2.9])
        >>> s.round()
        0    0.0
        1    1.0
        2    3.0
        dtype: float64

        **DataFrame**

        >>> df = cudf.DataFrame(
        ...     [(.21, .32), (.01, .67), (.66, .03), (.21, .18)],
        ...     columns=['dogs', 'cats'],
        ... )
        >>> df
           dogs  cats
        0  0.21  0.32
        1  0.01  0.67
        2  0.66  0.03
        3  0.21  0.18

        By providing an integer each column is rounded to the same number
        of decimal places.

        >>> df.round(1)
           dogs  cats
        0   0.2   0.3
        1   0.0   0.7
        2   0.7   0.0
        3   0.2   0.2

        With a dict, the number of places for specific columns can be
        specified with the column names as keys and the number of decimal
        places as values.

        >>> df.round({'dogs': 1, 'cats': 0})
           dogs  cats
        0   0.2   0.0
        1   0.0   1.0
        2   0.7   0.0
        3   0.2   0.0

        Using a Series, the number of places for specific columns can be
        specified with the column names as the index and the number of
        decimal places as the values.

        >>> decimals = cudf.Series([0, 1], index=['cats', 'dogs'])
        >>> df.round(decimals)
           dogs  cats
        0   0.2   0.0
        1   0.0   1.0
        2   0.7   0.0
        3   0.2   0.0
        """
        if isinstance(decimals, cudf.Series):
            decimals = decimals.to_pandas()

        if isinstance(decimals, pd.Series):
            if not decimals.index.is_unique:
                raise ValueError("Index of decimals must be unique")
            decimals = decimals.to_dict()
        elif isinstance(decimals, int):
            decimals = {name: decimals for name in self._column_names}
        elif not isinstance(decimals, abc.Mapping):
            raise TypeError(
                "decimals must be an integer, a dict-like or a Series"
            )

        cols = (
            col.round(decimals[name], how=how)
            if name in decimals
            and (
                col.dtype.kind in "fiu"
                or isinstance(
                    col.dtype, (cudf.Decimal32Dtype, cudf.Decimal64Dtype)
                )
            )
            else col.copy(deep=True)
            for name, col in self._column_labels_and_values
        )
        return self._from_data_like_self(
            self._data._from_columns_like_self(cols)
        )

    def resample(
        self,
        rule,
        axis=0,
        closed: Literal["right", "left"] | None = None,
        label: Literal["right", "left"] | None = None,
        convention: Literal["start", "end", "s", "e"] = "start",
        kind=None,
        on=None,
        level=None,
        origin="start_day",
        offset=None,
        group_keys: bool = False,
    ):
        """
        Convert the frequency of ("resample") the given time series data.

        Parameters
        ----------
        rule: str
            The offset string representing the frequency to use.
            Note that DateOffset objects are not yet supported.
        closed: {"right", "left"}, default None
            Which side of bin interval is closed. The default is
            "left" for all frequency offsets except for "M" and "W",
            which have a default of "right".
        label: {"right", "left"}, default None
            Which bin edge label to label bucket with. The default is
            "left" for all frequency offsets except for "M" and "W",
            which have a default of "right".
        on: str, optional
            For a DataFrame, column to use instead of the index for
            resampling.  Column must be a datetime-like.
        level: str or int, optional
            For a MultiIndex, level to use instead of the index for
            resampling.  The level must be a datetime-like.

        Returns
        -------
        A Resampler object

        Examples
        --------
        First, we create a time series with 1 minute intervals:

        >>> index = cudf.date_range(start="2001-01-01", periods=10, freq="1T")
        >>> sr = cudf.Series(range(10), index=index)
        >>> sr
        2001-01-01 00:00:00    0
        2001-01-01 00:01:00    1
        2001-01-01 00:02:00    2
        2001-01-01 00:03:00    3
        2001-01-01 00:04:00    4
        2001-01-01 00:05:00    5
        2001-01-01 00:06:00    6
        2001-01-01 00:07:00    7
        2001-01-01 00:08:00    8
        2001-01-01 00:09:00    9
        dtype: int64

        Downsampling to 3 minute intervals, followed by a "sum" aggregation:

        >>> sr.resample("3T").sum()
        2001-01-01 00:00:00     3
        2001-01-01 00:03:00    12
        2001-01-01 00:06:00    21
        2001-01-01 00:09:00     9
        dtype: int64

        Use the right side of each interval to label the bins:

        >>> sr.resample("3T", label="right").sum()
        2001-01-01 00:03:00     3
        2001-01-01 00:06:00    12
        2001-01-01 00:09:00    21
        2001-01-01 00:12:00     9
        dtype: int64

        Close the right side of the interval instead of the left:

        >>> sr.resample("3T", closed="right").sum()
        2000-12-31 23:57:00     0
        2001-01-01 00:00:00     6
        2001-01-01 00:03:00    15
        2001-01-01 00:06:00    24
        dtype: int64

        Upsampling to 30 second intervals:

        >>> sr.resample("30s").asfreq()[:5]  # show the first 5 rows
        2001-01-01 00:00:00       0
        2001-01-01 00:00:30    <NA>
        2001-01-01 00:01:00       1
        2001-01-01 00:01:30    <NA>
        2001-01-01 00:02:00       2
        dtype: int64

        Upsample and fill nulls using the "bfill" method:

        >>> sr.resample("30s").bfill()[:5]
        2001-01-01 00:00:00    0
        2001-01-01 00:00:30    1
        2001-01-01 00:01:00    1
        2001-01-01 00:01:30    2
        2001-01-01 00:02:00    2
        dtype: int64

        Resampling by a specified column of a Dataframe:

        >>> df = cudf.DataFrame({
        ...     "price": [10, 11, 9, 13, 14, 18, 17, 19],
        ...     "volume": [50, 60, 40, 100, 50, 100, 40, 50],
        ...     "week_starting": cudf.date_range(
        ...         "2018-01-01", periods=8, freq="7D"
        ...     )
        ... })
        >>> df
        price  volume week_starting
        0     10      50    2018-01-01
        1     11      60    2018-01-08
        2      9      40    2018-01-15
        3     13     100    2018-01-22
        4     14      50    2018-01-29
        5     18     100    2018-02-05
        6     17      40    2018-02-12
        7     19      50    2018-02-19
        >>> df.resample("M", on="week_starting").mean()
                       price     volume
        week_starting
        2018-01-31      11.4  60.000000
        2018-02-28      18.0  63.333333


        .. pandas-compat::
            :meth:`pandas.DataFrame.resample`, :meth:`pandas.Series.resample`

            Note that the dtype of the index (or the 'on' column if using
            'on=') in the result will be of a frequency closest to the
            resampled frequency.  For example, if resampling from
            nanoseconds to milliseconds, the index will be of dtype
            'datetime64[ms]'.
        """
        import cudf.core.resample

        if kind is not None:
            warnings.warn(
                "The 'kind' keyword in is "
                "deprecated and will be removed in a future version. ",
                FutureWarning,
            )
            raise NotImplementedError("kind is currently not supported.")
        if axis != 0:
            warnings.warn(
                "The 'axis' keyword in is "
                "deprecated and will be removed in a future version. ",
                FutureWarning,
            )
            raise NotImplementedError("axis is currently not supported.")
        if convention != "start":
            warnings.warn(
                "The 'convention' keyword in is "
                "deprecated and will be removed in a future version. ",
                FutureWarning,
            )
            raise NotImplementedError("convention is currently not supported.")
        if origin != "start_day":
            raise NotImplementedError("origin is currently not supported.")
        if offset is not None:
            raise NotImplementedError("offset is currently not supported.")
        if group_keys is not False:
            raise NotImplementedError("group_keys is currently not supported.")
        by = cudf.Grouper(
            key=on, freq=rule, closed=closed, label=label, level=level
        )
        return (
            cudf.core.resample.SeriesResampler(self, by=by)
            if isinstance(self, cudf.Series)
            else cudf.core.resample.DataFrameResampler(self, by=by)
        )

    def dropna(
        self,
        axis=0,
        how="any",
        thresh=None,
        subset=None,
        inplace=False,
        ignore_index: bool = False,
    ):
        """
        Drop rows (or columns) containing nulls from a Column.

        Parameters
        ----------
        axis : {0, 1}, optional
            Whether to drop rows (axis=0, default) or columns (axis=1)
            containing nulls.
        how : {"any", "all"}, optional
            Specifies how to decide whether to drop a row (or column).
            any (default) drops rows (or columns) containing at least
            one null value. all drops only rows (or columns) containing
            *all* null values.
        thresh: int, optional
            If specified, then drops every row (or column) containing
            less than `thresh` non-null values
        subset : list, optional
            List of columns to consider when dropping rows (all columns
            are considered by default). Alternatively, when dropping
            columns, subset is a list of rows to consider.
        inplace : bool, default False
            If True, do operation inplace and return None.
        ignore_index : bool, default ``False``
            If ``True``, the resulting axis will be labeled 0, 1, …, n - 1.

        Returns
        -------
        Copy of the DataFrame with rows/columns containing nulls dropped.

        See Also
        --------
        cudf.DataFrame.isna
            Indicate null values.
        cudf.DataFrame.notna
            Indicate non-null values.
        cudf.DataFrame.fillna
            Replace null values.
        cudf.Series.dropna
            Drop null values.
        cudf.Index.dropna
            Drop null indices.

        Examples
        --------
        >>> import cudf
        >>> df = cudf.DataFrame({"name": ['Alfred', 'Batman', 'Catwoman'],
        ...                    "toy": ['Batmobile', None, 'Bullwhip'],
        ...                    "born": [np.datetime64("1940-04-25"),
        ...                             np.datetime64("NaT"),
        ...                             np.datetime64("NaT")]})
        >>> df
               name        toy                 born
        0    Alfred  Batmobile  1940-04-25 00:00:00
        1    Batman       <NA>                 <NA>
        2  Catwoman   Bullwhip                 <NA>

        Drop the rows where at least one element is null.

        >>> df.dropna()
             name        toy       born
        0  Alfred  Batmobile 1940-04-25

        Drop the columns where at least one element is null.

        >>> df.dropna(axis='columns')
               name
        0    Alfred
        1    Batman
        2  Catwoman

        Drop the rows where all elements are null.

        >>> df.dropna(how='all')
               name        toy                 born
        0    Alfred  Batmobile  1940-04-25 00:00:00
        1    Batman       <NA>                 <NA>
        2  Catwoman   Bullwhip                 <NA>

        Keep only the rows with at least 2 non-null values.

        >>> df.dropna(thresh=2)
               name        toy                 born
        0    Alfred  Batmobile  1940-04-25 00:00:00
        2  Catwoman   Bullwhip                 <NA>

        Define in which columns to look for null values.

        >>> df.dropna(subset=['name', 'born'])
             name        toy       born
        0  Alfred  Batmobile 1940-04-25

        Keep the DataFrame with valid entries in the same variable.

        >>> df.dropna(inplace=True)
        >>> df
             name        toy       born
        0  Alfred  Batmobile 1940-04-25
        """
        if axis == 0:
            result = self._drop_na_rows(how=how, subset=subset, thresh=thresh)
            if ignore_index:
                result.index = RangeIndex(len(result))
        else:
            result = self._drop_na_columns(
                how=how, subset=subset, thresh=thresh
            )

        return self._mimic_inplace(result, inplace=inplace)

    @_performance_tracking
    def _drop_na_columns(self, how="any", subset=None, thresh=None):
        """
        Drop columns containing nulls
        """
        out_cols = []

        if subset is None:
            df = self
        else:
            df = self.take(subset)

        if thresh is None:
            if how == "all":
                thresh = 1
            else:
                thresh = len(df)

        for name, col in df._column_labels_and_values:
            check_col = col.nans_to_nulls()
            no_threshold_valid_count = (
                len(col) - check_col.null_count
            ) < thresh
            if no_threshold_valid_count:
                continue
            out_cols.append(name)

        return self[out_cols]

    def _drop_na_rows(self, how="any", subset=None, thresh=None):
        """
        Drop null rows from `self`.

        how : {"any", "all"}, optional
            Specifies how to decide whether to drop a row.
            any (default) drops rows containing at least
            one null value. all drops only rows containing
            *all* null values.
        subset : list, optional
            List of columns to consider when dropping rows.
        thresh : int, optional
            If specified, then drops every row containing
            less than `thresh` non-null values.
        """
        subset = self._preprocess_subset(subset)

        if len(subset) == 0:
            return self.copy(deep=True)

        data_columns = [col.nans_to_nulls() for col in self._columns]

        return self._from_columns_like_self(
            [
                ColumnBase.from_pylibcudf(col)
                for col in stream_compaction.drop_nulls(
                    [*self.index._columns, *data_columns],
                    how=how,
                    keys=self._positions_from_column_names(subset),
                    thresh=thresh,
                )
            ],
            self._column_names,
            self.index.names,
        )

    def _apply_boolean_mask(self, boolean_mask: BooleanMask, keep_index=True):
        """Apply boolean mask to each row of `self`.

        Rows corresponding to `False` is dropped.

        If keep_index is False, the index is not preserved.
        """
        if len(boolean_mask.column) != len(self):
            raise IndexError(
                "Boolean mask has wrong length: "
                f"{len(boolean_mask.column)} not {len(self)}"
            )
        return self._from_columns_like_self(
            [
                ColumnBase.from_pylibcudf(col)
                for col in stream_compaction.apply_boolean_mask(
                    list(self.index._columns + self._columns)
                    if keep_index
                    else list(self._columns),
                    boolean_mask.column,
                )
            ],
            column_names=self._column_names,
            index_names=self.index.names if keep_index else None,
        )

    def _pandas_repr_compatible(self) -> Self:
        """Return Self but with columns prepared for a pandas-like repr."""
        result = super()._pandas_repr_compatible()
        result.index = self.index._pandas_repr_compatible()
        return result

    def take(self, indices, axis=0):
        """Return a new frame containing the rows specified by *indices*.

        Parameters
        ----------
        indices : array-like
            Array of ints indicating which positions to take.
        axis : Unsupported

        Returns
        -------
        out : Series or DataFrame
            New object with desired subset of rows.

        Examples
        --------
        **Series**
        >>> s = cudf.Series(['a', 'b', 'c', 'd', 'e'])
        >>> s.take([2, 0, 4, 3])
        2    c
        0    a
        4    e
        3    d
        dtype: object

        **DataFrame**

        >>> a = cudf.DataFrame({'a': [1.0, 2.0, 3.0],
        ...                    'b': cudf.Series(['a', 'b', 'c'])})
        >>> a.take([0, 2, 2])
             a  b
        0  1.0  a
        2  3.0  c
        2  3.0  c
        >>> a.take([True, False, True])
             a  b
        0  1.0  a
        2  3.0  c
        """
        if self._get_axis_from_axis_arg(axis) != 0:
            raise NotImplementedError("Only axis=0 is supported.")

        return self._gather(GatherMap(indices, len(self), nullify=False))

    def _reset_index(
        self,
        level,
        drop,
        col_level=0,
        col_fill="",
        allow_duplicates: bool = False,
        names: abc.Hashable | abc.Sequence[abc.Hashable] | None = None,
    ):
        """Shared path for DataFrame.reset_index and Series.reset_index."""
        if allow_duplicates is not False:
            raise NotImplementedError(
                "allow_duplicates is not currently supported."
            )
        elif names is not None:
            raise NotImplementedError("names is not currently supported.")
        if level is not None:
            if (
                isinstance(level, int)
                and level > 0
                and not isinstance(self.index, MultiIndex)
            ):
                raise IndexError(
                    f"Too many levels: Index has only 1 level, not {level + 1}"
                )
            if not isinstance(level, (tuple, list)):
                level = (level,)
        _check_duplicate_level_names(level, self.index.names)

        index = self.index._new_index_for_reset_index(level, self.index.name)
        if index is None:
            index = RangeIndex(len(self))
        if drop:
            return self._data, index

        new_column_data = {}
        for name, col in self.index._columns_for_reset_index(level):
            if name == "index" and "index" in self._data:
                name = "level_0"
            name = (
                tuple(
                    name if i == col_level else col_fill
                    for i in range(self._data.nlevels)
                )
                if self._data.multiindex
                else name
            )
            new_column_data[name] = col
        # This is to match pandas where the new data columns are always
        # inserted to the left of existing data columns.
        return (
            ColumnAccessor(
                {**new_column_data, **self._data},
                self._data.multiindex,
                self._data._level_names,
            ),
            index,
        )

    def _first_or_last(
        self, offset, idx: int, op: Callable, side: str, slice_func: Callable
    ) -> "IndexedFrame":
        """Shared code path for ``first`` and ``last``."""
        if not isinstance(self.index, cudf.core.index.DatetimeIndex):
            raise TypeError("'first' only supports a DatetimeIndex index.")
        if not isinstance(offset, str):
            raise NotImplementedError(
                f"Unsupported offset type {type(offset)}."
            )

        if len(self) == 0:
            return self.copy()

        pd_offset = pd.tseries.frequencies.to_offset(offset)
        to_search = op(
            pd.Timestamp(self.index._column.element_indexing(idx)), pd_offset
        )
        if (
            idx == 0
            and not isinstance(pd_offset, pd.tseries.offsets.Tick)
            and pd_offset.is_on_offset(pd.Timestamp(self.index[0]))
        ):
            # Special handle is required when the start time of the index
            # is on the end of the offset. See pandas gh29623 for detail.
            to_search = to_search - pd_offset.base
            return self.loc[:to_search]
        needle = as_column(to_search, dtype=self.index.dtype)
        end_point = int(
            self.index._column.searchsorted(
                needle, side=side
            ).element_indexing(0)
        )
        return slice_func(end_point)

    def first(self, offset):
        """Select initial periods of time series data based on a date offset.

        When having a DataFrame with **sorted** dates as index, this function
        can select the first few rows based on a date offset.

        Parameters
        ----------
        offset: str
            The offset length of the data that will be selected. For instance,
            '1M' will display all rows having their index within the first
            month.

        Returns
        -------
        Series or DataFrame
            A subset of the caller.

        Raises
        ------
        TypeError
            If the index is not a ``DatetimeIndex``

        Examples
        --------
        >>> i = cudf.date_range('2018-04-09', periods=4, freq='2D')
        >>> ts = cudf.DataFrame({'A': [1, 2, 3, 4]}, index=i)
        >>> ts
                    A
        2018-04-09  1
        2018-04-11  2
        2018-04-13  3
        2018-04-15  4
        >>> ts.first('3D')
                    A
        2018-04-09  1
        2018-04-11  2
        """
        # Do not remove until pandas 3.0 support is added.
        assert PANDAS_LT_300, "Need to drop after pandas-3.0 support is added."
        warnings.warn(
            "first is deprecated and will be removed in a future version. "
            "Please create a mask and filter using `.loc` instead",
            FutureWarning,
        )
        return self._first_or_last(
            offset,
            idx=0,
            op=operator.__add__,
            side="left",
            slice_func=lambda i: self.iloc[:i],
        )

    def last(self, offset):
        """Select final periods of time series data based on a date offset.

        When having a DataFrame with **sorted** dates as index, this function
        can select the last few rows based on a date offset.

        Parameters
        ----------
        offset: str
            The offset length of the data that will be selected. For instance,
            '3D' will display all rows having their index within the last 3
            days.

        Returns
        -------
        Series or DataFrame
            A subset of the caller.

        Raises
        ------
        TypeError
            If the index is not a ``DatetimeIndex``

        Examples
        --------
        >>> i = cudf.date_range('2018-04-09', periods=4, freq='2D')
        >>> ts = cudf.DataFrame({'A': [1, 2, 3, 4]}, index=i)
        >>> ts
                    A
        2018-04-09  1
        2018-04-11  2
        2018-04-13  3
        2018-04-15  4
        >>> ts.last('3D')
                    A
        2018-04-13  3
        2018-04-15  4
        """
        # Do not remove until pandas 3.0 support is added.
        assert PANDAS_LT_300, "Need to drop after pandas-3.0 support is added."
        warnings.warn(
            "last is deprecated and will be removed in a future version. "
            "Please create a mask and filter using `.loc` instead",
            FutureWarning,
        )
        return self._first_or_last(
            offset,
            idx=-1,
            op=operator.__sub__,
            side="right",
            slice_func=lambda i: self.iloc[i:],
        )

    @_performance_tracking
    def sample(
        self,
        n=None,
        frac=None,
        replace=False,
        weights=None,
        random_state=None,
        axis=None,
        ignore_index=False,
    ):
        """Return a random sample of items from an axis of object.

        If reproducible results are required, a random number generator may be
        provided via the `random_state` parameter. This function will always
        produce the same sample given an identical `random_state`.

        Parameters
        ----------
        n : int, optional
            Number of items from axis to return. Cannot be used with `frac`.
            Default = 1 if frac = None.
        frac : float, optional
            Fraction of axis items to return. Cannot be used with n.
        replace : bool, default False
            Allow or disallow sampling of the same row more than once.
            `replace == True` is not supported for axis = 1/"columns".
            `replace == False` is not supported for axis = 0/"index" given
            `random_state` is `None` or a cupy random state, and `weights` is
            specified.
        weights : ndarray-like, optional
            Default `None` for uniform probability distribution over rows to
            sample from. If `ndarray` is passed, the length of `weights` should
            equal to the number of rows to sample from, and will be normalized
            to have a sum of 1. Unlike pandas, index alignment is not currently
            not performed.
        random_state : int, numpy/cupy RandomState, or None, default None
            If None, default cupy random state is chosen.
            If int, the seed for the default cupy random state.
            If RandomState, rows-to-sample are generated from the RandomState.
        axis : {0 or `index`, 1 or `columns`, None}, default None
            Axis to sample. Accepts axis number or name.
            Default is stat axis for given data type
            (0 for Series and DataFrames). Series doesn't support axis=1.
        ignore_index : bool, default False
            If True, the resulting index will be labeled 0, 1, …, n - 1.

        Returns
        -------
        Series or DataFrame
            A new object of same type as caller containing n items
            randomly sampled from the caller object.

        Examples
        --------
        >>> import cudf
        >>> df = cudf.DataFrame({"a":{1, 2, 3, 4, 5}})
        >>> df.sample(3)
           a
        1  2
        3  4
        0  1

        >>> sr = cudf.Series([1, 2, 3, 4, 5])
        >>> sr.sample(10, replace=True)
        1    4
        3    1
        2    4
        0    5
        0    1
        4    5
        4    1
        0    2
        0    3
        3    2
        dtype: int64

        >>> df = cudf.DataFrame(
        ...     {"a": [1, 2], "b": [2, 3], "c": [3, 4], "d": [4, 5]}
        ... )
        >>> df.sample(2, axis=1)
           a  c
        0  1  3
        1  2  4

        .. pandas-compat::
            :meth:`pandas.DataFrame.sample`, :meth:`pandas.Series.sample`

            When sampling from ``axis=0/'index'``, ``random_state`` can be
            either a numpy random state (``numpy.random.RandomState``)
            or a cupy random state (``cupy.random.RandomState``). When a numpy
            random state is used, the output is guaranteed to match the output
            of the corresponding pandas method call, but generating the sample
            maybe slow. If exact pandas equivalence is not required, using a
            cupy random state will achieve better performance,
            especially when sampling large number of
            items. It's advised to use the matching `ndarray` type to
            the random state for the `weights` array.
        """
        axis = 0 if axis is None else self._get_axis_from_axis_arg(axis)
        size = self.shape[axis]

        # Compute `n` from parameter `frac`.
        if frac is None:
            n = 1 if n is None else n
        else:
            if frac > 1 and not replace:
                raise ValueError(
                    "Replace has to be set to `True` when upsampling the "
                    "population `frac` > 1."
                )
            if n is not None:
                raise ValueError(
                    "Please enter a value for `frac` OR `n`, not both."
                )
            n = int(round(size * frac))

        if n > 0 and size == 0:
            raise ValueError(
                "Cannot take a sample larger than 0 when axis is empty."
            )

        if isinstance(random_state, cp.random.RandomState):
            lib = cp
        elif isinstance(random_state, np.random.RandomState):
            lib = np
        else:
            # Construct random state if `random_state` parameter is None or a
            # seed. By default, cupy random state is used to sample rows
            # and numpy is used to sample columns. This is because row data
            # is stored on device, and the column objects are stored on host.
            lib = cp if axis == 0 else np
            random_state = lib.random.RandomState(seed=random_state)

        # Normalize `weights` array.
        if weights is not None:
            if isinstance(weights, str):
                raise NotImplementedError(
                    "Weights specified by string is unsupported yet."
                )

            if size != len(weights):
                raise ValueError(
                    "Weights and axis to be sampled must be of same length."
                )

            weights = lib.asarray(weights)
            weights = weights / weights.sum()

        if axis == 0:
            return self._sample_axis_0(
                n, weights, replace, random_state, ignore_index
            )
        else:
            if isinstance(random_state, cp.random.RandomState):
                raise ValueError(
                    "Sampling from `axis=1`/`columns` with cupy random state"
                    "isn't supported."
                )
            return self._sample_axis_1(
                n, weights, replace, random_state, ignore_index
            )

    def _sample_axis_0(
        self,
        n: int,
        weights: ColumnLike | None,
        replace: bool,
        random_state: np.random.RandomState | cp.random.RandomState,
        ignore_index: bool,
    ):
        try:
            gather_map = GatherMap.from_column_unchecked(
                cast(
                    NumericalColumn,
                    cudf.core.column.as_column(
                        random_state.choice(
                            len(self), size=n, replace=replace, p=weights
                        )
                    ),
                ),
                len(self),
                nullify=False,
            )
        except NotImplementedError as e:
            raise NotImplementedError(
                "Random sampling with cupy does not support these inputs."
            ) from e

        return self._gather(gather_map, keep_index=not ignore_index)

    def _sample_axis_1(
        self,
        n: int,
        weights: ColumnLike | None,
        replace: bool,
        random_state: np.random.RandomState,
        ignore_index: bool,
    ):
        raise NotImplementedError(
            f"Sampling from axis 1 is not implemented for {self.__class__}."
        )

    def _binaryop(
        self,
        other: Any,
        op: str,
        fill_value: Any = None,
        can_reindex: bool = False,
        *args,
        **kwargs,
    ):
        reflect, op = self._check_reflected_op(op)
        (
            operands,
            out_index,
            can_use_self_column_name,
        ) = self._make_operands_and_index_for_binop(
            other, op, fill_value, reflect, can_reindex
        )
        if operands is NotImplemented:
            return NotImplemented

        level_names = (
            self._data._level_names if can_use_self_column_name else None
        )
        return self._from_data(
            ColumnAccessor(
                type(self)._colwise_binop(operands, op),
                level_names=level_names,
            ),
            index=out_index,
        )

    def _make_operands_and_index_for_binop(
        self,
        other: Any,
        fn: str,
        fill_value: Any = None,
        reflect: bool = False,
        can_reindex: bool = False,
    ) -> tuple[
        dict[str | None, tuple[ColumnBase, Any, bool, Any]]
        | NotImplementedType,
        cudf.BaseIndex | None,
        bool,
    ]:
        raise NotImplementedError(
            f"Binary operations are not supported for {self.__class__}"
        )

    def __array_ufunc__(self, ufunc, method, *inputs, **kwargs):
        ret = super().__array_ufunc__(ufunc, method, *inputs, **kwargs)
        fname = ufunc.__name__

        if ret is not None:
            return ret

        # Attempt to dispatch all other functions to cupy.
        cupy_func = getattr(cp, fname)
        if cupy_func:
            if ufunc.nin == 2:
                other = inputs[self is inputs[0]]
                inputs, index, _ = self._make_operands_and_index_for_binop(
                    other, fname
                )
            else:
                # This works for Index too
                inputs = {
                    name: (col, None, False, None)
                    for name, col in self._column_labels_and_values
                }
                index = self.index

            data = self._apply_cupy_ufunc_to_operands(
                ufunc, cupy_func, inputs, **kwargs
            )

            out = tuple(self._from_data(out, index=index) for out in data)
            return out[0] if ufunc.nout == 1 else out

        return NotImplemented

    @_performance_tracking
    def repeat(self, repeats, axis=None):
        """Repeats elements consecutively.

        Returns a new object of caller type(DataFrame/Series) where each
        element of the current object is repeated consecutively a given
        number of times.

        Parameters
        ----------
        repeats : int, or array of ints
            The number of repetitions for each element. This should
            be a non-negative integer. Repeating 0 times will return
            an empty object.

        Returns
        -------
        Series/DataFrame
            A newly created object of same type as caller
            with repeated elements.

        Examples
        --------
        >>> import cudf
        >>> df = cudf.DataFrame({'a': [1, 2, 3], 'b': [10, 20, 30]})
        >>> df
           a   b
        0  1  10
        1  2  20
        2  3  30
        >>> df.repeat(3)
           a   b
        0  1  10
        0  1  10
        0  1  10
        1  2  20
        1  2  20
        1  2  20
        2  3  30
        2  3  30
        2  3  30

        Repeat on Series

        >>> s = cudf.Series([0, 2])
        >>> s
        0    0
        1    2
        dtype: int64
        >>> s.repeat([3, 4])
        0    0
        0    0
        0    0
        1    2
        1    2
        1    2
        1    2
        dtype: int64
        >>> s.repeat(2)
        0    0
        0    0
        1    2
        1    2
        dtype: int64
        """
        res = self._from_columns_like_self(
            Frame._repeat(
                [*self.index._columns, *self._columns], repeats, axis
            ),
            self._column_names,
            self._index_names,
        )
        if isinstance(res.index, cudf.DatetimeIndex):
            res.index._freq = None
        return res

    def astype(
        self,
        dtype: dict[Any, Dtype],
        copy: bool = False,
        errors: Literal["raise", "ignore"] = "raise",
    ) -> Self:
        """Cast the object to the given dtype.

        Parameters
        ----------
        dtype : data type, or dict of column name -> data type
            Use a :class:`numpy.dtype` or Python type to cast entire DataFrame
            object to the same type. Alternatively, use ``{col: dtype, ...}``,
            where col is a column label and dtype is a :class:`numpy.dtype`
            or Python type to cast one or more of the DataFrame's columns to
            column-specific types.
        copy : bool, default False
            Return a deep-copy when ``copy=True``. Note by default
            ``copy=False`` setting is used and hence changes to
            values then may propagate to other cudf objects.
        errors : {'raise', 'ignore', 'warn'}, default 'raise'
            Control raising of exceptions on invalid data for provided dtype.

            -   ``raise`` : allow exceptions to be raised
            -   ``ignore`` : suppress exceptions. On error return original
                object.

        Returns
        -------
        DataFrame/Series

        Examples
        --------
        **DataFrame**

        >>> import cudf
        >>> df = cudf.DataFrame({'a': [10, 20, 30], 'b': [1, 2, 3]})
        >>> df
            a  b
        0  10  1
        1  20  2
        2  30  3
        >>> df.dtypes
        a    int64
        b    int64
        dtype: object

        Cast all columns to `int32`:

        >>> df.astype('int32').dtypes
        a    int32
        b    int32
        dtype: object

        Cast `a` to `float32` using a dictionary:

        >>> df.astype({'a': 'float32'}).dtypes
        a    float32
        b      int64
        dtype: object
        >>> df.astype({'a': 'float32'})
              a  b
        0  10.0  1
        1  20.0  2
        2  30.0  3

        **Series**

        >>> import cudf
        >>> series = cudf.Series([1, 2], dtype='int32')
        >>> series
        0    1
        1    2
        dtype: int32
        >>> series.astype('int64')
        0    1
        1    2
        dtype: int64

        Convert to categorical type:

        >>> series.astype('category')
        0    1
        1    2
        dtype: category
        Categories (2, int64): [1, 2]

        Convert to ordered categorical type with custom ordering:

        >>> cat_dtype = cudf.CategoricalDtype(categories=[2, 1], ordered=True)
        >>> series.astype(cat_dtype)
        0    1
        1    2
        dtype: category
        Categories (2, int64): [2 < 1]

        Note that using ``copy=False`` (enabled by default)
        and changing data on a new Series will
        propagate changes:

        >>> s1 = cudf.Series([1, 2])
        >>> s1
        0    1
        1    2
        dtype: int64
        >>> s2 = s1.astype('int64', copy=False)
        >>> s2[0] = 10
        >>> s1
        0    10
        1     2
        dtype: int64
        """
        if errors not in ("ignore", "raise"):
            raise ValueError("invalid error value specified")

        try:
            return super().astype(dtype, copy)
        except Exception as e:
            if errors == "raise":
                raise e
            return self

    @_performance_tracking
    def drop(
        self,
        labels=None,
        axis=0,
        index=None,
        columns=None,
        level=None,
        inplace=False,
        errors="raise",
    ):
        """Drop specified labels from rows or columns.

        Remove rows or columns by specifying label names and corresponding
        axis, or by specifying directly index or column names. When using a
        multi-index, labels on different levels can be removed by specifying
        the level.

        Parameters
        ----------
        labels : single label or list-like
            Index or column labels to drop.
        axis : {0 or 'index', 1 or 'columns'}, default 0
            Whether to drop labels from the index (0 or 'index') or
            columns (1 or 'columns').
        index : single label or list-like
            Alternative to specifying axis (``labels, axis=0``
            is equivalent to ``index=labels``).
        columns : single label or list-like
            Alternative to specifying axis (``labels, axis=1``
            is equivalent to ``columns=labels``).
        level : int or level name, optional
            For MultiIndex, level from which the labels will be removed.
        inplace : bool, default False
            If False, return a copy. Otherwise, do operation
            inplace and return None.
        errors : {'ignore', 'raise'}, default 'raise'
            If 'ignore', suppress error and only existing labels are
            dropped.

        Returns
        -------
        DataFrame or Series
            DataFrame or Series without the removed index or column labels.

        Raises
        ------
        KeyError
            If any of the labels is not found in the selected axis.

        See Also
        --------
        DataFrame.loc : Label-location based indexer for selection by label.
        DataFrame.dropna : Return DataFrame with labels on given axis omitted
            where (all or any) data are missing.
        DataFrame.drop_duplicates : Return DataFrame with duplicate rows
            removed, optionally only considering certain columns.
        Series.reindex
            Return only specified index labels of Series
        Series.dropna
            Return series without null values
        Series.drop_duplicates
            Return series with duplicate values removed

        Examples
        --------
        **Series**

        >>> s = cudf.Series([1,2,3], index=['x', 'y', 'z'])
        >>> s
        x    1
        y    2
        z    3
        dtype: int64

        Drop labels x and z

        >>> s.drop(labels=['x', 'z'])
        y    2
        dtype: int64

        Drop a label from the second level in MultiIndex Series.

        >>> midx = cudf.MultiIndex.from_product([[0, 1, 2], ['x', 'y']])
        >>> s = cudf.Series(range(6), index=midx)
        >>> s
        0  x    0
           y    1
        1  x    2
           y    3
        2  x    4
           y    5
        dtype: int64
        >>> s.drop(labels='y', level=1)
        0  x    0
        1  x    2
        2  x    4
        Name: 2, dtype: int64

        **DataFrame**

        >>> import cudf
        >>> df = cudf.DataFrame({"A": [1, 2, 3, 4],
        ...                      "B": [5, 6, 7, 8],
        ...                      "C": [10, 11, 12, 13],
        ...                      "D": [20, 30, 40, 50]})
        >>> df
           A  B   C   D
        0  1  5  10  20
        1  2  6  11  30
        2  3  7  12  40
        3  4  8  13  50

        Drop columns

        >>> df.drop(['B', 'C'], axis=1)
           A   D
        0  1  20
        1  2  30
        2  3  40
        3  4  50
        >>> df.drop(columns=['B', 'C'])
           A   D
        0  1  20
        1  2  30
        2  3  40
        3  4  50

        Drop a row by index

        >>> df.drop([0, 1])
           A  B   C   D
        2  3  7  12  40
        3  4  8  13  50

        Drop columns and/or rows of MultiIndex DataFrame

        >>> midx = cudf.MultiIndex(levels=[['lama', 'cow', 'falcon'],
        ...                              ['speed', 'weight', 'length']],
        ...                      codes=[[0, 0, 0, 1, 1, 1, 2, 2, 2],
        ...                             [0, 1, 2, 0, 1, 2, 0, 1, 2]])
        >>> df = cudf.DataFrame(index=midx, columns=['big', 'small'],
        ...                   data=[[45, 30], [200, 100], [1.5, 1], [30, 20],
        ...                         [250, 150], [1.5, 0.8], [320, 250],
        ...                         [1, 0.8], [0.3, 0.2]])
        >>> df
                         big  small
        lama   speed    45.0   30.0
               weight  200.0  100.0
               length    1.5    1.0
        cow    speed    30.0   20.0
               weight  250.0  150.0
               length    1.5    0.8
        falcon speed   320.0  250.0
               weight    1.0    0.8
               length    0.3    0.2
        >>> df.drop(index='cow', columns='small')
                         big
        lama   speed    45.0
               weight  200.0
               length    1.5
        falcon speed   320.0
               weight    1.0
               length    0.3
        >>> df.drop(index='length', level=1)
                         big  small
        lama   speed    45.0   30.0
               weight  200.0  100.0
        cow    speed    30.0   20.0
               weight  250.0  150.0
        falcon speed   320.0  250.0
               weight    1.0    0.8
        """
        if labels is not None:
            if index is not None or columns is not None:
                raise ValueError(
                    "Cannot specify both 'labels' and 'index'/'columns'"
                )
            target = labels
        elif index is not None:
            target = index
            axis = 0
        elif columns is not None:
            target = columns
            axis = 1
        else:
            raise ValueError(
                "Need to specify at least one of 'labels', "
                "'index' or 'columns'"
            )

        if inplace:
            out = self
        else:
            out = self.copy()

        if axis in (1, "columns"):
            for label in _get_unique_drop_labels(target):
                out._drop_column(label, errors=errors)
        elif axis in (0, "index"):
            dropped = _drop_rows_by_labels(out, target, level, errors)

            if columns is not None:
                for label in _get_unique_drop_labels(columns):
                    dropped._drop_column(label, errors=errors)

            out._mimic_inplace(dropped, inplace=True)

        if not inplace:
            return out

    @_performance_tracking
    def _explode(self, explode_column: Any, ignore_index: bool):
        # Helper function for `explode` in `Series` and `Dataframe`, explodes a
        # specified nested column. Other columns' corresponding rows are
        # duplicated. If ignore_index is set, the original index is not
        # exploded and will be replaced with a `RangeIndex`.
        if not isinstance(self._data[explode_column].dtype, ListDtype):
            result = self.copy()
            if ignore_index:
                result.index = RangeIndex(len(result))
            return result

        column_index = self._column_names.index(explode_column)
        if not ignore_index:
            idx_cols = self.index._columns
        else:
            idx_cols = ()

        with acquire_spill_lock():
            plc_table = plc.lists.explode_outer(
                plc.Table(
                    [
                        col.to_pylibcudf(mode="read")
                        for col in itertools.chain(idx_cols, self._columns)
                    ]
                ),
                column_index + len(idx_cols),
            )
            exploded = [
                ColumnBase.from_pylibcudf(col) for col in plc_table.columns()
            ]
        # We must copy inner datatype of the exploded list column to
        # maintain struct dtype key names
        element_type = cast(
            ListDtype, self._columns[column_index].dtype
        ).element_type
        exploded = [
            column._with_type_metadata(element_type)
            if i == column_index
            else column
            for i, column in enumerate(exploded, start=-len(idx_cols))
        ]
        return self._from_columns_like_self(
            exploded,
            self._column_names,
            self.index.names if not ignore_index else None,
        )

    @_performance_tracking
    def tile(self, count: int):
        """Repeats the rows `count` times to form a new Frame.

        Parameters
        ----------
        self : input Table containing columns to interleave.
        count : Number of times to tile "rows". Must be non-negative.

        Examples
        --------
        >>> import cudf
        >>> df  = cudf.Dataframe([[8, 4, 7], [5, 2, 3]])
        >>> count = 2
        >>> df.tile(df, count)
           0  1  2
        0  8  4  7
        1  5  2  3
        0  8  4  7
        1  5  2  3

        Returns
        -------
        The indexed frame containing the tiled "rows".
        """
        with acquire_spill_lock():
            plc_table = plc.reshape.tile(
                plc.Table(
                    [
                        col.to_pylibcudf(mode="read")
                        for col in itertools.chain(
                            self.index._columns, self._columns
                        )
                    ]
                ),
                count,
            )
            tiled = [
                ColumnBase.from_pylibcudf(plc) for plc in plc_table.columns()
            ]
        return self._from_columns_like_self(
            tiled,
            column_names=self._column_names,
            index_names=self._index_names,
        )

    @_performance_tracking
    def groupby(
        self,
        by=None,
        axis=0,
        level=None,
        as_index=True,
        sort=no_default,
        group_keys=False,
        observed=True,
        dropna=True,
    ):
        if sort is no_default:
            sort = cudf.get_option("mode.pandas_compatible")

        if axis not in (0, "index"):
            raise NotImplementedError("axis parameter is not yet implemented")

        if not observed:
            raise NotImplementedError(
                "observed parameter is not yet implemented"
            )

        if by is None and level is None:
            raise TypeError(
                "groupby() requires either by or level to be specified."
            )
        if group_keys is None:
            group_keys = False

        return (
            self.__class__._resampler(self, by=by)
            if isinstance(by, cudf.Grouper) and by.freq
            else self.__class__._groupby(
                self,
                by=by,
                level=level,
                as_index=as_index,
                dropna=dropna,
                sort=sort,
                group_keys=group_keys,
            )
        )

    @_performance_tracking
    @docutils.doc_apply(
        doc_binop_template.format(
            operation="Addition",
            op_name="add",
            equivalent_op="frame + other",
            df_op_example=textwrap.dedent(
                """
                >>> df.add(1)
                        angles  degrees
                circle          1      361
                triangle        4      181
                rectangle       5      361
                """,
            ),
            ser_op_example=textwrap.dedent(
                """
                >>> a.add(b)
                a       2
                b    <NA>
                c    <NA>
                d    <NA>
                e    <NA>
                dtype: int64
                >>> a.add(b, fill_value=0)
                a       2
                b       1
                c       1
                d       1
                e    <NA>
                dtype: int64
                """
            ),
        )
    )
    def add(self, other, axis, level=None, fill_value=None):
        if level is not None:
            raise NotImplementedError("level parameter is not supported yet.")

        return self._binaryop(other, "__add__", fill_value)

    @_performance_tracking
    @docutils.doc_apply(
        doc_binop_template.format(
            operation="Addition",
            op_name="radd",
            equivalent_op="other + frame",
            df_op_example=textwrap.dedent(
                """
                >>> df.radd(1)
                        angles  degrees
                circle          1      361
                triangle        4      181
                rectangle       5      361
                """
            ),
            ser_op_example=textwrap.dedent(
                """
                >>> a.radd(b)
                a       2
                b    <NA>
                c    <NA>
                d    <NA>
                e    <NA>
                dtype: int64
                >>> a.radd(b, fill_value=0)
                a       2
                b       1
                c       1
                d       1
                e    <NA>
                dtype: int64
                """
            ),
        )
    )
    def radd(self, other, axis, level=None, fill_value=None):
        if level is not None:
            raise NotImplementedError("level parameter is not supported yet.")

        return self._binaryop(other, "__radd__", fill_value)

    @_performance_tracking
    @docutils.doc_apply(
        doc_binop_template.format(
            operation="Subtraction",
            op_name="sub",
            equivalent_op="frame - other",
            df_op_example=textwrap.dedent(
                """
                >>> df.sub(1)
                        angles  degrees
                circle         -1      359
                triangle        2      179
                rectangle       3      359
                """
            ),
            ser_op_example=textwrap.dedent(
                """
                >>> a.sub(b)
                a       0
                b    <NA>
                c    <NA>
                d    <NA>
                e    <NA>
                dtype: int64
                >>> a.sub(b, fill_value=0)
                a       2
                b       1
                c       1
                d      -1
                e    <NA>
                dtype: int64
                """
            ),
        )
    )
    def subtract(self, other, axis, level=None, fill_value=None):
        if level is not None:
            raise NotImplementedError("level parameter is not supported yet.")

        return self._binaryop(other, "__sub__", fill_value)

    sub = subtract

    @_performance_tracking
    @docutils.doc_apply(
        doc_binop_template.format(
            operation="Subtraction",
            op_name="rsub",
            equivalent_op="other - frame",
            df_op_example=textwrap.dedent(
                """
                >>> df.rsub(1)
                        angles  degrees
                circle          1     -359
                triangle       -2     -179
                rectangle      -3     -359
                """
            ),
            ser_op_example=textwrap.dedent(
                """
                >>> a.rsub(b)
                a       0
                b    <NA>
                c    <NA>
                d    <NA>
                e    <NA>
                dtype: int64
                >>> a.rsub(b, fill_value=0)
                a       0
                b      -1
                c      -1
                d       1
                e    <NA>
                dtype: int64
                """
            ),
        )
    )
    def rsub(self, other, axis, level=None, fill_value=None):
        if level is not None:
            raise NotImplementedError("level parameter is not supported yet.")

        return self._binaryop(other, "__rsub__", fill_value)

    @_performance_tracking
    @docutils.doc_apply(
        doc_binop_template.format(
            operation="Multiplication",
            op_name="mul",
            equivalent_op="frame * other",
            df_op_example=textwrap.dedent(
                """
                >>> df.multiply(1)
                        angles  degrees
                circle          0      360
                triangle        3      180
                rectangle       4      360
                """
            ),
            ser_op_example=textwrap.dedent(
                """
                >>> a.multiply(b)
                a       1
                b    <NA>
                c    <NA>
                d    <NA>
                e    <NA>
                dtype: int64
                >>> a.multiply(b, fill_value=0)
                a       1
                b       0
                c       0
                d       0
                e    <NA>
                dtype: int64
                """
            ),
        )
    )
    def multiply(self, other, axis, level=None, fill_value=None):
        if level is not None:
            raise NotImplementedError("level parameter is not supported yet.")

        return self._binaryop(other, "__mul__", fill_value)

    mul = multiply

    @_performance_tracking
    @docutils.doc_apply(
        doc_binop_template.format(
            operation="Multiplication",
            op_name="rmul",
            equivalent_op="other * frame",
            df_op_example=textwrap.dedent(
                """
                >>> df.rmul(1)
                        angles  degrees
                circle          0      360
                triangle        3      180
                rectangle       4      360
                """
            ),
            ser_op_example=textwrap.dedent(
                """
                >>> a.rmul(b)
                a       1
                b    <NA>
                c    <NA>
                d    <NA>
                e    <NA>
                dtype: int64
                >>> a.rmul(b, fill_value=0)
                a       1
                b       0
                c       0
                d       0
                e    <NA>
                dtype: int64
                """
            ),
        )
    )
    def rmul(self, other, axis, level=None, fill_value=None):
        if level is not None:
            raise NotImplementedError("level parameter is not supported yet.")

        return self._binaryop(other, "__rmul__", fill_value)

    @_performance_tracking
    @docutils.doc_apply(
        doc_binop_template.format(
            operation="Modulo",
            op_name="mod",
            equivalent_op="frame % other",
            df_op_example=textwrap.dedent(
                """
                >>> df.mod(1)
                        angles  degrees
                circle          0        0
                triangle        0        0
                rectangle       0        0
                """
            ),
            ser_op_example=textwrap.dedent(
                """
                >>> a.mod(b)
                a       0
                b    <NA>
                c    <NA>
                d    <NA>
                e    <NA>
                dtype: int64
                >>> a.mod(b, fill_value=0)
                a             0
                b    4294967295
                c    4294967295
                d             0
                e          <NA>
                dtype: int64
                """
            ),
        )
    )
    def mod(self, other, axis, level=None, fill_value=None):
        if level is not None:
            raise NotImplementedError("level parameter is not supported yet.")

        return self._binaryop(other, "__mod__", fill_value)

    @_performance_tracking
    @docutils.doc_apply(
        doc_binop_template.format(
            operation="Modulo",
            op_name="rmod",
            equivalent_op="other % frame",
            df_op_example=textwrap.dedent(
                """
                >>> df.rmod(1)
                            angles  degrees
                circle     4294967295        1
                triangle            1        1
                rectangle           1        1
                """
            ),
            ser_op_example=textwrap.dedent(
                """
                >>> a.rmod(b)
                a       0
                b    <NA>
                c    <NA>
                d    <NA>
                e    <NA>
                dtype: int64
                >>> a.rmod(b, fill_value=0)
                a             0
                b             0
                c             0
                d    4294967295
                e          <NA>
                dtype: int64
                """
            ),
        )
    )
    def rmod(self, other, axis, level=None, fill_value=None):
        if level is not None:
            raise NotImplementedError("level parameter is not supported yet.")

        return self._binaryop(other, "__rmod__", fill_value)

    @_performance_tracking
    @docutils.doc_apply(
        doc_binop_template.format(
            operation="Exponential",
            op_name="pow",
            equivalent_op="frame ** other",
            df_op_example=textwrap.dedent(
                """
                >>> df.pow(1)
                        angles  degrees
                circle          0      360
                triangle        2      180
                rectangle       4      360
                """
            ),
            ser_op_example=textwrap.dedent(
                """
                >>> a.pow(b)
                a       1
                b    <NA>
                c    <NA>
                d    <NA>
                e    <NA>
                dtype: int64
                >>> a.pow(b, fill_value=0)
                a       1
                b       1
                c       1
                d       0
                e    <NA>
                dtype: int64
                """
            ),
        )
    )
    def pow(self, other, axis, level=None, fill_value=None):
        if level is not None:
            raise NotImplementedError("level parameter is not supported yet.")

        return self._binaryop(other, "__pow__", fill_value)

    @_performance_tracking
    @docutils.doc_apply(
        doc_binop_template.format(
            operation="Exponential",
            op_name="rpow",
            equivalent_op="other ** frame",
            df_op_example=textwrap.dedent(
                """
                >>> df.rpow(1)
                        angles  degrees
                circle          1        1
                triangle        1        1
                rectangle       1        1
                """
            ),
            ser_op_example=textwrap.dedent(
                """
                >>> a.rpow(b)
                a       1
                b    <NA>
                c    <NA>
                d    <NA>
                e    <NA>
                dtype: int64
                >>> a.rpow(b, fill_value=0)
                a       1
                b       0
                c       0
                d       1
                e    <NA>
                dtype: int64
                """
            ),
        )
    )
    def rpow(self, other, axis, level=None, fill_value=None):
        if level is not None:
            raise NotImplementedError("level parameter is not supported yet.")

        return self._binaryop(other, "__rpow__", fill_value)

    @_performance_tracking
    @docutils.doc_apply(
        doc_binop_template.format(
            operation="Integer division",
            op_name="floordiv",
            equivalent_op="frame // other",
            df_op_example=textwrap.dedent(
                """
                >>> df.floordiv(1)
                        angles  degrees
                circle          0      360
                triangle        3      180
                rectangle       4      360
                """
            ),
            ser_op_example=textwrap.dedent(
                """
                >>> a.floordiv(b)
                a       1
                b    <NA>
                c    <NA>
                d    <NA>
                e    <NA>
                dtype: int64
                >>> a.floordiv(b, fill_value=0)
                a                      1
                b    9223372036854775807
                c    9223372036854775807
                d                      0
                e                   <NA>
                dtype: int64
                """
            ),
        )
    )
    def floordiv(self, other, axis, level=None, fill_value=None):
        if level is not None:
            raise NotImplementedError("level parameter is not supported yet.")

        return self._binaryop(other, "__floordiv__", fill_value)

    @_performance_tracking
    @docutils.doc_apply(
        doc_binop_template.format(
            operation="Integer division",
            op_name="rfloordiv",
            equivalent_op="other // frame",
            df_op_example=textwrap.dedent(
                """
                >>> df.rfloordiv(1)
                                        angles  degrees
                circle     9223372036854775807        0
                triangle                     0        0
                rectangle                    0        0
                """
            ),
            ser_op_example=textwrap.dedent(
                """
                >>> a.rfloordiv(b)
                a       1
                b    <NA>
                c    <NA>
                d    <NA>
                e    <NA>
                dtype: int64
                >>> a.rfloordiv(b, fill_value=0)
                a                      1
                b                      0
                c                      0
                d    9223372036854775807
                e                   <NA>
                dtype: int64
                """
            ),
        )
    )
    def rfloordiv(self, other, axis, level=None, fill_value=None):
        if level is not None:
            raise NotImplementedError("level parameter is not supported yet.")

        return self._binaryop(other, "__rfloordiv__", fill_value)

    @_performance_tracking
    @docutils.doc_apply(
        doc_binop_template.format(
            operation="Floating division",
            op_name="truediv",
            equivalent_op="frame / other",
            df_op_example=textwrap.dedent(
                """
                >>> df.truediv(1)
                        angles  degrees
                circle        0.0    360.0
                triangle      3.0    180.0
                rectangle     4.0    360.0
                """
            ),
            ser_op_example=textwrap.dedent(
                """
                >>> a.truediv(b)
                a     1.0
                b    <NA>
                c    <NA>
                d    <NA>
                e    <NA>
                dtype: float64
                >>> a.truediv(b, fill_value=0)
                a     1.0
                b     Inf
                c     Inf
                d     0.0
                e    <NA>
                dtype: float64
                """
            ),
        )
    )
    def truediv(self, other, axis, level=None, fill_value=None):
        if level is not None:
            raise NotImplementedError("level parameter is not supported yet.")

        return self._binaryop(other, "__truediv__", fill_value)

    # Alias for truediv
    div = truediv
    divide = truediv

    @_performance_tracking
    @docutils.doc_apply(
        doc_binop_template.format(
            operation="Floating division",
            op_name="rtruediv",
            equivalent_op="other / frame",
            df_op_example=textwrap.dedent(
                """
                >>> df.rtruediv(1)
                            angles   degrees
                circle          inf  0.002778
                triangle   0.333333  0.005556
                rectangle  0.250000  0.002778
                """
            ),
            ser_op_example=textwrap.dedent(
                """
                >>> a.rtruediv(b)
                a     1.0
                b    <NA>
                c    <NA>
                d    <NA>
                e    <NA>
                dtype: float64
                >>> a.rtruediv(b, fill_value=0)
                a     1.0
                b     0.0
                c     0.0
                d     Inf
                e    <NA>
                dtype: float64
                """
            ),
        )
    )
    def rtruediv(self, other, axis, level=None, fill_value=None):
        if level is not None:
            raise NotImplementedError("level parameter is not supported yet.")

        return self._binaryop(other, "__rtruediv__", fill_value)

    # Alias for rtruediv
    rdiv = rtruediv

    @_performance_tracking
    @docutils.doc_apply(
        doc_binop_template.format(
            operation="Equal to",
            op_name="eq",
            equivalent_op="frame == other",
            df_op_example=textwrap.dedent(
                """
                >>> df.eq(1)
                        angles  degrees
                circle      False    False
                triangle    False    False
                rectangle   False    False
                """
            ),
            ser_op_example=textwrap.dedent(
                """
                >>> a.eq(b)
                a    True
                b    <NA>
                c    <NA>
                d    <NA>
                e    <NA>
                dtype: bool
                >>> a.eq(b, fill_value=0)
                a    True
                b   False
                c   False
                d   False
                e    <NA>
                dtype: bool
                """
            ),
        )
    )
    def eq(self, other, axis="columns", level=None, fill_value=None):
        return self._binaryop(
            other=other, op="__eq__", fill_value=fill_value, can_reindex=True
        )

    @_performance_tracking
    @docutils.doc_apply(
        doc_binop_template.format(
            operation="Not equal to",
            op_name="ne",
            equivalent_op="frame != other",
            df_op_example=textwrap.dedent(
                """
                >>> df.ne(1)
                        angles  degrees
                circle       True     True
                triangle     True     True
                rectangle    True     True
                """
            ),
            ser_op_example=textwrap.dedent(
                """
                >>> a.ne(b)
                a    False
                b    <NA>
                c    <NA>
                d    <NA>
                e    <NA>
                dtype: bool
                >>> a.ne(b, fill_value=0)
                a   False
                b    True
                c    True
                d    True
                e    <NA>
                dtype: bool
                """
            ),
        )
    )
    def ne(self, other, axis="columns", level=None, fill_value=None):
        return self._binaryop(
            other=other, op="__ne__", fill_value=fill_value, can_reindex=True
        )

    @_performance_tracking
    @docutils.doc_apply(
        doc_binop_template.format(
            operation="Less than",
            op_name="lt",
            equivalent_op="frame < other",
            df_op_example=textwrap.dedent(
                """
                >>> df.lt(1)
                        angles  degrees
                circle       True    False
                triangle    False    False
                rectangle   False    False
                """
            ),
            ser_op_example=textwrap.dedent(
                """
                >>> a.lt(b)
                a   False
                b    <NA>
                c    <NA>
                d    <NA>
                e    <NA>
                dtype: bool
                >>> a.lt(b, fill_value=0)
                a   False
                b   False
                c   False
                d    True
                e    <NA>
                dtype: bool
                """
            ),
        )
    )
    def lt(self, other, axis="columns", level=None, fill_value=None):
        return self._binaryop(
            other=other, op="__lt__", fill_value=fill_value, can_reindex=True
        )

    @_performance_tracking
    @docutils.doc_apply(
        doc_binop_template.format(
            operation="Less than or equal to",
            op_name="le",
            equivalent_op="frame <= other",
            df_op_example=textwrap.dedent(
                """
                >>> df.le(1)
                        angles  degrees
                circle       True    False
                triangle    False    False
                rectangle   False    False
                """
            ),
            ser_op_example=textwrap.dedent(
                """
                >>> a.le(b)
                a    True
                b    <NA>
                c    <NA>
                d    <NA>
                e    <NA>
                dtype: bool
                >>> a.le(b, fill_value=0)
                a    True
                b   False
                c   False
                d    True
                e    <NA>
                dtype: bool
                """
            ),
        )
    )
    def le(self, other, axis="columns", level=None, fill_value=None):
        return self._binaryop(
            other=other, op="__le__", fill_value=fill_value, can_reindex=True
        )

    @_performance_tracking
    @docutils.doc_apply(
        doc_binop_template.format(
            operation="Greater than",
            op_name="gt",
            equivalent_op="frame > other",
            df_op_example=textwrap.dedent(
                """
                >>> df.gt(1)
                        angles  degrees
                circle      False     True
                triangle     True     True
                rectangle    True     True
                """
            ),
            ser_op_example=textwrap.dedent(
                """
                >>> a.gt(b)
                a   False
                b    <NA>
                c    <NA>
                d    <NA>
                e    <NA>
                dtype: bool
                >>> a.gt(b, fill_value=0)
                a   False
                b    True
                c    True
                d   False
                e    <NA>
                dtype: bool
                """
            ),
        )
    )
    def gt(self, other, axis="columns", level=None, fill_value=None):
        return self._binaryop(
            other=other, op="__gt__", fill_value=fill_value, can_reindex=True
        )

    @_performance_tracking
    @docutils.doc_apply(
        doc_binop_template.format(
            operation="Greater than or equal to",
            op_name="ge",
            equivalent_op="frame >= other",
            df_op_example=textwrap.dedent(
                """
                >>> df.ge(1)
                        angles  degrees
                circle      False     True
                triangle     True     True
                rectangle    True     True
                """
            ),
            ser_op_example=textwrap.dedent(
                """
                >>> a.ge(b)
                a    True
                b    <NA>
                c    <NA>
                d    <NA>
                e    <NA>
                dtype: bool
                >>> a.ge(b, fill_value=0)
                a   True
                b    True
                c    True
                d   False
                e    <NA>
                dtype: bool
                """
            ),
        )
    )
    def ge(self, other, axis="columns", level=None, fill_value=None):
        return self._binaryop(
            other=other, op="__ge__", fill_value=fill_value, can_reindex=True
        )

    def _preprocess_subset(self, subset) -> set[abc.Hashable]:
        if subset is None:
            subset = self._column_names
        elif (
            is_scalar(subset)
            or isinstance(subset, tuple)
            and subset in self._column_names
        ):
            subset = (subset,)
        diff = set(subset) - set(self._column_names)
        if len(diff) != 0:
            raise KeyError(f"columns {diff} do not exist")
        return subset

    @_performance_tracking
    def rank(
        self,
        axis=0,
        method="average",
        numeric_only=False,
        na_option="keep",
        ascending=True,
        pct=False,
    ):
        """
        Compute numerical data ranks (1 through n) along axis.

        By default, equal values are assigned a rank that is the average of the
        ranks of those values.

        Parameters
        ----------
        axis : {0 or 'index'}, default 0
            Index to direct ranking.
        method : {'average', 'min', 'max', 'first', 'dense'}, default 'average'
            How to rank the group of records that have the same value
            (i.e. ties):
            * average: average rank of the group
            * min: lowest rank in the group
            * max: highest rank in the group
            * first: ranks assigned in order they appear in the array
            * dense: like 'min', but rank always increases by 1 between groups.
        numeric_only : bool, default False
            For DataFrame objects, rank only numeric columns if set to True.
        na_option : {'keep', 'top', 'bottom'}, default 'keep'
            How to rank NaN values:
            * keep: assign NaN rank to NaN values
            * top: assign smallest rank to NaN values if ascending
            * bottom: assign highest rank to NaN values if ascending.
        ascending : bool, default True
            Whether or not the elements should be ranked in ascending order.
        pct : bool, default False
            Whether or not to display the returned rankings in percentile
            form.

        Returns
        -------
        same type as caller
            Return a Series or DataFrame with data ranks as values.
        """
        if method not in {"average", "min", "max", "first", "dense"}:
            raise KeyError(method)

        method_enum = plc.aggregation.RankMethod[method.upper()]
        if na_option not in {"keep", "top", "bottom"}:
            raise ValueError(
                "na_option must be one of 'keep', 'top', or 'bottom'"
            )

        if axis not in (0, "index"):
            raise NotImplementedError(
                f"axis must be `0`/`index`, "
                f"axis={axis} is not yet supported in rank"
            )

        num_cols = self._num_columns
        dropped_cols = False
        source = self
        if numeric_only:
            if isinstance(
                source, cudf.Series
            ) and not _is_non_decimal_numeric_dtype(self.dtype):
                raise TypeError(
                    "Series.rank does not allow numeric_only=True with "
                    "non-numeric dtype."
                )
            numeric_cols = (
                name
                for name, dtype in self._dtypes
                if _is_non_decimal_numeric_dtype(dtype)
            )
            source = self._get_columns_by_label(numeric_cols)
            if source.empty:
                return source.astype("float64")
            elif source._num_columns != num_cols:
                dropped_cols = True

        column_order = (
            plc.types.Order.ASCENDING
            if ascending
            else plc.types.Order.DESCENDING
        )
        # ascending
        #    #top    = na_is_smallest
        #    #bottom = na_is_largest
        #    #keep   = na_is_largest
        # descending
        #    #top    = na_is_largest
        #    #bottom = na_is_smallest
        #    #keep   = na_is_smallest
        if ascending:
            if na_option == "top":
                null_precedence = plc.types.NullOrder.BEFORE
            else:
                null_precedence = plc.types.NullOrder.AFTER
        else:
            if na_option == "top":
                null_precedence = plc.types.NullOrder.AFTER
            else:
                null_precedence = plc.types.NullOrder.BEFORE
        c_null_handling = (
            plc.types.NullPolicy.EXCLUDE
            if na_option == "keep"
            else plc.types.NullPolicy.INCLUDE
        )

        with acquire_spill_lock():
            result_columns = [
                ColumnBase.from_pylibcudf(
                    plc.sorting.rank(
                        col.to_pylibcudf(mode="read"),
                        method_enum,
                        column_order,
                        c_null_handling,
                        null_precedence,
                        pct,
                    )
                )
                for col in source._columns
            ]

        if dropped_cols:
            result = type(source)._from_data(
                ColumnAccessor(
                    dict(zip(source._column_names, result_columns)),
                    multiindex=self._data.multiindex,
                    level_names=self._data.level_names,
                    label_dtype=self._data.label_dtype,
                    verify=False,
                ),
            )
        else:
            result = source._from_data_like_self(
                self._data._from_columns_like_self(result_columns)
            )
        result.index = source.index
        return result.astype(np.float64)

    def convert_dtypes(
        self,
        infer_objects: bool = True,
        convert_string: bool = True,
        convert_integer: bool = True,
        convert_boolean: bool = True,
        convert_floating: bool = True,
        dtype_backend=None,
    ) -> Self:
        """
        Convert columns to the best possible nullable dtypes.

        If the dtype is numeric, and consists of all integers, convert
        to an appropriate integer extension type. Otherwise, convert
        to an appropriate floating type.

        All other dtypes are always returned as-is as all dtypes in
        cudf are nullable.
        """
        if not (convert_floating and convert_integer):
            return self.copy()
        else:
            cols = []
            for col in self._columns:
                if col.dtype.kind == "f":
                    col = col.fillna(0)
                    as_int = col.astype("int64")
                    if cp.allclose(col, as_int):
                        cols.append(as_int)
                        continue
                cols.append(col)
            return self._from_data_like_self(
                self._data._from_columns_like_self(cols, verify=False)
            )

    @_warn_no_dask_cudf
    def __dask_tokenize__(self):
        from dask.base import normalize_token

        return [
            type(self),
            str(dict(self._dtypes)),
            *[
                normalize_token(col.dtype.categories)
                for col in self._columns
                if col.dtype == "category"
            ],
            normalize_token(self.index),
            normalize_token(self.hash_values().values_host),
        ]


def _check_duplicate_level_names(specified, level_names):
    """Raise if any of `specified` has duplicates in `level_names`."""
    if specified is None:
        return
    if len(set(level_names)) == len(level_names):
        return
    duplicates = {key for key, val in Counter(level_names).items() if val > 1}

    duplicates_specified = [spec for spec in specified if spec in duplicates]
    if not len(duplicates_specified) == 0:
        # Note: pandas raises first encountered duplicates, cuDF raises all.
        raise ValueError(
            f"The names {duplicates_specified} occurs multiple times, use a"
            " level number"
        )


@_performance_tracking
def _get_replacement_values_for_columns(
    to_replace: Any, value: Any, columns_dtype_map: dict[Any, Any]
) -> tuple[dict[Any, bool], dict[Any, Any], dict[Any, Any]]:
    """
    Returns a per column mapping for the values to be replaced, new
    values to be replaced with and if all the values are empty.

    Parameters
    ----------
    to_replace : numeric, str, list-like or dict
        Contains the values to be replaced.
    value : numeric, str, list-like, or dict
        Contains the values to replace `to_replace` with.
    columns_dtype_map : dict
        A column to dtype mapping representing dtype of columns.

    Returns
    -------
    all_na_columns : dict
        A dict mapping of all columns if they contain all na values
    to_replace_columns : dict
        A dict mapping of all columns and the existing values that
        have to be replaced.
    values_columns : dict
        A dict mapping of all columns and the corresponding values
        to be replaced with.
    """
    to_replace_columns: dict[Any, Any] = {}
    values_columns: dict[Any, Any] = {}
    all_na_columns: dict[Any, Any] = {}

    if is_scalar(to_replace) and is_scalar(value):
        to_replace_columns = {col: [to_replace] for col in columns_dtype_map}
        values_columns = {col: [value] for col in columns_dtype_map}
    elif cudf.api.types.is_list_like(to_replace) or isinstance(
        to_replace, (ColumnBase, BaseIndex)
    ):
        if is_scalar(value):
            to_replace_columns = {col: to_replace for col in columns_dtype_map}
            values_columns = {
                col: [value]
                if _is_non_decimal_numeric_dtype(columns_dtype_map[col])
                else as_column(
                    value,
                    length=len(to_replace),
                    dtype=cudf.dtype(type(value)),
                )
                for col in columns_dtype_map
            }
        elif cudf.api.types.is_list_like(
            value
        ) or cudf.utils.dtypes.is_column_like(value):
            if len(to_replace) != len(value):
                raise ValueError(
                    f"Replacement lists must be "
                    f"of same length."
                    f" Expected {len(to_replace)}, got {len(value)}."
                )
            else:
                to_replace_columns = {
                    col: to_replace for col in columns_dtype_map
                }
                values_columns = {col: value for col in columns_dtype_map}
        else:
            raise TypeError(
                "value argument must be scalar, list-like or Series"
            )
    elif _is_series(to_replace):
        if value is None or value is no_default:
            to_replace_columns = {
                col: as_column(to_replace.index) for col in columns_dtype_map
            }
            values_columns = {col: to_replace for col in columns_dtype_map}
        elif is_dict_like(value):
            to_replace_columns = {
                col: to_replace[col]
                for col in columns_dtype_map
                if col in to_replace
            }
            values_columns = {
                col: value[col] for col in to_replace_columns if col in value
            }
        elif is_scalar(value) or _is_series(value):
            to_replace_columns = {
                col: to_replace[col]
                for col in columns_dtype_map
                if col in to_replace
            }
            values_columns = {
                col: [value] if is_scalar(value) else value[col]
                for col in to_replace_columns
                if col in value
            }
        else:
            raise ValueError(
                "Series.replace cannot use dict-like to_replace and non-None "
                "value"
            )
    elif is_dict_like(to_replace):
        if value is None or value is no_default:
            to_replace_columns = {
                col: list(to_replace.keys()) for col in columns_dtype_map
            }
            values_columns = {
                col: list(to_replace.values()) for col in columns_dtype_map
            }
        elif is_dict_like(value):
            to_replace_columns = {
                col: to_replace[col]
                for col in columns_dtype_map
                if col in to_replace
            }
            values_columns = {
                col: value[col] for col in columns_dtype_map if col in value
            }
        elif is_scalar(value) or _is_series(value):
            to_replace_columns = {
                col: to_replace[col]
                for col in columns_dtype_map
                if col in to_replace
            }
            values_columns = {
                col: [value] if is_scalar(value) else value
                for col in columns_dtype_map
                if col in to_replace
            }
        else:
            raise TypeError("value argument must be scalar, dict, or Series")
    else:
        raise TypeError(
            "Expecting 'to_replace' to be either a scalar, array-like, "
            "dict or None, got invalid type "
            f"'{type(to_replace).__name__}'"
        )

    to_replace_columns = {
        key: [value] if is_scalar(value) else value
        for key, value in to_replace_columns.items()
    }
    values_columns = {
        key: [value] if is_scalar(value) else value
        for key, value in values_columns.items()
    }

    for i in to_replace_columns:
        if i in values_columns:
            if isinstance(values_columns[i], list):
                all_na = values_columns[i].count(None) == len(
                    values_columns[i]
                )
            else:
                all_na = False
            all_na_columns[i] = all_na

    return all_na_columns, to_replace_columns, values_columns


def _is_series(obj: Any) -> bool:
    """
    Checks if the `obj` is of type `cudf.Series`
    instead of checking for isinstance(obj, cudf.Series)
    to avoid circular imports.
    """
    return isinstance(obj, IndexedFrame) and obj.ndim == 1


@_performance_tracking
def _drop_rows_by_labels(
    obj: DataFrameOrSeries,
    labels: ColumnLike | abc.Iterable | str,
    level: int | str,
    errors: str,
) -> DataFrameOrSeries:
    """Remove rows specified by `labels`.

    If `errors="raise"`, an error is raised if some items in `labels` do not
    exist in `obj.index`.

    Will raise if level(int) is greater or equal to index nlevels.
    """
    if isinstance(level, int) and level >= obj.index.nlevels:
        raise ValueError("Param level out of bounds.")

    if not isinstance(labels, cudf.core.single_column_frame.SingleColumnFrame):
        labels = as_column(labels)

    if isinstance(obj.index, cudf.MultiIndex):
        if level is None:
            level = 0

        levels_index = obj.index.get_level_values(level)
        if errors == "raise" and not labels.isin(levels_index).all():  # type: ignore[union-attr]
            raise KeyError("One or more values not found in axis")

        if isinstance(level, int):
            ilevel = level
        else:
            ilevel = obj.index.names.index(level)

        # 1. Merge Index df and data df along column axis:
        # | id | .index df | data column(s) |
        idx_nlv = obj.index.nlevels
        working_df = obj.index.to_frame(index=False)
        working_df.columns = list(range(idx_nlv))
        for i, col in enumerate(obj._data):
            working_df[idx_nlv + i] = obj._data[col]
        # 2. Set `level` as common index:
        # | level | .index df w/o level | data column(s) |
        working_df = working_df.set_index(level)

        # 3. Use "leftanti" join to drop
        # TODO: use internal API with "leftanti" and specify left and right
        # join keys to bypass logic check
        if isinstance(labels, ColumnBase):
            join_index = cudf.Index._from_column(labels, name=level)
        else:
            join_index = cudf.Index(labels, name=level)
        to_join = cudf.DataFrame(index=join_index)
        join_res = working_df.join(to_join, how="leftanti")

        # 4. Reconstruct original layout, and rename
        join_res._insert(
            ilevel, name=join_res.index.name, value=join_res.index
        )

        midx = cudf.MultiIndex.from_frame(
            join_res.iloc[:, 0:idx_nlv], names=obj.index.names
        )

        if isinstance(obj, cudf.Series):
            return obj.__class__._from_data(
                join_res.iloc[:, idx_nlv:]._data, index=midx, name=obj.name
            )
        else:
            return obj.__class__._from_data(
                join_res.iloc[:, idx_nlv:]._data,
                index=midx,
                columns=obj._data.to_pandas_index,
            )

    else:
        if errors == "raise" and not labels.isin(obj.index).all():  # type: ignore[union-attr]
            raise KeyError("One or more values not found in axis")

        if isinstance(labels, ColumnBase):
            idx = cudf.Index._from_column(labels, name=obj.index.name)
        else:
            idx = cudf.Index(labels, name=labels.name)
        key_df = cudf.DataFrame._from_data(data={}, index=idx)
        if isinstance(obj, cudf.DataFrame):
            res = obj.join(key_df, how="leftanti")
        else:
            res = obj.to_frame(name="tmp").join(key_df, how="leftanti")["tmp"]
            res.name = obj.name
        # Join changes the index to common type,
        # but we need to preserve the type of
        # index being returned, Hence this type-cast.
        res.index = res.index.astype(obj.index.dtype)
        return res


def _is_same_dtype(lhs_dtype, rhs_dtype):
    # Utility specific to `_reindex` to check
    # for matching column dtype.
    if lhs_dtype == rhs_dtype:
        return True
    elif (
        isinstance(lhs_dtype, cudf.CategoricalDtype)
        and isinstance(rhs_dtype, cudf.CategoricalDtype)
        and lhs_dtype.categories.dtype == rhs_dtype.categories.dtype
    ):
        # OK if categories are not all the same
        return True
    elif (
        isinstance(lhs_dtype, cudf.CategoricalDtype)
        and not isinstance(rhs_dtype, cudf.CategoricalDtype)
        and lhs_dtype.categories.dtype == rhs_dtype
    ):
        return True
    elif (
        isinstance(rhs_dtype, cudf.CategoricalDtype)
        and not isinstance(lhs_dtype, cudf.CategoricalDtype)
        and rhs_dtype.categories.dtype == lhs_dtype
    ):
        return True
    else:
        return False<|MERGE_RESOLUTION|>--- conflicted
+++ resolved
@@ -3264,13 +3264,8 @@
         result = as_column(
             True, length=len(self), dtype=bool
         )._scatter_by_column(
-<<<<<<< HEAD
             distinct,  # type: ignore[arg-type]
-            cudf.Scalar(False),
-=======
-            distinct,
             pa_scalar_to_plc_scalar(pa.scalar(False)),
->>>>>>> e20abb9a
             bounds_check=False,
         )
         return cudf.Series._from_column(result, index=self.index, name=name)
