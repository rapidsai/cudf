--- conflicted
+++ resolved
@@ -1009,11 +1009,7 @@
         )
 
     @_performance_tracking
-<<<<<<< HEAD
-    def to_frame(self, name: Hashable = no_default) -> cudf.DataFrame:
-=======
-    def to_frame(self, name: abc.Hashable = no_default) -> DataFrame:
->>>>>>> 6ec8a7b5
+    def to_frame(self, name: Hashable = no_default) -> DataFrame:
         """Convert Series into a DataFrame
 
         Parameters
