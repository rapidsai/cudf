--- conflicted
+++ resolved
@@ -1444,18 +1444,14 @@
 
         col = concat_columns([o._column for o in objs])
 
-<<<<<<< HEAD
-        if isinstance(col, cudf.core.column.DecimalBaseColumn):
-            col = col._with_type_metadata(objs[0]._column.dtype)
-
-        if isinstance(col, cudf.core.column.StructColumn):
-=======
         # Reassign precision for decimal cols & type schema for struct cols
         if isinstance(
             col,
-            (cudf.core.column.Decimal64Column, cudf.core.column.StructColumn),
+            (
+                cudf.core.column.DecimalBaseColumn,
+                cudf.core.column.StructColumn,
+            ),
         ):
->>>>>>> 12adb8a9
             col = col._with_type_metadata(objs[0].dtype)
 
         return cls(data=col, index=index, name=name)
