--- conflicted
+++ resolved
@@ -3476,135 +3476,7 @@
             res = res / float(res._column.sum())
         return res
 
-<<<<<<< HEAD
-    def hash_values(self):
-=======
-    def scale(self):
-        """
-        Scale values to [0, 1] in float64
-
-        Returns
-        -------
-        Series
-            A new series with values scaled to [0, 1].
-
-        Examples
-        --------
-        >>> import cudf
-        >>> series = cudf.Series([10, 11, 12, 0.5, 1])
-        >>> series
-        0    10.0
-        1    11.0
-        2    12.0
-        3     0.5
-        4     1.0
-        dtype: float64
-        >>> series.scale()
-        0    0.826087
-        1    0.913043
-        2    1.000000
-        3    0.000000
-        4    0.043478
-        dtype: float64
-        """
-        vmin = self.min()
-        vmax = self.max()
-        scaled = (self - vmin) / (vmax - vmin)
-        scaled._index = self._index.copy(deep=False)
-        return scaled
-
-    # Absolute
-    def abs(self):
-        """Absolute value of each element of the series.
-
-        Returns
-        -------
-        abs
-            Series containing the absolute value of each element.
-
-        Examples
-        --------
-        >>> import cudf
-        >>> series = cudf.Series([-1.10, 2, -3.33, 4])
-        >>> series
-        0   -1.10
-        1    2.00
-        2   -3.33
-        3    4.00
-        dtype: float64
-        >>> series.abs()
-        0    1.10
-        1    2.00
-        2    3.33
-        3    4.00
-        dtype: float64
-        """
-        return self._unaryop("abs")
-
-    # Rounding
-    def ceil(self):
-        """
-        Rounds each value upward to the smallest integral value not less
-        than the original.
-
-        Returns
-        -------
-        res
-            Returns a new Series with ceiling value of each element.
-
-        Examples
-        --------
-        >>> import cudf
-        >>> series = cudf.Series([1.1, 2.8, 3.5, 4.5])
-        >>> series
-        0    1.1
-        1    2.8
-        2    3.5
-        3    4.5
-        dtype: float64
-        >>> series.ceil()
-        0    2.0
-        1    3.0
-        2    4.0
-        3    5.0
-        dtype: float64
-        """
-        return self._unaryop("ceil")
-
-    def floor(self):
-        """Rounds each value downward to the largest integral value not greater
-        than the original.
-
-        Returns
-        -------
-        res
-            Returns a new Series with floor of each element.
-
-        Examples
-        --------
-        >>> import cudf
-        >>> series = cudf.Series([-1.9, 2, 0.2, 1.5, 0.0, 3.0])
-        >>> series
-        0   -1.9
-        1    2.0
-        2    0.2
-        3    1.5
-        4    0.0
-        5    3.0
-        dtype: float64
-        >>> series.floor()
-        0   -2.0
-        1    2.0
-        2    0.0
-        3    1.0
-        4    0.0
-        5    3.0
-        dtype: float64
-        """
-        return self._unaryop("floor")
-
     def hash_values(self, method="murmur3"):
->>>>>>> 061aa3a0
         """Compute the hash of values in this column.
 
         Parameters
