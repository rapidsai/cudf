# Copyright (c) 2018-2021, NVIDIA CORPORATION.
<<<<<<< HEAD
=======

>>>>>>> 6c116e38
import pickle
import warnings
from collections import abc as abc
from numbers import Number
from shutil import get_terminal_size
from uuid import uuid4

import cupy
import numpy as np
import pandas as pd
from nvtx import annotate
from pandas._config import get_option
from pandas.api.types import is_dict_like

import cudf
from cudf import _lib as libcudf
from cudf._lib.transform import bools_to_mask
from cudf.core.abc import Serializable
from cudf.core.column import (
    ColumnBase,
    DatetimeColumn,
    TimeDeltaColumn,
    arange,
    as_column,
    column,
    column_empty_like,
    full,
)
from cudf.core.column.categorical import (
    CategoricalAccessor as CategoricalAccessor,
)
from cudf.core.column.lists import ListMethods
from cudf.core.column.string import StringMethods
from cudf.core.column_accessor import ColumnAccessor
from cudf.core.frame import Frame
from cudf.core.groupby.groupby import SeriesGroupBy
from cudf.core.index import Index, RangeIndex, as_index
from cudf.core.indexing import _SeriesIlocIndexer, _SeriesLocIndexer
from cudf.core.window import Rolling
from cudf.utils import cudautils, docutils, ioutils, utils
from cudf.utils.docutils import copy_docstring
from cudf.utils.dtypes import (
    can_convert_to_column,
    is_decimal_dtype,
    is_list_dtype,
    is_list_like,
    is_mixed_with_object_dtype,
    is_scalar,
    is_string_dtype,
    min_scalar_type,
    numeric_normalize_types,
)
from cudf.utils.utils import (
    get_appropriate_dispatched_func,
    get_relevant_submodule,
)


class Series(Frame, Serializable):
    @property
    def _constructor(self):
        return Series

    @property
    def _constructor_sliced(self):
        raise NotImplementedError(
            "_constructor_sliced not supported for Series!"
        )

    @property
    def _constructor_expanddim(self):
        return cudf.DataFrame

    @classmethod
    def from_categorical(cls, categorical, codes=None):
        """Creates from a pandas.Categorical

        If ``codes`` is defined, use it instead of ``categorical.codes``
        """
        col = cudf.core.column.categorical.pandas_categorical_as_column(
            categorical, codes=codes
        )
        return Series(data=col)

    @classmethod
    def from_masked_array(cls, data, mask, null_count=None):
        """Create a Series with null-mask.
        This is equivalent to:

            Series(data).set_mask(mask, null_count=null_count)

        Parameters
        ----------
        data : 1D array-like
            The values.  Null values must not be skipped.  They can appear
            as garbage values.
        mask : 1D array-like
            The null-mask.  Valid values are marked as ``1``; otherwise ``0``.
            The mask bit given the data index ``idx`` is computed as::

                (mask[idx // 8] >> (idx % 8)) & 1
        null_count : int, optional
            The number of null values.
            If None, it is calculated automatically.
        """
        col = column.as_column(data).set_mask(mask)
        return cls(data=col)

    def __init__(
        self, data=None, index=None, dtype=None, name=None, nan_as_null=True,
    ):
        """
        One-dimensional GPU array (including time series).

        Labels need not be unique but must be a hashable type. The object
        supports both integer- and label-based indexing and provides a
        host of methods for performing operations involving the index.
        Statistical methods from ndarray have been overridden to
        automatically exclude missing data (currently represented
        as null/NaN).

        Operations between Series (`+`, `-`, `/`, `*`, `**`) align
        values based on their associated index values-– they need
        not be the same length. The result index will be the
        sorted union of the two indexes.

        ``Series`` objects are used as columns of ``DataFrame``.

        Parameters
        ----------
        data : array-like, Iterable, dict, or scalar value
            Contains data stored in Series.

        index : array-like or Index (1d)
            Values must be hashable and have the same length
            as data. Non-unique index values are allowed. Will
            default to RangeIndex (0, 1, 2, …, n) if not provided.
            If both a dict and index sequence are used, the index will
            override the keys found in the dict.

        dtype : str, numpy.dtype, or ExtensionDtype, optional
            Data type for the output Series. If not specified,
            this will be inferred from data.

        name : str, optional
            The name to give to the Series.

        nan_as_null : bool, Default True
            If ``None``/``True``, converts ``np.nan`` values to
            ``null`` values.
            If ``False``, leaves ``np.nan`` values as is.
        """
        if isinstance(data, pd.Series):
            if name is None:
                name = data.name
            if isinstance(data.index, pd.MultiIndex):
                index = cudf.from_pandas(data.index)
            else:
                index = as_index(data.index)
        elif isinstance(data, pd.Index):
            name = data.name
            data = data.values
        elif isinstance(data, Index):
            name = data.name
            data = data._values
            if dtype is not None:
                data = data.astype(dtype)
        elif isinstance(data, ColumnAccessor):
            name, data = data.names[0], data.columns[0]

        if isinstance(data, Series):
            index = data._index if index is None else index
            if name is None:
                name = data.name
            data = data._column
            if dtype is not None:
                data = data.astype(dtype)

        if isinstance(data, dict):
            index = data.keys()
            data = column.as_column(
                data.values(), nan_as_null=nan_as_null, dtype=dtype
            )

        if data is None:
            if index is not None:
                data = column.column_empty(
                    row_count=len(index), dtype=None, masked=True
                )
            else:
                data = {}

        if not isinstance(data, column.ColumnBase):
            data = column.as_column(data, nan_as_null=nan_as_null, dtype=dtype)
        else:
            if dtype is not None:
                data = data.astype(dtype)

        if index is not None and not isinstance(index, Index):
            index = as_index(index)

        assert isinstance(data, column.ColumnBase)

        super().__init__({name: data})
        self._index = RangeIndex(len(data)) if index is None else index

    @classmethod
    def _from_table(cls, table, index=None):
        name = next(iter(table._data.keys()))
        data = next(iter(table._data.values()))
        if index is None:
            if table._index is not None:
                index = Index._from_table(table._index)
        return cls(data=data, index=index, name=name)

    @property
    def _column(self):
        return self._data[self.name]

    @_column.setter
    def _column(self, value):
        self._data[self.name] = value

    def __contains__(self, item):
        return item in self._index

    @classmethod
    def from_pandas(cls, s, nan_as_null=None):
        """
        Convert from a Pandas Series.

        Parameters
        ----------
        s : Pandas Series object
            A Pandas Series object which has to be converted
            to cuDF Series.
        nan_as_null : bool, Default None
            If ``None``/``True``, converts ``np.nan`` values to
            ``null`` values.
            If ``False``, leaves ``np.nan`` values as is.

        Raises
        ------
        TypeError for invalid input type.

        Examples
        --------
        >>> import cudf
        >>> import pandas as pd
        >>> import numpy as np
        >>> data = [10, 20, 30, np.nan]
        >>> pds = pd.Series(data)
        >>> cudf.Series.from_pandas(pds)
        0    10.0
        1    20.0
        2    30.0
        3    <NA>
        dtype: float64
        >>> cudf.Series.from_pandas(pds, nan_as_null=False)
        0    10.0
        1    20.0
        2    30.0
        3     NaN
        dtype: float64
        """
        return cls(s, nan_as_null=nan_as_null)

    @property
    def values(self):
        """
        Return a CuPy representation of the Series.

        Only the values in the Series will be returned.

        Returns
        -------
        out : cupy.ndarray
            The values of the Series.

        Examples
        --------
        >>> import cudf
        >>> ser = cudf.Series([1, -10, 100, 20])
        >>> ser.values
        array([  1, -10, 100,  20])
        >>> type(ser.values)
        <class 'cupy.core.core.ndarray'>
        """
        return self._column.values

    @property
    def values_host(self):
        """
        Return a numpy representation of the Series.

        Only the values in the Series will be returned.

        Returns
        -------
        out : numpy.ndarray
            The values of the Series.

        Examples
        --------
        >>> import cudf
        >>> ser = cudf.Series([1, -10, 100, 20])
        >>> ser.values_host
        array([  1, -10, 100,  20])
        >>> type(ser.values_host)
        <class 'numpy.ndarray'>
        """
        return self._column.values_host

    def serialize(self):
        header = {}
        frames = []
        header["index"], index_frames = self._index.serialize()
        header["name"] = pickle.dumps(self.name)
        frames.extend(index_frames)
        header["index_frame_count"] = len(index_frames)
        header["column"], column_frames = self._column.serialize()
        header["type-serialized"] = pickle.dumps(type(self))
        frames.extend(column_frames)
        header["column_frame_count"] = len(column_frames)

        return header, frames

    @property
    def shape(self):
        """Returns a tuple representing the dimensionality of the Series.
        """
        return (len(self),)

    @property
    def dt(self):
        """
        Accessor object for datetimelike properties of the Series values.

        Examples
        --------
        >>> s.dt.hour
        >>> s.dt.second
        >>> s.dt.day

        Returns
        -------
            A Series indexed like the original Series.

        Raises
        ------
            TypeError if the Series does not contain datetimelike values.
        """
        if isinstance(self._column, DatetimeColumn):
            return DatetimeProperties(self)
        elif isinstance(self._column, TimeDeltaColumn):
            return TimedeltaProperties(self)
        else:
            raise AttributeError(
                "Can only use .dt accessor with datetimelike values"
            )

    @property
    def ndim(self):
        """Dimension of the data. Series ndim is always 1.
        """
        return 1

    @property
    def name(self):
        """Returns name of the Series.
        """
        return self._data.names[0]

    @name.setter
    def name(self, value):
        col = self._data.pop(self.name)
        self._data[value] = col

    @classmethod
    def deserialize(cls, header, frames):
        index_nframes = header["index_frame_count"]
        idx_typ = pickle.loads(header["index"]["type-serialized"])
        index = idx_typ.deserialize(header["index"], frames[:index_nframes])
        name = pickle.loads(header["name"])

        frames = frames[index_nframes:]

        column_nframes = header["column_frame_count"]
        col_typ = pickle.loads(header["column"]["type-serialized"])
        column = col_typ.deserialize(header["column"], frames[:column_nframes])

        return Series(column, index=index, name=name)

    def _copy_construct_defaults(self):
        return dict(data=self._column, index=self._index, name=self.name)

    def _copy_construct(self, **kwargs):
        """Shallow copy this object by replacing certain ctor args.
        """
        params = self._copy_construct_defaults()
        cls = type(self)
        params.update(kwargs)
        return cls(**params)

    @classmethod
    def from_arrow(cls, array):
        """
        Convert from PyArrow Array/ChunkedArray to Series.

        Parameters
        ----------
        array : PyArrow Array/ChunkedArray
            PyArrow Object which has to be converted to cudf Series.

        Raises
        ------
        TypeError for invalid input type.

        Returns
        -------
        cudf Series

        Examples
        --------
        >>> import cudf
        >>> import pyarrow as pa
        >>> cudf.Series.from_arrow(pa.array(["a", "b", None]))
        0       a
        1       b
        2    <NA>
        dtype: object
        """

        return cls(cudf.core.column.ColumnBase.from_arrow(array))

    def to_arrow(self):
        """
        Convert Series to a PyArrow Array.

        Returns
        -------
        PyArrow Array

        Examples
        --------
        >>> import cudf
        >>> sr = cudf.Series(["a", "b", None])
        >>> sr.to_arrow()
        <pyarrow.lib.StringArray object at 0x7f796b0e7600>
        [
          "a",
          "b",
          null
        ]
        """
        return self._column.to_arrow()

    def copy(self, deep=True):
        """
        Make a copy of this object's indices and data.

        When ``deep=True`` (default), a new object will be created with a
        copy of the calling object's data and indices. Modifications to
        the data or indices of the copy will not be reflected in the
        original object (see notes below).
        When ``deep=False``, a new object will be created without copying
        the calling object's data or index (only references to the data
        and index are copied). Any changes to the data of the original
        will be reflected in the shallow copy (and vice versa).

        Parameters
        ----------
        deep : bool, default True
            Make a deep copy, including a copy of the data and the indices.
            With ``deep=False`` neither the indices nor the data are copied.

        Returns
        -------
        copy : Series or DataFrame
            Object type matches caller.


        Examples
        --------
        >>> s = cudf.Series([1, 2], index=["a", "b"])
        >>> s
        a    1
        b    2
        dtype: int64
        >>> s_copy = s.copy()
        >>> s_copy
        a    1
        b    2
        dtype: int64

        **Shallow copy versus default (deep) copy:**

        >>> s = cudf.Series([1, 2], index=["a", "b"])
        >>> deep = s.copy()
        >>> shallow = s.copy(deep=False)

        Shallow copy shares data and index with original.

        >>> s is shallow
        False
        >>> s._column is shallow._column and s.index is shallow.index
        True

        Deep copy has own copy of data and index.

        >>> s is deep
        False
        >>> s.values is deep.values or s.index is deep.index
        False

        Updates to the data shared by shallow copy and original is reflected
        in both; deep copy remains unchanged.

        >>> s['a'] = 3
        >>> shallow['b'] = 4
        >>> s
        a    3
        b    4
        dtype: int64
        >>> shallow
        a    3
        b    4
        dtype: int64
        >>> deep
        a    1
        b    2
        dtype: int64
        """
        result = self._copy_construct()
        if deep:
            result._column = self._column.copy(deep=deep)
            result.index = self.index.copy(deep=deep)
        return result

    def __copy__(self, deep=True):
        return self.copy(deep)

    def __deepcopy__(self, memo=None):
        if memo is None:
            memo = {}
        return self.copy()

    def append(self, to_append, ignore_index=False, verify_integrity=False):
        """Append values from another ``Series`` or array-like object.
        If ``ignore_index=True``, the index is reset.

        Parameters
        ----------
        to_append : Series or list/tuple of Series
            Series to append with self.
        ignore_index : boolean, default False.
            If True, do not use the index.
        verify_integrity : bool, default False
            This Parameter is currently not supported.

        Returns
        -------
        Series
            A new concatenated series

        See Also
        --------
        cudf.core.reshape.concat : General function to concatenate DataFrame or
            Series objects.

        Examples
        --------
        >>> import cudf
        >>> s1 = cudf.Series([1, 2, 3])
        >>> s2 = cudf.Series([4, 5, 6])
        >>> s1
        0    1
        1    2
        2    3
        dtype: int64
        >>> s2
        0    4
        1    5
        2    6
        dtype: int64
        >>> s1.append(s2)
        0    1
        1    2
        2    3
        0    4
        1    5
        2    6
        dtype: int64

        >>> s3 = cudf.Series([4, 5, 6], index=[3, 4, 5])
        >>> s3
        3    4
        4    5
        5    6
        dtype: int64
        >>> s1.append(s3)
        0    1
        1    2
        2    3
        3    4
        4    5
        5    6
        dtype: int64

        With `ignore_index` set to True:

        >>> s1.append(s2, ignore_index=True)
        0    1
        1    2
        2    3
        3    4
        4    5
        5    6
        dtype: int64
        """
        if verify_integrity not in (None, False):
            raise NotImplementedError(
                "verify_integrity parameter is not supported yet."
            )

        if is_list_like(to_append):
            to_concat = [self]
            to_concat.extend(to_append)
        else:
            to_concat = [self, to_append]

        return cudf.concat(to_concat, ignore_index=ignore_index)

    def reindex(self, index=None, copy=True):
        """Return a Series that conforms to a new index

        Parameters
        ----------
        index : Index, Series-convertible, default None
        copy : boolean, default True

        Returns
        -------
        A new Series that conforms to the supplied index
        """
        name = self.name or 0
        idx = self._index if index is None else index
        return self.to_frame(name).reindex(idx, copy=copy)[name]

    def reset_index(self, drop=False, inplace=False):
        """ Reset index to RangeIndex """
        if not drop:
            if inplace is True:
                raise TypeError(
                    "Cannot reset_index inplace on a Series "
                    "to create a DataFrame"
                )
            return self.to_frame().reset_index(drop=drop)
        else:
            if inplace is True:
                self._index = RangeIndex(len(self))
            else:
                return self._copy_construct(index=RangeIndex(len(self)))

    def set_index(self, index):
        """Returns a new Series with a different index.

        Parameters
        ----------
        index : Index, Series-convertible
            the new index or values for the new index
        """
        index = index if isinstance(index, Index) else as_index(index)
        return self._copy_construct(index=index)

    def as_index(self):
        """Returns a new Series with a RangeIndex.

        Examples
        ----------
        >>> s = cudf.Series([1,2,3], index=['a','b','c'])
        >>> s
        a    1
        b    2
        c    3
        dtype: int64
        >>> s.as_index()
        0    1
        1    2
        2    3
        dtype: int64
        """
        return self.set_index(RangeIndex(len(self)))

    def to_frame(self, name=None):
        """Convert Series into a DataFrame

        Parameters
        ----------
        name : str, default None
            Name to be used for the column

        Returns
        -------
        DataFrame
            cudf DataFrame
        """

        if name is not None:
            col = name
        elif self.name is None:
            col = 0
        else:
            col = self.name

        return cudf.DataFrame({col: self._column}, index=self.index)

    def set_mask(self, mask, null_count=None):
        """Create new Series by setting a mask array.

        This will override the existing mask.  The returned Series will
        reference the same data buffer as this Series.

        Parameters
        ----------
        mask : 1D array-like
            The null-mask.  Valid values are marked as ``1``; otherwise ``0``.
            The mask bit given the data index ``idx`` is computed as::

                (mask[idx // 8] >> (idx % 8)) & 1
        null_count : int, optional
            The number of null values.
            If None, it is calculated automatically.
        """
        col = self._column.set_mask(mask)
        return self._copy_construct(data=col)

    def __sizeof__(self):
        return self._column.__sizeof__() + self._index.__sizeof__()

    def memory_usage(self, index=True, deep=False):
        """
        Return the memory usage of the Series.

        The memory usage can optionally include the contribution of
        the index and of elements of `object` dtype.

        Parameters
        ----------
        index : bool, default True
            Specifies whether to include the memory usage of the Series index.
        deep : bool, default False
            If True, introspect the data deeply by interrogating
            `object` dtypes for system-level memory consumption, and include
            it in the returned value.

        Returns
        -------
        int
            Bytes of memory consumed.

        See Also
        --------
        cudf.core.dataframe.DataFrame.memory_usage : Bytes consumed by
            a DataFrame.

        Examples
        --------
        >>> s = cudf.Series(range(3), index=['a','b','c'])
        >>> s.memory_usage()
        48

        Not including the index gives the size of the rest of the data, which
        is necessarily smaller:

        >>> s.memory_usage(index=False)
        24
        """
        n = self._column._memory_usage(deep=deep)
        if index:
            n += self._index.memory_usage(deep=deep)
        return n

    def __len__(self):
        """Returns the size of the ``Series`` including null values.
        """
        return len(self._column)

    def __array_ufunc__(self, ufunc, method, *inputs, **kwargs):
        if method == "__call__":
            return get_appropriate_dispatched_func(
                cudf, cudf.Series, cupy, ufunc, inputs, kwargs
            )
        else:
            return NotImplemented

    def __array_function__(self, func, types, args, kwargs):
        handled_types = [cudf.Series]
        for t in types:
            if t not in handled_types:
                return NotImplemented

        cudf_submodule = get_relevant_submodule(func, cudf)
        cudf_ser_submodule = get_relevant_submodule(func, cudf.Series)
        cupy_submodule = get_relevant_submodule(func, cupy)

        return get_appropriate_dispatched_func(
            cudf_submodule,
            cudf_ser_submodule,
            cupy_submodule,
            func,
            args,
            kwargs,
        )

    def map(self, arg, na_action=None) -> "Series":
        """
        Map values of Series according to input correspondence.

        Used for substituting each value in a Series with another value,
        that may be derived from a function, a ``dict`` or
        a :class:`Series`.

        Parameters
        ----------
        arg : function, collections.abc.Mapping subclass or Series
            Mapping correspondence.
        na_action : {None, 'ignore'}, default None
            If 'ignore', propagate NaN values, without passing them to the
            mapping correspondence.

        Returns
        -------
        Series
            Same index as caller.

        Examples
        --------
        >>> s = cudf.Series(['cat', 'dog', np.nan, 'rabbit'])
        >>> s
        0      cat
        1      dog
        2     <NA>
        3   rabbit
        dtype: object

        ``map`` accepts a ``dict`` or a ``Series``. Values that are not found
        in the ``dict`` are converted to ``NaN``, default values in dicts are
        currently not supported.:

        >>> s.map({'cat': 'kitten', 'dog': 'puppy'})
        0   kitten
        1    puppy
        2     <NA>
        3     <NA>
        dtype: object

        It also accepts numeric functions:

        >>> s = cudf.Series([1, 2, 3, 4, np.nan])
        >>> s.map(lambda x: x ** 2)
        0       1
        1       4
        2       9
        3       16
        4     <NA>
        dtype: int64

        Notes
        -----
        Please note map currently only supports fixed-width numeric
        type functions.
        """
        if isinstance(arg, dict):
            if hasattr(arg, "__missing__"):
                raise NotImplementedError(
                    "default values in dicts are currently not supported."
                )
            lhs = cudf.DataFrame({"x": self, "orig_order": arange(len(self))})
            rhs = cudf.DataFrame(
                {
                    "x": arg.keys(),
                    "s": arg.values(),
                    "bool": full(len(arg), True, dtype=self.dtype),
                }
            )
            res = lhs.merge(rhs, on="x", how="left").sort_values(
                by="orig_order"
            )
            result = res["s"]
            result.name = self.name
            result.index = self.index
        elif isinstance(arg, cudf.Series):
            if not arg.index.is_unique:
                raise ValueError(
                    "Reindexing only valid with"
                    " uniquely valued Index objects"
                )
            lhs = cudf.DataFrame({"x": self, "orig_order": arange(len(self))})
            rhs = cudf.DataFrame(
                {
                    "x": arg.keys(),
                    "s": arg,
                    "bool": full(len(arg), True, dtype=self.dtype),
                }
            )
            res = lhs.merge(rhs, on="x", how="left").sort_values(
                by="orig_order"
            )
            result = res["s"]
            result.name = self.name
            result.index = self.index
        else:
            result = self.applymap(arg)
        return result

    def __getitem__(self, arg):
        if isinstance(arg, slice):
            return self.iloc[arg]
        else:
            return self.loc[arg]

    def __iter__(self):
        cudf.utils.utils.raise_iteration_error(obj=self)

    iteritems = __iter__

    items = __iter__

    def to_dict(self, into=dict):
        raise TypeError(
            "cuDF does not support conversion to host memory "
            "via `to_dict()` method. Consider using "
            "`.to_pandas().to_dict()` to construct a Python dictionary."
        )

    def __setitem__(self, key, value):
        if isinstance(key, slice):
            self.iloc[key] = value
        else:
            self.loc[key] = value

    def take(self, indices, keep_index=True):
        """Return Series by taking values from the corresponding *indices*.
        """
        if keep_index is True or is_scalar(indices):
            return self.iloc[indices]
        else:
            col_inds = as_column(indices)
            data = self._column.take(col_inds, keep_index=False)
            return self._copy_construct(data=data)

    def __bool__(self):
        """Always raise TypeError when converting a Series
        into a boolean.
        """
        raise TypeError(f"can't compute boolean for {type(self)}")

    def values_to_string(self, nrows=None):
        """Returns a list of string for each element.
        """
        values = self[:nrows]
        if self.dtype == np.dtype("object"):
            out = [str(v) for v in values]
        else:
            out = ["" if v is None else str(v) for v in values]
        return out

    def tolist(self):

        raise TypeError(
            "cuDF does not support conversion to host memory "
            "via `tolist()` method. Consider using "
            "`.to_arrow().to_pylist()` to construct a Python list."
        )

    to_list = tolist

    def head(self, n=5):
        """
        Return the first `n` rows.
        This function returns the first `n` rows for the object based
        on position. It is useful for quickly testing if your object
        has the right type of data in it.
        For negative values of `n`, this function returns all rows except
        the last `n` rows, equivalent to ``df[:-n]``.

        Parameters
        ----------
        n : int, default 5
            Number of rows to select.

        Returns
        -------
        same type as caller
            The first `n` rows of the caller object.

        See Also
        --------
        Series.tail: Returns the last `n` rows.

        Examples
        --------
        >>> ser = cudf.Series(['alligator', 'bee', 'falcon',
        ... 'lion', 'monkey', 'parrot', 'shark', 'whale', 'zebra'])
        >>> ser
        0    alligator
        1          bee
        2       falcon
        3         lion
        4       monkey
        5       parrot
        6        shark
        7        whale
        8        zebra
        dtype: object

        Viewing the first 5 lines

        >>> ser.head()
        0    alligator
        1          bee
        2       falcon
        3         lion
        4       monkey
        dtype: object

        Viewing the first `n` lines (three in this case)

        >>> ser.head(3)
        0    alligator
        1          bee
        2       falcon
        dtype: object

        For negative values of `n`

        >>> ser.head(-3)
        0    alligator
        1          bee
        2       falcon
        3         lion
        4       monkey
        5       parrot
        dtype: object
        """
        return self.iloc[:n]

    def tail(self, n=5):
        """
        Returns the last n rows as a new Series

        Examples
        --------
        >>> import cudf
        >>> ser = cudf.Series([4, 3, 2, 1, 0])
        >>> ser.tail(2)
        3    1
        4    0
        """
        if n == 0:
            return self.iloc[0:0]

        return self.iloc[-n:]

    def to_string(self):
        """Convert to string

        Uses Pandas formatting internals to produce output identical to Pandas.
        Use the Pandas formatting settings directly in Pandas to control cuDF
        output.
        """
        return self.__repr__()

    def __str__(self):
        return self.to_string()

    def __repr__(self):
        _, height = get_terminal_size()
        max_rows = (
            height
            if get_option("display.max_rows") == 0
            else get_option("display.max_rows")
        )

        if len(self) > max_rows and max_rows != 0:
            top = self.head(int(max_rows / 2 + 1))
            bottom = self.tail(int(max_rows / 2 + 1))

            preprocess = cudf.concat([top, bottom])
        else:
            preprocess = self.copy()

        preprocess.index = preprocess.index._clean_nulls_from_index()
        if (
            preprocess.nullable
            and not isinstance(
                preprocess._column, cudf.core.column.CategoricalColumn
            )
            and not is_list_dtype(preprocess.dtype)
            and not is_decimal_dtype(preprocess.dtype)
        ) or isinstance(
            preprocess._column, cudf.core.column.timedelta.TimeDeltaColumn
        ):
            output = (
                preprocess.astype("O")
                .fillna(cudf._NA_REP)
                .to_pandas()
                .__repr__()
            )
        elif isinstance(
            preprocess._column, cudf.core.column.CategoricalColumn
        ):
            min_rows = (
                height
                if get_option("display.max_rows") == 0
                else get_option("display.min_rows")
            )
            show_dimensions = get_option("display.show_dimensions")
            output = preprocess.to_pandas().to_string(
                name=self.name,
                dtype=self.dtype,
                min_rows=min_rows,
                max_rows=max_rows,
                length=show_dimensions,
                na_rep=cudf._NA_REP,
            )
        else:
            output = preprocess.to_pandas().__repr__()

        lines = output.split("\n")

        if isinstance(preprocess._column, cudf.core.column.CategoricalColumn):
            category_memory = lines[-1]
            lines = lines[:-1]
        if len(lines) > 1:
            if lines[-1].startswith("Name: "):
                lines = lines[:-1]
                lines.append("Name: %s" % str(self.name))
                if len(self) > len(preprocess):
                    lines[-1] = lines[-1] + ", Length: %d" % len(self)
                lines[-1] = lines[-1] + ", "
            elif lines[-1].startswith("Length: "):
                lines = lines[:-1]
                lines.append("Length: %d" % len(self))
                lines[-1] = lines[-1] + ", "
            else:
                lines = lines[:-1]
                lines[-1] = lines[-1] + "\n"
            lines[-1] = lines[-1] + "dtype: %s" % self.dtype
        else:
            lines = output.split(",")
            return lines[0] + ", dtype: %s)" % self.dtype
        if isinstance(preprocess._column, cudf.core.column.CategoricalColumn):
            lines.append(category_memory)
        return "\n".join(lines)

    @annotate("BINARY_OP", color="orange", domain="cudf_python")
    def _binaryop(self, other, fn, fill_value=None, reflect=False):
        """
        Internal util to call a binary operator *fn* on operands *self*
        and *other*.  Return the output Series.  The output dtype is
        determined by the input operands.

        If ``reflect`` is ``True``, swap the order of the operands.
        """
        if isinstance(other, cudf.DataFrame):
            # TODO: fn is not the same as arg expected by _apply_op
            # e.g. for fn = 'and', _apply_op equivalent is '__and__'
            return other._apply_op(self, fn)

        result_name = utils.get_result_name(self, other)
        if isinstance(other, Series):
            if fn in cudf.utils.utils._EQUALITY_OPS:
                if not self.index.equals(other.index):
                    raise ValueError(
                        "Can only compare identically-labeled "
                        "Series objects"
                    )
            lhs, rhs = _align_indices([self, other], allow_non_unique=True)
        else:
            lhs, rhs = self, other
        rhs = self._normalize_binop_value(rhs)

        if fn == "truediv":
            if str(lhs.dtype) in truediv_int_dtype_corrections:
                truediv_type = truediv_int_dtype_corrections[str(lhs.dtype)]
                lhs = lhs.astype(truediv_type)

        if fill_value is not None:
            if is_scalar(rhs):
                lhs = lhs.fillna(fill_value)
            else:
                if lhs.nullable and rhs.nullable:
                    lmask = Series(data=lhs.nullmask)
                    rmask = Series(data=rhs.nullmask)
                    mask = (lmask | rmask).data
                    lhs = lhs.fillna(fill_value)
                    rhs = rhs.fillna(fill_value)
                    result = lhs._binaryop(rhs, fn=fn, reflect=reflect)
                    data = column.build_column(
                        data=result.data, dtype=result.dtype, mask=mask
                    )
                    return lhs._copy_construct(data=data)
                elif lhs.nullable:
                    lhs = lhs.fillna(fill_value)
                elif rhs.nullable:
                    rhs = rhs.fillna(fill_value)

        outcol = lhs._column.binary_operator(fn, rhs, reflect=reflect)
        result = lhs._copy_construct(data=outcol, name=result_name)
        return result

    def add(self, other, fill_value=None, axis=0):
        """Addition of series and other, element-wise
        (binary operator add).

        Parameters
        ----------
        other : Series or scalar value
        fill_value : None or value
            Value to fill nulls with before computation. If data in both
            corresponding Series locations is null the result will be null
        """
        if axis != 0:
            raise NotImplementedError("Only axis=0 supported at this time.")
        return self._binaryop(other, "add", fill_value)

    def __add__(self, other):
        return self._binaryop(other, "add")

    def radd(self, other, fill_value=None, axis=0):
        """Addition of series and other, element-wise
        (binary operator radd).

        Parameters
        ----------
        other : Series or scalar value
        fill_value : None or value
            Value to fill nulls with before computation. If data in both
            corresponding Series locations is null the result will be null
        """
        if axis != 0:
            raise NotImplementedError("Only axis=0 supported at this time.")
        return self._binaryop(
            other, "add", fill_value=fill_value, reflect=True
        )

    def __radd__(self, other):
        return self._binaryop(other, "add", reflect=True)

    def sub(self, other, fill_value=None, axis=0):
        """Subtraction of series and other, element-wise
        (binary operator sub).

        Parameters
        ----------
        other : Series or scalar value
        fill_value : None or value
            Value to fill nulls with before computation. If data in both
            corresponding Series locations is null the result will be null
        """
        if axis != 0:
            raise NotImplementedError("Only axis=0 supported at this time.")
        return self._binaryop(other, "sub", fill_value)

    def __sub__(self, other):
        return self._binaryop(other, "sub")

    def rsub(self, other, fill_value=None, axis=0):
        """Subtraction of series and other, element-wise
        (binary operator rsub).

        Parameters
        ----------
        other : Series or scalar value
        fill_value : None or value
            Value to fill nulls with before computation. If data in both
            corresponding Series locations is null the result will be null
        """
        if axis != 0:
            raise NotImplementedError("Only axis=0 supported at this time.")
        return self._binaryop(other, "sub", fill_value, reflect=True)

    def __rsub__(self, other):
        return self._binaryop(other, "sub", reflect=True)

    def mul(self, other, fill_value=None, axis=0):
        """Multiplication of series and other, element-wise
        (binary operator mul).

        Parameters
        ----------
        other : Series or scalar value
        fill_value : None or value
            Value to fill nulls with before computation. If data in both
            corresponding Series locations is null the result will be null
        """
        if axis != 0:
            raise NotImplementedError("Only axis=0 supported at this time.")
        return self._binaryop(other, "mul", fill_value=fill_value)

    def __mul__(self, other):
        return self._binaryop(other, "mul")

    def rmul(self, other, fill_value=None, axis=0):
        """Multiplication of series and other, element-wise
        (binary operator rmul).

        Parameters
        ----------
        other : Series or scalar value
        fill_value : None or value
            Value to fill nulls with before computation. If data in both
            corresponding Series locations is null the result will be null
        """
        if axis != 0:
            raise NotImplementedError("Only axis=0 supported at this time.")
        return self._binaryop(other, "mul", fill_value, True)

    def __rmul__(self, other):
        return self._binaryop(other, "mul", reflect=True)

    def mod(self, other, fill_value=None, axis=0):
        """Modulo of series and other, element-wise
        (binary operator mod).

        Parameters
        ----------
        other : Series or scalar value
        fill_value : None or value
            Value to fill nulls with before computation. If data in both
            corresponding Series locations is null the result will be null
        """
        if axis != 0:
            raise NotImplementedError("Only axis=0 supported at this time.")
        return self._binaryop(other, "mod", fill_value)

    def __mod__(self, other):
        return self._binaryop(other, "mod")

    def rmod(self, other, fill_value=None, axis=0):
        """Modulo of series and other, element-wise
        (binary operator rmod).

        Parameters
        ----------
        other : Series or scalar value
        fill_value : None or value
            Value to fill nulls with before computation. If data in both
            corresponding Series locations is null the result will be null
        """
        if axis != 0:
            raise NotImplementedError("Only axis=0 supported at this time.")
        return self._binaryop(other, "mod", fill_value, True)

    def __rmod__(self, other):
        return self._binaryop(other, "mod", reflect=True)

    def pow(self, other, fill_value=None, axis=0):
        """Exponential power of series and other, element-wise
        (binary operator pow).

        Parameters
        ----------
        other : Series or scalar value
        fill_value : None or value
            Value to fill nulls with before computation. If data in both
            corresponding Series locations is null the result will be null
        """
        if axis != 0:
            raise NotImplementedError("Only axis=0 supported at this time.")
        return self._binaryop(other, "pow", fill_value)

    def __pow__(self, other):
        return self._binaryop(other, "pow")

    def rpow(self, other, fill_value=None, axis=0):
        """Exponential power of series and other, element-wise
        (binary operator rpow).

        Parameters
        ----------
        other : Series or scalar value
        fill_value : None or value
            Value to fill nulls with before computation. If data in both
            corresponding Series locations is null the result will be null
        """
        if axis != 0:
            raise NotImplementedError("Only axis=0 supported at this time.")
        return self._binaryop(other, "pow", fill_value, True)

    def __rpow__(self, other):
        return self._binaryop(other, "pow", reflect=True)

    def floordiv(self, other, fill_value=None, axis=0):
        """Integer division of series and other, element-wise
        (binary operator floordiv).

        Parameters
        ----------
        other : Series or scalar value
        fill_value : None or value
            Value to fill nulls with before computation. If data in both
            corresponding Series locations is null the result will be null
        """
        if axis != 0:
            raise NotImplementedError("Only axis=0 supported at this time.")
        return self._binaryop(other, "floordiv", fill_value)

    def __floordiv__(self, other):
        return self._binaryop(other, "floordiv")

    def rfloordiv(self, other, fill_value=None, axis=0):
        """Integer division of series and other, element-wise
        (binary operator rfloordiv).

        Parameters
        ----------
        other : Series or scalar value
        fill_value : None or value
            Value to fill nulls with before computation. If data in both
            corresponding Series locations is null the result will be null

        Returns
        -------
        Series
            Result of the arithmetic operation.

        Examples
        --------
        >>> import cudf
        >>> s = cudf.Series([1, 2, 10, 17])
        >>> s
        0     1
        1     2
        2    10
        3    17
        dtype: int64
        >>> s.rfloordiv(100)
        0    100
        1     50
        2     10
        3      5
        dtype: int64
        >>> s = cudf.Series([10, 20, None])
        >>> s
        0      10
        1      20
        2    <NA>
        dtype: int64
        >>> s.rfloordiv(200)
        0      20
        1      10
        2    <NA>
        dtype: int64
        >>> s.rfloordiv(200, fill_value=2)
        0     20
        1     10
        2    100
        dtype: int64
        """
        if axis != 0:
            raise NotImplementedError("Only axis=0 supported at this time.")
        return self._binaryop(other, "floordiv", fill_value, True)

    def __rfloordiv__(self, other):
        return self._binaryop(other, "floordiv", reflect=True)

    def truediv(self, other, fill_value=None, axis=0):
        """Floating division of series and other, element-wise
        (binary operator truediv).

        Parameters
        ----------
        other : Series or scalar value
        fill_value : None or value
            Value to fill nulls with before computation. If data in both
            corresponding Series locations is null the result will be null
        """
        if axis != 0:
            raise NotImplementedError("Only axis=0 supported at this time.")
        return self._binaryop(other, "truediv", fill_value)

    def __truediv__(self, other):
        return self._binaryop(other, "truediv")

    def rtruediv(self, other, fill_value=None, axis=0):
        """Floating division of series and other, element-wise
        (binary operator rtruediv).

        Parameters
        ----------
        other : Series or scalar value
        fill_value : None or value
            Value to fill nulls with before computation. If data in both
            corresponding Series locations is null the result will be null
        """
        if axis != 0:
            raise NotImplementedError("Only axis=0 supported at this time.")
        return self._binaryop(other, "truediv", fill_value, True)

    def __rtruediv__(self, other):
        return self._binaryop(other, "truediv", reflect=True)

    __div__ = __truediv__

    def _bitwise_binop(self, other, op):
        if (
            np.issubdtype(self.dtype, np.bool_)
            or np.issubdtype(self.dtype, np.integer)
        ) and (
            np.issubdtype(other.dtype, np.bool_)
            or np.issubdtype(other.dtype, np.integer)
        ):
            # TODO: This doesn't work on Series (op) DataFrame
            # because dataframe doesn't have dtype
            ser = self._binaryop(other, op)
            if np.issubdtype(self.dtype, np.bool_) or np.issubdtype(
                other.dtype, np.bool_
            ):
                ser = ser.astype(np.bool_)
            return ser
        else:
            raise TypeError(
                f"Operation 'bitwise {op}' not supported between "
                f"{self.dtype.type.__name__} and {other.dtype.type.__name__}"
            )

    def __and__(self, other):
        """Performs vectorized bitwise and (&) on corresponding elements of two
        series.
        """
        return self._bitwise_binop(other, "and")

    def __or__(self, other):
        """Performs vectorized bitwise or (|) on corresponding elements of two
        series.
        """
        return self._bitwise_binop(other, "or")

    def __xor__(self, other):
        """Performs vectorized bitwise xor (^) on corresponding elements of two
        series.
        """
        return self._bitwise_binop(other, "xor")

    def logical_and(self, other):
        ser = self._binaryop(other, "l_and")
        return ser.astype(np.bool_)

    def remainder(self, other):
        ser = self._binaryop(other, "mod")
        return ser

    def logical_or(self, other):
        ser = self._binaryop(other, "l_or")
        return ser.astype(np.bool_)

    def logical_not(self):
        return self._unaryop("not")

    def _normalize_binop_value(self, other):
        """Returns a *column* (not a Series) or scalar for performing
        binary operations with self._column.
        """
        if isinstance(other, ColumnBase):
            return other
        if isinstance(other, Series):
            return other._column
        elif isinstance(other, Index):
            return Series(other)._column
        elif other is cudf.NA:
            return cudf.Scalar(other, dtype=self.dtype)
        else:
            return self._column.normalize_binop_value(other)

    def eq(self, other, fill_value=None, axis=0):
        """Equal to of series and other, element-wise
        (binary operator eq).

        Parameters
        ----------
        other : Series or scalar value
        fill_value : None or value
            Value to fill nulls with before computation. If data in both
            corresponding Series locations is null the result will be null
        """
        if axis != 0:
            raise NotImplementedError("Only axis=0 supported at this time.")
        return self._binaryop(other, "eq", fill_value)

    def __eq__(self, other):
        return self._binaryop(other, "eq")

    def ne(self, other, fill_value=None, axis=0):
        """Not equal to of series and other, element-wise
        (binary operator ne).

        Parameters
        ----------
        other : Series or scalar value
        fill_value : None or value
            Value to fill nulls with before computation. If data in both
            corresponding Series locations is null the result will be null
        """
        if axis != 0:
            raise NotImplementedError("Only axis=0 supported at this time.")
        return self._binaryop(other, "ne", fill_value)

    def __ne__(self, other):
        return self._binaryop(other, "ne")

    def lt(self, other, fill_value=None, axis=0):
        """Less than of series and other, element-wise
        (binary operator lt).

        Parameters
        ----------
        other : Series or scalar value
        fill_value : None or value
            Value to fill nulls with before computation. If data in both
            corresponding Series locations is null the result will be null
        """
        if axis != 0:
            raise NotImplementedError("Only axis=0 supported at this time.")
        return self._binaryop(other, "lt", fill_value)

    def __lt__(self, other):
        return self._binaryop(other, "lt")

    def le(self, other, fill_value=None, axis=0):
        """Less than or equal to of series and other, element-wise
        (binary operator le).

        Parameters
        ----------
        other : Series or scalar value
        fill_value : None or value
            Value to fill nulls with before computation. If data in both
            corresponding Series locations is null the result will be null
        """
        if axis != 0:
            raise NotImplementedError("Only axis=0 supported at this time.")
        return self._binaryop(other, "le", fill_value)

    def __le__(self, other):
        return self._binaryop(other, "le")

    def gt(self, other, fill_value=None, axis=0):
        """Greater than of series and other, element-wise
        (binary operator gt).

        Parameters
        ----------
        other : Series or scalar value
        fill_value : None or value
            Value to fill nulls with before computation. If data in both
            corresponding Series locations is null the result will be null
        """
        if axis != 0:
            raise NotImplementedError("Only axis=0 supported at this time.")
        return self._binaryop(other, "gt", fill_value)

    def __gt__(self, other):
        return self._binaryop(other, "gt")

    def ge(self, other, fill_value=None, axis=0):
        """Greater than or equal to of series and other, element-wise
        (binary operator ge).

        Parameters
        ----------
        other : Series or scalar value
        fill_value : None or value
            Value to fill nulls with before computation. If data in both
            corresponding Series locations is null the result will be null
        """
        if axis != 0:
            raise NotImplementedError("Only axis=0 supported at this time.")
        return self._binaryop(other, "ge", fill_value)

    def __ge__(self, other):
        return self._binaryop(other, "ge")

    def __invert__(self):
        """Bitwise invert (~) for each element.
        Logical NOT if dtype is bool

        Returns a new Series.
        """
        if np.issubdtype(self.dtype, np.integer):
            return self._unaryop("invert")
        elif np.issubdtype(self.dtype, np.bool_):
            return self._unaryop("not")
        else:
            raise TypeError(
                f"Operation `~` not supported on {self.dtype.type.__name__}"
            )

    def __neg__(self):
        """Negated value (-) for each element

        Returns a new Series.
        """
        return self.__mul__(-1)

    @copy_docstring(CategoricalAccessor.__init__)
    @property
    def cat(self):
        return CategoricalAccessor(column=self._column, parent=self)

    @copy_docstring(StringMethods.__init__)
    @property
    def str(self):
        return StringMethods(column=self._column, parent=self)

    @copy_docstring(ListMethods.__init__)
    @property
    def list(self):
        return ListMethods(column=self._column, parent=self)

    @property
    def dtype(self):
        """dtype of the Series"""
        return self._column.dtype

    @classmethod
    def _concat(cls, objs, axis=0, index=True):
        # Concatenate index if not provided
        if index is True:
            if isinstance(objs[0].index, cudf.MultiIndex):
                index = cudf.MultiIndex._concat([o.index for o in objs])
            else:
                index = Index._concat([o.index for o in objs])

        names = {obj.name for obj in objs}
        if len(names) == 1:
            [name] = names
        else:
            name = None

        if len(objs) > 1:
            dtype_mismatch = False
            for obj in objs[1:]:
                if (
                    obj.null_count == len(obj)
                    or len(obj) == 0
                    or isinstance(
                        obj._column, cudf.core.column.CategoricalColumn
                    )
                    or isinstance(
                        objs[0]._column, cudf.core.column.CategoricalColumn
                    )
                ):
                    continue

                if (
                    not dtype_mismatch
                    and (
                        not isinstance(
                            objs[0]._column, cudf.core.column.CategoricalColumn
                        )
                        and not isinstance(
                            obj._column, cudf.core.column.CategoricalColumn
                        )
                    )
                    and objs[0].dtype != obj.dtype
                ):
                    dtype_mismatch = True

                if is_mixed_with_object_dtype(objs[0], obj):
                    raise TypeError(
                        "cudf does not support mixed types, please type-cast "
                        "both series to same dtypes."
                    )

            if dtype_mismatch:
                objs = numeric_normalize_types(*objs)

        col = ColumnBase._concat([o._column for o in objs])
        return cls(data=col, index=index, name=name)

    @property
    def valid_count(self):
        """Number of non-null values"""
        return self._column.valid_count

    @property
    def null_count(self):
        """Number of null values"""
        return self._column.null_count

    @property
    def nullable(self):
        """A boolean indicating whether a null-mask is needed"""
        return self._column.nullable

    @property
    def has_nulls(self):
        """
        Indicator whether Series contains null values.

        Returns
        -------
        out : bool
            If Series has atleast one null value, return True, if not
            return False.
        """
        return self._column.has_nulls

    def dropna(self, axis=0, inplace=False, how=None):
        """
        Return a Series with null values removed.

        Parameters
        ----------
        axis : {0 or ‘index’}, default 0
            There is only one axis to drop values from.
        inplace : bool, default False
            If True, do operation inplace and return None.
        how : str, optional
            Not in use. Kept for compatibility.

        Returns
        -------
        Series
            Series with null entries dropped from it.

        See Also
        --------
        Series.isna : Indicate null values.

        Series.notna : Indicate non-null values.

        Series.fillna : Replace null values.

        cudf.core.dataframe.DataFrame.dropna : Drop rows or columns which
            contain null values.

        cudf.core.index.Index.dropna : Drop null indices.

        Examples
        --------
        >>> import cudf
        >>> ser = cudf.Series([1, 2, None])
        >>> ser
        0       1
        1       2
        2    null
        dtype: int64

        Drop null values from a Series.

        >>> ser.dropna()
        0    1
        1    2
        dtype: int64

        Keep the Series with valid entries in the same variable.

        >>> ser.dropna(inplace=True)
        >>> ser
        0    1
        1    2
        dtype: int64

        Empty strings are not considered null values.
        `None` is considered a null value.

        >>> ser = cudf.Series(['', None, 'abc'])
        >>> ser
        0
        1    <NA>
        2     abc
        dtype: object
        >>> ser.dropna()
        0
        2    abc
        dtype: object
        """
        if axis not in (0, "index"):
            raise ValueError(
                "Series.dropna supports only one axis to drop values from"
            )

        result = super().dropna(axis=axis)

        return self._mimic_inplace(result, inplace=inplace)

    def drop_duplicates(self, keep="first", inplace=False, ignore_index=False):
        """
        Return Series with duplicate values removed
        """
        result = super().drop_duplicates(keep=keep, ignore_index=ignore_index)

        return self._mimic_inplace(result, inplace=inplace)

    def fill(self, fill_value, begin=0, end=-1, inplace=False):
        return self._fill([fill_value], begin, end, inplace)

    def fillna(
        self, value=None, method=None, axis=None, inplace=False, limit=None
    ):
        if isinstance(value, pd.Series):
            value = Series.from_pandas(value)

        if not (is_scalar(value) or isinstance(value, (abc.Mapping, Series))):
            raise TypeError(
                f'"value" parameter must be a scalar, dict '
                f"or Series, but you passed a "
                f'"{type(value).__name__}"'
            )

        if isinstance(value, (abc.Mapping, Series)):
            value = Series(value)
            if not self.index.equals(value.index):
                value = value.reindex(self.index)
            value = value._column

        return super().fillna(
            value=value, method=method, axis=axis, inplace=inplace, limit=limit
        )

    def to_array(self, fillna=None):
        """Get a dense numpy array for the data.

        Parameters
        ----------
        fillna : str or None
            Defaults to None, which will skip null values.
            If it equals "pandas", null values are filled with NaNs.
            Non integral dtype is promoted to np.float64.

        Notes
        -----

        If ``fillna`` is ``None``, null values are skipped.  Therefore, the
        output size could be smaller.
        """
        return self._column.to_array(fillna=fillna)

    def nans_to_nulls(self):
        """
        Convert nans (if any) to nulls
        """
        result_col = self._column.nans_to_nulls()
        return self._copy_construct(data=result_col)

    def all(self, axis=0, bool_only=None, skipna=True, level=None, **kwargs):
        """
        Return whether all elements are True in Series.

        Parameters
        ----------

        skipna : bool, default True
            Exclude NA/null values. If the entire row/column is NA and
            skipna is True, then the result will be True, as for an
            empty row/column.
            If skipna is False, then NA are treated as True, because
            these are not equal to zero.

        Returns
        -------
        scalar

        Notes
        -----
        Parameters currently not supported are `axis`, `bool_only`, `level`.

        Examples
        --------
        >>> import cudf
        >>> ser = cudf.Series([1, 5, 2, 4, 3])
        >>> ser.all()
        True
        """

        if axis not in (None, 0):
            raise NotImplementedError("axis parameter is not implemented yet")

        if level is not None:
            raise NotImplementedError("level parameter is not implemented yet")

        if bool_only not in (None, True):
            raise NotImplementedError(
                "bool_only parameter is not implemented yet"
            )

        if skipna:
            result_series = self.nans_to_nulls()
            if len(result_series) == result_series.null_count:
                return True
        else:
            result_series = self
        return result_series._column.all()

    def any(self, axis=0, bool_only=None, skipna=True, level=None, **kwargs):
        """
        Return whether any elements is True in Series.

        Parameters
        ----------

        skipna : bool, default True
            Exclude NA/null values. If the entire row/column is NA and
            skipna is True, then the result will be False, as for an
            empty row/column.
            If skipna is False, then NA are treated as True, because
            these are not equal to zero.

        Returns
        -------
        scalar

        Notes
        -----
        Parameters currently not supported are `axis`, `bool_only`, `level`.

        Examples
        --------
        >>> import cudf
        >>> ser = cudf.Series([1, 5, 2, 4, 3])
        >>> ser.any()
        True
        """

        if axis not in (None, 0):
            raise NotImplementedError("axis parameter is not implemented yet")

        if level is not None:
            raise NotImplementedError("level parameter is not implemented yet")

        if bool_only not in (None, True):
            raise NotImplementedError(
                "bool_only parameter is not implemented yet"
            )

        if self.empty:
            return False

        if skipna:
            result_series = self.nans_to_nulls()
            if len(result_series) == result_series.null_count:
                return False

        else:
            result_series = self

        return result_series._column.any()

    def to_gpu_array(self, fillna=None):
        """Get a dense numba device array for the data.

        Parameters
        ----------
        fillna : str or None
            See *fillna* in ``.to_array``.

        Notes
        -----

        if ``fillna`` is ``None``, null values are skipped.  Therefore, the
        output size could be smaller.
        """
        return self._column.to_gpu_array(fillna=fillna)

    def to_pandas(self, index=True, nullable=False, **kwargs):
        """
        Convert to a Pandas Series.

        Parameters
        ----------
        index : Boolean, Default True
            If ``index`` is ``True``, converts the index of cudf.Series
            and sets it to the pandas.Series. If ``index`` is ``False``,
            no index conversion is performed and pandas.Series will assign
            a default index.
        nullable : Boolean, Default False
            If ``nullable`` is ``True``, the resulting series will be
            having a corresponding nullable Pandas dtype. If ``nullable``
            is ``False``, the resulting series will either convert null
            values to ``np.nan`` or ``None`` depending on the dtype.

        Returns
        -------
        out : Pandas Series

        Examples
        --------
        >>> import cudf
        >>> ser = cudf.Series([-3, 2, 0])
        >>> pds = ser.to_pandas()
        >>> pds
        0   -3
        1    2
        2    0
        dtype: int64
        >>> type(pds)
        <class 'pandas.core.series.Series'>

        ``nullable`` parameter can be used to control
        whether dtype can be Pandas Nullable or not:

        >>> ser = cudf.Series([10, 20, None, 30])
        >>> ser
        0      10
        1      20
        2    <NA>
        3      30
        dtype: int64
        >>> ser.to_pandas(nullable=True)
        0      10
        1      20
        2    <NA>
        3      30
        dtype: Int64
        >>> ser.to_pandas(nullable=False)
        0    10.0
        1    20.0
        2     NaN
        3    30.0
        dtype: float64
        """

        if index is True:
            index = self.index.to_pandas()
        s = self._column.to_pandas(index=index, nullable=nullable)
        s.name = self.name
        return s

    @property
    def data(self):
        """The gpu buffer for the data
        """
        return self._column.data

    @property
    def index(self):
        """The index object
        """
        return self._index

    @index.setter
    def index(self, _index):
        self._index = as_index(_index)

    @property
    def loc(self):
        """
        Select values by label.

        See also
        --------
        cudf.core.dataframe.DataFrame.loc
        """
        return _SeriesLocIndexer(self)

    @property
    def iloc(self):
        """
        Select values by position.

        See also
        --------
        cudf.core.dataframe.DataFrame.iloc
        """
        return _SeriesIlocIndexer(self)

    @property
    def nullmask(self):
        """The gpu buffer for the null-mask
        """
        return cudf.Series(self._column.nullmask)

    def as_mask(self):
        """Convert booleans to bitmask

        Returns
        -------
        device array
        """
        return self._column.as_mask()

    def astype(self, dtype, copy=False, errors="raise"):
        """
        Cast the Series to the given dtype

        Parameters
        ----------

        dtype : data type, or dict of column name -> data type
            Use a numpy.dtype or Python type to cast Series object to
            the same type. Alternatively, use {col: dtype, ...}, where col is a
            series name and dtype is a numpy.dtype or Python type to cast to.
        copy : bool, default False
            Return a deep-copy when ``copy=True``. Note by default
            ``copy=False`` setting is used and hence changes to
            values then may propagate to other cudf objects.
        errors : {'raise', 'ignore', 'warn'}, default 'raise'
            Control raising of exceptions on invalid data for provided dtype.
            - ``raise`` : allow exceptions to be raised
            - ``ignore`` : suppress exceptions. On error return original
            object.
            - ``warn`` : prints last exceptions as warnings and
            return original object.

        Returns
        -------
        out : Series
            Returns ``self.copy(deep=copy)`` if ``dtype`` is the same
            as ``self.dtype``.
        """
        if errors not in ("ignore", "raise", "warn"):
            raise ValueError("invalid error value specified")

        if is_dict_like(dtype):
            if len(dtype) > 1 or self.name not in dtype:
                raise KeyError(
                    "Only the Series name can be used for "
                    "the key in Series dtype mappings."
                )
            dtype = dtype[self.name]

        if pd.api.types.is_dtype_equal(dtype, self.dtype):
            return self.copy(deep=copy)
        try:
            data = self._column.astype(dtype)

            return self._copy_construct(
                data=data.copy(deep=True) if copy else data, index=self.index
            )

        except Exception as e:
            if errors == "raise":
                raise e
            elif errors == "warn":
                import traceback

                tb = traceback.format_exc()
                warnings.warn(tb)
            elif errors == "ignore":
                pass
            return self

    def argsort(self, ascending=True, na_position="last"):
        """Returns a Series of int64 index that will sort the series.

        Uses Thrust sort.

        Returns
        -------
        result: Series
        """
        return self._sort(ascending=ascending, na_position=na_position)[1]

    def sort_index(self, ascending=True):
        """Sort by the index.
        """
        inds = self.index.argsort(ascending=ascending)
        return self.take(inds)

    def sort_values(
        self,
        axis=0,
        ascending=True,
        inplace=False,
        kind="quicksort",
        na_position="last",
        ignore_index=False,
    ):
        """
        Sort by the values.

        Sort a Series in ascending or descending order by some criterion.

        Parameters
        ----------
        ascending : bool, default True
            If True, sort values in ascending order, otherwise descending.
        na_position : {‘first’, ‘last’}, default ‘last’
            'first' puts nulls at the beginning, 'last' puts nulls at the end.
        ignore_index : bool, default False
            If True, index will not be sorted.

        Returns
        -------
        sorted_obj : cuDF Series

        Notes
        -----
        Difference from pandas:
          * Not supporting: `inplace`, `kind`

        Examples
        --------
        >>> import cudf
        >>> s = cudf.Series([1, 5, 2, 4, 3])
        >>> s.sort_values()
        0    1
        2    2
        4    3
        3    4
        1    5
        """

        if inplace:
            raise NotImplementedError("`inplace` not currently implemented.")
        if kind != "quicksort":
            raise NotImplementedError("`kind` not currently implemented.")
        if axis != 0:
            raise NotImplementedError("`axis` not currently implemented.")

        if len(self) == 0:
            return self
        vals, inds = self._sort(ascending=ascending, na_position=na_position)
        if not ignore_index:
            index = self.index.take(inds)
        else:
            index = self.index
        return vals.set_index(index)

    def _n_largest_or_smallest(self, largest, n, keep):
        direction = largest
        if keep == "first":
            if n < 0:
                n = 0
            return self.sort_values(ascending=not direction).head(n)
        elif keep == "last":
            data = self.sort_values(ascending=direction)
            if n <= 0:
                data = data[-n:-n]
            else:
                data = data.tail(n)
            return data.reverse()
        else:
            raise ValueError('keep must be either "first", "last"')

    def nlargest(self, n=5, keep="first"):
        """Returns a new Series of the *n* largest element.
        """
        return self._n_largest_or_smallest(n=n, keep=keep, largest=True)

    def nsmallest(self, n=5, keep="first"):
        """Returns a new Series of the *n* smallest element.
        """
        return self._n_largest_or_smallest(n=n, keep=keep, largest=False)

    def _sort(self, ascending=True, na_position="last"):
        """
        Sort by values

        Returns
        -------
        2-tuple of key and index
        """
        col_keys, col_inds = self._column.sort_by_values(
            ascending=ascending, na_position=na_position
        )
        sr_keys = self._copy_construct(data=col_keys)
        sr_inds = self._copy_construct(data=col_inds)
        return sr_keys, sr_inds

    def replace(
        self,
        to_replace=None,
        value=None,
        inplace=False,
        limit=None,
        regex=False,
        method=None,
    ):
        """
        Replace values given in ``to_replace`` with ``value``.

        Parameters
        ----------
        to_replace : numeric, str or list-like
            Value(s) to replace.

            * numeric or str:
                - values equal to ``to_replace`` will be replaced
                  with ``value``
            * list of numeric or str:
                - If ``value`` is also list-like, ``to_replace`` and
                  ``value`` must be of same length.
        value : numeric, str, list-like, or dict
            Value(s) to replace ``to_replace`` with.
        inplace : bool, default False
            If True, in place.

        See also
        --------
        Series.fillna

        Returns
        -------
        result : Series
            Series after replacement. The mask and index are preserved.

        Notes
        -----
        Parameters that are currently not supported are: `limit`, `regex`,
        `method`
        """
        if limit is not None:
            raise NotImplementedError("limit parameter is not implemented yet")

        if regex:
            raise NotImplementedError("regex parameter is not implemented yet")

        if method not in ("pad", None):
            raise NotImplementedError(
                "method parameter is not implemented yet"
            )

        result = super().replace(to_replace=to_replace, replacement=value)

        return self._mimic_inplace(result, inplace=inplace)

    def reverse(self):
        """Reverse the Series
        """
        rinds = column.arange((self._column.size - 1), -1, -1, dtype=np.int32)
        col = self._column[rinds]
        index = self.index._values[rinds]
        return self._copy_construct(data=col, index=index)

    def one_hot_encoding(self, cats, dtype="float64"):
        """Perform one-hot-encoding

        Parameters
        ----------
        cats : sequence of values
                values representing each category.
        dtype : numpy.dtype
                specifies the output dtype.

        Returns
        -------
        Sequence
            A sequence of new series for each category. Its length is
            determined by the length of ``cats``.
        """
        if hasattr(cats, "to_arrow"):
            cats = cats.to_pandas()
        else:
            cats = pd.Series(cats, dtype="object")
        dtype = np.dtype(dtype)

        def encode(cat):
            if cat is None:
                if self.dtype.kind == "f":
                    # Need to ignore `np.nan` values incase
                    # of a float column
                    return self.__class__(
                        libcudf.unary.is_null((self._column))
                    )
                else:
                    return self.isnull()
            elif np.issubdtype(type(cat), np.floating) and np.isnan(cat):
                return self.__class__(libcudf.unary.is_nan(self._column))
            else:
                return (self == cat).fillna(False)

        return [encode(cat).astype(dtype) for cat in cats]

    def label_encoding(self, cats, dtype=None, na_sentinel=-1):
        """Perform label encoding

        Parameters
        ----------
        values : sequence of input values
        dtype : numpy.dtype; optional
            Specifies the output dtype.  If `None` is given, the
            smallest possible integer dtype (starting with np.int8)
            is used.
        na_sentinel : number, default -1
            Value to indicate missing category.

        Returns
        -------
        A sequence of encoded labels with value between 0 and n-1 classes(cats)

        Examples
        --------
        >>> import cudf
        >>> s = cudf.Series([1, 2, 3, 4, 10])
        >>> s.label_encoding([2, 3])
        0   -1
        1    0
        2    1
        3   -1
        4   -1
        dtype: int8

        `na_sentinel` parameter can be used to
        control the value when there is no encoding.

        >>> s.label_encoding([2, 3], na_sentinel=10)
        0    10
        1     0
        2     1
        3    10
        4    10
        dtype: int8

        When none of `cats` values exist in s, entire
        Series will be `na_sentinel`.

        >>> s.label_encoding(['a', 'b', 'c'])
        0   -1
        1   -1
        2   -1
        3   -1
        4   -1
        dtype: int8
        """

        def _return_sentinel_series():
            return Series(
                cudf.core.column.full(
                    size=len(self), fill_value=na_sentinel, dtype=dtype
                ),
                index=self.index,
                name=None,
            )

        if dtype is None:
            dtype = min_scalar_type(max(len(cats), na_sentinel), 8)

        cats = column.as_column(cats)
        if is_mixed_with_object_dtype(self, cats):
            return _return_sentinel_series()

        try:
            # Where there is a type-cast failure, we have
            # to catch the exception and return encoded labels
            # with na_sentinel values as there would be no corresponding
            # encoded values of cats in self.
            cats = cats.astype(self.dtype)
        except ValueError:
            return _return_sentinel_series()

        order = column.arange(len(self))
        codes = column.arange(len(cats), dtype=dtype)

        value = cudf.DataFrame({"value": cats, "code": codes})
        codes = cudf.DataFrame(
            {"value": self._data.columns[0].copy(deep=False), "order": order}
        )

        codes = codes.merge(value, on="value", how="left")
        codes = codes.sort_values("order")["code"].fillna(na_sentinel)

        return codes._copy_construct(name=None, index=self.index)

    def factorize(self, na_sentinel=-1):
        """Encode the input values as integer labels

        Parameters
        ----------
        na_sentinel : number
            Value to indicate missing category.

        Returns
        --------
        (labels, cats) : (Series, Series)
            - *labels* contains the encoded values
            - *cats* contains the categories in order that the N-th
              item corresponds to the (N-1) code.

        Examples
        --------
        >>> import cudf
        >>> s = cudf.Series(['a', 'a', 'c'])
        >>> codes, uniques = s.factorize()
        >>> codes
        0    0
        1    0
        2    1
        dtype: int8
        >>> uniques
        0    a
        1    c
        dtype: object
        """
        return cudf.core.algorithms.factorize(self, na_sentinel=na_sentinel)

    # UDF related

    def applymap(self, udf, out_dtype=None):
        """Apply an elementwise function to transform the values in the Column.

        The user function is expected to take one argument and return the
        result, which will be stored to the output Series.  The function
        cannot reference globals except for other simple scalar objects.

        Parameters
        ----------
        udf : function
            Either a callable python function or a python function already
            decorated by ``numba.cuda.jit`` for call on the GPU as a device

        out_dtype  : numpy.dtype; optional
            The dtype for use in the output.
            Only used for ``numba.cuda.jit`` decorated udf.
            By default, the result will have the same dtype as the source.

        Returns
        -------
        result : Series
            The mask and index are preserved.

        Notes
        -----
        The supported Python features are listed in

          https://numba.pydata.org/numba-doc/dev/cuda/cudapysupported.html

        with these exceptions:

        * Math functions in `cmath` are not supported since `libcudf` does not
          have complex number support and output of `cmath` functions are most
          likely complex numbers.

        * These five functions in `math` are not supported since numba
          generates multiple PTX functions from them

          * math.sin()
          * math.cos()
          * math.tan()
          * math.gamma()
          * math.lgamma()

        * Series with string dtypes are not supported in `applymap` method.

        * Global variables need to be re-defined explicitly inside
          the udf, as numba considers them to be compile-time constants
          and there is no known way to obtain value of the global variable.

        Examples
        --------
        Returning a Series of booleans using only a literal pattern.

        >>> import cudf
        >>> s = cudf.Series([1, 10, -10, 200, 100])
        >>> s.applymap(lambda x: x)
        0      1
        1     10
        2    -10
        3    200
        4    100
        dtype: int64
        >>> s.applymap(lambda x: x in [1, 100, 59])
        0     True
        1    False
        2    False
        3    False
        4     True
        dtype: bool
        >>> s.applymap(lambda x: x ** 2)
        0        1
        1      100
        2      100
        3    40000
        4    10000
        dtype: int64
        >>> s.applymap(lambda x: (x ** 2) + (x / 2))
        0        1.5
        1      105.0
        2       95.0
        3    40100.0
        4    10050.0
        dtype: float64
        >>> def cube_function(a):
        ...     return a ** 3
        ...
        >>> s.applymap(cube_function)
        0          1
        1       1000
        2      -1000
        3    8000000
        4    1000000
        dtype: int64
        >>> def custom_udf(x):
        ...     if x > 0:
        ...         return x + 5
        ...     else:
        ...         return x - 5
        ...
        >>> s.applymap(custom_udf)
        0      6
        1     15
        2    -15
        3    205
        4    105
        dtype: int64
        """
        if is_string_dtype(self._column.dtype) or isinstance(
            self._column, cudf.core.column.CategoricalColumn
        ):
            raise TypeError(
                "User defined functions are currently not "
                "supported on Series with dtypes `str` and `category`."
            )

        if callable(udf):
            res_col = self._unaryop(udf)
        else:
            res_col = self._column.applymap(udf, out_dtype=out_dtype)
        return self._copy_construct(data=res_col)

    #
    # Stats
    #
    def count(self, level=None, **kwargs):
        """
        Return number of non-NA/null observations in the Series

        Returns
        -------
        int
            Number of non-null values in the Series.

        Notes
        -----
        Parameters currently not supported is `level`.

        Examples
        --------
        >>> import cudf
        >>> ser = cudf.Series([1, 5, 2, 4, 3])
        >>> ser.count()
        5
        """

        if level is not None:
            raise NotImplementedError("level parameter is not implemented yet")

        return self.valid_count

    def min(
        self,
        axis=None,
        skipna=None,
        dtype=None,
        level=None,
        numeric_only=None,
        **kwargs,
    ):
        """
        Return the minimum of the values in the Series.

        Parameters
        ----------

        skipna : bool, default True
            Exclude NA/null values when computing the result.

        dtype : data type
            Data type to cast the result to.

        Returns
        -------
        scalar

        Notes
        -----
        Parameters currently not supported are `axis`, `level`, `numeric_only`.

        Examples
        --------
        >>> import cudf
        >>> ser = cudf.Series([1, 5, 2, 4, 3])
        >>> ser.min()
        1
        """

        if axis not in (None, 0):
            raise NotImplementedError("axis parameter is not implemented yet")

        if level is not None:
            raise NotImplementedError("level parameter is not implemented yet")

        if numeric_only not in (None, True):
            raise NotImplementedError(
                "numeric_only parameter is not implemented yet"
            )

        return self._column.min(skipna=skipna, dtype=dtype)

    def max(
        self,
        axis=None,
        skipna=None,
        dtype=None,
        level=None,
        numeric_only=None,
        **kwargs,
    ):
        """
        Return the maximum of the values in the Series.

        Parameters
        ----------

        skipna : bool, default True
            Exclude NA/null values when computing the result.

        dtype : data type
            Data type to cast the result to.

        Returns
        -------
        scalar

        Notes
        -----
        Parameters currently not supported are `axis`, `level`, `numeric_only`.

        Examples
        --------
        >>> import cudf
        >>> ser = cudf.Series([1, 5, 2, 4, 3])
        >>> ser.max()
        5
        """

        if axis not in (None, 0):
            raise NotImplementedError("axis parameter is not implemented yet")

        if level is not None:
            raise NotImplementedError("level parameter is not implemented yet")

        if numeric_only not in (None, True):
            raise NotImplementedError(
                "numeric_only parameter is not implemented yet"
            )

        return self._column.max(skipna=skipna, dtype=dtype)

    def sum(
        self,
        axis=None,
        skipna=None,
        dtype=None,
        level=None,
        numeric_only=None,
        min_count=0,
        **kwargs,
    ):
        """
        Return sum of the values in the Series.

        Parameters
        ----------

        skipna : bool, default True
            Exclude NA/null values when computing the result.

        dtype : data type
            Data type to cast the result to.

        min_count : int, default 0
            The required number of valid values to perform the operation.
            If fewer than min_count non-NA values are present the result
            will be NA.

            The default being 0. This means the sum of an all-NA or empty
            Series is 0, and the product of an all-NA or empty Series is 1.

        Returns
        -------
        scalar

        Notes
        -----
        Parameters currently not supported are `axis`, `level`, `numeric_only`.

        Examples
        --------
        >>> import cudf
        >>> ser = cudf.Series([1, 5, 2, 4, 3])
        >>> ser.sum()
        15
        """

        if axis not in (None, 0):
            raise NotImplementedError("axis parameter is not implemented yet")

        if level is not None:
            raise NotImplementedError("level parameter is not implemented yet")

        if numeric_only not in (None, True):
            raise NotImplementedError(
                "numeric_only parameter is not implemented yet"
            )

        return self._column.sum(
            skipna=skipna, dtype=dtype, min_count=min_count
        )

    def product(
        self,
        axis=None,
        skipna=None,
        dtype=None,
        level=None,
        numeric_only=None,
        min_count=0,
        **kwargs,
    ):
        """
        Return product of the values in the Series.

        Parameters
        ----------

        skipna : bool, default True
            Exclude NA/null values when computing the result.

        dtype : data type
            Data type to cast the result to.

        min_count : int, default 0
            The required number of valid values to perform the operation.
            If fewer than min_count non-NA values are present the result
            will be NA.

            The default being 0. This means the sum of an all-NA or empty
            Series is 0, and the product of an all-NA or empty Series is 1.

        Returns
        -------
        scalar

        Notes
        -----
        Parameters currently not supported are `axis`, `level`, `numeric_only`.

        Examples
        --------
        >>> import cudf
        >>> ser = cudf.Series([1, 5, 2, 4, 3])
        >>> ser.product()
        120
        """

        if axis not in (None, 0):
            raise NotImplementedError("axis parameter is not implemented yet")

        if level is not None:
            raise NotImplementedError("level parameter is not implemented yet")

        if numeric_only not in (None, True):
            raise NotImplementedError(
                "numeric_only parameter is not implemented yet"
            )

        return self._column.product(
            skipna=skipna, dtype=dtype, min_count=min_count
        )

    def prod(
        self,
        axis=None,
        skipna=None,
        dtype=None,
        level=None,
        numeric_only=None,
        min_count=0,
        **kwargs,
    ):
        """
        Return product of the values in the series

        Parameters
        ----------

        skipna : bool, default True
            Exclude NA/null values when computing the result.

        dtype : data type
            Data type to cast the result to.

        min_count : int, default 0
            The required number of valid values to perform the operation.
            If fewer than min_count non-NA values are present the result
            will be NA.

            The default being 0. This means the sum of an all-NA or empty
            Series is 0, and the product of an all-NA or empty Series is 1.

        Returns
        -------
        scalar

        Notes
        -----
        Parameters currently not supported are `axis`, `level`, `numeric_only`.

        Examples
        --------
        >>> import cudf
        >>> ser = cudf.Series([1, 5, 2, 4, 3])
        >>> ser.prod()
        120
        """
        return self.product(
            axis=axis,
            skipna=skipna,
            dtype=dtype,
            level=level,
            numeric_only=numeric_only,
            min_count=min_count,
            **kwargs,
        )

    def cummin(self, axis=None, skipna=True, *args, **kwargs):
        """
        Return cumulative minimum of the Series.

        Parameters
        ----------

        skipna : bool, default True
            Exclude NA/null values. If an entire row/column is NA,
            the result will be NA.

        Returns
        -------
        Series

        Notes
        -----
        Parameters currently not supported is `axis`

        Examples
        --------
        >>> import cudf
        >>> ser = cudf.Series([1, 5, 2, 4, 3])
        >>> ser.cummin()
        0    1
        1    1
        2    1
        3    1
        4    1
        """

        if axis not in (None, 0):
            raise NotImplementedError("axis parameter is not implemented yet")

        skipna = True if skipna is None else skipna

        if skipna:
            result_col = self.nans_to_nulls()._column
        else:
            result_col = self._column.copy()
            if result_col.has_nulls:
                # Workaround as find_first_value doesn't seem to work
                # incase of bools.
                first_index = int(
                    result_col.isnull().astype("int8").find_first_value(1)
                )
                result_col[first_index:] = None

        return Series(
            result_col._apply_scan_op("min"), name=self.name, index=self.index,
        )

    def cummax(self, axis=0, skipna=True, *args, **kwargs):
        """
        Return cumulative maximum of the Series.

        Parameters
        ----------

        skipna : bool, default True
            Exclude NA/null values. If an entire row/column is NA,
            the result will be NA.

        Returns
        -------
        Series

        Notes
        -----
        Parameters currently not supported is `axis`

        Examples
        --------
        >>> import cudf
        >>> ser = cudf.Series([1, 5, 2, 4, 3])
        >>> ser.cummax()
        0    1
        1    5
        2    5
        3    5
        4    5
        """
        assert axis in (None, 0)

        if axis not in (None, 0):
            raise NotImplementedError("axis parameter is not implemented yet")

        skipna = True if skipna is None else skipna

        if skipna:
            result_col = self.nans_to_nulls()._column
        else:
            result_col = self._column.copy()
            if result_col.has_nulls:
                first_index = int(
                    result_col.isnull().astype("int8").find_first_value(1)
                )
                result_col[first_index:] = None

        return Series(
            result_col._apply_scan_op("max"), name=self.name, index=self.index,
        )

    def cumsum(self, axis=0, skipna=True, *args, **kwargs):
        """
        Return cumulative sum of the Series.

        Parameters
        ----------

        skipna : bool, default True
            Exclude NA/null values. If an entire row/column is NA,
            the result will be NA.


        Returns
        -------
        Series

        Notes
        -----
        Parameters currently not supported is `axis`

        Examples
        --------
        >>> import cudf
        >>> ser = cudf.Series([1, 5, 2, 4, 3])
        >>> ser.cumsum()
        0    1
        1    6
        2    8
        3    12
        4    15
        """

        if axis not in (None, 0):
            raise NotImplementedError("axis parameter is not implemented yet")

        skipna = True if skipna is None else skipna

        if skipna:
            result_col = self.nans_to_nulls()._column
        else:
            result_col = self._column.copy()
            if result_col.has_nulls:
                first_index = int(
                    result_col.isnull().astype("int8").find_first_value(1)
                )
                result_col[first_index:] = None

        # pandas always returns int64 dtype if original dtype is int or `bool`
        if np.issubdtype(result_col.dtype, np.integer) or np.issubdtype(
            result_col.dtype, np.bool_
        ):
            return Series(
                result_col.astype(np.int64)._apply_scan_op("sum"),
                name=self.name,
                index=self.index,
            )
        else:
            return Series(
                result_col._apply_scan_op("sum"),
                name=self.name,
                index=self.index,
            )

    def cumprod(self, axis=0, skipna=True, *args, **kwargs):
        """
        Return cumulative product of the Series.

        Parameters
        ----------

        skipna : bool, default True
            Exclude NA/null values. If an entire row/column is NA,
            the result will be NA.

        Returns
        -------
        Series

        Notes
        -----
        Parameters currently not supported is `axis`

        Examples
        --------
        >>> import cudf
        >>> ser = cudf.Series([1, 5, 2, 4, 3])
        >>> ser.cumprod()
        0    1
        1    5
        2    10
        3    40
        4    120
        """

        if axis not in (None, 0):
            raise NotImplementedError("axis parameter is not implemented yet")

        skipna = True if skipna is None else skipna

        if skipna:
            result_col = self.nans_to_nulls()._column
        else:
            result_col = self._column.copy()
            if result_col.has_nulls:
                first_index = int(
                    result_col.isnull().astype("int8").find_first_value(1)
                )
                result_col[first_index:] = None

        # pandas always returns int64 dtype if original dtype is int or `bool`
        if np.issubdtype(result_col.dtype, np.integer) or np.issubdtype(
            result_col.dtype, np.bool_
        ):
            return Series(
                result_col.astype(np.int64)._apply_scan_op("product"),
                name=self.name,
                index=self.index,
            )
        else:
            return Series(
                result_col._apply_scan_op("product"),
                name=self.name,
                index=self.index,
            )

    def mean(
        self, axis=None, skipna=None, level=None, numeric_only=None, **kwargs
    ):
        """
        Return the mean of the values in the series.

        Parameters
        ----------

        skipna : bool, default True
            Exclude NA/null values when computing the result.

        Returns
        -------
        scalar

        Notes
        -----
        Parameters currently not supported are `axis`, `level` and
        `numeric_only`

        Examples
        --------
        >>> import cudf
        >>> ser = cudf.Series([10, 25, 3, 25, 24, 6])
        >>> ser.mean()
        15.5
        """

        if axis not in (None, 0):
            raise NotImplementedError("axis parameter is not implemented yet")

        if level is not None:
            raise NotImplementedError("level parameter is not implemented yet")

        if numeric_only not in (None, True):
            raise NotImplementedError(
                "numeric_only parameter is not implemented yet"
            )

        return self._column.mean(skipna=skipna)

    def std(
        self,
        axis=None,
        skipna=None,
        level=None,
        ddof=1,
        numeric_only=None,
        **kwargs,
    ):
        """
        Return sample standard deviation of the Series.

        Normalized by N-1 by default. This can be changed using
        the `ddof` argument

        Parameters
        ----------

        skipna : bool, default True
            Exclude NA/null values. If an entire row/column is NA, the result
            will be NA.

        ddof : int, default 1
            Delta Degrees of Freedom. The divisor used in calculations
            is N - ddof, where N represents the number of elements.

        Returns
        -------
        scalar

        Notes
        -----
        Parameters currently not supported are `axis`, `level` and
        `numeric_only`
        """

        if axis not in (None, 0):
            raise NotImplementedError("axis parameter is not implemented yet")

        if level is not None:
            raise NotImplementedError("level parameter is not implemented yet")

        if numeric_only not in (None, True):
            raise NotImplementedError(
                "numeric_only parameter is not implemented yet"
            )

        return self._column.std(skipna=skipna, ddof=ddof)

    def var(
        self,
        axis=None,
        skipna=None,
        level=None,
        ddof=1,
        numeric_only=None,
        **kwargs,
    ):
        """
        Return unbiased variance of the Series.

        Normalized by N-1 by default. This can be changed using the
        ddof argument

        Parameters
        ----------

        skipna : bool, default True
            Exclude NA/null values. If an entire row/column is NA, the result
            will be NA.

        ddof : int, default 1
            Delta Degrees of Freedom. The divisor used in calculations is
            N - ddof, where N represents the number of elements.

        Returns
        -------
        scalar

        Notes
        -----
        Parameters currently not supported are `axis`, `level` and
        `numeric_only`
        """

        if axis not in (None, 0):
            raise NotImplementedError("axis parameter is not implemented yet")

        if level is not None:
            raise NotImplementedError("level parameter is not implemented yet")

        if numeric_only not in (None, True):
            raise NotImplementedError(
                "numeric_only parameter is not implemented yet"
            )

        return self._column.var(skipna=skipna, ddof=ddof)

    def sum_of_squares(self, dtype=None):
        return self._column.sum_of_squares(dtype=dtype)

    def median(
        self, axis=None, skipna=None, level=None, numeric_only=None, **kwargs
    ):
        """
        Return the median of the values for the requested axis.

        Parameters
        ----------

        skipna : bool, default True
            Exclude NA/null values when computing the result.

        Returns
        -------
        scalar

        Notes
        -----
        Parameters currently not supported are `axis`, `level` and
        `numeric_only`

        Examples
        --------
        >>> import cudf
        >>> ser = cudf.Series([10, 25, 3, 25, 24, 6])
        >>> ser
        0    10
        1    25
        2     3
        3    25
        4    24
        5     6
        dtype: int64
        >>> ser.median()
        17.0
        """
        if axis not in (None, 0):
            raise NotImplementedError("axis parameter is not implemented yet")

        if level is not None:
            raise NotImplementedError("level parameter is not implemented yet")

        if numeric_only not in (None, True):
            raise NotImplementedError(
                "numeric_only parameter is not implemented yet"
            )

        return self._column.median(skipna=skipna)

    def mode(self, dropna=True):
        """
        Return the mode(s) of the dataset.

        Always returns Series even if only one value is returned.

        Parameters
        ----------
        dropna : bool, default True
            Don't consider counts of NA/NaN/NaT.

        Returns
        -------
        Series
            Modes of the Series in sorted order.

        Examples
        --------
        >>> import cudf
        >>> series = cudf.Series([7, 6, 5, 4, 3, 2, 1])
        >>> series
        0    7
        1    6
        2    5
        3    4
        4    3
        5    2
        6    1
        dtype: int64
        >>> series.mode()
        0    1
        1    2
        2    3
        3    4
        4    5
        5    6
        6    7
        dtype: int64

        We can include ``<NA>`` values in mode by
        passing ``dropna=False``.

        >>> series = cudf.Series([7, 4, 3, 3, 7, None, None])
        >>> series
        0       7
        1       4
        2       3
        3       3
        4       7
        5    <NA>
        6    <NA>
        dtype: int64
        >>> series.mode()
        0    3
        1    7
        dtype: int64
        >>> series.mode(dropna=False)
        0       3
        1       7
        2    <NA>
        dtype: int64
        """
        val_counts = self.value_counts(ascending=False, dropna=dropna)
        if len(val_counts) > 0:
            val_counts = val_counts[val_counts == val_counts.iloc[0]]

        return Series(val_counts.index.sort_values(), name=self.name)

    def round(self, decimals=0):
        """
        Round each value in a Series to the given number of decimals.

        Parameters
        ----------
        decimals : int, default 0
            Number of decimal places to round to. If decimals is negative,
            it specifies the number of positions to the left of the decimal
            point.

        Returns
        -------
        Series
            Rounded values of the Series.

        Examples
        --------
        >>> s = cudf.Series([0.1, 1.4, 2.9])
        >>> s.round()
        0    0.0
        1    1.0
        2    3.0
        dtype: float64
        """

        return Series(
            self._column.round(decimals=decimals),
            name=self.name,
            index=self.index,
            dtype=self.dtype,
        )

    def kurtosis(
        self, axis=None, skipna=None, level=None, numeric_only=None, **kwargs
    ):
        """
        Return Fisher's unbiased kurtosis of a sample.

        Kurtosis obtained using Fisher’s definition of
        kurtosis (kurtosis of normal == 0.0). Normalized by N-1.

        Parameters
        ----------

        skipna : bool, default True
            Exclude NA/null values when computing the result.

        Returns
        -------
        scalar

        Notes
        -----
        Parameters currently not supported are `axis`, `level` and
        `numeric_only`
        """
        if axis not in (None, 0):
            raise NotImplementedError("axis parameter is not implemented yet")

        if level is not None:
            raise NotImplementedError("level parameter is not implemented yet")

        if numeric_only not in (None, True):
            raise NotImplementedError(
                "numeric_only parameter is not implemented yet"
            )

        return self._column.kurtosis(skipna=skipna)

    # Alias for kurtosis.
    kurt = kurtosis

    def skew(
        self, axis=None, skipna=None, level=None, numeric_only=None, **kwargs
    ):
        """
        Return unbiased Fisher-Pearson skew of a sample.

        Parameters
        ----------
        skipna : bool, default True
            Exclude NA/null values when computing the result.

        Returns
        -------
        scalar

        Notes
        -----
        Parameters currently not supported are `axis`, `level` and
        `numeric_only`
        """

        if axis not in (None, 0):
            raise NotImplementedError("axis parameter is not implemented yet")

        if level is not None:
            raise NotImplementedError("level parameter is not implemented yet")

        if numeric_only not in (None, True):
            raise NotImplementedError(
                "numeric_only parameter is not implemented yet"
            )

        return self._column.skew(skipna=skipna)

    def cov(self, other, min_periods=None):
        """
        Compute covariance with Series, excluding missing values.

        Parameters
        ----------
        other : Series
            Series with which to compute the covariance.

        Returns
        -------
        float
            Covariance between Series and other normalized by N-1
            (unbiased estimator).

        Notes
        -----
        `min_periods` parameter is not yet supported.

        Examples
        --------
        >>> import cudf
        >>> ser1 = cudf.Series([0.9, 0.13, 0.62])
        >>> ser2 = cudf.Series([0.12, 0.26, 0.51])
        >>> ser1.cov(ser2)
        -0.015750000000000004
        """

        if min_periods is not None:
            raise NotImplementedError(
                "min_periods parameter is not implemented yet"
            )

        if self.empty or other.empty:
            return cudf.utils.dtypes._get_nan_for_dtype(self.dtype)

        lhs = self.nans_to_nulls().dropna()
        rhs = other.nans_to_nulls().dropna()

        lhs, rhs = _align_indices([lhs, rhs], how="inner")

        return lhs._column.cov(rhs._column)

    def corr(self, other, method="pearson", min_periods=None):
        """Calculates the sample correlation between two Series,
        excluding missing values.

        Examples
        --------
        >>> import cudf
        >>> ser1 = cudf.Series([0.9, 0.13, 0.62])
        >>> ser2 = cudf.Series([0.12, 0.26, 0.51])
        >>> ser1.corr(ser2)
        -0.20454263717316112
        """

        assert method in ("pearson",) and min_periods in (None,)

        if self.empty or other.empty:
            return cudf.utils.dtypes._get_nan_for_dtype(self.dtype)

        lhs = self.nans_to_nulls().dropna()
        rhs = other.nans_to_nulls().dropna()
        lhs, rhs = _align_indices([lhs, rhs], how="inner")

        return lhs._column.corr(rhs._column)

    def isin(self, values):
        """Check whether values are contained in Series.

        Parameters
        ----------
        values : set or list-like
            The sequence of values to test. Passing in a single string will
            raise a TypeError. Instead, turn a single string into a list
            of one element.

        Returns
        -------
        result : Series
            Series of booleans indicating if each element is in values.

        Raises
        -------
        TypeError
            If values is a string
        """

        if is_scalar(values):
            raise TypeError(
                "only list-like objects are allowed to be passed "
                f"to isin(), you passed a [{type(values).__name__}]"
            )

        return Series(
            self._column.isin(values), index=self.index, name=self.name
        )

    def unique(self):
        """
        Returns unique values of this Series.
        """
        res = self._column.unique()
        return Series(res, name=self.name)

    def nunique(self, method="sort", dropna=True):
        """Returns the number of unique values of the Series: approximate version,
        and exact version to be moved to libgdf
        """
        if method != "sort":
            msg = "non sort based distinct_count() not implemented yet"
            raise NotImplementedError(msg)
        if self.null_count == len(self):
            return 0
        return self._column.distinct_count(method, dropna)

    def value_counts(
        self,
        normalize=False,
        sort=True,
        ascending=False,
        bins=None,
        dropna=True,
    ):
        """Return a Series containing counts of unique values.

        The resulting object will be in descending order so that
        the first element is the most frequently-occurring element.
        Excludes NA values by default.

        Parameters
        ----------
        normalize : bool, default False
            If True then the object returned will contain
            the relative frequencies of the unique values.

        sort : bool, default True
            Sort by frequencies.

        ascending : bool, default False
            Sort in ascending order.

        bins : int, optional
            Rather than count values, group them into half-open bins,
            works with numeric data. This Parameter is not yet supported.

        dropna : bool, default True
            Don’t include counts of NaN and None.

        Returns
        -------
        result : Series contanining counts of unique values.

        See also
        --------
        Series.count
            Number of non-NA elements in a Series.

        cudf.core.dataframe.DataFrame.count
            Number of non-NA elements in a DataFrame.

        Examples
        --------
        >>> import cudf
        >>> sr = cudf.Series([1.0, 2.0, 2.0, 3.0, 3.0, 3.0, None])
        >>> sr
        0     1.0
        1     2.0
        2     2.0
        3     3.0
        4     3.0
        5     3.0
        6    <NA>
        dtype: float64
        >>> sr.value_counts()
        3.0    3
        2.0    2
        1.0    1
        dtype: int32

        The order of the counts can be changed by passing ``ascending=True``:

        >>> sr.value_counts(ascending=True)
        1.0    1
        2.0    2
        3.0    3
        dtype: int32

        With ``normalize`` set to True, returns the relative frequency
        by dividing all values by the sum of values.

        >>> sr.value_counts(normalize=True)
        3.0    0.500000
        2.0    0.333333
        1.0    0.166667
        dtype: float64

        To include ``NA`` value counts, pass ``dropna=False``:

        >>> sr = cudf.Series([1.0, 2.0, 2.0, 3.0, None, 3.0, 3.0, None])
        >>> sr
        0     1.0
        1     2.0
        2     2.0
        3     3.0
        4    <NA>
        5     3.0
        6     3.0
        7    <NA>
        dtype: float64
        >>> sr.value_counts(dropna=False)
        3.0     3
        2.0     2
        <NA>    2
        1.0     1
        dtype: int32
        """

        if bins is not None:
            raise NotImplementedError("bins is not yet supported")

        if dropna and self.null_count == len(self):
            return Series(
                [],
                dtype=np.int32,
                name=self.name,
                index=cudf.Index([], dtype=self.dtype),
            )

        res = self.groupby(self, dropna=dropna).count(dropna=dropna)
        res.index.name = None

        if sort:
            res = res.sort_values(ascending=ascending)

        if normalize:
            res = res / float(res._column.sum())
        return res

    def scale(self):
        """Scale values to [0, 1] in float64
        """
        vmin = self.min()
        vmax = self.max()
        scaled = (self - vmin) / (vmax - vmin)
        return self._copy_construct(data=scaled)

    # Absolute
    def abs(self):
        """Absolute value of each element of the series.

        Returns a new Series.
        """
        return self._unaryop("abs")

    def __abs__(self):
        return self.abs()

    # Rounding
    def ceil(self):
        """Rounds each value upward to the smallest integral value not less
        than the original.

        Returns a new Series.
        """
        return self._unaryop("ceil")

    def floor(self):
        """Rounds each value downward to the largest integral value not greater
        than the original.

        Returns a new Series.
        """
        return self._unaryop("floor")

    def hash_values(self):
        """Compute the hash of values in this column.
        """
        return Series(self._hash()).values

    def hash_encode(self, stop, use_name=False):
        """Encode column values as ints in [0, stop) using hash function.

        Parameters
        ----------
        stop : int
            The upper bound on the encoding range.
        use_name : bool
            If ``True`` then combine hashed column values
            with hashed column name. This is useful for when the same
            values in different columns should be encoded
            with different hashed values.

        Returns
        -------
        result : Series
            The encoded Series.
        """
        assert stop > 0

        initial_hash = [hash(self.name) & 0xFFFFFFFF] if use_name else None
        hashed_values = Series(self._hash(initial_hash))

        if hashed_values.has_nulls:
            raise ValueError("Column must have no nulls.")

        mod_vals = hashed_values % stop
        return Series(mod_vals._column, index=self.index, name=self.name)

    def quantile(
        self, q=0.5, interpolation="linear", exact=True, quant_index=True
    ):
        """
        Return values at the given quantile.

        Parameters
        ----------

        q : float or array-like, default 0.5 (50% quantile)
            0 <= q <= 1, the quantile(s) to compute
        interpolation : {’linear’, ‘lower’, ‘higher’, ‘midpoint’, ‘nearest’}
            This optional parameter specifies the interpolation method to use,
            when the desired quantile lies between two data points i and j:
        columns : list of str
            List of column names to include.
        exact : boolean
            Whether to use approximate or exact quantile algorithm.
        quant_index : boolean
            Whether to use the list of quantiles as index.

        Returns
        -------
        float or Series
            If ``q`` is an array, a Series will be returned where the
            index is ``q`` and the values are the quantiles, otherwise
            a float will be returned.
        """

        result = self._column.quantile(q, interpolation, exact)

        if isinstance(q, Number):
            return result

        if quant_index:
            index = np.asarray(q)
            if len(self) == 0:
                result = column_empty_like(
                    index, dtype=self.dtype, masked=True, newsize=len(index),
                )
        else:
            index = None

        return Series(result, index=index, name=self.name)

    @docutils.doc_describe()
    def describe(
        self,
        percentiles=None,
        include=None,
        exclude=None,
        datetime_is_numeric=False,
    ):
        """{docstring}"""

        def _prepare_percentiles(percentiles):
            percentiles = list(percentiles)

            if not all(0 <= x <= 1 for x in percentiles):
                raise ValueError(
                    "All percentiles must be between 0 and 1, " "inclusive."
                )

            # describe always includes 50th percentile
            if 0.5 not in percentiles:
                percentiles.append(0.5)

            percentiles = np.sort(percentiles)
            return percentiles

        def _format_percentile_names(percentiles):
            return ["{0}%".format(int(x * 100)) for x in percentiles]

        def _format_stats_values(stats_data):
            return list(map(lambda x: round(x, 6), stats_data))

        def _describe_numeric(self):
            # mimicking pandas
            index = (
                ["count", "mean", "std", "min"]
                + _format_percentile_names(percentiles)
                + ["max"]
            )
            data = (
                [self.count(), self.mean(), self.std(), self.min()]
                + self.quantile(percentiles).to_array(fillna="pandas").tolist()
                + [self.max()]
            )
            data = _format_stats_values(data)

            return Series(
                data=data, index=index, nan_as_null=False, name=self.name,
            )

        def _describe_timedelta(self):
            # mimicking pandas
            index = (
                ["count", "mean", "std", "min"]
                + _format_percentile_names(percentiles)
                + ["max"]
            )

            data = (
                [
                    str(self.count()),
                    str(self.mean()),
                    str(self.std()),
                    str(pd.Timedelta(self.min())),
                ]
                + self.quantile(percentiles)
                .astype("str")
                .to_array(fillna="pandas")
                .tolist()
                + [str(pd.Timedelta(self.max()))]
            )

            return Series(
                data=data,
                index=index,
                dtype="str",
                nan_as_null=False,
                name=self.name,
            )

        def _describe_categorical(self):
            # blocked by StringColumn/DatetimeColumn support for
            # value_counts/unique
            index = ["count", "unique", "top", "freq"]
            val_counts = self.value_counts(ascending=False)
            data = [self.count(), self.unique().size]

            if data[1] > 0:
                top, freq = val_counts.index[0], val_counts.iloc[0]
                data += [str(top), freq]
            # If the DataFrame is empty, set 'top' and 'freq' to None
            # to maintain output shape consistency
            else:
                data += [None, None]

            return Series(
                data=data,
                dtype="str",
                index=index,
                nan_as_null=False,
                name=self.name,
            )

        def _describe_timestamp(self):

            index = (
                ["count", "mean", "min"]
                + _format_percentile_names(percentiles)
                + ["max"]
            )

            data = (
                [
                    str(self.count()),
                    str(self.mean().to_numpy().astype("datetime64[ns]")),
                    str(pd.Timestamp(self.min().astype("datetime64[ns]"))),
                ]
                + self.quantile(percentiles)
                .astype("str")
                .to_array(fillna="pandas")
                .tolist()
                + [str(pd.Timestamp((self.max()).astype("datetime64[ns]")))]
            )

            return Series(
                data=data,
                dtype="str",
                index=index,
                nan_as_null=False,
                name=self.name,
            )

        if percentiles is not None:
            percentiles = _prepare_percentiles(percentiles)
        else:
            # pandas defaults
            percentiles = np.array([0.25, 0.5, 0.75])

        if pd.api.types.is_bool_dtype(self.dtype):
            return _describe_categorical(self)
        elif isinstance(self._column, cudf.core.column.NumericalColumn):
            return _describe_numeric(self)
        elif isinstance(self._column, cudf.core.column.TimeDeltaColumn):
            return _describe_timedelta(self)
        elif isinstance(self._column, cudf.core.column.DatetimeColumn):
            return _describe_timestamp(self)
        else:
            return _describe_categorical(self)

    def digitize(self, bins, right=False):
        """Return the indices of the bins to which each value in series belongs.

        Notes
        -----
        Monotonicity of bins is assumed and not checked.

        Parameters
        ----------
        bins : np.array
            1-D monotonically, increasing array with same type as this series.
        right : bool
            Indicates whether interval contains the right or left bin edge.

        Returns
        -------
        A new Series containing the indices.
        """
        return Series(
            cudf.core.column.numerical.digitize(self._column, bins, right)
        )

    def diff(self, periods=1):
        """Calculate the difference between values at positions i and i - N in
        an array and store the output in a new array.

        Notes
        -----
        Diff currently only supports float and integer dtype columns with
        no null values.
        """
        if self.has_nulls:
            raise AssertionError(
                "Diff currently requires columns with no null values"
            )

        if not np.issubdtype(self.dtype, np.number):
            raise NotImplementedError(
                "Diff currently only supports numeric dtypes"
            )

        # TODO: move this libcudf
        input_col = self._column
        output_col = column_empty_like(input_col)
        output_mask = column_empty_like(input_col, dtype="bool")
        if output_col.size > 0:
            cudautils.gpu_diff.forall(output_col.size)(
                input_col, output_col, output_mask, periods
            )

        output_col = column.build_column(
            data=output_col.data,
            dtype=output_col.dtype,
            mask=bools_to_mask(output_mask),
        )

        return Series(output_col, name=self.name, index=self.index)

    @copy_docstring(SeriesGroupBy.__init__)
    def groupby(
        self,
        by=None,
        axis=0,
        level=None,
        as_index=True,
        sort=True,
        group_keys=True,
        squeeze=False,
        observed=False,
        dropna=True,
    ):
        if axis not in (0, "index"):
            raise NotImplementedError("axis parameter is not yet implemented")

        if group_keys is not True:
            raise NotImplementedError(
                "The group_keys keyword is not yet implemented"
            )

        if squeeze is not False:
            raise NotImplementedError(
                "squeeze parameter is not yet implemented"
            )

        if observed is not False:
            raise NotImplementedError(
                "observed parameter is not yet implemented"
            )

        if by is None and level is None:
            raise TypeError(
                "groupby() requires either by or level to be specified."
            )

        return SeriesGroupBy(
            self, by=by, level=level, dropna=dropna, sort=sort
        )

    @copy_docstring(Rolling)
    def rolling(
        self, window, min_periods=None, center=False, axis=0, win_type=None
    ):
        return Rolling(
            self,
            window,
            min_periods=min_periods,
            center=center,
            axis=axis,
            win_type=win_type,
        )

    @ioutils.doc_to_json()
    def to_json(self, path_or_buf=None, *args, **kwargs):
        """{docstring}"""

        return cudf.io.json.to_json(
            self, path_or_buf=path_or_buf, *args, **kwargs
        )

    @ioutils.doc_to_hdf()
    def to_hdf(self, path_or_buf, key, *args, **kwargs):
        """{docstring}"""

        cudf.io.hdf.to_hdf(path_or_buf, key, self, *args, **kwargs)

    @ioutils.doc_to_dlpack()
    def to_dlpack(self):
        """{docstring}"""

        return cudf.io.dlpack.to_dlpack(self)

    def rename(self, index=None, copy=True):
        """
        Alter Series name

        Change Series.name with a scalar value

        Parameters
        ----------
        index : Scalar, optional
            Scalar to alter the Series.name attribute
        copy : boolean, default True
            Also copy underlying data

        Returns
        -------
        Series

        Notes
        -----
        Difference from pandas:
          - Supports scalar values only for changing name attribute
          - Not supporting : inplace, level
        """
        out = self.copy(deep=False)
        out = out.set_index(self.index)
        if index:
            out.name = index

        return out.copy(deep=copy)

    @property
    def is_unique(self):
        """
        Return boolean if values in the object are unique.

        Returns
        -------
        out : bool
        """
        return self._column.is_unique

    @property
    def is_monotonic(self):
        """
        Return boolean if values in the object are monotonic_increasing.

        Returns
        -------
        out : bool
        """
        return self._column.is_monotonic_increasing

    @property
    def is_monotonic_increasing(self):
        """
        Return boolean if values in the object are monotonic_increasing.

        Returns
        -------
        out : bool
        """
        return self._column.is_monotonic_increasing

    @property
    def is_monotonic_decreasing(self):
        """
        Return boolean if values in the object are monotonic_decreasing.

        Returns
        -------
        out : bool
        """
        return self._column.is_monotonic_decreasing

    @property
    def __cuda_array_interface__(self):
        return self._column.__cuda_array_interface__

    def _align_to_index(
        self, index, how="outer", sort=True, allow_non_unique=False
    ):
        """
        Align to the given Index. See _align_indices below.
        """

        index = as_index(index)
        if self.index.equals(index):
            return self
        if not allow_non_unique:
            if len(self) != len(self.index.unique()) or len(index) != len(
                index.unique()
            ):
                raise ValueError("Cannot align indices with non-unique values")
        lhs = self.to_frame(0)
        rhs = cudf.DataFrame(index=as_index(index))
        if how == "left":
            tmp_col_id = str(uuid4())
            lhs[tmp_col_id] = column.arange(len(lhs))
        elif how == "right":
            tmp_col_id = str(uuid4())
            rhs[tmp_col_id] = column.arange(len(rhs))
        result = lhs.join(rhs, how=how, sort=sort)
        if how == "left" or how == "right":
            result = result.sort_values(tmp_col_id)[0]
        else:
            result = result[0]

        result.name = self.name
        result.index.names = index.names
        return result

    def merge(
        self,
        other,
        on=None,
        left_on=None,
        right_on=None,
        left_index=False,
        right_index=False,
        how="inner",
        sort=False,
        lsuffix=None,
        rsuffix=None,
        method="hash",
        suffixes=("_x", "_y"),
    ):

        if left_on not in (self.name, None):
            raise ValueError(
                "Series to other merge uses series name as key implicitly"
            )

        lhs = self.copy(deep=False)
        rhs = other.copy(deep=False)

        result = super(Series, lhs)._merge(
            rhs,
            on=on,
            left_on=left_on,
            right_on=right_on,
            left_index=left_index,
            right_index=right_index,
            how=how,
            sort=sort,
            lsuffix=lsuffix,
            rsuffix=rsuffix,
            method=method,
            indicator=False,
            suffixes=suffixes,
        )

        return result

    def keys(self):
        """
        Return alias for index.

        Returns
        -------
        Index
            Index of the Series.

        Examples
        --------
        >>> import cudf
        >>> sr = cudf.Series([10, 11, 12, 13, 14, 15])
        >>> sr
        0    10
        1    11
        2    12
        3    13
        4    14
        5    15
        dtype: int64

        >>> sr.keys()
        RangeIndex(start=0, stop=6)
        >>> sr = cudf.Series(['a', 'b', 'c'])
        >>> sr
        0    a
        1    b
        2    c
        dtype: object
        >>> sr.keys()
        RangeIndex(start=0, stop=3)
        >>> sr = cudf.Series([1, 2, 3], index=['a', 'b', 'c'])
        >>> sr
        a    1
        b    2
        c    3
        dtype: int64
        >>> sr.keys()
        StringIndex(['a' 'b' 'c'], dtype='object')
        """
        return self.index

    _accessors = set()


truediv_int_dtype_corrections = {
    "int8": "float32",
    "int16": "float32",
    "int32": "float32",
    "int64": "float64",
    "uint8": "float32",
    "uint16": "float32",
    "uint32": "float64",
    "uint64": "float64",
    "bool": "float32",
    "int": "float",
}


class DatetimeProperties(object):
    """
    Accessor object for datetimelike properties of the Series values.

    Returns
    -------
    Returns a Series indexed like the original Series.

    Examples
    --------
    >>> import cudf
    >>> import pandas as pd
    >>> seconds_series = cudf.Series(pd.date_range("2000-01-01", periods=3,
    ...     freq="s"))
    >>> seconds_series
    0   2000-01-01 00:00:00
    1   2000-01-01 00:00:01
    2   2000-01-01 00:00:02
    dtype: datetime64[ns]
    >>> seconds_series.dt.second
    0    0
    1    1
    2    2
    dtype: int16
    >>> hours_series = cudf.Series(pd.date_range("2000-01-01", periods=3,
    ...     freq="h"))
    >>> hours_series
    0   2000-01-01 00:00:00
    1   2000-01-01 01:00:00
    2   2000-01-01 02:00:00
    dtype: datetime64[ns]
    >>> hours_series.dt.hour
    0    0
    1    1
    2    2
    dtype: int16
    >>> weekday_series = cudf.Series(pd.date_range("2000-01-01", periods=3,
    ...     freq="q"))
    >>> weekday_series
    0   2000-03-31
    1   2000-06-30
    2   2000-09-30
    dtype: datetime64[ns]
    >>> weekday_series.dt.weekday
    0    4
    1    4
    2    5
    dtype: int16
    """

    def __init__(self, series):
        self.series = series

    @property
    def year(self):
        """
        The year of the datetime.

        Examples
        --------
        >>> import cudf
        >>> import pandas as pd
        >>> datetime_series = cudf.Series(pd.date_range("2000-01-01",
        ...         periods=3, freq="Y"))
        >>> datetime_series
        0   2000-12-31
        1   2001-12-31
        2   2002-12-31
        dtype: datetime64[ns]
        >>> datetime_series.dt.year
        0    2000
        1    2001
        2    2002
        dtype: int16
        """
        return self._get_dt_field("year")

    @property
    def month(self):
        """
        The month as January=1, December=12.

        Examples
        --------
        >>> import pandas as pd
        >>> import cudf
        >>> datetime_series = cudf.Series(pd.date_range("2000-01-01",
        ...         periods=3, freq="M"))
        >>> datetime_series
        0   2000-01-31
        1   2000-02-29
        2   2000-03-31
        dtype: datetime64[ns]
        >>> datetime_series.dt.month
        0    1
        1    2
        2    3
        dtype: int16
        """
        return self._get_dt_field("month")

    @property
    def day(self):
        """
        The day of the datetime.

        Examples
        --------
        >>> import pandas as pd
        >>> import cudf
        >>> datetime_series = cudf.Series(pd.date_range("2000-01-01",
        ...         periods=3, freq="D"))
        >>> datetime_series
        0   2000-01-01
        1   2000-01-02
        2   2000-01-03
        dtype: datetime64[ns]
        >>> datetime_series.dt.day
        0    1
        1    2
        2    3
        dtype: int16
        """
        return self._get_dt_field("day")

    @property
    def hour(self):
        """
        The hours of the datetime.

        Examples
        --------
        >>> import pandas as pd
        >>> import cudf
        >>> datetime_series = cudf.Series(pd.date_range("2000-01-01",
        ...         periods=3, freq="h"))
        >>> datetime_series
        0   2000-01-01 00:00:00
        1   2000-01-01 01:00:00
        2   2000-01-01 02:00:00
        dtype: datetime64[ns]
        >>> datetime_series.dt.hour
        0    0
        1    1
        2    2
        dtype: int16
        """
        return self._get_dt_field("hour")

    @property
    def minute(self):
        """
        The minutes of the datetime.

        Examples
        --------
        >>> import pandas as pd
        >>> import cudf
        >>> datetime_series = cudf.Series(pd.date_range("2000-01-01",
        ...         periods=3, freq="T"))
        >>> datetime_series
        0   2000-01-01 00:00:00
        1   2000-01-01 00:01:00
        2   2000-01-01 00:02:00
        dtype: datetime64[ns]
        >>> datetime_series.dt.minute
        0    0
        1    1
        2    2
        dtype: int16
        """
        return self._get_dt_field("minute")

    @property
    def second(self):
        """
        The seconds of the datetime.

        Examples
        --------
        >>> import pandas as pd
        >>> import cudf
        >>> datetime_series = cudf.Series(pd.date_range("2000-01-01",
        ...         periods=3, freq="s"))
        >>> datetime_series
        0   2000-01-01 00:00:00
        1   2000-01-01 00:00:01
        2   2000-01-01 00:00:02
        dtype: datetime64[ns]
        >>> datetime_series.dt.second
        0    0
        1    1
        2    2
        dtype: int16
        """
        return self._get_dt_field("second")

    @property
    def weekday(self):
        """
        The day of the week with Monday=0, Sunday=6.

        Examples
        --------
        >>> import pandas as pd
        >>> import cudf
        >>> datetime_series = cudf.Series(pd.date_range('2016-12-31',
        ...     '2017-01-08', freq='D'))
        >>> datetime_series
        0   2016-12-31
        1   2017-01-01
        2   2017-01-02
        3   2017-01-03
        4   2017-01-04
        5   2017-01-05
        6   2017-01-06
        7   2017-01-07
        8   2017-01-08
        dtype: datetime64[ns]
        >>> datetime_series.dt.weekday
        0    5
        1    6
        2    0
        3    1
        4    2
        5    3
        6    4
        7    5
        8    6
        dtype: int16
        """
        return self._get_dt_field("weekday")

    @property
    def dayofweek(self):
        """
        The day of the week with Monday=0, Sunday=6.

        Examples
        --------
        >>> import pandas as pd
        >>> import cudf
        >>> datetime_series = cudf.Series(pd.date_range('2016-12-31',
        ...     '2017-01-08', freq='D'))
        >>> datetime_series
        0   2016-12-31
        1   2017-01-01
        2   2017-01-02
        3   2017-01-03
        4   2017-01-04
        5   2017-01-05
        6   2017-01-06
        7   2017-01-07
        8   2017-01-08
        dtype: datetime64[ns]
        >>> datetime_series.dt.dayofweek
        0    5
        1    6
        2    0
        3    1
        4    2
        5    3
        6    4
        7    5
        8    6
        dtype: int16
        """
        return self._get_dt_field("weekday")

    def _get_dt_field(self, field):
        out_column = self.series._column.get_dt_field(field)
        return Series(
            data=out_column, index=self.series._index, name=self.series.name
        )

    def strftime(self, date_format, *args, **kwargs):
        """
        Convert to Series using specified ``date_format``.

        Return a Series of formatted strings specified by ``date_format``,
        which supports the same string format as the python standard library.
        Details of the string format can be found in `python string format doc
        <https://docs.python.org/3/library/datetime.html#strftime-and-strptime-behavior>`_.

        Parameters
        ----------
        date_format : str
            Date format string (e.g. “%Y-%m-%d”).

        Returns
        -------
        Series
            Series of formatted strings.

        Notes
        -----

        The following date format identifiers are not yet supported: ``%a``,
        ``%A``, ``%w``, ``%b``, ``%B``, ``%U``, ``%W``, ``%c``, ``%x``,
        ``%X``, ``%G``, ``%u``, ``%V``

        Examples
        --------
        >>> import cudf
        >>> import pandas as pd
        >>> weekday_series = cudf.Series(pd.date_range("2000-01-01", periods=3,
        ...      freq="q"))
        >>> weekday_series.dt.strftime("%Y-%m-%d")
        >>> weekday_series
        0   2000-03-31
        1   2000-06-30
        2   2000-09-30
        dtype: datetime64[ns]
        0    2000-03-31
        1    2000-06-30
        2    2000-09-30
        dtype: object
        >>> weekday_series.dt.strftime("%Y %d %m")
        0    2000 31 03
        1    2000 30 06
        2    2000 30 09
        dtype: object
        >>> weekday_series.dt.strftime("%Y / %d / %m")
        0    2000 / 31 / 03
        1    2000 / 30 / 06
        2    2000 / 30 / 09
        dtype: object
        """

        if not isinstance(date_format, str):
            raise TypeError(
                f"'date_format' must be str, not {type(date_format)}"
            )

        # TODO: Remove following validations
        # once https://github.com/rapidsai/cudf/issues/5991
        # is implemented
        not_implemented_formats = {
            "%a",
            "%A",
            "%w",
            "%b",
            "%B",
            "%U",
            "%W",
            "%c",
            "%x",
            "%X",
            "%G",
            "%u",
            "%V",
        }
        for d_format in not_implemented_formats:
            if d_format in date_format:
                raise NotImplementedError(
                    f"{d_format} date-time format is not "
                    f"supported yet, Please follow this issue "
                    f"https://github.com/rapidsai/cudf/issues/5991 "
                    f"for tracking purposes."
                )

        str_col = self.series._column.as_string_column(
            dtype="str", format=date_format
        )
        return Series(
            data=str_col, index=self.series._index, name=self.series.name
        )


class TimedeltaProperties(object):
    """
    Accessor object for timedeltalike properties of the Series values.

    Returns
    -------
    Returns a Series indexed like the original Series.

    Examples
    --------
    >>> import cudf
    >>> seconds_series = cudf.Series([1, 2, 3], dtype='timedelta64[s]')
    >>> seconds_series
    0    00:00:01
    1    00:00:02
    2    00:00:03
    dtype: timedelta64[s]
    >>> seconds_series.dt.seconds
    0    1
    1    2
    2    3
    dtype: int64
    >>> series = cudf.Series([12231312123, 1231231231, 1123236768712, 2135656,
    ...     3244334234], dtype='timedelta64[ms]')
    >>> series
    0      141 days 13:35:12.123
    1       14 days 06:00:31.231
    2    13000 days 10:12:48.712
    3        0 days 00:35:35.656
    4       37 days 13:12:14.234
    dtype: timedelta64[ms]
    >>> series.dt.components
        days  hours  minutes  seconds  milliseconds  microseconds  nanoseconds
    0    141     13       35       12           123             0            0
    1     14      6        0       31           231             0            0
    2  13000     10       12       48           712             0            0
    3      0      0       35       35           656             0            0
    4     37     13       12       14           234             0            0
    >>> series.dt.days
    0      141
    1       14
    2    13000
    3        0
    4       37
    dtype: int64
    >>> series.dt.seconds
    0    48912
    1    21631
    2    36768
    3     2135
    4    47534
    dtype: int64
    >>> series.dt.microseconds
    0    123000
    1    231000
    2    712000
    3    656000
    4    234000
    dtype: int64
    >>> s.dt.nanoseconds
    0    0
    1    0
    2    0
    3    0
    4    0
    dtype: int64
    """

    def __init__(self, series):
        self.series = series

    @property
    def days(self):
        """
        Number of days.

        Returns
        -------
        Series

        Examples
        --------
        >>> import cudf
        >>> s = cudf.Series([12231312123, 1231231231, 1123236768712, 2135656,
        ...     3244334234], dtype='timedelta64[ms]')
        >>> s
        0      141 days 13:35:12.123
        1       14 days 06:00:31.231
        2    13000 days 10:12:48.712
        3        0 days 00:35:35.656
        4       37 days 13:12:14.234
        dtype: timedelta64[ms]
        >>> s.dt.days
        0      141
        1       14
        2    13000
        3        0
        4       37
        dtype: int64
        """
        return self._get_td_field("days")

    @property
    def seconds(self):
        """
        Number of seconds (>= 0 and less than 1 day).

        Returns
        -------
        Series

        Examples
        --------
        >>> import cudf
        >>> s = cudf.Series([12231312123, 1231231231, 1123236768712, 2135656,
        ...     3244334234], dtype='timedelta64[ms]')
        >>> s
        0      141 days 13:35:12.123
        1       14 days 06:00:31.231
        2    13000 days 10:12:48.712
        3        0 days 00:35:35.656
        4       37 days 13:12:14.234
        dtype: timedelta64[ms]
        >>> s.dt.seconds
        0    48912
        1    21631
        2    36768
        3     2135
        4    47534
        dtype: int64
        >>> s.dt.microseconds
        0    123000
        1    231000
        2    712000
        3    656000
        4    234000
        dtype: int64
        """
        return self._get_td_field("seconds")

    @property
    def microseconds(self):
        """
        Number of microseconds (>= 0 and less than 1 second).

        Returns
        -------
        Series

        Examples
        --------
        >>> import cudf
        >>> s = cudf.Series([12231312123, 1231231231, 1123236768712, 2135656,
        ...     3244334234], dtype='timedelta64[ms]')
        >>> s
        0      141 days 13:35:12.123
        1       14 days 06:00:31.231
        2    13000 days 10:12:48.712
        3        0 days 00:35:35.656
        4       37 days 13:12:14.234
        dtype: timedelta64[ms]
        >>> s.dt.microseconds
        0    123000
        1    231000
        2    712000
        3    656000
        4    234000
        dtype: int64
        """
        return self._get_td_field("microseconds")

    @property
    def nanoseconds(self):
        """
        Return the number of nanoseconds (n), where 0 <= n < 1 microsecond.

        Returns
        -------
        Series

        Examples
        --------
        >>> import cudf
        >>> s = cudf.Series([12231312123, 1231231231, 1123236768712, 2135656,
        ...     3244334234], dtype='timedelta64[ns]')
        >>> s
        0    00:00:12.231312123
        1    00:00:01.231231231
        2    00:18:43.236768712
        3    00:00:00.002135656
        4    00:00:03.244334234
        dtype: timedelta64[ns]
        >>> s.dt.nanoseconds
        0    123
        1    231
        2    712
        3    656
        4    234
        dtype: int64
        """
        return self._get_td_field("nanoseconds")

    @property
    def components(self):
        """
        Return a Dataframe of the components of the Timedeltas.

        Returns
        -------
        DataFrame

        Examples
        --------
        >>> s = cudf.Series([12231312123, 1231231231, 1123236768712, 2135656, 3244334234], dtype='timedelta64[ms]')
        >>> s
        0      141 days 13:35:12.123
        1       14 days 06:00:31.231
        2    13000 days 10:12:48.712
        3        0 days 00:35:35.656
        4       37 days 13:12:14.234
        dtype: timedelta64[ms]
        >>> s.dt.components
            days  hours  minutes  seconds  milliseconds  microseconds  nanoseconds
        0    141     13       35       12           123             0            0
        1     14      6        0       31           231             0            0
        2  13000     10       12       48           712             0            0
        3      0      0       35       35           656             0            0
        4     37     13       12       14           234             0            0
        """  # noqa: E501
        return self.series._column.components(index=self.series._index)

    def _get_td_field(self, field):
        out_column = getattr(self.series._column, field)
        return Series(
            data=out_column, index=self.series._index, name=self.series.name
        )


def _align_indices(series_list, how="outer", allow_non_unique=False):
    """
    Internal util to align the indices of a list of Series objects

    series_list : list of Series objects
    how : {"outer", "inner"}
        If "outer", the values of the resulting index are the
        unique values of the index obtained by concatenating
        the indices of all the series.
        If "inner", the values of the resulting index are
        the values common to the indices of all series.
    allow_non_unique : bool
        Whether or not to allow non-unique valued indices in the input
        series.
    """
    if len(series_list) <= 1:
        return series_list

    # check if all indices are the same
    head = series_list[0].index

    all_index_equal = True
    for sr in series_list[1:]:
        if not sr.index.equals(head):
            all_index_equal = False
            break

    # check if all names are the same
    all_names_equal = True
    for sr in series_list[1:]:
        if not sr.index.names == head.names:
            all_names_equal = False
    new_index_names = [None]
    if all_names_equal:
        new_index_names = head.names

    if all_index_equal:
        return series_list

    if how == "outer":
        combined_index = cudf.core.reshape.concat(
            [sr.index for sr in series_list]
        ).unique()
        combined_index.names = new_index_names
    else:
        combined_index = series_list[0].index
        for sr in series_list[1:]:
            combined_index = (
                cudf.DataFrame(index=sr.index).join(
                    cudf.DataFrame(index=combined_index),
                    sort=True,
                    how="inner",
                )
            ).index
        combined_index.names = new_index_names

    # align all Series to the combined index
    result = [
        sr._align_to_index(
            combined_index, how=how, allow_non_unique=allow_non_unique
        )
        for sr in series_list
    ]

    return result


def isclose(a, b, rtol=1e-05, atol=1e-08, equal_nan=False):
    """Returns a boolean array where two arrays are equal within a tolerance.

    Two values in ``a`` and ``b`` are  considiered equal when the following
    equation is satisfied.

    .. math::
       |a - b| \\le \\mathrm{atol} + \\mathrm{rtol} |b|

    Parameters
    ----------
    a : list-like, array-like or cudf.Series
        Input sequence to compare.
    b : list-like, array-like or cudf.Series
        Input sequence to compare.
    rtol : float
        The relative tolerance.
    atol : float
        The absolute tolerance.
    equal_nan : bool
        If ``True``, null's in ``a`` will be considered equal
        to null's in ``b``.

    Returns
    -------
    Series

    See Also
    --------
    np.isclose : Returns a boolean array where two arrays are element-wise
        equal within a tolerance.

    Examples
    --------
    >>> import cudf
    >>> s1 = cudf.Series([1.9876543,   2.9876654,   3.9876543, None, 9.9, 1.0])
    >>> s2 = cudf.Series([1.987654321, 2.987654321, 3.987654321, None, 19.9,
    ... None])
    >>> s1
    0    1.9876543
    1    2.9876654
    2    3.9876543
    3         <NA>
    4          9.9
    5          1.0
    dtype: float64
    >>> s2
    0    1.987654321
    1    2.987654321
    2    3.987654321
    3           <NA>
    4           19.9
    5           <NA>
    dtype: float64
    >>> cudf.isclose(s1, s2)
    0     True
    1     True
    2     True
    3    False
    4    False
    5    False
    dtype: bool
    >>> cudf.isclose(s1, s2, equal_nan=True)
    0     True
    1     True
    2     True
    3     True
    4    False
    5    False
    dtype: bool
    >>> cudf.isclose(s1, s2, equal_nan=False)
    0     True
    1     True
    2     True
    3    False
    4    False
    5    False
    dtype: bool
    """

    if not can_convert_to_column(a):
        raise TypeError(
            f"Parameter `a` is expected to be a "
            f"list-like or Series object, found:{type(a)}"
        )
    if not can_convert_to_column(b):
        raise TypeError(
            f"Parameter `b` is expected to be a "
            f"list-like or Series object, found:{type(a)}"
        )

    if isinstance(a, pd.Series):
        a = Series.from_pandas(a)
    if isinstance(b, pd.Series):
        b = Series.from_pandas(b)

    index = None

    if isinstance(a, cudf.Series) and isinstance(b, cudf.Series):
        b = b.reindex(a.index)
        index = as_index(a.index)

    a_col = column.as_column(a)
    a_array = cupy.asarray(a_col.data_array_view)

    b_col = column.as_column(b)
    b_array = cupy.asarray(b_col.data_array_view)

    result = cupy.isclose(
        a=a_array, b=b_array, rtol=rtol, atol=atol, equal_nan=equal_nan
    )
    result_col = column.as_column(result)

    if a_col.null_count and b_col.null_count:
        a_nulls = a_col.isna()
        b_nulls = b_col.isna()
        null_values = a_nulls | b_nulls

        if equal_nan is True:
            equal_nulls = a_nulls & b_nulls

        del a_nulls, b_nulls
    elif a_col.null_count:
        null_values = a_col.isna()
    elif b_col.null_count:
        null_values = b_col.isna()
    else:
        return Series(result_col, index=index)

    result_col[null_values] = False
    if equal_nan is True and a_col.null_count and b_col.null_count:
        result_col[equal_nulls] = True

    return Series(result_col, index=index)<|MERGE_RESOLUTION|>--- conflicted
+++ resolved
@@ -1,8 +1,5 @@
 # Copyright (c) 2018-2021, NVIDIA CORPORATION.
-<<<<<<< HEAD
-=======
-
->>>>>>> 6c116e38
+
 import pickle
 import warnings
 from collections import abc as abc
