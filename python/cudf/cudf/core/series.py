--- conflicted
+++ resolved
@@ -1978,10 +1978,8 @@
         copy: bool | None = None,
         errors: Literal["raise", "ignore"] = "raise",
     ) -> Self:
-<<<<<<< HEAD
         if copy is None:
             copy = True
-=======
         if cudf.get_option("mode.pandas_compatible"):
             if inspect.isclass(dtype) and issubclass(
                 dtype, pd.api.extensions.ExtensionDtype
@@ -1991,7 +1989,6 @@
                     "but got the class instead. Try instantiating 'dtype'."
                 )
                 raise TypeError(msg)
->>>>>>> 67dae5d2
         if is_dict_like(dtype):
             if len(dtype) > 1 or self.name not in dtype:
                 raise KeyError(
