--- conflicted
+++ resolved
@@ -4615,11 +4615,7 @@
         """
         Parameters
         ----------
-<<<<<<< HEAD
-        tz: str
-=======
         tz : str
->>>>>>> 47a65cba
             Time zone for time. Corresponding timestamps would be converted
             to this time zone of the Datetime Array/Index.
             A `tz` of None will convert to UTC and remove the
