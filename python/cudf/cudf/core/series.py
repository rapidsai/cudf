--- conflicted
+++ resolved
@@ -3367,14 +3367,10 @@
         Notes
         -----
         UDFs are cached in memory to avoid recompilation. The first
-<<<<<<< HEAD
         call to the UDF will incur compilation overhead. `func` may
         call nested functions that are decorated with the decorator
         `numba.cuda.jit(device=True)`, otherwise numba will raise a
         typing error.
-=======
-        call to the UDF will incur compilation overhead.
->>>>>>> 36487834
 
         Examples
         --------
@@ -3427,19 +3423,12 @@
         1    <NA>
         2     4.5
         dtype: float64
-<<<<<<< HEAD
-=======
-
-
-
->>>>>>> 36487834
         """
         if args or kwargs:
             raise ValueError(
                 "UDFs using *args or **kwargs are not yet supported."
             )
 
-<<<<<<< HEAD
         # these functions are generally written as functions of scalar
         # values rather than rows. Rather than writing an entirely separate
         # numba kernel that is not built around a row object, its simpler
@@ -3449,9 +3438,6 @@
         f_ = cuda.jit(device=True)(func)
 
         return df.apply(lambda row: f_(row[name]))
-=======
-        return super()._apply(func)
->>>>>>> 36487834
 
     def applymap(self, udf, out_dtype=None):
         """Apply an elementwise function to transform the values in the Column.
