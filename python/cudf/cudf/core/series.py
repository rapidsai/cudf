# Copyright (c) 2018-2022, NVIDIA CORPORATION.

from __future__ import annotations

import functools
import inspect
import pickle
import warnings
from collections import abc as abc
from numbers import Number
from shutil import get_terminal_size
from typing import Any, Dict, MutableMapping, Optional, Set, Tuple, Type, Union

import cupy
import numpy as np
import pandas as pd
from pandas._config import get_option

import cudf
from cudf import _lib as libcudf
from cudf._lib.scalar import _is_null_host_scalar
from cudf._lib.transform import bools_to_mask
from cudf._typing import ColumnLike, DataFrameOrSeries, ScalarLike
from cudf.api.types import (
    _is_non_decimal_numeric_dtype,
    _is_scalar_or_zero_d_array,
    is_bool_dtype,
    is_categorical_dtype,
    is_decimal_dtype,
    is_dict_like,
    is_integer,
    is_integer_dtype,
    is_interval_dtype,
    is_list_dtype,
    is_scalar,
    is_struct_dtype,
)
from cudf.core.abc import Serializable
from cudf.core.column import (
    ColumnBase,
    DatetimeColumn,
    TimeDeltaColumn,
    arange,
    as_column,
    column,
    column_empty_like,
    full,
)
from cudf.core.column.categorical import (
    CategoricalAccessor as CategoricalAccessor,
)
from cudf.core.column.column import concat_columns
from cudf.core.column.lists import ListMethods
from cudf.core.column.string import StringMethods
from cudf.core.column.struct import StructMethods
from cudf.core.column_accessor import ColumnAccessor
from cudf.core.frame import Frame
from cudf.core.groupby.groupby import SeriesGroupBy
from cudf.core.index import BaseIndex, RangeIndex, as_index
from cudf.core.indexed_frame import (
    IndexedFrame,
    _FrameIndexer,
    _get_label_range_or_mask,
    _indices_from_labels,
    doc_reset_index_template,
)
from cudf.core.single_column_frame import SingleColumnFrame
from cudf.core.udf.scalar_function import _get_scalar_kernel
from cudf.utils import cudautils, docutils
from cudf.utils.docutils import copy_docstring
from cudf.utils.dtypes import (
    can_convert_to_column,
    find_common_type,
    is_mixed_with_object_dtype,
    min_scalar_type,
)
from cudf.utils.utils import cudf_nvtx_annotate, to_cudf_compatible_scalar


def _append_new_row_inplace(col: ColumnLike, value: ScalarLike):
    """Append a scalar `value` to the end of `col` inplace.
    Cast to common type if possible
    """
    to_type = find_common_type([type(value), col.dtype])
    val_col = as_column(value, dtype=to_type)
    old_col = col.astype(to_type)

    col._mimic_inplace(concat_columns([old_col, val_col]), inplace=True)


class _SeriesIlocIndexer(_FrameIndexer):
    """
    For integer-location based selection.
    """

    @cudf_nvtx_annotate
    def __getitem__(self, arg):
        if isinstance(arg, tuple):
            arg = list(arg)
        data = self._frame._column[arg]

        if (
            isinstance(data, (dict, list))
            or _is_scalar_or_zero_d_array(data)
            or _is_null_host_scalar(data)
        ):
            return data
        return self._frame._from_data(
            {self._frame.name: data}, index=cudf.Index(self._frame.index[arg]),
        )

    @cudf_nvtx_annotate
    def __setitem__(self, key, value):
        from cudf.core.column import column

        if isinstance(key, tuple):
            key = list(key)

        # coerce value into a scalar or column
        if is_scalar(value):
            value = to_cudf_compatible_scalar(value)
        elif not (
            isinstance(value, (list, dict))
            and isinstance(
                self._frame._column.dtype, (cudf.ListDtype, cudf.StructDtype)
            )
        ):
            value = column.as_column(value)

        if (
            not isinstance(
                self._frame._column.dtype,
                (cudf.core.dtypes.DecimalDtype, cudf.CategoricalDtype),
            )
            and hasattr(value, "dtype")
            and _is_non_decimal_numeric_dtype(value.dtype)
        ):
            # normalize types if necessary:
            if not is_integer(key):
                to_dtype = np.result_type(
                    value.dtype, self._frame._column.dtype
                )
                value = value.astype(to_dtype)
                self._frame._column._mimic_inplace(
                    self._frame._column.astype(to_dtype), inplace=True
                )

        self._frame._column[key] = value


class _SeriesLocIndexer(_FrameIndexer):
    """
    Label-based selection
    """

    @cudf_nvtx_annotate
    def __getitem__(self, arg: Any) -> Union[ScalarLike, DataFrameOrSeries]:
        if isinstance(arg, pd.MultiIndex):
            arg = cudf.from_pandas(arg)

        if isinstance(self._frame.index, cudf.MultiIndex) and not isinstance(
            arg, cudf.MultiIndex
        ):
            result = self._frame.index._get_row_major(self._frame, arg)
            if (
                isinstance(arg, tuple)
                and len(arg) == self._frame._index.nlevels
                and not any(isinstance(x, slice) for x in arg)
            ):
                result = result.iloc[0]
            return result
        try:
            arg = self._loc_to_iloc(arg)
        except (TypeError, KeyError, IndexError, ValueError):
            raise KeyError(arg)

        return self._frame.iloc[arg]

    @cudf_nvtx_annotate
    def __setitem__(self, key, value):
        try:
            key = self._loc_to_iloc(key)
        except KeyError as e:
            if (
                is_scalar(key)
                and not isinstance(self._frame.index, cudf.MultiIndex)
                and is_scalar(value)
            ):
                _append_new_row_inplace(self._frame.index._values, key)
                _append_new_row_inplace(self._frame._column, value)
                return
            else:
                raise e
        if isinstance(value, (pd.Series, cudf.Series)):
            value = cudf.Series(value)
            value = value._align_to_index(self._frame.index, how="right")
        self._frame.iloc[key] = value

    def _loc_to_iloc(self, arg):
        if _is_scalar_or_zero_d_array(arg):
            if not _is_non_decimal_numeric_dtype(self._frame.index.dtype):
                # TODO: switch to cudf.utils.dtypes.is_integer(arg)
                if isinstance(arg, cudf.Scalar) and is_integer_dtype(
                    arg.dtype
                ):
                    found_index = arg.value
                    return found_index
                elif is_integer(arg):
                    found_index = arg
                    return found_index
            try:
                found_index = self._frame.index._values.find_first_value(
                    arg, closest=False
                )
                return found_index
            except (TypeError, KeyError, IndexError, ValueError):
                raise KeyError("label scalar is out of bound")

        elif isinstance(arg, slice):
            return _get_label_range_or_mask(
                self._frame.index, arg.start, arg.stop, arg.step
            )
        elif isinstance(arg, (cudf.MultiIndex, pd.MultiIndex)):
            if isinstance(arg, pd.MultiIndex):
                arg = cudf.MultiIndex.from_pandas(arg)

            return _indices_from_labels(self._frame, arg)

        else:
            arg = cudf.core.series.Series(cudf.core.column.as_column(arg))
            if arg.dtype in (bool, np.bool_):
                return arg
            else:
                indices = _indices_from_labels(self._frame, arg)
                if indices.null_count > 0:
                    raise KeyError("label scalar is out of bound")
                return indices


class Series(SingleColumnFrame, IndexedFrame, Serializable):
    """
    One-dimensional GPU array (including time series).

    Labels need not be unique but must be a hashable type. The object
    supports both integer- and label-based indexing and provides a
    host of methods for performing operations involving the index.
    Statistical methods from ndarray have been overridden to
    automatically exclude missing data (currently represented
    as null/NaN).

    Operations between Series (`+`, `-`, `/`, `*`, `**`) align
    values based on their associated index values-– they need
    not be the same length. The result index will be the
    sorted union of the two indexes.

    ``Series`` objects are used as columns of ``DataFrame``.

    Parameters
    ----------
    data : array-like, Iterable, dict, or scalar value
        Contains data stored in Series.

    index : array-like or Index (1d)
        Values must be hashable and have the same length
        as data. Non-unique index values are allowed. Will
        default to RangeIndex (0, 1, 2, …, n) if not provided.
        If both a dict and index sequence are used, the index will
        override the keys found in the dict.

    dtype : str, numpy.dtype, or ExtensionDtype, optional
        Data type for the output Series. If not specified,
        this will be inferred from data.

    name : str, optional
        The name to give to the Series.

    nan_as_null : bool, Default True
        If ``None``/``True``, converts ``np.nan`` values to
        ``null`` values.
        If ``False``, leaves ``np.nan`` values as is.
    """

    _accessors: Set[Any] = set()
    _loc_indexer_type = _SeriesLocIndexer
    _iloc_indexer_type = _SeriesIlocIndexer

    # The `constructor*` properties are used by `dask` (and `dask_cudf`)
    @property
    def _constructor(self):
        return Series

    @property
    def _constructor_sliced(self):
        raise NotImplementedError(
            "_constructor_sliced not supported for Series!"
        )

    @property
    def _constructor_expanddim(self):
        return cudf.DataFrame

    @classmethod
    @cudf_nvtx_annotate
    def from_categorical(cls, categorical, codes=None):
        """Creates from a pandas.Categorical

        Parameters
        ----------
        categorical : pandas.Categorical
            Contains data stored in a pandas Categorical.

        codes : array-like, optional.
            The category codes of this categorical. If ``codes`` are
            defined, they are used instead of ``categorical.codes``

        Returns
        -------
        Series
            A cudf categorical series.

        Examples
        --------
        >>> import cudf
        >>> import pandas as pd
        >>> pd_categorical = pd.Categorical(pd.Series(['a', 'b', 'c', 'a'], dtype='category'))
        >>> pd_categorical
        ['a', 'b', 'c', 'a']
        Categories (3, object): ['a', 'b', 'c']
        >>> series = cudf.Series.from_categorical(pd_categorical)
        >>> series
        0    a
        1    b
        2    c
        3    a
        dtype: category
        Categories (3, object): ['a', 'b', 'c']
        """  # noqa: E501
        col = cudf.core.column.categorical.pandas_categorical_as_column(
            categorical, codes=codes
        )
        return Series(data=col)

    @classmethod
    @cudf_nvtx_annotate
    def from_masked_array(cls, data, mask, null_count=None):
        """Create a Series with null-mask.
        This is equivalent to:

            Series(data).set_mask(mask, null_count=null_count)

        Parameters
        ----------
        data : 1D array-like
            The values.  Null values must not be skipped.  They can appear
            as garbage values.
        mask : 1D array-like
            The null-mask.  Valid values are marked as ``1``; otherwise ``0``.
            The mask bit given the data index ``idx`` is computed as::

                (mask[idx // 8] >> (idx % 8)) & 1
        null_count : int, optional
            The number of null values.
            If None, it is calculated automatically.

        Returns
        -------
        Series

        Examples
        --------
        >>> import cudf
        >>> a = cudf.Series([1, 2, 3, None, 4, None])
        >>> a
        0       1
        1       2
        2       3
        3    <NA>
        4       4
        5    <NA>
        dtype: int64
        >>> b = cudf.Series([10, 11, 12, 13, 14])
        >>> cudf.Series.from_masked_array(data=b, mask=a._column.mask)
        0      10
        1      11
        2      12
        3    <NA>
        4      14
        dtype: int64
        """
        col = column.as_column(data).set_mask(mask)
        return cls(data=col)

    @cudf_nvtx_annotate
    def __init__(
        self, data=None, index=None, dtype=None, name=None, nan_as_null=True,
    ):
        if isinstance(data, pd.Series):
            if name is None:
                name = data.name
            if isinstance(data.index, pd.MultiIndex):
                index = cudf.from_pandas(data.index)
            else:
                index = as_index(data.index)
        elif isinstance(data, pd.Index):
            name = data.name
            data = data.values
        elif isinstance(data, BaseIndex):
            name = data.name
            data = data._values
            if dtype is not None:
                data = data.astype(dtype)
        elif isinstance(data, ColumnAccessor):
            raise TypeError(
                "Use cudf.Series._from_data for constructing a Series from "
                "ColumnAccessor"
            )

        if isinstance(data, Series):
            index = data._index if index is None else index
            if name is None:
                name = data.name
            data = data._column
            if dtype is not None:
                data = data.astype(dtype)

        if isinstance(data, dict):
            index = data.keys()
            data = column.as_column(
                list(data.values()), nan_as_null=nan_as_null, dtype=dtype
            )

        if data is None:
            if index is not None:
                data = column.column_empty(
                    row_count=len(index), dtype=None, masked=True
                )
            else:
                data = {}

        if not isinstance(data, ColumnBase):
            data = column.as_column(data, nan_as_null=nan_as_null, dtype=dtype)
        else:
            if dtype is not None:
                data = data.astype(dtype)

        if index is not None and not isinstance(index, BaseIndex):
            index = as_index(index)

        assert isinstance(data, ColumnBase)

        super().__init__({name: data})
        self._index = RangeIndex(len(data)) if index is None else index

    @classmethod
    @cudf_nvtx_annotate
    def _from_data(
        cls,
        data: MutableMapping,
        index: Optional[BaseIndex] = None,
        name: Any = None,
    ) -> Series:
        """
        Construct the Series from a ColumnAccessor
        """
        out: Series = super()._from_data(data, index, name)
        if index is None:
            out._index = RangeIndex(out._data.nrows)
        return out

    @cudf_nvtx_annotate
    def __contains__(self, item):
        return item in self._index

    @classmethod
    @cudf_nvtx_annotate
    def from_pandas(cls, s, nan_as_null=None):
        """
        Convert from a Pandas Series.

        Parameters
        ----------
        s : Pandas Series object
            A Pandas Series object which has to be converted
            to cuDF Series.
        nan_as_null : bool, Default None
            If ``None``/``True``, converts ``np.nan`` values to
            ``null`` values.
            If ``False``, leaves ``np.nan`` values as is.

        Raises
        ------
        TypeError for invalid input type.

        Examples
        --------
        >>> import cudf
        >>> import pandas as pd
        >>> import numpy as np
        >>> data = [10, 20, 30, np.nan]
        >>> pds = pd.Series(data)
        >>> cudf.Series.from_pandas(pds)
        0    10.0
        1    20.0
        2    30.0
        3    <NA>
        dtype: float64
        >>> cudf.Series.from_pandas(pds, nan_as_null=False)
        0    10.0
        1    20.0
        2    30.0
        3     NaN
        dtype: float64
        """
        return cls(s, nan_as_null=nan_as_null)

    @property  # type: ignore
    @cudf_nvtx_annotate
    def dt(self):
        """
        Accessor object for datetime-like properties of the Series values.

        Examples
        --------
        >>> s = cudf.Series(cudf.date_range(
        ...   start='2001-02-03 12:00:00',
        ...   end='2001-02-03 14:00:00',
        ...   freq='1H'))
        >>> s.dt.hour
        0    12
        1    13
        dtype: int16
        >>> s.dt.second
        0    0
        1    0
        dtype: int16
        >>> s.dt.day
        0    3
        1    3
        dtype: int16

        Returns
        -------
            A Series indexed like the original Series.

        Raises
        ------
            TypeError if the Series does not contain datetimelike values.
        """
        if isinstance(self._column, DatetimeColumn):
            return DatetimeProperties(self)
        elif isinstance(self._column, TimeDeltaColumn):
            return TimedeltaProperties(self)
        else:
            raise AttributeError(
                "Can only use .dt accessor with datetimelike values"
            )

    @cudf_nvtx_annotate
    def serialize(self):
        header, frames = super().serialize()

        header["index"], index_frames = self._index.serialize()
        header["index_frame_count"] = len(index_frames)
        # For backwards compatibility with older versions of cuDF, index
        # columns are placed before data columns.
        frames = index_frames + frames

        return header, frames

    @classmethod
    @cudf_nvtx_annotate
    def deserialize(cls, header, frames):
        index_nframes = header["index_frame_count"]
        obj = super().deserialize(
            header, frames[header["index_frame_count"] :]
        )

        idx_typ = pickle.loads(header["index"]["type-serialized"])
        index = idx_typ.deserialize(header["index"], frames[:index_nframes])
        obj._index = index

        return obj

    def _get_columns_by_label(self, labels, downcast=False):
        """Return the column specified by `labels`

        For cudf.Series, either the column, or an empty series is returned.
        Parameter `downcast` does not have effects.
        """
        new_data = super()._get_columns_by_label(labels, downcast)

        return (
            self.__class__._from_data(data=new_data, index=self.index)
            if len(new_data) > 0
            else self.__class__(dtype=self.dtype, name=self.name)
        )

    @cudf_nvtx_annotate
    def drop(
        self,
        labels=None,
        axis=0,
        index=None,
        columns=None,
        level=None,
        inplace=False,
        errors="raise",
    ):
        if axis == 1:
            raise ValueError("No axis named 1 for object type Series")
        # Ignore columns for Series
        if columns is not None:
            columns = []
        return super().drop(
            labels, axis, index, columns, level, inplace, errors
        )

    @cudf_nvtx_annotate
    def append(self, to_append, ignore_index=False, verify_integrity=False):
        """Append values from another ``Series`` or array-like object.
        If ``ignore_index=True``, the index is reset.

        Parameters
        ----------
        to_append : Series or list/tuple of Series
            Series to append with self.
        ignore_index : boolean, default False.
            If True, do not use the index.
        verify_integrity : bool, default False
            This Parameter is currently not supported.

        Returns
        -------
        Series
            A new concatenated series

        See Also
        --------
        cudf.concat : General function to concatenate DataFrame or
            Series objects.

        Examples
        --------
        >>> import cudf
        >>> s1 = cudf.Series([1, 2, 3])
        >>> s2 = cudf.Series([4, 5, 6])
        >>> s1
        0    1
        1    2
        2    3
        dtype: int64
        >>> s2
        0    4
        1    5
        2    6
        dtype: int64
        >>> s1.append(s2)
        0    1
        1    2
        2    3
        0    4
        1    5
        2    6
        dtype: int64

        >>> s3 = cudf.Series([4, 5, 6], index=[3, 4, 5])
        >>> s3
        3    4
        4    5
        5    6
        dtype: int64
        >>> s1.append(s3)
        0    1
        1    2
        2    3
        3    4
        4    5
        5    6
        dtype: int64

        With `ignore_index` set to True:

        >>> s1.append(s2, ignore_index=True)
        0    1
        1    2
        2    3
        3    4
        4    5
        5    6
        dtype: int64
        """
        return super()._append(to_append, ignore_index, verify_integrity)

    @cudf_nvtx_annotate
    def reindex(self, index=None, copy=True):
        """Return a Series that conforms to a new index

        Parameters
        ----------
        index : Index, Series-convertible, default None
        copy : boolean, default True

        Returns
        -------
        A new Series that conforms to the supplied index

        Examples
        --------
        >>> import cudf
        >>> series = cudf.Series([10, 20, 30, 40], index=['a', 'b', 'c', 'd'])
        >>> series
        a    10
        b    20
        c    30
        d    40
        dtype: int64
        >>> series.reindex(['a', 'b', 'y', 'z'])
        a      10
        b      20
        y    <NA>
        z    <NA>
        dtype: int64
        """
        name = self.name or 0
        idx = self._index if index is None else index
        series = self.to_frame(name).reindex(idx, copy=copy)[name]
        series.name = self.name
        return series

    @cudf_nvtx_annotate
    @docutils.doc_apply(
        doc_reset_index_template.format(
            klass="Series",
            argument="""
        name : object, optional
            The name to use for the column containing the original Series
            values. Uses self.name by default. This argument is ignored when
            ``drop`` is True.""",
            return_type="Series or DataFrame or None",
            return_doc=""" For Series, When drop is False (the default), a DataFrame
            is returned. The newly created columns will come first in the
            DataFrame, followed by the original Series values. When `drop` is
            True, a `Series` is returned. In either case, if ``inplace=True``,
            no value is returned.
""",
            example="""
        >>> series = cudf.Series(['a', 'b', 'c', 'd'], index=[10, 11, 12, 13])
        >>> series
        10    a
        11    b
        12    c
        13    d
        dtype: object
        >>> series.reset_index()
           index  0
        0     10  a
        1     11  b
        2     12  c
        3     13  d
        >>> series.reset_index(drop=True)
        0    a
        1    b
        2    c
        3    d
        dtype: object

        You can also use ``reset_index`` with MultiIndex.

        >>> s2 = cudf.Series(
        ...             range(4), name='foo',
        ...             index=cudf.MultiIndex.from_tuples([
        ...                     ('bar', 'one'), ('bar', 'two'),
        ...                     ('baz', 'one'), ('baz', 'two')],
        ...                     names=['a', 'b']
        ...      ))
        >>> s2
        a    b
        bar  one    0
             two    1
        baz  one    2
             two    3
        Name: foo, dtype: int64
        >>> s2.reset_index(level='a')
               a  foo
        b
        one  bar    0
        two  bar    1
        one  baz    2
        two  baz    3
""",
        )
    )
    def reset_index(self, level=None, drop=False, name=None, inplace=False):
        if not drop and inplace:
            raise TypeError(
                "Cannot reset_index inplace on a Series "
                "to create a DataFrame"
            )
        data, index = self._reset_index(level=level, drop=drop)
        if not drop:
            if name is None:
                name = 0 if self.name is None else self.name
            data[name] = data.pop(self.name)
            return cudf.core.dataframe.DataFrame._from_data(data, index)
        # For ``name`` behavior, see:
        # https://github.com/pandas-dev/pandas/issues/44575
        return self._mimic_inplace(
            Series._from_data(data, index, name if inplace else None),
            inplace=inplace,
        )

    @cudf_nvtx_annotate
    def to_frame(self, name=None):
        """Convert Series into a DataFrame

        Parameters
        ----------
        name : str, default None
            Name to be used for the column

        Returns
        -------
        DataFrame
            cudf DataFrame

        Examples
        --------
        >>> import cudf
        >>> series = cudf.Series(['a', 'b', 'c', None, 'd'], name='sample', index=[10, 11, 12, 13, 15])
        >>> series
        10       a
        11       b
        12       c
        13    <NA>
        15       d
        Name: sample, dtype: object
        >>> series.to_frame()
           sample
        10      a
        11      b
        12      c
        13   <NA>
        15      d
        """  # noqa: E501

        if name is not None:
            col = name
        elif self.name is None:
            col = 0
        else:
            col = self.name

        return cudf.DataFrame({col: self._column}, index=self.index)

    @cudf_nvtx_annotate
    def memory_usage(self, index=True, deep=False):
        return sum(super().memory_usage(index, deep).values())

    @cudf_nvtx_annotate
    def __array_function__(self, func, types, args, kwargs):
        if "out" in kwargs or not all(issubclass(t, Series) for t in types):
            return NotImplemented

        try:
            # Apply a Series method if one exists.
            if cudf_func := getattr(Series, func.__name__, None):
                return cudf_func(*args, **kwargs)

            # Assume that cupy subpackages match numpy and search the
            # corresponding cupy submodule based on the func's __module__.
            numpy_submodule = func.__module__.split(".")[1:]
            cupy_func = cupy
            for name in (*numpy_submodule, func.__name__):
                cupy_func = getattr(cupy_func, name, None)

            # Handle case if cupy does not implement the function or just
            # aliases the numpy function.
            if not cupy_func or cupy_func is func:
                return NotImplemented

            # For now just fail on cases with mismatched indices. There is
            # almost certainly no general solution for all array functions.
            index = args[0].index
            if not all(s.index.equals(index) for s in args):
                return NotImplemented
            out = cupy_func(*(s.values for s in args), **kwargs)

            # Return (host) scalar values immediately.
            if not isinstance(out, cupy.ndarray):
                return out

            # 0D array (scalar)
            if out.ndim == 0:
                return to_cudf_compatible_scalar(out)
            # 1D array
            elif (
                # Only allow 1D arrays
                ((out.ndim == 1) or (out.ndim == 2 and out.shape[1] == 1))
                # If we have an index, it must be the same length as the
                # output for cupy dispatching to be well-defined.
                and len(index) == len(out)
            ):
                return Series(out, index=index)
        except Exception:
            # The rare instance where a "silent" failure is preferable. Except
            # in the (highly unlikely) case that some other library
            # interoperates with cudf objects, the result will be that numpy
            # raises a TypeError indicating that the operation is not
            # implemented, which is much friendlier than an arbitrary internal
            # cudf error.
            pass

        return NotImplemented

    @cudf_nvtx_annotate
    def map(self, arg, na_action=None) -> "Series":
        """
        Map values of Series according to input correspondence.

        Used for substituting each value in a Series with another value,
        that may be derived from a function, a ``dict`` or
        a :class:`Series`.

        Parameters
        ----------
        arg : function, collections.abc.Mapping subclass or Series
            Mapping correspondence.
        na_action : {None, 'ignore'}, default None
            If 'ignore', propagate NaN values, without passing them to the
            mapping correspondence.

        Returns
        -------
        Series
            Same index as caller.

        Examples
        --------
        >>> s = cudf.Series(['cat', 'dog', np.nan, 'rabbit'])
        >>> s
        0      cat
        1      dog
        2     <NA>
        3   rabbit
        dtype: object

        ``map`` accepts a ``dict`` or a ``Series``. Values that are not found
        in the ``dict`` are converted to ``NaN``, default values in dicts are
        currently not supported.:

        >>> s.map({'cat': 'kitten', 'dog': 'puppy'})
        0   kitten
        1    puppy
        2     <NA>
        3     <NA>
        dtype: object

        It also accepts numeric functions:

        >>> s = cudf.Series([1, 2, 3, 4, np.nan])
        >>> s.map(lambda x: x ** 2)
        0       1
        1       4
        2       9
        3       16
        4     <NA>
        dtype: int64

        Notes
        -----
        Please note map currently only supports fixed-width numeric
        type functions.
        """
        if isinstance(arg, dict):
            if hasattr(arg, "__missing__"):
                raise NotImplementedError(
                    "default values in dicts are currently not supported."
                )
            lhs = cudf.DataFrame({"x": self, "orig_order": arange(len(self))})
            rhs = cudf.DataFrame(
                {
                    "x": arg.keys(),
                    "s": arg.values(),
                    "bool": full(len(arg), True, dtype=self.dtype),
                }
            )
            res = lhs.merge(rhs, on="x", how="left").sort_values(
                by="orig_order"
            )
            result = res["s"]
            result.name = self.name
            result.index = self.index
        elif isinstance(arg, cudf.Series):
            if not arg.index.is_unique:
                raise ValueError(
                    "Reindexing only valid with"
                    " uniquely valued Index objects"
                )
            lhs = cudf.DataFrame({"x": self, "orig_order": arange(len(self))})
            rhs = cudf.DataFrame(
                {
                    "x": arg.keys(),
                    "s": arg,
                    "bool": full(len(arg), True, dtype=self.dtype),
                }
            )
            res = lhs.merge(rhs, on="x", how="left").sort_values(
                by="orig_order"
            )
            result = res["s"]
            result.name = self.name
            result.index = self.index
        else:
            result = self.applymap(arg)
        return result

    @cudf_nvtx_annotate
    def __getitem__(self, arg):
        if isinstance(arg, slice):
            return self.iloc[arg]
        else:
            return self.loc[arg]

    iteritems = SingleColumnFrame.__iter__

    items = SingleColumnFrame.__iter__

    @cudf_nvtx_annotate
    def __setitem__(self, key, value):
        if isinstance(key, slice):
            self.iloc[key] = value
        else:
            self.loc[key] = value

    def __repr__(self):
        _, height = get_terminal_size()
        max_rows = (
            height
            if get_option("display.max_rows") == 0
            else get_option("display.max_rows")
        )
        if max_rows not in (0, None) and len(self) > max_rows:
            top = self.head(int(max_rows / 2 + 1))
            bottom = self.tail(int(max_rows / 2 + 1))
            preprocess = cudf.concat([top, bottom])
        else:
            preprocess = self.copy()
        preprocess.index = preprocess.index._clean_nulls_from_index()
        if (
            preprocess.nullable
            and not isinstance(
                preprocess._column, cudf.core.column.CategoricalColumn
            )
            and not is_list_dtype(preprocess.dtype)
            and not is_struct_dtype(preprocess.dtype)
            and not is_decimal_dtype(preprocess.dtype)
            and not is_struct_dtype(preprocess.dtype)
        ) or isinstance(
            preprocess._column, cudf.core.column.timedelta.TimeDeltaColumn
        ):
            output = (
                preprocess.astype("O")
                .fillna(cudf._NA_REP)
                .to_pandas()
                .__repr__()
            )
        elif isinstance(
            preprocess._column, cudf.core.column.CategoricalColumn
        ):
            min_rows = (
                height
                if get_option("display.min_rows") == 0
                else get_option("display.min_rows")
            )
            show_dimensions = get_option("display.show_dimensions")
            if preprocess._column.categories.dtype.kind == "f":
                pd_series = (
                    preprocess.astype("str")
                    .to_pandas()
                    .astype(
                        dtype=pd.CategoricalDtype(
                            categories=preprocess.dtype.categories.astype(
                                "str"
                            ).to_pandas(),
                            ordered=preprocess.dtype.ordered,
                        )
                    )
                )
            else:
                if is_categorical_dtype(self):
                    if is_interval_dtype(
                        self.dtype.categories
                    ) and is_struct_dtype(preprocess._column.categories):
                        # with a series input the IntervalIndex's are turn
                        # into a struct dtype this line will change the
                        # categories back to an intervalIndex.
                        preprocess.dtype._categories = self.dtype.categories
                pd_series = preprocess.to_pandas()
            output = pd_series.to_string(
                name=self.name,
                dtype=self.dtype,
                min_rows=min_rows,
                max_rows=max_rows,
                length=show_dimensions,
                na_rep=cudf._NA_REP,
            )
        else:
            output = preprocess.to_pandas().__repr__()

        lines = output.split("\n")

        if isinstance(preprocess._column, cudf.core.column.CategoricalColumn):
            category_memory = lines[-1]
            if preprocess._column.categories.dtype.kind == "f":
                category_memory = category_memory.replace("'", "").split(": ")
                category_memory = (
                    category_memory[0].replace(
                        "object", preprocess._column.categories.dtype.name
                    )
                    + ": "
                    + category_memory[1]
                )
            lines = lines[:-1]
        if len(lines) > 1:
            if lines[-1].startswith("Name: "):
                lines = lines[:-1]
                lines.append("Name: %s" % str(self.name))
                if len(self) > len(preprocess):
                    lines[-1] = lines[-1] + ", Length: %d" % len(self)
                lines[-1] = lines[-1] + ", "
            elif lines[-1].startswith("Length: "):
                lines = lines[:-1]
                lines.append("Length: %d" % len(self))
                lines[-1] = lines[-1] + ", "
            else:
                lines = lines[:-1]
                lines[-1] = lines[-1] + "\n"
            lines[-1] = lines[-1] + "dtype: %s" % self.dtype
        else:
            lines = output.split(",")
            lines[-1] = " dtype: %s)" % self.dtype
            return ",".join(lines)
        if isinstance(preprocess._column, cudf.core.column.CategoricalColumn):
            lines.append(category_memory)
        return "\n".join(lines)

    def _make_operands_and_index_for_binop(
        self,
        other: Any,
        fn: str,
        fill_value: Any = None,
        reflect: bool = False,
        can_reindex: bool = False,
        *args,
        **kwargs,
    ) -> Tuple[
        Union[
            Dict[Optional[str], Tuple[ColumnBase, Any, bool, Any]],
            Type[NotImplemented],
        ],
        Optional[BaseIndex],
    ]:
        # Specialize binops to align indices.
        if isinstance(other, Series):
            if (
                not can_reindex
                and fn in cudf.utils.utils._EQUALITY_OPS
                and not self.index.equals(other.index)
            ):
                raise ValueError(
                    "Can only compare identically-labeled Series objects"
                )
            lhs, other = _align_indices([self, other], allow_non_unique=True)
        else:
            lhs = self

        operands = lhs._make_operands_for_binop(other, fill_value, reflect)
        return operands, lhs._index

    @cudf_nvtx_annotate
    def logical_and(self, other):
        warnings.warn(
            "Series.logical_and is deprecated and will be removed.",
            FutureWarning,
        )
        return self._binaryop(other, "__l_and__").astype(np.bool_)

    @cudf_nvtx_annotate
    def remainder(self, other):
        warnings.warn(
            "Series.remainder is deprecated and will be removed.",
            FutureWarning,
        )
        return self._binaryop(other, "__mod__")

    @cudf_nvtx_annotate
    def logical_or(self, other):
        warnings.warn(
            "Series.logical_or is deprecated and will be removed.",
            FutureWarning,
        )
        return self._binaryop(other, "__l_or__").astype(np.bool_)

    @cudf_nvtx_annotate
    def logical_not(self):
        warnings.warn(
            "Series.logical_not is deprecated and will be removed.",
            FutureWarning,
        )
        return self._unaryop("not")

    @copy_docstring(CategoricalAccessor)  # type: ignore
    @property
    @cudf_nvtx_annotate
    def cat(self):
        return CategoricalAccessor(parent=self)

    @copy_docstring(StringMethods)  # type: ignore
    @property
    @cudf_nvtx_annotate
    def str(self):
        return StringMethods(parent=self)

    @copy_docstring(ListMethods)  # type: ignore
    @property
    @cudf_nvtx_annotate
    def list(self):
        return ListMethods(parent=self)

    @copy_docstring(StructMethods)  # type: ignore
    @property
    @cudf_nvtx_annotate
    def struct(self):
        return StructMethods(parent=self)

    @property  # type: ignore
    @cudf_nvtx_annotate
    def dtype(self):
        """dtype of the Series"""
        return self._column.dtype

    @classmethod
    @cudf_nvtx_annotate
    def _concat(cls, objs, axis=0, index=True):
        # Concatenate index if not provided
        if index is True:
            if isinstance(objs[0].index, cudf.MultiIndex):
                index = cudf.MultiIndex._concat([o.index for o in objs])
            else:
                index = cudf.core.index.GenericIndex._concat(
                    [o.index for o in objs]
                )

        names = {obj.name for obj in objs}
        if len(names) == 1:
            [name] = names
        else:
            name = None

        if len(objs) > 1:
            dtype_mismatch = False
            for obj in objs[1:]:
                if (
                    obj.null_count == len(obj)
                    or len(obj) == 0
                    or isinstance(
                        obj._column, cudf.core.column.CategoricalColumn
                    )
                    or isinstance(
                        objs[0]._column, cudf.core.column.CategoricalColumn
                    )
                ):
                    continue

                if (
                    not dtype_mismatch
                    and (
                        not isinstance(
                            objs[0]._column, cudf.core.column.CategoricalColumn
                        )
                        and not isinstance(
                            obj._column, cudf.core.column.CategoricalColumn
                        )
                    )
                    and objs[0].dtype != obj.dtype
                ):
                    dtype_mismatch = True

                if is_mixed_with_object_dtype(objs[0], obj):
                    raise TypeError(
                        "cudf does not support mixed types, please type-cast "
                        "both series to same dtypes."
                    )

            if dtype_mismatch:
                common_dtype = find_common_type([obj.dtype for obj in objs])
                objs = [obj.astype(common_dtype) for obj in objs]

        col = concat_columns([o._column for o in objs])

        # Reassign precision for decimal cols & type schema for struct cols
        if isinstance(
            col,
            (
                cudf.core.column.DecimalBaseColumn,
                cudf.core.column.StructColumn,
            ),
        ):
            col = col._with_type_metadata(objs[0].dtype)

        return cls(data=col, index=index, name=name)

    @property  # type: ignore
    @cudf_nvtx_annotate
    def valid_count(self):
        """Number of non-null values"""
        return self._column.valid_count

    @property  # type: ignore
    @cudf_nvtx_annotate
    def null_count(self):
        """Number of null values"""
        return self._column.null_count

    @property  # type: ignore
    @cudf_nvtx_annotate
    def nullable(self):
        """A boolean indicating whether a null-mask is needed"""
        return self._column.nullable

    @property  # type: ignore
    @cudf_nvtx_annotate
    def has_nulls(self):
        """
        Indicator whether Series contains null values.

        Returns
        -------
        out : bool
            If Series has atleast one null value, return True, if not
            return False.

        Examples
        --------
        >>> import cudf
        >>> series = cudf.Series([1, 2, None, 3, 4])
        >>> series
        0       1
        1       2
        2    <NA>
        3       3
        4       4
        dtype: int64
        >>> series.has_nulls
        True
        >>> series.dropna().has_nulls
        False
        """
        return self._column.has_nulls()

    @cudf_nvtx_annotate
    def dropna(self, axis=0, inplace=False, how=None):
        """
        Return a Series with null values removed.

        Parameters
        ----------
        axis : {0 or 'index'}, default 0
            There is only one axis to drop values from.
        inplace : bool, default False
            If True, do operation inplace and return None.
        how : str, optional
            Not in use. Kept for compatibility.

        Returns
        -------
        Series
            Series with null entries dropped from it.

        See Also
        --------
        Series.isna : Indicate null values.

        Series.notna : Indicate non-null values.

        Series.fillna : Replace null values.

        cudf.DataFrame.dropna : Drop rows or columns which
            contain null values.

        cudf.Index.dropna : Drop null indices.

        Examples
        --------
        >>> import cudf
        >>> ser = cudf.Series([1, 2, None])
        >>> ser
        0       1
        1       2
        2    <NA>
        dtype: int64

        Drop null values from a Series.

        >>> ser.dropna()
        0    1
        1    2
        dtype: int64

        Keep the Series with valid entries in the same variable.

        >>> ser.dropna(inplace=True)
        >>> ser
        0    1
        1    2
        dtype: int64

        Empty strings are not considered null values.
        `None` is considered a null value.

        >>> ser = cudf.Series(['', None, 'abc'])
        >>> ser
        0
        1    <NA>
        2     abc
        dtype: object
        >>> ser.dropna()
        0
        2    abc
        dtype: object
        """
        if axis not in (0, "index"):
            raise ValueError(
                "Series.dropna supports only one axis to drop values from"
            )

        result = super().dropna(axis=axis)

        return self._mimic_inplace(result, inplace=inplace)

    @cudf_nvtx_annotate
    def drop_duplicates(self, keep="first", inplace=False, ignore_index=False):
        """
        Return Series with duplicate values removed.

        Parameters
        ----------
        keep : {'first', 'last', ``False``}, default 'first'
            Method to handle dropping duplicates:

            - 'first' : Drop duplicates except for the first occurrence.
            - 'last' : Drop duplicates except for the last occurrence.
            - ``False`` : Drop all duplicates.

        inplace : bool, default ``False``
            If ``True``, performs operation inplace and returns None.

        Returns
        -------
        Series or None
            Series with duplicates dropped or None if ``inplace=True``.

        Examples
        --------
        >>> s = cudf.Series(['lama', 'cow', 'lama', 'beetle', 'lama', 'hippo'],
        ...               name='animal')
        >>> s
        0      lama
        1       cow
        2      lama
        3    beetle
        4      lama
        5     hippo
        Name: animal, dtype: object

        With the `keep` parameter, the selection behaviour of duplicated
        values can be changed. The value 'first' keeps the first
        occurrence for each set of duplicated entries.
        The default value of keep is 'first'. Note that order of
        the rows being returned is not guaranteed
        to be sorted.

        >>> s.drop_duplicates()
        3    beetle
        1       cow
        5     hippo
        0      lama
        Name: animal, dtype: object

        The value 'last' for parameter `keep` keeps the last occurrence
        for each set of duplicated entries.

        >>> s.drop_duplicates(keep='last')
        3    beetle
        1       cow
        5     hippo
        4      lama
        Name: animal, dtype: object

        The value `False` for parameter `keep` discards all sets
        of duplicated entries. Setting the value of ‘inplace’ to
        `True` performs the operation inplace and returns `None`.

        >>> s.drop_duplicates(keep=False, inplace=True)
        >>> s
        3    beetle
        1       cow
        5     hippo
        Name: animal, dtype: object
        """
        result = super().drop_duplicates(keep=keep, ignore_index=ignore_index)

        return self._mimic_inplace(result, inplace=inplace)

    @cudf_nvtx_annotate
    def fillna(
        self, value=None, method=None, axis=None, inplace=False, limit=None
    ):
        if isinstance(value, pd.Series):
            value = Series.from_pandas(value)

        if not (is_scalar(value) or isinstance(value, (abc.Mapping, Series))):
            raise TypeError(
                f'"value" parameter must be a scalar, dict '
                f"or Series, but you passed a "
                f'"{type(value).__name__}"'
            )

        if isinstance(value, (abc.Mapping, Series)):
            value = Series(value)
            if not self.index.equals(value.index):
                value = value.reindex(self.index)
            value = value._column

        return super().fillna(
            value=value, method=method, axis=axis, inplace=inplace, limit=limit
        )

    @cudf_nvtx_annotate
    def all(self, axis=0, bool_only=None, skipna=True, level=None, **kwargs):
        if bool_only not in (None, True):
            raise NotImplementedError(
                "The bool_only parameter is not supported for Series."
            )
        return super().all(axis, skipna, level, **kwargs)

    @cudf_nvtx_annotate
    def any(self, axis=0, bool_only=None, skipna=True, level=None, **kwargs):
        if bool_only not in (None, True):
            raise NotImplementedError(
                "The bool_only parameter is not supported for Series."
            )
        return super().any(axis, skipna, level, **kwargs)

    @cudf_nvtx_annotate
    def to_pandas(self, index=True, nullable=False, **kwargs):
        """
        Convert to a Pandas Series.

        Parameters
        ----------
        index : Boolean, Default True
            If ``index`` is ``True``, converts the index of cudf.Series
            and sets it to the pandas.Series. If ``index`` is ``False``,
            no index conversion is performed and pandas.Series will assign
            a default index.
        nullable : Boolean, Default False
            If ``nullable`` is ``True``, the resulting series will be
            having a corresponding nullable Pandas dtype. If ``nullable``
            is ``False``, the resulting series will either convert null
            values to ``np.nan`` or ``None`` depending on the dtype.

        Returns
        -------
        out : Pandas Series

        Examples
        --------
        >>> import cudf
        >>> ser = cudf.Series([-3, 2, 0])
        >>> pds = ser.to_pandas()
        >>> pds
        0   -3
        1    2
        2    0
        dtype: int64
        >>> type(pds)
        <class 'pandas.core.series.Series'>

        ``nullable`` parameter can be used to control
        whether dtype can be Pandas Nullable or not:

        >>> ser = cudf.Series([10, 20, None, 30])
        >>> ser
        0      10
        1      20
        2    <NA>
        3      30
        dtype: int64
        >>> ser.to_pandas(nullable=True)
        0      10
        1      20
        2    <NA>
        3      30
        dtype: Int64
        >>> ser.to_pandas(nullable=False)
        0    10.0
        1    20.0
        2     NaN
        3    30.0
        dtype: float64
        """
        if index is True:
            index = self.index.to_pandas()
        s = self._column.to_pandas(index=index, nullable=nullable)
        s.name = self.name
        return s

    @property  # type: ignore
    @cudf_nvtx_annotate
    def data(self):
        """The gpu buffer for the data

        Returns
        -------
        out : The GPU buffer of the Series.

        Examples
        --------
        >>> import cudf
        >>> series = cudf.Series([1, 2, 3, 4])
        >>> series
        0    1
        1    2
        2    3
        3    4
        dtype: int64
        >>> series.data
        <cudf.core.buffer.Buffer object at 0x...>
        >>> series.data.to_host_array()
        array([1, 0, 0, 0, 0, 0, 0, 0, 2, 0, 0, 0, 0, 0, 0, 0, 3, 0, 0, 0, 0, 0,
               0, 0, 4, 0, 0, 0, 0, 0, 0, 0], dtype=uint8)
        """  # noqa: E501
        return self._column.data

    @property  # type: ignore
    @cudf_nvtx_annotate
    def nullmask(self):
        """The gpu buffer for the null-mask"""
        return cudf.Series(self._column.nullmask)

<<<<<<< HEAD
    @cudf_nvtx_annotate
    def astype(self, dtype, copy=False, errors="raise"):
        """
        Cast the Series to the given dtype

        Parameters
        ----------

        dtype : data type, or dict of column name -> data type
            Use a numpy.dtype or Python type to cast Series object to
            the same type. Alternatively, use {col: dtype, ...}, where col is a
            series name and dtype is a numpy.dtype or Python type to cast to.
        copy : bool, default False
            Return a deep-copy when ``copy=True``. Note by default
            ``copy=False`` setting is used and hence changes to
            values then may propagate to other cudf objects.
        errors : {'raise', 'ignore', 'warn'}, default 'raise'
            Control raising of exceptions on invalid data for provided dtype.

            - ``raise`` : allow exceptions to be raised
            - ``ignore`` : suppress exceptions. On error return original
              object.
            - ``warn`` : prints last exceptions as warnings and
              return original object.

        Returns
        -------
        out : Series
            Returns ``self.copy(deep=copy)`` if ``dtype`` is the same
            as ``self.dtype``.

        Examples
        --------
        >>> import cudf
        >>> series = cudf.Series([1, 2], dtype='int32')
        >>> series
        0    1
        1    2
        dtype: int32
        >>> series.astype('int64')
        0    1
        1    2
        dtype: int64

        Convert to categorical type:

        >>> series.astype('category')
        0    1
        1    2
        dtype: category
        Categories (2, int64): [1, 2]

        Convert to ordered categorical type with custom ordering:

        >>> cat_dtype = cudf.CategoricalDtype(categories=[2, 1], ordered=True)
        >>> series.astype(cat_dtype)
        0    1
        1    2
        dtype: category
        Categories (2, int64): [2 < 1]

        Note that using ``copy=False`` (enabled by default)
        and changing data on a new Series will
        propagate changes:

        >>> s1 = cudf.Series([1, 2])
        >>> s1
        0    1
        1    2
        dtype: int64
        >>> s2 = s1.astype('int64', copy=False)
        >>> s2[0] = 10
        >>> s1
        0    10
        1     2
        dtype: int64
        """
        if errors not in ("ignore", "raise", "warn"):
            raise ValueError("invalid error value specified")

=======
    @annotate("SERIES_ASTYPE", color="green", domain="cudf_python")
    def astype(self, dtype, copy=False, errors="raise", **kwargs):
>>>>>>> a584cdc5
        if is_dict_like(dtype):
            if len(dtype) > 1 or self.name not in dtype:
                raise KeyError(
                    "Only the Series name can be used for the key in Series "
                    "dtype mappings."
                )
        else:
            dtype = {self.name: dtype}
        return super().astype(dtype, copy, errors, **kwargs)

    @cudf_nvtx_annotate
    def sort_index(self, axis=0, *args, **kwargs):
        if axis not in (0, "index"):
            raise ValueError("Only axis=0 is valid for Series.")
        return super().sort_index(axis=axis, *args, **kwargs)

    @cudf_nvtx_annotate
    def sort_values(
        self,
        axis=0,
        ascending=True,
        inplace=False,
        kind="quicksort",
        na_position="last",
        ignore_index=False,
    ):
        """Sort by the values along either axis.

        Parameters
        ----------
        ascending : bool or list of bool, default True
            Sort ascending vs. descending. Specify list for multiple sort
            orders. If this is a list of bools, must match the length of the
            by.
        na_position : {‘first’, ‘last’}, default ‘last’
            'first' puts nulls at the beginning, 'last' puts nulls at the end
        ignore_index : bool, default False
            If True, index will not be sorted.

        Returns
        -------
        Series : Series with sorted values.

        Notes
        -----
        Difference from pandas:
          * Support axis='index' only.
          * Not supporting: inplace, kind

        Examples
        --------
        >>> import cudf
        >>> s = cudf.Series([1, 5, 2, 4, 3])
        >>> s.sort_values()
        0    1
        2    2
        4    3
        3    4
        1    5
        dtype: int64
        """
        return super().sort_values(
            by=self.name,
            axis=axis,
            ascending=ascending,
            inplace=inplace,
            kind=kind,
            na_position=na_position,
            ignore_index=ignore_index,
        )

    @cudf_nvtx_annotate
    def nlargest(self, n=5, keep="first"):
        """Returns a new Series of the *n* largest element.

        Parameters
        ----------
        n : int, default 5
            Return this many descending sorted values.
        keep : {'first', 'last'}, default 'first'
            When there are duplicate values that cannot all fit in a
            Series of `n` elements:

            - ``first`` : return the first `n` occurrences in order
              of appearance.
            - ``last`` : return the last `n` occurrences in reverse
              order of appearance.

        Returns
        -------
        Series
            The `n` largest values in the Series, sorted in decreasing order.

        Examples
        --------
        >>> import cudf
        >>> countries_population = {"Italy": 59000000, "France": 65000000,
        ...                         "Malta": 434000, "Maldives": 434000,
        ...                         "Brunei": 434000, "Iceland": 337000,
        ...                         "Nauru": 11300, "Tuvalu": 11300,
        ...                         "Anguilla": 11300, "Montserrat": 5200}
        >>> series = cudf.Series(countries_population)
        >>> series
        Italy         59000000
        France        65000000
        Malta           434000
        Maldives        434000
        Brunei          434000
        Iceland         337000
        Nauru            11300
        Tuvalu           11300
        Anguilla         11300
        Montserrat        5200
        dtype: int64
        >>> series.nlargest()
        France      65000000
        Italy       59000000
        Malta         434000
        Maldives      434000
        Brunei        434000
        dtype: int64
        >>> series.nlargest(3)
        France    65000000
        Italy     59000000
        Malta       434000
        dtype: int64
        >>> series.nlargest(3, keep='last')
        France    65000000
        Italy     59000000
        Brunei      434000
        dtype: int64
        """
        return self._n_largest_or_smallest(True, n, [self.name], keep)

    @cudf_nvtx_annotate
    def nsmallest(self, n=5, keep="first"):
        """
        Returns a new Series of the *n* smallest element.

        Parameters
        ----------
        n : int, default 5
            Return this many ascending sorted values.
        keep : {'first', 'last'}, default 'first'
            When there are duplicate values that cannot all fit in a
            Series of `n` elements:

            - ``first`` : return the first `n` occurrences in order
              of appearance.
            - ``last`` : return the last `n` occurrences in reverse
              order of appearance.

        Returns
        -------
        Series
            The `n` smallest values in the Series, sorted in increasing order.

        Examples
        --------
        >>> import cudf
        >>> countries_population = {"Italy": 59000000, "France": 65000000,
        ...                         "Brunei": 434000, "Malta": 434000,
        ...                         "Maldives": 434000, "Iceland": 337000,
        ...                         "Nauru": 11300, "Tuvalu": 11300,
        ...                         "Anguilla": 11300, "Montserrat": 5200}
        >>> s = cudf.Series(countries_population)
        >>> s
        Italy       59000000
        France      65000000
        Brunei        434000
        Malta         434000
        Maldives      434000
        Iceland       337000
        Nauru          11300
        Tuvalu         11300
        Anguilla       11300
        Montserrat      5200
        dtype: int64

        The `n` smallest elements where ``n=5`` by default.

        >>> s.nsmallest()
        Montserrat    5200
        Nauru        11300
        Tuvalu       11300
        Anguilla     11300
        Iceland     337000
        dtype: int64

        The `n` smallest elements where ``n=3``. Default `keep` value is
        'first' so Nauru and Tuvalu will be kept.

        >>> s.nsmallest(3)
        Montserrat   5200
        Nauru       11300
        Tuvalu      11300
        dtype: int64

        The `n` smallest elements where ``n=3`` and keeping the last
        duplicates. Anguilla and Tuvalu will be kept since they are the last
        with value 11300 based on the index order.

        >>> s.nsmallest(3, keep='last')
        Montserrat   5200
        Anguilla    11300
        Tuvalu      11300
        dtype: int64
        """
        return self._n_largest_or_smallest(False, n, [self.name], keep)

    @cudf_nvtx_annotate
    def argsort(
        self,
        axis=0,
        kind="quicksort",
        order=None,
        ascending=True,
        na_position="last",
    ):
        obj = self.__class__._from_data(
            {
                None: super().argsort(
                    axis=axis,
                    kind=kind,
                    order=order,
                    ascending=ascending,
                    na_position=na_position,
                )
            }
        )
        obj.name = self.name
        return obj

    @cudf_nvtx_annotate
    def replace(self, to_replace=None, value=None, *args, **kwargs):
        if is_dict_like(to_replace) and value is not None:
            raise ValueError(
                "Series.replace cannot use dict-like to_replace and non-None "
                "value"
            )

        return super().replace(to_replace, value, *args, **kwargs)

    @cudf_nvtx_annotate
    def update(self, other):
        """
        Modify Series in place using values from passed Series.
        Uses non-NA values from passed Series to make updates. Aligns
        on index.

        Parameters
        ----------
        other : Series, or object coercible into Series

        Examples
        --------
        >>> import cudf
        >>> s = cudf.Series([1, 2, 3])
        >>> s
        0    1
        1    2
        2    3
        dtype: int64
        >>> s.update(cudf.Series([4, 5, 6]))
        >>> s
        0    4
        1    5
        2    6
        dtype: int64
        >>> s = cudf.Series(['a', 'b', 'c'])
        >>> s
        0    a
        1    b
        2    c
        dtype: object
        >>> s.update(cudf.Series(['d', 'e'], index=[0, 2]))
        >>> s
        0    d
        1    b
        2    e
        dtype: object
        >>> s = cudf.Series([1, 2, 3])
        >>> s
        0    1
        1    2
        2    3
        dtype: int64
        >>> s.update(cudf.Series([4, 5, 6, 7, 8]))
        >>> s
        0    4
        1    5
        2    6
        dtype: int64

        If ``other`` contains NaNs the corresponding values are not updated
        in the original Series.

        >>> s = cudf.Series([1, 2, 3])
        >>> s
        0    1
        1    2
        2    3
        dtype: int64
        >>> s.update(cudf.Series([4, np.nan, 6], nan_as_null=False))
        >>> s
        0    4
        1    2
        2    6
        dtype: int64

        ``other`` can also be a non-Series object type
        that is coercible into a Series

        >>> s = cudf.Series([1, 2, 3])
        >>> s
        0    1
        1    2
        2    3
        dtype: int64
        >>> s.update([4, np.nan, 6])
        >>> s
        0    4
        1    2
        2    6
        dtype: int64
        >>> s = cudf.Series([1, 2, 3])
        >>> s
        0    1
        1    2
        2    3
        dtype: int64
        >>> s.update({1: 9})
        >>> s
        0    1
        1    9
        2    3
        dtype: int64
        """

        if not isinstance(other, cudf.Series):
            other = cudf.Series(other)

        if not self.index.equals(other.index):
            other = other.reindex(index=self.index)
        mask = other.notna()

        self.mask(mask, other, inplace=True)

    @cudf_nvtx_annotate
    def _label_encoding(self, cats, dtype=None, na_sentinel=-1):
        # Private implementation of deprecated public label_encoding method
        def _return_sentinel_series():
            return Series(
                cudf.core.column.full(
                    size=len(self), fill_value=na_sentinel, dtype=dtype
                ),
                index=self.index,
                name=None,
            )

        if dtype is None:
            dtype = min_scalar_type(max(len(cats), na_sentinel), 8)

        cats = column.as_column(cats)
        if is_mixed_with_object_dtype(self, cats):
            return _return_sentinel_series()

        try:
            # Where there is a type-cast failure, we have
            # to catch the exception and return encoded labels
            # with na_sentinel values as there would be no corresponding
            # encoded values of cats in self.
            cats = cats.astype(self.dtype)
        except ValueError:
            return _return_sentinel_series()

        order = column.arange(len(self))
        codes = column.arange(len(cats), dtype=dtype)

        value = cudf.DataFrame({"value": cats, "code": codes})
        codes = cudf.DataFrame(
            {"value": self._data.columns[0].copy(deep=False), "order": order}
        )

        codes = codes.merge(value, on="value", how="left")
        codes = codes.sort_values("order")["code"].fillna(na_sentinel)

        codes.name = None
        codes.index = self._index
        return codes

    # UDF related
    @cudf_nvtx_annotate
    def apply(self, func, convert_dtype=True, args=(), **kwargs):
        """
        Apply a scalar function to the values of a Series.

        Similar to `pandas.Series.apply. Applies a user
        defined function elementwise over a series.

        Parameters
        ----------
        func : function
            Scalar Python function to apply.
        convert_dtype : bool, default True
            In cuDF, this parameter is always True. Because
            cuDF does not support arbitrary object dtypes,
            the result will always be the common type as determined
            by numba based on the function logic and argument types.
            See examples for details.
        args : tuple
            Positional arguments passed to func after the series value.
        **kwargs
            Not supported

        Notes
        -----
        UDFs are cached in memory to avoid recompilation. The first
        call to the UDF will incur compilation overhead. `func` may
        call nested functions that are decorated with the decorator
        `numba.cuda.jit(device=True)`, otherwise numba will raise a
        typing error.

        Examples
        --------

        Apply a basic function to a series
        >>> sr = cudf.Series([1,2,3])
        >>> def f(x):
        ...     return x + 1
        >>> sr.apply(f)
        0    2
        1    3
        2    4
        dtype: int64

        Apply a basic function to a series with nulls

        >>> sr = cudf.Series([1,cudf.NA,3])
        >>> def f(x):
        ...     return x + 1
        >>> sr.apply(f)
        0       2
        1    <NA>
        2       4
        dtype: int64

        Use a function that does something conditionally,
        based on if the value is or is not null

        >>> sr = cudf.Series([1,cudf.NA,3])
        >>> def f(x):
        ...     if x is cudf.NA:
        ...         return 42
        ...     else:
        ...         return x - 1
        >>> sr.apply(f)
        0     0
        1    42
        2     2
        dtype: int64

        Results will be upcast to the common dtype required
        as derived from the UDFs logic. Note that this means
        the common type will be returned even if such data
        is passed that would not result in any values of that
        dtype.

        >>> sr = cudf.Series([1,cudf.NA,3])
        >>> def f(x):
        ...     return x + 1.5
        >>> sr.apply(f)
        0     2.5
        1    <NA>
        2     4.5
        dtype: float64
        """
        if convert_dtype is not True:
            raise ValueError("Series.apply only supports convert_dtype=True")
        return self._apply(func, _get_scalar_kernel, *args, **kwargs)

    @cudf_nvtx_annotate
    def applymap(self, udf, out_dtype=None):
        """Apply an elementwise function to transform the values in the Column.

        The user function is expected to take one argument and return the
        result, which will be stored to the output Series.  The function
        cannot reference globals except for other simple scalar objects.

        Parameters
        ----------
        udf : function
            Either a callable python function or a python function already
            decorated by ``numba.cuda.jit`` for call on the GPU as a device

        out_dtype  : numpy.dtype; optional
            The dtype for use in the output.
            Only used for ``numba.cuda.jit`` decorated udf.
            By default, the result will have the same dtype as the source.

        Returns
        -------
        result : Series
            The mask and index are preserved.

        Notes
        -----
        The supported Python features are listed in

          https://numba.pydata.org/numba-doc/dev/cuda/cudapysupported.html

        with these exceptions:

        * Math functions in `cmath` are not supported since `libcudf` does not
          have complex number support and output of `cmath` functions are most
          likely complex numbers.

        * These five functions in `math` are not supported since numba
          generates multiple PTX functions from them

          * math.sin()
          * math.cos()
          * math.tan()
          * math.gamma()
          * math.lgamma()

        * Series with string dtypes are not supported in `applymap` method.

        * Global variables need to be re-defined explicitly inside
          the udf, as numba considers them to be compile-time constants
          and there is no known way to obtain value of the global variable.

        Examples
        --------
        Returning a Series of booleans using only a literal pattern.

        >>> import cudf
        >>> s = cudf.Series([1, 10, -10, 200, 100])
        >>> s.applymap(lambda x: x)
        0      1
        1     10
        2    -10
        3    200
        4    100
        dtype: int64
        >>> s.applymap(lambda x: x in [1, 100, 59])
        0     True
        1    False
        2    False
        3    False
        4     True
        dtype: bool
        >>> s.applymap(lambda x: x ** 2)
        0        1
        1      100
        2      100
        3    40000
        4    10000
        dtype: int64
        >>> s.applymap(lambda x: (x ** 2) + (x / 2))
        0        1.5
        1      105.0
        2       95.0
        3    40100.0
        4    10050.0
        dtype: float64
        >>> def cube_function(a):
        ...     return a ** 3
        ...
        >>> s.applymap(cube_function)
        0          1
        1       1000
        2      -1000
        3    8000000
        4    1000000
        dtype: int64
        >>> def custom_udf(x):
        ...     if x > 0:
        ...         return x + 5
        ...     else:
        ...         return x - 5
        ...
        >>> s.applymap(custom_udf)
        0      6
        1     15
        2    -15
        3    205
        4    105
        dtype: int64
        """
        if not callable(udf):
            raise ValueError("Input UDF must be a callable object.")
        return self._from_data({self.name: self._unaryop(udf)}, self._index)

    #
    # Stats
    #
    @cudf_nvtx_annotate
    def count(self, level=None, **kwargs):
        """
        Return number of non-NA/null observations in the Series

        Returns
        -------
        int
            Number of non-null values in the Series.

        Notes
        -----
        Parameters currently not supported is `level`.

        Examples
        --------
        >>> import cudf
        >>> ser = cudf.Series([1, 5, 2, 4, 3])
        >>> ser.count()
        5
        """

        if level is not None:
            raise NotImplementedError("level parameter is not implemented yet")

        return self.valid_count

    @cudf_nvtx_annotate
    def mode(self, dropna=True):
        """
        Return the mode(s) of the dataset.

        Always returns Series even if only one value is returned.

        Parameters
        ----------
        dropna : bool, default True
            Don't consider counts of NA/NaN/NaT.

        Returns
        -------
        Series
            Modes of the Series in sorted order.

        Examples
        --------
        >>> import cudf
        >>> series = cudf.Series([7, 6, 5, 4, 3, 2, 1])
        >>> series
        0    7
        1    6
        2    5
        3    4
        4    3
        5    2
        6    1
        dtype: int64
        >>> series.mode()
        0    1
        1    2
        2    3
        3    4
        4    5
        5    6
        6    7
        dtype: int64

        We can include ``<NA>`` values in mode by
        passing ``dropna=False``.

        >>> series = cudf.Series([7, 4, 3, 3, 7, None, None])
        >>> series
        0       7
        1       4
        2       3
        3       3
        4       7
        5    <NA>
        6    <NA>
        dtype: int64
        >>> series.mode()
        0    3
        1    7
        dtype: int64
        >>> series.mode(dropna=False)
        0       3
        1       7
        2    <NA>
        dtype: int64
        """
        val_counts = self.value_counts(ascending=False, dropna=dropna)
        if len(val_counts) > 0:
            val_counts = val_counts[val_counts == val_counts.iloc[0]]

        return Series(val_counts.index.sort_values(), name=self.name)

    @cudf_nvtx_annotate
    def round(self, decimals=0, how="half_even"):
        if not is_integer(decimals):
            raise ValueError(
                f"decimals must be an int, got {type(decimals).__name__}"
            )
        decimals = int(decimals)
        return super().round(decimals, how)

    @cudf_nvtx_annotate
    def cov(self, other, min_periods=None):
        """
        Compute covariance with Series, excluding missing values.

        Parameters
        ----------
        other : Series
            Series with which to compute the covariance.

        Returns
        -------
        float
            Covariance between Series and other normalized by N-1
            (unbiased estimator).

        Notes
        -----
        `min_periods` parameter is not yet supported.

        Examples
        --------
        >>> import cudf
        >>> ser1 = cudf.Series([0.9, 0.13, 0.62])
        >>> ser2 = cudf.Series([0.12, 0.26, 0.51])
        >>> ser1.cov(ser2)
        -0.015750000000000004
        """

        if min_periods is not None:
            raise NotImplementedError(
                "min_periods parameter is not implemented yet"
            )

        if self.empty or other.empty:
            return cudf.utils.dtypes._get_nan_for_dtype(self.dtype)

        lhs = self.nans_to_nulls().dropna()
        rhs = other.nans_to_nulls().dropna()

        lhs, rhs = _align_indices([lhs, rhs], how="inner")

        try:
            return lhs._column.cov(rhs._column)
        except AttributeError:
            raise TypeError(
                f"cannot perform covariance with types {self.dtype}, "
                f"{other.dtype}"
            )

    @cudf_nvtx_annotate
    def transpose(self):
        """Return the transpose, which is by definition self.
        """

        return self

    T = property(transpose, doc=transpose.__doc__)

    @cudf_nvtx_annotate
    def corr(self, other, method="pearson", min_periods=None):
        """Calculates the sample correlation between two Series,
        excluding missing values.

        Examples
        --------
        >>> import cudf
        >>> ser1 = cudf.Series([0.9, 0.13, 0.62])
        >>> ser2 = cudf.Series([0.12, 0.26, 0.51])
        >>> ser1.corr(ser2)
        -0.20454263717316112
        """

        if method not in ("pearson",):
            raise ValueError(f"Unknown method {method}")

        if min_periods not in (None,):
            raise NotImplementedError("Unsupported argument 'min_periods'")

        if self.empty or other.empty:
            return cudf.utils.dtypes._get_nan_for_dtype(self.dtype)

        lhs = self.nans_to_nulls().dropna()
        rhs = other.nans_to_nulls().dropna()
        lhs, rhs = _align_indices([lhs, rhs], how="inner")

        try:
            return lhs._column.corr(rhs._column)
        except AttributeError:
            raise TypeError(
                f"cannot perform corr with types {self.dtype}, {other.dtype}"
            )

    @cudf_nvtx_annotate
    def autocorr(self, lag=1):
        """Compute the lag-N autocorrelation. This method computes the Pearson
        correlation between the Series and its shifted self.

        Parameters
        ----------
        lag : int, default 1
            Number of lags to apply before performing autocorrelation.

        Returns
        -------
        result : float
            The Pearson correlation between self and self.shift(lag).

        Examples
        --------
        >>> import cudf
        >>> s = cudf.Series([0.25, 0.5, 0.2, -0.05, 0.17])
        >>> s.autocorr()
        0.1438853844...
        >>> s.autocorr(lag=2)
        -0.9647548490...
        """
        return self.corr(self.shift(lag))

    @cudf_nvtx_annotate
    def isin(self, values):
        """Check whether values are contained in Series.

        Parameters
        ----------
        values : set or list-like
            The sequence of values to test. Passing in a single string will
            raise a TypeError. Instead, turn a single string into a list
            of one element.

        Returns
        -------
        result : Series
            Series of booleans indicating if each element is in values.

        Raises
        -------
        TypeError
            If values is a string

        Examples
        --------
        >>> import cudf
        >>> s = cudf.Series(['lama', 'cow', 'lama', 'beetle', 'lama',
        ...                'hippo'], name='animal')
        >>> s.isin(['cow', 'lama'])
        0     True
        1     True
        2     True
        3    False
        4     True
        5    False
        Name: animal, dtype: bool

        Passing a single string as ``s.isin('lama')`` will raise an error. Use
        a list of one element instead:

        >>> s.isin(['lama'])
        0     True
        1    False
        2     True
        3    False
        4     True
        5    False
        Name: animal, dtype: bool

        Strings and integers are distinct and are therefore not comparable:

        >>> cudf.Series([1]).isin(['1'])
        0    False
        dtype: bool
        >>> cudf.Series([1.1]).isin(['1.1'])
        0    False
        dtype: bool
        """

        # Even though only list-like objects are supposed to be passed, only
        # scalars throw errors. Other types (like dicts) just transparently
        # return False (see the implementation of ColumnBase.isin).
        if is_scalar(values):
            raise TypeError(
                "only list-like objects are allowed to be passed "
                f"to isin(), you passed a [{type(values).__name__}]"
            )

        return Series._from_data(
            {self.name: self._column.isin(values)}, index=self.index
        )

    @cudf_nvtx_annotate
    def unique(self):
        """
        Returns unique values of this Series.

        Returns
        -------
        Series
            A series with only the unique values.

        Examples
        --------
        >>> import cudf
        >>> series = cudf.Series(['a', 'a', 'b', None, 'b', None, 'c'])
        >>> series
        0       a
        1       a
        2       b
        3    <NA>
        4       b
        5    <NA>
        6       c
        dtype: object
        >>> series.unique()
        0    <NA>
        1       a
        2       b
        3       c
        dtype: object
        """
        res = self._column.unique()
        return Series(res, name=self.name)

    @cudf_nvtx_annotate
    def value_counts(
        self,
        normalize=False,
        sort=True,
        ascending=False,
        bins=None,
        dropna=True,
    ):
        """Return a Series containing counts of unique values.

        The resulting object will be in descending order so that
        the first element is the most frequently-occurring element.
        Excludes NA values by default.

        Parameters
        ----------
        normalize : bool, default False
            If True then the object returned will contain
            the relative frequencies of the unique values.

        sort : bool, default True
            Sort by frequencies.

        ascending : bool, default False
            Sort in ascending order.

        bins : int, optional
            Rather than count values, group them into half-open bins,
            works with numeric data. This Parameter is not yet supported.

        dropna : bool, default True
            Don’t include counts of NaN and None.

        Returns
        -------
        result : Series containing counts of unique values.

        See also
        --------
        Series.count
            Number of non-NA elements in a Series.

        cudf.DataFrame.count
            Number of non-NA elements in a DataFrame.

        Examples
        --------
        >>> import cudf
        >>> sr = cudf.Series([1.0, 2.0, 2.0, 3.0, 3.0, 3.0, None])
        >>> sr
        0     1.0
        1     2.0
        2     2.0
        3     3.0
        4     3.0
        5     3.0
        6    <NA>
        dtype: float64
        >>> sr.value_counts()
        3.0    3
        2.0    2
        1.0    1
        dtype: int32

        The order of the counts can be changed by passing ``ascending=True``:

        >>> sr.value_counts(ascending=True)
        1.0    1
        2.0    2
        3.0    3
        dtype: int32

        With ``normalize`` set to True, returns the relative frequency
        by dividing all values by the sum of values.

        >>> sr.value_counts(normalize=True)
        3.0    0.500000
        2.0    0.333333
        1.0    0.166667
        dtype: float64

        To include ``NA`` value counts, pass ``dropna=False``:

        >>> sr = cudf.Series([1.0, 2.0, 2.0, 3.0, None, 3.0, 3.0, None])
        >>> sr
        0     1.0
        1     2.0
        2     2.0
        3     3.0
        4    <NA>
        5     3.0
        6     3.0
        7    <NA>
        dtype: float64
        >>> sr.value_counts(dropna=False)
        3.0     3
        2.0     2
        <NA>    2
        1.0     1
        dtype: int32
        """
        if bins is not None:
            raise NotImplementedError("bins is not yet supported")

        if dropna and self.null_count == len(self):
            return Series(
                [],
                dtype=np.int32,
                name=self.name,
                index=cudf.Index([], dtype=self.dtype),
            )

        res = self.groupby(self, dropna=dropna).count(dropna=dropna)
        res.index.name = None

        if sort:
            res = res.sort_values(ascending=ascending)

        if normalize:
            res = res / float(res._column.sum())
        return res

    @cudf_nvtx_annotate
    def quantile(
        self, q=0.5, interpolation="linear", exact=True, quant_index=True
    ):
        """
        Return values at the given quantile.

        Parameters
        ----------

        q : float or array-like, default 0.5 (50% quantile)
            0 <= q <= 1, the quantile(s) to compute
        interpolation : {’linear’, ‘lower’, ‘higher’, ‘midpoint’, ‘nearest’}
            This optional parameter specifies the interpolation method to use,
            when the desired quantile lies between two data points i and j:
        columns : list of str
            List of column names to include.
        exact : boolean
            Whether to use approximate or exact quantile algorithm.
        quant_index : boolean
            Whether to use the list of quantiles as index.

        Returns
        -------
        float or Series
            If ``q`` is an array, a Series will be returned where the
            index is ``q`` and the values are the quantiles, otherwise
            a float will be returned.

        Examples
        --------
        >>> import cudf
        >>> series = cudf.Series([1, 2, 3, 4])
        >>> series
        0    1
        1    2
        2    3
        3    4
        dtype: int64
        >>> series.quantile(0.5)
        2.5
        >>> series.quantile([0.25, 0.5, 0.75])
        0.25    1.75
        0.50    2.50
        0.75    3.25
        dtype: float64
        """

        result = self._column.quantile(q, interpolation, exact)

        if isinstance(q, Number):
            return result

        if quant_index:
            index = np.asarray(q)
            if len(self) == 0:
                result = column_empty_like(
                    index, dtype=self.dtype, masked=True, newsize=len(index),
                )
        else:
            index = None

        return Series(result, index=index, name=self.name)

    @docutils.doc_describe()
    @cudf_nvtx_annotate
    def describe(
        self,
        percentiles=None,
        include=None,
        exclude=None,
        datetime_is_numeric=False,
    ):
        """{docstring}"""

        def _prepare_percentiles(percentiles):
            percentiles = list(percentiles)

            if not all(0 <= x <= 1 for x in percentiles):
                raise ValueError(
                    "All percentiles must be between 0 and 1, " "inclusive."
                )

            # describe always includes 50th percentile
            if 0.5 not in percentiles:
                percentiles.append(0.5)

            percentiles = np.sort(percentiles)
            return percentiles

        def _format_percentile_names(percentiles):
            return [f"{int(x * 100)}%" for x in percentiles]

        def _format_stats_values(stats_data):
            return map(lambda x: round(x, 6), stats_data)

        def _describe_numeric(self):
            # mimicking pandas
            data = {
                "count": self.count(),
                "mean": self.mean(),
                "std": self.std(),
                "min": self.min(),
                **dict(
                    zip(
                        _format_percentile_names(percentiles),
                        self.quantile(percentiles)
                        .to_numpy(na_value=np.nan)
                        .tolist(),
                    )
                ),
                "max": self.max(),
            }

            return Series(
                data=_format_stats_values(data.values()),
                index=data.keys(),
                nan_as_null=False,
                name=self.name,
            )

        def _describe_timedelta(self):
            # mimicking pandas
            data = {
                "count": str(self.count()),
                "mean": str(self.mean()),
                "std": str(self.std()),
                "min": str(pd.Timedelta(self.min())),
                **dict(
                    zip(
                        _format_percentile_names(percentiles),
                        self.quantile(percentiles)
                        .astype("str")
                        .to_numpy(na_value=np.nan)
                        .tolist(),
                    )
                ),
                "max": str(pd.Timedelta(self.max())),
            }

            return Series(
                data=data.values(),
                index=data.keys(),
                dtype="str",
                nan_as_null=False,
                name=self.name,
            )

        def _describe_categorical(self):
            # blocked by StringColumn/DatetimeColumn support for
            # value_counts/unique
            data = {
                "count": self.count(),
                "unique": len(self.unique()),
                "top": None,
                "freq": None,
            }
            if data["count"] > 0:
                # In case there's a tie, break the tie by sorting the index
                # and take the top.
                val_counts = self.value_counts(ascending=False)
                tied_val_counts = val_counts[
                    val_counts == val_counts.iloc[0]
                ].sort_index()
                data.update(
                    {
                        "top": tied_val_counts.index[0],
                        "freq": tied_val_counts.iloc[0],
                    }
                )

            return Series(
                data=data.values(),
                dtype="str",
                index=data.keys(),
                nan_as_null=False,
                name=self.name,
            )

        def _describe_timestamp(self):
            data = {
                "count": str(self.count()),
                "mean": str(pd.Timestamp(self.mean())),
                "min": str(pd.Timestamp(self.min())),
                **dict(
                    zip(
                        _format_percentile_names(percentiles),
                        self.quantile(percentiles)
                        .astype(self.dtype)
                        .astype("str")
                        .to_numpy(na_value=np.nan),
                    )
                ),
                "max": str(pd.Timestamp(self.max())),
            }

            return Series(
                data=data.values(),
                dtype="str",
                index=data.keys(),
                nan_as_null=False,
                name=self.name,
            )

        if percentiles is not None:
            percentiles = _prepare_percentiles(percentiles)
        else:
            # pandas defaults
            percentiles = np.array([0.25, 0.5, 0.75])

        if is_bool_dtype(self.dtype):
            return _describe_categorical(self)
        elif isinstance(self._column, cudf.core.column.NumericalColumn):
            return _describe_numeric(self)
        elif isinstance(self._column, cudf.core.column.TimeDeltaColumn):
            return _describe_timedelta(self)
        elif isinstance(self._column, cudf.core.column.DatetimeColumn):
            return _describe_timestamp(self)
        else:
            return _describe_categorical(self)

    @cudf_nvtx_annotate
    def digitize(self, bins, right=False):
        """Return the indices of the bins to which each value in series belongs.

        Notes
        -----
        Monotonicity of bins is assumed and not checked.

        Parameters
        ----------
        bins : np.array
            1-D monotonically, increasing array with same type as this series.
        right : bool
            Indicates whether interval contains the right or left bin edge.

        Returns
        -------
        A new Series containing the indices.

        Examples
        --------
        >>> import cudf
        >>> s = cudf.Series([0.2, 6.4, 3.0, 1.6])
        >>> bins = cudf.Series([0.0, 1.0, 2.5, 4.0, 10.0])
        >>> inds = s.digitize(bins)
        >>> inds
        0    1
        1    4
        2    3
        3    2
        dtype: int32
        """
        return Series(
            cudf.core.column.numerical.digitize(self._column, bins, right)
        )

    @cudf_nvtx_annotate
    def diff(self, periods=1):
        """Calculate the difference between values at positions i and i - N in
        an array and store the output in a new array.

        Returns
        -------
        Series
            First differences of the Series.

        Notes
        -----
        Diff currently only supports float and integer dtype columns with
        no null values.

        Examples
        --------
        >>> import cudf
        >>> series = cudf.Series([1, 1, 2, 3, 5, 8])
        >>> series
        0    1
        1    1
        2    2
        3    3
        4    5
        5    8
        dtype: int64

        Difference with previous row

        >>> series.diff()
        0    <NA>
        1       0
        2       1
        3       1
        4       2
        5       3
        dtype: int64

        Difference with 3rd previous row

        >>> series.diff(periods=3)
        0    <NA>
        1    <NA>
        2    <NA>
        3       2
        4       4
        5       6
        dtype: int64

        Difference with following row

        >>> series.diff(periods=-1)
        0       0
        1      -1
        2      -1
        3      -2
        4      -3
        5    <NA>
        dtype: int64
        """
        if self.has_nulls:
            raise AssertionError(
                "Diff currently requires columns with no null values"
            )

        if not np.issubdtype(self.dtype, np.number):
            raise NotImplementedError(
                "Diff currently only supports numeric dtypes"
            )

        # TODO: move this libcudf
        input_col = self._column
        output_col = column_empty_like(input_col)
        output_mask = column_empty_like(input_col, dtype="bool")
        if output_col.size > 0:
            cudautils.gpu_diff.forall(output_col.size)(
                input_col, output_col, output_mask, periods
            )

        output_col = column.build_column(
            data=output_col.data,
            dtype=output_col.dtype,
            mask=bools_to_mask(output_mask),
        )

        return Series(output_col, name=self.name, index=self.index)

    @copy_docstring(SeriesGroupBy)
    @cudf_nvtx_annotate
    def groupby(
        self,
        by=None,
        axis=0,
        level=None,
        as_index=True,
        sort=False,
        group_keys=True,
        squeeze=False,
        observed=False,
        dropna=True,
    ):
        import cudf.core.resample

        if axis not in (0, "index"):
            raise NotImplementedError("axis parameter is not yet implemented")

        if group_keys is not True:
            raise NotImplementedError(
                "The group_keys keyword is not yet implemented"
            )

        if squeeze is not False:
            raise NotImplementedError(
                "squeeze parameter is not yet implemented"
            )

        if observed is not False:
            raise NotImplementedError(
                "observed parameter is not yet implemented"
            )

        if by is None and level is None:
            raise TypeError(
                "groupby() requires either by or level to be specified."
            )

        return (
            cudf.core.resample.SeriesResampler(self, by=by)
            if isinstance(by, cudf.Grouper) and by.freq
            else SeriesGroupBy(
                self, by=by, level=level, dropna=dropna, sort=sort
            )
        )

    @cudf_nvtx_annotate
    def rename(self, index=None, copy=True):
        """
        Alter Series name

        Change Series.name with a scalar value

        Parameters
        ----------
        index : Scalar, optional
            Scalar to alter the Series.name attribute
        copy : boolean, default True
            Also copy underlying data

        Returns
        -------
        Series

        Notes
        -----
        Difference from pandas:
          - Supports scalar values only for changing name attribute
          - Not supporting : inplace, level

        Examples
        --------
        >>> import cudf
        >>> series = cudf.Series([10, 20, 30])
        >>> series
        0    10
        1    20
        2    30
        dtype: int64
        >>> series.name
        >>> renamed_series = series.rename('numeric_series')
        >>> renamed_series
        0    10
        1    20
        2    30
        Name: numeric_series, dtype: int64
        >>> renamed_series.name
        'numeric_series'
        """
        out_data = self._data.copy(deep=copy)
        return Series._from_data(out_data, self.index, name=index)

    @cudf_nvtx_annotate
    def merge(
        self,
        other,
        on=None,
        left_on=None,
        right_on=None,
        left_index=False,
        right_index=False,
        how="inner",
        sort=False,
        lsuffix=None,
        rsuffix=None,
        method="hash",
        suffixes=("_x", "_y"),
    ):
        warnings.warn(
            "Series.merge is deprecated and will be removed in a future "
            "release. Use cudf.merge instead.",
            FutureWarning,
        )
        if left_on not in (self.name, None):
            raise ValueError(
                "Series to other merge uses series name as key implicitly"
            )

        if lsuffix or rsuffix:
            raise ValueError(
                "The lsuffix and rsuffix keywords have been replaced with the "
                "``suffixes=`` keyword.  "
                "Please provide the following instead: \n\n"
                "    suffixes=('%s', '%s')"
                % (lsuffix or "_x", rsuffix or "_y")
            )
        else:
            lsuffix, rsuffix = suffixes

        result = super()._merge(
            other,
            on=on,
            left_on=left_on,
            right_on=right_on,
            left_index=left_index,
            right_index=right_index,
            how=how,
            sort=sort,
            indicator=False,
            suffixes=suffixes,
        )

        return result

    @cudf_nvtx_annotate
    def add_prefix(self, prefix):
        return Series._from_data(
            data=self._data.copy(deep=True),
            index=prefix + self.index.astype(str),
        )

    @cudf_nvtx_annotate
    def add_suffix(self, suffix):
        return Series._from_data(
            data=self._data.copy(deep=True),
            index=self.index.astype(str) + suffix,
        )

    @cudf_nvtx_annotate
    def keys(self):
        """
        Return alias for index.

        Returns
        -------
        Index
            Index of the Series.

        Examples
        --------
        >>> import cudf
        >>> sr = cudf.Series([10, 11, 12, 13, 14, 15])
        >>> sr
        0    10
        1    11
        2    12
        3    13
        4    14
        5    15
        dtype: int64

        >>> sr.keys()
        RangeIndex(start=0, stop=6, step=1)
        >>> sr = cudf.Series(['a', 'b', 'c'])
        >>> sr
        0    a
        1    b
        2    c
        dtype: object
        >>> sr.keys()
        RangeIndex(start=0, stop=3, step=1)
        >>> sr = cudf.Series([1, 2, 3], index=['a', 'b', 'c'])
        >>> sr
        a    1
        b    2
        c    3
        dtype: int64
        >>> sr.keys()
        StringIndex(['a' 'b' 'c'], dtype='object')
        """
        return self.index

    @cudf_nvtx_annotate
    def explode(self, ignore_index=False):
        """
        Transform each element of a list-like to a row, replicating index
        values.

        Parameters
        ----------
        ignore_index : bool, default False
            If True, the resulting index will be labeled 0, 1, …, n - 1.

        Returns
        -------
        Series

        Examples
        --------
        >>> import cudf
        >>> s = cudf.Series([[1, 2, 3], [], None, [4, 5]])
        >>> s
        0    [1, 2, 3]
        1           []
        2         None
        3       [4, 5]
        dtype: list
        >>> s.explode()
        0       1
        0       2
        0       3
        1    <NA>
        2    <NA>
        3       4
        3       5
        dtype: int64
        """
        return super()._explode(self.name, ignore_index)

    @cudf_nvtx_annotate
    def pct_change(
        self, periods=1, fill_method="ffill", limit=None, freq=None
    ):
        """
        Calculates the percent change between sequential elements
        in the Series.

        Parameters
        ----------
        periods : int, default 1
            Periods to shift for forming percent change.
        fill_method : str, default 'ffill'
            How to handle NAs before computing percent changes.
        limit : int, optional
            The number of consecutive NAs to fill before stopping.
            Not yet implemented.
        freq : str, optional
            Increment to use from time series API.
            Not yet implemented.

        Returns
        -------
        Series
        """
        if limit is not None:
            raise NotImplementedError("limit parameter not supported yet.")
        if freq is not None:
            raise NotImplementedError("freq parameter not supported yet.")
        elif fill_method not in {"ffill", "pad", "bfill", "backfill"}:
            raise ValueError(
                "fill_method must be one of 'ffill', 'pad', "
                "'bfill', or 'backfill'."
            )

        data = self.fillna(method=fill_method, limit=limit)
        diff = data.diff(periods=periods)
        change = diff / data.shift(periods=periods, freq=freq)
        return change


def make_binop_func(op):
    # This function is used to wrap binary operations in Frame with an
    # appropriate API for Series as required for pandas compatibility. The
    # main effect is reordering and error-checking parameters in
    # Series-specific ways.
    wrapped_func = getattr(Frame, op)

    @functools.wraps(wrapped_func)
    def wrapper(self, other, level=None, fill_value=None, axis=0):
        if axis != 0:
            raise NotImplementedError("Only axis=0 supported at this time.")
        return wrapped_func(self, other, axis, level, fill_value)

    # functools.wraps copies module level attributes to `wrapper` and sets
    # __wrapped__ attributes to `wrapped_func`. Cpython looks up the signature
    # string of a function by recursively delving into __wrapped__ until
    # it hits the first function that has __signature__ attribute set. To make
    # the signature string of `wrapper` matches with its actual parameter list,
    # we directly set the __signature__ attribute of `wrapper` below.

    new_sig = inspect.signature(
        lambda self, other, level=None, fill_value=None, axis=0: None
    )
    wrapper.__signature__ = new_sig
    return wrapper


# Wrap all Frame binop functions with the expected API for Series.
for binop in (
    "add",
    "radd",
    "subtract",
    "sub",
    "rsub",
    "multiply",
    "mul",
    "rmul",
    "mod",
    "rmod",
    "pow",
    "rpow",
    "floordiv",
    "rfloordiv",
    "truediv",
    "div",
    "divide",
    "rtruediv",
    "rdiv",
    "eq",
    "ne",
    "lt",
    "le",
    "gt",
    "ge",
):
    setattr(Series, binop, make_binop_func(binop))


class DatetimeProperties:
    """
    Accessor object for datetimelike properties of the Series values.

    Returns
    -------
    Returns a Series indexed like the original Series.

    Examples
    --------
    >>> import cudf
    >>> import pandas as pd
    >>> seconds_series = cudf.Series(pd.date_range("2000-01-01", periods=3,
    ...     freq="s"))
    >>> seconds_series
    0   2000-01-01 00:00:00
    1   2000-01-01 00:00:01
    2   2000-01-01 00:00:02
    dtype: datetime64[ns]
    >>> seconds_series.dt.second
    0    0
    1    1
    2    2
    dtype: int16
    >>> hours_series = cudf.Series(pd.date_range("2000-01-01", periods=3,
    ...     freq="h"))
    >>> hours_series
    0   2000-01-01 00:00:00
    1   2000-01-01 01:00:00
    2   2000-01-01 02:00:00
    dtype: datetime64[ns]
    >>> hours_series.dt.hour
    0    0
    1    1
    2    2
    dtype: int16
    >>> weekday_series = cudf.Series(pd.date_range("2000-01-01", periods=3,
    ...     freq="q"))
    >>> weekday_series
    0   2000-03-31
    1   2000-06-30
    2   2000-09-30
    dtype: datetime64[ns]
    >>> weekday_series.dt.weekday
    0    4
    1    4
    2    5
    dtype: int16
    """

    def __init__(self, series):
        self.series = series

    @property  # type: ignore
    @cudf_nvtx_annotate
    def year(self):
        """
        The year of the datetime.

        Examples
        --------
        >>> import cudf
        >>> import pandas as pd
        >>> datetime_series = cudf.Series(pd.date_range("2000-01-01",
        ...         periods=3, freq="Y"))
        >>> datetime_series
        0   2000-12-31
        1   2001-12-31
        2   2002-12-31
        dtype: datetime64[ns]
        >>> datetime_series.dt.year
        0    2000
        1    2001
        2    2002
        dtype: int16
        """
        return self._get_dt_field("year")

    @property  # type: ignore
    @cudf_nvtx_annotate
    def month(self):
        """
        The month as January=1, December=12.

        Examples
        --------
        >>> import pandas as pd
        >>> import cudf
        >>> datetime_series = cudf.Series(pd.date_range("2000-01-01",
        ...         periods=3, freq="M"))
        >>> datetime_series
        0   2000-01-31
        1   2000-02-29
        2   2000-03-31
        dtype: datetime64[ns]
        >>> datetime_series.dt.month
        0    1
        1    2
        2    3
        dtype: int16
        """
        return self._get_dt_field("month")

    @property  # type: ignore
    @cudf_nvtx_annotate
    def day(self):
        """
        The day of the datetime.

        Examples
        --------
        >>> import pandas as pd
        >>> import cudf
        >>> datetime_series = cudf.Series(pd.date_range("2000-01-01",
        ...         periods=3, freq="D"))
        >>> datetime_series
        0   2000-01-01
        1   2000-01-02
        2   2000-01-03
        dtype: datetime64[ns]
        >>> datetime_series.dt.day
        0    1
        1    2
        2    3
        dtype: int16
        """
        return self._get_dt_field("day")

    @property  # type: ignore
    @cudf_nvtx_annotate
    def hour(self):
        """
        The hours of the datetime.

        Examples
        --------
        >>> import pandas as pd
        >>> import cudf
        >>> datetime_series = cudf.Series(pd.date_range("2000-01-01",
        ...         periods=3, freq="h"))
        >>> datetime_series
        0   2000-01-01 00:00:00
        1   2000-01-01 01:00:00
        2   2000-01-01 02:00:00
        dtype: datetime64[ns]
        >>> datetime_series.dt.hour
        0    0
        1    1
        2    2
        dtype: int16
        """
        return self._get_dt_field("hour")

    @property  # type: ignore
    @cudf_nvtx_annotate
    def minute(self):
        """
        The minutes of the datetime.

        Examples
        --------
        >>> import pandas as pd
        >>> import cudf
        >>> datetime_series = cudf.Series(pd.date_range("2000-01-01",
        ...         periods=3, freq="T"))
        >>> datetime_series
        0   2000-01-01 00:00:00
        1   2000-01-01 00:01:00
        2   2000-01-01 00:02:00
        dtype: datetime64[ns]
        >>> datetime_series.dt.minute
        0    0
        1    1
        2    2
        dtype: int16
        """
        return self._get_dt_field("minute")

    @property  # type: ignore
    @cudf_nvtx_annotate
    def second(self):
        """
        The seconds of the datetime.

        Examples
        --------
        >>> import pandas as pd
        >>> import cudf
        >>> datetime_series = cudf.Series(pd.date_range("2000-01-01",
        ...         periods=3, freq="s"))
        >>> datetime_series
        0   2000-01-01 00:00:00
        1   2000-01-01 00:00:01
        2   2000-01-01 00:00:02
        dtype: datetime64[ns]
        >>> datetime_series.dt.second
        0    0
        1    1
        2    2
        dtype: int16
        """
        return self._get_dt_field("second")

    @property  # type: ignore
    @cudf_nvtx_annotate
    def weekday(self):
        """
        The day of the week with Monday=0, Sunday=6.

        Examples
        --------
        >>> import pandas as pd
        >>> import cudf
        >>> datetime_series = cudf.Series(pd.date_range('2016-12-31',
        ...     '2017-01-08', freq='D'))
        >>> datetime_series
        0   2016-12-31
        1   2017-01-01
        2   2017-01-02
        3   2017-01-03
        4   2017-01-04
        5   2017-01-05
        6   2017-01-06
        7   2017-01-07
        8   2017-01-08
        dtype: datetime64[ns]
        >>> datetime_series.dt.weekday
        0    5
        1    6
        2    0
        3    1
        4    2
        5    3
        6    4
        7    5
        8    6
        dtype: int16
        """
        return self._get_dt_field("weekday")

    @property  # type: ignore
    @cudf_nvtx_annotate
    def dayofweek(self):
        """
        The day of the week with Monday=0, Sunday=6.

        Examples
        --------
        >>> import pandas as pd
        >>> import cudf
        >>> datetime_series = cudf.Series(pd.date_range('2016-12-31',
        ...     '2017-01-08', freq='D'))
        >>> datetime_series
        0   2016-12-31
        1   2017-01-01
        2   2017-01-02
        3   2017-01-03
        4   2017-01-04
        5   2017-01-05
        6   2017-01-06
        7   2017-01-07
        8   2017-01-08
        dtype: datetime64[ns]
        >>> datetime_series.dt.dayofweek
        0    5
        1    6
        2    0
        3    1
        4    2
        5    3
        6    4
        7    5
        8    6
        dtype: int16
        """
        return self._get_dt_field("weekday")

    @property  # type: ignore
    @cudf_nvtx_annotate
    def dayofyear(self):
        """
        The day of the year, from 1-365 in non-leap years and
        from 1-366 in leap years.

        Examples
        --------
        >>> import pandas as pd
        >>> import cudf
        >>> datetime_series = cudf.Series(pd.date_range('2016-12-31',
        ...     '2017-01-08', freq='D'))
        >>> datetime_series
        0   2016-12-31
        1   2017-01-01
        2   2017-01-02
        3   2017-01-03
        4   2017-01-04
        5   2017-01-05
        6   2017-01-06
        7   2017-01-07
        8   2017-01-08
        dtype: datetime64[ns]
        >>> datetime_series.dt.dayofyear
        0    366
        1      1
        2      2
        3      3
        4      4
        5      5
        6      6
        7      7
        8      8
        dtype: int16
        """
        return self._get_dt_field("day_of_year")

    @property  # type: ignore
    @cudf_nvtx_annotate
    def day_of_year(self):
        """
        The day of the year, from 1-365 in non-leap years and
        from 1-366 in leap years.

        Examples
        --------
        >>> import pandas as pd
        >>> import cudf
        >>> datetime_series = cudf.Series(pd.date_range('2016-12-31',
        ...     '2017-01-08', freq='D'))
        >>> datetime_series
        0   2016-12-31
        1   2017-01-01
        2   2017-01-02
        3   2017-01-03
        4   2017-01-04
        5   2017-01-05
        6   2017-01-06
        7   2017-01-07
        8   2017-01-08
        dtype: datetime64[ns]
        >>> datetime_series.dt.day_of_year
        0    366
        1      1
        2      2
        3      3
        4      4
        5      5
        6      6
        7      7
        8      8
        dtype: int16
        """
        return self._get_dt_field("day_of_year")

    @property  # type: ignore
    @cudf_nvtx_annotate
    def is_leap_year(self):
        """
        Boolean indicator if the date belongs to a leap year.

        A leap year is a year, which has 366 days (instead of 365) including
        29th of February as an intercalary day. Leap years are years which are
        multiples of four with the exception of years divisible by 100 but not
        by 400.

        Returns
        -------
        Series
        Booleans indicating if dates belong to a leap year.

        Examples
        --------
        >>> import pandas as pd, cudf
        >>> s = cudf.Series(
        ...     pd.date_range(start='2000-02-01', end='2013-02-01', freq='1Y'))
        >>> s
        0    2000-12-31
        1    2001-12-31
        2    2002-12-31
        3    2003-12-31
        4    2004-12-31
        5    2005-12-31
        6    2006-12-31
        7    2007-12-31
        8    2008-12-31
        9    2009-12-31
        10   2010-12-31
        11   2011-12-31
        12   2012-12-31
        dtype: datetime64[ns]
        >>> s.dt.is_leap_year
        0      True
        1     False
        2     False
        3     False
        4      True
        5     False
        6     False
        7     False
        8      True
        9     False
        10    False
        11    False
        12     True
        dtype: bool
        """
        res = libcudf.datetime.is_leap_year(self.series._column).fillna(False)
        return Series._from_data(
            ColumnAccessor({None: res}),
            index=self.series._index,
            name=self.series.name,
        )

    @property  # type: ignore
    @cudf_nvtx_annotate
    def quarter(self):
        """
        Integer indicator for which quarter of the year the date belongs in.

        There are 4 quarters in a year. With the first quarter being from
        January - March, second quarter being April - June, third quarter
        being July - September and fourth quarter being October - December.

        Returns
        -------
        Series
        Integer indicating which quarter the date belongs to.

        Examples
        --------
        >>> import cudf
        >>> s = cudf.Series(["2020-05-31 08:00:00","1999-12-31 18:40:00"],
        ...     dtype="datetime64[ms]")
        >>> s.dt.quarter
        0    2
        1    4
        dtype: int8
        """
        res = libcudf.datetime.extract_quarter(self.series._column).astype(
            np.int8
        )
        return Series._from_data(
            {None: res}, index=self.series._index, name=self.series.name,
        )

    @cudf_nvtx_annotate
    def isocalendar(self):
        """
        Returns a DataFrame with the year, week, and day
        calculated according to the ISO 8601 standard.

        Returns
        -------
        DataFrame
        with columns year, week and day

        Examples
        --------
        >>> ser = cudf.Series(pd.date_range(start="2021-07-25",
        ... end="2021-07-30"))
        >>> ser.dt.isocalendar()
           year  week  day
        0  2021    29    7
        1  2021    30    1
        2  2021    30    2
        3  2021    30    3
        4  2021    30    4
        5  2021    30    5
        >>> ser.dt.isocalendar().week
        0    29
        1    30
        2    30
        3    30
        4    30
        5    30
        Name: week, dtype: object

        >>> serIndex = cudf.to_datetime(pd.Series(["2010-01-01", pd.NaT]))
        >>> serIndex.dt.isocalendar()
            year  week  day
        0  2009    53     5
        1  <NA>  <NA>  <NA>
        >>> serIndex.dt.isocalendar().year
        0    2009
        1    <NA>
        Name: year, dtype: object
        """
        return cudf.core.tools.datetimes._to_iso_calendar(self)

    @property  # type: ignore
    @cudf_nvtx_annotate
    def is_month_start(self):
        """
        Booleans indicating if dates are the first day of the month.
        """
        return (self.day == 1).fillna(False)

    @property  # type: ignore
    @cudf_nvtx_annotate
    def days_in_month(self):
        """
        Get the total number of days in the month that the date falls on.

        Returns
        -------
        Series
        Integers representing the number of days in month

        Examples
        --------
        >>> import pandas as pd, cudf
        >>> s = cudf.Series(
        ...     pd.date_range(start='2000-08-01', end='2001-08-01', freq='1M'))
        >>> s
        0    2000-08-31
        1    2000-09-30
        2    2000-10-31
        3    2000-11-30
        4    2000-12-31
        5    2001-01-31
        6    2001-02-28
        7    2001-03-31
        8    2001-04-30
        9    2001-05-31
        10   2001-06-30
        11   2001-07-31
        dtype: datetime64[ns]
        >>> s.dt.days_in_month
        0     31
        1     30
        2     31
        3     30
        4     31
        5     31
        6     28
        7     31
        8     30
        9     31
        10    30
        11    31
        dtype: int16
        """
        res = libcudf.datetime.days_in_month(self.series._column)
        return Series._from_data(
            ColumnAccessor({None: res}),
            index=self.series._index,
            name=self.series.name,
        )

    @property  # type: ignore
    @cudf_nvtx_annotate
    def is_month_end(self):
        """
        Boolean indicator if the date is the last day of the month.

        Returns
        -------
        Series
        Booleans indicating if dates are the last day of the month.

        Examples
        --------
        >>> import pandas as pd, cudf
        >>> s = cudf.Series(
        ...     pd.date_range(start='2000-08-26', end='2000-09-03', freq='1D'))
        >>> s
        0   2000-08-26
        1   2000-08-27
        2   2000-08-28
        3   2000-08-29
        4   2000-08-30
        5   2000-08-31
        6   2000-09-01
        7   2000-09-02
        8   2000-09-03
        dtype: datetime64[ns]
        >>> s.dt.is_month_end
        0    False
        1    False
        2    False
        3    False
        4    False
        5     True
        6    False
        7    False
        8    False
        dtype: bool
        """  # noqa: E501
        last_day = libcudf.datetime.last_day_of_month(self.series._column)
        last_day = Series._from_data(
            ColumnAccessor({None: last_day}),
            index=self.series._index,
            name=self.series.name,
        )
        return (self.day == last_day.dt.day).fillna(False)

    @property  # type: ignore
    @cudf_nvtx_annotate
    def is_quarter_start(self):
        """
        Boolean indicator if the date is the first day of a quarter.

        Returns
        -------
        Series
        Booleans indicating if dates are the begining of a quarter

        Examples
        --------
        >>> import pandas as pd, cudf
        >>> s = cudf.Series(
        ...     pd.date_range(start='2000-09-26', end='2000-10-03', freq='1D'))
        >>> s
        0   2000-09-26
        1   2000-09-27
        2   2000-09-28
        3   2000-09-29
        4   2000-09-30
        5   2000-10-01
        6   2000-10-02
        7   2000-10-03
        dtype: datetime64[ns]
        >>> s.dt.is_quarter_start
        0    False
        1    False
        2    False
        3    False
        4    False
        5     True
        6    False
        7    False
        dtype: bool
        """
        day = self.series._column.get_dt_field("day")
        first_month = self.series._column.get_dt_field("month").isin(
            [1, 4, 7, 10]
        )

        result = ((day == cudf.Scalar(1)) & first_month).fillna(False)
        return Series._from_data(
            {None: result}, index=self.series._index, name=self.series.name,
        )

    @property  # type: ignore
    @cudf_nvtx_annotate
    def is_quarter_end(self):
        """
        Boolean indicator if the date is the last day of a quarter.

        Returns
        -------
        Series
        Booleans indicating if dates are the end of a quarter

        Examples
        --------
        >>> import pandas as pd, cudf
        >>> s = cudf.Series(
        ...     pd.date_range(start='2000-09-26', end='2000-10-03', freq='1D'))
        >>> s
        0   2000-09-26
        1   2000-09-27
        2   2000-09-28
        3   2000-09-29
        4   2000-09-30
        5   2000-10-01
        6   2000-10-02
        7   2000-10-03
        dtype: datetime64[ns]
        >>> s.dt.is_quarter_end
        0    False
        1    False
        2    False
        3    False
        4     True
        5    False
        6    False
        7    False
        dtype: bool
        """
        day = self.series._column.get_dt_field("day")
        last_day = libcudf.datetime.last_day_of_month(self.series._column)
        last_day = last_day.get_dt_field("day")
        last_month = self.series._column.get_dt_field("month").isin(
            [3, 6, 9, 12]
        )

        result = ((day == last_day) & last_month).fillna(False)
        return Series._from_data(
            {None: result}, index=self.series._index, name=self.series.name,
        )

    @property  # type: ignore
    @cudf_nvtx_annotate
    def is_year_start(self):
        """
        Boolean indicator if the date is the first day of the year.

        Returns
        -------
        Series
        Booleans indicating if dates are the first day of the year.

        Examples
        --------
        >>> import pandas as pd, cudf
        >>> s = cudf.Series(pd.date_range("2017-12-30", periods=3))
        >>> dates
        0   2017-12-30
        1   2017-12-31
        2   2018-01-01
        dtype: datetime64[ns]
        >>> dates.dt.is_year_start
        0    False
        1    False
        2    True
        dtype: bool
        """
        outcol = self.series._column.get_dt_field(
            "day_of_year"
        ) == cudf.Scalar(1)
        return Series._from_data(
            {None: outcol.fillna(False)},
            index=self.series._index,
            name=self.series.name,
        )

    @property  # type: ignore
    @cudf_nvtx_annotate
    def is_year_end(self):
        """
        Boolean indicator if the date is the last day of the year.

        Returns
        -------
        Series
        Booleans indicating if dates are the last day of the year.

        Examples
        --------
        >>> import pandas as pd, cudf
        >>> dates = cudf.Series(pd.date_range("2017-12-30", periods=3))
        >>> dates
        0   2017-12-30
        1   2017-12-31
        2   2018-01-01
        dtype: datetime64[ns]
        >>> dates.dt.is_year_end
        0    False
        1     True
        2    False
        dtype: bool
        """
        day_of_year = self.series._column.get_dt_field("day_of_year")
        leap_dates = libcudf.datetime.is_leap_year(self.series._column)

        leap = day_of_year == cudf.Scalar(366)
        non_leap = day_of_year == cudf.Scalar(365)
        result = cudf._lib.copying.copy_if_else(leap, non_leap, leap_dates)
        result = result.fillna(False)
        return Series._from_data(
            {None: result}, index=self.series._index, name=self.series.name,
        )

    @cudf_nvtx_annotate
    def _get_dt_field(self, field):
        out_column = self.series._column.get_dt_field(field)
        return Series(
            data=out_column, index=self.series._index, name=self.series.name
        )

    @cudf_nvtx_annotate
    def ceil(self, freq):
        """
        Perform ceil operation on the data to the specified freq.

        Parameters
        ----------
        freq : str
            One of ["D", "H", "T", "min", "S", "L", "ms", "U", "us", "N"].
            Must be a fixed frequency like 'S' (second) not 'ME' (month end).
            See `frequency aliases <https://pandas.pydata.org/docs/\
                user_guide/timeseries.html#timeseries-offset-aliases>`__
            for more details on these aliases.

        Returns
        -------
        Series
            Series with all timestamps rounded up to the specified frequency.
            The index is preserved.

        Examples
        --------
        >>> import cudf
        >>> t = cudf.Series(["2001-01-01 00:04:45", "2001-01-01 00:04:58",
        ... "2001-01-01 00:05:04"], dtype="datetime64[ns]")
        >>> t.dt.ceil("T")
        0   2001-01-01 00:05:00
        1   2001-01-01 00:05:00
        2   2001-01-01 00:06:00
        dtype: datetime64[ns]
        """
        out_column = self.series._column.ceil(freq)

        return Series._from_data(
            data={self.series.name: out_column}, index=self.series._index
        )

    @cudf_nvtx_annotate
    def floor(self, freq):
        """
        Perform floor operation on the data to the specified freq.

        Parameters
        ----------
        freq : str
            One of ["D", "H", "T", "min", "S", "L", "ms", "U", "us", "N"].
            Must be a fixed frequency like 'S' (second) not 'ME' (month end).
            See `frequency aliases <https://pandas.pydata.org/docs/\
                user_guide/timeseries.html#timeseries-offset-aliases>`__
            for more details on these aliases.

        Returns
        -------
        Series
            Series with all timestamps rounded up to the specified frequency.
            The index is preserved.

        Examples
        --------
        >>> import cudf
        >>> t = cudf.Series(["2001-01-01 00:04:45", "2001-01-01 00:04:58",
        ... "2001-01-01 00:05:04"], dtype="datetime64[ns]")
        >>> t.dt.floor("T")
        0   2001-01-01 00:04:00
        1   2001-01-01 00:04:00
        2   2001-01-01 00:05:00
        dtype: datetime64[ns]
        """
        out_column = self.series._column.floor(freq)

        return Series._from_data(
            data={self.series.name: out_column}, index=self.series._index
        )

    @cudf_nvtx_annotate
    def round(self, freq):
        """
        Perform round operation on the data to the specified freq.

        Parameters
        ----------
        freq : str
            One of ["D", "H", "T", "min", "S", "L", "ms", "U", "us", "N"].
            Must be a fixed frequency like 'S' (second) not 'ME' (month end).
            See `frequency aliases <https://pandas.pydata.org/docs/\
                user_guide/timeseries.html#timeseries-offset-aliases>`__
            for more details on these aliases.

        Returns
        -------
        Series
            Series with all timestamps rounded to the specified frequency.
            The index is preserved.

        Examples
        --------
        >>> import cudf
        >>> dt_sr = cudf.Series([
        ...     "2001-01-01 00:04:45",
        ...     "2001-01-01 00:04:58",
        ...     "2001-01-01 00:05:04",
        ... ], dtype="datetime64[ns]")
        >>> dt_sr.dt.round("T")
        0   2001-01-01 00:05:00
        1   2001-01-01 00:05:00
        2   2001-01-01 00:05:00
        dtype: datetime64[ns]
        """
        out_column = self.series._column.round(freq)

        return Series._from_data(
            data={self.series.name: out_column}, index=self.series._index
        )

    @cudf_nvtx_annotate
    def strftime(self, date_format, *args, **kwargs):
        """
        Convert to Series using specified ``date_format``.

        Return a Series of formatted strings specified by ``date_format``,
        which supports the same string format as the python standard library.
        Details of the string format can be found in `python string format doc
        <https://docs.python.org/3/library/datetime.html#strftime-and-strptime-behavior>`_.

        Parameters
        ----------
        date_format : str
            Date format string (e.g. “%Y-%m-%d”).

        Returns
        -------
        Series
            Series of formatted strings.

        Notes
        -----

        The following date format identifiers are not yet
        supported: ``%c``, ``%x``,``%X``

        Examples
        --------
        >>> import cudf
        >>> import pandas as pd
        >>> weekday_series = cudf.Series(pd.date_range("2000-01-01", periods=3,
        ...      freq="q"))
        >>> weekday_series.dt.strftime("%Y-%m-%d")
        >>> weekday_series
        0   2000-03-31
        1   2000-06-30
        2   2000-09-30
        dtype: datetime64[ns]
        0    2000-03-31
        1    2000-06-30
        2    2000-09-30
        dtype: object
        >>> weekday_series.dt.strftime("%Y %d %m")
        0    2000 31 03
        1    2000 30 06
        2    2000 30 09
        dtype: object
        >>> weekday_series.dt.strftime("%Y / %d / %m")
        0    2000 / 31 / 03
        1    2000 / 30 / 06
        2    2000 / 30 / 09
        dtype: object
        """

        if not isinstance(date_format, str):
            raise TypeError(
                f"'date_format' must be str, not {type(date_format)}"
            )

        # TODO: Remove following validations
        # once https://github.com/rapidsai/cudf/issues/5991
        # is implemented
        not_implemented_formats = {
            "%c",
            "%x",
            "%X",
        }
        for d_format in not_implemented_formats:
            if d_format in date_format:
                raise NotImplementedError(
                    f"{d_format} date-time format is not "
                    f"supported yet, Please follow this issue "
                    f"https://github.com/rapidsai/cudf/issues/5991 "
                    f"for tracking purposes."
                )
        str_col = self.series._column.as_string_column(
            dtype="str", format=date_format
        )
        return Series(
            data=str_col, index=self.series._index, name=self.series.name
        )


class TimedeltaProperties:
    """
    Accessor object for timedeltalike properties of the Series values.

    Returns
    -------
    Returns a Series indexed like the original Series.

    Examples
    --------
    >>> import cudf
    >>> seconds_series = cudf.Series([1, 2, 3], dtype='timedelta64[s]')
    >>> seconds_series
    0    00:00:01
    1    00:00:02
    2    00:00:03
    dtype: timedelta64[s]
    >>> seconds_series.dt.seconds
    0    1
    1    2
    2    3
    dtype: int64
    >>> series = cudf.Series([12231312123, 1231231231, 1123236768712, 2135656,
    ...     3244334234], dtype='timedelta64[ms]')
    >>> series
    0      141 days 13:35:12.123
    1       14 days 06:00:31.231
    2    13000 days 10:12:48.712
    3        0 days 00:35:35.656
    4       37 days 13:12:14.234
    dtype: timedelta64[ms]
    >>> series.dt.components
        days  hours  minutes  seconds  milliseconds  microseconds  nanoseconds
    0    141     13       35       12           123             0            0
    1     14      6        0       31           231             0            0
    2  13000     10       12       48           712             0            0
    3      0      0       35       35           656             0            0
    4     37     13       12       14           234             0            0
    >>> series.dt.days
    0      141
    1       14
    2    13000
    3        0
    4       37
    dtype: int64
    >>> series.dt.seconds
    0    48912
    1    21631
    2    36768
    3     2135
    4    47534
    dtype: int64
    >>> series.dt.microseconds
    0    123000
    1    231000
    2    712000
    3    656000
    4    234000
    dtype: int64
    >>> s.dt.nanoseconds
    0    0
    1    0
    2    0
    3    0
    4    0
    dtype: int64
    """

    def __init__(self, series):
        self.series = series

    @property  # type: ignore
    @cudf_nvtx_annotate
    def days(self):
        """
        Number of days.

        Returns
        -------
        Series

        Examples
        --------
        >>> import cudf
        >>> s = cudf.Series([12231312123, 1231231231, 1123236768712, 2135656,
        ...     3244334234], dtype='timedelta64[ms]')
        >>> s
        0      141 days 13:35:12.123
        1       14 days 06:00:31.231
        2    13000 days 10:12:48.712
        3        0 days 00:35:35.656
        4       37 days 13:12:14.234
        dtype: timedelta64[ms]
        >>> s.dt.days
        0      141
        1       14
        2    13000
        3        0
        4       37
        dtype: int64
        """
        return self._get_td_field("days")

    @property  # type: ignore
    @cudf_nvtx_annotate
    def seconds(self):
        """
        Number of seconds (>= 0 and less than 1 day).

        Returns
        -------
        Series

        Examples
        --------
        >>> import cudf
        >>> s = cudf.Series([12231312123, 1231231231, 1123236768712, 2135656,
        ...     3244334234], dtype='timedelta64[ms]')
        >>> s
        0      141 days 13:35:12.123
        1       14 days 06:00:31.231
        2    13000 days 10:12:48.712
        3        0 days 00:35:35.656
        4       37 days 13:12:14.234
        dtype: timedelta64[ms]
        >>> s.dt.seconds
        0    48912
        1    21631
        2    36768
        3     2135
        4    47534
        dtype: int64
        >>> s.dt.microseconds
        0    123000
        1    231000
        2    712000
        3    656000
        4    234000
        dtype: int64
        """
        return self._get_td_field("seconds")

    @property  # type: ignore
    @cudf_nvtx_annotate
    def microseconds(self):
        """
        Number of microseconds (>= 0 and less than 1 second).

        Returns
        -------
        Series

        Examples
        --------
        >>> import cudf
        >>> s = cudf.Series([12231312123, 1231231231, 1123236768712, 2135656,
        ...     3244334234], dtype='timedelta64[ms]')
        >>> s
        0      141 days 13:35:12.123
        1       14 days 06:00:31.231
        2    13000 days 10:12:48.712
        3        0 days 00:35:35.656
        4       37 days 13:12:14.234
        dtype: timedelta64[ms]
        >>> s.dt.microseconds
        0    123000
        1    231000
        2    712000
        3    656000
        4    234000
        dtype: int64
        """
        return self._get_td_field("microseconds")

    @property  # type: ignore
    @cudf_nvtx_annotate
    def nanoseconds(self):
        """
        Return the number of nanoseconds (n), where 0 <= n < 1 microsecond.

        Returns
        -------
        Series

        Examples
        --------
        >>> import cudf
        >>> s = cudf.Series([12231312123, 1231231231, 1123236768712, 2135656,
        ...     3244334234], dtype='timedelta64[ns]')
        >>> s
        0    00:00:12.231312123
        1    00:00:01.231231231
        2    00:18:43.236768712
        3    00:00:00.002135656
        4    00:00:03.244334234
        dtype: timedelta64[ns]
        >>> s.dt.nanoseconds
        0    123
        1    231
        2    712
        3    656
        4    234
        dtype: int64
        """
        return self._get_td_field("nanoseconds")

    @property  # type: ignore
    @cudf_nvtx_annotate
    def components(self):
        """
        Return a Dataframe of the components of the Timedeltas.

        Returns
        -------
        DataFrame

        Examples
        --------
        >>> s = cudf.Series([12231312123, 1231231231, 1123236768712, 2135656, 3244334234], dtype='timedelta64[ms]')
        >>> s
        0      141 days 13:35:12.123
        1       14 days 06:00:31.231
        2    13000 days 10:12:48.712
        3        0 days 00:35:35.656
        4       37 days 13:12:14.234
        dtype: timedelta64[ms]
        >>> s.dt.components
            days  hours  minutes  seconds  milliseconds  microseconds  nanoseconds
        0    141     13       35       12           123             0            0
        1     14      6        0       31           231             0            0
        2  13000     10       12       48           712             0            0
        3      0      0       35       35           656             0            0
        4     37     13       12       14           234             0            0
        """  # noqa: E501
        return self.series._column.components(index=self.series._index)

    @cudf_nvtx_annotate
    def _get_td_field(self, field):
        out_column = getattr(self.series._column, field)
        return Series(
            data=out_column, index=self.series._index, name=self.series.name
        )


@cudf_nvtx_annotate
def _align_indices(series_list, how="outer", allow_non_unique=False):
    """
    Internal util to align the indices of a list of Series objects

    series_list : list of Series objects
    how : {"outer", "inner"}
        If "outer", the values of the resulting index are the
        unique values of the index obtained by concatenating
        the indices of all the series.
        If "inner", the values of the resulting index are
        the values common to the indices of all series.
    allow_non_unique : bool
        Whether or not to allow non-unique valued indices in the input
        series.
    """
    if len(series_list) <= 1:
        return series_list

    # check if all indices are the same
    head = series_list[0].index

    all_index_equal = True
    for sr in series_list[1:]:
        if not sr.index.equals(head):
            all_index_equal = False
            break

    # check if all names are the same
    all_names_equal = True
    for sr in series_list[1:]:
        if not sr.index.names == head.names:
            all_names_equal = False
    new_index_names = [None] * head.nlevels
    if all_names_equal:
        new_index_names = head.names

    if all_index_equal:
        return series_list

    if how == "outer":
        combined_index = cudf.core.reshape.concat(
            [sr.index for sr in series_list]
        ).unique()
        combined_index.names = new_index_names
    else:
        combined_index = series_list[0].index
        for sr in series_list[1:]:
            combined_index = (
                cudf.DataFrame(index=sr.index).join(
                    cudf.DataFrame(index=combined_index),
                    sort=True,
                    how="inner",
                )
            ).index
        combined_index.names = new_index_names

    # align all Series to the combined index
    result = [
        sr._align_to_index(
            combined_index, how=how, allow_non_unique=allow_non_unique
        )
        for sr in series_list
    ]

    return result


@cudf_nvtx_annotate
def isclose(a, b, rtol=1e-05, atol=1e-08, equal_nan=False):
    """Returns a boolean array where two arrays are equal within a tolerance.

    Two values in ``a`` and ``b`` are  considered equal when the following
    equation is satisfied.

    .. math::
       |a - b| \\le \\mathrm{atol} + \\mathrm{rtol} |b|

    Parameters
    ----------
    a : list-like, array-like or cudf.Series
        Input sequence to compare.
    b : list-like, array-like or cudf.Series
        Input sequence to compare.
    rtol : float
        The relative tolerance.
    atol : float
        The absolute tolerance.
    equal_nan : bool
        If ``True``, null's in ``a`` will be considered equal
        to null's in ``b``.

    Returns
    -------
    Series

    See Also
    --------
    np.isclose : Returns a boolean array where two arrays are element-wise
        equal within a tolerance.

    Examples
    --------
    >>> import cudf
    >>> s1 = cudf.Series([1.9876543,   2.9876654,   3.9876543, None, 9.9, 1.0])
    >>> s2 = cudf.Series([1.987654321, 2.987654321, 3.987654321, None, 19.9,
    ... None])
    >>> s1
    0    1.9876543
    1    2.9876654
    2    3.9876543
    3         <NA>
    4          9.9
    5          1.0
    dtype: float64
    >>> s2
    0    1.987654321
    1    2.987654321
    2    3.987654321
    3           <NA>
    4           19.9
    5           <NA>
    dtype: float64
    >>> cudf.isclose(s1, s2)
    0     True
    1     True
    2     True
    3    False
    4    False
    5    False
    dtype: bool
    >>> cudf.isclose(s1, s2, equal_nan=True)
    0     True
    1     True
    2     True
    3     True
    4    False
    5    False
    dtype: bool
    >>> cudf.isclose(s1, s2, equal_nan=False)
    0     True
    1     True
    2     True
    3    False
    4    False
    5    False
    dtype: bool
    """

    if not can_convert_to_column(a):
        raise TypeError(
            f"Parameter `a` is expected to be a "
            f"list-like or Series object, found:{type(a)}"
        )
    if not can_convert_to_column(b):
        raise TypeError(
            f"Parameter `b` is expected to be a "
            f"list-like or Series object, found:{type(a)}"
        )

    if isinstance(a, pd.Series):
        a = Series.from_pandas(a)
    if isinstance(b, pd.Series):
        b = Series.from_pandas(b)

    index = None

    if isinstance(a, cudf.Series) and isinstance(b, cudf.Series):
        b = b.reindex(a.index)
        index = as_index(a.index)

    a_col = column.as_column(a)
    a_array = cupy.asarray(a_col.data_array_view)

    b_col = column.as_column(b)
    b_array = cupy.asarray(b_col.data_array_view)

    result = cupy.isclose(
        a=a_array, b=b_array, rtol=rtol, atol=atol, equal_nan=equal_nan
    )
    result_col = column.as_column(result)

    if a_col.null_count and b_col.null_count:
        a_nulls = a_col.isnull()
        b_nulls = b_col.isnull()
        null_values = a_nulls | b_nulls

        if equal_nan is True:
            equal_nulls = a_nulls & b_nulls

        del a_nulls, b_nulls
    elif a_col.null_count:
        null_values = a_col.isnull()
    elif b_col.null_count:
        null_values = b_col.isnull()
    else:
        return Series(result_col, index=index)

    result_col[null_values] = False
    if equal_nan is True and a_col.null_count and b_col.null_count:
        result_col[equal_nulls] = True

    return Series(result_col, index=index)<|MERGE_RESOLUTION|>--- conflicted
+++ resolved
@@ -1649,91 +1649,8 @@
         """The gpu buffer for the null-mask"""
         return cudf.Series(self._column.nullmask)
 
-<<<<<<< HEAD
-    @cudf_nvtx_annotate
-    def astype(self, dtype, copy=False, errors="raise"):
-        """
-        Cast the Series to the given dtype
-
-        Parameters
-        ----------
-
-        dtype : data type, or dict of column name -> data type
-            Use a numpy.dtype or Python type to cast Series object to
-            the same type. Alternatively, use {col: dtype, ...}, where col is a
-            series name and dtype is a numpy.dtype or Python type to cast to.
-        copy : bool, default False
-            Return a deep-copy when ``copy=True``. Note by default
-            ``copy=False`` setting is used and hence changes to
-            values then may propagate to other cudf objects.
-        errors : {'raise', 'ignore', 'warn'}, default 'raise'
-            Control raising of exceptions on invalid data for provided dtype.
-
-            - ``raise`` : allow exceptions to be raised
-            - ``ignore`` : suppress exceptions. On error return original
-              object.
-            - ``warn`` : prints last exceptions as warnings and
-              return original object.
-
-        Returns
-        -------
-        out : Series
-            Returns ``self.copy(deep=copy)`` if ``dtype`` is the same
-            as ``self.dtype``.
-
-        Examples
-        --------
-        >>> import cudf
-        >>> series = cudf.Series([1, 2], dtype='int32')
-        >>> series
-        0    1
-        1    2
-        dtype: int32
-        >>> series.astype('int64')
-        0    1
-        1    2
-        dtype: int64
-
-        Convert to categorical type:
-
-        >>> series.astype('category')
-        0    1
-        1    2
-        dtype: category
-        Categories (2, int64): [1, 2]
-
-        Convert to ordered categorical type with custom ordering:
-
-        >>> cat_dtype = cudf.CategoricalDtype(categories=[2, 1], ordered=True)
-        >>> series.astype(cat_dtype)
-        0    1
-        1    2
-        dtype: category
-        Categories (2, int64): [2 < 1]
-
-        Note that using ``copy=False`` (enabled by default)
-        and changing data on a new Series will
-        propagate changes:
-
-        >>> s1 = cudf.Series([1, 2])
-        >>> s1
-        0    1
-        1    2
-        dtype: int64
-        >>> s2 = s1.astype('int64', copy=False)
-        >>> s2[0] = 10
-        >>> s1
-        0    10
-        1     2
-        dtype: int64
-        """
-        if errors not in ("ignore", "raise", "warn"):
-            raise ValueError("invalid error value specified")
-
-=======
-    @annotate("SERIES_ASTYPE", color="green", domain="cudf_python")
+    @cudf_nvtx_annotate
     def astype(self, dtype, copy=False, errors="raise", **kwargs):
->>>>>>> a584cdc5
         if is_dict_like(dtype):
             if len(dtype) > 1 or self.name not in dtype:
                 raise KeyError(
