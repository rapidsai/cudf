# Copyright (c) 2018-2021, NVIDIA CORPORATION.

from __future__ import annotations

import functools
import inspect
import pickle
import warnings
from collections import abc as abc
from hashlib import sha256
from numbers import Number
from shutil import get_terminal_size
from typing import Any, MutableMapping, Optional, Set, Union
from uuid import uuid4

import cupy
import numpy as np
import pandas as pd
from numba import cuda
from pandas._config import get_option

import cudf
from cudf import _lib as libcudf
from cudf._lib.scalar import _is_null_host_scalar
from cudf._lib.transform import bools_to_mask
from cudf._typing import ColumnLike, DataFrameOrSeries, ScalarLike
from cudf.api.types import (
    _is_non_decimal_numeric_dtype,
    _is_scalar_or_zero_d_array,
    is_bool_dtype,
    is_categorical_dtype,
    is_decimal_dtype,
    is_dict_like,
    is_dtype_equal,
    is_integer,
    is_integer_dtype,
    is_interval_dtype,
    is_list_dtype,
    is_list_like,
    is_scalar,
    is_struct_dtype,
)
from cudf.core.abc import Serializable
from cudf.core.column import (
    DatetimeColumn,
    TimeDeltaColumn,
    arange,
    as_column,
    column,
    column_empty_like,
    full,
)
from cudf.core.column.categorical import (
    CategoricalAccessor as CategoricalAccessor,
)
from cudf.core.column.column import concat_columns
from cudf.core.column.lists import ListMethods
from cudf.core.column.string import StringMethods
from cudf.core.column.struct import StructMethods
from cudf.core.column_accessor import ColumnAccessor
from cudf.core.frame import Frame, _drop_rows_by_labels
from cudf.core.groupby.groupby import SeriesGroupBy
from cudf.core.index import BaseIndex, RangeIndex, as_index
from cudf.core.indexed_frame import (
    IndexedFrame,
    _FrameIndexer,
    _get_label_range_or_mask,
    _indices_from_labels,
)
from cudf.core.single_column_frame import SingleColumnFrame
from cudf.utils import cudautils, docutils
from cudf.utils.docutils import copy_docstring
from cudf.utils.dtypes import (
    can_convert_to_column,
    find_common_type,
    is_mixed_with_object_dtype,
    min_scalar_type,
)
from cudf.utils.utils import (
    get_appropriate_dispatched_func,
    get_relevant_submodule,
    to_cudf_compatible_scalar,
)


def _append_new_row_inplace(col: ColumnLike, value: ScalarLike):
    """Append a scalar `value` to the end of `col` inplace.
    Cast to common type if possible
    """
    to_type = find_common_type([type(value), col.dtype])
    val_col = as_column(value, dtype=to_type)
    old_col = col.astype(to_type)

    col._mimic_inplace(concat_columns([old_col, val_col]), inplace=True)


class _SeriesIlocIndexer(_FrameIndexer):
    """
    For integer-location based selection.
    """

    def __getitem__(self, arg):
        if isinstance(arg, tuple):
            arg = list(arg)
        data = self._frame._column[arg]

        if (
            isinstance(data, (dict, list))
            or _is_scalar_or_zero_d_array(data)
            or _is_null_host_scalar(data)
        ):
            return data
        return self._frame._from_data(
            {self._frame.name: data}, index=cudf.Index(self._frame.index[arg]),
        )

    def __setitem__(self, key, value):
        from cudf.core.column import column

        if isinstance(key, tuple):
            key = list(key)

        # coerce value into a scalar or column
        if is_scalar(value):
            value = to_cudf_compatible_scalar(value)
        elif not (
            isinstance(value, (list, dict))
            and isinstance(
                self._frame._column.dtype, (cudf.ListDtype, cudf.StructDtype)
            )
        ):
            value = column.as_column(value)

        if (
            not isinstance(
                self._frame._column.dtype,
                (
                    cudf.Decimal64Dtype,
                    cudf.Decimal32Dtype,
                    cudf.CategoricalDtype,
                ),
            )
            and hasattr(value, "dtype")
            and _is_non_decimal_numeric_dtype(value.dtype)
        ):
            # normalize types if necessary:
            if not is_integer(key):
                to_dtype = np.result_type(
                    value.dtype, self._frame._column.dtype
                )
                value = value.astype(to_dtype)
                self._frame._column._mimic_inplace(
                    self._frame._column.astype(to_dtype), inplace=True
                )

        self._frame._column[key] = value


class _SeriesLocIndexer(_FrameIndexer):
    """
    Label-based selection
    """

    def __getitem__(self, arg: Any) -> Union[ScalarLike, DataFrameOrSeries]:
        if isinstance(arg, pd.MultiIndex):
            arg = cudf.from_pandas(arg)

        if isinstance(self._frame.index, cudf.MultiIndex) and not isinstance(
            arg, cudf.MultiIndex
        ):
            result = self._frame.index._get_row_major(self._frame, arg)
            if (
                isinstance(arg, tuple)
                and len(arg) == self._frame._index.nlevels
                and not any((isinstance(x, slice) for x in arg))
            ):
                result = result.iloc[0]
            return result
        try:
            arg = self._loc_to_iloc(arg)
        except (TypeError, KeyError, IndexError, ValueError):
            raise KeyError(arg)

        return self._frame.iloc[arg]

    def __setitem__(self, key, value):
        try:
            key = self._loc_to_iloc(key)
        except KeyError as e:
            if (
                is_scalar(key)
                and not isinstance(self._frame.index, cudf.MultiIndex)
                and is_scalar(value)
            ):
                _append_new_row_inplace(self._frame.index._values, key)
                _append_new_row_inplace(self._frame._column, value)
                return
            else:
                raise e
        if isinstance(value, (pd.Series, cudf.Series)):
            value = cudf.Series(value)
            value = value._align_to_index(self._frame.index, how="right")
        self._frame.iloc[key] = value

    def _loc_to_iloc(self, arg):
        if _is_scalar_or_zero_d_array(arg):
            if not _is_non_decimal_numeric_dtype(self._frame.index.dtype):
                # TODO: switch to cudf.utils.dtypes.is_integer(arg)
                if isinstance(arg, cudf.Scalar) and is_integer_dtype(
                    arg.dtype
                ):
                    found_index = arg.value
                    return found_index
                elif is_integer(arg):
                    found_index = arg
                    return found_index
            try:
                found_index = self._frame.index._values.find_first_value(
                    arg, closest=False
                )
                return found_index
            except (TypeError, KeyError, IndexError, ValueError):
                raise KeyError("label scalar is out of bound")

        elif isinstance(arg, slice):
            return _get_label_range_or_mask(
                self._frame.index, arg.start, arg.stop, arg.step
            )
        elif isinstance(arg, (cudf.MultiIndex, pd.MultiIndex)):
            if isinstance(arg, pd.MultiIndex):
                arg = cudf.MultiIndex.from_pandas(arg)

            return _indices_from_labels(self._frame, arg)

        else:
            arg = cudf.core.series.Series(cudf.core.column.as_column(arg))
            if arg.dtype in (bool, np.bool_):
                return arg
            else:
                indices = _indices_from_labels(self._frame, arg)
                if indices.null_count > 0:
                    raise KeyError("label scalar is out of bound")
                return indices


class Series(SingleColumnFrame, IndexedFrame, Serializable):
    """
    One-dimensional GPU array (including time series).

    Labels need not be unique but must be a hashable type. The object
    supports both integer- and label-based indexing and provides a
    host of methods for performing operations involving the index.
    Statistical methods from ndarray have been overridden to
    automatically exclude missing data (currently represented
    as null/NaN).

    Operations between Series (`+`, `-`, `/`, `*`, `**`) align
    values based on their associated index values-– they need
    not be the same length. The result index will be the
    sorted union of the two indexes.

    ``Series`` objects are used as columns of ``DataFrame``.

    Parameters
    ----------
    data : array-like, Iterable, dict, or scalar value
        Contains data stored in Series.

    index : array-like or Index (1d)
        Values must be hashable and have the same length
        as data. Non-unique index values are allowed. Will
        default to RangeIndex (0, 1, 2, …, n) if not provided.
        If both a dict and index sequence are used, the index will
        override the keys found in the dict.

    dtype : str, numpy.dtype, or ExtensionDtype, optional
        Data type for the output Series. If not specified,
        this will be inferred from data.

    name : str, optional
        The name to give to the Series.

    nan_as_null : bool, Default True
        If ``None``/``True``, converts ``np.nan`` values to
        ``null`` values.
        If ``False``, leaves ``np.nan`` values as is.
    """

    _accessors: Set[Any] = set()
    _loc_indexer_type = _SeriesLocIndexer
    _iloc_indexer_type = _SeriesIlocIndexer

    # The `constructor*` properties are used by `dask` (and `dask_cudf`)
    @property
    def _constructor(self):
        return Series

    @property
    def _constructor_sliced(self):
        raise NotImplementedError(
            "_constructor_sliced not supported for Series!"
        )

    @property
    def _constructor_expanddim(self):
        return cudf.DataFrame

    @classmethod
    def from_categorical(cls, categorical, codes=None):
        """Creates from a pandas.Categorical

        Parameters
        ----------
        categorical : pandas.Categorical
            Contains data stored in a pandas Categorical.

        codes : array-like, optional.
            The category codes of this categorical. If ``codes`` are
            defined, they are used instead of ``categorical.codes``

        Returns
        -------
        Series
            A cudf categorical series.

        Examples
        --------
        >>> import cudf
        >>> import pandas as pd
        >>> pd_categorical = pd.Categorical(pd.Series(['a', 'b', 'c', 'a'], dtype='category'))
        >>> pd_categorical
        ['a', 'b', 'c', 'a']
        Categories (3, object): ['a', 'b', 'c']
        >>> series = cudf.Series.from_categorical(pd_categorical)
        >>> series
        0    a
        1    b
        2    c
        3    a
        dtype: category
        Categories (3, object): ['a', 'b', 'c']
        """  # noqa: E501
        col = cudf.core.column.categorical.pandas_categorical_as_column(
            categorical, codes=codes
        )
        return Series(data=col)

    @classmethod
    def from_masked_array(cls, data, mask, null_count=None):
        """Create a Series with null-mask.
        This is equivalent to:

            Series(data).set_mask(mask, null_count=null_count)

        Parameters
        ----------
        data : 1D array-like
            The values.  Null values must not be skipped.  They can appear
            as garbage values.
        mask : 1D array-like
            The null-mask.  Valid values are marked as ``1``; otherwise ``0``.
            The mask bit given the data index ``idx`` is computed as::

                (mask[idx // 8] >> (idx % 8)) & 1
        null_count : int, optional
            The number of null values.
            If None, it is calculated automatically.

        Returns
        -------
        Series

        Examples
        --------
        >>> import cudf
        >>> a = cudf.Series([1, 2, 3, None, 4, None])
        >>> a
        0       1
        1       2
        2       3
        3    <NA>
        4       4
        5    <NA>
        dtype: int64
        >>> b = cudf.Series([10, 11, 12, 13, 14])
        >>> cudf.Series.from_masked_array(data=b, mask=a._column.mask)
        0      10
        1      11
        2      12
        3    <NA>
        4      14
        dtype: int64
        """
        col = column.as_column(data).set_mask(mask)
        return cls(data=col)

    def __init__(
        self, data=None, index=None, dtype=None, name=None, nan_as_null=True,
    ):
        if isinstance(data, pd.Series):
            if name is None:
                name = data.name
            if isinstance(data.index, pd.MultiIndex):
                index = cudf.from_pandas(data.index)
            else:
                index = as_index(data.index)
        elif isinstance(data, pd.Index):
            name = data.name
            data = data.values
        elif isinstance(data, BaseIndex):
            name = data.name
            data = data._values
            if dtype is not None:
                data = data.astype(dtype)
        elif isinstance(data, ColumnAccessor):
            name, data = data.names[0], data.columns[0]

        if isinstance(data, Series):
            index = data._index if index is None else index
            if name is None:
                name = data.name
            data = data._column
            if dtype is not None:
                data = data.astype(dtype)

        if isinstance(data, dict):
            index = data.keys()
            data = column.as_column(
                list(data.values()), nan_as_null=nan_as_null, dtype=dtype
            )

        if data is None:
            if index is not None:
                data = column.column_empty(
                    row_count=len(index), dtype=None, masked=True
                )
            else:
                data = {}

        if not isinstance(data, column.ColumnBase):
            data = column.as_column(data, nan_as_null=nan_as_null, dtype=dtype)
        else:
            if dtype is not None:
                data = data.astype(dtype)

        if index is not None and not isinstance(index, BaseIndex):
            index = as_index(index)

        assert isinstance(data, column.ColumnBase)

        super().__init__({name: data})
        self._index = RangeIndex(len(data)) if index is None else index

    @classmethod
    def _from_data(
        cls,
        data: MutableMapping,
        index: Optional[BaseIndex] = None,
        name: Any = None,
    ) -> Series:
        """
        Construct the Series from a ColumnAccessor
        """
        out: Series = super()._from_data(data, index, name)
        if index is None:
            out._index = RangeIndex(out._data.nrows)
        return out

    def __contains__(self, item):
        return item in self._index

    @classmethod
    def from_pandas(cls, s, nan_as_null=None):
        """
        Convert from a Pandas Series.

        Parameters
        ----------
        s : Pandas Series object
            A Pandas Series object which has to be converted
            to cuDF Series.
        nan_as_null : bool, Default None
            If ``None``/``True``, converts ``np.nan`` values to
            ``null`` values.
            If ``False``, leaves ``np.nan`` values as is.

        Raises
        ------
        TypeError for invalid input type.

        Examples
        --------
        >>> import cudf
        >>> import pandas as pd
        >>> import numpy as np
        >>> data = [10, 20, 30, np.nan]
        >>> pds = pd.Series(data)
        >>> cudf.Series.from_pandas(pds)
        0    10.0
        1    20.0
        2    30.0
        3    <NA>
        dtype: float64
        >>> cudf.Series.from_pandas(pds, nan_as_null=False)
        0    10.0
        1    20.0
        2    30.0
        3     NaN
        dtype: float64
        """
        return cls(s, nan_as_null=nan_as_null)

    @property
    def dt(self):
        """
        Accessor object for datetimelike properties of the Series values.

        Examples
        --------
        >>> s.dt.hour
        >>> s.dt.second
        >>> s.dt.day

        Returns
        -------
            A Series indexed like the original Series.

        Raises
        ------
            TypeError if the Series does not contain datetimelike values.
        """
        if isinstance(self._column, DatetimeColumn):
            return DatetimeProperties(self)
        elif isinstance(self._column, TimeDeltaColumn):
            return TimedeltaProperties(self)
        else:
            raise AttributeError(
                "Can only use .dt accessor with datetimelike values"
            )

    def serialize(self):
        header, frames = super().serialize()

        header["index"], index_frames = self._index.serialize()
        header["index_frame_count"] = len(index_frames)
        # For backwards compatibility with older versions of cuDF, index
        # columns are placed before data columns.
        frames = index_frames + frames

        return header, frames

    @classmethod
    def deserialize(cls, header, frames):
        if "column" in header:
            warnings.warn(
                "Series objects serialized in cudf version "
                "21.10 or older will no longer be deserializable "
                "after version 21.12. Please load and resave any "
                "pickles before upgrading to version 22.02.",
                FutureWarning,
            )
            header["columns"] = [header.pop("column")]
            header["column_names"] = pickle.dumps(
                [pickle.loads(header["name"])]
            )

        index_nframes = header["index_frame_count"]
        obj = super().deserialize(
            header, frames[header["index_frame_count"] :]
        )

        idx_typ = pickle.loads(header["index"]["type-serialized"])
        index = idx_typ.deserialize(header["index"], frames[:index_nframes])
        obj._index = index

        return obj

    def _get_columns_by_label(self, labels, downcast=False):
        """Return the column specified by `labels`

        For cudf.Series, either the column, or an empty series is returned.
        Parameter `downcast` does not have effects.
        """
        new_data = super()._get_columns_by_label(labels, downcast)

        return (
            self.__class__(data=new_data, index=self.index)
            if len(new_data) > 0
            else self.__class__(dtype=self.dtype, name=self.name)
        )

    def drop(
        self,
        labels=None,
        axis=0,
        index=None,
        columns=None,
        level=None,
        inplace=False,
        errors="raise",
    ):
        """
        Return Series with specified index labels removed.

        Remove elements of a Series based on specifying the index labels.
        When using a multi-index, labels on different levels can be removed by
        specifying the level.

        Parameters
        ----------
        labels : single label or list-like
            Index labels to drop.
        axis : 0, default 0
            Redundant for application on Series.
        index : single label or list-like
            Redundant for application on Series. But ``index`` can be used
            instead of ``labels``
        columns : single label or list-like
            This parameter is ignored. Use ``index`` or ``labels`` to specify.
        level : int or level name, optional
            For MultiIndex, level from which the labels will be removed.
        inplace : bool, default False
            If False, return a copy. Otherwise, do operation
            inplace and return None.
        errors : {'ignore', 'raise'}, default 'raise'
            If 'ignore', suppress error and only existing labels are
            dropped.

        Returns
        -------
        Series or None
            Series with specified index labels removed or None if
            ``inplace=True``

        Raises
        ------
        KeyError
            If any of the labels is not found in the selected axis and
            ``error='raise'``

        See Also
        --------
        Series.reindex
            Return only specified index labels of Series
        Series.dropna
            Return series without null values
        Series.drop_duplicates
            Return series with duplicate values removed
        cudf.DataFrame.drop
            Drop specified labels from rows or columns in dataframe

        Examples
        --------
        >>> s = cudf.Series([1,2,3], index=['x', 'y', 'z'])
        >>> s
        x    1
        y    2
        z    3
        dtype: int64

        Drop labels x and z

        >>> s.drop(labels=['x', 'z'])
        y    2
        dtype: int64

        Drop a label from the second level in MultiIndex Series.

        >>> midx = cudf.MultiIndex.from_product([[0, 1, 2], ['x', 'y']])
        >>> s = cudf.Series(range(6), index=midx)
        >>> s
        0  x    0
           y    1
        1  x    2
           y    3
        2  x    4
           y    5
        >>> s.drop(labels='y', level=1)
        0  x    0
        1  x    2
        2  x    4
        """
        if labels is not None:
            if index is not None or columns is not None:
                raise ValueError(
                    "Cannot specify both 'labels' and 'index'/'columns'"
                )
            if axis == 1:
                raise ValueError("No axis named 1 for object type Series")
            target = labels
        elif index is not None:
            target = index
        elif columns is not None:
            target = []  # Ignore parameter columns
        else:
            raise ValueError(
                "Need to specify at least one of 'labels', "
                "'index' or 'columns'"
            )

        if inplace:
            out = self
        else:
            out = self.copy()

        dropped = _drop_rows_by_labels(out, target, level, errors)

        out._data = dropped._data
        out._index = dropped._index

        if not inplace:
            return out

    def append(self, to_append, ignore_index=False, verify_integrity=False):
        """Append values from another ``Series`` or array-like object.
        If ``ignore_index=True``, the index is reset.

        Parameters
        ----------
        to_append : Series or list/tuple of Series
            Series to append with self.
        ignore_index : boolean, default False.
            If True, do not use the index.
        verify_integrity : bool, default False
            This Parameter is currently not supported.

        Returns
        -------
        Series
            A new concatenated series

        See Also
        --------
        cudf.concat : General function to concatenate DataFrame or
            Series objects.

        Examples
        --------
        >>> import cudf
        >>> s1 = cudf.Series([1, 2, 3])
        >>> s2 = cudf.Series([4, 5, 6])
        >>> s1
        0    1
        1    2
        2    3
        dtype: int64
        >>> s2
        0    4
        1    5
        2    6
        dtype: int64
        >>> s1.append(s2)
        0    1
        1    2
        2    3
        0    4
        1    5
        2    6
        dtype: int64

        >>> s3 = cudf.Series([4, 5, 6], index=[3, 4, 5])
        >>> s3
        3    4
        4    5
        5    6
        dtype: int64
        >>> s1.append(s3)
        0    1
        1    2
        2    3
        3    4
        4    5
        5    6
        dtype: int64

        With `ignore_index` set to True:

        >>> s1.append(s2, ignore_index=True)
        0    1
        1    2
        2    3
        3    4
        4    5
        5    6
        dtype: int64
        """
        if verify_integrity not in (None, False):
            raise NotImplementedError(
                "verify_integrity parameter is not supported yet."
            )

        if is_list_like(to_append):
            to_concat = [self]
            to_concat.extend(to_append)
        else:
            to_concat = [self, to_append]

        return cudf.concat(to_concat, ignore_index=ignore_index)

    def reindex(self, index=None, copy=True):
        """Return a Series that conforms to a new index

        Parameters
        ----------
        index : Index, Series-convertible, default None
        copy : boolean, default True

        Returns
        -------
        A new Series that conforms to the supplied index

        Examples
        --------
        >>> import cudf
        >>> series = cudf.Series([10, 20, 30, 40], index=['a', 'b', 'c', 'd'])
        >>> series
        a    10
        b    20
        c    30
        d    40
        dtype: int64
        >>> series.reindex(['a', 'b', 'y', 'z'])
        a      10
        b      20
        y    <NA>
        z    <NA>
        dtype: int64
        """
        name = self.name or 0
        idx = self._index if index is None else index
        series = self.to_frame(name).reindex(idx, copy=copy)[name]
        series.name = self.name
        return series

    def reset_index(self, drop=False, inplace=False):
        """
        Reset index to RangeIndex

        Parameters
        ----------
        drop : bool, default False
            Just reset the index, without inserting it as a column in
            the new DataFrame.
        inplace : bool, default False
            Modify the Series in place (do not create a new object).

        Returns
        -------
        Series or DataFrame or None
            When `drop` is False (the default), a DataFrame is returned.
            The newly created columns will come first in the DataFrame,
            followed by the original Series values.
            When `drop` is True, a `Series` is returned.
            In either case, if ``inplace=True``, no value is returned.

        Examples
        --------
        >>> import cudf
        >>> series = cudf.Series(['a', 'b', 'c', 'd'], index=[10, 11, 12, 13])
        >>> series
        10    a
        11    b
        12    c
        13    d
        dtype: object
        >>> series.reset_index()
           index  0
        0     10  a
        1     11  b
        2     12  c
        3     13  d
        >>> series.reset_index(drop=True)
        0    a
        1    b
        2    c
        3    d
        dtype: object
        """
        if not drop:
            if inplace is True:
                raise TypeError(
                    "Cannot reset_index inplace on a Series "
                    "to create a DataFrame"
                )
            return self.to_frame().reset_index(drop=drop)
        else:
            if inplace is True:
                self._index = RangeIndex(len(self))
            else:
                return self._from_data(self._data, index=RangeIndex(len(self)))

    def set_index(self, index):
        """Returns a new Series with a different index.

        Parameters
        ----------
        index : Index, Series-convertible
            the new index or values for the new index

        Returns
        -------
        Series
            A new Series with assigned index.

        Examples
        --------
        >>> import cudf
        >>> series = cudf.Series([10, 11, 12, 13, 14])
        >>> series
        0    10
        1    11
        2    12
        3    13
        4    14
        dtype: int64
        >>> series.set_index(['a', 'b', 'c', 'd', 'e'])
        a    10
        b    11
        c    12
        d    13
        e    14
        dtype: int64
        """
        warnings.warn(
            "Series.set_index is deprecated and will be removed in the future",
            FutureWarning,
        )
        index = index if isinstance(index, BaseIndex) else as_index(index)
        return self._from_data(self._data, index, self.name)

    def to_frame(self, name=None):
        """Convert Series into a DataFrame

        Parameters
        ----------
        name : str, default None
            Name to be used for the column

        Returns
        -------
        DataFrame
            cudf DataFrame

        Examples
        --------
        >>> import cudf
        >>> series = cudf.Series(['a', 'b', 'c', None, 'd'], name='sample', index=[10, 11, 12, 13, 15])
        >>> series
        10       a
        11       b
        12       c
        13    <NA>
        15       d
        Name: sample, dtype: object
        >>> series.to_frame()
           sample
        10      a
        11      b
        12      c
        13   <NA>
        15      d
        """  # noqa: E501

        if name is not None:
            col = name
        elif self.name is None:
            col = 0
        else:
            col = self.name

        return cudf.DataFrame({col: self._column}, index=self.index)

    def set_mask(self, mask, null_count=None):
        warnings.warn(
            "Series.set_mask is deprecated and will be removed in the future.",
            FutureWarning,
        )
        return self._from_data(
            {self.name: self._column.set_mask(mask)}, self._index
        )

    def __sizeof__(self):
        return self._column.__sizeof__() + self._index.__sizeof__()

    def memory_usage(self, index=True, deep=False):
        """
        Return the memory usage of the Series.

        The memory usage can optionally include the contribution of
        the index and of elements of `object` dtype.

        Parameters
        ----------
        index : bool, default True
            Specifies whether to include the memory usage of the Series index.
        deep : bool, default False
            If True, introspect the data deeply by interrogating
            `object` dtypes for system-level memory consumption, and include
            it in the returned value.

        Returns
        -------
        int
            Bytes of memory consumed.

        See Also
        --------
        cudf.DataFrame.memory_usage : Bytes consumed by
            a DataFrame.

        Examples
        --------
        >>> s = cudf.Series(range(3), index=['a','b','c'])
        >>> s.memory_usage()
        48

        Not including the index gives the size of the rest of the data, which
        is necessarily smaller:

        >>> s.memory_usage(index=False)
        24
        """
        n = self._column._memory_usage(deep=deep)
        if index:
            n += self._index.memory_usage(deep=deep)
        return n

    def __array_ufunc__(self, ufunc, method, *inputs, **kwargs):
        if method == "__call__":
            return get_appropriate_dispatched_func(
                cudf, cudf.Series, cupy, ufunc, inputs, kwargs
            )
        else:
            return NotImplemented

    def __array_function__(self, func, types, args, kwargs):
        handled_types = [cudf.Series]
        for t in types:
            if t not in handled_types:
                return NotImplemented

        cudf_submodule = get_relevant_submodule(func, cudf)
        cudf_ser_submodule = get_relevant_submodule(func, cudf.Series)
        cupy_submodule = get_relevant_submodule(func, cupy)

        return get_appropriate_dispatched_func(
            cudf_submodule,
            cudf_ser_submodule,
            cupy_submodule,
            func,
            args,
            kwargs,
        )

    def map(self, arg, na_action=None) -> "Series":
        """
        Map values of Series according to input correspondence.

        Used for substituting each value in a Series with another value,
        that may be derived from a function, a ``dict`` or
        a :class:`Series`.

        Parameters
        ----------
        arg : function, collections.abc.Mapping subclass or Series
            Mapping correspondence.
        na_action : {None, 'ignore'}, default None
            If 'ignore', propagate NaN values, without passing them to the
            mapping correspondence.

        Returns
        -------
        Series
            Same index as caller.

        Examples
        --------
        >>> s = cudf.Series(['cat', 'dog', np.nan, 'rabbit'])
        >>> s
        0      cat
        1      dog
        2     <NA>
        3   rabbit
        dtype: object

        ``map`` accepts a ``dict`` or a ``Series``. Values that are not found
        in the ``dict`` are converted to ``NaN``, default values in dicts are
        currently not supported.:

        >>> s.map({'cat': 'kitten', 'dog': 'puppy'})
        0   kitten
        1    puppy
        2     <NA>
        3     <NA>
        dtype: object

        It also accepts numeric functions:

        >>> s = cudf.Series([1, 2, 3, 4, np.nan])
        >>> s.map(lambda x: x ** 2)
        0       1
        1       4
        2       9
        3       16
        4     <NA>
        dtype: int64

        Notes
        -----
        Please note map currently only supports fixed-width numeric
        type functions.
        """
        if isinstance(arg, dict):
            if hasattr(arg, "__missing__"):
                raise NotImplementedError(
                    "default values in dicts are currently not supported."
                )
            lhs = cudf.DataFrame({"x": self, "orig_order": arange(len(self))})
            rhs = cudf.DataFrame(
                {
                    "x": arg.keys(),
                    "s": arg.values(),
                    "bool": full(len(arg), True, dtype=self.dtype),
                }
            )
            res = lhs.merge(rhs, on="x", how="left").sort_values(
                by="orig_order"
            )
            result = res["s"]
            result.name = self.name
            result.index = self.index
        elif isinstance(arg, cudf.Series):
            if not arg.index.is_unique:
                raise ValueError(
                    "Reindexing only valid with"
                    " uniquely valued Index objects"
                )
            lhs = cudf.DataFrame({"x": self, "orig_order": arange(len(self))})
            rhs = cudf.DataFrame(
                {
                    "x": arg.keys(),
                    "s": arg,
                    "bool": full(len(arg), True, dtype=self.dtype),
                }
            )
            res = lhs.merge(rhs, on="x", how="left").sort_values(
                by="orig_order"
            )
            result = res["s"]
            result.name = self.name
            result.index = self.index
        else:
            result = self.applymap(arg)
        return result

    def __getitem__(self, arg):
        if isinstance(arg, slice):
            return self.iloc[arg]
        else:
            return self.loc[arg]

    iteritems = SingleColumnFrame.__iter__

    items = SingleColumnFrame.__iter__

    def __setitem__(self, key, value):
        if isinstance(key, slice):
            self.iloc[key] = value
        else:
            self.loc[key] = value

    def take(self, indices, axis=0, keep_index=True):
        # Validate but don't use the axis.
        _ = self._get_axis_from_axis_arg(axis)
        return super().take(indices, keep_index)

    def __repr__(self):
        _, height = get_terminal_size()
        max_rows = (
            height
            if get_option("display.max_rows") == 0
            else get_option("display.max_rows")
        )
        if max_rows not in (0, None) and len(self) > max_rows:
            top = self.head(int(max_rows / 2 + 1))
            bottom = self.tail(int(max_rows / 2 + 1))
            preprocess = cudf.concat([top, bottom])
        else:
            preprocess = self.copy()
        preprocess.index = preprocess.index._clean_nulls_from_index()
        if (
            preprocess.nullable
            and not isinstance(
                preprocess._column, cudf.core.column.CategoricalColumn
            )
            and not is_list_dtype(preprocess.dtype)
            and not is_struct_dtype(preprocess.dtype)
            and not is_decimal_dtype(preprocess.dtype)
            and not is_struct_dtype(preprocess.dtype)
        ) or isinstance(
            preprocess._column, cudf.core.column.timedelta.TimeDeltaColumn
        ):
            output = (
                preprocess.astype("O")
                .fillna(cudf._NA_REP)
                .to_pandas()
                .__repr__()
            )
        elif isinstance(
            preprocess._column, cudf.core.column.CategoricalColumn
        ):
            min_rows = (
                height
                if get_option("display.min_rows") == 0
                else get_option("display.min_rows")
            )
            show_dimensions = get_option("display.show_dimensions")
            if preprocess._column.categories.dtype.kind == "f":
                pd_series = (
                    preprocess.astype("str")
                    .to_pandas()
                    .astype(
                        dtype=pd.CategoricalDtype(
                            categories=preprocess.dtype.categories.astype(
                                "str"
                            ).to_pandas(),
                            ordered=preprocess.dtype.ordered,
                        )
                    )
                )
            else:
                if is_categorical_dtype(self):
                    if is_interval_dtype(
                        self.dtype.categories
                    ) and is_struct_dtype(preprocess._column.categories):
                        # with a series input the IntervalIndex's are turn
                        # into a struct dtype this line will change the
                        # categories back to an intervalIndex.
                        preprocess.dtype._categories = self.dtype.categories
                pd_series = preprocess.to_pandas()
            output = pd_series.to_string(
                name=self.name,
                dtype=self.dtype,
                min_rows=min_rows,
                max_rows=max_rows,
                length=show_dimensions,
                na_rep=cudf._NA_REP,
            )
        else:
            output = preprocess.to_pandas().__repr__()

        lines = output.split("\n")

        if isinstance(preprocess._column, cudf.core.column.CategoricalColumn):
            category_memory = lines[-1]
            if preprocess._column.categories.dtype.kind == "f":
                category_memory = category_memory.replace("'", "").split(": ")
                category_memory = (
                    category_memory[0].replace(
                        "object", preprocess._column.categories.dtype.name
                    )
                    + ": "
                    + category_memory[1]
                )
            lines = lines[:-1]
        if len(lines) > 1:
            if lines[-1].startswith("Name: "):
                lines = lines[:-1]
                lines.append("Name: %s" % str(self.name))
                if len(self) > len(preprocess):
                    lines[-1] = lines[-1] + ", Length: %d" % len(self)
                lines[-1] = lines[-1] + ", "
            elif lines[-1].startswith("Length: "):
                lines = lines[:-1]
                lines.append("Length: %d" % len(self))
                lines[-1] = lines[-1] + ", "
            else:
                lines = lines[:-1]
                lines[-1] = lines[-1] + "\n"
            lines[-1] = lines[-1] + "dtype: %s" % self.dtype
        else:
            lines = output.split(",")
            lines[-1] = " dtype: %s)" % self.dtype
            return ",".join(lines)
        if isinstance(preprocess._column, cudf.core.column.CategoricalColumn):
            lines.append(category_memory)
        return "\n".join(lines)

    def _binaryop(
        self,
        other: Frame,
        fn: str,
        fill_value: Any = None,
        reflect: bool = False,
        can_reindex: bool = False,
        *args,
        **kwargs,
    ):
        # Specialize binops to align indices.
        if isinstance(other, SingleColumnFrame):
            if (
                # TODO: The can_reindex logic also needs to be applied for
                # DataFrame (the methods that need it just don't exist yet).
                not can_reindex
                and fn in cudf.utils.utils._EQUALITY_OPS
                and (
                    isinstance(other, Series)
                    # TODO: mypy doesn't like this line because the index
                    # property is not defined on SingleColumnFrame (or Index,
                    # for that matter). Ignoring is the easy solution for now,
                    # a cleaner fix requires reworking the type hierarchy.
                    and not self.index.equals(other.index)  # type: ignore
                )
            ):
                raise ValueError(
                    "Can only compare identically-labeled Series objects"
                )
            lhs, other = _align_indices([self, other], allow_non_unique=True)
        else:
            lhs = self

        operands = lhs._make_operands_for_binop(other, fill_value, reflect)
        return (
            lhs._from_data(
                data=lhs._colwise_binop(operands, fn), index=lhs._index,
            )
            if operands is not NotImplemented
            else NotImplemented
        )

    def logical_and(self, other):
        return self._binaryop(other, "l_and").astype(np.bool_)

    def remainder(self, other):
        return self._binaryop(other, "mod")

    def logical_or(self, other):
        return self._binaryop(other, "l_or").astype(np.bool_)

    def logical_not(self):
        return self._unaryop("not")

    @copy_docstring(CategoricalAccessor)  # type: ignore
    @property
    def cat(self):
        return CategoricalAccessor(parent=self)

    @copy_docstring(StringMethods)  # type: ignore
    @property
    def str(self):
        return StringMethods(parent=self)

    @copy_docstring(ListMethods)  # type: ignore
    @property
    def list(self):
        return ListMethods(parent=self)

    @copy_docstring(StructMethods)  # type: ignore
    @property
    def struct(self):
        return StructMethods(parent=self)

    @property
    def dtype(self):
        """dtype of the Series"""
        return self._column.dtype

    @classmethod
    def _concat(cls, objs, axis=0, index=True):
        # Concatenate index if not provided
        if index is True:
            if isinstance(objs[0].index, cudf.MultiIndex):
                index = cudf.MultiIndex._concat([o.index for o in objs])
            else:
                index = cudf.core.index.GenericIndex._concat(
                    [o.index for o in objs]
                )

        names = {obj.name for obj in objs}
        if len(names) == 1:
            [name] = names
        else:
            name = None

        if len(objs) > 1:
            dtype_mismatch = False
            for obj in objs[1:]:
                if (
                    obj.null_count == len(obj)
                    or len(obj) == 0
                    or isinstance(
                        obj._column, cudf.core.column.CategoricalColumn
                    )
                    or isinstance(
                        objs[0]._column, cudf.core.column.CategoricalColumn
                    )
                ):
                    continue

                if (
                    not dtype_mismatch
                    and (
                        not isinstance(
                            objs[0]._column, cudf.core.column.CategoricalColumn
                        )
                        and not isinstance(
                            obj._column, cudf.core.column.CategoricalColumn
                        )
                    )
                    and objs[0].dtype != obj.dtype
                ):
                    dtype_mismatch = True

                if is_mixed_with_object_dtype(objs[0], obj):
                    raise TypeError(
                        "cudf does not support mixed types, please type-cast "
                        "both series to same dtypes."
                    )

            if dtype_mismatch:
                common_dtype = find_common_type([obj.dtype for obj in objs])
                objs = [obj.astype(common_dtype) for obj in objs]

        col = concat_columns([o._column for o in objs])

        if isinstance(col, cudf.core.column.Decimal64Column):
            col = col._with_type_metadata(objs[0]._column.dtype)

        if isinstance(col, cudf.core.column.StructColumn):
            col = col._with_type_metadata(objs[0].dtype)

        return cls(data=col, index=index, name=name)

    @property
    def valid_count(self):
        """Number of non-null values"""
        return self._column.valid_count

    @property
    def null_count(self):
        """Number of null values"""
        return self._column.null_count

    @property
    def nullable(self):
        """A boolean indicating whether a null-mask is needed"""
        return self._column.nullable

    @property
    def has_nulls(self):
        """
        Indicator whether Series contains null values.

        Returns
        -------
        out : bool
            If Series has atleast one null value, return True, if not
            return False.

        Examples
        --------
        >>> import cudf
        >>> series = cudf.Series([1, 2, None, 3, 4])
        >>> series
        0       1
        1       2
        2    <NA>
        3       3
        4       4
        dtype: int64
        >>> series.has_nulls
        True
        >>> series.dropna().has_nulls
        False
        """
        return self._column.has_nulls

    def dropna(self, axis=0, inplace=False, how=None):
        """
        Return a Series with null values removed.

        Parameters
        ----------
        axis : {0 or ‘index’}, default 0
            There is only one axis to drop values from.
        inplace : bool, default False
            If True, do operation inplace and return None.
        how : str, optional
            Not in use. Kept for compatibility.

        Returns
        -------
        Series
            Series with null entries dropped from it.

        See Also
        --------
        Series.isna : Indicate null values.

        Series.notna : Indicate non-null values.

        Series.fillna : Replace null values.

        cudf.DataFrame.dropna : Drop rows or columns which
            contain null values.

        cudf.Index.dropna : Drop null indices.

        Examples
        --------
        >>> import cudf
        >>> ser = cudf.Series([1, 2, None])
        >>> ser
        0       1
        1       2
        2    null
        dtype: int64

        Drop null values from a Series.

        >>> ser.dropna()
        0    1
        1    2
        dtype: int64

        Keep the Series with valid entries in the same variable.

        >>> ser.dropna(inplace=True)
        >>> ser
        0    1
        1    2
        dtype: int64

        Empty strings are not considered null values.
        `None` is considered a null value.

        >>> ser = cudf.Series(['', None, 'abc'])
        >>> ser
        0
        1    <NA>
        2     abc
        dtype: object
        >>> ser.dropna()
        0
        2    abc
        dtype: object
        """
        if axis not in (0, "index"):
            raise ValueError(
                "Series.dropna supports only one axis to drop values from"
            )

        result = super().dropna(axis=axis)

        return self._mimic_inplace(result, inplace=inplace)

    def drop_duplicates(self, keep="first", inplace=False, ignore_index=False):
        """
        Return Series with duplicate values removed.

        Parameters
        ----------
        keep : {'first', 'last', ``False``}, default 'first'
            Method to handle dropping duplicates:

            - 'first' : Drop duplicates except for the first occurrence.
            - 'last' : Drop duplicates except for the last occurrence.
            - ``False`` : Drop all duplicates.

        inplace : bool, default ``False``
            If ``True``, performs operation inplace and returns None.

        Returns
        -------
        Series or None
            Series with duplicates dropped or None if ``inplace=True``.

        Examples
        --------
        >>> s = cudf.Series(['lama', 'cow', 'lama', 'beetle', 'lama', 'hippo'],
        ...               name='animal')
        >>> s
        0      lama
        1       cow
        2      lama
        3    beetle
        4      lama
        5     hippo
        Name: animal, dtype: object

        With the `keep` parameter, the selection behaviour of duplicated
        values can be changed. The value ‘first’ keeps the first
        occurrence for each set of duplicated entries.
        The default value of keep is ‘first’. Note that order of
        the rows being returned is not guaranteed
        to be sorted.

        >>> s.drop_duplicates()
        3    beetle
        1       cow
        5     hippo
        0      lama
        Name: animal, dtype: object

        The value ‘last’ for parameter `keep` keeps the last occurrence
        for each set of duplicated entries.

        >>> s.drop_duplicates(keep='last')
        3    beetle
        1       cow
        5     hippo
        4      lama
        Name: animal, dtype: object

        The value `False` for parameter `keep` discards all sets
        of duplicated entries. Setting the value of ‘inplace’ to
        `True` performs the operation inplace and returns `None`.

        >>> s.drop_duplicates(keep=False, inplace=True)
        >>> s
        3    beetle
        1       cow
        5     hippo
        Name: animal, dtype: object
        """
        result = super().drop_duplicates(keep=keep, ignore_index=ignore_index)

        return self._mimic_inplace(result, inplace=inplace)

    def fill(self, fill_value, begin=0, end=-1, inplace=False):
        return self._fill([fill_value], begin, end, inplace)

    def fillna(
        self, value=None, method=None, axis=None, inplace=False, limit=None
    ):
        if isinstance(value, pd.Series):
            value = Series.from_pandas(value)

        if not (is_scalar(value) or isinstance(value, (abc.Mapping, Series))):
            raise TypeError(
                f'"value" parameter must be a scalar, dict '
                f"or Series, but you passed a "
                f'"{type(value).__name__}"'
            )

        if isinstance(value, (abc.Mapping, Series)):
            value = Series(value)
            if not self.index.equals(value.index):
                value = value.reindex(self.index)
            value = value._column

        return super().fillna(
            value=value, method=method, axis=axis, inplace=inplace, limit=limit
        )

    # TODO: When this method is removed we can also remove ColumnBase.to_array.
    def to_array(self, fillna=None):
        warnings.warn(
            "The to_array method will be removed in a future cuDF "
            "release. Consider using `to_numpy` instead.",
            FutureWarning,
        )
        return self._column.to_array(fillna=fillna)

    def all(self, axis=0, bool_only=None, skipna=True, level=None, **kwargs):
        if bool_only not in (None, True):
            raise NotImplementedError(
                "The bool_only parameter is not supported for Series."
            )
        return super().all(axis, skipna, level, **kwargs)

    def any(self, axis=0, bool_only=None, skipna=True, level=None, **kwargs):
        if bool_only not in (None, True):
            raise NotImplementedError(
                "The bool_only parameter is not supported for Series."
            )
        return super().any(axis, skipna, level, **kwargs)

    def to_pandas(self, index=True, nullable=False, **kwargs):
        """
        Convert to a Pandas Series.

        Parameters
        ----------
        index : Boolean, Default True
            If ``index`` is ``True``, converts the index of cudf.Series
            and sets it to the pandas.Series. If ``index`` is ``False``,
            no index conversion is performed and pandas.Series will assign
            a default index.
        nullable : Boolean, Default False
            If ``nullable`` is ``True``, the resulting series will be
            having a corresponding nullable Pandas dtype. If ``nullable``
            is ``False``, the resulting series will either convert null
            values to ``np.nan`` or ``None`` depending on the dtype.

        Returns
        -------
        out : Pandas Series

        Examples
        --------
        >>> import cudf
        >>> ser = cudf.Series([-3, 2, 0])
        >>> pds = ser.to_pandas()
        >>> pds
        0   -3
        1    2
        2    0
        dtype: int64
        >>> type(pds)
        <class 'pandas.core.series.Series'>

        ``nullable`` parameter can be used to control
        whether dtype can be Pandas Nullable or not:

        >>> ser = cudf.Series([10, 20, None, 30])
        >>> ser
        0      10
        1      20
        2    <NA>
        3      30
        dtype: int64
        >>> ser.to_pandas(nullable=True)
        0      10
        1      20
        2    <NA>
        3      30
        dtype: Int64
        >>> ser.to_pandas(nullable=False)
        0    10.0
        1    20.0
        2     NaN
        3    30.0
        dtype: float64
        """
        if index is True:
            index = self.index.to_pandas()
        s = self._column.to_pandas(index=index, nullable=nullable)
        s.name = self.name
        return s

    @property
    def data(self):
        """The gpu buffer for the data

        Returns
        -------
        out : The GPU buffer of the Series.

        Examples
        --------
        >>> import cudf
        >>> series = cudf.Series([1, 2, 3, 4])
        >>> series
        0    1
        1    2
        2    3
        3    4
        dtype: int64
        >>> series.data
        <cudf.core.buffer.Buffer object at 0x7f23c192d110>
        >>> series.data.to_host_array()
        array([1, 0, 0, 0, 0, 0, 0, 0, 2, 0, 0, 0, 0, 0, 0, 0, 3, 0, 0, 0, 0, 0,
               0, 0, 4, 0, 0, 0, 0, 0, 0, 0], dtype=uint8)
        """  # noqa: E501
        return self._column.data

    @property
    def nullmask(self):
        """The gpu buffer for the null-mask"""
        return cudf.Series(self._column.nullmask)

    def as_mask(self):
        """Convert booleans to bitmask

        Returns
        -------
        device array

        Examples
        --------
        >>> import cudf
        >>> s = cudf.Series([True, False, True])
        >>> s.as_mask()
        <cudf.core.buffer.Buffer object at 0x7f23c3eed0d0>
        >>> s.as_mask().to_host_array()
        array([  5,   0,   0,   0,   0,   0,   0,   0,   1,   0,   0,   0,   0,
                 0,   0,   0,   2,   0,   0,   0,   0,   0,   0,   0, 181, 164,
               188,   1,   0,   0,   0,   0, 255, 255, 255, 255, 255, 255, 255,
               127, 253, 214,  62, 241,   1,   0,   0,   0,   0,   0,   0,   0,
                 0,   0,   0,   0,   0,   0,   0,   0,   0,   0,   0,   0],
             dtype=uint8)
        """
        if not is_bool_dtype(self.dtype):
            raise TypeError(
                f"Series must of boolean dtype, found: {self.dtype}"
            )

        return self._column.as_mask()

    def astype(self, dtype, copy=False, errors="raise"):
        """
        Cast the Series to the given dtype

        Parameters
        ----------

        dtype : data type, or dict of column name -> data type
            Use a numpy.dtype or Python type to cast Series object to
            the same type. Alternatively, use {col: dtype, ...}, where col is a
            series name and dtype is a numpy.dtype or Python type to cast to.
        copy : bool, default False
            Return a deep-copy when ``copy=True``. Note by default
            ``copy=False`` setting is used and hence changes to
            values then may propagate to other cudf objects.
        errors : {'raise', 'ignore', 'warn'}, default 'raise'
            Control raising of exceptions on invalid data for provided dtype.

            - ``raise`` : allow exceptions to be raised
            - ``ignore`` : suppress exceptions. On error return original
              object.
            - ``warn`` : prints last exceptions as warnings and
              return original object.

        Returns
        -------
        out : Series
            Returns ``self.copy(deep=copy)`` if ``dtype`` is the same
            as ``self.dtype``.

        Examples
        --------
        >>> import cudf
        >>> series = cudf.Series([1, 2], dtype='int32')
        >>> series
        0    1
        1    2
        dtype: int32
        >>> series.astype('int64')
        0    1
        1    2
        dtype: int64

        Convert to categorical type:

        >>> series.astype('category')
        0    1
        1    2
        dtype: category
        Categories (2, int64): [1, 2]

        Convert to ordered categorical type with custom ordering:

        >>> cat_dtype = cudf.CategoricalDtype(categories=[2, 1], ordered=True)
        >>> series.astype(cat_dtype)
        0    1
        1    2
        dtype: category
        Categories (2, int64): [2 < 1]

        Note that using ``copy=False`` (enabled by default)
        and changing data on a new Series will
        propagate changes:

        >>> s1 = cudf.Series([1, 2])
        >>> s1
        0    1
        1    2
        dtype: int64
        >>> s2 = s1.astype('int64', copy=False)
        >>> s2[0] = 10
        >>> s1
        0    10
        1     2
        dtype: int64
        """
        if errors not in ("ignore", "raise", "warn"):
            raise ValueError("invalid error value specified")

        if is_dict_like(dtype):
            if len(dtype) > 1 or self.name not in dtype:
                raise KeyError(
                    "Only the Series name can be used for "
                    "the key in Series dtype mappings."
                )
            dtype = dtype[self.name]

        if is_dtype_equal(dtype, self.dtype):
            return self.copy(deep=copy)
        try:
            data = self._column.astype(dtype)

            return self._from_data(
                {self.name: (data.copy(deep=True) if copy else data)},
                index=self._index,
            )

        except Exception as e:
            if errors == "raise":
                raise e
            elif errors == "warn":
                import traceback

                tb = traceback.format_exc()
                warnings.warn(tb)
            elif errors == "ignore":
                pass
            return self

    def sort_index(self, axis=0, *args, **kwargs):
        if axis not in (0, "index"):
            raise ValueError("Only axis=0 is valid for Series.")
        return super().sort_index(axis=axis, *args, **kwargs)

    def sort_values(
        self,
        axis=0,
        ascending=True,
        inplace=False,
        kind="quicksort",
        na_position="last",
        ignore_index=False,
    ):
        """Sort by the values along either axis.

        Parameters
        ----------
        ascending : bool or list of bool, default True
            Sort ascending vs. descending. Specify list for multiple sort
            orders. If this is a list of bools, must match the length of the
            by.
        na_position : {‘first’, ‘last’}, default ‘last’
            'first' puts nulls at the beginning, 'last' puts nulls at the end
        ignore_index : bool, default False
            If True, index will not be sorted.

        Returns
        -------
        Series : Series with sorted values.

        Notes
        -----
        Difference from pandas:
          * Support axis='index' only.
          * Not supporting: inplace, kind

        Examples
        --------
        >>> import cudf
        >>> s = cudf.Series([1, 5, 2, 4, 3])
        >>> s.sort_values()
        0    1
        2    2
        4    3
        3    4
        1    5
        dtype: int64
        """
        return super().sort_values(
            by=self.name,
            axis=axis,
            ascending=ascending,
            inplace=inplace,
            kind=kind,
            na_position=na_position,
            ignore_index=ignore_index,
        )

    def nlargest(self, n=5, keep="first"):
        """Returns a new Series of the *n* largest element.

        Parameters
        ----------
        n : int, default 5
            Return this many descending sorted values.
        keep : {'first', 'last'}, default 'first'
            When there are duplicate values that cannot all fit in a
            Series of `n` elements:

            - ``first`` : return the first `n` occurrences in order
              of appearance.
            - ``last`` : return the last `n` occurrences in reverse
              order of appearance.

        Returns
        -------
        Series
            The `n` largest values in the Series, sorted in decreasing order.

        Examples
        --------
        >>> import cudf
        >>> countries_population = {"Italy": 59000000, "France": 65000000,
        ...                         "Malta": 434000, "Maldives": 434000,
        ...                         "Brunei": 434000, "Iceland": 337000,
        ...                         "Nauru": 11300, "Tuvalu": 11300,
        ...                         "Anguilla": 11300, "Montserrat": 5200}
        >>> series = cudf.Series(countries_population)
        >>> series
        Italy         59000000
        France        65000000
        Malta           434000
        Maldives        434000
        Brunei          434000
        Iceland         337000
        Nauru            11300
        Tuvalu           11300
        Anguilla         11300
        Montserrat        5200
        dtype: int64
        >>> series.nlargest()
        France      65000000
        Italy       59000000
        Malta         434000
        Maldives      434000
        Brunei        434000
        dtype: int64
        >>> series.nlargest(3)
        France    65000000
        Italy     59000000
        Malta       434000
        dtype: int64
        >>> series.nlargest(3, keep='last')
        France    65000000
        Italy     59000000
        Brunei      434000
        dtype: int64
        """
        return self._n_largest_or_smallest(True, n, [self.name], keep)

    def nsmallest(self, n=5, keep="first"):
        """
        Returns a new Series of the *n* smallest element.

        Parameters
        ----------
        n : int, default 5
            Return this many ascending sorted values.
        keep : {'first', 'last'}, default 'first'
            When there are duplicate values that cannot all fit in a
            Series of `n` elements:

            - ``first`` : return the first `n` occurrences in order
              of appearance.
            - ``last`` : return the last `n` occurrences in reverse
              order of appearance.

        Returns
        -------
        Series
            The `n` smallest values in the Series, sorted in increasing order.

        Examples
        --------
        >>> import cudf
        >>> countries_population = {"Italy": 59000000, "France": 65000000,
        ...                         "Brunei": 434000, "Malta": 434000,
        ...                         "Maldives": 434000, "Iceland": 337000,
        ...                         "Nauru": 11300, "Tuvalu": 11300,
        ...                         "Anguilla": 11300, "Montserrat": 5200}
        >>> s = cudf.Series(countries_population)
        >>> s
        Italy       59000000
        France      65000000
        Brunei        434000
        Malta         434000
        Maldives      434000
        Iceland       337000
        Nauru          11300
        Tuvalu         11300
        Anguilla       11300
        Montserrat      5200
        dtype: int64

        The `n` smallest elements where ``n=5`` by default.

        >>> s.nsmallest()
        Montserrat    5200
        Nauru        11300
        Tuvalu       11300
        Anguilla     11300
        Iceland     337000
        dtype: int64

        The `n` smallest elements where ``n=3``. Default `keep` value is
        'first' so Nauru and Tuvalu will be kept.

        >>> s.nsmallest(3)
        Montserrat   5200
        Nauru       11300
        Tuvalu      11300
        dtype: int64

        The `n` smallest elements where ``n=3`` and keeping the last
        duplicates. Anguilla and Tuvalu will be kept since they are the last
        with value 11300 based on the index order.

        >>> s.nsmallest(3, keep='last')
        Montserrat   5200
        Anguilla    11300
        Tuvalu      11300
        dtype: int64
        """
        return self._n_largest_or_smallest(False, n, [self.name], keep)

    def argsort(
        self,
        axis=0,
        kind="quicksort",
        order=None,
        ascending=True,
        na_position="last",
    ):
        obj = self.__class__._from_data(
            {
                None: super().argsort(
                    axis=axis,
                    kind=kind,
                    order=order,
                    ascending=ascending,
                    na_position=na_position,
                )
            }
        )
        obj.name = self.name
        return obj

    def replace(self, to_replace=None, value=None, *args, **kwargs):
        if is_dict_like(to_replace) and value is not None:
            raise ValueError(
                "Series.replace cannot use dict-like to_replace and non-None "
                "value"
            )

        return super().replace(to_replace, value, *args, **kwargs)

    def update(self, other):
        """
        Modify Series in place using values from passed Series.
        Uses non-NA values from passed Series to make updates. Aligns
        on index.

        Parameters
        ----------
        other : Series, or object coercible into Series

        Examples
        --------
        >>> import cudf
        >>> s = cudf.Series([1, 2, 3])
        >>> s
        0    1
        1    2
        2    3
        dtype: int64
        >>> s.update(cudf.Series([4, 5, 6]))
        >>> s
        0    4
        1    5
        2    6
        dtype: int64
        >>> s = cudf.Series(['a', 'b', 'c'])
        >>> s
        0    a
        1    b
        2    c
        dtype: object
        >>> s.update(cudf.Series(['d', 'e'], index=[0, 2]))
        >>> s
        0    d
        1    b
        2    e
        dtype: object
        >>> s = cudf.Series([1, 2, 3])
        >>> s
        0    1
        1    2
        2    3
        dtype: int64
        >>> s.update(cudf.Series([4, 5, 6, 7, 8]))
        >>> s
        0    4
        1    5
        2    6
        dtype: int64

        If ``other`` contains NaNs the corresponding values are not updated
        in the original Series.

        >>> s = cudf.Series([1, 2, 3])
        >>> s
        0    1
        1    2
        2    3
        dtype: int64
        >>> s.update(cudf.Series([4, np.nan, 6], nan_as_null=False))
        >>> s
        0    4
        1    2
        2    6
        dtype: int64

        ``other`` can also be a non-Series object type
        that is coercible into a Series

        >>> s = cudf.Series([1, 2, 3])
        >>> s
        0    1
        1    2
        2    3
        dtype: int64
        >>> s.update([4, np.nan, 6])
        >>> s
        0    4
        1    2
        2    6
        dtype: int64
        >>> s = cudf.Series([1, 2, 3])
        >>> s
        0    1
        1    2
        2    3
        dtype: int64
        >>> s.update({1: 9})
        >>> s
        0    1
        1    9
        2    3
        dtype: int64
        """

        if not isinstance(other, cudf.Series):
            other = cudf.Series(other)

        if not self.index.equals(other.index):
            other = other.reindex(index=self.index)
        mask = other.notna()

        self.mask(mask, other, inplace=True)

    def reverse(self):
        warnings.warn(
            "Series.reverse is deprecated and will be removed in the future.",
            FutureWarning,
        )
        rinds = column.arange((self._column.size - 1), -1, -1, dtype=np.int32)
        return self._from_data(
            {self.name: self._column[rinds]}, self.index._values[rinds]
        )

    def one_hot_encoding(self, cats, dtype="float64"):
        """Perform one-hot-encoding

        Parameters
        ----------
        cats : sequence of values
                values representing each category.
        dtype : numpy.dtype
                specifies the output dtype.

        Returns
        -------
        Sequence
            A sequence of new series for each category. Its length is
            determined by the length of ``cats``.

        Examples
        --------
        >>> import cudf
        >>> s = cudf.Series(['a', 'b', 'c', 'a'])
        >>> s
        0    a
        1    b
        2    c
        3    a
        dtype: object
        >>> s.one_hot_encoding(['a', 'c', 'b'])
        [0    1.0
        1    0.0
        2    0.0
        3    1.0
        dtype: float64, 0    0.0
        1    0.0
        2    1.0
        3    0.0
        dtype: float64, 0    0.0
        1    1.0
        2    0.0
        3    0.0
        dtype: float64]
        """

        warnings.warn(
            "Series.one_hot_encoding is deprecated and will be removed in "
            "future, use `get_dummies` instead.",
            FutureWarning,
        )

        if hasattr(cats, "to_arrow"):
            cats = cats.to_pandas()
        else:
            cats = pd.Series(cats, dtype="object")
        dtype = cudf.dtype(dtype)

        try:
            cats_col = as_column(cats, nan_as_null=False, dtype=self.dtype)
        except TypeError:
            raise ValueError("Cannot convert `cats` as cudf column.")

        if self._column.size * cats_col.size >= np.iinfo("int32").max:
            raise ValueError(
                "Size limitation exceeded: series.size * category.size < "
                "np.iinfo('int32').max. Consider reducing size of category"
            )

        res = libcudf.transform.one_hot_encode(self._column, cats_col)
        if dtype.type == np.bool_:
            return [
                Series._from_data({None: x}, index=self._index)
                for x in list(res.values())
            ]
        else:
            return [
                Series._from_data({None: x.astype(dtype)}, index=self._index)
                for x in list(res.values())
            ]

    def label_encoding(self, cats, dtype=None, na_sentinel=-1):
        """Perform label encoding.

        Parameters
        ----------
        values : sequence of input values
        dtype : numpy.dtype; optional
            Specifies the output dtype.  If `None` is given, the
            smallest possible integer dtype (starting with np.int8)
            is used.
        na_sentinel : number, default -1
            Value to indicate missing category.

        Returns
        -------
        A sequence of encoded labels with value between 0 and n-1 classes(cats)

        Examples
        --------
        >>> import cudf
        >>> s = cudf.Series([1, 2, 3, 4, 10])
        >>> s.label_encoding([2, 3])
        0   -1
        1    0
        2    1
        3   -1
        4   -1
        dtype: int8

        `na_sentinel` parameter can be used to
        control the value when there is no encoding.

        >>> s.label_encoding([2, 3], na_sentinel=10)
        0    10
        1     0
        2     1
        3    10
        4    10
        dtype: int8

        When none of `cats` values exist in s, entire
        Series will be `na_sentinel`.

        >>> s.label_encoding(['a', 'b', 'c'])
        0   -1
        1   -1
        2   -1
        3   -1
        4   -1
        dtype: int8
        """

        warnings.warn(
            "Series.label_encoding is deprecated and will be removed in the "
            "future. Consider using cuML's LabelEncoder instead.",
            FutureWarning,
        )

        return self._label_encoding(cats, dtype, na_sentinel)

    def _label_encoding(self, cats, dtype=None, na_sentinel=-1):
        # Private implementation of deprecated public label_encoding method
        def _return_sentinel_series():
            return Series(
                cudf.core.column.full(
                    size=len(self), fill_value=na_sentinel, dtype=dtype
                ),
                index=self.index,
                name=None,
            )

        if dtype is None:
            dtype = min_scalar_type(max(len(cats), na_sentinel), 8)

        cats = column.as_column(cats)
        if is_mixed_with_object_dtype(self, cats):
            return _return_sentinel_series()

        try:
            # Where there is a type-cast failure, we have
            # to catch the exception and return encoded labels
            # with na_sentinel values as there would be no corresponding
            # encoded values of cats in self.
            cats = cats.astype(self.dtype)
        except ValueError:
            return _return_sentinel_series()

        order = column.arange(len(self))
        codes = column.arange(len(cats), dtype=dtype)

        value = cudf.DataFrame({"value": cats, "code": codes})
        codes = cudf.DataFrame(
            {"value": self._data.columns[0].copy(deep=False), "order": order}
        )

        codes = codes.merge(value, on="value", how="left")
        codes = codes.sort_values("order")["code"].fillna(na_sentinel)

        codes.name = None
        codes.index = self._index
        return codes

    # UDF related
    def apply(self, func, convert_dtype=True, args=(), **kwargs):
        """
        Apply a scalar function to the values of a Series.

        Similar to `pandas.Series.apply. Applies a user
        defined function elementwise over a series.

        Parameters
        ----------
        func : function
            Scalar Python function to apply.
        convert_dtype : bool, default True
            In cuDF, this parameter is always True. Because
            cuDF does not support arbitrary object dtypes,
            the result will always be the common type as determined
            by numba based on the function logic and argument types.
            See examples for details.
        args : tuple
            Not supported
        **kwargs
            Not supported

        Notes
        -----
        UDFs are cached in memory to avoid recompilation. The first
        call to the UDF will incur compilation overhead. `func` may
        call nested functions that are decorated with the decorator
        `numba.cuda.jit(device=True)`, otherwise numba will raise a
        typing error.

        Examples
        --------

        Apply a basic function to a series
        >>> sr = cudf.Series([1,2,3])
        >>> def f(x):
        ...     return x + 1
        >>> sr.apply(f)
        0    2
        1    3
        2    4
        dtype: int64

        Apply a basic function to a series with nulls

        >>> sr = cudf.Series([1,cudf.NA,3])
        >>> def f(x):
        ...     return x + 1
        >>> sr.apply(f)
        0       2
        1    <NA>
        2       4
        dtype: int64

        Use a function that does something conditionally,
        based on if the value is or is not null

        >>> sr = cudf.Series([1,cudf.NA,3])
        >>> def f(x):
        ...     if x is cudf.NA:
        ...         return 42
        ...     else:
        ...         return x - 1
        >>> sr.apply(f)
        0     0
        1    42
        2     2
        dtype: int64

        Results will be upcast to the common dtype required
        as derived from the UDFs logic. Note that this means
        the common type will be returned even if such data
        is passed that would not result in any values of that
        dtype.

        >>> sr = cudf.Series([1,cudf.NA,3])
        >>> def f(x):
        ...     return x + 1.5
        >>> sr.apply(f)
        0     2.5
        1    <NA>
        2     4.5
        dtype: float64
        """
        if args or kwargs:
            raise ValueError(
                "UDFs using *args or **kwargs are not yet supported."
            )

        # these functions are generally written as functions of scalar
        # values rather than rows. Rather than writing an entirely separate
        # numba kernel that is not built around a row object, its simpler
        # to just turn this into the equivalent single column dataframe case
        name = self.name or "__temp_srname"
        df = cudf.DataFrame({name: self})
        f_ = cuda.jit(device=True)(func)

        return df.apply(lambda row: f_(row[name]))

    def applymap(self, udf, out_dtype=None):
        """Apply an elementwise function to transform the values in the Column.

        The user function is expected to take one argument and return the
        result, which will be stored to the output Series.  The function
        cannot reference globals except for other simple scalar objects.

        Parameters
        ----------
        udf : function
            Either a callable python function or a python function already
            decorated by ``numba.cuda.jit`` for call on the GPU as a device

        out_dtype  : numpy.dtype; optional
            The dtype for use in the output.
            Only used for ``numba.cuda.jit`` decorated udf.
            By default, the result will have the same dtype as the source.

        Returns
        -------
        result : Series
            The mask and index are preserved.

        Notes
        -----
        The supported Python features are listed in

          https://numba.pydata.org/numba-doc/dev/cuda/cudapysupported.html

        with these exceptions:

        * Math functions in `cmath` are not supported since `libcudf` does not
          have complex number support and output of `cmath` functions are most
          likely complex numbers.

        * These five functions in `math` are not supported since numba
          generates multiple PTX functions from them

          * math.sin()
          * math.cos()
          * math.tan()
          * math.gamma()
          * math.lgamma()

        * Series with string dtypes are not supported in `applymap` method.

        * Global variables need to be re-defined explicitly inside
          the udf, as numba considers them to be compile-time constants
          and there is no known way to obtain value of the global variable.

        Examples
        --------
        Returning a Series of booleans using only a literal pattern.

        >>> import cudf
        >>> s = cudf.Series([1, 10, -10, 200, 100])
        >>> s.applymap(lambda x: x)
        0      1
        1     10
        2    -10
        3    200
        4    100
        dtype: int64
        >>> s.applymap(lambda x: x in [1, 100, 59])
        0     True
        1    False
        2    False
        3    False
        4     True
        dtype: bool
        >>> s.applymap(lambda x: x ** 2)
        0        1
        1      100
        2      100
        3    40000
        4    10000
        dtype: int64
        >>> s.applymap(lambda x: (x ** 2) + (x / 2))
        0        1.5
        1      105.0
        2       95.0
        3    40100.0
        4    10050.0
        dtype: float64
        >>> def cube_function(a):
        ...     return a ** 3
        ...
        >>> s.applymap(cube_function)
        0          1
        1       1000
        2      -1000
        3    8000000
        4    1000000
        dtype: int64
        >>> def custom_udf(x):
        ...     if x > 0:
        ...         return x + 5
        ...     else:
        ...         return x - 5
        ...
        >>> s.applymap(custom_udf)
        0      6
        1     15
        2    -15
        3    205
        4    105
        dtype: int64
        """
        if not callable(udf):
            raise ValueError("Input UDF must be a callable object.")
        return self._from_data({self.name: self._unaryop(udf)}, self._index)

    #
    # Stats
    #
    def count(self, level=None, **kwargs):
        """
        Return number of non-NA/null observations in the Series

        Returns
        -------
        int
            Number of non-null values in the Series.

        Notes
        -----
        Parameters currently not supported is `level`.

        Examples
        --------
        >>> import cudf
        >>> ser = cudf.Series([1, 5, 2, 4, 3])
        >>> ser.count()
        5
        """

        if level is not None:
            raise NotImplementedError("level parameter is not implemented yet")

        return self.valid_count

    def mode(self, dropna=True):
        """
        Return the mode(s) of the dataset.

        Always returns Series even if only one value is returned.

        Parameters
        ----------
        dropna : bool, default True
            Don't consider counts of NA/NaN/NaT.

        Returns
        -------
        Series
            Modes of the Series in sorted order.

        Examples
        --------
        >>> import cudf
        >>> series = cudf.Series([7, 6, 5, 4, 3, 2, 1])
        >>> series
        0    7
        1    6
        2    5
        3    4
        4    3
        5    2
        6    1
        dtype: int64
        >>> series.mode()
        0    1
        1    2
        2    3
        3    4
        4    5
        5    6
        6    7
        dtype: int64

        We can include ``<NA>`` values in mode by
        passing ``dropna=False``.

        >>> series = cudf.Series([7, 4, 3, 3, 7, None, None])
        >>> series
        0       7
        1       4
        2       3
        3       3
        4       7
        5    <NA>
        6    <NA>
        dtype: int64
        >>> series.mode()
        0    3
        1    7
        dtype: int64
        >>> series.mode(dropna=False)
        0       3
        1       7
        2    <NA>
        dtype: int64
        """
        val_counts = self.value_counts(ascending=False, dropna=dropna)
        if len(val_counts) > 0:
            val_counts = val_counts[val_counts == val_counts.iloc[0]]

        return Series(val_counts.index.sort_values(), name=self.name)

    def round(self, decimals=0, how="half_even"):
        if not is_integer(decimals):
            raise ValueError(
                f"decimals must be an int, got {type(decimals).__name__}"
            )
        decimals = int(decimals)
        return super().round(decimals, how)

    def cov(self, other, min_periods=None):
        """
        Compute covariance with Series, excluding missing values.

        Parameters
        ----------
        other : Series
            Series with which to compute the covariance.

        Returns
        -------
        float
            Covariance between Series and other normalized by N-1
            (unbiased estimator).

        Notes
        -----
        `min_periods` parameter is not yet supported.

        Examples
        --------
        >>> import cudf
        >>> ser1 = cudf.Series([0.9, 0.13, 0.62])
        >>> ser2 = cudf.Series([0.12, 0.26, 0.51])
        >>> ser1.cov(ser2)
        -0.015750000000000004
        """

        if min_periods is not None:
            raise NotImplementedError(
                "min_periods parameter is not implemented yet"
            )

        if self.empty or other.empty:
            return cudf.utils.dtypes._get_nan_for_dtype(self.dtype)

        lhs = self.nans_to_nulls().dropna()
        rhs = other.nans_to_nulls().dropna()

        lhs, rhs = _align_indices([lhs, rhs], how="inner")

        return lhs._column.cov(rhs._column)

    def corr(self, other, method="pearson", min_periods=None):
        """Calculates the sample correlation between two Series,
        excluding missing values.

        Examples
        --------
        >>> import cudf
        >>> ser1 = cudf.Series([0.9, 0.13, 0.62])
        >>> ser2 = cudf.Series([0.12, 0.26, 0.51])
        >>> ser1.corr(ser2)
        -0.20454263717316112
        """

        if method not in ("pearson",):
            raise ValueError(f"Unknown method {method}")

        if min_periods not in (None,):
            raise NotImplementedError("Unsupported argument 'min_periods'")

        if self.empty or other.empty:
            return cudf.utils.dtypes._get_nan_for_dtype(self.dtype)

        lhs = self.nans_to_nulls().dropna()
        rhs = other.nans_to_nulls().dropna()
        lhs, rhs = _align_indices([lhs, rhs], how="inner")

        return lhs._column.corr(rhs._column)

    def isin(self, values):
        """Check whether values are contained in Series.

        Parameters
        ----------
        values : set or list-like
            The sequence of values to test. Passing in a single string will
            raise a TypeError. Instead, turn a single string into a list
            of one element.

        Returns
        -------
        result : Series
            Series of booleans indicating if each element is in values.

        Raises
        -------
        TypeError
            If values is a string

        Examples
        --------
        >>> import cudf
        >>> s = cudf.Series(['lama', 'cow', 'lama', 'beetle', 'lama',
        ...                'hippo'], name='animal')
        >>> s.isin(['cow', 'lama'])
        0     True
        1     True
        2     True
        3    False
        4     True
        5    False
        Name: animal, dtype: bool

        Passing a single string as ``s.isin('lama')`` will raise an error. Use
        a list of one element instead:

        >>> s.isin(['lama'])
        0     True
        1    False
        2     True
        3    False
        4     True
        5    False
        Name: animal, dtype: bool

        Strings and integers are distinct and are therefore not comparable:

        >>> cudf.Series([1]).isin(['1'])
        0    False
        dtype: bool
        >>> cudf.Series([1.1]).isin(['1.1'])
        0    False
        dtype: bool
        """

        if is_scalar(values):
            raise TypeError(
                "only list-like objects are allowed to be passed "
                f"to isin(), you passed a [{type(values).__name__}]"
            )

        return Series(
            self._column.isin(values), index=self.index, name=self.name
        )

    def unique(self):
        """
        Returns unique values of this Series.

        Returns
        -------
        Series
            A series with only the unique values.

        Examples
        --------
        >>> import cudf
        >>> series = cudf.Series(['a', 'a', 'b', None, 'b', None, 'c'])
        >>> series
        0       a
        1       a
        2       b
        3    <NA>
        4       b
        5    <NA>
        6       c
        dtype: object
        >>> series.unique()
        0    <NA>
        1       a
        2       b
        3       c
        dtype: object
        """
        res = self._column.unique()
        return Series(res, name=self.name)

    def nunique(self, method="sort", dropna=True):
        """Returns the number of unique values of the Series: approximate version,
        and exact version to be moved to libgdf

        Excludes NA values by default.

        Parameters
        ----------
        dropna : bool, default True
            Don't include NA values in the count.

        Returns
        -------
        int

        Examples
        --------
        >>> import cudf
        >>> s = cudf.Series([1, 3, 5, 7, 7])
        >>> s
        0    1
        1    3
        2    5
        3    7
        4    7
        dtype: int64
        >>> s.nunique()
        4
        """
        if method != "sort":
            msg = "non sort based distinct_count() not implemented yet"
            raise NotImplementedError(msg)
        if self.null_count == len(self):
            return 0
        return self._column.distinct_count(method, dropna)

    def value_counts(
        self,
        normalize=False,
        sort=True,
        ascending=False,
        bins=None,
        dropna=True,
    ):
        """Return a Series containing counts of unique values.

        The resulting object will be in descending order so that
        the first element is the most frequently-occurring element.
        Excludes NA values by default.

        Parameters
        ----------
        normalize : bool, default False
            If True then the object returned will contain
            the relative frequencies of the unique values.

        sort : bool, default True
            Sort by frequencies.

        ascending : bool, default False
            Sort in ascending order.

        bins : int, optional
            Rather than count values, group them into half-open bins,
            works with numeric data. This Parameter is not yet supported.

        dropna : bool, default True
            Don’t include counts of NaN and None.

        Returns
        -------
        result : Series contanining counts of unique values.

        See also
        --------
        Series.count
            Number of non-NA elements in a Series.

        cudf.DataFrame.count
            Number of non-NA elements in a DataFrame.

        Examples
        --------
        >>> import cudf
        >>> sr = cudf.Series([1.0, 2.0, 2.0, 3.0, 3.0, 3.0, None])
        >>> sr
        0     1.0
        1     2.0
        2     2.0
        3     3.0
        4     3.0
        5     3.0
        6    <NA>
        dtype: float64
        >>> sr.value_counts()
        3.0    3
        2.0    2
        1.0    1
        dtype: int32

        The order of the counts can be changed by passing ``ascending=True``:

        >>> sr.value_counts(ascending=True)
        1.0    1
        2.0    2
        3.0    3
        dtype: int32

        With ``normalize`` set to True, returns the relative frequency
        by dividing all values by the sum of values.

        >>> sr.value_counts(normalize=True)
        3.0    0.500000
        2.0    0.333333
        1.0    0.166667
        dtype: float64

        To include ``NA`` value counts, pass ``dropna=False``:

        >>> sr = cudf.Series([1.0, 2.0, 2.0, 3.0, None, 3.0, 3.0, None])
        >>> sr
        0     1.0
        1     2.0
        2     2.0
        3     3.0
        4    <NA>
        5     3.0
        6     3.0
        7    <NA>
        dtype: float64
        >>> sr.value_counts(dropna=False)
        3.0     3
        2.0     2
        <NA>    2
        1.0     1
        dtype: int32
        """
        if bins is not None:
            raise NotImplementedError("bins is not yet supported")

        if dropna and self.null_count == len(self):
            return Series(
                [],
                dtype=np.int32,
                name=self.name,
                index=cudf.Index([], dtype=self.dtype),
            )

        res = self.groupby(self, dropna=dropna).count(dropna=dropna)
        res.index.name = None

        if sort:
            res = res.sort_values(ascending=ascending)

        if normalize:
            res = res / float(res._column.sum())
        return res

    def hash_values(self, method="murmur3"):
        """Compute the hash of values in this column.

        Parameters
        ----------
        method : {'murmur3', 'md5'}, default 'murmur3'
            Hash function to use:
            * murmur3: MurmurHash3 hash function.
            * md5: MD5 hash function.

        Returns
        -------
        Series
            A Series with hash values.

        Examples
        --------
        >>> import cudf
        >>> series = cudf.Series([10, 120, 30])
        >>> series
        0     10
        1    120
        2     30
        dtype: int64
        >>> series.hash_values(method="murmur3")
        0   -1930516747
        1     422619251
        2    -941520876
        dtype: int32
        >>> series.hash_values(method="md5")
        0    7be4bbacbfdb05fb3044e36c22b41e8b
        1    947ca8d2c5f0f27437f156cfbfab0969
        2    d0580ef52d27c043c8e341fd5039b166
        dtype: object
        """
        return Series._from_data(
            {None: self._hash(method=method)}, index=self.index
        )

    def hash_encode(self, stop, use_name=False):
        """Encode column values as ints in [0, stop) using hash function.

        This method is deprecated. Replace ``series.hash_encode(stop,
        use_name=False)`` with ``series.hash_values(method="murmur3") % stop``.

        Parameters
        ----------
        stop : int
            The upper bound on the encoding range.
        use_name : bool
            If ``True`` then combine hashed column values
            with hashed column name. This is useful for when the same
            values in different columns should be encoded
            with different hashed values.

        Returns
        -------
        result : Series
            The encoded Series.

        Examples
        --------
        >>> import cudf
        >>> series = cudf.Series([10, 120, 30])
        >>> series.hash_encode(stop=200)
        0     53
        1     51
        2    124
        dtype: int32

        You can choose to include name while hash
        encoding by specifying `use_name=True`

        >>> series.hash_encode(stop=200, use_name=True)
        0    131
        1     29
        2     76
        dtype: int32
        """
        warnings.warn(
            "The `hash_encode` method will be removed in a future cuDF "
            "release. Replace `series.hash_encode(stop, use_name=False)` "
            'with `series.hash_values(method="murmur3") % stop`.',
            FutureWarning,
        )

        if not stop > 0:
            raise ValueError("stop must be a positive integer.")

        if use_name:
            name_hasher = sha256()
            name_hasher.update(str(self.name).encode())
            name_hash_bytes = name_hasher.digest()[:4]
            name_hash_int = (
                int.from_bytes(name_hash_bytes, "little", signed=False)
                & 0xFFFFFFFF
            )
            initial_hash = [name_hash_int]
        else:
            initial_hash = None

        hashed_values = Series._from_data(
            {
                self.name: self._hash(
                    method="murmur3", initial_hash=initial_hash
                )
            },
            self.index,
        )

        if hashed_values.has_nulls:
            raise ValueError("Column must have no nulls.")

        return hashed_values % stop

    def quantile(
        self, q=0.5, interpolation="linear", exact=True, quant_index=True
    ):
        """
        Return values at the given quantile.

        Parameters
        ----------

        q : float or array-like, default 0.5 (50% quantile)
            0 <= q <= 1, the quantile(s) to compute
        interpolation : {’linear’, ‘lower’, ‘higher’, ‘midpoint’, ‘nearest’}
            This optional parameter specifies the interpolation method to use,
            when the desired quantile lies between two data points i and j:
        columns : list of str
            List of column names to include.
        exact : boolean
            Whether to use approximate or exact quantile algorithm.
        quant_index : boolean
            Whether to use the list of quantiles as index.

        Returns
        -------
        float or Series
            If ``q`` is an array, a Series will be returned where the
            index is ``q`` and the values are the quantiles, otherwise
            a float will be returned.

        Examples
        --------
        >>> import cudf
        >>> series = cudf.Series([1, 2, 3, 4])
        >>> series
        0    1
        1    2
        2    3
        3    4
        dtype: int64
        >>> series.quantile(0.5)
        2.5
        >>> series.quantile([0.25, 0.5, 0.75])
        0.25    1.75
        0.50    2.50
        0.75    3.25
        dtype: float64
        """

        result = self._column.quantile(q, interpolation, exact)

        if isinstance(q, Number):
            return result

        if quant_index:
            index = np.asarray(q)
            if len(self) == 0:
                result = column_empty_like(
                    index, dtype=self.dtype, masked=True, newsize=len(index),
                )
        else:
            index = None

        return Series(result, index=index, name=self.name)

    @docutils.doc_describe()
    def describe(
        self,
        percentiles=None,
        include=None,
        exclude=None,
        datetime_is_numeric=False,
    ):
        """{docstring}"""

        def _prepare_percentiles(percentiles):
            percentiles = list(percentiles)

            if not all(0 <= x <= 1 for x in percentiles):
                raise ValueError(
                    "All percentiles must be between 0 and 1, " "inclusive."
                )

            # describe always includes 50th percentile
            if 0.5 not in percentiles:
                percentiles.append(0.5)

            percentiles = np.sort(percentiles)
            return percentiles

        def _format_percentile_names(percentiles):
            return ["{0}%".format(int(x * 100)) for x in percentiles]

        def _format_stats_values(stats_data):
            return list(map(lambda x: round(x, 6), stats_data))

        def _describe_numeric(self):
            # mimicking pandas
            index = (
                ["count", "mean", "std", "min"]
                + _format_percentile_names(percentiles)
                + ["max"]
            )
            data = (
                [self.count(), self.mean(), self.std(), self.min()]
                + self.quantile(percentiles).to_numpy(na_value=np.nan).tolist()
                + [self.max()]
            )
            data = _format_stats_values(data)

            return Series(
                data=data, index=index, nan_as_null=False, name=self.name,
            )

        def _describe_timedelta(self):
            # mimicking pandas
            index = (
                ["count", "mean", "std", "min"]
                + _format_percentile_names(percentiles)
                + ["max"]
            )

            data = (
                [
                    str(self.count()),
                    str(self.mean()),
                    str(self.std()),
                    str(pd.Timedelta(self.min())),
                ]
                + self.quantile(percentiles)
                .astype("str")
                .to_numpy(na_value=None)
                .tolist()
                + [str(pd.Timedelta(self.max()))]
            )

            return Series(
                data=data,
                index=index,
                dtype="str",
                nan_as_null=False,
                name=self.name,
            )

        def _describe_categorical(self):
            # blocked by StringColumn/DatetimeColumn support for
            # value_counts/unique
            index = ["count", "unique", "top", "freq"]
            val_counts = self.value_counts(ascending=False)
            data = [self.count(), self.unique().size]

            if data[1] > 0:
                top, freq = val_counts.index[0], val_counts.iloc[0]
                data += [str(top), freq]
            # If the DataFrame is empty, set 'top' and 'freq' to None
            # to maintain output shape consistency
            else:
                data += [None, None]

            return Series(
                data=data,
                dtype="str",
                index=index,
                nan_as_null=False,
                name=self.name,
            )

        def _describe_timestamp(self):

            index = (
                ["count", "mean", "min"]
                + _format_percentile_names(percentiles)
                + ["max"]
            )

            data = (
                [
                    str(self.count()),
                    str(self.mean().to_numpy().astype("datetime64[ns]")),
                    str(pd.Timestamp(self.min().astype("datetime64[ns]"))),
                ]
                + self.quantile(percentiles)
                .astype("str")
                .to_numpy(na_value=None)
                .tolist()
                + [str(pd.Timestamp((self.max()).astype("datetime64[ns]")))]
            )

            return Series(
                data=data,
                dtype="str",
                index=index,
                nan_as_null=False,
                name=self.name,
            )

        if percentiles is not None:
            percentiles = _prepare_percentiles(percentiles)
        else:
            # pandas defaults
            percentiles = np.array([0.25, 0.5, 0.75])

        if is_bool_dtype(self.dtype):
            return _describe_categorical(self)
        elif isinstance(self._column, cudf.core.column.NumericalColumn):
            return _describe_numeric(self)
        elif isinstance(self._column, cudf.core.column.TimeDeltaColumn):
            return _describe_timedelta(self)
        elif isinstance(self._column, cudf.core.column.DatetimeColumn):
            return _describe_timestamp(self)
        else:
            return _describe_categorical(self)

    def digitize(self, bins, right=False):
        """Return the indices of the bins to which each value in series belongs.

        Notes
        -----
        Monotonicity of bins is assumed and not checked.

        Parameters
        ----------
        bins : np.array
            1-D monotonically, increasing array with same type as this series.
        right : bool
            Indicates whether interval contains the right or left bin edge.

        Returns
        -------
        A new Series containing the indices.

        Examples
        --------
        >>> import cudf
        >>> s = cudf.Series([0.2, 6.4, 3.0, 1.6])
        >>> bins = cudf.Series([0.0, 1.0, 2.5, 4.0, 10.0])
        >>> inds = s.digitize(bins)
        >>> inds
        0    1
        1    4
        2    3
        3    2
        dtype: int32
        """
        return Series(
            cudf.core.column.numerical.digitize(self._column, bins, right)
        )

    def diff(self, periods=1):
        """Calculate the difference between values at positions i and i - N in
        an array and store the output in a new array.

        Returns
        -------
        Series
            First differences of the Series.

        Notes
        -----
        Diff currently only supports float and integer dtype columns with
        no null values.

        Examples
        --------
        >>> import cudf
        >>> series = cudf.Series([1, 1, 2, 3, 5, 8])
        >>> series
        0    1
        1    1
        2    2
        3    3
        4    5
        5    8
        dtype: int64

        Difference with previous row

        >>> series.diff()
        0    <NA>
        1       0
        2       1
        3       1
        4       2
        5       3
        dtype: int64

        Difference with 3rd previous row

        >>> series.diff(periods=3)
        0    <NA>
        1    <NA>
        2    <NA>
        3       2
        4       4
        5       6
        dtype: int64

        Difference with following row

        >>> series.diff(periods=-1)
        0       0
        1      -1
        2      -1
        3      -2
        4      -3
        5    <NA>
        dtype: int64
        """
        if self.has_nulls:
            raise AssertionError(
                "Diff currently requires columns with no null values"
            )

        if not np.issubdtype(self.dtype, np.number):
            raise NotImplementedError(
                "Diff currently only supports numeric dtypes"
            )

        # TODO: move this libcudf
        input_col = self._column
        output_col = column_empty_like(input_col)
        output_mask = column_empty_like(input_col, dtype="bool")
        if output_col.size > 0:
            cudautils.gpu_diff.forall(output_col.size)(
                input_col, output_col, output_mask, periods
            )

        output_col = column.build_column(
            data=output_col.data,
            dtype=output_col.dtype,
            mask=bools_to_mask(output_mask),
        )

        return Series(output_col, name=self.name, index=self.index)

    @copy_docstring(SeriesGroupBy)
    def groupby(
        self,
        by=None,
        axis=0,
        level=None,
        as_index=True,
        sort=False,
        group_keys=True,
        squeeze=False,
        observed=False,
        dropna=True,
    ):
        if axis not in (0, "index"):
            raise NotImplementedError("axis parameter is not yet implemented")

        if group_keys is not True:
            raise NotImplementedError(
                "The group_keys keyword is not yet implemented"
            )

        if squeeze is not False:
            raise NotImplementedError(
                "squeeze parameter is not yet implemented"
            )

        if observed is not False:
            raise NotImplementedError(
                "observed parameter is not yet implemented"
            )

        if by is None and level is None:
            raise TypeError(
                "groupby() requires either by or level to be specified."
            )

        return SeriesGroupBy(
            self, by=by, level=level, dropna=dropna, sort=sort
        )

    def rename(self, index=None, copy=True):
        """
        Alter Series name

        Change Series.name with a scalar value

        Parameters
        ----------
        index : Scalar, optional
            Scalar to alter the Series.name attribute
        copy : boolean, default True
            Also copy underlying data

        Returns
        -------
        Series

        Notes
        -----
        Difference from pandas:
          - Supports scalar values only for changing name attribute
          - Not supporting : inplace, level

        Examples
        --------
        >>> import cudf
        >>> series = cudf.Series([10, 20, 30])
        >>> series
        0    10
        1    20
        2    30
        dtype: int64
        >>> series.name
        >>> renamed_series = series.rename('numeric_series')
        >>> renamed_series
        0    10
        1    20
        2    30
        Name: numeric_series, dtype: int64
        >>> renamed_series.name
        'numeric_series'
        """
        out = self.copy(deep=False)
        out = out.set_index(self.index)
        if index:
            out.name = index

        return out.copy(deep=copy)

    def _align_to_index(
        self, index, how="outer", sort=True, allow_non_unique=False
    ):
        """
        Align to the given Index. See _align_indices below.
        """

        index = as_index(index)
        if self.index.equals(index):
            return self
        if not allow_non_unique:
            if len(self) != len(self.index.unique()) or len(index) != len(
                index.unique()
            ):
                raise ValueError("Cannot align indices with non-unique values")
        lhs = self.to_frame(0)
        rhs = cudf.DataFrame(index=as_index(index))
        if how == "left":
            tmp_col_id = str(uuid4())
            lhs[tmp_col_id] = column.arange(len(lhs))
        elif how == "right":
            tmp_col_id = str(uuid4())
            rhs[tmp_col_id] = column.arange(len(rhs))
        result = lhs.join(rhs, how=how, sort=sort)
        if how == "left" or how == "right":
            result = result.sort_values(tmp_col_id)[0]
        else:
            result = result[0]

        result.name = self.name
        result.index.names = index.names
        return result

    def merge(
        self,
        other,
        on=None,
        left_on=None,
        right_on=None,
        left_index=False,
        right_index=False,
        how="inner",
        sort=False,
        lsuffix=None,
        rsuffix=None,
        method="hash",
        suffixes=("_x", "_y"),
    ):
        if left_on not in (self.name, None):
            raise ValueError(
                "Series to other merge uses series name as key implicitly"
            )

        if lsuffix or rsuffix:
            raise ValueError(
                "The lsuffix and rsuffix keywords have been replaced with the "
                "``suffixes=`` keyword.  "
                "Please provide the following instead: \n\n"
                "    suffixes=('%s', '%s')"
                % (lsuffix or "_x", rsuffix or "_y")
            )
        else:
            lsuffix, rsuffix = suffixes

        result = super()._merge(
            other,
            on=on,
            left_on=left_on,
            right_on=right_on,
            left_index=left_index,
            right_index=right_index,
            how=how,
            sort=sort,
            indicator=False,
            suffixes=suffixes,
        )

        return result

    def keys(self):
        """
        Return alias for index.

        Returns
        -------
        Index
            Index of the Series.

        Examples
        --------
        >>> import cudf
        >>> sr = cudf.Series([10, 11, 12, 13, 14, 15])
        >>> sr
        0    10
        1    11
        2    12
        3    13
        4    14
        5    15
        dtype: int64

        >>> sr.keys()
        RangeIndex(start=0, stop=6)
        >>> sr = cudf.Series(['a', 'b', 'c'])
        >>> sr
        0    a
        1    b
        2    c
        dtype: object
        >>> sr.keys()
        RangeIndex(start=0, stop=3)
        >>> sr = cudf.Series([1, 2, 3], index=['a', 'b', 'c'])
        >>> sr
        a    1
        b    2
        c    3
        dtype: int64
        >>> sr.keys()
        StringIndex(['a' 'b' 'c'], dtype='object')
        """
        return self.index

    def explode(self, ignore_index=False):
        """
        Transform each element of a list-like to a row, replicating index
        values.

        Parameters
        ----------
        ignore_index : bool, default False
            If True, the resulting index will be labeled 0, 1, …, n - 1.

        Returns
        -------
        DataFrame

        Examples
        --------
        >>> import cudf
        >>> s = cudf.Series([[1, 2, 3], [], None, [4, 5]])
        >>> s
        0    [1, 2, 3]
        1           []
        2         None
        3       [4, 5]
        dtype: list
        >>> s.explode()
        0       1
        0       2
        0       3
        1    <NA>
        2    <NA>
        3       4
        3       5
        dtype: int64
        """
        if not is_list_dtype(self._column.dtype):
            data = self._data.copy(deep=True)
            idx = None if ignore_index else self._index.copy(deep=True)
            return self.__class__._from_data(data, index=idx)

        return super()._explode(self._column_names[0], ignore_index)

    def pct_change(
        self, periods=1, fill_method="ffill", limit=None, freq=None
    ):
        """
        Calculates the percent change between sequential elements
        in the Series.

        Parameters
        ----------
        periods : int, default 1
            Periods to shift for forming percent change.
        fill_method : str, default 'ffill'
            How to handle NAs before computing percent changes.
        limit : int, optional
            The number of consecutive NAs to fill before stopping.
            Not yet implemented.
        freq : str, optional
            Increment to use from time series API.
            Not yet implemented.

        Returns
        -------
        Series
        """
        if limit is not None:
            raise NotImplementedError("limit parameter not supported yet.")
        if freq is not None:
            raise NotImplementedError("freq parameter not supported yet.")
        elif fill_method not in {"ffill", "pad", "bfill", "backfill"}:
            raise ValueError(
                "fill_method must be one of 'ffill', 'pad', "
                "'bfill', or 'backfill'."
            )

        data = self.fillna(method=fill_method, limit=limit)
        diff = data.diff(periods=periods)
        change = diff / data.shift(periods=periods, freq=freq)
        return change


def make_binop_func(op):
    # This function is used to wrap binary operations in Frame with an
    # appropriate API for Series as required for pandas compatibility. The
    # main effect is reordering and error-checking parameters in
    # Series-specific ways.
    wrapped_func = getattr(Frame, op)

    @functools.wraps(wrapped_func)
    def wrapper(self, other, level=None, fill_value=None, axis=0):
        if axis != 0:
            raise NotImplementedError("Only axis=0 supported at this time.")
        return wrapped_func(self, other, axis, level, fill_value)

    # functools.wraps copies module level attributes to `wrapper` and sets
    # __wrapped__ attributes to `wrapped_func`. Cpython looks up the signature
    # string of a function by recursively delving into __wrapped__ until
    # it hits the first function that has __signature__ attribute set. To make
    # the signature stirng of `wrapper` matches with its actual parameter list,
    # we directly set the __signature__ attribute of `wrapper` below.

    new_sig = inspect.signature(
        lambda self, other, level=None, fill_value=None, axis=0: None
    )
    wrapper.__signature__ = new_sig
    return wrapper


# Wrap all Frame binop functions with the expected API for Series.
for binop in (
    "add",
    "radd",
    "subtract",
    "sub",
    "rsub",
    "multiply",
    "mul",
    "rmul",
    "mod",
    "rmod",
    "pow",
    "rpow",
    "floordiv",
    "rfloordiv",
    "truediv",
    "div",
    "rtruediv",
    "rdiv",
    "eq",
    "ne",
    "lt",
    "le",
    "gt",
    "ge",
):
    setattr(Series, binop, make_binop_func(binop))


class DatetimeProperties(object):
    """
    Accessor object for datetimelike properties of the Series values.

    Returns
    -------
    Returns a Series indexed like the original Series.

    Examples
    --------
    >>> import cudf
    >>> import pandas as pd
    >>> seconds_series = cudf.Series(pd.date_range("2000-01-01", periods=3,
    ...     freq="s"))
    >>> seconds_series
    0   2000-01-01 00:00:00
    1   2000-01-01 00:00:01
    2   2000-01-01 00:00:02
    dtype: datetime64[ns]
    >>> seconds_series.dt.second
    0    0
    1    1
    2    2
    dtype: int16
    >>> hours_series = cudf.Series(pd.date_range("2000-01-01", periods=3,
    ...     freq="h"))
    >>> hours_series
    0   2000-01-01 00:00:00
    1   2000-01-01 01:00:00
    2   2000-01-01 02:00:00
    dtype: datetime64[ns]
    >>> hours_series.dt.hour
    0    0
    1    1
    2    2
    dtype: int16
    >>> weekday_series = cudf.Series(pd.date_range("2000-01-01", periods=3,
    ...     freq="q"))
    >>> weekday_series
    0   2000-03-31
    1   2000-06-30
    2   2000-09-30
    dtype: datetime64[ns]
    >>> weekday_series.dt.weekday
    0    4
    1    4
    2    5
    dtype: int16
    """

    def __init__(self, series):
        self.series = series

    @property
    def year(self):
        """
        The year of the datetime.

        Examples
        --------
        >>> import cudf
        >>> import pandas as pd
        >>> datetime_series = cudf.Series(pd.date_range("2000-01-01",
        ...         periods=3, freq="Y"))
        >>> datetime_series
        0   2000-12-31
        1   2001-12-31
        2   2002-12-31
        dtype: datetime64[ns]
        >>> datetime_series.dt.year
        0    2000
        1    2001
        2    2002
        dtype: int16
        """
        return self._get_dt_field("year")

    @property
    def month(self):
        """
        The month as January=1, December=12.

        Examples
        --------
        >>> import pandas as pd
        >>> import cudf
        >>> datetime_series = cudf.Series(pd.date_range("2000-01-01",
        ...         periods=3, freq="M"))
        >>> datetime_series
        0   2000-01-31
        1   2000-02-29
        2   2000-03-31
        dtype: datetime64[ns]
        >>> datetime_series.dt.month
        0    1
        1    2
        2    3
        dtype: int16
        """
        return self._get_dt_field("month")

    @property
    def day(self):
        """
        The day of the datetime.

        Examples
        --------
        >>> import pandas as pd
        >>> import cudf
        >>> datetime_series = cudf.Series(pd.date_range("2000-01-01",
        ...         periods=3, freq="D"))
        >>> datetime_series
        0   2000-01-01
        1   2000-01-02
        2   2000-01-03
        dtype: datetime64[ns]
        >>> datetime_series.dt.day
        0    1
        1    2
        2    3
        dtype: int16
        """
        return self._get_dt_field("day")

    @property
    def hour(self):
        """
        The hours of the datetime.

        Examples
        --------
        >>> import pandas as pd
        >>> import cudf
        >>> datetime_series = cudf.Series(pd.date_range("2000-01-01",
        ...         periods=3, freq="h"))
        >>> datetime_series
        0   2000-01-01 00:00:00
        1   2000-01-01 01:00:00
        2   2000-01-01 02:00:00
        dtype: datetime64[ns]
        >>> datetime_series.dt.hour
        0    0
        1    1
        2    2
        dtype: int16
        """
        return self._get_dt_field("hour")

    @property
    def minute(self):
        """
        The minutes of the datetime.

        Examples
        --------
        >>> import pandas as pd
        >>> import cudf
        >>> datetime_series = cudf.Series(pd.date_range("2000-01-01",
        ...         periods=3, freq="T"))
        >>> datetime_series
        0   2000-01-01 00:00:00
        1   2000-01-01 00:01:00
        2   2000-01-01 00:02:00
        dtype: datetime64[ns]
        >>> datetime_series.dt.minute
        0    0
        1    1
        2    2
        dtype: int16
        """
        return self._get_dt_field("minute")

    @property
    def second(self):
        """
        The seconds of the datetime.

        Examples
        --------
        >>> import pandas as pd
        >>> import cudf
        >>> datetime_series = cudf.Series(pd.date_range("2000-01-01",
        ...         periods=3, freq="s"))
        >>> datetime_series
        0   2000-01-01 00:00:00
        1   2000-01-01 00:00:01
        2   2000-01-01 00:00:02
        dtype: datetime64[ns]
        >>> datetime_series.dt.second
        0    0
        1    1
        2    2
        dtype: int16
        """
        return self._get_dt_field("second")

    @property
    def weekday(self):
        """
        The day of the week with Monday=0, Sunday=6.

        Examples
        --------
        >>> import pandas as pd
        >>> import cudf
        >>> datetime_series = cudf.Series(pd.date_range('2016-12-31',
        ...     '2017-01-08', freq='D'))
        >>> datetime_series
        0   2016-12-31
        1   2017-01-01
        2   2017-01-02
        3   2017-01-03
        4   2017-01-04
        5   2017-01-05
        6   2017-01-06
        7   2017-01-07
        8   2017-01-08
        dtype: datetime64[ns]
        >>> datetime_series.dt.weekday
        0    5
        1    6
        2    0
        3    1
        4    2
        5    3
        6    4
        7    5
        8    6
        dtype: int16
        """
        return self._get_dt_field("weekday")

    @property
    def dayofweek(self):
        """
        The day of the week with Monday=0, Sunday=6.

        Examples
        --------
        >>> import pandas as pd
        >>> import cudf
        >>> datetime_series = cudf.Series(pd.date_range('2016-12-31',
        ...     '2017-01-08', freq='D'))
        >>> datetime_series
        0   2016-12-31
        1   2017-01-01
        2   2017-01-02
        3   2017-01-03
        4   2017-01-04
        5   2017-01-05
        6   2017-01-06
        7   2017-01-07
        8   2017-01-08
        dtype: datetime64[ns]
        >>> datetime_series.dt.dayofweek
        0    5
        1    6
        2    0
        3    1
        4    2
        5    3
        6    4
        7    5
        8    6
        dtype: int16
        """
        return self._get_dt_field("weekday")

    @property
    def dayofyear(self):
        """
        The day of the year, from 1-365 in non-leap years and
        from 1-366 in leap years.

        Examples
        --------
        >>> import pandas as pd
        >>> import cudf
        >>> datetime_series = cudf.Series(pd.date_range('2016-12-31',
        ...     '2017-01-08', freq='D'))
        >>> datetime_series
        0   2016-12-31
        1   2017-01-01
        2   2017-01-02
        3   2017-01-03
        4   2017-01-04
        5   2017-01-05
        6   2017-01-06
        7   2017-01-07
        8   2017-01-08
        dtype: datetime64[ns]
        >>> datetime_series.dt.dayofyear
        0    366
        1      1
        2      2
        3      3
        4      4
        5      5
        6      6
        7      7
        8      8
        dtype: int16
        """
        return self._get_dt_field("day_of_year")

    @property
    def day_of_year(self):
        """
        The day of the year, from 1-365 in non-leap years and
        from 1-366 in leap years.

        Examples
        --------
        >>> import pandas as pd
        >>> import cudf
        >>> datetime_series = cudf.Series(pd.date_range('2016-12-31',
        ...     '2017-01-08', freq='D'))
        >>> datetime_series
        0   2016-12-31
        1   2017-01-01
        2   2017-01-02
        3   2017-01-03
        4   2017-01-04
        5   2017-01-05
        6   2017-01-06
        7   2017-01-07
        8   2017-01-08
        dtype: datetime64[ns]
        >>> datetime_series.dt.day_of_year
        0    366
        1      1
        2      2
        3      3
        4      4
        5      5
        6      6
        7      7
        8      8
        dtype: int16
        """
        return self._get_dt_field("day_of_year")

    @property
    def is_leap_year(self):
        """
        Boolean indicator if the date belongs to a leap year.

        A leap year is a year, which has 366 days (instead of 365) including
        29th of February as an intercalary day. Leap years are years which are
        multiples of four with the exception of years divisible by 100 but not
        by 400.

        Returns
        -------
        Series
        Booleans indicating if dates belong to a leap year.

        Example
        -------
        >>> import pandas as pd, cudf
        >>> s = cudf.Series(
        ...     pd.date_range(start='2000-02-01', end='2013-02-01', freq='1Y'))
        >>> s
        0    2000-12-31
        1    2001-12-31
        2    2002-12-31
        3    2003-12-31
        4    2004-12-31
        5    2005-12-31
        6    2006-12-31
        7    2007-12-31
        8    2008-12-31
        9    2009-12-31
        10   2010-12-31
        11   2011-12-31
        12   2012-12-31
        dtype: datetime64[ns]
        >>> s.dt.is_leap_year
        0      True
        1     False
        2     False
        3     False
        4      True
        5     False
        6     False
        7     False
        8      True
        9     False
        10    False
        11    False
        12     True
        dtype: bool
        """
        res = libcudf.datetime.is_leap_year(self.series._column).fillna(False)
        return Series._from_data(
            ColumnAccessor({None: res}),
            index=self.series._index,
            name=self.series.name,
        )

    @property
    def quarter(self):
        """
        Integer indicator for which quarter of the year the date belongs in.

        There are 4 quarters in a year. With the first quarter being from
        January - March, second quarter being April - June, third quarter
        being July - September and fourth quarter being October - December.

        Returns
        -------
        Series
        Integer indicating which quarter the date belongs to.

        Examples
        -------
        >>> import cudf
        >>> s = cudf.Series(["2020-05-31 08:00:00","1999-12-31 18:40:00"],
        ...     dtype="datetime64[ms]")
        >>> s.dt.quarter
        0    2
        1    4
        dtype: int8
        """
        res = libcudf.datetime.extract_quarter(self.series._column).astype(
            np.int8
        )
        return Series._from_data(
            {None: res}, index=self.series._index, name=self.series.name,
        )

    def isocalendar(self):
        """
        Returns a DataFrame with the year, week, and day
        calculated according to the ISO 8601 standard.

        Returns
        -------
        DataFrame
        with columns year, week and day

        Examples
        --------
        >>> ser = cudf.Series(pd.date_range(start="2021-07-25",
        ... end="2021-07-30"))
        >>> ser.dt.isocalendar()
           year  week  day
        0  2021    29    7
        1  2021    30    1
        2  2021    30    2
        3  2021    30    3
        4  2021    30    4
        5  2021    30    5
        >>> ser.dt.isocalendar().week
        0    29
        1    30
        2    30
        3    30
        4    30
        5    30
        Name: week, dtype: object

        >>> serIndex = cudf.to_datetime(pd.Series(["2010-01-01", pd.NaT]))
        >>> serIndex.dt.isocalendar()
            year  week  day
        0  2009    53     5
        1  <NA>  <NA>  <NA>
        >>> serIndex.dt.isocalendar().year
        0    2009
        1    <NA>
        Name: year, dtype: object
        """
        return cudf.core.tools.datetimes._to_iso_calendar(self)

    @property
    def is_month_start(self):
        """
        Booleans indicating if dates are the first day of the month.
        """
        return (self.day == 1).fillna(False)

    @property
    def days_in_month(self):
        """
        Get the total number of days in the month that the date falls on.

        Returns
        -------
        Series
        Integers representing the number of days in month

        Example
        -------
        >>> import pandas as pd, cudf
        >>> s = cudf.Series(
        ...     pd.date_range(start='2000-08-01', end='2001-08-01', freq='1M'))
        >>> s
        0    2000-08-31
        1    2000-09-30
        2    2000-10-31
        3    2000-11-30
        4    2000-12-31
        5    2001-01-31
        6    2001-02-28
        7    2001-03-31
        8    2001-04-30
        9    2001-05-31
        10   2001-06-30
        11   2001-07-31
        dtype: datetime64[ns]
        >>> s.dt.days_in_month
        0     31
        1     30
        2     31
        3     30
        4     31
        5     31
        6     28
        7     31
        8     30
        9     31
        10    30
        11    31
        dtype: int16
        """
        res = libcudf.datetime.days_in_month(self.series._column)
        return Series._from_data(
            ColumnAccessor({None: res}),
            index=self.series._index,
            name=self.series.name,
        )

    @property
    def is_month_end(self):
        """
        Boolean indicator if the date is the last day of the month.

        Returns
        -------
        Series
        Booleans indicating if dates are the last day of the month.

        Example
        -------
        >>> import pandas as pd, cudf
        >>> s = cudf.Series(
        ...     pd.date_range(start='2000-08-26', end='2000-09-03', freq='1D'))
        >>> s
        0   2000-08-26
        1   2000-08-27
        2   2000-08-28
        3   2000-08-29
        4   2000-08-30
        5   2000-08-31
        6   2000-09-01
        7   2000-09-02
        8   2000-09-03
        dtype: datetime64[ns]
        >>> s.dt.is_month_end
        0    False
        1    False
        2    False
        3    False
        4    False
        5     True
        6    False
        7    False
        8    False
        dtype: bool
        """  # noqa: E501
        last_day = libcudf.datetime.last_day_of_month(self.series._column)
        last_day = Series._from_data(
            ColumnAccessor({None: last_day}),
            index=self.series._index,
            name=self.series.name,
        )
        return (self.day == last_day.dt.day).fillna(False)

    @property
    def is_quarter_start(self):
        """
        Boolean indicator if the date is the first day of a quarter.

        Returns
        -------
        Series
        Booleans indicating if dates are the begining of a quarter

        Example
        -------
        >>> import pandas as pd, cudf
        >>> s = cudf.Series(
        ...     pd.date_range(start='2000-09-26', end='2000-10-03', freq='1D'))
        >>> s
        0   2000-09-26
        1   2000-09-27
        2   2000-09-28
        3   2000-09-29
        4   2000-09-30
        5   2000-10-01
        6   2000-10-02
        7   2000-10-03
        dtype: datetime64[ns]
        >>> s.dt.is_quarter_start
        0    False
        1    False
        2    False
        3    False
        4    False
        5     True
        6    False
        7    False
        dtype: bool
        """
        day = self.series._column.get_dt_field("day")
        first_month = self.series._column.get_dt_field("month").isin(
            [1, 4, 7, 10]
        )

        result = ((day == cudf.Scalar(1)) & first_month).fillna(False)
        return Series._from_data(
            {None: result}, index=self.series._index, name=self.series.name,
        )

    @property
    def is_quarter_end(self):
        """
        Boolean indicator if the date is the last day of a quarter.

        Returns
        -------
        Series
        Booleans indicating if dates are the end of a quarter

        Example
        -------
        >>> import pandas as pd, cudf
        >>> s = cudf.Series(
        ...     pd.date_range(start='2000-09-26', end='2000-10-03', freq='1D'))
        >>> s
        0   2000-09-26
        1   2000-09-27
        2   2000-09-28
        3   2000-09-29
        4   2000-09-30
        5   2000-10-01
        6   2000-10-02
        7   2000-10-03
        dtype: datetime64[ns]
        >>> s.dt.is_quarter_end
        0    False
        1    False
        2    False
        3    False
        4     True
        5    False
        6    False
        7    False
        dtype: bool
        """
        day = self.series._column.get_dt_field("day")
        last_day = libcudf.datetime.last_day_of_month(self.series._column)
        last_day = last_day.get_dt_field("day")
        last_month = self.series._column.get_dt_field("month").isin(
            [3, 6, 9, 12]
        )

        result = ((day == last_day) & last_month).fillna(False)
        return Series._from_data(
            {None: result}, index=self.series._index, name=self.series.name,
        )

    @property
    def is_year_start(self):
        """
        Boolean indicator if the date is the first day of the year.

        Returns
        -------
        Series
        Booleans indicating if dates are the first day of the year.

        Example
        -------
        >>> import pandas as pd, cudf
        >>> s = cudf.Series(pd.date_range("2017-12-30", periods=3))
        >>> dates
        0   2017-12-30
        1   2017-12-31
        2   2018-01-01
        dtype: datetime64[ns]
        >>> dates.dt.is_year_start
        0    False
        1    False
        2    True
        dtype: bool
        """
        outcol = self.series._column.get_dt_field(
            "day_of_year"
        ) == cudf.Scalar(1)
        return Series._from_data(
            {None: outcol.fillna(False)},
            index=self.series._index,
            name=self.series.name,
        )

    @property
    def is_year_end(self):
        """
        Boolean indicator if the date is the last day of the year.

        Returns
        -------
        Series
        Booleans indicating if dates are the last day of the year.

        Example
        -------
        >>> import pandas as pd, cudf
        >>> dates = cudf.Series(pd.date_range("2017-12-30", periods=3))
        >>> dates
        0   2017-12-30
        1   2017-12-31
        2   2018-01-01
        dtype: datetime64[ns]
        >>> dates.dt.is_year_end
        0    False
        1     True
        2    False
        dtype: bool
        """
        day_of_year = self.series._column.get_dt_field("day_of_year")
        leap_dates = libcudf.datetime.is_leap_year(self.series._column)

        leap = day_of_year == cudf.Scalar(366)
        non_leap = day_of_year == cudf.Scalar(365)
        result = cudf._lib.copying.copy_if_else(leap, non_leap, leap_dates)
        result = result.fillna(False)
        return Series._from_data(
            {None: result}, index=self.series._index, name=self.series.name,
        )

    def _get_dt_field(self, field):
        out_column = self.series._column.get_dt_field(field)
        return Series(
            data=out_column, index=self.series._index, name=self.series.name
        )

    def ceil(self, freq):
        """
        Perform ceil operation on the data to the specified freq.
<<<<<<< HEAD

        Parameters
        ----------
        freq : str
            One of ["D", "H", "T", "S", "L", "U", "N"]
            Must be a fixed frequency like 'S' (second) not 'ME' (month end).
            See `frequency aliases <https://pandas.pydata.org/docs/\
                user_guide/timeseries.html#timeseries-offset-aliases>`_
            for more details on these aliases.

        Returns
        -------
        Series
            Series with all timestamps rounded up to the specified frequency.
            The index is preserved.

        Examples
        --------
        >>> import cudf
        >>> t = cudf.Series(["2001-01-01 00:04:45", "2001-01-01 00:04:58",
        ... "2001-01-01 00:05:04"], dtype="datetime64[ns]")
        >>> t.dt.ceil("T")
        0   2001-01-01 00:05:00
        1   2001-01-01 00:05:00
        2   2001-01-01 00:06:00
        dtype: datetime64[ns]
        """
        out_column = self.series._column.ceil(freq)

        return Series(
            data=out_column, index=self.series._index, name=self.series.name
        )

    def floor(self, freq):
        """
        Perform floor operation on the data to the specified freq.

        Parameters
        ----------
        freq : str
            One of ["D", "H", "T", "S", "L", "U", "N"]
            Must be a fixed frequency like 'S' (second) not 'ME' (month end).
            See `frequency aliases <https://pandas.pydata.org/docs/\
                user_guide/timeseries.html#timeseries-offset-aliases>`_
            for more details on these aliases.

        Returns
        -------
        Series
            Series with all timestamps rounded up to the specified frequency.
            The index is preserved.

        Examples
        --------
        >>> import cudf
        >>> t = cudf.Series(["2001-01-01 00:04:45", "2001-01-01 00:04:58",
        ... "2001-01-01 00:05:04"], dtype="datetime64[ns]")
        >>> t.dt.floor("T")
        0   2001-01-01 00:04:00
        1   2001-01-01 00:04:00
        2   2001-01-01 00:05:00
        dtype: datetime64[ns]
        """
        out_column = self.series._column.floor(freq)
=======
>>>>>>> 23819af2

        Parameters
        ----------
        freq : str
            One of ["D", "H", "T", "min", "S", "L", "ms", "U", "us", "N"].
            Must be a fixed frequency like 'S' (second) not 'ME' (month end).
            See `frequency aliases <https://pandas.pydata.org/docs/\
                user_guide/timeseries.html#timeseries-offset-aliases>`__
            for more details on these aliases.

        Returns
        -------
        Series
            Series with all timestamps rounded up to the specified frequency.
            The index is preserved.

        Examples
        --------
        >>> import cudf
        >>> t = cudf.Series(["2001-01-01 00:04:45", "2001-01-01 00:04:58",
        ... "2001-01-01 00:05:04"], dtype="datetime64[ns]")
        >>> t.dt.ceil("T")
        0   2001-01-01 00:05:00
        1   2001-01-01 00:05:00
        2   2001-01-01 00:06:00
        dtype: datetime64[ns]
        """
        out_column = self.series._column.ceil(freq)

        return Series._from_data(
            data=out_column, index=self.series._index, name=self.series.name
        )

    def floor(self, freq):
        """
        Perform floor operation on the data to the specified freq.

        Parameters
        ----------
        freq : str
            One of ["D", "H", "T", "min", "S", "L", "ms", "U", "us", "N"].
            Must be a fixed frequency like 'S' (second) not 'ME' (month end).
            See `frequency aliases <https://pandas.pydata.org/docs/\
                user_guide/timeseries.html#timeseries-offset-aliases>`__
            for more details on these aliases.

        Returns
        -------
        Series
            Series with all timestamps rounded up to the specified frequency.
            The index is preserved.

        Examples
        --------
        >>> import cudf
        >>> t = cudf.Series(["2001-01-01 00:04:45", "2001-01-01 00:04:58",
        ... "2001-01-01 00:05:04"], dtype="datetime64[ns]")
        >>> t.dt.floor("T")
        0   2001-01-01 00:04:00
        1   2001-01-01 00:04:00
        2   2001-01-01 00:05:00
        dtype: datetime64[ns]
        """
        out_column = self.series._column.floor(freq)

        return Series._from_data(
            data=out_column, index=self.series._index, name=self.series.name
        )

    def strftime(self, date_format, *args, **kwargs):
        """
        Convert to Series using specified ``date_format``.

        Return a Series of formatted strings specified by ``date_format``,
        which supports the same string format as the python standard library.
        Details of the string format can be found in `python string format doc
        <https://docs.python.org/3/library/datetime.html#strftime-and-strptime-behavior>`_.

        Parameters
        ----------
        date_format : str
            Date format string (e.g. “%Y-%m-%d”).

        Returns
        -------
        Series
            Series of formatted strings.

        Notes
        -----

        The following date format identifiers are not yet
        supported: ``%c``, ``%x``,``%X``

        Examples
        --------
        >>> import cudf
        >>> import pandas as pd
        >>> weekday_series = cudf.Series(pd.date_range("2000-01-01", periods=3,
        ...      freq="q"))
        >>> weekday_series.dt.strftime("%Y-%m-%d")
        >>> weekday_series
        0   2000-03-31
        1   2000-06-30
        2   2000-09-30
        dtype: datetime64[ns]
        0    2000-03-31
        1    2000-06-30
        2    2000-09-30
        dtype: object
        >>> weekday_series.dt.strftime("%Y %d %m")
        0    2000 31 03
        1    2000 30 06
        2    2000 30 09
        dtype: object
        >>> weekday_series.dt.strftime("%Y / %d / %m")
        0    2000 / 31 / 03
        1    2000 / 30 / 06
        2    2000 / 30 / 09
        dtype: object
        """

        if not isinstance(date_format, str):
            raise TypeError(
                f"'date_format' must be str, not {type(date_format)}"
            )

        # TODO: Remove following validations
        # once https://github.com/rapidsai/cudf/issues/5991
        # is implemented
        not_implemented_formats = {
            "%c",
            "%x",
            "%X",
        }
        for d_format in not_implemented_formats:
            if d_format in date_format:
                raise NotImplementedError(
                    f"{d_format} date-time format is not "
                    f"supported yet, Please follow this issue "
                    f"https://github.com/rapidsai/cudf/issues/5991 "
                    f"for tracking purposes."
                )
        str_col = self.series._column.as_string_column(
            dtype="str", format=date_format
        )
        return Series(
            data=str_col, index=self.series._index, name=self.series.name
        )


class TimedeltaProperties(object):
    """
    Accessor object for timedeltalike properties of the Series values.

    Returns
    -------
    Returns a Series indexed like the original Series.

    Examples
    --------
    >>> import cudf
    >>> seconds_series = cudf.Series([1, 2, 3], dtype='timedelta64[s]')
    >>> seconds_series
    0    00:00:01
    1    00:00:02
    2    00:00:03
    dtype: timedelta64[s]
    >>> seconds_series.dt.seconds
    0    1
    1    2
    2    3
    dtype: int64
    >>> series = cudf.Series([12231312123, 1231231231, 1123236768712, 2135656,
    ...     3244334234], dtype='timedelta64[ms]')
    >>> series
    0      141 days 13:35:12.123
    1       14 days 06:00:31.231
    2    13000 days 10:12:48.712
    3        0 days 00:35:35.656
    4       37 days 13:12:14.234
    dtype: timedelta64[ms]
    >>> series.dt.components
        days  hours  minutes  seconds  milliseconds  microseconds  nanoseconds
    0    141     13       35       12           123             0            0
    1     14      6        0       31           231             0            0
    2  13000     10       12       48           712             0            0
    3      0      0       35       35           656             0            0
    4     37     13       12       14           234             0            0
    >>> series.dt.days
    0      141
    1       14
    2    13000
    3        0
    4       37
    dtype: int64
    >>> series.dt.seconds
    0    48912
    1    21631
    2    36768
    3     2135
    4    47534
    dtype: int64
    >>> series.dt.microseconds
    0    123000
    1    231000
    2    712000
    3    656000
    4    234000
    dtype: int64
    >>> s.dt.nanoseconds
    0    0
    1    0
    2    0
    3    0
    4    0
    dtype: int64
    """

    def __init__(self, series):
        self.series = series

    @property
    def days(self):
        """
        Number of days.

        Returns
        -------
        Series

        Examples
        --------
        >>> import cudf
        >>> s = cudf.Series([12231312123, 1231231231, 1123236768712, 2135656,
        ...     3244334234], dtype='timedelta64[ms]')
        >>> s
        0      141 days 13:35:12.123
        1       14 days 06:00:31.231
        2    13000 days 10:12:48.712
        3        0 days 00:35:35.656
        4       37 days 13:12:14.234
        dtype: timedelta64[ms]
        >>> s.dt.days
        0      141
        1       14
        2    13000
        3        0
        4       37
        dtype: int64
        """
        return self._get_td_field("days")

    @property
    def seconds(self):
        """
        Number of seconds (>= 0 and less than 1 day).

        Returns
        -------
        Series

        Examples
        --------
        >>> import cudf
        >>> s = cudf.Series([12231312123, 1231231231, 1123236768712, 2135656,
        ...     3244334234], dtype='timedelta64[ms]')
        >>> s
        0      141 days 13:35:12.123
        1       14 days 06:00:31.231
        2    13000 days 10:12:48.712
        3        0 days 00:35:35.656
        4       37 days 13:12:14.234
        dtype: timedelta64[ms]
        >>> s.dt.seconds
        0    48912
        1    21631
        2    36768
        3     2135
        4    47534
        dtype: int64
        >>> s.dt.microseconds
        0    123000
        1    231000
        2    712000
        3    656000
        4    234000
        dtype: int64
        """
        return self._get_td_field("seconds")

    @property
    def microseconds(self):
        """
        Number of microseconds (>= 0 and less than 1 second).

        Returns
        -------
        Series

        Examples
        --------
        >>> import cudf
        >>> s = cudf.Series([12231312123, 1231231231, 1123236768712, 2135656,
        ...     3244334234], dtype='timedelta64[ms]')
        >>> s
        0      141 days 13:35:12.123
        1       14 days 06:00:31.231
        2    13000 days 10:12:48.712
        3        0 days 00:35:35.656
        4       37 days 13:12:14.234
        dtype: timedelta64[ms]
        >>> s.dt.microseconds
        0    123000
        1    231000
        2    712000
        3    656000
        4    234000
        dtype: int64
        """
        return self._get_td_field("microseconds")

    @property
    def nanoseconds(self):
        """
        Return the number of nanoseconds (n), where 0 <= n < 1 microsecond.

        Returns
        -------
        Series

        Examples
        --------
        >>> import cudf
        >>> s = cudf.Series([12231312123, 1231231231, 1123236768712, 2135656,
        ...     3244334234], dtype='timedelta64[ns]')
        >>> s
        0    00:00:12.231312123
        1    00:00:01.231231231
        2    00:18:43.236768712
        3    00:00:00.002135656
        4    00:00:03.244334234
        dtype: timedelta64[ns]
        >>> s.dt.nanoseconds
        0    123
        1    231
        2    712
        3    656
        4    234
        dtype: int64
        """
        return self._get_td_field("nanoseconds")

    @property
    def components(self):
        """
        Return a Dataframe of the components of the Timedeltas.

        Returns
        -------
        DataFrame

        Examples
        --------
        >>> s = cudf.Series([12231312123, 1231231231, 1123236768712, 2135656, 3244334234], dtype='timedelta64[ms]')
        >>> s
        0      141 days 13:35:12.123
        1       14 days 06:00:31.231
        2    13000 days 10:12:48.712
        3        0 days 00:35:35.656
        4       37 days 13:12:14.234
        dtype: timedelta64[ms]
        >>> s.dt.components
            days  hours  minutes  seconds  milliseconds  microseconds  nanoseconds
        0    141     13       35       12           123             0            0
        1     14      6        0       31           231             0            0
        2  13000     10       12       48           712             0            0
        3      0      0       35       35           656             0            0
        4     37     13       12       14           234             0            0
        """  # noqa: E501
        return self.series._column.components(index=self.series._index)

    def _get_td_field(self, field):
        out_column = getattr(self.series._column, field)
        return Series(
            data=out_column, index=self.series._index, name=self.series.name
        )


def _align_indices(series_list, how="outer", allow_non_unique=False):
    """
    Internal util to align the indices of a list of Series objects

    series_list : list of Series objects
    how : {"outer", "inner"}
        If "outer", the values of the resulting index are the
        unique values of the index obtained by concatenating
        the indices of all the series.
        If "inner", the values of the resulting index are
        the values common to the indices of all series.
    allow_non_unique : bool
        Whether or not to allow non-unique valued indices in the input
        series.
    """
    if len(series_list) <= 1:
        return series_list

    # check if all indices are the same
    head = series_list[0].index

    all_index_equal = True
    for sr in series_list[1:]:
        if not sr.index.equals(head):
            all_index_equal = False
            break

    # check if all names are the same
    all_names_equal = True
    for sr in series_list[1:]:
        if not sr.index.names == head.names:
            all_names_equal = False
    new_index_names = [None] * head.nlevels
    if all_names_equal:
        new_index_names = head.names

    if all_index_equal:
        return series_list

    if how == "outer":
        combined_index = cudf.core.reshape.concat(
            [sr.index for sr in series_list]
        ).unique()
        combined_index.names = new_index_names
    else:
        combined_index = series_list[0].index
        for sr in series_list[1:]:
            combined_index = (
                cudf.DataFrame(index=sr.index).join(
                    cudf.DataFrame(index=combined_index),
                    sort=True,
                    how="inner",
                )
            ).index
        combined_index.names = new_index_names

    # align all Series to the combined index
    result = [
        sr._align_to_index(
            combined_index, how=how, allow_non_unique=allow_non_unique
        )
        for sr in series_list
    ]

    return result


def isclose(a, b, rtol=1e-05, atol=1e-08, equal_nan=False):
    """Returns a boolean array where two arrays are equal within a tolerance.

    Two values in ``a`` and ``b`` are  considiered equal when the following
    equation is satisfied.

    .. math::
       |a - b| \\le \\mathrm{atol} + \\mathrm{rtol} |b|

    Parameters
    ----------
    a : list-like, array-like or cudf.Series
        Input sequence to compare.
    b : list-like, array-like or cudf.Series
        Input sequence to compare.
    rtol : float
        The relative tolerance.
    atol : float
        The absolute tolerance.
    equal_nan : bool
        If ``True``, null's in ``a`` will be considered equal
        to null's in ``b``.

    Returns
    -------
    Series

    See Also
    --------
    np.isclose : Returns a boolean array where two arrays are element-wise
        equal within a tolerance.

    Examples
    --------
    >>> import cudf
    >>> s1 = cudf.Series([1.9876543,   2.9876654,   3.9876543, None, 9.9, 1.0])
    >>> s2 = cudf.Series([1.987654321, 2.987654321, 3.987654321, None, 19.9,
    ... None])
    >>> s1
    0    1.9876543
    1    2.9876654
    2    3.9876543
    3         <NA>
    4          9.9
    5          1.0
    dtype: float64
    >>> s2
    0    1.987654321
    1    2.987654321
    2    3.987654321
    3           <NA>
    4           19.9
    5           <NA>
    dtype: float64
    >>> cudf.isclose(s1, s2)
    0     True
    1     True
    2     True
    3    False
    4    False
    5    False
    dtype: bool
    >>> cudf.isclose(s1, s2, equal_nan=True)
    0     True
    1     True
    2     True
    3     True
    4    False
    5    False
    dtype: bool
    >>> cudf.isclose(s1, s2, equal_nan=False)
    0     True
    1     True
    2     True
    3    False
    4    False
    5    False
    dtype: bool
    """

    if not can_convert_to_column(a):
        raise TypeError(
            f"Parameter `a` is expected to be a "
            f"list-like or Series object, found:{type(a)}"
        )
    if not can_convert_to_column(b):
        raise TypeError(
            f"Parameter `b` is expected to be a "
            f"list-like or Series object, found:{type(a)}"
        )

    if isinstance(a, pd.Series):
        a = Series.from_pandas(a)
    if isinstance(b, pd.Series):
        b = Series.from_pandas(b)

    index = None

    if isinstance(a, cudf.Series) and isinstance(b, cudf.Series):
        b = b.reindex(a.index)
        index = as_index(a.index)

    a_col = column.as_column(a)
    a_array = cupy.asarray(a_col.data_array_view)

    b_col = column.as_column(b)
    b_array = cupy.asarray(b_col.data_array_view)

    result = cupy.isclose(
        a=a_array, b=b_array, rtol=rtol, atol=atol, equal_nan=equal_nan
    )
    result_col = column.as_column(result)

    if a_col.null_count and b_col.null_count:
        a_nulls = a_col.isnull()
        b_nulls = b_col.isnull()
        null_values = a_nulls | b_nulls

        if equal_nan is True:
            equal_nulls = a_nulls & b_nulls

        del a_nulls, b_nulls
    elif a_col.null_count:
        null_values = a_col.isnull()
    elif b_col.null_count:
        null_values = b_col.isnull()
    else:
        return Series(result_col, index=index)

    result_col[null_values] = False
    if equal_nan is True and a_col.null_count and b_col.null_count:
        result_col[equal_nulls] = True

    return Series(result_col, index=index)<|MERGE_RESOLUTION|>--- conflicted
+++ resolved
@@ -4620,73 +4620,6 @@
     def ceil(self, freq):
         """
         Perform ceil operation on the data to the specified freq.
-<<<<<<< HEAD
-
-        Parameters
-        ----------
-        freq : str
-            One of ["D", "H", "T", "S", "L", "U", "N"]
-            Must be a fixed frequency like 'S' (second) not 'ME' (month end).
-            See `frequency aliases <https://pandas.pydata.org/docs/\
-                user_guide/timeseries.html#timeseries-offset-aliases>`_
-            for more details on these aliases.
-
-        Returns
-        -------
-        Series
-            Series with all timestamps rounded up to the specified frequency.
-            The index is preserved.
-
-        Examples
-        --------
-        >>> import cudf
-        >>> t = cudf.Series(["2001-01-01 00:04:45", "2001-01-01 00:04:58",
-        ... "2001-01-01 00:05:04"], dtype="datetime64[ns]")
-        >>> t.dt.ceil("T")
-        0   2001-01-01 00:05:00
-        1   2001-01-01 00:05:00
-        2   2001-01-01 00:06:00
-        dtype: datetime64[ns]
-        """
-        out_column = self.series._column.ceil(freq)
-
-        return Series(
-            data=out_column, index=self.series._index, name=self.series.name
-        )
-
-    def floor(self, freq):
-        """
-        Perform floor operation on the data to the specified freq.
-
-        Parameters
-        ----------
-        freq : str
-            One of ["D", "H", "T", "S", "L", "U", "N"]
-            Must be a fixed frequency like 'S' (second) not 'ME' (month end).
-            See `frequency aliases <https://pandas.pydata.org/docs/\
-                user_guide/timeseries.html#timeseries-offset-aliases>`_
-            for more details on these aliases.
-
-        Returns
-        -------
-        Series
-            Series with all timestamps rounded up to the specified frequency.
-            The index is preserved.
-
-        Examples
-        --------
-        >>> import cudf
-        >>> t = cudf.Series(["2001-01-01 00:04:45", "2001-01-01 00:04:58",
-        ... "2001-01-01 00:05:04"], dtype="datetime64[ns]")
-        >>> t.dt.floor("T")
-        0   2001-01-01 00:04:00
-        1   2001-01-01 00:04:00
-        2   2001-01-01 00:05:00
-        dtype: datetime64[ns]
-        """
-        out_column = self.series._column.floor(freq)
-=======
->>>>>>> 23819af2
 
         Parameters
         ----------
