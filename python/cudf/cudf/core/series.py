--- conflicted
+++ resolved
@@ -1944,17 +1944,12 @@
         """
         if axis != 0:
             raise NotImplementedError("Only axis=0 supported at this time.")
-        return self._binaryop(other, "truediv", fill_value)
-
-<<<<<<< HEAD
-    def __truediv__(self, other):
+
         if is_decimal_dtype(self.dtype):
-            return self._binaryop(other, "div")
+            return self._binaryop(other, "div", fill_value)
         else:
-            return self._binaryop(other, "truediv")
-
-=======
->>>>>>> 22075772
+            return self._binaryop(other, "truediv", fill_value)
+
     def rtruediv(self, other, fill_value=None, axis=0):
         """Floating division of series and other, element-wise
         (binary operator rtruediv).
@@ -1998,59 +1993,12 @@
         """
         if axis != 0:
             raise NotImplementedError("Only axis=0 supported at this time.")
-        return self._binaryop(other, "truediv", fill_value, True)
-
-<<<<<<< HEAD
-    def __rtruediv__(self, other):
+
         if is_decimal_dtype(self.dtype):
-            return self._binaryop(other, "div", reflect=True)
+            return self._binaryop(other, "div", fill_value, True)
         else:
-            return self._binaryop(other, "truediv", reflect=True)
-
-    __div__ = __truediv__
-
-    def _bitwise_binop(self, other, op):
-        if (
-            np.issubdtype(self.dtype, np.bool_)
-            or np.issubdtype(self.dtype, np.integer)
-        ) and (
-            np.issubdtype(other.dtype, np.bool_)
-            or np.issubdtype(other.dtype, np.integer)
-        ):
-            # TODO: This doesn't work on Series (op) DataFrame
-            # because dataframe doesn't have dtype
-            ser = self._binaryop(other, op)
-            if np.issubdtype(self.dtype, np.bool_) or np.issubdtype(
-                other.dtype, np.bool_
-            ):
-                ser = ser.astype(np.bool_)
-            return ser
-        else:
-            raise TypeError(
-                f"Operation 'bitwise {op}' not supported between "
-                f"{self.dtype.type.__name__} and {other.dtype.type.__name__}"
-            )
-
-    def __and__(self, other):
-        """Performs vectorized bitwise and (&) on corresponding elements of two
-        series.
-        """
-        return self._bitwise_binop(other, "and")
-
-    def __or__(self, other):
-        """Performs vectorized bitwise or (|) on corresponding elements of two
-        series.
-        """
-        return self._bitwise_binop(other, "or")
-
-    def __xor__(self, other):
-        """Performs vectorized bitwise xor (^) on corresponding elements of two
-        series.
-        """
-        return self._bitwise_binop(other, "xor")
-
-=======
->>>>>>> 22075772
+            return self._binaryop(other, "truediv", fill_value, True)
+
     def logical_and(self, other):
         return self._binaryop(other, "l_and").astype(np.bool_)
 
