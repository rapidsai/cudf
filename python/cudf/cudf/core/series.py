--- conflicted
+++ resolved
@@ -33,10 +33,7 @@
     is_dict_like,
     is_dtype_equal,
     is_integer,
-<<<<<<< HEAD
-=======
     is_integer_dtype,
->>>>>>> 4f474801
     is_interval_dtype,
     is_list_dtype,
     is_list_like,
