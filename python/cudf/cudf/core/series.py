--- conflicted
+++ resolved
@@ -1477,15 +1477,6 @@
 
     @property
     @_performance_tracking
-<<<<<<< HEAD
-    def dtype(self):
-        """The dtype of the Series."""
-        return self._column.dtype
-
-    @property
-    @_performance_tracking
-=======
->>>>>>> b260f08f
     def dtypes(self):
         """The dtype of the Series.
 
