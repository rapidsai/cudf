--- conflicted
+++ resolved
@@ -61,8 +61,6 @@
     def __reduce__(self):
         return self.__class__, (self.to_host_array(),)
 
-<<<<<<< HEAD
-=======
     def __len__(self):
         return self.size
 
@@ -70,30 +68,21 @@
     def nbytes(self):
         return self.size
 
->>>>>>> 51f7f4aa
     @property
     def __cuda_array_interface__(self):
         intf = {
             "data": (self.ptr, False),
             "shape": (self.size,),
             "strides": (1,),
-<<<<<<< HEAD
-            "typestr": "|i1",
-=======
             "typestr": "|u1",
->>>>>>> 51f7f4aa
             "version": 0,
         }
         return intf
 
     def to_host_array(self):
-<<<<<<< HEAD
-        return cp.asnumpy(cp.asarray(self))
-=======
         data = np.empty((self.size,), "i1")
         rmm._lib.device_buffer.copy_ptr_to_host(self.ptr, data.view("u1"))
         return data
->>>>>>> 51f7f4aa
 
     def _init_from_array_like(self, data):
         if hasattr(data, "__cuda_array_interface__"):
