--- conflicted
+++ resolved
@@ -227,33 +227,11 @@
         return self._size
 
     @property
-<<<<<<< HEAD
-    def ptr(self) -> int:
-        """Device pointer to the start of the buffer."""
-        return self._ptr
-
-    @property
-    def mutable_ptr(self) -> int:
-        """Device pointer to the start of the buffer."""
-        return self._ptr
-
-    @property
-=======
->>>>>>> f7d434d6
     def owner(self) -> Any:
         """Object owning the memory of the buffer."""
         return self._owner
 
     @property
-<<<<<<< HEAD
-    def __cuda_array_interface__(self) -> dict:
-        """Implementation for the CUDA Array Interface."""
-        return self._get_cuda_array_interface(readonly=False)
-
-    def _get_cuda_array_interface(self, readonly=False):
-        return {
-            "data": (self.ptr, readonly),
-=======
     def __cuda_array_interface__(self) -> Mapping:
         """Implementation of the CUDA Array Interface."""
         return self._get_cuda_array_interface(readonly=False)
@@ -278,7 +256,6 @@
                 self.get_ptr(mode="read" if readonly else "write"),
                 readonly,
             ),
->>>>>>> f7d434d6
             "shape": (self.size,),
             "strides": None,
             "typestr": "|u1",
@@ -286,20 +263,12 @@
         }
 
     @property
-<<<<<<< HEAD
-    def _get_readonly_proxy_obj(self) -> dict:
-=======
     def _readonly_proxy_cai_obj(self):
->>>>>>> f7d434d6
         """
         Returns a proxy object with a read-only CUDA Array Interface.
         """
         return cuda_array_interface_wrapper(
-<<<<<<< HEAD
-            ptr=self.ptr,
-=======
             ptr=self.get_ptr(mode="read"),
->>>>>>> f7d434d6
             size=self.size,
             owner=self,
             readonly=True,
@@ -307,8 +276,6 @@
             version=0,
         )
 
-<<<<<<< HEAD
-=======
     def get_ptr(self, *, mode) -> int:
         """Device pointer to the start of the buffer.
 
@@ -329,7 +296,6 @@
         """
         return self._ptr
 
->>>>>>> f7d434d6
     def memoryview(self) -> memoryview:
         """Read-only access to the buffer through host memory."""
         host_buf = host_memory_allocation(self.size)
