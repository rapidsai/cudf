# Copyright (c) 2021-2024, NVIDIA CORPORATION.
"""Base class for Frame types that only have a single column."""

from __future__ import annotations

from typing import TYPE_CHECKING, Any

from typing_extensions import Self

import cudf
from cudf.api.extensions import no_default
from cudf.api.types import (
    _is_scalar_or_zero_d_array,
    is_integer,
    is_numeric_dtype,
)
from cudf.core.column import ColumnBase, as_column
from cudf.core.column_accessor import ColumnAccessor
from cudf.core.frame import Frame
from cudf.utils.performance_tracking import _performance_tracking
from cudf.utils.utils import NotIterable

if TYPE_CHECKING:
    from collections.abc import Hashable

    import cupy
    import numpy
    import pyarrow as pa

    from cudf._typing import NotImplementedType, ScalarLike


class SingleColumnFrame(Frame, NotIterable):
    """A one-dimensional frame.

    Frames with only a single column (Index or Series)
    share certain logic that is encoded in this class.
    """

    _SUPPORT_AXIS_LOOKUP = {
        0: 0,
        "index": 0,
    }

    @_performance_tracking
    def _reduce(
        self,
        op,
        axis=no_default,
        numeric_only=False,
        **kwargs,
    ):
        if axis not in (None, 0, no_default):
            raise NotImplementedError("axis parameter is not implemented yet")

        if numeric_only and not is_numeric_dtype(self.dtype):
            raise TypeError(
                f"Series.{op} does not allow numeric_only={numeric_only} "
                "with non-numeric dtypes."
            )
        try:
            return getattr(self._column, op)(**kwargs)
        except AttributeError:
            raise TypeError(f"cannot perform {op} with type {self.dtype}")

    @_performance_tracking
    def _scan(self, op, axis=None, *args, **kwargs):
        if axis not in (None, 0):
            raise NotImplementedError("axis parameter is not implemented yet")

        return super()._scan(op, axis=axis, *args, **kwargs)

    @property  # type: ignore
    @_performance_tracking
    def name(self):
        """Get the name of this object."""
        return next(iter(self._column_names))

    @name.setter  # type: ignore
    @_performance_tracking
    def name(self, value):
        self._data[value] = self._data.pop(self.name)

    @property  # type: ignore
    @_performance_tracking
    def ndim(self) -> int:  # noqa: D401
        """Number of dimensions of the underlying data, by definition 1."""
        return 1

    @property  # type: ignore
    @_performance_tracking
    def shape(self) -> tuple[int]:
        """Get a tuple representing the dimensionality of the Index."""
        return (len(self),)

    @property  # type: ignore
    @_performance_tracking
    def _num_columns(self) -> int:
        return 1

    @property  # type: ignore
    @_performance_tracking
    def _column(self) -> ColumnBase:
        return next(iter(self._columns))

    @property  # type: ignore
    @_performance_tracking
    def values(self) -> cupy.ndarray:  # noqa: D102
        return self._column.values

    @property  # type: ignore
    @_performance_tracking
    def values_host(self) -> numpy.ndarray:  # noqa: D102
        return self._column.values_host

    @classmethod
    @_performance_tracking
    def _from_column(
        cls, column: ColumnBase, *, name: Hashable = None
    ) -> Self:
        """Constructor for a single Column."""
        ca = ColumnAccessor({name: column}, verify=False)
        return cls._from_data(ca)

<<<<<<< HEAD
        Raises
        ------
        TypeError for invalid input type.

        Returns
        -------
        SingleColumnFrame

        Examples
        --------
        >>> import cudf
        >>> import pyarrow as pa
        >>> cudf.Index.from_arrow(pa.array(["a", "b", None]))
        Index(['a', 'b', None], dtype='object')
        >>> cudf.Series.from_arrow(pa.array(["a", "b", None]))
        0       a
        1       b
        2    <NA>
        dtype: object
        """
=======
    @classmethod
    @_performance_tracking
    def from_arrow(cls, array) -> Self:
>>>>>>> 6912246e
        raise NotImplementedError

    @_performance_tracking
    def to_arrow(self) -> pa.Array:
        """
        Convert to a PyArrow Array.

        Returns
        -------
        PyArrow Array

        Examples
        --------
        >>> import cudf
        >>> sr = cudf.Series(["a", "b", None])
        >>> sr.to_arrow()
        <pyarrow.lib.StringArray object at 0x7f796b0e7600>
        [
          "a",
          "b",
          null
        ]
        >>> ind = cudf.Index(["a", "b", None])
        >>> ind.to_arrow()
        <pyarrow.lib.StringArray object at 0x7f796b0e7750>
        [
          "a",
          "b",
          null
        ]
        """
        return self._column.to_arrow()

    @property  # type: ignore
    @_performance_tracking
    def is_unique(self) -> bool:
        """Return boolean if values in the object are unique.

        Returns
        -------
        bool
        """
        return self._column.is_unique

    @property  # type: ignore
    @_performance_tracking
    def is_monotonic_increasing(self) -> bool:
        """Return boolean if values in the object are monotonically increasing.

        Returns
        -------
        bool
        """
        return self._column.is_monotonic_increasing

    @property  # type: ignore
    @_performance_tracking
    def is_monotonic_decreasing(self) -> bool:
        """Return boolean if values in the object are monotonically decreasing.

        Returns
        -------
        bool
        """
        return self._column.is_monotonic_decreasing

    @property  # type: ignore
    @_performance_tracking
    def __cuda_array_interface__(self):
        # While the parent column class has a `__cuda_array_interface__` method
        # defined, it is not implemented for all column types. When it is not
        # implemented, though, at the Frame level we really want to throw an
        # AttributeError.
        try:
            return self._column.__cuda_array_interface__
        except NotImplementedError:
            raise AttributeError(
                f"'{type(self).__name__}' object has no attribute "
                "'__cuda_array_interface__'"
            )

    @_performance_tracking
    def factorize(
        self, sort: bool = False, use_na_sentinel: bool = True
    ) -> tuple[cupy.ndarray, cudf.Index]:
        """Encode the input values as integer labels.

        Parameters
        ----------
        sort : bool, default True
            Sort uniques and shuffle codes to maintain the relationship.
        use_na_sentinel : bool, default True
            If True, the sentinel -1 will be used for NA values.
            If False, NA values will be encoded as non-negative
            integers and will not drop the NA from the uniques
            of the values.

        Returns
        -------
        (labels, cats) : (cupy.ndarray, cupy.ndarray or Index)
            - *labels* contains the encoded values
            - *cats* contains the categories in order that the N-th
              item corresponds to the (N-1) code.

        Examples
        --------
        >>> import cudf
        >>> s = cudf.Series(['a', 'a', 'c'])
        >>> codes, uniques = s.factorize()
        >>> codes
        array([0, 0, 1], dtype=int8)
        >>> uniques
        Index(['a', 'c'], dtype='object')
        """
        return cudf.core.algorithms.factorize(
            self,
            sort=sort,
            use_na_sentinel=use_na_sentinel,
        )

    @_performance_tracking
    def _make_operands_for_binop(
        self,
        other: Any,
        fill_value: Any = None,
        reflect: bool = False,
    ) -> (
        dict[str | None, tuple[ColumnBase, Any, bool, Any]]
        | NotImplementedType
    ):
        """Generate the dictionary of operands used for a binary operation.

        Parameters
        ----------
        other : SingleColumnFrame
            The second operand.
        fill_value : Any, default None
            The value to replace null values with. If ``None``, nulls are not
            filled before the operation.
        reflect : bool, default False
            If ``True``, swap the order of the operands. See
            https://docs.python.org/3/reference/datamodel.html#object.__ror__
            for more information on when this is necessary.

        Returns
        -------
        Dict[Optional[str], Tuple[ColumnBase, Any, bool, Any]]
            The operands to be passed to _colwise_binop.
        """
        # Get the appropriate name for output operations involving two objects
        # that are Series-like objects. The output shares the lhs's name unless
        # the rhs is a _differently_ named Series-like object.
        if isinstance(
            other, SingleColumnFrame
        ) and not cudf.utils.utils._is_same_name(self.name, other.name):
            result_name = None
        else:
            result_name = self.name

        if isinstance(other, SingleColumnFrame):
            other = other._column
        elif not _is_scalar_or_zero_d_array(other):
            if not hasattr(
                other, "__cuda_array_interface__"
            ) and not isinstance(other, cudf.RangeIndex):
                return NotImplemented

            # Non-scalar right operands are valid iff they convert to columns.
            try:
                other = as_column(other)
            except Exception:
                return NotImplemented

        return {result_name: (self._column, other, reflect, fill_value)}

    @_performance_tracking
    def nunique(self, dropna: bool = True) -> int:
        """
        Return count of unique values for the column.

        Parameters
        ----------
        dropna : bool, default True
            Don't include NaN in the counts.

        Returns
        -------
        int
            Number of unique values in the column.
        """
        return self._column.distinct_count(dropna=dropna)

    def _get_elements_from_column(self, arg) -> ScalarLike | ColumnBase:
        # A generic method for getting elements from a column that supports a
        # wide range of different inputs. This method should only used where
        # _absolutely_ necessary, since in almost all cases a more specific
        # method can be used e.g. element_indexing or slice.
        if _is_scalar_or_zero_d_array(arg):
            if not is_integer(arg):
                raise ValueError(
                    "Can only select elements with an integer, "
                    f"not a {type(arg).__name__}"
                )
            return self._column.element_indexing(int(arg))
        elif isinstance(arg, slice):
            start, stop, stride = arg.indices(len(self))
            return self._column.slice(start, stop, stride)
        else:
            arg = as_column(arg)
            if len(arg) == 0:
                arg = cudf.core.column.column_empty(0, dtype="int32")
            if arg.dtype.kind in "iu":
                return self._column.take(arg)
            if arg.dtype.kind == "b":
                if (bn := len(arg)) != (n := len(self)):
                    raise IndexError(
                        f"Boolean mask has wrong length: {bn} not {n}"
                    )
                return self._column.apply_boolean_mask(arg)
            raise NotImplementedError(f"Unknown indexer {type(arg)}")

    @_performance_tracking
    def where(self, cond, other=None, inplace=False):
        from cudf.core._internals.where import (
            _check_and_cast_columns_with_other,
            _make_categorical_like,
        )

        if isinstance(other, cudf.DataFrame):
            raise NotImplementedError(
                "cannot align with a higher dimensional Frame"
            )
        cond = as_column(cond)
        if len(cond) != len(self):
            raise ValueError(
                """Array conditional must be same shape as self"""
            )

        if not cudf.api.types.is_scalar(other):
            other = cudf.core.column.as_column(other)

        self_column = self._column
        input_col, other = _check_and_cast_columns_with_other(
            source_col=self_column, other=other, inplace=inplace
        )

        result = cudf._lib.copying.copy_if_else(input_col, other, cond)

        return _make_categorical_like(result, self_column)

    @_performance_tracking
    def transpose(self):
        """Return the transpose, which is by definition self."""
        return self

    T = property(transpose, doc=transpose.__doc__)<|MERGE_RESOLUTION|>--- conflicted
+++ resolved
@@ -122,7 +122,16 @@
         ca = ColumnAccessor({name: column}, verify=False)
         return cls._from_data(ca)
 
-<<<<<<< HEAD
+    @classmethod
+    @_performance_tracking
+    def from_arrow(cls, array: pa.Array) -> Self:
+        """Create from PyArrow Array/ChunkedArray.
+
+        Parameters
+        ----------
+        array : PyArrow Array/ChunkedArray
+            PyArrow Object which has to be converted.
+
         Raises
         ------
         TypeError for invalid input type.
@@ -143,11 +152,6 @@
         2    <NA>
         dtype: object
         """
-=======
-    @classmethod
-    @_performance_tracking
-    def from_arrow(cls, array) -> Self:
->>>>>>> 6912246e
         raise NotImplementedError
 
     @_performance_tracking
