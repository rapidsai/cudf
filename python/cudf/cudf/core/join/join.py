--- conflicted
+++ resolved
@@ -246,14 +246,9 @@
             cudf.core.column.as_column(range(n), dtype=size_type_dtype).take(
                 map_, nullify=null, check_bounds=False
             )
-<<<<<<< HEAD
             for map_, n, null in zip(maps, lengths, nullify)
         ]
-        return libcudf.sort.sort_by_key(
-=======
-        )
         return sorting.sort_by_key(
->>>>>>> 1a67646f
             list(maps),
             # If how is right, right map is primary sort key.
             key_order[:: -1 if self.how == "right" else 1],
