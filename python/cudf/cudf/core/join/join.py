# Copyright (c) 2020-2021, NVIDIA CORPORATION.
from __future__ import annotations

import functools
from collections import OrderedDict, namedtuple
from typing import TYPE_CHECKING, Callable, Tuple

import cudf
from cudf import _lib as libcudf
from cudf.core.join._join_helpers import (
    _coerce_to_list,
    _coerce_to_tuple,
    _frame_select_by_indexers,
    _Indexer,
    _match_join_keys,
)

if TYPE_CHECKING:
    from cudf.core.frame import Frame


def merge(
    lhs,
    rhs,
    *,
    on,
    left_on,
    right_on,
    left_index,
    right_index,
    how,
    sort,
    method,
    indicator,
    suffixes,
):
    if how in {"leftsemi", "leftanti"}:
        merge_cls = MergeSemi
    else:
        merge_cls = Merge
    mergeobj = merge_cls(
        lhs,
        rhs,
        on=on,
        left_on=left_on,
        right_on=right_on,
        left_index=left_index,
        right_index=right_index,
        how=how,
        sort=sort,
        method=method,
        indicator=indicator,
        suffixes=suffixes,
    )
    return mergeobj.perform_merge()


_JoinKeys = namedtuple("JoinKeys", ["left", "right"])


class Merge(object):
    # A namedtuple of indexers representing the left and right keys
    _keys: _JoinKeys

    # The joiner function must have the following signature:
    #
    #     def joiner(
    #         lhs: Frame,
    #         rhs: Frame
    #     ) -> Tuple[Optional[Column], Optional[Column]]:
    #          ...
    #
    # where `lhs` and `rhs` are Frames composed of the left and right
    # join key. The `joiner` returns a tuple of two Columns
    # representing the rows to gather from the left- and right- side
    # tables respectively.
    _joiner: Callable

    def __init__(
        self,
        lhs,
        rhs,
        *,
        on,
        left_on,
        right_on,
        left_index,
        right_index,
        how,
        sort,
        method,
        indicator,
        suffixes,
    ):
        """
        Manage the merging of two Frames.

        Parameters
        ----------
        lhs : Series or DataFrame
            The left operand of the merge
        rhs : Series or DataFrame
            The right operand of the merge
        on : string or list like
            A set of key columns in the left and right operands
            elements must be common to both frames
        left_on : string or list like
            A set of key columns in the left operand. Must be
            specified with right_on or right_index concurrently
        right_on : string or list like
            A set of key columns in the right operand. Must be
            specified with left_on or left_index concurrently
        left_index : bool
            Boolean flag indicating the left index column or columns
            are to be used as join keys in order.
        right_index : bool
            Boolean flag indicating the right index column or coumns
            are to be used as join keys in order.
        how : string
            The type of join. Possible values are
            'inner', 'outer', 'left', 'leftsemi' and 'leftanti'
        sort : bool
            Boolean flag indicating if the output Frame is to be
            sorted on the output's join keys, in left to right order.
        suffixes : list like
            Left and right suffixes specified together, unpacked into lsuffix
            and rsuffix.
        """
        self._validate_merge_params(
            lhs,
            rhs,
            on=on,
            left_on=left_on,
            right_on=right_on,
            left_index=left_index,
            right_index=right_index,
            how=how,
            suffixes=suffixes,
        )
        self._joiner = functools.partial(libcudf.join.join, how=how)

        self.lhs = lhs
        self.rhs = rhs
        self.on = on
        self.left_on = left_on
        self.right_on = right_on
        self.left_index = left_index
        self.right_index = right_index
        self.how = how
        self.sort = sort
        if suffixes:
            self.lsuffix, self.rsuffix = suffixes
        self._compute_join_keys()

    @property
    def _out_class(self):
        # type of the result
        out_class = cudf.DataFrame

        if isinstance(self.lhs, cudf.MultiIndex) or isinstance(
            self.rhs, cudf.MultiIndex
        ):
            out_class = cudf.MultiIndex
        elif isinstance(self.lhs, cudf.Index):
            out_class = self.lhs.__class__
        return out_class

    def perform_merge(self) -> Frame:
        lhs, rhs = self._match_key_dtypes(self.lhs, self.rhs)

        left_table = _frame_select_by_indexers(lhs, self._keys.left)
        right_table = _frame_select_by_indexers(rhs, self._keys.right)

        left_rows, right_rows = self._joiner(
            left_table, right_table, how=self.how,
        )
        lhs, rhs = self._restore_categorical_keys(lhs, rhs)

        left_result = cudf.core.frame.Frame()
        right_result = cudf.core.frame.Frame()

        if left_rows is not None:
            left_result = lhs._gather(left_rows, nullify=True)
        if right_rows is not None:
            right_result = rhs._gather(right_rows, nullify=True)

        result = self._merge_results(left_result, right_result)

        if self.sort:
            result = self._sort_result(result)
        return result

    def _compute_join_keys(self):
        # Computes self._keys
        if (
            self.left_index
            or self.right_index
            or self.left_on
            or self.right_on
        ):
            left_keys = []
            right_keys = []
            if self.left_index:
                left_keys.extend(
                    [
                        _Indexer(name=on, index=True)
                        for on in self.lhs.index.names
                    ]
                )
            if self.left_on:
                # TODO: require left_on or left_index to be specified
                left_keys.extend(
                    [
                        _Indexer(name=on, column=True)
                        for on in _coerce_to_tuple(self.left_on)
                    ]
                )
            if self.right_index:
                right_keys.extend(
                    [
                        _Indexer(name=on, index=True)
                        for on in self.rhs.index.names
                    ]
                )
            if self.right_on:
                # TODO: require right_on or right_index to be specified
                right_keys.extend(
                    [
                        _Indexer(name=on, column=True)
                        for on in _coerce_to_tuple(self.right_on)
                    ]
                )
        else:
            # Use `on` if provided. Otherwise,
            # implicitly use identically named columns as the key columns:
            on_names = (
                _coerce_to_tuple(self.on)
                if self.on is not None
                else set(self.lhs._data) & set(self.rhs._data)
            )
            left_keys = [_Indexer(name=on, column=True) for on in on_names]
            right_keys = [_Indexer(name=on, column=True) for on in on_names]
<<<<<<< HEAD

        if len(left_keys) != len(right_keys):
            raise ValueError(
                "Merge operands must have same number of join key columns"
            )

        self._keys = _JoinKeys(left=left_keys, right=right_keys)

    def _merge_results(self, left_result: Frame, right_result: Frame) -> Frame:
        # Merge the Frames `left_result` and `right_result` into a single
        # `Frame`, suffixing column names if necessary.

        # If two key columns have the same name, a single output column appears
        # in the result. For all other join types, the key column from the rhs
        # is simply dropped. For outer joins, the two key columns are combined
        # by filling nulls in the left key column with corresponding values
        # from the right key column:
        if self.how == "outer":
            for lkey, rkey in zip(*self._keys):
                if lkey.name == rkey.name:
                    # fill nulls in lhs from values in the rhs
                    lkey.set(
                        left_result,
                        lkey.get(left_result).fillna(rkey.get(right_result)),
                    )

        # Compute the result column names:
        # left_names and right_names will be a mappings of input column names
        # to the corresponding names in the final result.
        left_names = OrderedDict(zip(left_result._data, left_result._data))
        right_names = OrderedDict(zip(right_result._data, right_result._data))

        # For any columns from left_result and right_result that have the same
        # name:
        # - if they are key columns, keep only the left column
        # - if they are not key columns, use suffixes to differentiate them
        #   in the final result
        common_names = set(left_names) & set(right_names)

        if self.on:
            key_columns_with_same_name = self.on
        else:
            key_columns_with_same_name = []
            for lkey, rkey in zip(*self._keys):
                if (lkey.index, rkey.index) == (False, False):
                    if lkey.name == rkey.name:
                        key_columns_with_same_name.append(lkey.name)

        for name in common_names:
            if name not in key_columns_with_same_name:
                left_names[name] = f"{name}{self.lsuffix}"
                right_names[name] = f"{name}{self.rsuffix}"
            else:
                del right_names[name]

        # Assemble the data columns of the result:
        data = left_result._data.__class__()

        for lcol in left_names:
            data[left_names[lcol]] = left_result._data[lcol]
        for rcol in right_names:
            data[right_names[rcol]] = right_result._data[rcol]

        # Index of the result:
        if self.left_index and self.right_index:
            index = left_result._index
        elif self.left_index:
            # left_index and right_on
            index = right_result._index
        elif self.right_index:
            # right_index and left_on
            index = left_result._index
        else:
            index = None

        # Construct result from data and index:
        result = self._out_class._from_data(data=data, index=index)

        return result

=======

        if len(left_keys) != len(right_keys):
            raise ValueError(
                "Merge operands must have same number of join key columns"
            )

        self._keys = _JoinKeys(left=left_keys, right=right_keys)

    def _merge_results(self, left_result: Frame, right_result: Frame) -> Frame:
        # Merge the Frames `left_result` and `right_result` into a single
        # `Frame`, suffixing column names if necessary.

        # If two key columns have the same name, a single output column appears
        # in the result. For all other join types, the key column from the rhs
        # is simply dropped. For outer joins, the two key columns are combined
        # by filling nulls in the left key column with corresponding values
        # from the right key column:
        if self.how == "outer":
            for lkey, rkey in zip(*self._keys):
                if lkey.name == rkey.name:
                    # fill nulls in lhs from values in the rhs
                    lkey.set(
                        left_result,
                        lkey.get(left_result).fillna(rkey.get(right_result)),
                    )

        # Compute the result column names:
        # left_names and right_names will be a mappings of input column names
        # to the corresponding names in the final result.
        left_names = OrderedDict(zip(left_result._data, left_result._data))
        right_names = OrderedDict(zip(right_result._data, right_result._data))

        # For any columns from left_result and right_result that have the same
        # name:
        # - if they are key columns, keep only the left column
        # - if they are not key columns, use suffixes to differentiate them
        #   in the final result
        common_names = set(left_names) & set(right_names)

        if self.on:
            key_columns_with_same_name = self.on
        else:
            key_columns_with_same_name = []
            for lkey, rkey in zip(*self._keys):
                if (lkey.index, rkey.index) == (False, False):
                    if lkey.name == rkey.name:
                        key_columns_with_same_name.append(lkey.name)

        for name in common_names:
            if name not in key_columns_with_same_name:
                left_names[name] = f"{name}{self.lsuffix}"
                right_names[name] = f"{name}{self.rsuffix}"
            else:
                del right_names[name]

        # Assemble the data columns of the result:
        data = left_result._data.__class__()

        for lcol in left_names:
            data.set_by_label(
                left_names[lcol], left_result._data[lcol], validate=False
            )
        for rcol in right_names:
            data.set_by_label(
                right_names[rcol], right_result._data[rcol], validate=False
            )

        # Index of the result:
        if self.left_index and self.right_index:
            index = left_result._index
        elif self.left_index:
            # left_index and right_on
            index = right_result._index
        elif self.right_index:
            # right_index and left_on
            index = left_result._index
        else:
            index = None

        # Construct result from data and index:
        result = self._out_class._from_data(data=data, index=index)

        return result

>>>>>>> f2036eb3
    def _sort_result(self, result: Frame) -> Frame:
        # Pandas sorts on the key columns in the
        # same order as given in 'on'. If the indices are used as
        # keys, the index will be sorted. If one index is specified,
        # the key columns on the other side will be used to sort.
        if self.on:
            if isinstance(result, cudf.Index):
                sort_order = result._get_sorted_inds()
            else:
                sort_order = result._get_sorted_inds(_coerce_to_list(self.on))
            return result._gather(sort_order, keep_index=False)
        by = []
        if self.left_index and self.right_index:
            if result._index is not None:
                by.extend(result._index._data.columns)
        if self.left_on:
            by.extend(
                [result._data[col] for col in _coerce_to_list(self.left_on)]
            )
        if self.right_on:
            by.extend(
                [result._data[col] for col in _coerce_to_list(self.right_on)]
            )
        if by:
            to_sort = cudf.DataFrame._from_columns(by)
            sort_order = to_sort.argsort()
            result = result._gather(sort_order)
        return result

    @staticmethod
    def _validate_merge_params(
        lhs,
        rhs,
        on,
        left_on,
        right_on,
        left_index,
        right_index,
        how,
        suffixes,
    ):
        """
        Error for various invalid combinations of merge input parameters
        """
        # must actually support the requested merge type
        if how not in {"left", "inner", "outer", "leftanti", "leftsemi"}:
            raise NotImplementedError(f"{how} merge not supported yet")

        # Passing 'on' with 'left_on' or 'right_on' is ambiguous
        if on and (left_on or right_on):
            raise ValueError(
                'Can only pass argument "on" OR "left_on" '
                'and "right_on", not a combination of both.'
            )

        # Can't merge on unnamed Series
        if (isinstance(lhs, cudf.Series) and not lhs.name) or (
            isinstance(rhs, cudf.Series) and not rhs.name
        ):
            raise ValueError("Can not merge on unnamed Series")

        # If nothing specified, must have common cols to use implicitly
        same_named_columns = set(lhs._data) & set(rhs._data)
        if (
            not (left_index or right_index)
            and not (left_on or right_on)
            and len(same_named_columns) == 0
        ):
            raise ValueError("No common columns to perform merge on")

        lsuffix, rsuffix = suffixes
        for name in same_named_columns:
            if name == left_on == right_on:
                continue
            elif left_on and right_on:
                if (name in left_on and name in right_on) and (
                    left_on.index(name) == right_on.index(name)
                ):
                    continue
            else:
                if not (lsuffix or rsuffix):
                    raise ValueError(
                        "there are overlapping columns but "
                        "lsuffix and rsuffix are not defined"
                    )

    def _match_key_dtypes(self, lhs: Frame, rhs: Frame) -> Tuple[Frame, Frame]:
        # Match the dtypes of the key columns from lhs and rhs
        out_lhs = lhs.copy(deep=False)
        out_rhs = rhs.copy(deep=False)
        for left_key, right_key in zip(*self._keys):
            lcol, rcol = left_key.get(lhs), right_key.get(rhs)
<<<<<<< HEAD
            dtype = _match_join_keys(lcol, rcol, how=self.how)
            if dtype:
                left_key.set(out_lhs, lcol.astype(dtype))
                right_key.set(out_rhs, rcol.astype(dtype))
=======
            lcol_casted, rcol_casted = _match_join_keys(
                lcol, rcol, how=self.how
            )
            if lcol is not lcol_casted:
                left_key.set(out_lhs, lcol_casted)
            if rcol is not rcol_casted:
                right_key.set(out_rhs, rcol_casted)
>>>>>>> f2036eb3
        return out_lhs, out_rhs

    def _restore_categorical_keys(
        self, lhs: Frame, rhs: Frame
    ) -> Tuple[Frame, Frame]:
        # For inner joins, any categorical keys in `self.lhs` and `self.rhs`
        # were casted to their category type to produce `lhs` and `rhs`.
        # Here, we cast them back.
        out_lhs = lhs.copy(deep=False)
        out_rhs = rhs.copy(deep=False)
        if self.how == "inner":
            for left_key, right_key in zip(*self._keys):
                if isinstance(
                    left_key.get(self.lhs).dtype, cudf.CategoricalDtype
                ) and isinstance(
                    right_key.get(self.rhs).dtype, cudf.CategoricalDtype
                ):
                    left_key.set(
                        out_lhs, left_key.get(out_lhs).astype("category")
                    )
                    right_key.set(
                        out_rhs, right_key.get(out_rhs).astype("category")
                    )
        return out_lhs, out_rhs


class MergeSemi(Merge):
    def __init__(self, *args, **kwargs):
        super().__init__(*args, **kwargs)
        self._joiner = functools.partial(
            libcudf.join.semi_join, how=kwargs["how"]
        )

    def _merge_results(self, lhs: Frame, rhs: Frame) -> Frame:
        # semi-join result includes only lhs columns
        if issubclass(self._out_class, cudf.Index):
            return self._out_class._from_data(lhs._data)
        else:
            return self._out_class._from_data(lhs._data, index=lhs._index)<|MERGE_RESOLUTION|>--- conflicted
+++ resolved
@@ -240,7 +240,6 @@
             )
             left_keys = [_Indexer(name=on, column=True) for on in on_names]
             right_keys = [_Indexer(name=on, column=True) for on in on_names]
-<<<<<<< HEAD
 
         if len(left_keys) != len(right_keys):
             raise ValueError(
@@ -300,9 +299,13 @@
         data = left_result._data.__class__()
 
         for lcol in left_names:
-            data[left_names[lcol]] = left_result._data[lcol]
+            data.set_by_label(
+                left_names[lcol], left_result._data[lcol], validate=False
+            )
         for rcol in right_names:
-            data[right_names[rcol]] = right_result._data[rcol]
+            data.set_by_label(
+                right_names[rcol], right_result._data[rcol], validate=False
+            )
 
         # Index of the result:
         if self.left_index and self.right_index:
@@ -321,92 +324,6 @@
 
         return result
 
-=======
-
-        if len(left_keys) != len(right_keys):
-            raise ValueError(
-                "Merge operands must have same number of join key columns"
-            )
-
-        self._keys = _JoinKeys(left=left_keys, right=right_keys)
-
-    def _merge_results(self, left_result: Frame, right_result: Frame) -> Frame:
-        # Merge the Frames `left_result` and `right_result` into a single
-        # `Frame`, suffixing column names if necessary.
-
-        # If two key columns have the same name, a single output column appears
-        # in the result. For all other join types, the key column from the rhs
-        # is simply dropped. For outer joins, the two key columns are combined
-        # by filling nulls in the left key column with corresponding values
-        # from the right key column:
-        if self.how == "outer":
-            for lkey, rkey in zip(*self._keys):
-                if lkey.name == rkey.name:
-                    # fill nulls in lhs from values in the rhs
-                    lkey.set(
-                        left_result,
-                        lkey.get(left_result).fillna(rkey.get(right_result)),
-                    )
-
-        # Compute the result column names:
-        # left_names and right_names will be a mappings of input column names
-        # to the corresponding names in the final result.
-        left_names = OrderedDict(zip(left_result._data, left_result._data))
-        right_names = OrderedDict(zip(right_result._data, right_result._data))
-
-        # For any columns from left_result and right_result that have the same
-        # name:
-        # - if they are key columns, keep only the left column
-        # - if they are not key columns, use suffixes to differentiate them
-        #   in the final result
-        common_names = set(left_names) & set(right_names)
-
-        if self.on:
-            key_columns_with_same_name = self.on
-        else:
-            key_columns_with_same_name = []
-            for lkey, rkey in zip(*self._keys):
-                if (lkey.index, rkey.index) == (False, False):
-                    if lkey.name == rkey.name:
-                        key_columns_with_same_name.append(lkey.name)
-
-        for name in common_names:
-            if name not in key_columns_with_same_name:
-                left_names[name] = f"{name}{self.lsuffix}"
-                right_names[name] = f"{name}{self.rsuffix}"
-            else:
-                del right_names[name]
-
-        # Assemble the data columns of the result:
-        data = left_result._data.__class__()
-
-        for lcol in left_names:
-            data.set_by_label(
-                left_names[lcol], left_result._data[lcol], validate=False
-            )
-        for rcol in right_names:
-            data.set_by_label(
-                right_names[rcol], right_result._data[rcol], validate=False
-            )
-
-        # Index of the result:
-        if self.left_index and self.right_index:
-            index = left_result._index
-        elif self.left_index:
-            # left_index and right_on
-            index = right_result._index
-        elif self.right_index:
-            # right_index and left_on
-            index = left_result._index
-        else:
-            index = None
-
-        # Construct result from data and index:
-        result = self._out_class._from_data(data=data, index=index)
-
-        return result
-
->>>>>>> f2036eb3
     def _sort_result(self, result: Frame) -> Frame:
         # Pandas sorts on the key columns in the
         # same order as given in 'on'. If the indices are used as
@@ -499,12 +416,6 @@
         out_rhs = rhs.copy(deep=False)
         for left_key, right_key in zip(*self._keys):
             lcol, rcol = left_key.get(lhs), right_key.get(rhs)
-<<<<<<< HEAD
-            dtype = _match_join_keys(lcol, rcol, how=self.how)
-            if dtype:
-                left_key.set(out_lhs, lcol.astype(dtype))
-                right_key.set(out_rhs, rcol.astype(dtype))
-=======
             lcol_casted, rcol_casted = _match_join_keys(
                 lcol, rcol, how=self.how
             )
@@ -512,7 +423,6 @@
                 left_key.set(out_lhs, lcol_casted)
             if rcol is not rcol_casted:
                 right_key.set(out_rhs, rcol_casted)
->>>>>>> f2036eb3
         return out_lhs, out_rhs
 
     def _restore_categorical_keys(
