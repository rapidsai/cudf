--- conflicted
+++ resolved
@@ -2,20 +2,12 @@
 from __future__ import annotations
 
 import functools
-<<<<<<< HEAD
-from collections import OrderedDict, namedtuple
-=======
 from collections import namedtuple
->>>>>>> 599f62d1
 from typing import TYPE_CHECKING, Callable, Tuple
 
 import cudf
 from cudf import _lib as libcudf
 from cudf.core.join._join_helpers import (
-<<<<<<< HEAD
-    _coerce_to_list,
-=======
->>>>>>> 599f62d1
     _coerce_to_tuple,
     _frame_select_by_indexers,
     _Indexer,
@@ -174,31 +166,14 @@
 
     def perform_merge(self) -> Frame:
         lhs, rhs = self._match_key_dtypes(self.lhs, self.rhs)
-<<<<<<< HEAD
 
         left_table = _frame_select_by_indexers(lhs, self._keys.left)
         right_table = _frame_select_by_indexers(rhs, self._keys.right)
 
-=======
-
-        left_table = _frame_select_by_indexers(lhs, self._keys.left)
-        right_table = _frame_select_by_indexers(rhs, self._keys.right)
-
->>>>>>> 599f62d1
         left_rows, right_rows = self._joiner(
             left_table, right_table, how=self.how,
         )
         lhs, rhs = self._restore_categorical_keys(lhs, rhs)
-<<<<<<< HEAD
-
-        left_result = cudf.core.frame.Frame()
-        right_result = cudf.core.frame.Frame()
-
-        if left_rows is not None:
-            left_result = lhs._gather(left_rows, nullify=True)
-        if right_rows is not None:
-            right_result = rhs._gather(right_rows, nullify=True)
-=======
 
         left_result = cudf.core.frame.Frame()
         right_result = cudf.core.frame.Frame()
@@ -212,7 +187,6 @@
             right_result = rhs._gather(
                 right_rows, nullify=True, keep_index=gather_index
             )
->>>>>>> 599f62d1
 
         result = self._merge_results(left_result, right_result)
 
@@ -236,7 +210,6 @@
                         _Indexer(name=on, index=True)
                         for on in self.lhs.index.names
                     ]
-<<<<<<< HEAD
                 )
             if self.left_on:
                 # TODO: require left_on or left_index to be specified
@@ -261,32 +234,6 @@
                         for on in _coerce_to_tuple(self.right_on)
                     ]
                 )
-=======
-                )
-            if self.left_on:
-                # TODO: require left_on or left_index to be specified
-                left_keys.extend(
-                    [
-                        _Indexer(name=on, column=True)
-                        for on in _coerce_to_tuple(self.left_on)
-                    ]
-                )
-            if self.right_index:
-                right_keys.extend(
-                    [
-                        _Indexer(name=on, index=True)
-                        for on in self.rhs.index.names
-                    ]
-                )
-            if self.right_on:
-                # TODO: require right_on or right_index to be specified
-                right_keys.extend(
-                    [
-                        _Indexer(name=on, column=True)
-                        for on in _coerce_to_tuple(self.right_on)
-                    ]
-                )
->>>>>>> 599f62d1
         else:
             # Use `on` if provided. Otherwise,
             # implicitly use identically named columns as the key columns:
@@ -297,83 +244,6 @@
             )
             left_keys = [_Indexer(name=on, column=True) for on in on_names]
             right_keys = [_Indexer(name=on, column=True) for on in on_names]
-<<<<<<< HEAD
-
-        if len(left_keys) != len(right_keys):
-            raise ValueError(
-                "Merge operands must have same number of join key columns"
-            )
-
-        self._keys = _JoinKeys(left=left_keys, right=right_keys)
-
-    def _merge_results(self, left_result: Frame, right_result: Frame) -> Frame:
-        # Merge the Frames `left_result` and `right_result` into a single
-        # `Frame`, suffixing column names if necessary.
-
-        # If two key columns have the same name, a single output column appears
-        # in the result. For all other join types, the key column from the rhs
-        # is simply dropped. For outer joins, the two key columns are combined
-        # by filling nulls in the left key column with corresponding values
-        # from the right key column:
-        if self.how == "outer":
-            for lkey, rkey in zip(*self._keys):
-                if lkey.name == rkey.name:
-                    # fill nulls in lhs from values in the rhs
-                    lkey.set(
-                        left_result,
-                        lkey.get(left_result).fillna(rkey.get(right_result)),
-                    )
-
-        # Compute the result column names:
-        # left_names and right_names will be a mappings of input column names
-        # to the corresponding names in the final result.
-        left_names = OrderedDict(zip(left_result._data, left_result._data))
-        right_names = OrderedDict(zip(right_result._data, right_result._data))
-
-        # For any columns from left_result and right_result that have the same
-        # name:
-        # - if they are key columns, keep only the left column
-        # - if they are not key columns, use suffixes to differentiate them
-        #   in the final result
-        common_names = set(left_names) & set(right_names)
-
-        if self.on:
-            key_columns_with_same_name = self.on
-        else:
-            key_columns_with_same_name = []
-            for lkey, rkey in zip(*self._keys):
-                if (lkey.index, rkey.index) == (False, False):
-                    if lkey.name == rkey.name:
-                        key_columns_with_same_name.append(lkey.name)
-
-        for name in common_names:
-            if name not in key_columns_with_same_name:
-                left_names[name] = f"{name}{self.lsuffix}"
-                right_names[name] = f"{name}{self.rsuffix}"
-            else:
-                del right_names[name]
-
-        # Assemble the data columns of the result:
-        data = left_result._data.__class__()
-
-        for lcol in left_names:
-            data[left_names[lcol]] = left_result._data[lcol]
-        for rcol in right_names:
-            data[right_names[rcol]] = right_result._data[rcol]
-
-        # Index of the result:
-        if self.left_index and self.right_index:
-            index = left_result._index
-        elif self.left_index:
-            # left_index and right_on
-            index = right_result._index
-        elif self.right_index:
-            # right_index and left_on
-            index = left_result._index
-        else:
-            index = None
-
-=======
 
         if len(left_keys) != len(right_keys):
             raise ValueError(
@@ -456,7 +326,6 @@
         else:
             index = None
 
->>>>>>> 599f62d1
         # Construct result from data and index:
         result = self._out_class._from_data(data=data, index=index)
 
@@ -471,16 +340,12 @@
             if isinstance(result, cudf.Index):
                 sort_order = result._get_sorted_inds()
             else:
-<<<<<<< HEAD
-                sort_order = result._get_sorted_inds(_coerce_to_list(self.on))
-=======
                 # need a list instead of a tuple here because
                 # _get_sorted_inds calls down to ColumnAccessor.get_by_label
                 # which handles lists and tuples differently
                 sort_order = result._get_sorted_inds(
                     list(_coerce_to_tuple(self.on))
                 )
->>>>>>> 599f62d1
             return result._gather(sort_order, keep_index=False)
         by = []
         if self.left_index and self.right_index:
@@ -488,19 +353,11 @@
                 by.extend(result._index._data.columns)
         if self.left_on:
             by.extend(
-<<<<<<< HEAD
-                [result._data[col] for col in _coerce_to_list(self.left_on)]
-            )
-        if self.right_on:
-            by.extend(
-                [result._data[col] for col in _coerce_to_list(self.right_on)]
-=======
                 [result._data[col] for col in _coerce_to_tuple(self.left_on)]
             )
         if self.right_on:
             by.extend(
                 [result._data[col] for col in _coerce_to_tuple(self.right_on)]
->>>>>>> 599f62d1
             )
         if by:
             to_sort = cudf.DataFrame._from_columns(by)
@@ -571,12 +428,6 @@
         out_rhs = rhs.copy(deep=False)
         for left_key, right_key in zip(*self._keys):
             lcol, rcol = left_key.get(lhs), right_key.get(rhs)
-<<<<<<< HEAD
-            dtype = _match_join_keys(lcol, rcol, how=self.how)
-            if dtype:
-                left_key.set(out_lhs, lcol.astype(dtype))
-                right_key.set(out_rhs, rcol.astype(dtype))
-=======
             lcol_casted, rcol_casted = _match_join_keys(
                 lcol, rcol, how=self.how
             )
@@ -584,7 +435,6 @@
                 left_key.set(out_lhs, lcol_casted, validate=False)
             if rcol is not rcol_casted:
                 right_key.set(out_rhs, rcol_casted, validate=False)
->>>>>>> 599f62d1
         return out_lhs, out_rhs
 
     def _restore_categorical_keys(
@@ -603,16 +453,6 @@
                     right_key.get(self.rhs).dtype, cudf.CategoricalDtype
                 ):
                     left_key.set(
-<<<<<<< HEAD
-                        out_lhs, left_key.get(out_lhs).astype("category")
-                    )
-                    right_key.set(
-                        out_rhs, right_key.get(out_rhs).astype("category")
-                    )
-        return out_lhs, out_rhs
-
-
-=======
                         out_lhs,
                         left_key.get(out_lhs).astype("category"),
                         validate=False,
@@ -625,7 +465,6 @@
         return out_lhs, out_rhs
 
 
->>>>>>> 599f62d1
 class MergeSemi(Merge):
     def __init__(self, *args, **kwargs):
         super().__init__(*args, **kwargs)
@@ -636,10 +475,6 @@
     def _merge_results(self, lhs: Frame, rhs: Frame) -> Frame:
         # semi-join result includes only lhs columns
         if issubclass(self._out_class, cudf.Index):
-<<<<<<< HEAD
-            return self._out_class._from_data(lhs)
-=======
             return self._out_class._from_data(lhs._data)
->>>>>>> 599f62d1
         else:
             return self._out_class._from_data(lhs._data, index=lhs._index)