# Copyright (c) 2018-2020, NVIDIA CORPORATION.
from __future__ import division, print_function

import inspect
import itertools
import numbers
import pickle
import sys
import warnings
from collections import OrderedDict, defaultdict
from collections.abc import Mapping, Sequence
from types import GeneratorType

import cupy
import numpy as np
import pandas as pd
import pyarrow as pa
from numba import cuda
from pandas._config import get_option
from pandas.api.types import is_dict_like
from pandas.io.formats import console
from pandas.io.formats.printing import pprint_thing

import cudf
from cudf import _lib as libcudf
from cudf._lib.null_mask import MaskState, create_null_mask
from cudf._lib.nvtx import annotate
from cudf.core import column, reshape
from cudf.core.abc import Serializable
from cudf.core.column import as_column, column_empty
from cudf.core.column_accessor import ColumnAccessor
from cudf.core.frame import Frame
from cudf.core.groupby.groupby import DataFrameGroupBy
from cudf.core.index import Index, RangeIndex, as_index
from cudf.core.indexing import _DataFrameIlocIndexer, _DataFrameLocIndexer
from cudf.core.series import Series
from cudf.core.window import Rolling
from cudf.utils import applyutils, docutils, ioutils, queryutils, utils
from cudf.utils.docutils import copy_docstring
from cudf.utils.dtypes import (
    cudf_dtype_from_pydata_dtype,
    is_categorical_dtype,
    is_column_like,
    is_list_dtype,
    is_list_like,
    is_scalar,
    is_string_dtype,
    numeric_normalize_types,
)
from cudf.utils.utils import OrderedColumnDict


def _unique_name(existing_names, suffix="_unique_name"):
    ret = suffix
    i = 1
    while ret in existing_names:
        ret = "%s_%d" % (suffix, i)
        i += 1
    return ret


def _reverse_op(fn):
    return {
        "add": "radd",
        "radd": "add",
        "sub": "rsub",
        "rsub": "sub",
        "mul": "rmul",
        "rmul": "mul",
        "mod": "rmod",
        "rmod": "mod",
        "pow": "rpow",
        "rpow": "pow",
        "floordiv": "rfloordiv",
        "rfloordiv": "floordiv",
        "truediv": "rtruediv",
        "rtruediv": "truediv",
        "__add__": "__radd__",
        "__radd__": "__add__",
        "__sub__": "__rsub__",
        "__rsub__": "__sub__",
        "__mul__": "__rmul__",
        "__rmul__": "__mul__",
        "__mod__": "__rmod__",
        "__rmod__": "__mod__",
        "__pow__": "__rpow__",
        "__rpow__": "__pow__",
        "__floordiv__": "__rfloordiv__",
        "__rfloordiv__": "__floordiv__",
        "__truediv__": "__rtruediv__",
        "__rtruediv__": "__truediv__",
    }[fn]


class DataFrame(Frame, Serializable):

    _internal_names = {"_data", "_index"}

    @annotate("DATAFRAME_INIT", color="blue", domain="cudf_python")
    def __init__(self, data=None, index=None, columns=None, dtype=None):
        """
        A GPU Dataframe object.

        Parameters
        ----------
        data : array-like, Iterable, dict, or DataFrame.
            Dict can contain Series, arrays, constants, or list-like objects.

        index : Index or array-like
            Index to use for resulting frame. Will default to
            RangeIndex if no indexing information part of input data and
            no index provided.

        columns : Index or array-like
            Column labels to use for resulting frame.
            Will default to RangeIndex (0, 1, 2, …, n) if no column
            labels are provided.

        dtype : dtype, default None
            Data type to force. Only a single dtype is allowed.
            If None, infer.

        Examples
        --------

        Build dataframe with ``__setitem__``:

        >>> import cudf
        >>> df = cudf.DataFrame()
        >>> df['key'] = [0, 1, 2, 3, 4]
        >>> df['val'] = [float(i + 10) for i in range(5)]  # insert column
        >>> print(df)
        key   val
        0    0  10.0
        1    1  11.0
        2    2  12.0
        3    3  13.0
        4    4  14.0

        Build DataFrame via dict of columns:

        >>> import cudf
        >>> import numpy as np
        >>> from datetime import datetime, timedelta

        >>> t0 = datetime.strptime('2018-10-07 12:00:00', '%Y-%m-%d %H:%M:%S')
        >>> n = 5
        >>> df = cudf.DataFrame({
        ... 'id': np.arange(n),
        ... 'datetimes': np.array(
        ... [(t0+ timedelta(seconds=x)) for x in range(n)])
        ... })
        >>> df
            id                datetimes
        0    0  2018-10-07T12:00:00.000
        1    1  2018-10-07T12:00:01.000
        2    2  2018-10-07T12:00:02.000
        3    3  2018-10-07T12:00:03.000
        4    4  2018-10-07T12:00:04.000

        Build DataFrame via list of rows as tuples:

        >>> import cudf
        >>> df = cudf.DataFrame([
        ... (5, "cats", "jump", np.nan),
        ... (2, "dogs", "dig", 7.5),
        ... (3, "cows", "moo", -2.1, "occasionally"),
        ... ])
        >>> df
        0     1     2     3             4
        0  5  cats  jump  null          None
        1  2  dogs   dig   7.5          None
        2  3  cows   moo  -2.1  occasionally

        Convert from a Pandas DataFrame:

        >>> import pandas as pd
        >>> import cudf
        >>> pdf = pd.DataFrame({'a': [0, 1, 2, 3],'b': [0.1, 0.2, None, 0.3]})
        >>> df = cudf.from_pandas(pdf)
        >>> df
        a b
        0 0 0.1
        1 1 0.2
        2 2 nan
        3 3 0.3
        """
        super().__init__()

        if isinstance(data, ColumnAccessor):
            self._data = data
            if index is None:
                index = as_index(range(self._data.nrows))
            self._index = as_index(index)
            return None

        if isinstance(data, DataFrame):
            self._data = data._data
            self._index = data._index
            self.columns = data.columns
            return

        if isinstance(data, pd.DataFrame):
            data = self.from_pandas(data)
            self._data = data._data
            self._index = data._index
            self.columns = data.columns
            return

        if data is None:
            if index is None:
                self._index = RangeIndex(0)
            else:
                self._index = as_index(index)
            if columns is not None:
                if isinstance(columns, (Series, cudf.Index)):
                    columns = columns.to_pandas()

                self._data = ColumnAccessor(
                    OrderedDict.fromkeys(
                        columns,
                        column.column_empty(
                            len(self), dtype="object", masked=True
                        ),
                    )
                )
        elif hasattr(data, "__cuda_array_interface__"):
            arr_interface = data.__cuda_array_interface__

            # descr is an optional field of the _cuda_ary_iface_
            if "descr" in arr_interface:
                if len(arr_interface["descr"]) == 1:
                    new_df = self._from_arrays(
                        data, index=index, columns=columns
                    )
                else:
                    new_df = self.from_records(
                        data, index=index, columns=columns
                    )
            else:
                new_df = self._from_arrays(data, index=index, columns=columns)

            self._data = new_df._data
            self._index = new_df._index
            self.columns = new_df.columns
        elif hasattr(data, "__array_interface__"):
            arr_interface = data.__array_interface__
            if len(arr_interface["descr"]) == 1:
                # not record arrays
                new_df = self._from_arrays(data, index=index, columns=columns)
            else:
                new_df = self.from_records(data, index=index, columns=columns)
            self._data = new_df._data
            self._index = new_df._index
            self.columns = new_df.columns
        else:
            if is_list_like(data):
                if len(data) > 0 and is_scalar(data[0]):
                    new_df = self._from_columns(
                        [data], index=index, columns=columns
                    )
                    self._data = new_df._data
                    self._index = new_df._index
                    self.columns = new_df.columns
                elif len(data) > 0 and isinstance(data[0], Series):
                    self._init_from_series_list(
                        data=data, columns=columns, index=index
                    )
                else:
                    self._init_from_list_like(
                        data, index=index, columns=columns
                    )

            else:
                if not is_dict_like(data):
                    raise TypeError("data must be list or dict-like")

                self._init_from_dict_like(data, index=index, columns=columns)

        if dtype:
            self._data = self.astype(dtype)._data

    def _init_from_series_list(self, data, columns, index):
        if index is None:
            # When `index` is `None`, the final index of
            # resulting dataframe will be union of
            # all Series's names.
            final_index = as_index(_get_union_of_series_names(data))
        else:
            # When an `index` is passed, the final index of
            # resulting dataframe will be whatever
            # index passed, but will need
            # shape validations - explained below
            data_length = len(data)
            index_length = len(index)
            if data_length != index_length:
                # If the passed `index` length doesn't match
                # length of Series objects in `data`, we must
                # check if `data` can be duplicated/expanded
                # to match the length of index. For that we
                # check if the length of index is a factor
                # of length of data.
                #
                # 1. If yes, we extend data
                # until length of data is equal to length of index.
                # 2. If no, we throw an error stating the
                # shape of resulting `data` and `index`

                # Simple example
                # >>> import pandas as pd
                # >>> s = pd.Series([1, 2, 3])
                # >>> pd.DataFrame([s], index=['a', 'b'])
                #    0  1  2
                # a  1  2  3
                # b  1  2  3
                # >>> pd.DataFrame([s], index=['a', 'b', 'c'])
                #    0  1  2
                # a  1  2  3
                # b  1  2  3
                # c  1  2  3
                if index_length % data_length == 0:
                    initial_data = data
                    data = []
                    for _ in range(int(index_length / data_length)):
                        data.extend([o for o in initial_data])
                else:
                    raise ValueError(
                        f"Shape of passed values is "
                        f"{(data_length, len(data[0]))}, "
                        f"indices imply {(index_length, len(data[0]))}"
                    )

            final_index = as_index(index)

        series_lengths = list(map(lambda x: len(x), data))
        data = numeric_normalize_types(*data)
        if series_lengths.count(series_lengths[0]) == len(series_lengths):
            # Calculating the final dataframe columns by
            # getting union of all `index` of the Series objects.
            final_columns = _get_union_of_indices([d.index for d in data])

            for idx, series in enumerate(data):
                if not series.index.is_unique:
                    raise ValueError(
                        "Reindexing only valid with uniquely valued Index "
                        "objects"
                    )
                if not series.index.equals(final_columns):
                    series = series.reindex(final_columns)
                self._data[idx] = column.as_column(series._column)

            # Setting `final_columns` to self._index so
            # that the resulting `transpose` will be have
            # columns set to `final_columns`
            self._index = final_columns

            transpose = self.T
        else:
            concat_df = cudf.concat(data, axis=1)

            if concat_df.columns.dtype == "object":
                concat_df.columns = concat_df.columns.astype("str")

            transpose = concat_df.T

        transpose._index = final_index
        self._data = transpose._data
        self._index = transpose._index

        # If `columns` is passed, the result dataframe
        # contain a dataframe with only the
        # specified `columns` in the same order.
        if columns:
            for col_name in columns:
                if col_name not in self._data:
                    self._data[col_name] = column.column_empty(
                        row_count=len(self), dtype=None, masked=True
                    )
            self._data = self._data.select_by_label(columns)

    def _init_from_list_like(self, data, index=None, columns=None):
        if index is None:
            index = RangeIndex(start=0, stop=len(data))
        else:
            index = as_index(index)

        self._index = as_index(index)
        data = list(itertools.zip_longest(*data))

        if columns is not None and len(data) == 0:
            data = [
                cudf.core.column.column_empty(row_count=0, dtype=None)
                for _ in columns
            ]

        for col_name, col in enumerate(data):
            self._data[col_name] = column.as_column(col)

        self.columns = columns

    def _init_from_dict_like(self, data, index=None, columns=None):
        data = data.copy()
        num_rows = 0

        if columns is not None:
            # remove all entries in `data` that are
            # not in `columns`
            keys = [key for key in data.keys() if key in columns]
            data = {key: data[key] for key in keys}
            extra_cols = [col for col in columns if col not in data.keys()]
            if keys:
                # if keys is non-empty,
                # add null columns for all values
                # in `columns` that don't exist in `keys`:
                data.update({key: None for key in extra_cols})
            else:
                # if keys is empty,
                # it means that none of the actual keys in `data`
                # matches with `columns`.
                # Hence only assign `data` with `columns` as keys
                # and their values as empty columns.
                data = {
                    key: cudf.core.column.column_empty(row_count=0, dtype=None)
                    for key in extra_cols
                }

        data, index = self._align_input_series_indices(data, index=index)

        if index is None:
            if data:
                col_name = next(iter(data))
                if is_scalar(data[col_name]):
                    num_rows = num_rows or 1
                else:
                    data[col_name] = column.as_column(data[col_name])
                    num_rows = len(data[col_name])
            self._index = RangeIndex(0, num_rows)
        else:
            self._index = as_index(index)

        if len(data):
            self._data.multiindex = True
            for (i, col_name) in enumerate(data):
                self._data.multiindex = self._data.multiindex and isinstance(
                    col_name, tuple
                )
                self.insert(i, col_name, data[col_name])

        if columns is not None:
            self.columns = columns

    @classmethod
    def _from_table(cls, table, index=None):
        if index is None:
            if table._index is not None:
                index = Index._from_table(table._index)
            else:
                index = RangeIndex(table._num_rows)
        out = cls.__new__(cls)
        out._data = table._data
        out._index = index
        return out

    @staticmethod
    def _align_input_series_indices(data, index):
        data = data.copy()

        input_series = [
            Series(val)
            for val in data.values()
            if isinstance(val, (pd.Series, Series))
        ]

        if input_series:
            if index is not None:
                aligned_input_series = [
                    sr._align_to_index(index, how="right", sort=False)
                    for sr in input_series
                ]

            else:
                aligned_input_series = cudf.core.series._align_indices(
                    input_series
                )
                index = aligned_input_series[0].index

            for name, val in data.items():
                if isinstance(val, (pd.Series, Series)):
                    data[name] = aligned_input_series.pop(0)

        return data, index

    @property
    def _constructor(self):
        return DataFrame

    @property
    def _constructor_sliced(self):
        return Series

    @property
    def _constructor_expanddim(self):
        raise NotImplementedError(
            "_constructor_expanddim not supported for DataFrames!"
        )

    def serialize(self):
        header = {}
        frames = []
        header["type-serialized"] = pickle.dumps(type(self))
        header["index"], index_frames = self._index.serialize()
        header["index_frame_count"] = len(index_frames)
        frames.extend(index_frames)

        # Use the column directly to avoid duplicating the index
        # need to pickle column names to handle numpy integer columns
        header["column_names"] = pickle.dumps(tuple(self._data.names))
        column_header, column_frames = column.serialize_columns(self._columns)
        header["columns"] = column_header
        frames.extend(column_frames)

        return header, frames

    @classmethod
    def deserialize(cls, header, frames):
        # Reconstruct the index
        index_frames = frames[: header["index_frame_count"]]

        idx_typ = pickle.loads(header["index"]["type-serialized"])
        index = idx_typ.deserialize(header["index"], index_frames)

        # Reconstruct the columns
        column_frames = frames[header["index_frame_count"] :]

        column_names = pickle.loads(header["column_names"])
        columns = column.deserialize_columns(header["columns"], column_frames)

        return cls(dict(zip(column_names, columns)), index=index)

    @property
    def dtypes(self):
        """Return the dtypes in this object."""
        return pd.Series(
            [x.dtype for x in self._data.columns], index=self._data.names
        )

    @property
    def shape(self):
        """Returns a tuple representing the dimensionality of the DataFrame.
        """
        return self._num_rows, self._num_columns

    @property
    def ndim(self):
        """Dimension of the data. DataFrame ndim is always 2.
        """
        return 2

    def __dir__(self):
        o = set(dir(type(self)))
        o.update(self.__dict__)
        o.update(
            c for c in self.columns if isinstance(c, str) and c.isidentifier()
        )
        return list(o)

    def __setattr__(self, key, col):

        # if an attribute already exists, set it.
        try:
            object.__getattribute__(self, key)
            object.__setattr__(self, key, col)
            return
        except AttributeError:
            pass

        # if a column already exists, set it.
        if key not in self._internal_names:
            try:
                self[key]  # __getitem__ to verify key exists
                self[key] = col
                return
            except KeyError:
                pass

        object.__setattr__(self, key, col)

    def __getattr__(self, key):
        if key in self._internal_names:
            return object.__getattribute__(self, key)
        else:
            if key in self:
                return self[key]

        raise AttributeError("'DataFrame' object has no attribute %r" % key)

    @annotate("DATAFRAME_GETITEM", color="blue", domain="cudf_python")
    def __getitem__(self, arg):
        """
        If *arg* is a ``str`` or ``int`` type, return the column Series.
        If *arg* is a ``slice``, return a new DataFrame with all columns
        sliced to the specified range.
        If *arg* is an ``array`` containing column names, return a new
        DataFrame with the corresponding columns.
        If *arg* is a ``dtype.bool array``, return the rows marked True

        Examples
        --------
        >>> df = DataFrame([('a', list(range(20))),
        ...                 ('b', list(range(20))),
        ...                 ('c', list(range(20)))])
        >>> print(df[:4])    # get first 4 rows of all columns
           a  b  c
        0  0  0  0
        1  1  1  1
        2  2  2  2
        3  3  3  3
        >>> print(df[-5:])  # get last 5 rows of all columns
            a   b   c
        15  15  15  15
        16  16  16  16
        17  17  17  17
        18  18  18  18
        19  19  19  19
        >>> print(df[['a', 'c']]) # get columns a and c
           a  c
        0  0  0
        1  1  1
        2  2  2
        3  3  3
        4  4  4
        5  5  5
        6  6  6
        7  7  7
        8  8  8
        9  9  9
        >>> print(df[[True, False, True, False]]) # mask the entire dataframe,
        # returning the rows specified in the boolean mask
        """
        if is_scalar(arg) or isinstance(arg, tuple):
            return self._get_columns_by_label(arg, downcast=True)

        elif isinstance(arg, slice):
            return self._slice(arg)

        elif isinstance(
            arg,
            (
                list,
                cupy.ndarray,
                np.ndarray,
                pd.Series,
                Series,
                Index,
                pd.Index,
            ),
        ):
            mask = arg
            if isinstance(mask, list):
                mask = pd.Series(mask)
            if mask.dtype == "bool":
                return self._apply_boolean_mask(mask)
            else:
                return self._get_columns_by_label(mask)
        elif isinstance(arg, DataFrame):
            return self.where(arg)
        else:
            msg = "__getitem__ on type {!r} is not supported"
            raise TypeError(msg.format(type(arg)))

    @annotate("DATAFRAME_SETITEM", color="blue", domain="cudf_python")
    def __setitem__(self, arg, value):
        """Add/set column by *arg or DataFrame*
        """
        if isinstance(arg, DataFrame):
            # not handling set_item where arg = df & value = df
            if isinstance(value, DataFrame):
                msg = (
                    "__setitem__ with arg = {!r} and "
                    "value = {!r} is not supported"
                )
                raise TypeError(msg.format(type(value), type(arg)))
            else:
                for col_name in self._data:
                    scatter_map = arg[col_name]
                    if is_scalar(value):
                        self._data[col_name][scatter_map] = value
                    else:

                        self._data[col_name][scatter_map] = column.as_column(
                            value
                        )[scatter_map]
        elif is_scalar(arg) or isinstance(arg, tuple):
            if isinstance(value, DataFrame):
                _setitem_with_dataframe(
                    input_df=self,
                    replace_df=value,
                    input_cols=[arg],
                    mask=None,
                )
            else:
                if arg in self._data:
                    if len(self) == 0:
                        if isinstance(value, (pd.Series, Series)):
                            self._index = as_index(value.index)
                        elif len(value) > 0:
                            self._index = RangeIndex(start=0, stop=len(value))
                        value = column.as_column(value)
                        new_data = self._data.__class__()
                        for key in self._data:
                            if key == arg:
                                new_data[key] = value
                            else:
                                new_data[key] = column.column_empty_like(
                                    self._data[key],
                                    masked=True,
                                    newsize=len(value),
                                )

                        self._data = new_data
                        return
                    elif isinstance(value, (pd.Series, Series)):
                        value = Series(value)._align_to_index(
                            self._index,
                            how="right",
                            sort=False,
                            allow_non_unique=True,
                        )
                    if is_scalar(value):
                        self._data[arg][:] = value
                    else:
                        value = as_column(value)
                        self._data[arg] = value
                else:
                    # disc. with pandas here
                    # pandas raises key error here
                    self.insert(len(self._data), arg, value)

        elif isinstance(
            arg, (list, np.ndarray, pd.Series, Series, Index, pd.Index)
        ):
            mask = arg
            if isinstance(mask, list):
                mask = np.array(mask)

            if mask.dtype == "bool":
                mask = column.as_column(arg)

                if isinstance(value, DataFrame):
                    _setitem_with_dataframe(
                        input_df=self,
                        replace_df=value,
                        input_cols=None,
                        mask=mask,
                    )
                else:
                    if not is_scalar(value):
                        value = column.as_column(value)[mask]
                    for col_name in self._data:
                        self._data[col_name][mask] = value
            else:
                if isinstance(value, DataFrame):
                    _setitem_with_dataframe(
                        input_df=self,
                        replace_df=value,
                        input_cols=arg,
                        mask=None,
                    )
                else:
                    for col in arg:
                        # we will raise a key error if col not in dataframe
                        # this behavior will make it
                        # consistent to pandas >0.21.0
                        if not is_scalar(value):
                            self._data[col] = column.as_column(value)
                        else:
                            self._data[col][:] = value

        else:
            msg = "__setitem__ on type {!r} is not supported"
            raise TypeError(msg.format(type(arg)))

    def __delitem__(self, name):
        """
        Drop the given column by *name*.
        """
        self._drop_column(name)

    def __sizeof__(self):
        columns = sum(col.__sizeof__() for col in self._data.columns)
        index = self._index.__sizeof__()
        return columns + index

    def memory_usage(self, index=True, deep=False):
        """
        Return the memory usage of each column in bytes.
        The memory usage can optionally include the contribution of
        the index and elements of `object` dtype.

        Parameters
        ----------
        index : bool, default True
            Specifies whether to include the memory usage of the DataFrame's
            index in returned Series. If ``index=True``, the memory usage of
            the index is the first item in the output.
        deep : bool, default False
            If True, introspect the data deeply by interrogating
            `object` dtypes for system-level memory consumption, and include
            it in the returned values.

        Returns
        -------
        Series
            A Series whose index is the original column names and whose values
            is the memory usage of each column in bytes.

        Examples
        --------
        >>> dtypes = ['int64', 'float64', 'object', 'bool']
        >>> data = dict([(t, np.ones(shape=5000).astype(t))
        ...              for t in dtypes])
        >>> df = cudf.DataFrame(data)
        >>> df.head()
            int64  float64  object  bool
        0      1      1.0     1.0  True
        1      1      1.0     1.0  True
        2      1      1.0     1.0  True
        3      1      1.0     1.0  True
        4      1      1.0     1.0  True
        >>> df.memory_usage(index=False)
        int64      40000
        float64    40000
        object     40000
        bool        5000
        dtype: int64
        Use a Categorical for efficient storage of an object-dtype column with
        many repeated values.
        >>> df['object'].astype('category').memory_usage(deep=True)
        5048
        """
        ind = list(self.columns)
        sizes = [col._memory_usage(deep=deep) for col in self._data.columns]
        if index:
            ind.append("Index")
            ind = cudf.Index(ind, dtype="str")
            sizes.append(self.index.memory_usage(deep=deep))
        return Series(sizes, index=ind)

    def __len__(self):
        """
        Returns the number of rows
        """
        return len(self.index)

    def __array_ufunc__(self, ufunc, method, *inputs, **kwargs):
        import cudf

        if method == "__call__" and hasattr(cudf, ufunc.__name__):
            func = getattr(cudf, ufunc.__name__)
            return func(self)
        else:
            return NotImplemented

    def __array_function__(self, func, types, args, kwargs):

        cudf_df_module = DataFrame
        cudf_series_module = Series

        for submodule in func.__module__.split(".")[1:]:
            # point cudf to the correct submodule
            if hasattr(cudf_df_module, submodule):
                cudf_df_module = getattr(cudf_df_module, submodule)
            else:
                return NotImplemented

        fname = func.__name__

        handled_types = [cudf_df_module, cudf_series_module]

        for t in types:
            if t not in handled_types:
                return NotImplemented

        if hasattr(cudf_df_module, fname):
            cudf_func = getattr(cudf_df_module, fname)
            # Handle case if cudf_func is same as numpy function
            if cudf_func is func:
                return NotImplemented
            else:
                return cudf_func(*args, **kwargs)
        else:
            return NotImplemented

    @property
    def values(self):
        """
        Return a CuPy representation of the DataFrame.

        Only the values in the DataFrame will be returned, the axes labels will
        be removed.

        Returns
        -------
        out: cupy.ndarray
            The values of the DataFrame.
        """
        return cupy.asarray(self.as_gpu_matrix())

    def __array__(self, dtype=None):
        raise TypeError(
            "Implicit conversion to a host NumPy array via __array__ is not "
            "allowed, To explicitly construct a GPU matrix, consider using "
            ".as_gpu_matrix()\nTo explicitly construct a host "
            "matrix, consider using .as_matrix()"
        )

    def __arrow_array__(self, type=None):
        raise TypeError(
            "Implicit conversion to a host PyArrow Table via __arrow_array__ "
            "is not allowed, To explicitly construct a PyArrow Table, "
            "consider using .to_arrow()"
        )

    def _get_numeric_data(self):
        """ Return a dataframe with only numeric data types """
        columns = [
            c
            for c, dt in self.dtypes.items()
            if dt != object and not is_categorical_dtype(dt)
        ]
        return self[columns]

    def assign(self, **kwargs):
        """
        Assign columns to DataFrame from keyword arguments.

        Examples
        --------
        >>> import cudf
        >>> df = cudf.DataFrame()
        >>> df = df.assign(a=[0, 1, 2], b=[3, 4, 5])
        >>> print(df)
           a  b
        0  0  3
        1  1  4
        2  2  5
        """
        new = self.copy()
        for k, v in kwargs.items():
            new[k] = v
        return new

    def head(self, n=5):
        """
        Returns the first n rows as a new DataFrame

        Examples
        --------
        >>> import cudf
        >>> df = cudf.DataFrame()
        >>> df['key'] = [0, 1, 2, 3, 4]
        >>> df['val'] = [float(i + 10) for i in range(5)]  # insert column
        >>> print(df.head(2))
           key   val
        0    0  10.0
        1    1  11.0
        """
        return self.iloc[:n]

    def tail(self, n=5):
        """
        Returns the last n rows as a new DataFrame

        Examples
        --------
        >>> import cudf
        >>> df = cudf.DataFrame()
        >>> df['key'] = [0, 1, 2, 3, 4]
        >>> df['val'] = [float(i + 10) for i in range(5)]  # insert column
        >>> print(df.tail(2))
           key   val
        3    3  13.0
        4    4  14.0
        """
        if n == 0:
            return self.iloc[0:0]

        return self.iloc[-n:]

    def to_string(self):
        """
        Convert to string

        cuDF uses Pandas internals for efficient string formatting.
        Set formatting options using pandas string formatting options and
        cuDF objects will print identically to Pandas objects.

        cuDF supports `null/None` as a value in any column type, which
        is transparently supported during this output process.

        Examples
        --------
        >>> import cudf
        >>> df = cudf.DataFrame()
        >>> df['key'] = [0, 1, 2]
        >>> df['val'] = [float(i + 10) for i in range(3)]
        >>> df.to_string()
        '   key   val\\n0    0  10.0\\n1    1  11.0\\n2    2  12.0'
        """
        return self.__repr__()

    def __str__(self):
        return self.to_string()

    def astype(self, dtype, copy=False, errors="raise", **kwargs):
        """
        Cast the DataFrame to the given dtype

        Parameters
        ----------

        dtype : data type, or dict of column name -> data type
            Use a numpy.dtype or Python type to cast entire DataFrame object to
            the same type. Alternatively, use ``{col: dtype, ...}``, where col
            is a column label and dtype is a numpy.dtype or Python type
            to cast one or more of the DataFrame's columns to
            column-specific types.
        copy : bool, default False
            Return a deep-copy when ``copy=True``. Note by default
            ``copy=False`` setting is used and hence changes to
            values then may propagate to other cudf objects.
        errors : {'raise', 'ignore', 'warn'}, default 'raise'
            Control raising of exceptions on invalid data for provided dtype.

            -   ``raise`` : allow exceptions to be raised
            -   ``ignore`` : suppress exceptions. On error return original
                object.
            -   ``warn`` : prints last exceptions as warnings and
                return original object.
        **kwargs : extra arguments to pass on to the constructor

        Returns
        -------
        casted : DataFrame
        """
        result = DataFrame(index=self.index)

        if is_dict_like(dtype):
            current_cols = self._data.names
            if len(set(dtype.keys()) - set(current_cols)) > 0:
                raise KeyError(
                    "Only a column name can be used for the "
                    "key in a dtype mappings argument."
                )
            for col_name in current_cols:
                if col_name in dtype:
                    result._data[col_name] = self._data[col_name].astype(
                        dtype=dtype[col_name],
                        errors=errors,
                        copy=copy,
                        **kwargs,
                    )
                else:
                    result._data[col_name] = (
                        self._data[col_name].copy(deep=True)
                        if copy
                        else self._data[col_name]
                    )
        else:
            for col in self._data:
                result._data[col] = self._data[col].astype(
                    dtype=dtype, errors=errors, copy=copy, **kwargs
                )

        return result

    def _repr_pandas025_formatting(self, ncols, nrows, dtype=None):
        """
        With Pandas > 0.25 there are some new conditional formatting for some
        datatypes and column/row configurations. This fixes most of them in
        context to match the expected Pandas repr of the same content.

        Examples
        --------
        >>> gdf.__repr__()
            0   ...  19
        0   46  ...  48
        ..  ..  ...  ..
        19  40  ...  29

        [20 rows x 20 columns]

        >>> nrows, ncols = _repr_pandas025_formatting(2, 2, dtype="category")
        >>> pd.options.display.max_rows = nrows
        >>> pd.options.display.max_columns = ncols
        >>> gdf.__repr__()
             0  ...  19
        0   46  ...  48
        ..  ..  ...  ..
        19  40  ...  29

        [20 rows x 20 columns]
        """
        ncols = 1 if ncols in [0, 2] and dtype == "datetime64[ns]" else ncols
        ncols = (
            1
            if ncols == 0
            and nrows == 1
            and dtype in ["int8", "str", "category"]
            else ncols
        )
        ncols = (
            1
            if nrows == 1
            and dtype in ["int8", "int16", "int64", "str", "category"]
            else ncols
        )
        ncols = 0 if ncols == 2 else ncols
        ncols = 19 if ncols in [20, 21] else ncols
        return ncols, nrows

    def _clean_renderable_dataframe(self, output):
        """
        This method takes in partial/preprocessed dataframe
        and returns correct representation of it with correct
        dimensions (rows x columns)
        """

        max_rows = get_option("display.max_rows")
        min_rows = get_option("display.min_rows")
        max_cols = get_option("display.max_columns")
        max_colwidth = get_option("display.max_colwidth")
        show_dimensions = get_option("display.show_dimensions")
        if get_option("display.expand_frame_repr"):
            width, _ = console.get_console_size()
        else:
            width = None

        output = output.to_pandas().to_string(
            max_rows=max_rows,
            min_rows=min_rows,
            max_cols=max_cols,
            line_width=width,
            max_colwidth=max_colwidth,
            show_dimensions=show_dimensions,
        )

        lines = output.split("\n")

        if lines[-1].startswith("["):
            lines = lines[:-1]
            lines.append(
                "[%d rows x %d columns]" % (len(self), len(self._data.names))
            )
        return "\n".join(lines)

    def _clean_nulls_from_dataframe(self, df):
        """
        This function converts all ``null`` values to ``<NA>`` for
        representation as a string in `__repr__`.

        Since we utilize Pandas `__repr__` at all places in our code
        for formatting purposes, we convert columns to `str` dtype for
        filling with `<NA>` values.
        """
        for col in df._data:
            if is_list_dtype(df._data[col]):
                # TODO we need to handle this
                pass
            elif df._data[col].has_nulls:
                df[col] = df._data[col].astype("str").fillna(cudf._NA_REP)
            else:
                df[col] = df._data[col]

        return df

    def _get_renderable_dataframe(self):
        """
        takes rows and columns from pandas settings or estimation from size.
        pulls quadrents based off of some known parameters then style for
        multiindex as well producing an efficient representative string
        for printing with the dataframe.
        """
        max_rows = pd.options.display.max_rows
        nrows = np.max([len(self) if max_rows is None else max_rows, 1])
        if pd.options.display.max_rows == 0:
            nrows = len(self)
        ncols = (
            pd.options.display.max_columns
            if pd.options.display.max_columns
            else pd.options.display.width / 2
        )

        if len(self) <= nrows and len(self._data.names) <= ncols:
            output = self.copy(deep=False)
        elif self.empty and len(self.index) > 0:
            max_seq_items = pd.options.display.max_seq_items
            # Incase of Empty DataFrame with index, Pandas prints
            # first `pd.options.display.max_seq_items` index values
            # followed by ... To obtain ... at the end of index list,
            # adding 1 extra value.
            # If `pd.options.display.max_seq_items` is None,
            # entire sequence/Index is to be printed.
            # Note : Pandas truncates the dimensions at the end of
            # the resulting dataframe when `display.show_dimensions`
            # is set to truncate. Hence to display the dimentions we
            # need to extract maximum of `max_seq_items` and `nrows`
            # and have 1 extra value for ... to show up in the output
            # string.
            if max_seq_items is not None:
                output = self.head(max(max_seq_items, nrows) + 1)
            else:
                output = self.copy(deep=False)
        else:
            left_cols = len(self._data.names)
            right_cols = 0
            upper_rows = len(self)
            lower_rows = 0
            if len(self) > nrows and nrows > 0:
                upper_rows = int(nrows / 2.0) + 1
                lower_rows = upper_rows + (nrows % 2)
            if len(self._data.names) > ncols:
                right_cols = len(self._data.names) - int(ncols / 2.0)
                # adjust right columns for output if multiindex.
                right_cols = (
                    right_cols - 1
                    if isinstance(self.index, cudf.MultiIndex)
                    else right_cols
                )
                left_cols = int(ncols / 2.0) + 1
            if right_cols > 0:
                # Pick ncols - left_cols number of columns
                # from the right side/from the end.
                right_cols = -(int(ncols) - left_cols + 1)
            else:
                # If right_cols is 0 or negative, it means
                # self has lesser number of columns than ncols.
                # Hence assign len(self._data.names) which
                # will result in empty `*_right` quadrants.
                # This is because `*_left` quadrants will
                # contain all columns.
                right_cols = len(self._data.names)

            upper_left = self.head(upper_rows).iloc[:, :left_cols]
            upper_right = self.head(upper_rows).iloc[:, right_cols:]
            lower_left = self.tail(lower_rows).iloc[:, :left_cols]
            lower_right = self.tail(lower_rows).iloc[:, right_cols:]

            upper = cudf.concat([upper_left, upper_right], axis=1)
            lower = cudf.concat([lower_left, lower_right], axis=1)
            output = cudf.concat([upper, lower])

        output = self._clean_nulls_from_dataframe(output)
        output._index = output._index._clean_nulls_from_index()

        return output

    def __repr__(self):
        output = self._get_renderable_dataframe()
        return self._clean_renderable_dataframe(output)

    def _repr_html_(self):
        lines = (
            self._get_renderable_dataframe()
            .to_pandas()
            ._repr_html_()
            .split("\n")
        )
        if lines[-2].startswith("<p>"):
            lines = lines[:-2]
            lines.append(
                "<p>%d rows × %d columns</p>"
                % (len(self), len(self._data.names))
            )
            lines.append("</div>")
        return "\n".join(lines)

    def _repr_latex_(self):
        return self._get_renderable_dataframe().to_pandas()._repr_latex_()

    # unary, binary, rbinary, orderedcompare, unorderedcompare
    def _apply_op(self, fn, other=None, fill_value=None):

        result = DataFrame(index=self.index)

        def op(lhs, rhs):
            if fill_value is None:
                return getattr(lhs, fn)(rhs)
            else:
                return getattr(lhs, fn)(rhs, fill_value)

        if other is None:
            for col in self._data:
                result[col] = getattr(self[col], fn)()
            return result
        elif isinstance(other, Sequence):
            for k, col in enumerate(self._data):
                result[col] = getattr(self[col], fn)(other[k])
        elif isinstance(other, DataFrame):
            if fn in ("__eq__", "__ne__"):
                if not self.index.equals(other.index):
                    raise ValueError(
                        "Can only compare identically-labeled "
                        "DataFrame objects"
                    )

            lhs, rhs = _align_indices(self, other)
            result.index = lhs.index
            max_num_rows = max(lhs.shape[0], rhs.shape[0])

            def fallback(col, fn):
                if fill_value is None:
                    return Series.from_masked_array(
                        data=column_empty(max_num_rows, dtype="float64"),
                        mask=create_null_mask(
                            max_num_rows, state=MaskState.ALL_NULL
                        ),
                    ).set_index(col.index)
                else:
                    return getattr(col, fn)(fill_value)

            for col in lhs._data:
                if col not in rhs._data:
                    result[col] = fallback(lhs[col], fn)
                else:
                    result[col] = op(lhs[col], rhs[col])
            for col in rhs._data:
                if col not in lhs._data:
                    result[col] = fallback(rhs[col], _reverse_op(fn))
        elif isinstance(other, Series):
            other_cols = other.to_pandas().to_dict()
            other_cols_keys = list(other_cols.keys())
            result_cols = list(self.columns)
            df_cols = list(result_cols)
            for new_col in other_cols.keys():
                if new_col not in result_cols:
                    result_cols.append(new_col)
            for col in result_cols:
                if col in df_cols and col in other_cols_keys:
                    l_opr = self[col]
                    r_opr = other_cols[col]
                else:
                    if col not in df_cols:
                        r_opr = other_cols[col]
                        l_opr = Series(
                            column_empty(
                                len(self), masked=True, dtype=other.dtype
                            )
                        )
                    if col not in other_cols_keys:
                        r_opr = None
                        l_opr = self[col]
                result[col] = op(l_opr, r_opr)

        elif isinstance(other, numbers.Number):
            for col in self._data:
                result[col] = op(self[col], other)
        else:
            raise NotImplementedError(
                "DataFrame operations with " + str(type(other)) + " not "
                "supported at this time."
            )
        return result

    def add(self, other, axis="columns", level=None, fill_value=None):
        """
        Get Addition of dataframe and other, element-wise (binary
        operator `add`).

        Equivalent to ``dataframe + other``, but with support to substitute a
        fill_value for missing data in one of the inputs. With reverse
        version, `radd`.

        Among flexible wrappers (`add`, `sub`, `mul`, `div`, `mod`, `pow`) to
        arithmetic operators: `+`, `-`, `*`, `/`, `//`, `%`, `**`.

        Parameters
        ----------

        other : scalar, sequence, Series, or DataFrame
            Any single or multiple element data structure, or list-like object.
        fill_value  : float or None, default None
            Fill existing missing (NaN) values, and any new element needed
            for successful DataFrame alignment, with this value before
            computation. If data in both corresponding DataFrame locations
            is missing the result will be missing.

        Returns
        -------
        DataFrame
            Result of the arithmetic operation.

        Examples
        --------
        >>> import cudf
        >>> df = cudf.DataFrame({'angles': [0, 3, 4],
        ...                    'degrees': [360, 180, 360]},
        ...                   index=['circle', 'triangle', 'rectangle'])
        >>> df + 1
                angles  degrees
        circle          1      361
        triangle        4      181
        rectangle       5      361
        >>> df.add(1)
                angles  degrees
        circle          1      361
        triangle        4      181
        rectangle       5      361
        """
        if axis not in (1, "columns"):
            raise NotImplementedError("Only axis=1 supported at this time.")

        if level is not None:
            raise NotImplementedError("level parameter is not supported yet.")

        return self._apply_op("add", other, fill_value)

    def __add__(self, other):
        return self._apply_op("__add__", other)

    def radd(self, other, axis=1, level=None, fill_value=None):
        """
        Get Addition of dataframe and other, element-wise (binary
        operator `radd`).

        Equivalent to ``other + dataframe``, but with support to substitute a
        fill_value for missing data in one of the inputs. With reverse
        version, `add`.

        Among flexible wrappers (`add`, `sub`, `mul`, `div`, `mod`, `pow`) to
        arithmetic operators: `+`, `-`, `*`, `/`, `//`, `%`, `**`.

        Parameters
        ----------

        other : scalar, sequence, Series, or DataFrame
            Any single or multiple element data structure, or list-like object.
        fill_value  : float or None, default None
            Fill existing missing (NaN) values, and any new element needed
            for successful DataFrame alignment, with this value before
            computation. If data in both corresponding DataFrame locations
            is missing the result will be missing.

        Returns
        -------
        DataFrame
            Result of the arithmetic operation.

        Examples
        --------
        >>> import cudf
        >>> df = cudf.DataFrame({'angles': [0, 3, 4],
        ...                    'degrees': [360, 180, 360]},
        ...                   index=['circle', 'triangle', 'rectangle'])
        >>> df + 1
                angles  degrees
        circle          1      361
        triangle        4      181
        rectangle       5      361
        >>> df.radd(1)
                angles  degrees
        circle          1      361
        triangle        4      181
        rectangle       5      361
        """
        if axis not in (1, "columns"):
            raise NotImplementedError("Only axis=1 supported at this time.")

        if level is not None:
            raise NotImplementedError("level parameter is not supported yet.")

        return self._apply_op("radd", other, fill_value)

    def __radd__(self, other):
        return self._apply_op("__radd__", other)

    def sub(self, other, axis="columns", level=None, fill_value=None):
        """
        Get Subtraction of dataframe and other, element-wise (binary
        operator `sub`).

        Equivalent to ``dataframe - other``, but with support to substitute a
        fill_value for missing data in one of the inputs. With reverse
        version, `rsub`.

        Among flexible wrappers (`add`, `sub`, `mul`, `div`, `mod`, `pow`) to
        arithmetic operators: `+`, `-`, `*`, `/`, `//`, `%`, `**`.

        Parameters
        ----------

        other : scalar, sequence, Series, or DataFrame
            Any single or multiple element data structure, or list-like object.
        fill_value  : float or None, default None
            Fill existing missing (NaN) values, and any new element needed
            for successful DataFrame alignment, with this value before
            computation. If data in both corresponding DataFrame locations
            is missing the result will be missing.

        Returns
        -------
        DataFrame
            Result of the arithmetic operation.

        Examples
        --------
        >>> import cudf
        >>> df = cudf.DataFrame({'angles': [0, 3, 4],
        ...                    'degrees': [360, 180, 360]},
        ...                   index=['circle', 'triangle', 'rectangle'])
        >>> df.sub(1)
                angles  degrees
        circle         -1      359
        triangle        2      179
        rectangle       3      359
        >>> df.sub([1, 2])
                angles  degrees
        circle         -1      358
        triangle        2      178
        rectangle       3      358
        """
        if axis not in (1, "columns"):
            raise NotImplementedError("Only axis=1 supported at this time.")

        if level is not None:
            raise NotImplementedError("level parameter is not supported yet.")

        return self._apply_op("sub", other, fill_value)

    def __sub__(self, other):
        return self._apply_op("__sub__", other)

    def rsub(self, other, axis="columns", level=None, fill_value=None):
        """
        Get Subtraction of dataframe and other, element-wise (binary
        operator `rsub`).

        Equivalent to ``other - dataframe``, but with support to substitute a
        fill_value for missing data in one of the inputs. With reverse
        version, `sub`.

        Among flexible wrappers (`add`, `sub`, `mul`, `div`, `mod`, `pow`) to
        arithmetic operators: `+`, `-`, `*`, `/`, `//`, `%`, `**`.

        Parameters
        ----------

        other : scalar, sequence, Series, or DataFrame
            Any single or multiple element data structure, or list-like object.
        fill_value  : float or None, default None
            Fill existing missing (NaN) values, and any new element needed
            for successful DataFrame alignment, with this value before
            computation. If data in both corresponding DataFrame locations
            is missing the result will be missing.

        Returns
        -------
        DataFrame
            Result of the arithmetic operation.

        Examples
        --------
        >>> import cudf
        >>> df = cudf.DataFrame({'angles': [0, 3, 4],
        ...                    'degrees': [360, 180, 360]},
        ...                   index=['circle', 'triangle', 'rectangle'])
        >>> df
                   angles  degrees
        circle          0      360
        triangle        3      180
        rectangle       4      360
        >>> df.rsub(1)
                   angles  degrees
        circle          1     -359
        triangle       -2     -179
        rectangle      -3     -359
        >>> df.rsub([1, 2])
                   angles  degrees
        circle          1     -358
        triangle       -2     -178
        rectangle      -3     -358
        """
        if axis not in (1, "columns"):
            raise NotImplementedError("Only axis=1 supported at this time.")

        if level is not None:
            raise NotImplementedError("level parameter is not supported yet.")

        return self._apply_op("rsub", other, fill_value)

    def __rsub__(self, other):
        return self._apply_op("__rsub__", other)

    def mul(self, other, axis="columns", level=None, fill_value=None):
        """
        Get Multiplication of dataframe and other, element-wise (binary
        operator `mul`).

        Equivalent to ``dataframe * other``, but with support to substitute a
        fill_value for missing data in one of the inputs. With reverse
        version, `rmul`.

        Among flexible wrappers (`add`, `sub`, `mul`, `div`, `mod`, `pow`) to
        arithmetic operators: `+`, `-`, `*`, `/`, `//`, `%`, `**`.

        Parameters
        ----------

        other : scalar, sequence, Series, or DataFrame
            Any single or multiple element data structure, or list-like object.
        fill_value  : float or None, default None
            Fill existing missing (NaN) values, and any new element needed
            for successful DataFrame alignment, with this value before
            computation. If data in both corresponding DataFrame locations
            is missing the result will be missing.

        Returns
        -------
        DataFrame
            Result of the arithmetic operation.

        Examples
        --------
        >>> import cudf
        >>> df = cudf.DataFrame({'angles': [0, 3, 4],
        ...                    'degrees': [360, 180, 360]},
        ...                   index=['circle', 'triangle', 'rectangle'])
        >>> other = pd.DataFrame({'angles': [0, 3, 4]},
        ...                      index=['circle', 'triangle', 'rectangle'])
        >>> df * other
                angles degrees
        circle          0    null
        triangle        9    null
        rectangle      16    null
        >>> df.mul(other, fill_value=0)
                angles  degrees
        circle          0        0
        triangle        9        0
        rectangle      16        0
        """
        if axis not in (1, "columns"):
            raise NotImplementedError("Only axis=1 supported at this time.")

        if level is not None:
            raise NotImplementedError("level parameter is not supported yet.")

        return self._apply_op("mul", other, fill_value)

    def __mul__(self, other):
        return self._apply_op("__mul__", other)

    def rmul(self, other, axis="columns", level=None, fill_value=None):
        """
        Get Multiplication of dataframe and other, element-wise (binary
        operator `rmul`).

        Equivalent to ``other * dataframe``, but with support to substitute a
        fill_value for missing data in one of the inputs. With reverse
        version, `mul`.

        Among flexible wrappers (`add`, `sub`, `mul`, `div`, `mod`, `pow`) to
        arithmetic operators: `+`, `-`, `*`, `/`, `//`, `%`, `**`.

        Parameters
        ----------

        other : scalar, sequence, Series, or DataFrame
            Any single or multiple element data structure, or list-like object.
        fill_value  : float or None, default None
            Fill existing missing (NaN) values, and any new element needed
            for successful DataFrame alignment, with this value before
            computation. If data in both corresponding DataFrame locations
            is missing the result will be missing.

        Returns
        -------
        DataFrame
            Result of the arithmetic operation.

        Examples
        --------
        >>> import cudf
        >>> df = cudf.DataFrame({'angles': [0, 3, 4],
        ...                    'degrees': [360, 180, 360]},
        ...                   index=['circle', 'triangle', 'rectangle'])
        >>> other = pd.DataFrame({'angles': [0, 3, 4]},
        ...                      index=['circle', 'triangle', 'rectangle'])
        >>> other * df
                angles degrees
        circle          0    null
        triangle        9    null
        rectangle      16    null
        >>> df.rmul(other, fill_value=0)
                angles  degrees
        circle          0        0
        triangle        9        0
        rectangle      16        0
        """
        if axis not in (1, "columns"):
            raise NotImplementedError("Only axis=1 supported at this time.")

        if level is not None:
            raise NotImplementedError("level parameter is not supported yet.")

        return self._apply_op("rmul", other, fill_value)

    def __rmul__(self, other):
        return self._apply_op("__rmul__", other)

    def mod(self, other, axis="columns", level=None, fill_value=None):
        """
        Get Modulo division of dataframe and other, element-wise (binary
        operator `mod`).

        Equivalent to ``dataframe % other``, but with support to substitute a
        fill_value for missing data in one of the inputs. With reverse
        version, `rmod`.

        Among flexible wrappers (`add`, `sub`, `mul`, `div`, `mod`, `pow`) to
        arithmetic operators: `+`, `-`, `*`, `/`, `//`, `%`, `**`.

        Parameters
        ----------

        other : scalar, sequence, Series, or DataFrame
            Any single or multiple element data structure, or list-like object.
        fill_value  : float or None, default None
            Fill existing missing (NaN) values, and any new element needed
            for successful DataFrame alignment, with this value before
            computation. If data in both corresponding DataFrame locations
            is missing the result will be missing.

        Returns
        -------
        DataFrame
            Result of the arithmetic operation.

        Examples
        --------
        >>> import cudf
        >>> df = cudf.DataFrame({'angles': [0, 3, 4],
        ...                    'degrees': [360, 180, 360]},
        ...                   index=['circle', 'triangle', 'rectangle'])
        >>> df % 100
                angles  degrees
        circle          0       60
        triangle        3       80
        rectangle       4       60
        >>> df.mod(100)
                angles  degrees
        circle          0       60
        triangle        3       80
        rectangle       4       60
        """
        if axis not in (1, "columns"):
            raise NotImplementedError("Only axis=1 supported at this time.")

        if level is not None:
            raise NotImplementedError("level parameter is not supported yet.")

        return self._apply_op("mod", other, fill_value)

    def __mod__(self, other):
        return self._apply_op("__mod__", other)

    def rmod(self, other, axis="columns", level=None, fill_value=None):
        """
        Get Modulo division of dataframe and other, element-wise (binary
        operator `rmod`).

        Equivalent to ``other % dataframe``, but with support to substitute a
        fill_value for missing data in one of the inputs. With reverse
        version, `mod`.

        Among flexible wrappers (`add`, `sub`, `mul`, `div`, `mod`, `pow`) to
        arithmetic operators: `+`, `-`, `*`, `/`, `//`, `%`, `**`.

        Parameters
        ----------

        other : scalar, sequence, Series, or DataFrame
            Any single or multiple element data structure, or list-like object.
        fill_value  : float or None, default None
            Fill existing missing (NaN) values, and any new element needed
            for successful DataFrame alignment, with this value before
            computation. If data in both corresponding DataFrame locations
            is missing the result will be missing.

        Returns
        -------
        DataFrame
            Result of the arithmetic operation.

        Examples
        --------
        >>> import cudf
        >>> df = cudf.DataFrame({'angles': [1, 3, 4],
        ...                    'degrees': [360, 180, 360]},
        ...                   index=['circle', 'triangle', 'rectangle'])
        >>> 100 % df
                angles  degrees
        circle          0      100
        triangle        1      100
        rectangle       0      100
        >>> df.rmod(100)
                angles  degrees
        circle          0      100
        triangle        1      100
        rectangle       0      100
        """
        if axis not in (1, "columns"):
            raise NotImplementedError("Only axis=1 supported at this time.")

        if level is not None:
            raise NotImplementedError("level parameter is not supported yet.")

        return self._apply_op("rmod", other, fill_value)

    def __rmod__(self, other):
        return self._apply_op("__rmod__", other)

    def pow(self, other, axis="columns", level=None, fill_value=None):
        """
        Get Exponential power of dataframe and other, element-wise (binary
        operator `pow`).

        Equivalent to ``dataframe ** other``, but with support to substitute a
        fill_value for missing data in one of the inputs. With reverse
        version, `rpow`.

        Among flexible wrappers (`add`, `sub`, `mul`, `div`, `mod`, `pow`) to
        arithmetic operators: `+`, `-`, `*`, `/`, `//`, `%`, `**`.

        Parameters
        ----------

        other : scalar, sequence, Series, or DataFrame
            Any single or multiple element data structure, or list-like object.
        fill_value  : float or None, default None
            Fill existing missing (NaN) values, and any new element needed
            for successful DataFrame alignment, with this value before
            computation. If data in both corresponding DataFrame locations
            is missing the result will be missing.

        Returns
        -------
        DataFrame
            Result of the arithmetic operation.

        Examples
        --------
        >>> import cudf
        >>> df = cudf.DataFrame({'angles': [1, 3, 4],
        ...                    'degrees': [360, 180, 360]},
        ...                   index=['circle', 'triangle', 'rectangle'])
        >>> df ** 2
                angles  degrees
        circle          0   129600
        triangle        9    32400
        rectangle      16   129600
        >>> df.pow(2)
                angles  degrees
        circle          0   129600
        triangle        9    32400
        rectangle      16   129600
        """
        if axis not in (1, "columns"):
            raise NotImplementedError("Only axis=1 supported at this time.")

        if level is not None:
            raise NotImplementedError("level parameter is not supported yet.")

        return self._apply_op("pow", other, fill_value)

    def __pow__(self, other):
        return self._apply_op("__pow__", other)

    def rpow(self, other, axis="columns", level=None, fill_value=None):
        """
        Get Exponential power of dataframe and other, element-wise (binary
        operator `pow`).

        Equivalent to ``other ** dataframe``, but with support to substitute a
        fill_value for missing data in one of the inputs. With reverse
        version, `pow`.

        Among flexible wrappers (`add`, `sub`, `mul`, `div`, `mod`, `pow`) to
        arithmetic operators: `+`, `-`, `*`, `/`, `//`, `%`, `**`.

        Parameters
        ----------

        other : scalar, sequence, Series, or DataFrame
            Any single or multiple element data structure, or list-like object.
        fill_value  : float or None, default None
            Fill existing missing (NaN) values, and any new element needed
            for successful DataFrame alignment, with this value before
            computation. If data in both corresponding DataFrame locations
            is missing the result will be missing.

        Returns
        -------
        DataFrame
            Result of the arithmetic operation.

        Examples
        --------
        >>> import cudf
        >>> df = cudf.DataFrame({'angles': [1, 3, 4],
        ...                    'degrees': [360, 180, 360]},
        ...                   index=['circle', 'triangle', 'rectangle'])
        >>> 1 ** df
                angles  degrees
        circle          1        1
        triangle        1        1
        rectangle       1        1
        >>> df.rpow(1)
                angles  degrees
        circle          1        1
        triangle        1        1
        rectangle       1        1
        """
        if axis not in (1, "columns"):
            raise NotImplementedError("Only axis=1 supported at this time.")

        if level is not None:
            raise NotImplementedError("level parameter is not supported yet.")

        return self._apply_op("rpow", other, fill_value)

    def __rpow__(self, other):
        return self._apply_op("__pow__", other)

    def floordiv(self, other, axis="columns", level=None, fill_value=None):
        """
        Get Integer division of dataframe and other, element-wise (binary
        operator `floordiv`).

        Equivalent to ``dataframe // other``, but with support to substitute a
        fill_value for missing data in one of the inputs. With reverse
        version, `rfloordiv`.

        Among flexible wrappers (`add`, `sub`, `mul`, `div`, `mod`, `pow`) to
        arithmetic operators: `+`, `-`, `*`, `/`, `//`, `%`, `**`.

        Parameters
        ----------

        other : scalar, sequence, Series, or DataFrame
            Any single or multiple element data structure, or list-like object.
        fill_value  : float or None, default None
            Fill existing missing (NaN) values, and any new element needed
            for successful DataFrame alignment, with this value before
            computation. If data in both corresponding DataFrame locations
            is missing the result will be missing.

        Returns
        -------
        DataFrame
            Result of the arithmetic operation.

        Examples
        --------
        >>> import cudf
        >>> df = cudf.DataFrame({'angles': [1, 3, 4],
        ...                    'degrees': [360, 180, 360]},
        ...                   index=['circle', 'triangle', 'rectangle'])
        >>> df.floordiv(2)
                angles  degrees
        circle          0      180
        triangle        1       90
        rectangle       2      180
        >>> df // 2
                angles  degrees
        circle          0      180
        triangle        1       90
        rectangle       2      180
        """
        if axis not in (1, "columns"):
            raise NotImplementedError("Only axis=1 supported at this time.")

        if level is not None:
            raise NotImplementedError("level parameter is not supported yet.")

        return self._apply_op("floordiv", other, fill_value)

    def __floordiv__(self, other):
        return self._apply_op("__floordiv__", other)

    def rfloordiv(self, other, axis="columns", level=None, fill_value=None):
        """
        Get Integer division of dataframe and other, element-wise (binary
        operator `rfloordiv`).

        Equivalent to ``other // dataframe``, but with support to substitute
        a fill_value for missing data in one of the inputs. With reverse
        version, `floordiv`.

        Among flexible wrappers (`add`, `sub`, `mul`, `div`, `mod`, `pow`) to
        arithmetic operators: `+`, `-`, `*`, `/`, `//`, `%`, `**`.

        Parameters
        ----------

        other : scalar, sequence, Series, or DataFrame
            Any single or multiple element data structure, or list-like object.
        fill_value  : float or None, default None
            Fill existing missing (NaN) values, and any new element needed
            for successful DataFrame alignment, with this value before
            computation. If data in both corresponding DataFrame locations
            is missing the result will be missing.

        Returns
        -------
        DataFrame
            Result of the arithmetic operation.

        Examples
        --------
        >>> import cudf
        >>> df = cudf.DataFrame({'col1': [10, 11, 23],
        ... 'col2': [101, 122, 321]})
        >>> df
           col1  col2
        0    10   101
        1    11   122
        2    23   321
        >>> df.rfloordiv(df)
           col1  col2
        0     1     1
        1     1     1
        2     1     1
        >>> df.rfloordiv(200)
           col1  col2
        0    20     1
        1    18     1
        2     8     0
        >>> df.rfloordiv(100)
           col1  col2
        0    10     0
        1     9     0
        2     4     0
        """

        if axis not in (1, "columns"):
            raise NotImplementedError("Only axis=1 supported at this time.")

        if level is not None:
            raise NotImplementedError("level parameter is not supported yet.")

        return self._apply_op("rfloordiv", other, fill_value)

    def __rfloordiv__(self, other):
        return self._apply_op("__rfloordiv__", other)

    def truediv(self, other, axis="columns", level=None, fill_value=None):
        """
        Get Floating division of dataframe and other, element-wise (binary
        operator `truediv`).

        Equivalent to ``dataframe / other``, but with support to substitute a
        fill_value for missing data in one of the inputs. With reverse
        version, `rtruediv`.

        Among flexible wrappers (`add`, `sub`, `mul`, `div`, `mod`, `pow`) to
        arithmetic operators: `+`, `-`, `*`, `/`, `//`, `%`, `**`.

        Parameters
        ----------

        other : scalar, sequence, Series, or DataFrame
            Any single or multiple element data structure, or list-like object.
        fill_value  : float or None, default None
            Fill existing missing (NaN) values, and any new element needed
            for successful DataFrame alignment, with this value before
            computation. If data in both corresponding DataFrame locations
            is missing the result will be missing.

        Returns
        -------
        DataFrame
            Result of the arithmetic operation.

        Examples
        --------
        >>> import cudf
        >>> df = cudf.DataFrame({'angles': [0, 3, 4],
        ...                    'degrees': [360, 180, 360]},
        ...                   index=['circle', 'triangle', 'rectangle'])
        >>> df.truediv(10)
                    angles  degrees
        circle        0.0     36.0
        triangle      0.3     18.0
        rectangle     0.4     36.0
        >>> df.div(10)
                    angles  degrees
        circle        0.0     36.0
        triangle      0.3     18.0
        rectangle     0.4     36.0
        >>> df / 10
                    angles  degrees
        circle        0.0     36.0
        triangle      0.3     18.0
        rectangle     0.4     36.0
        """
        if axis not in (1, "columns"):
            raise NotImplementedError("Only axis=1 supported at this time.")

        if level is not None:
            raise NotImplementedError("level parameter is not supported yet.")

        return self._apply_op("truediv", other, fill_value)

    # Alias for truediv
    div = truediv

    def __truediv__(self, other):
        return self._apply_op("__truediv__", other)

    def rtruediv(self, other, axis="columns", level=None, fill_value=None):
        """
        Get Floating division of dataframe and other, element-wise (binary
        operator `rtruediv`).

        Equivalent to ``other / dataframe``, but with support to substitute a
        fill_value for missing data in one of the inputs. With reverse
        version, `truediv`.

        Among flexible wrappers (`add`, `sub`, `mul`, `div`, `mod`, `pow`) to
        arithmetic operators: `+`, `-`, `*`, `/`, `//`, `%`, `**`.

        Parameters
        ----------

        other : scalar, sequence, Series, or DataFrame
            Any single or multiple element data structure, or list-like object.
        fill_value  : float or None, default None
            Fill existing missing (NaN) values, and any new element needed
            for successful DataFrame alignment, with this value before
            computation. If data in both corresponding DataFrame locations
            is missing the result will be missing.

        Returns
        -------
        DataFrame
            Result of the arithmetic operation.

        Examples
        --------
        >>> import cudf
        >>> df = cudf.DataFrame({'angles': [0, 3, 4],
        ...                    'degrees': [360, 180, 360]},
        ...                   index=['circle', 'triangle', 'rectangle'])
        >>> df
                   angles  degrees
        circle          0      360
        triangle        3      180
        rectangle       4      360
        >>> df.rtruediv(10)
                     angles   degrees
        circle          inf  0.027778
        triangle   3.333333  0.055556
        rectangle  2.500000  0.027778
        >>> df.rdiv(10)
                     angles   degrees
        circle          inf  0.027778
        triangle   3.333333  0.055556
        rectangle  2.500000  0.027778
        >>> 10 / df
                     angles   degrees
        circle          inf  0.027778
        triangle   3.333333  0.055556
        rectangle  2.500000  0.027778
        """
        if axis not in (1, "columns"):
            raise NotImplementedError("Only axis=1 supported at this time.")

        if level is not None:
            raise NotImplementedError("level parameter is not supported yet.")

        return self._apply_op("rtruediv", other, fill_value)

    # Alias for rtruediv
    rdiv = rtruediv

    def __rtruediv__(self, other):
        return self._apply_op("__rtruediv__", other)

    __div__ = __truediv__

    def __and__(self, other):
        return self._apply_op("__and__", other)

    def __or__(self, other):
        return self._apply_op("__or__", other)

    def __xor__(self, other):
        return self._apply_op("__xor__", other)

    def __eq__(self, other):
        return self._apply_op("__eq__", other)

    def __ne__(self, other):
        return self._apply_op("__ne__", other)

    def __lt__(self, other):
        return self._apply_op("__lt__", other)

    def __le__(self, other):
        return self._apply_op("__le__", other)

    def __gt__(self, other):
        return self._apply_op("__gt__", other)

    def __ge__(self, other):
        return self._apply_op("__ge__", other)

    def __invert__(self):
        return self._apply_op("__invert__")

    def __neg__(self):
        return self._apply_op("__neg__")

    def __abs__(self):
        return self._apply_op("__abs__")

    def __iter__(self):
        return iter(self.columns)

    def iteritems(self):
        """ Iterate over column names and series pairs """
        for k in self:
            yield (k, self[k])

    @property
    @annotate("DATAFRAME_LOC", color="blue", domain="cudf_python")
    def loc(self):
        """
        Selecting rows and columns by label or boolean mask.

        Examples
        --------

        DataFrame with string index.

        >>> print(df)
           a  b
        a  0  5
        b  1  6
        c  2  7
        d  3  8
        e  4  9

        Select a single row by label.

        >>> print(df.loc['a'])
        a    0
        b    5
        Name: a, dtype: int64

        Select multiple rows and a single column.

        >>> print(df.loc[['a', 'c', 'e'], 'b'])
        a    5
        c    7
        e    9
        Name: b, dtype: int64

        Selection by boolean mask.

        >>> print(df.loc[df.a > 2])
           a  b
        d  3  8
        e  4  9

        Setting values using loc.

        >>> df.loc[['a', 'c', 'e'], 'a'] = 0
        >>> print(df)
           a  b
        a  0  5
        b  1  6
        c  0  7
        d  3  8
        e  0  9

        See also
        --------
        DataFrame.iloc

        Notes
        -----
        One notable difference from Pandas is when DataFrame is of
        mixed types and result is expected to be a Series in case of Pandas.
        cuDF will return a DataFrame as it doesn't support mixed types
        under Series yet.

        Mixed dtype single row output as a dataframe (pandas results in Series)

        >>> import cudf
        >>> df = cudf.DataFrame({"a":[1, 2, 3], "b":["a", "b", "c"]})
        >>> df.loc[0]
           a  b
        0  1  a
        """
        return _DataFrameLocIndexer(self)

    @property
    def iloc(self):
        """
        Selecting rows and column by position.

        Examples
        --------
        >>> df = cudf.DataFrame({'a': range(20),
        ...                      'b': range(20),
        ...                      'c': range(20)})

        Select a single row using an integer index.

        >>> print(df.iloc[1])
        a    1
        b    1
        c    1

        Select multiple rows using a list of integers.

        >>> print(df.iloc[[0, 2, 9, 18]])
              a    b    c
         0    0    0    0
         2    2    2    2
         9    9    9    9
        18   18   18   18

        Select rows using a slice.

        >>> print(df.iloc[3:10:2])
             a    b    c
        3    3    3    3
        5    5    5    5
        7    7    7    7
        9    9    9    9

        Select both rows and columns.

        >>> print(df.iloc[[1, 3, 5, 7], 2])
        1    1
        3    3
        5    5
        7    7
        Name: c, dtype: int64

        Setting values in a column using iloc.

        >>> df.iloc[:4] = 0
        >>> print(df)
           a  b  c
        0  0  0  0
        1  0  0  0
        2  0  0  0
        3  0  0  0
        4  4  4  4
        5  5  5  5
        6  6  6  6
        7  7  7  7
        8  8  8  8
        9  9  9  9
        [10 more rows]

        See also
        --------
        DataFrame.loc

        Notes
        -----
        One notable difference from Pandas is when DataFrame is of
        mixed types and result is expected to be a Series in case of Pandas.
        cuDF will return a DataFrame as it doesn't support mixed types
        under Series yet.

        Mixed dtype single row output as a dataframe (pandas results in Series)

        >>> import cudf
        >>> df = cudf.DataFrame({"a":[1, 2, 3], "b":["a", "b", "c"]})
        >>> df.iloc[0]
           a  b
        0  1  a
        """
        return _DataFrameIlocIndexer(self)

    @property
    def iat(self):
        """
        Alias for ``DataFrame.iloc``; provided for compatibility with Pandas.
        """
        return self.iloc

    @property
    def at(self):
        """
        Alias for ``DataFrame.loc``; provided for compatibility with Pandas.
        """
        return self.loc

    @property
    @annotate("DATAFRAME_COLUMNS_GETTER", color="yellow", domain="cudf_python")
    def columns(self):
        """Returns a tuple of columns
        """
        return self._data.to_pandas_index()

    @columns.setter
    @annotate("DATAFRAME_COLUMNS_SETTER", color="yellow", domain="cudf_python")
    def columns(self, columns):
        if isinstance(columns, (cudf.MultiIndex, cudf.Index)):
            columns = columns.to_pandas()
        if columns is None:
            columns = pd.Index(range(len(self._data.columns)))
        is_multiindex = isinstance(columns, pd.MultiIndex)

        if isinstance(
            columns, (Series, cudf.Index, cudf.core.column.ColumnBase)
        ):
            columns = pd.Index(columns.to_array(), tupleize_cols=is_multiindex)
        elif not isinstance(columns, pd.Index):
            columns = pd.Index(columns, tupleize_cols=is_multiindex)

        if not len(columns) == len(self._data.names):
            raise ValueError(
                f"Length mismatch: expected {len(self._data.names)} elements ,"
                f"got {len(columns)} elements"
            )

        data = dict(zip(columns, self._data.columns))
        if len(columns) != len(data):
            raise ValueError("Duplicate column names are not allowed")

        self._data = ColumnAccessor(
            data, multiindex=is_multiindex, level_names=columns.names,
        )

    def _rename_columns(self, new_names):
        old_cols = iter(self._data.names)
        l_old_cols = len(self._data)
        l_new_cols = len(new_names)
        if l_new_cols != l_old_cols:
            msg = (
                f"Length of new column names: {l_new_cols} does not "
                "match length of previous column names: {l_old_cols}"
            )
            raise ValueError(msg)

        mapper = dict(zip(old_cols, new_names))
        self.rename(mapper=mapper, inplace=True, axis=1)

    @property
    def index(self):
        """Returns the index of the DataFrame
        """
        return self._index

    @index.setter
    def index(self, value):
        if isinstance(value, cudf.core.multiindex.MultiIndex):
            if len(self._data) > 0 and len(value) != len(self):
                msg = (
                    f"Length mismatch: Expected axis has {len(self)} "
                    f"elements, new values have {len(value)} elements"
                )
                raise ValueError(msg)
            self._index = value
            return

        new_length = len(value)
        old_length = len(self._index)

        if len(self._data) > 0 and new_length != old_length:
            msg = (
                f"Length mismatch: Expected axis has {old_length} elements, "
                f"new values have {new_length} elements"
            )
            raise ValueError(msg)

        # try to build an index from generic _index
        idx = as_index(value)
        self._index = idx

    def reindex(
        self, labels=None, axis=0, index=None, columns=None, copy=True
    ):
        """
        Return a new DataFrame whose axes conform to a new index

        ``DataFrame.reindex`` supports two calling conventions:
            - ``(index=index_labels, columns=column_names)``
            - ``(labels, axis={0 or 'index', 1 or 'columns'})``

        Parameters
        ----------
        labels : Index, Series-convertible, optional, default None
        axis : {0 or 'index', 1 or 'columns'}, optional, default 0
        index : Index, Series-convertible, optional, default None
            Shorthand for ``df.reindex(labels=index_labels, axis=0)``
        columns : array-like, optional, default None
            Shorthand for ``df.reindex(labels=column_names, axis=1)``
        copy : boolean, optional, default True

        Returns
        -------
        A DataFrame whose axes conform to the new index(es)

        Examples
        --------
        >>> import cudf
        >>> df = cudf.DataFrame()
        >>> df['key'] = [0, 1, 2, 3, 4]
        >>> df['val'] = [float(i + 10) for i in range(5)]
        >>> df_new = df.reindex(index=[0, 3, 4, 5],
        ...                     columns=['key', 'val', 'sum'])
        >>> print(df)
           key   val
        0    0  10.0
        1    1  11.0
        2    2  12.0
        3    3  13.0
        4    4  14.0
        >>> print(df_new)
           key   val  sum
        0    0  10.0  NaN
        3    3  13.0  NaN
        4    4  14.0  NaN
        5   -1   NaN  NaN
        """

        if labels is None and index is None and columns is None:
            return self.copy(deep=copy)

        df = self
        cols = columns
        original_cols = df._data
        dtypes = OrderedDict(df.dtypes)
        idx = labels if index is None and axis in (0, "index") else index
        cols = labels if cols is None and axis in (1, "columns") else cols
        df = df if cols is None else df[list(set(df.columns) & set(cols))]

        if idx is not None:
            idx = as_index(idx)

            if isinstance(idx, cudf.core.MultiIndex):
                idx_dtype_match = (
                    df.index._source_data.dtypes == idx._source_data.dtypes
                ).all()
            else:
                idx_dtype_match = df.index.dtype == idx.dtype

            if not idx_dtype_match:
                cols = cols if cols is not None else list(df.columns)
                df = DataFrame()
            else:
                df = DataFrame(None, idx).join(df, how="left", sort=True)
                # double-argsort to map back from sorted to unsorted positions
                df = df.take(idx.argsort(ascending=True).argsort())

        idx = idx if idx is not None else df.index
        names = cols if cols is not None else list(df.columns)

        length = len(idx)
        cols = OrderedDict()

        for name in names:
            if name in df:
                cols[name] = df._data[name].copy(deep=copy)
            else:
                dtype = dtypes.get(name, np.float64)
                col = original_cols.get(name, Series(dtype=dtype)._column)
                col = column.column_empty_like(
                    col, dtype=dtype, masked=True, newsize=length
                )
                cols[name] = col

        return DataFrame(cols, idx)

    def _set_index(
        self, index, to_drop=None, inplace=False, verify_integrity=False,
    ):
        """Helper for `.set_index`

        Parameters
        ----------
        index : Index
            The new index to set.
        to_drop : list optional, default None
            A list of labels indicating columns to drop.
        inplace : boolean, default False
            Modify the DataFrame in place (do not create a new object).
        verify_integrity : boolean, default False
            Check for duplicates in the new index.
        """
        if not isinstance(index, Index):
            raise ValueError("Parameter index should be type `Index`.")

        df = self if inplace else self.copy(deep=True)

        if verify_integrity and not index.is_unique:
            raise ValueError(f"Values in Index are not unique: {index}")

        if to_drop:
            df.drop(columns=to_drop, inplace=True)

        df.index = index
        return df if not inplace else None

    def set_index(
        self,
        index,
        drop=True,
        append=False,
        inplace=False,
        verify_integrity=False,
    ):
        """Return a new DataFrame with a new index

        Parameters
        ----------
        index : Index, Series-convertible, label-like, or list
            Index : the new index.
            Series-convertible : values for the new index.
            Label-like : Label of column to be used as index.
            List : List of items from above.
        drop : boolean, default True
            Whether to drop corresponding column for str index argument
        append : boolean, default True
            Whether to append columns to the existing index,
            resulting in a MultiIndex.
        inplace : boolean, default False
            Modify the DataFrame in place (do not create a new object).
        verify_integrity : boolean, default False
            Check for duplicates in the new index.

        Examples
        --------
        >>> df = cudf.DataFrame({"a": [1, 2, 3, 4, 5],
        ... "b": ["a", "b", "c", "d","e"],
        ... "c": [1.0, 2.0, 3.0, 4.0, 5.0]})
        >>> df
           a  b    c
        0  1  a  1.0
        1  2  b  2.0
        2  3  c  3.0
        3  4  d  4.0
        4  5  e  5.0

        Set the index to become the ‘b’ column:

        >>> df.set_index('b')
           a    c
        b
        a  1  1.0
        b  2  2.0
        c  3  3.0
        d  4  4.0
        e  5  5.0

        Create a MultiIndex using columns ‘a’ and ‘b’:

        >>> df.set_index(["a", "b"])
               c
        a b
        1 a  1.0
        2 b  2.0
        3 c  3.0
        4 d  4.0
        5 e  5.0

        Set new Index instance as index:

        >>> df.set_index(cudf.RangeIndex(10, 15))
            a  b    c
        10  1  a  1.0
        11  2  b  2.0
        12  3  c  3.0
        13  4  d  4.0
        14  5  e  5.0

        Setting `append=True` will combine current index with column `a`:

        >>> df.set_index("a", append=True)
             b    c
          a
        0 1  a  1.0
        1 2  b  2.0
        2 3  c  3.0
        3 4  d  4.0
        4 5  e  5.0

        `set_index` supports `inplace` parameter too:

        >>> df.set_index("a", inplace=True)
        >>> df
           b    c
        a
        1  a  1.0
        2  b  2.0
        3  c  3.0
        4  d  4.0
        5  e  5.0
        """

        if not isinstance(index, list):
            index = [index]

        # Preliminary type check
        col_not_found = []
        columns_to_add = []
        names = []
        to_drop = []
        for i, col in enumerate(index):
            # Is column label
            if is_scalar(col) or isinstance(col, tuple):
                if col in self.columns:
                    columns_to_add.append(self[col])
                    names.append(col)
                    if drop:
                        to_drop.append(col)
                else:
                    col_not_found.append(col)
            else:
                # Try coerce into column
                if not is_column_like(col):
                    try:
                        col = as_column(col)
                    except TypeError:
                        msg = f"{col} cannot be converted to column-like."
                        raise TypeError(msg)
                if isinstance(col, (cudf.MultiIndex, pd.MultiIndex)):
                    col = (
                        cudf.from_pandas(col)
                        if isinstance(col, pd.MultiIndex)
                        else col
                    )
                    cols = [col._data[x] for x in col._data]
                    columns_to_add.extend(cols)
                    names.extend(col.names)
                else:
                    if isinstance(col, (pd.RangeIndex, cudf.RangeIndex)):
                        # Corner case: RangeIndex does not need to instantiate
                        columns_to_add.append(col)
                    else:
                        # For pandas obj, convert to gpu obj
                        columns_to_add.append(as_column(col))
                    if isinstance(
                        col, (cudf.Series, cudf.Index, pd.Series, pd.Index)
                    ):
                        names.append(col.name)
                    else:
                        names.append(None)

        if col_not_found:
            raise KeyError(f"None of {col_not_found} are in the columns")

        if append:
            idx_cols = [self.index._data[x] for x in self.index._data]
            if isinstance(self.index, cudf.MultiIndex):
                idx_names = self.index.names
            else:
                idx_names = [self.index.name]
            columns_to_add = idx_cols + columns_to_add
            names = idx_names + names

        if len(columns_to_add) == 0:
            raise ValueError("No valid columns to be added to index.")
        elif len(columns_to_add) == 1:
            idx = cudf.Index(columns_to_add[0], name=names[0])
        else:
            idf = cudf.DataFrame()
            for i, col in enumerate(columns_to_add):
                idf[i] = col
            idx = cudf.MultiIndex.from_frame(idf, names=names)

        return self._set_index(
            index=idx,
            to_drop=to_drop,
            inplace=inplace,
            verify_integrity=verify_integrity,
        )

    def reset_index(
        self, level=None, drop=False, inplace=False, col_level=0, col_fill=""
    ):
        """
        Reset the index.

        Reset the index of the DataFrame, and use the default one instead.

        Parameters
        ----------
        drop : bool, default False
            Do not try to insert index into dataframe columns. This resets
            the index to the default integer index.
        inplace : bool, default False
            Modify the DataFrame in place (do not create a new object).

        Returns
        -------
        DataFrame or None
            DataFrame with the new index or None if ``inplace=True``.

        Examples
        --------
        >>> df = cudf.DataFrame([('bird', 389.0),
        ...                    ('bird', 24.0),
        ...                    ('mammal', 80.5),
        ...                    ('mammal', np.nan)],
        ...                   index=['falcon', 'parrot', 'lion', 'monkey'],
        ...                   columns=('class', 'max_speed'))
        >>> df
                class max_speed
        falcon    bird     389.0
        parrot    bird      24.0
        lion    mammal      80.5
        monkey  mammal      null
        >>> df.reset_index()
            index   class max_speed
        0  falcon    bird     389.0
        1  parrot    bird      24.0
        2    lion  mammal      80.5
        3  monkey  mammal      null
        >>> df.reset_index(drop=True)
            class max_speed
        0    bird     389.0
        1    bird      24.0
        2  mammal      80.5
        3  mammal      null
        """
        if level is not None:
            raise NotImplementedError("level parameter is not supported yet.")

        if col_level != 0:
            raise NotImplementedError(
                "col_level parameter is not supported yet."
            )

        if col_fill != "":
            raise NotImplementedError(
                "col_fill parameter is not supported yet."
            )

        if inplace:
            result = self
        else:
            result = self.copy()
        if all(name is None for name in self.index.names):
            if isinstance(self.index, cudf.MultiIndex):
                names = tuple(
                    f"level_{i}" for i, _ in enumerate(self.index.names)
                )
            else:
                names = ("index",)
        else:
            names = self.index.names

        if not drop:
            index_columns = self.index._data.columns
            for name, index_column in zip(
                reversed(names), reversed(index_columns)
            ):
                result.insert(0, name, index_column)
        result.index = RangeIndex(len(self))
        if inplace:
            return
        else:
            return result

    def take(self, positions, keep_index=True):
        """
        Return a new DataFrame containing the rows specified by *positions*

        Parameters
        ----------
        positions : array-like
            Integer or boolean array-like specifying the rows of the output.
            If integer, each element represents the integer index of a row.
            If boolean, *positions* must be of the same length as *self*,
            and represents a boolean mask.

        Returns
        -------
        out : DataFrame
            New DataFrame

        Examples
        --------
        >>> a = cudf.DataFrame({'a': [1.0, 2.0, 3.0],
        ...                    'b': cudf.Series(['a', 'b', 'c'])})
        >>> a.take([0, 2, 2])
             a  b
        0  1.0  a
        2  3.0  c
        2  3.0  c
        >>> a.take([True, False, True])
             a  b
        0  1.0  a
        2  3.0  c
        """
        positions = as_column(positions)
        if pd.api.types.is_bool_dtype(positions):
            return self._apply_boolean_mask(positions)
        out = self._gather(positions, keep_index=keep_index)
        out.columns = self.columns
        return out

    @annotate("DATAFRAME_COPY", color="cyan", domain="cudf_python")
    def copy(self, deep=True):
        """
        Returns a copy of this dataframe

        Parameters
        ----------
        deep: bool
           Make a full copy of Series columns and Index at the GPU level, or
           create a new allocation with references.
        """
        out = DataFrame(data=self._data.copy(deep=deep))
        out.index = self.index.copy(deep=deep)
        return out

    def __copy__(self):
        return self.copy(deep=True)

    def __deepcopy__(self, memo=None):
        """
        Parameters
        ----------
        memo, default None
            Standard signature. Unused
        """
        if memo is None:
            memo = {}
        return self.copy(deep=True)

    @annotate("INSERT", color="green", domain="cudf_python")
    def insert(self, loc, name, value):
        """ Add a column to DataFrame at the index specified by loc.

        Parameters
        ----------
        loc : int
            location to insert by index, cannot be greater then num columns + 1
        name : number or string
            name or label of column to be inserted
        value : Series or array-like
        """
        num_cols = len(self._data)
        if name in self._data:
            raise NameError("duplicated column name {!r}".format(name))

        if loc < 0:
            loc = num_cols + loc + 1

        if not (0 <= loc <= num_cols):
            raise ValueError(
                "insert location must be within range {}, {}".format(
                    -(num_cols + 1) * (num_cols > 0), num_cols * (num_cols > 0)
                )
            )

        if is_scalar(value):
            value = utils.scalar_broadcast_to(value, len(self))

        if len(self) == 0:
            if isinstance(value, (pd.Series, Series)):
                self._index = as_index(value.index)
            elif len(value) > 0:
                self._index = RangeIndex(start=0, stop=len(value))
                new_data = self._data.__class__()
                if num_cols != 0:
                    for col_name in self._data:
                        new_data[col_name] = column.column_empty_like(
                            self._data[col_name],
                            masked=True,
                            newsize=len(value),
                        )
                self._data = new_data
        elif isinstance(value, (pd.Series, Series)):
            value = Series(value)._align_to_index(
                self._index, how="right", sort=False
            )

        value = column.as_column(value)

        self._data.insert(name, value, loc=loc)

    def add_column(self, name, data, forceindex=False):
        """Add a column

        Parameters
        ----------
        name : str
            Name of column to be added.
        data : Series, array-like
            Values to be added.
        """

        warnings.warn(
            "`add_column` will be removed in the future. Use `.insert`",
            DeprecationWarning,
        )

        if name in self._data:
            raise NameError("duplicated column name {!r}".format(name))

        if isinstance(data, GeneratorType):
            data = Series(data)

        self.insert(len(self._data.names), name, data)

    def drop(
        self,
        labels=None,
        axis=0,
        index=None,
        columns=None,
        level=None,
        inplace=False,
        errors="raise",
    ):
        """
        Drop specified labels from rows or columns.

        Remove rows or columns by specifying label names and corresponding
        axis, or by specifying directly index or column names. When using a
        multi-index, labels on different levels can be removed by specifying
        the level.

        Parameters
        ----------
        labels : single label or list-like
            Index or column labels to drop.
        axis : {0 or 'index', 1 or 'columns'}, default 0
            Whether to drop labels from the index (0 or 'index') or
            columns (1 or 'columns').
        index : single label or list-like
            Alternative to specifying axis (``labels, axis=0``
            is equivalent to ``index=labels``).
        columns : single label or list-like
            Alternative to specifying axis (``labels, axis=1``
            is equivalent to ``columns=labels``).
        level : int or level name, optional
            For MultiIndex, level from which the labels will be removed.
        inplace : bool, default False
            If False, return a copy. Otherwise, do operation
            inplace and return None.
        errors : {'ignore', 'raise'}, default 'raise'
            If 'ignore', suppress error and only existing labels are
            dropped.

        Returns
        -------
        DataFrame
            DataFrame without the removed index or column labels.

        Raises
        ------
        KeyError
            If any of the labels is not found in the selected axis.

        See Also
        --------
        DataFrame.loc : Label-location based indexer for selection by label.
        DataFrame.dropna : Return DataFrame with labels on given axis omitted
            where (all or any) data are missing.
        DataFrame.drop_duplicates : Return DataFrame with duplicate rows
            removed, optionally only considering certain columns.

        Examples
        --------
        >>> import cudf
        >>> df = cudf.DataFrame({"A": [1, 2, 3, 4],
        ...                      "B": [5, 6, 7, 8],
        ...                      "C": [10, 11, 12, 13],
        ...                      "D": [20, 30, 40, 50]})
        >>> df
           A  B   C   D
        0  1  5  10  20
        1  2  6  11  30
        2  3  7  12  40
        3  4  8  13  50

        Drop columns

        >>> df.drop(['B', 'C'], axis=1)
           A   D
        0  1  20
        1  2  30
        2  3  40
        3  4  50
        >>> df.drop(columns=['B', 'C'])
           A   D
        0  1  20
        1  2  30
        2  3  40
        3  4  50

        Drop a row by index

        >>> df.drop([0, 1])
           A  B   C   D
        2  3  7  12  40
        3  4  8  13  50

        Drop columns and/or rows of MultiIndex DataFrame

        >>> midx = cudf.MultiIndex(levels=[['lama', 'cow', 'falcon'],
        ...                              ['speed', 'weight', 'length']],
        ...                      codes=[[0, 0, 0, 1, 1, 1, 2, 2, 2],
        ...                             [0, 1, 2, 0, 1, 2, 0, 1, 2]])
        >>> df = cudf.DataFrame(index=midx, columns=['big', 'small'],
        ...                   data=[[45, 30], [200, 100], [1.5, 1], [30, 20],
        ...                         [250, 150], [1.5, 0.8], [320, 250],
        ...                         [1, 0.8], [0.3, 0.2]])
        >>> df
                         big  small
        lama   speed    45.0   30.0
               weight  200.0  100.0
               length    1.5    1.0
        cow    speed    30.0   20.0
               weight  250.0  150.0
               length    1.5    0.8
        falcon speed   320.0  250.0
               weight    1.0    0.8
               length    0.3    0.2
        >>> df.drop(index='cow', columns='small')
                         big
        lama   speed    45.0
               weight  200.0
               length    1.5
        falcon speed   320.0
               weight    1.0
               length    0.3
        >>> df.drop(index='length', level=1)
                         big  small
        lama   speed    45.0   30.0
               weight  200.0  100.0
        cow    speed    30.0   20.0
               weight  250.0  150.0
        falcon speed   320.0  250.0
               weight    1.0    0.8
        """

        if labels is not None:
            if index is not None or columns is not None:
                raise ValueError(
                    "Cannot specify both 'labels' and 'index'/'columns'"
                )
            target = labels
        elif index is not None:
            target = index
            axis = 0
        elif columns is not None:
            target = columns
            axis = 1
        else:
            raise ValueError(
                "Need to specify at least one of 'labels', "
                "'index' or 'columns'"
            )

        if inplace:
            outdf = self
        else:
            outdf = self.copy()

        if axis in (1, "columns"):
            target = _get_host_unique(target)

            _drop_columns(outdf, target, errors)
        elif axis in (0, "index"):
            if not isinstance(target, (cudf.Series, cudf.Index)):
                target = column.as_column(target)

            if isinstance(self._index, cudf.MultiIndex):
                if level is None:
                    level = 0

                levels_index = outdf.index.get_level_values(level)
                if errors == "raise" and not target.isin(levels_index).all():
                    raise KeyError("One or more values not found in axis")

                # TODO : Could use anti-join as a future optimization
                sliced_df = outdf.take(~levels_index.isin(target))
                sliced_df._index.names = self._index.names
            else:
                if errors == "raise" and not target.isin(outdf.index).all():
                    raise KeyError("One or more values not found in axis")

                sliced_df = outdf.join(
                    cudf.DataFrame(index=target), how="leftanti"
                )

            if columns is not None:
                columns = _get_host_unique(columns)
                _drop_columns(sliced_df, columns, errors)

            outdf._data = sliced_df._data
            outdf._index = sliced_df._index

        if not inplace:
            return outdf

    def _drop_column(self, name):
        """Drop a column by *name*
        """
        if name not in self._data:
            raise KeyError("column {!r} does not exist".format(name))
        del self._data[name]

    def drop_duplicates(
        self, subset=None, keep="first", inplace=False, ignore_index=False
    ):
        """
        Return DataFrame with duplicate rows removed, optionally only
        considering certain subset of columns.
        """
        outdf = super().drop_duplicates(
            subset=subset, keep=keep, ignore_index=ignore_index
        )

        return self._mimic_inplace(outdf, inplace=inplace)

    def pop(self, item):
        """Return a column and drop it from the DataFrame.
        """
        popped = self[item]
        del self[item]
        return popped

    def rename(
        self,
        mapper=None,
        index=None,
        columns=None,
        axis=0,
        copy=True,
        inplace=False,
        level=None,
        errors="ignore",
    ):
        """Alter column and index labels.

        Function / dict values must be unique (1-to-1). Labels not contained in
        a dict / Series will be left as-is. Extra labels listed don’t throw an
        error.

        ``DataFrame.rename`` supports two calling conventions:
            - ``(index=index_mapper, columns=columns_mapper, ...)``
            - ``(mapper, axis={0/'index' or 1/'column'}, ...)``

        We highly recommend using keyword arguments to clarify your intent.

        Parameters
        ----------
        mapper : dict-like or function, default None
            optional dict-like or functions transformations to apply to
            the index/column values depending on selected ``axis``.
        index : dict-like, default None
            Optional dict-like transformations to apply to the index axis'
            values. Does not support functions for axis 0 yet.
        columns : dict-like or function, default None
            optional dict-like or functions transformations to apply to
            the columns axis' values.
        axis : int, default 0
            Axis to rename with mapper.
            0 or 'index' for index
            1  or 'columns' for columns
        copy : boolean, default True
            Also copy underlying data
        inplace : boolean, default False
            Return new DataFrame.  If True, assign columns without copy
        level : int or level name, default None
            In case of a MultiIndex, only rename labels in the specified level.
        errors : {'raise', 'ignore', 'warn'}, default 'ignore'
            *Only 'ignore' supported*
            Control raising of exceptions on invalid data for provided dtype.

            -   ``raise`` : allow exceptions to be raised
            -   ``ignore`` : suppress exceptions. On error return original
                object.
            -   ``warn`` : prints last exceptions as warnings and
                return original object.

        Returns
        -------
        DataFrame

        Notes
        -----
        Difference from pandas:
            * Not supporting: level

        Rename will not overwite column names. If a list with duplicates is
        passed, column names will be postfixed with a number.
        """
        if errors != "ignore":
            raise NotImplementedError(
                "Only errors='ignore' is currently supported"
            )

        if level:
            raise NotImplementedError(
                "Only level=False is currently supported"
            )

        if mapper is None and index is None and columns is None:
            return self.copy(deep=copy)

        index = mapper if index is None and axis in (0, "index") else index
        columns = (
            mapper if columns is None and axis in (1, "columns") else columns
        )

        if index:
            if (
                any(type(item) == str for item in index.values())
                and type(self.index) != cudf.core.index.StringIndex
            ):
                raise NotImplementedError(
                    "Implicit conversion of index to "
                    "mixed type is not yet supported."
                )
            out = DataFrame(
                index=self.index.replace(
                    to_replace=list(index.keys()),
                    replacement=list(index.values()),
                )
            )
        else:
            out = DataFrame(index=self.index)

        if columns:
            postfix = 1
            if isinstance(columns, Mapping):
                # It is possible for DataFrames with a MultiIndex columns
                # object to have columns with the same name. The following
                # use of _cols.items and ("_1", "_2"... allows the use of
                # rename in this case
                for key, col in self._data.items():
                    if key in columns:
                        if columns[key] in out._data:
                            out_column = columns[key] + "_" + str(postfix)
                            postfix += 1
                        else:
                            out_column = columns[key]
                        out[out_column] = col
                    else:
                        out[key] = col
            elif callable(columns):
                for key, col in self._data.items():
                    out[columns(key)] = col
        else:
            out._data = self._data.copy(deep=copy)

        if inplace:
            self._data = out._data
        else:
            return out.copy(deep=copy)

    def nans_to_nulls(self):
        """
        Convert nans (if any) to nulls.
        """
        df = self.copy()
        for col in df.columns:
            df[col] = df[col].nans_to_nulls()
        return df

    def as_gpu_matrix(self, columns=None, order="F"):
        """Convert to a matrix in device memory.

        Parameters
        ----------
        columns : sequence of str
            List of a column names to be extracted.  The order is preserved.
            If None is specified, all columns are used.
        order : 'F' or 'C'
            Optional argument to determine whether to return a column major
            (Fortran) matrix or a row major (C) matrix.

        Returns
        -------
        A (nrow x ncol) numba device ndarray
        """
        if columns is None:
            columns = self._data.names

        cols = [self._data[k] for k in columns]
        ncol = len(cols)
        nrow = len(self)
        if ncol < 1:
            # This is the case for empty dataframe - construct empty cupy array
            matrix = cupy.empty(
                shape=(0, 0), dtype=np.dtype("float64"), order=order
            )
            return cuda.as_cuda_array(matrix)

        if any(
            (is_categorical_dtype(c) or np.issubdtype(c, np.dtype("object")))
            for c in cols
        ):
            raise TypeError("non-numeric data not yet supported")
        dtype = np.find_common_type(cols, [])
        for k, c in self._data.items():
            if c.has_nulls:
                errmsg = (
                    "column {!r} has null values. "
                    "hint: use .fillna() to replace null values"
                )
                raise ValueError(errmsg.format(k))
        cupy_dtype = dtype
        if np.issubdtype(cupy_dtype, np.datetime64):
            cupy_dtype = np.dtype("int64")

        if order not in ("F", "C"):
            errmsg = (
                "order parameter should be 'C' for row major or 'F' for"
                "column major GPU matrix"
            )
            raise ValueError(errmsg.format(k))

        matrix = cupy.empty(shape=(nrow, ncol), dtype=cupy_dtype, order=order)
        for colidx, inpcol in enumerate(cols):
            dense = inpcol.astype(cupy_dtype)
            matrix[:, colidx] = dense
        return cuda.as_cuda_array(matrix).view(dtype)

    def as_matrix(self, columns=None):
        """Convert to a matrix in host memory.

        Parameters
        ----------
        columns : sequence of str
            List of a column names to be extracted.  The order is preserved.
            If None is specified, all columns are used.

        Returns
        -------
        A (nrow x ncol) numpy ndarray in "F" order.
        """
        return self.as_gpu_matrix(columns=columns).copy_to_host()

    def one_hot_encoding(
        self, column, prefix, cats, prefix_sep="_", dtype="float64"
    ):
        """
        Expand a column with one-hot-encoding.

        Parameters
        ----------

        column : str
            the source column with binary encoding for the data.
        prefix : str
            the new column name prefix.
        cats : sequence of ints
            the sequence of categories as integers.
        prefix_sep : str
            the separator between the prefix and the category.
        dtype :
            the dtype for the outputs; defaults to float64.

        Returns
        -------

        a new dataframe with new columns append for each category.

        Examples
        --------
        >>> import pandas as pd
        >>> import cudf
        >>> pet_owner = [1, 2, 3, 4, 5]
        >>> pet_type = ['fish', 'dog', 'fish', 'bird', 'fish']
        >>> df = pd.DataFrame({'pet_owner': pet_owner, 'pet_type': pet_type})
        >>> df.pet_type = df.pet_type.astype('category')

        Create a column with numerically encoded category values

        >>> df['pet_codes'] = df.pet_type.cat.codes
        >>> gdf = cudf.from_pandas(df)

        Create the list of category codes to use in the encoding

        >>> codes = gdf.pet_codes.unique()
        >>> gdf.one_hot_encoding('pet_codes', 'pet_dummy', codes).head()
          pet_owner  pet_type  pet_codes  pet_dummy_0  pet_dummy_1  pet_dummy_2
        0         1      fish          2          0.0          0.0          1.0
        1         2       dog          1          0.0          1.0          0.0
        2         3      fish          2          0.0          0.0          1.0
        3         4      bird          0          1.0          0.0          0.0
        4         5      fish          2          0.0          0.0          1.0
        """
        if hasattr(cats, "to_arrow"):
            cats = cats.to_arrow().to_pylist()
        else:
            cats = pd.Series(cats, dtype="object")

        newnames = [
            prefix_sep.join([prefix, "null" if cat is None else str(cat)])
            for cat in cats
        ]
        newcols = self[column].one_hot_encoding(cats=cats, dtype=dtype)
        outdf = self.copy()
        for name, col in zip(newnames, newcols):
            outdf.insert(len(outdf._data), name, col)
        return outdf

    def label_encoding(
        self, column, prefix, cats, prefix_sep="_", dtype=None, na_sentinel=-1
    ):
        """Encode labels in a column with label encoding.

        Parameters
        ----------
        column : str
            the source column with binary encoding for the data.
        prefix : str
            the new column name prefix.
        cats : sequence of ints
            the sequence of categories as integers.
        prefix_sep : str
            the separator between the prefix and the category.
        dtype :
            the dtype for the outputs; see Series.label_encoding
        na_sentinel : number
            Value to indicate missing category.

        Returns
        -------
        a new dataframe with a new column append for the coded values.
        """

        newname = prefix_sep.join([prefix, "labels"])
        newcol = self[column].label_encoding(
            cats=cats, dtype=dtype, na_sentinel=na_sentinel
        )
        outdf = self.copy()
        outdf.insert(len(outdf._data), newname, newcol)

        return outdf

    @annotate("ARGSORT", color="yellow", domain="cudf_python")
    def argsort(self, ascending=True, na_position="last"):
        """
        Sort by the values.

        Parameters
        ----------
        ascending : bool or list of bool, default True
            If True, sort values in ascending order, otherwise descending.
        na_position : {‘first’ or ‘last’}, default ‘last’
            Argument ‘first’ puts NaNs at the beginning, ‘last’ puts NaNs
            at the end.

        Returns
        -------
        out_column_inds : cuDF Column of indices sorted based on input

        Notes
        -----
        Difference from pandas:

        - Support axis='index' only.
        - Not supporting: inplace, kind
        - Ascending can be a list of bools to control per column
        """
        return self._get_sorted_inds(
            ascending=ascending, na_position=na_position
        )

    @annotate("SORT_INDEX", color="red", domain="cudf_python")
    def sort_index(
        self,
        axis=0,
        level=None,
        ascending=True,
        inplace=False,
        kind=None,
        na_position="last",
        sort_remaining=True,
        ignore_index=False,
    ):
        """Sort object by labels (along an axis).

        Parameters
        ----------
        axis : {0 or ‘index’, 1 or ‘columns’}, default 0
            The axis along which to sort. The value 0 identifies the rows,
            and 1 identifies the columns.
        level : int or level name or list of ints or list of level names
            If not None, sort on values in specified index level(s).
            This is only useful in the case of MultiIndex.
        ascending : bool, default True
            Sort ascending vs. descending.
        inplace : bool, default False
            If True, perform operation in-place.
        kind : sorting method such as `quick sort` and others.
            Not yet supported.
        na_position : {‘first’, ‘last’}, default ‘last’
            Puts NaNs at the beginning if first; last puts NaNs at the end.
        sort_remaining : bool, default True
            Not yet supported
        ignore_index : bool, default False
            if True, index will be replaced with RangeIndex.

        Returns
        -------
        DataFrame or None

        Examples
        --------
        >>> df = cudf.DataFrame(
        ... {"b":[3, 2, 1], "a":[2, 1, 3]}, index=[1, 3, 2])
        >>> df.sort_index(axis=0)
           b  a
        1  3  2
        2  1  3
        3  2  1
        >>> df.sort_index(axis=1)
           a  b
        1  2  3
        3  1  2
        2  3  1
        """
        if kind is not None:
            raise NotImplementedError("kind is not yet supported")

        if not sort_remaining:
            raise NotImplementedError(
                "sort_remaining == False is not yet supported"
            )

        if axis in (0, "index"):
            if level is not None and isinstance(self.index, cudf.MultiIndex):
                # Pandas currently don't handle na_position
                # in case of MultiIndex
                if ascending is True:
                    na_position = "first"
                else:
                    na_position = "last"

                if is_list_like(level):
                    labels = [
                        self.index._get_level_label(lvl) for lvl in level
                    ]
                else:
                    labels = [self.index._get_level_label(level)]
                inds = self.index._source_data[labels].argsort(
                    ascending=ascending, na_position=na_position
                )
            else:
                inds = self.index.argsort(
                    ascending=ascending, na_position=na_position
                )
            outdf = self.take(inds)
        else:
            labels = sorted(self._data.names, reverse=not ascending)
            outdf = self[labels]

        if ignore_index is True:
            outdf = outdf.reset_index(drop=True)
        return self._mimic_inplace(outdf, inplace=inplace)

    def sort_values(
        self,
        by,
        axis=0,
        ascending=True,
        inplace=False,
        kind="quicksort",
        na_position="last",
        ignore_index=False,
    ):
        """

        Sort by the values row-wise.

        Parameters
        ----------
        by : str or list of str
            Name or list of names to sort by.
        ascending : bool or list of bool, default True
            Sort ascending vs. descending. Specify list for multiple sort
            orders. If this is a list of bools, must match the length of the
            by.
        na_position : {‘first’, ‘last’}, default ‘last’
            'first' puts nulls at the beginning, 'last' puts nulls at the end
        ignore_index : bool, default False
            If True, index will not be sorted.

        Returns
        -------
        sorted_obj : cuDF DataFrame

        Notes
        -----
        Difference from pandas:
          * Support axis='index' only.
          * Not supporting: inplace, kind

        Examples
        --------
        >>> import cudf
        >>> a = ('a', [0, 1, 2])
        >>> b = ('b', [-3, 2, 0])
        >>> df = cudf.DataFrame([a, b])
        >>> print(df.sort_values('b'))
           a  b
        0  0 -3
        2  2  0
        1  1  2
        """
        if inplace:
            raise NotImplementedError("`inplace` not currently implemented.")
        if kind != "quicksort":
            raise NotImplementedError("`kind` not currently implemented.")
        if axis != 0:
            raise NotImplementedError("`axis` not currently implemented.")

        # argsort the `by` column
        return self.take(
            self[by].argsort(ascending=ascending, na_position=na_position),
            keep_index=not ignore_index,
        )

    def nlargest(self, n, columns, keep="first"):
        """Get the rows of the DataFrame sorted by the n largest value of *columns*

        Notes
        -----
        Difference from pandas:
            - Only a single column is supported in *columns*
        """
        return self._n_largest_or_smallest("nlargest", n, columns, keep)

    def nsmallest(self, n, columns, keep="first"):
        """Get the rows of the DataFrame sorted by the n smallest value of *columns*

        Notes
        -----
        Difference from pandas:
            - Only a single column is supported in *columns*
        """
        return self._n_largest_or_smallest("nsmallest", n, columns, keep)

    def _n_largest_or_smallest(self, method, n, columns, keep):
        # Get column to operate on
        if not isinstance(columns, str):
            [column] = columns
        else:
            column = columns

        col = self[column].reset_index(drop=True)
        # Operate
        sorted_series = getattr(col, method)(n=n, keep=keep)
        df = DataFrame()
        new_positions = sorted_series.index.gpu_values
        for k in self._data.names:
            if k == column:
                df[k] = sorted_series
            else:
                df[k] = self[k].reset_index(drop=True).take(new_positions)
        return df.set_index(self.index.take(new_positions))

    def transpose(self):
        """Transpose index and columns.

        Returns
        -------
        a new (ncol x nrow) dataframe. self is (nrow x ncol)

        Notes
        -----
        Difference from pandas:
        Not supporting *copy* because default and only behavior is copy=True
        """
        # Never transpose a MultiIndex - remove the existing columns and
        # replace with a RangeIndex. Afterward, reassign.
        columns = self.index.copy(deep=False)
        index = self.columns.copy(deep=False)
        if self._num_columns == 0 or self._num_rows == 0:
            return DataFrame(index=index, columns=columns)
        # Cython renames the columns to the range [0...ncols]
        result = self.__class__._from_table(libcudf.transpose.transpose(self))
        # Set the old column names as the new index
        result._index = as_index(index)
        # Set the old index as the new column names
        result.columns = columns
        return result

    @property
    def T(self):
        """
        Transpose index and columns.

        Reflect the DataFrame over its main diagonal by writing rows
        as columns and vice-versa. The property T is an accessor to
        the method transpose().

        Returns
        -------
        out : DataFrame
            The transposed DataFrame.
        """

        return self.transpose()

    def melt(self, **kwargs):
        """Unpivots a DataFrame from wide format to long format,
        optionally leaving identifier variables set.

        Parameters
        ----------
        frame : DataFrame
        id_vars : tuple, list, or ndarray, optional
            Column(s) to use as identifier variables.
            default: None
        value_vars : tuple, list, or ndarray, optional
            Column(s) to unpivot.
            default: all columns that are not set as `id_vars`.
        var_name : scalar
            Name to use for the `variable` column.
            default: frame.columns.name or 'variable'
        value_name : str
            Name to use for the `value` column.
            default: 'value'

        Returns
        -------
        out : DataFrame
            Melted result
        """
        from cudf.core.reshape import melt

        return melt(self, **kwargs)

    @annotate("JOIN", color="blue", domain="cudf_python")
    def merge(
        self,
        right,
        on=None,
        left_on=None,
        right_on=None,
        left_index=False,
        right_index=False,
        how="inner",
        sort=False,
        lsuffix=None,
        rsuffix=None,
        type="",
        method="hash",
        indicator=False,
        suffixes=("_x", "_y"),
    ):
        """Merge GPU DataFrame objects by performing a database-style join
        operation by columns or indexes.

        Parameters
        ----------
        right : DataFrame
        on : label or list; defaults to None
            Column or index level names to join on. These must be found in
            both DataFrames.

            If on is None and not merging on indexes then
            this defaults to the intersection of the columns
            in both DataFrames.
        how : {‘left’, ‘outer’, ‘inner’}, default ‘inner’
            Type of merge to be performed.

            - left : use only keys from left frame, similar to a SQL left
              outer join.
            - right : not supported.
            - outer : use union of keys from both frames, similar to a SQL
              full outer join.
            - inner: use intersection of keys from both frames, similar to
              a SQL inner join.
        left_on : label or list, or array-like
            Column or index level names to join on in the left DataFrame.
            Can also be an array or list of arrays of the length of the
            left DataFrame. These arrays are treated as if they are columns.
        right_on : label or list, or array-like
            Column or index level names to join on in the right DataFrame.
            Can also be an array or list of arrays of the length of the
            right DataFrame. These arrays are treated as if they are columns.
        left_index : bool, default False
            Use the index from the left DataFrame as the join key(s).
        right_index : bool, default False
            Use the index from the right DataFrame as the join key.
        sort : bool, default False
            Sort the resulting dataframe by the columns that were merged on,
            starting from the left.
        suffixes: Tuple[str, str], defaults to ('_x', '_y')
            Suffixes applied to overlapping column names on the left and right
            sides
        method : {‘hash’, ‘sort’}, default ‘hash’
            The implementation method to be used for the operation.

        Returns
        -------
            merged : DataFrame

        Notes
        -----
        **DataFrames merges in cuDF result in non-deterministic row ordering.**

        Examples
        --------
        >>> import cudf
        >>> df_a = cudf.DataFrame()
        >>> df_a['key'] = [0, 1, 2, 3, 4]
        >>> df_a['vals_a'] = [float(i + 10) for i in range(5)]
        >>> df_b = cudf.DataFrame()
        >>> df_b['key'] = [1, 2, 4]
        >>> df_b['vals_b'] = [float(i+10) for i in range(3)]
        >>> df_merged = df_a.merge(df_b, on=['key'], how='left')
        >>> df_merged.sort_values('key')  # doctest: +SKIP
           key  vals_a  vals_b
        3    0    10.0
        0    1    11.0    10.0
        1    2    12.0    11.0
        4    3    13.0
        2    4    14.0    12.0
        """
        if indicator:
            raise NotImplementedError(
                "Only indicator=False is currently supported"
            )

        if lsuffix or rsuffix:
            raise ValueError(
                "The lsuffix and rsuffix keywords have been replaced with the "
                "``suffixes=`` keyword.  "
                "Please provide the following instead: \n\n"
                "    suffixes=('%s', '%s')"
                % (lsuffix or "_x", rsuffix or "_y")
            )
        else:
            lsuffix, rsuffix = suffixes

        if type != "":
            warnings.warn(
                'type="' + type + '" parameter is deprecated.'
                'Use method="' + type + '" instead.',
                DeprecationWarning,
            )
            method = type

        lhs = self.copy(deep=False)
        rhs = right.copy(deep=False)

        # Compute merge
        gdf_result = super(DataFrame, lhs)._merge(
            rhs,
            on=on,
            left_on=left_on,
            right_on=right_on,
            left_index=left_index,
            right_index=right_index,
            how=how,
            sort=sort,
            lsuffix=lsuffix,
            rsuffix=rsuffix,
            method=method,
            indicator=indicator,
            suffixes=suffixes,
        )
        return gdf_result

    @annotate("JOIN", color="blue", domain="cudf_python")
    def join(
        self,
        other,
        on=None,
        how="left",
        lsuffix="",
        rsuffix="",
        sort=False,
        type="",
        method="hash",
    ):
        """Join columns with other DataFrame on index or on a key column.

        Parameters
        ----------
        other : DataFrame
        how : str
            Only accepts "left", "right", "inner", "outer"
        lsuffix, rsuffix : str
            The suffices to add to the left (*lsuffix*) and right (*rsuffix*)
            column names when avoiding conflicts.
        sort : bool
            Set to True to ensure sorted ordering.

        Returns
        -------
        joined : DataFrame

        Notes
        -----
        Difference from pandas:

        - *other* must be a single DataFrame for now.
        - *on* is not supported yet due to lack of multi-index support.
        """
        # Outer joins still use the old implementation
        if type != "":
            warnings.warn(
                'type="' + type + '" parameter is deprecated.'
                'Use method="' + type + '" instead.',
                DeprecationWarning,
            )
            method = type

        lhs = self
        rhs = other

        df = lhs.merge(
            rhs,
            left_index=True,
            right_index=True,
            how=how,
            suffixes=(lsuffix, rsuffix),
            method=method,
            sort=sort,
        )
        df.index.name = (
            None if lhs.index.name != rhs.index.name else lhs.index.name
        )
        return df

    @copy_docstring(DataFrameGroupBy.__init__)
    def groupby(
        self,
        by=None,
        axis=0,
        level=None,
        as_index=True,
        sort=True,
        group_keys=True,
        squeeze=False,
        observed=False,
        dropna=True,
        method=None,
    ):
        if axis not in (0, "index"):
            raise NotImplementedError("axis parameter is not yet implemented")

        if squeeze is not False:
            raise NotImplementedError(
                "squeeze parameter is not yet implemented"
            )

        if observed is not False:
            raise NotImplementedError(
                "observed parameter is not yet implemented"
            )

        if group_keys is not True:
            raise NotImplementedError(
                "The group_keys keyword is not yet implemented"
            )
        if by is None and level is None:
            raise TypeError(
                "groupby() requires either by or level to be" "specified."
            )

        if method is not None:
            warnings.warn(
                "The 'method' argument is deprecated and will be unused",
                DeprecationWarning,
            )
        return DataFrameGroupBy(
            self,
            by=by,
            level=level,
            as_index=as_index,
            dropna=dropna,
            sort=sort,
        )

    @copy_docstring(Rolling)
    def rolling(
        self, window, min_periods=None, center=False, axis=0, win_type=None
    ):
        return Rolling(
            self,
            window,
            min_periods=min_periods,
            center=center,
            axis=axis,
            win_type=win_type,
        )

    def query(self, expr, local_dict={}):
        """
        Query with a boolean expression using Numba to compile a GPU kernel.

        See pandas.DataFrame.query.

        Parameters
        ----------

        expr : str
            A boolean expression. Names in expression refer to columns.
            `index` can be used instead of index name, but this is not
            supported for MultiIndex.

            Names starting with `@` refer to Python variables.

            An output value will be `null` if any of the input values are
            `null` regardless of expression.

        local_dict : dict
            Containing the local variable to be used in query.

        Returns
        -------

        filtered :  DataFrame

        Examples
        --------
        >>> import cudf
        >>> a = ('a', [1, 2, 2])
        >>> b = ('b', [3, 4, 5])
        >>> df = cudf.DataFrame([a, b])
        >>> expr = "(a == 2 and b == 4) or (b == 3)"
        >>> print(df.query(expr))
           a  b
        0  1  3
        1  2  4

        DateTime conditionals:

        >>> import numpy as np
        >>> import datetime
        >>> df = cudf.DataFrame()
        >>> data = np.array(['2018-10-07', '2018-10-08'], dtype='datetime64')
        >>> df['datetimes'] = data
        >>> search_date = datetime.datetime.strptime('2018-10-08', '%Y-%m-%d')
        >>> print(df.query('datetimes==@search_date'))
                        datetimes
        1 2018-10-08T00:00:00.000

        Using local_dict:

        >>> import numpy as np
        >>> import datetime
        >>> df = cudf.DataFrame()
        >>> data = np.array(['2018-10-07', '2018-10-08'], dtype='datetime64')
        >>> df['datetimes'] = data
        >>> search_date2 = datetime.datetime.strptime('2018-10-08', '%Y-%m-%d')
        >>> print(df.query('datetimes==@search_date',
        >>>         local_dict={'search_date':search_date2}))
                        datetimes
        1 2018-10-08T00:00:00.000
        """
        # can't use `annotate` decorator here as we inspect the calling
        # environment.
        with annotate("QUERY", color="purple", domain="cudf_python"):
            if self.empty:
                return self.copy()

            if not isinstance(local_dict, dict):
                raise TypeError(
                    "local_dict type: expected dict but found {!r}".format(
                        type(local_dict)
                    )
                )

            # Get calling environment
            callframe = inspect.currentframe().f_back
            callenv = {
                "locals": callframe.f_locals,
                "globals": callframe.f_globals,
                "local_dict": local_dict,
            }
            # Run query
            boolmask = queryutils.query_execute(self, expr, callenv)
            return self._apply_boolean_mask(boolmask)

    @applyutils.doc_apply()
    def apply_rows(
        self,
        func,
        incols,
        outcols,
        kwargs,
        pessimistic_nulls=True,
        cache_key=None,
    ):
        """
        Apply a row-wise user defined function.

        Parameters
        ----------
        {params}

        Examples
        --------
        The user function should loop over the columns and set the output for
        each row. Loop execution order is arbitrary, so each iteration of
        the loop **MUST** be independent of each other.

        When ``func`` is invoked, the array args corresponding to the
        input/output are strided so as to improve GPU parallelism.
        The loop in the function resembles serial code, but executes
        concurrently in multiple threads.

        >>> import cudf
        >>> import numpy as np
        >>> df = cudf.DataFrame()
        >>> nelem = 3
        >>> df['in1'] = np.arange(nelem)
        >>> df['in2'] = np.arange(nelem)
        >>> df['in3'] = np.arange(nelem)

        Define input columns for the kernel

        >>> in1 = df['in1']
        >>> in2 = df['in2']
        >>> in3 = df['in3']
        >>> def kernel(in1, in2, in3, out1, out2, kwarg1, kwarg2):
        ...     for i, (x, y, z) in enumerate(zip(in1, in2, in3)):
        ...         out1[i] = kwarg2 * x - kwarg1 * y
        ...         out2[i] = y - kwarg1 * z

        Call ``.apply_rows`` with the name of the input columns, the name and
        dtype of the output columns, and, optionally, a dict of extra
        arguments.

        >>> df.apply_rows(kernel,
        ...               incols=['in1', 'in2', 'in3'],
        ...               outcols=dict(out1=np.float64, out2=np.float64),
        ...               kwargs=dict(kwarg1=3, kwarg2=4))
           in1  in2  in3 out1 out2
        0    0    0    0  0.0  0.0
        1    1    1    1  1.0 -2.0
        2    2    2    2  2.0 -4.0
        """
        for col in incols:
            current_col_dtype = self._data[col].dtype
            if is_string_dtype(current_col_dtype) or is_categorical_dtype(
                current_col_dtype
            ):
                raise TypeError(
                    "User defined functions are currently not "
                    "supported on Series with dtypes `str` and `category`."
                )
        return applyutils.apply_rows(
            self,
            func,
            incols,
            outcols,
            kwargs,
            pessimistic_nulls,
            cache_key=cache_key,
        )

    @applyutils.doc_applychunks()
    def apply_chunks(
        self,
        func,
        incols,
        outcols,
        kwargs={},
        pessimistic_nulls=True,
        chunks=None,
        blkct=None,
        tpb=None,
    ):
        """
        Transform user-specified chunks using the user-provided function.

        Parameters
        ----------
        {params}
        {params_chunks}

        Examples
        --------

        For ``tpb > 1``, ``func`` is executed by ``tpb`` number of threads
        concurrently.  To access the thread id and count,
        use ``numba.cuda.threadIdx.x`` and ``numba.cuda.blockDim.x``,
        respectively (See `numba CUDA kernel documentation`_).

        .. _numba CUDA kernel documentation:\
        http://numba.pydata.org/numba-doc/latest/cuda/kernels.html

        In the example below, the *kernel* is invoked concurrently on each
        specified chunk. The *kernel* computes the corresponding output
        for the chunk.

        By looping over the range
        ``range(cuda.threadIdx.x, in1.size, cuda.blockDim.x)``, the *kernel*
        function can be used with any *tpb* in an efficient manner.

        >>> from numba import cuda
        >>> @cuda.jit
        ... def kernel(in1, in2, in3, out1):
        ...      for i in range(cuda.threadIdx.x, in1.size, cuda.blockDim.x):
        ...          x = in1[i]
        ...          y = in2[i]
        ...          z = in3[i]
        ...          out1[i] = x * y + z

        See also
        --------
        DataFrame.apply_rows
        """
        if chunks is None:
            raise ValueError("*chunks* must be defined")
        return applyutils.apply_chunks(
            self,
            func,
            incols,
            outcols,
            kwargs,
            pessimistic_nulls,
            chunks,
            tpb=tpb,
        )

    def hash_columns(self, columns=None):
        """Hash the given *columns* and return a new device array

        Parameters
        ----------
        columns : sequence of str; optional
            Sequence of column names. If columns is *None* (unspecified),
            all columns in the frame are used.
        """
        if columns is None:
            table_to_hash = self
        else:
            cols = [self[k]._column for k in columns]
            table_to_hash = Frame(data=OrderedColumnDict(zip(columns, cols)))

        return Series(table_to_hash._hash()).values

    def partition_by_hash(self, columns, nparts, keep_index=True):
        """Partition the dataframe by the hashed value of data in *columns*.

        Parameters
        ----------
        columns : sequence of str
            The names of the columns to be hashed.
            Must have at least one name.
        nparts : int
            Number of output partitions
        keep_index : boolean
            Whether to keep the index or drop it

        Returns
        -------
        partitioned: list of DataFrame
        """
        idx = (
            0
            if (self._index is None or keep_index is False)
            else self._index._num_columns
        )
        key_indices = [self._data.names.index(k) + idx for k in columns]
        outdf, offsets = self._hash_partition(key_indices, nparts, keep_index)
        # Slice into partition
        return [outdf[s:e] for s, e in zip(offsets, offsets[1:] + [None])]

    def replace(
        self,
        to_replace=None,
        value=None,
        inplace=False,
        limit=None,
        regex=False,
        method=None,
    ):
        """
        Replace values given in *to_replace* with *replacement*.

        Parameters
        ----------
        to_replace : numeric, str, list-like or dict
            Value(s) to replace.

            * numeric or str:

                - values equal to *to_replace* will be replaced
                  with *replacement*

            * list of numeric or str:

                - If *replacement* is also list-like,
                  *to_replace* and *replacement* must be of same length.

            * dict:

                - Dicts can be used to replace different values in different
                  columns. For example, `{'a': 1, 'z': 2}` specifies that the
                  value 1 in column `a` and the value 2 in column `z` should be
                  replaced with replacement*.
        value : numeric, str, list-like, or dict
            Value(s) to replace `to_replace` with. If a dict is provided, then
            its keys must match the keys in *to_replace*, and corresponding
            values must be compatible (e.g., if they are lists, then they must
            match in length).
        inplace : bool, default False
            If True, in place.

        Returns
        -------
        result : DataFrame
            DataFrame after replacement.

        Examples
        --------
        >>> import cudf
        >>> gdf = cudf.DataFrame()
        >>> gdf['id']= [0, 1, 2, -1, 4, -1, 6]
        >>> gdf['id']= gdf['id'].replace(-1, None)
        >>> gdf
             id
        0     0
        1     1
        2     2
        3  null
        4     4
        5  null
        6     6

        Notes
        -----
        Parameters that are currently not supported are: `limit`, `regex`,
        `method`
        """
        if limit is not None:
            raise NotImplementedError("limit parameter is not implemented yet")

        if regex:
            raise NotImplementedError("regex parameter is not implemented yet")

        if method not in ("pad", None):
            raise NotImplementedError(
                "method parameter is not implemented yet"
            )

        outdf = super().replace(to_replace=to_replace, replacement=value)

        return self._mimic_inplace(outdf, inplace=inplace)

    def info(
        self,
        verbose=None,
        buf=None,
        max_cols=None,
        memory_usage=None,
        null_counts=None,
    ):
        """
        Print a concise summary of a DataFrame.

        This method prints information about a DataFrame including
        the index dtype and column dtypes, non-null values and memory usage.

        Parameters
        ----------
        verbose : bool, optional
            Whether to print the full summary. By default, the setting in
            ``pandas.options.display.max_info_columns`` is followed.
        buf : writable buffer, defaults to sys.stdout
            Where to send the output. By default, the output is printed to
            sys.stdout. Pass a writable buffer if you need to further process
            the output.
        max_cols : int, optional
            When to switch from the verbose to the truncated output. If the
            DataFrame has more than `max_cols` columns, the truncated output
            is used. By default, the setting in
            ``pandas.options.display.max_info_columns`` is used.
        memory_usage : bool, str, optional
            Specifies whether total memory usage of the DataFrame
            elements (including the index) should be displayed. By default,
            this follows the ``pandas.options.display.memory_usage`` setting.
            True always show memory usage. False never shows memory usage.
            A value of 'deep' is equivalent to "True with deep introspection".
            Memory usage is shown in human-readable units (base-2
            representation). Without deep introspection a memory estimation is
            made based in column dtype and number of rows assuming values
            consume the same memory amount for corresponding dtypes. With deep
            memory introspection, a real memory usage calculation is performed
            at the cost of computational resources.
        null_counts : bool, optional
            Whether to show the non-null counts. By default, this is shown
            only if the frame is smaller than
            ``pandas.options.display.max_info_rows`` and
            ``pandas.options.display.max_info_columns``. A value of True always
            shows the counts, and False never shows the counts.

        Returns
        -------
        None
            This method prints a summary of a DataFrame and returns None.

        See Also
        --------
        DataFrame.describe: Generate descriptive statistics of DataFrame
            columns.
        DataFrame.memory_usage: Memory usage of DataFrame columns.

        Examples
        --------
        >>> import cudf
        >>> int_values = [1, 2, 3, 4, 5]
        >>> text_values = ['alpha', 'beta', 'gamma', 'delta', 'epsilon']
        >>> float_values = [0.0, 0.25, 0.5, 0.75, 1.0]
        >>> df = cudf.DataFrame({"int_col": int_values,
        ...                     "text_col": text_values,
        ...                     "float_col": float_values})
        >>> df
           int_col text_col  float_col
        0        1    alpha       0.00
        1        2     beta       0.25
        2        3    gamma       0.50
        3        4    delta       0.75
        4        5  epsilon       1.00

        Prints information of all columns:

        >>> df.info(verbose=True)
        <class 'cudf.core.dataframe.DataFrame'>
        RangeIndex: 5 entries, 0 to 4
        Data columns (total 3 columns):
         #   Column     Non-Null Count  Dtype
        ---  ------     --------------  -----
         0   int_col    5 non-null      int64
         1   text_col   5 non-null      object
         2   float_col  5 non-null      float64
        dtypes: float64(1), int64(1), object(1)
        memory usage: 130.0+ bytes

        Prints a summary of columns count and its dtypes but not per column
        information:

        >>> df.info(verbose=False)
        <class 'cudf.core.dataframe.DataFrame'>
        RangeIndex: 5 entries, 0 to 4
        Columns: 3 entries, int_col to float_col
        dtypes: float64(1), int64(1), object(1)
        memory usage: 130.0+ bytes

        Pipe output of DataFrame.info to buffer instead of sys.stdout,
        get buffer content and writes to a text file:

        >>> import io
        >>> buffer = io.StringIO()
        >>> df.info(buf=buffer)
        >>> s = buffer.getvalue()
        >>> with open("df_info.txt", "w",
        ...           encoding="utf-8") as f:
        ...     f.write(s)
        ...
        369

        The `memory_usage` parameter allows deep introspection mode, specially
        useful for big DataFrames and fine-tune memory optimization:

        >>> import numpy as np
        >>> random_strings_array = np.random.choice(['a', 'b', 'c'], 10 ** 6)
        >>> df = cudf.DataFrame({
        ...     'column_1': np.random.choice(['a', 'b', 'c'], 10 ** 6),
        ...     'column_2': np.random.choice(['a', 'b', 'c'], 10 ** 6),
        ...     'column_3': np.random.choice(['a', 'b', 'c'], 10 ** 6)
        ... })
        >>> df.info(memory_usage='deep')
        <class 'cudf.core.dataframe.DataFrame'>
        RangeIndex: 1000000 entries, 0 to 999999
        Data columns (total 3 columns):
         #   Column    Non-Null Count    Dtype
        ---  ------    --------------    -----
         0   column_1  1000000 non-null  object
         1   column_2  1000000 non-null  object
         2   column_3  1000000 non-null  object
        dtypes: object(3)
        memory usage: 14.3 MB
        """
        if buf is None:
            buf = sys.stdout

        lines = [str(type(self))]

        index_name = type(self._index).__name__
        if len(self._index) > 0:
            entries_summary = f", {self._index[0]} to {self._index[-1]}"
        else:
            entries_summary = ""
        index_summary = (
            f"{index_name}: {len(self._index)} entries{entries_summary}"
        )
        lines.append(index_summary)

        if len(self.columns) == 0:
            lines.append(f"Empty {type(self).__name__}")
            cudf.utils.ioutils.buffer_write_lines(buf, lines)
            return

        cols = self.columns
        col_count = len(self.columns)

        if max_cols is None:
            max_cols = pd.options.display.max_info_columns

        max_rows = pd.options.display.max_info_rows

        if null_counts is None:
            show_counts = (col_count <= max_cols) and (len(self) < max_rows)
        else:
            show_counts = null_counts

        exceeds_info_cols = col_count > max_cols

        def _put_str(s, space):
            return str(s)[:space].ljust(space)

        def _verbose_repr():
            lines.append(f"Data columns (total {len(self.columns)} columns):")

            id_head = " # "
            column_head = "Column"
            col_space = 2

            max_col = max(len(pprint_thing(k)) for k in cols)
            len_column = len(pprint_thing(column_head))
            space = max(max_col, len_column) + col_space

            max_id = len(pprint_thing(col_count))
            len_id = len(pprint_thing(id_head))
            space_num = max(max_id, len_id) + col_space
            counts = None

            header = _put_str(id_head, space_num) + _put_str(
                column_head, space
            )
            if show_counts:
                counts = self.count().to_pandas().tolist()
                if len(cols) != len(counts):
                    raise AssertionError(
                        f"Columns must equal "
                        f"counts ({len(cols)} != {len(counts)})"
                    )
                count_header = "Non-Null Count"
                len_count = len(count_header)
                non_null = " non-null"
                max_count = max(len(pprint_thing(k)) for k in counts) + len(
                    non_null
                )
                space_count = max(len_count, max_count) + col_space
                count_temp = "{count}" + non_null
            else:
                count_header = ""
                space_count = len(count_header)
                len_count = space_count
                count_temp = "{count}"

            dtype_header = "Dtype"
            len_dtype = len(dtype_header)
            max_dtypes = max(len(pprint_thing(k)) for k in self.dtypes)
            space_dtype = max(len_dtype, max_dtypes)
            header += (
                _put_str(count_header, space_count)
                + _put_str(dtype_header, space_dtype).rstrip()
            )

            lines.append(header)
            lines.append(
                _put_str("-" * len_id, space_num)
                + _put_str("-" * len_column, space)
                + _put_str("-" * len_count, space_count)
                + _put_str("-" * len_dtype, space_dtype).rstrip()
            )

            for i, col in enumerate(self.columns):
                dtype = self.dtypes.iloc[i]
                col = pprint_thing(col)

                line_no = _put_str(" {num}".format(num=i), space_num)
                count = ""
                if show_counts:
                    count = counts[i]

                lines.append(
                    line_no
                    + _put_str(col, space)
                    + _put_str(count_temp.format(count=count), space_count)
                    + _put_str(dtype, space_dtype).rstrip()
                )

        def _non_verbose_repr():
            if len(self.columns) > 0:
                entries_summary = f", {self.columns[0]} to {self.columns[-1]}"
            else:
                entries_summary = ""
            columns_summary = (
                f"Columns: {len(self.columns)} entries{entries_summary}"
            )
            lines.append(columns_summary)

        def _sizeof_fmt(num, size_qualifier):
            # returns size in human readable format
            for x in ["bytes", "KB", "MB", "GB", "TB"]:
                if num < 1024.0:
                    return f"{num:3.1f}{size_qualifier} {x}"
                num /= 1024.0
            return f"{num:3.1f}{size_qualifier} PB"

        if verbose:
            _verbose_repr()
        elif verbose is False:  # specifically set to False, not nesc None
            _non_verbose_repr()
        else:
            if exceeds_info_cols:
                _non_verbose_repr()
            else:
                _verbose_repr()

        dtype_counts = defaultdict(int)
        for col in self._data:
            dtype_counts[self._data[col].dtype.name] += 1

        dtypes = [f"{k[0]}({k[1]:d})" for k in sorted(dtype_counts.items())]
        lines.append(f"dtypes: {', '.join(dtypes)}")

        if memory_usage is None:
            memory_usage = pd.options.display.memory_usage

        if memory_usage:
            # append memory usage of df to display
            size_qualifier = ""
            if memory_usage == "deep":
                deep = True
            else:
                deep = False
                if "object" in dtype_counts or self.index.dtype == "object":
                    size_qualifier = "+"
            mem_usage = self.memory_usage(index=True, deep=deep).sum()
            lines.append(
                f"memory usage: {_sizeof_fmt(mem_usage, size_qualifier)}\n"
            )

        cudf.utils.ioutils.buffer_write_lines(buf, lines)

    @docutils.doc_describe()
    def describe(
        self,
        percentiles=None,
        include=None,
        exclude=None,
        datetime_is_numeric=False,
    ):
        """{docstring}"""

        if not include and not exclude:
            default_include = [np.number]
            if datetime_is_numeric:
                default_include.append("datetime")
            data_to_describe = self.select_dtypes(include=default_include)
            if len(data_to_describe.columns) == 0:
                data_to_describe = self

        elif include == "all":
            if exclude is not None:
                raise ValueError("exclude must be None when include is 'all'")

            data_to_describe = self
        else:
            data_to_describe = self.select_dtypes(
                include=include, exclude=exclude
            )

            if data_to_describe.empty:
                raise ValueError("No data of included types.")

        describe_series_list = [
            data_to_describe[col].describe(percentiles=percentiles)
            for col in data_to_describe.columns
        ]
        if len(describe_series_list) == 1:
            return describe_series_list[0].to_frame()
        else:
            ldesc_indexes = sorted(
                (x.index for x in describe_series_list), key=len
            )
            names = OrderedDict.fromkeys(
                [
                    name
                    for idxnames in ldesc_indexes
                    for name in idxnames.to_pandas()
                ],
                None,
            )

            return cudf.concat(
                [
                    series.reindex(names, copy=False)
                    for series in describe_series_list
                ],
                axis=1,
                sort=False,
            )

    def to_pandas(self, **kwargs):
        """
        Convert to a Pandas DataFrame.

        Examples
        --------
        >>> import cudf
        >>> df = cudf.DataFrame({'a': [0, 1, 2], 'b': [-3, 2, 0]})
        >>> pdf = df.to_pandas()
        >>> pdf
           a  b
        0  0 -3
        1  1  2
        2  2  0
        >>> type(pdf)
        <class 'pandas.core.frame.DataFrame'>
        """

        out_data = {}
        out_index = self.index.to_pandas()

        if not isinstance(self.columns, pd.Index):
            out_columns = self.columns.to_pandas()
        else:
            out_columns = self.columns

        for i, col_key in enumerate(self._data):
            out_data[i] = self._data[col_key].to_pandas(index=out_index)

        if isinstance(self.columns, Index):
            out_columns = self.columns.to_pandas()
            if isinstance(self.columns, cudf.core.multiindex.MultiIndex):
                if self.columns.names is not None:
                    out_columns.names = self.columns.names
            else:
                out_columns.name = self.columns.name

        out_df = pd.DataFrame(out_data, index=out_index)
        out_df.columns = out_columns
        return out_df

    @classmethod
    def from_pandas(cls, dataframe, nan_as_null=None):
        """
        Convert from a Pandas DataFrame.

        Parameters
        ----------
        dataframe : Pandas DataFrame object
            A Pandads DataFrame object which has to be converted
            to cuDF DataFrame.
        nan_as_null : bool, Default True
            If ``True``, converts ``np.nan`` values to ``null`` values.
            If ``False``, leaves ``np.nan`` values as is.

        Raises
        ------
        TypeError for invalid input type.

        Examples
        --------
        >>> import cudf
        >>> import pandas as pd
        >>> data = [[0,1], [1,2], [3,4]]
        >>> pdf = pd.DataFrame(data, columns=['a', 'b'], dtype=int)
        >>> cudf.from_pandas(pdf)
           a  b
        0  0  1
        1  1  2
        2  3  4
        """
        if not isinstance(dataframe, pd.DataFrame):
            raise TypeError("not a pandas.DataFrame")

        df = cls()
        # Set columns
        for col_name, col_value in dataframe.iteritems():
            # necessary because multi-index can return multiple
            # columns for a single key
            if len(col_value.shape) == 1:
                df[col_name] = column.as_column(
                    col_value.array, nan_as_null=nan_as_null
                )
            else:
                vals = col_value.values.T
                if vals.shape[0] == 1:
                    df[col_name] = column.as_column(
                        vals.flatten(), nan_as_null=nan_as_null
                    )
                else:
                    if isinstance(col_name, tuple):
                        col_name = str(col_name)
                    for idx in range(len(vals.shape)):
                        df[col_name] = column.as_column(
                            vals[idx], nan_as_null=nan_as_null
                        )

        # Set columns only if it is a MultiIndex
        if isinstance(dataframe.columns, pd.MultiIndex):
            df.columns = dataframe.columns

        # Set index
        if isinstance(dataframe.index, pd.MultiIndex):
            index = cudf.from_pandas(dataframe.index, nan_as_null=nan_as_null)
        else:
            index = dataframe.index
        result = df.set_index(index)

        return result

    @classmethod
    def from_arrow(cls, table):
        """
        Convert from PyArrow Table to DataFrame.

        Parameters
        ----------
        table : PyArrow Table Object
            PyArrow Table Object which has to be converted to cudf DataFrame.

        Raises
        ------
        TypeError for invalid input type.

        Returns
        -------
        cudf DataFrame

        Notes
        -----
        -   Does not support automatically setting index column(s) similar
            to how ``to_pandas`` works for PyArrow Tables.

        Examples
        --------
        >>> import cudf
        >>> import pyarrow as pa
        >>> data = pa.table({"a":[1, 2, 3], "b":[4, 5, 6]})
        >>> cudf.DataFrame.from_arrow(data)
           a  b
        0  1  4
        1  2  5
        2  3  6
        """
        index_col = None
        if isinstance(table, pa.Table) and isinstance(
            table.schema.pandas_metadata, dict
        ):
            index_col = table.schema.pandas_metadata["index_columns"]

        out = super().from_arrow(table)

        if index_col:
            if isinstance(index_col[0], dict):
                out = out.set_index(
                    cudf.RangeIndex(
                        index_col[0]["start"],
                        index_col[0]["stop"],
                        name=index_col[0]["name"],
                    )
                )
            else:
                out = out.set_index(index_col[0])

        return out

    def to_arrow(self, preserve_index=True):
        """
        Convert to a PyArrow Table.

        Parameters
        ----------
        preserve_index : bool, default True
            whether index column and its meta data needs to be saved or not

        Returns
        -------
        PyArrow Table

        Examples
        --------
        >>> import cudf
        >>> df = cudf.DataFrame(
        ...     {"a":[1, 2, 3], "b":[4, 5, 6]}, index=[1, 2, 3])
        >>> df.to_arrow()
        pyarrow.Table
        a: int64
        b: int64
        index: int64
        >>> df.to_arrow(preserve_index=False)
        pyarrow.Table
        a: int64
        b: int64
        """

        data = self.copy(deep=False)
        index_descr = []
        if preserve_index:
            if isinstance(self.index, cudf.RangeIndex):
                descr = {
                    "kind": "range",
                    "name": self.index.name,
                    "start": self.index._start,
                    "stop": self.index._stop,
                    "step": 1,
                }
            else:
                if isinstance(self.index, cudf.MultiIndex):
                    gen_names = tuple(
                        f"level_{i}"
                        for i, _ in enumerate(self.index._data.names)
                    )
                else:
                    gen_names = (
                        self.index.names
                        if self.index.name is not None
                        else ("index",)
                    )
                for gen_name, col_name in zip(
                    gen_names, self.index._data.names
                ):
                    data.insert(
                        data.shape[1], gen_name, self.index._data[col_name]
                    )
                descr = gen_names[0]
            index_descr.append(descr)

        out = super(DataFrame, data).to_arrow()
        metadata = pa.pandas_compat.construct_metadata(
            self,
            out.schema.names,
            [self.index],
            index_descr,
            preserve_index,
            types=out.schema.types,
        )

        return out.replace_schema_metadata(metadata)

    def to_records(self, index=True):
        """Convert to a numpy recarray

        Parameters
        ----------
        index : bool
            Whether to include the index in the output.

        Returns
        -------
        numpy recarray
        """
        members = [("index", self.index.dtype)] if index else []
        members += [(col, self[col].dtype) for col in self._data.names]
        dtype = np.dtype(members)
        ret = np.recarray(len(self), dtype=dtype)
        if index:
            ret["index"] = self.index.to_array()
        for col in self._data.names:
            ret[col] = self[col].to_array()
        return ret

    @classmethod
    def from_records(cls, data, index=None, columns=None, nan_as_null=False):
        """
        Convert structured or record ndarray to DataFrame.

        Parameters
        ----------
        data : numpy structured dtype or recarray of ndim=2
        index : str, array-like
            The name of the index column in *data*.
            If None, the default index is used.
        columns : list of str
            List of column names to include.

        Returns
        -------
        DataFrame
        """
        if data.ndim != 1 and data.ndim != 2:
            raise ValueError(
                "records dimension expected 1 or 2 but found {!r}".format(
                    data.ndim
                )
            )

        num_cols = len(data[0])

        if columns is None and data.dtype.names is None:
            names = [i for i in range(num_cols)]

        elif data.dtype.names is not None:
            names = data.dtype.names

        else:
            if len(columns) != num_cols:
                msg = "columns length expected {!r} but found {!r}"
                raise ValueError(msg.format(num_cols, len(columns)))
            names = columns

        df = DataFrame()

        if data.ndim == 2:
            for i, k in enumerate(names):
                df._data[k] = column.as_column(
                    data[:, i], nan_as_null=nan_as_null
                )
        elif data.ndim == 1:
            for k in names:
                df._data[k] = column.as_column(
                    data[k], nan_as_null=nan_as_null
                )

        if index is None:
            df._index = RangeIndex(start=0, stop=len(data))
        elif is_scalar(index):
            df._index = RangeIndex(start=0, stop=len(data))
            df = df.set_index(index)
        else:
            df._index = as_index(index)
        return df

    @classmethod
    def _from_arrays(cls, data, index=None, columns=None, nan_as_null=False):
        """Convert a numpy/cupy array to DataFrame.

        Parameters
        ----------
        data : numpy/cupy array of ndim 1 or 2,
            dimensions greater than 2 are not supported yet.
        index : Index or array-like
            Index to use for resulting frame. Will default to
            RangeIndex if no indexing information part of input data and
            no index provided.
        columns : list of str
            List of column names to include.

        Returns
        -------
        DataFrame
        """

        data = cupy.asarray(data)
        if data.ndim != 1 and data.ndim != 2:
            raise ValueError(
                f"records dimension expected 1 or 2 but found: {data.ndim}"
            )

        if data.ndim == 2:
            num_cols = len(data[0])
        else:
            # Since we validate ndim to be either 1 or 2 above,
            # this case can be assumed to be ndim == 1.
            num_cols = 1

        if columns is None:
            names = [i for i in range(num_cols)]
        else:
            if len(columns) != num_cols:
                raise ValueError(
                    f"columns length expected {num_cols} but "
                    f"found {len(columns)}"
                )
            names = columns

        df = cls()
        if data.ndim == 2:
            for i, k in enumerate(names):
                df._data[k] = column.as_column(
                    data[:, i], nan_as_null=nan_as_null
                )
        elif data.ndim == 1:
            df._data[names[0]] = column.as_column(
                data, nan_as_null=nan_as_null
            )

        if index is None:
            df._index = RangeIndex(start=0, stop=len(data))
        else:
            df._index = as_index(index)
        return df

    @classmethod
    def from_gpu_matrix(
        self, data, index=None, columns=None, nan_as_null=False
    ):
        """Convert from a numba gpu ndarray.

        Parameters
        ----------
        data : numba gpu ndarray
        index : str, Index
            The name of the index column in `data` or an Index itself.
            If None, the default index is used.
        columns : list of str
            List of column names to include.

        Returns
        -------
        DataFrame
        """
        warnings.warn(
            "DataFrame.from_gpu_matrix will be removed in 0.16. "
            "Please use cudf.DataFrame() to create a DataFrame "
            "out of a gpu matrix",
            DeprecationWarning,
            stacklevel=2,
        )

        if data.ndim != 2:
            raise ValueError(
                f"matrix dimension expected 2 but found {data.ndim}"
            )

        if columns is None:
            names = [i for i in range(data.shape[1])]
        else:
            if len(columns) != data.shape[1]:
                raise ValueError(
                    f"columns length expected {data.shape[1]} but "
                    f"found {len(columns)}"
                )
            names = columns

        if (
            index is not None
            and not isinstance(index, (str, int))
            and len(index) != data.shape[0]
        ):
            raise ValueError(
                f"index length expected {data.shape[0]} but found {len(index)}"
            )

        df = DataFrame()
        data = cupy.asfortranarray(cupy.asarray(data))
        for i, k in enumerate(names):
            df._data[k] = as_column(data[:, i], nan_as_null=nan_as_null)

        if index is not None:
            if isinstance(index, (str, int)):
                index = as_index(df[index])
            else:
                index = as_index(index)
        else:
            index = RangeIndex(start=0, stop=len(data))
        df._index = index

        return df

    def to_gpu_matrix(self):
        """Convert to a numba gpu ndarray

        Returns
        -------
        numba gpu ndarray
        """
        warnings.warn(
            "The to_gpu_matrix method will be deprecated"
            "in the future. use as_gpu_matrix instead.",
            DeprecationWarning,
        )
        return self.as_gpu_matrix()

    @classmethod
    def _from_columns(cls, cols, index=None, columns=None):
        """
        Construct a DataFrame from a list of Columns
        """
        if columns is not None:
            data = dict(zip(columns, cols))
        else:
            data = dict(enumerate(cols))

        return cls(data=data, index=index,)

    def quantile(
        self,
        q=0.5,
        axis=0,
        numeric_only=True,
        interpolation="linear",
        columns=None,
        exact=True,
    ):
        """
        Return values at the given quantile.

        Parameters
        ----------

        q : float or array-like
            0 <= q <= 1, the quantile(s) to compute
        axis : int
            axis is a NON-FUNCTIONAL parameter
        numeric_only : boolean
            numeric_only is a NON-FUNCTIONAL parameter
        interpolation : {`linear`, `lower`, `higher`, `midpoint`, `nearest`}
            This parameter specifies the interpolation method to use,
            when the desired quantile lies between two data points i and j.
            Default ``linear``.
        columns : list of str
            List of column names to include.
        exact : boolean
            Whether to use approximate or exact quantile algorithm.

        Returns
        -------

        DataFrame
        """
        if axis not in (0, None):
            raise NotImplementedError("axis is not implemented yet")

        if not numeric_only:
            raise NotImplementedError("numeric_only is not implemented yet")
        if columns is None:
            columns = self._data.names

        result = DataFrame()

        for k in self._data.names:

            if k in columns:
                res = self[k].quantile(
                    q,
                    interpolation=interpolation,
                    exact=exact,
                    quant_index=False,
                )
                if not isinstance(res, numbers.Number) and len(res) == 0:
                    res = column.column_empty_like(
                        q, dtype="float64", masked=True, newsize=len(q)
                    )
                result[k] = column.as_column(res)

        if isinstance(q, numbers.Number):
            result = result.fillna(np.nan)
            result = result.iloc[0]
            result.index = as_index(self.columns)
            result.name = q
            return result
        else:
            q = list(map(float, q))
            result.index = q
            return result

    def quantiles(self, q=0.5, interpolation="nearest"):
        """
        Return values at the given quantile.

        Parameters
        ----------

        q : float or array-like
            0 <= q <= 1, the quantile(s) to compute
        interpolation : {`lower`, `higher`, `nearest`}
            This parameter specifies the interpolation method to use,
            when the desired quantile lies between two data points i and j.
            Default 'nearest'.

        Returns
        -------

        DataFrame
        """
        if isinstance(q, numbers.Number):
            q_is_number = True
            q = [float(q)]
        elif pd.api.types.is_list_like(q):
            q_is_number = False
        else:
            msg = "`q` must be either a single element or list"
            raise TypeError(msg)

        result = self._quantiles(q, interpolation.upper())

        if q_is_number:
            result = result.transpose()
            return Series(
                data=result._columns[0], index=result.index, name=q[0]
            )
        else:
            result.index = as_index(q)
            return result

    def isin(self, values):
        """
        Whether each element in the DataFrame is contained in values.

        Parameters
        ----------

        values : iterable, Series, DataFrame or dict
            The result will only be true at a location if all
            the labels match. If values is a Series, that’s the index.
            If values is a dict, the keys must be the column names,
            which must match. If values is a DataFrame, then both the
            index and column labels must match.

        Returns
        -------
        DataFrame:
            DataFrame of booleans showing whether each element in
            the DataFrame is contained in values.
        """

        if isinstance(values, dict):

            result_df = DataFrame()

            for col in self._data.names:
                if col in values:
                    val = values[col]
                    result_df[col] = self._data[col].isin(val)
                else:
                    result_df[col] = column.full(
                        size=len(self), fill_value=False, dtype="bool"
                    )

            result_df.index = self.index
            return result_df
        elif isinstance(values, Series):
            values = values.reindex(self.index)

            result = DataFrame()

            for col in self._data.names:
                if isinstance(
                    self[col]._column, cudf.core.column.CategoricalColumn
                ) and isinstance(
                    values._column, cudf.core.column.CategoricalColumn
                ):
                    res = self._data[col].binary_operator("eq", values._column)
                    result[col] = res
                elif (
                    isinstance(
                        self[col]._column, cudf.core.column.CategoricalColumn
                    )
                    or np.issubdtype(self[col].dtype, np.dtype("object"))
                ) or (
                    isinstance(
                        values._column, cudf.core.column.CategoricalColumn
                    )
                    or np.issubdtype(values.dtype, np.dtype("object"))
                ):
                    result[col] = utils.scalar_broadcast_to(False, len(self))
                else:
                    result[col] = self._data[col].binary_operator(
                        "eq", values._column
                    )

            result.index = self.index
            return result
        elif isinstance(values, DataFrame):
            values = values.reindex(self.index)

            result = DataFrame()
            for col in self._data.names:
                if col in values.columns:
                    result[col] = self._data[col].binary_operator(
                        "eq", values[col]._column
                    )
                else:
                    result[col] = utils.scalar_broadcast_to(False, len(self))
            result.index = self.index
            return result
        else:
            if not is_list_like(values):
                raise TypeError(
                    "only list-like or dict-like objects are "
                    "allowed to be passed to DataFrame.isin(), "
                    "you passed a "
                    "{0!r}".format(type(values).__name__)
                )

            result_df = DataFrame()

            for col in self._data.names:
                result_df[col] = self._data[col].isin(values)
            result_df.index = self.index
            return result_df

    #
    # Stats
    #
    def _prepare_for_rowwise_op(self):
        """Prepare a DataFrame for CuPy-based row-wise operations.
        """

        if any([col.nullable for col in self._columns]):
            msg = (
                "Row-wise operations do not currently support columns with "
                "null values. Consider removing them with .dropna() "
                "or using .fillna()."
            )
            raise ValueError(msg)

        filtered = self.select_dtypes(include=[np.number, np.bool])
        common_dtype = np.find_common_type(filtered.dtypes, [])
        if filtered._num_columns < self._num_columns:
            msg = (
                "Row-wise operations currently only support int, float "
                "and bool dtypes. Non numeric columns are ignored."
            )
            warnings.warn(msg)
        coerced = filtered.astype(common_dtype)
        return coerced

    def count(self, axis=0, level=None, numeric_only=False, **kwargs):
        """
        Count ``non-NA`` cells for each column or row.

        The values ``None``, ``NaN``, ``NaT`` are considered ``NA``.

        Returns
        -------
        Series
            For each column/row the number of non-NA/null entries.

        Notes
        -----
        Parameters currently not supported are `axis`, `level`, `numeric_only`.

        Examples
        --------
        >>> import cudf
        >>> import numpy as np
        >>> df = cudf.DataFrame({"Person":
        ...        ["John", "Myla", "Lewis", "John", "Myla"],
        ...        "Age": [24., np.nan, 21., 33, 26],
        ...        "Single": [False, True, True, True, False]})
        >>> df.count()
        Person    5
        Age       4
        Single    5
        dtype: int64
        """
        return self._apply_support_method(
            "count",
            axis=axis,
            level=level,
            numeric_only=numeric_only,
            **kwargs,
        )

    def min(
        self, axis=None, skipna=None, level=None, numeric_only=None, **kwargs,
    ):
        """
        Return the minimum of the values in the DataFrame.

        Parameters
        ----------
        axis: {index (0), columns(1)}
            Axis for the function to be applied on.
        skipna: bool, default True
            Exclude NA/null values when computing the result.
        level: int or level name, default None
            If the axis is a MultiIndex (hierarchical), count along a
            particular level, collapsing into a Series.
        numeric_only: bool, default None
            Include only float, int, boolean columns. If None, will attempt to
            use everything, then use only numeric data.

        Returns
        -------
        Series

        Notes
        -----
        Parameters currently not supported are `axis`, `level`, `numeric_only`.

        Examples
        --------
        >>> import cudf
        >>> df = cudf.DataFrame({'a': [1, 2, 3, 4], 'b': [7, 8, 9, 10]})
        >>> df.min()
        a    1
        b    7
        dtype: int64
        """
        return self._apply_support_method(
            "min",
            axis=axis,
            skipna=skipna,
            level=level,
            numeric_only=numeric_only,
            **kwargs,
        )

    def max(
        self, axis=None, skipna=None, level=None, numeric_only=None, **kwargs,
    ):
        """
        Return the maximum of the values in the DataFrame.

        Parameters
        ----------
        axis: {index (0), columns(1)}
            Axis for the function to be applied on.
        skipna: bool, default True
            Exclude NA/null values when computing the result.
        level: int or level name, default None
            If the axis is a MultiIndex (hierarchical), count along a
            particular level, collapsing into a Series.
        numeric_only: bool, default None
            Include only float, int, boolean columns. If None, will attempt to
            use everything, then use only numeric data.

        Returns
        -------
        Series

        Notes
        -----
        Parameters currently not supported are `axis`, `level`, `numeric_only`.

        Examples
        --------
        >>> import cudf
        >>> df = cudf.DataFrame({'a': [1, 2, 3, 4], 'b': [7, 8, 9, 10]})
        >>> df.max()
        a     4
        b    10
        dtype: int64
        """
        return self._apply_support_method(
            "max",
            axis=axis,
            skipna=skipna,
            level=level,
            numeric_only=numeric_only,
            **kwargs,
        )

    def sum(
        self,
        axis=None,
        skipna=None,
        dtype=None,
        level=None,
        numeric_only=None,
        min_count=0,
        **kwargs,
    ):
        """
        Return sum of the values in the DataFrame.

        Parameters
        ----------

        skipna: bool, default True
            Exclude NA/null values when computing the result.

        dtype: data type
            Data type to cast the result to.

        min_count: int, default 0
            The required number of valid values to perform the operation.
            If fewer than min_count non-NA values are present the result
            will be NA.

            The default being 0. This means the sum of an all-NA or empty
            Series is 0, and the product of an all-NA or empty Series is 1.

        Returns
        -------
        Series

        Notes
        -----
        Parameters currently not supported are `axis`, `level`, `numeric_only`.

        Examples
        --------
        >>> import cudf
        >>> df = cudf.DataFrame({'a': [1, 2, 3, 4], 'b': [7, 8, 9, 10]})
        >>> df.sum()
        a    10
        b    34
        dtype: int64
        """
        return self._apply_support_method(
            "sum",
            axis=axis,
            skipna=skipna,
            dtype=dtype,
            level=level,
            numeric_only=numeric_only,
            min_count=min_count,
            **kwargs,
        )

    def product(
        self,
        axis=None,
        skipna=None,
        dtype=None,
        level=None,
        numeric_only=None,
        min_count=0,
        **kwargs,
    ):
        """
        Return product of the values in the DataFrame.

        Parameters
        ----------

        skipna: bool, default True
            Exclude NA/null values when computing the result.

        dtype: data type
            Data type to cast the result to.

        min_count: int, default 0
            The required number of valid values to perform the operation.
            If fewer than min_count non-NA values are present the result
            will be NA.

            The default being 0. This means the sum of an all-NA or empty
            Series is 0, and the product of an all-NA or empty Series is 1.

        Returns
        -------
        Series

        Notes
        -----
        Parameters currently not supported are `axis`, `level`, `numeric_only`.

        Examples
        --------
        >>> import cudf
        >>> df = cudf.DataFrame({'a': [1, 2, 3, 4], 'b': [7, 8, 9, 10]})
        >>> df.product()
        a      24
        b    5040
        dtype: int64
        """
        return self._apply_support_method(
            "prod",
            axis=axis,
            skipna=skipna,
            dtype=dtype,
            level=level,
            numeric_only=numeric_only,
            min_count=min_count,
            **kwargs,
        )

    def prod(
        self,
        axis=None,
        skipna=None,
        dtype=None,
        level=None,
        numeric_only=None,
        min_count=0,
        **kwargs,
    ):
        """
        Return product of the values in the DataFrame.

        Parameters
        ----------

        skipna: bool, default True
            Exclude NA/null values when computing the result.

        dtype: data type
            Data type to cast the result to.

        min_count: int, default 0
            The required number of valid values to perform the operation.
            If fewer than min_count non-NA values are present the result
            will be NA.

            The default being 0. This means the sum of an all-NA or empty
            Series is 0, and the product of an all-NA or empty Series is 1.

        Returns
        -------
        scalar

        Notes
        -----
        Parameters currently not supported are `axis`, `level`, `numeric_only`.

        Examples
        --------
        >>> import cudf
        >>> df = cudf.DataFrame({'a': [1, 2, 3, 4], 'b': [7, 8, 9, 10]})
        >>> df.prod()
        a      24
        b    5040
        dtype: int64
        """
        return self.product(
            axis=axis,
            skipna=skipna,
            dtype=dtype,
            level=level,
            numeric_only=numeric_only,
            min_count=min_count,
            **kwargs,
        )

    def cummin(self, axis=None, skipna=True, *args, **kwargs):
        """
        Return cumulative minimum of the DataFrame.

        Parameters
        ----------

        skipna: bool, default True
            Exclude NA/null values. If an entire row/column is NA,
            the result will be NA.

        Returns
        -------
        DataFrame

        Notes
        -----
        Parameters currently not supported is `axis`

        Examples
        --------
        >>> import cudf
        >>> df = cudf.DataFrame({'a': [1, 2, 3, 4], 'b': [7, 8, 9, 10]})
        >>> df.cummin()
           a  b
        0  1  7
        1  1  7
        2  1  7
        3  1  7
        """
        return self._apply_support_method(
            "cummin", axis=axis, skipna=skipna, *args, **kwargs
        )

    def cummax(self, axis=None, skipna=True, *args, **kwargs):
        """
        Return cumulative maximum of the DataFrame.

        Parameters
        ----------

        skipna: bool, default True
            Exclude NA/null values. If an entire row/column is NA,
            the result will be NA.

        Returns
        -------
        DataFrame

        Notes
        -----
        Parameters currently not supported is `axis`

        Examples
        --------
        >>> import cudf
        >>> df = cudf.DataFrame({'a': [1, 2, 3, 4], 'b': [7, 8, 9, 10]})
        >>> df.cummax()
           a   b
        0  1   7
        1  2   8
        2  3   9
        3  4  10
        """
        return self._apply_support_method(
            "cummax", axis=axis, skipna=skipna, *args, **kwargs
        )

    def cumsum(self, axis=None, skipna=True, *args, **kwargs):
        """
        Return cumulative sum of the DataFrame.

        Parameters
        ----------

        skipna: bool, default True
            Exclude NA/null values. If an entire row/column is NA,
            the result will be NA.


        Returns
        -------
        DataFrame

        Notes
        -----
        Parameters currently not supported is `axis`

        Examples
        --------
        >>> import cudf
        >>> df = cudf.DataFrame({'a': [1, 2, 3, 4], 'b': [7, 8, 9, 10]})
        >>> s.cumsum()
            a   b
        0   1   7
        1   3  15
        2   6  24
        3  10  34
        """
        return self._apply_support_method(
            "cumsum", axis=axis, skipna=skipna, *args, **kwargs
        )

    def cumprod(self, axis=None, skipna=True, *args, **kwargs):
        """
        Return cumulative product of the DataFrame.

        Parameters
        ----------

        skipna: bool, default True
            Exclude NA/null values. If an entire row/column is NA,
            the result will be NA.

        Returns
        -------
        DataFrame

        Notes
        -----
        Parameters currently not supported is `axis`

        Examples
        --------
        >>> import cudf
        >>> df = cudf.DataFrame({'a': [1, 2, 3, 4], 'b': [7, 8, 9, 10]})
        >>> s.cumprod()
            a     b
        0   1     7
        1   2    56
        2   6   504
        3  24  5040
        """
        return self._apply_support_method(
            "cumprod", axis=axis, skipna=skipna, *args, **kwargs
        )

    def mean(
        self, axis=None, skipna=None, level=None, numeric_only=None, **kwargs
    ):
        """
        Return the mean of the values for the requested axis.

        Parameters
        ----------
        axis : {0 or 'index', 1 or 'columns'}
            Axis for the function to be applied on.
        skipna : bool, default True
            Exclude NA/null values when computing the result.
        level : int or level name, default None
            If the axis is a MultiIndex (hierarchical), count along a
            particular level, collapsing into a Series.
        numeric_only : bool, default None
            Include only float, int, boolean columns. If None, will attempt to
            use everything, then use only numeric data. Not implemented for
            Series.
        **kwargs
            Additional keyword arguments to be passed to the function.

        Returns
        -------
        mean : Series or DataFrame (if level specified)

        Examples
        --------
        >>> import cudf
        >>> df = cudf.DataFrame({'a': [1, 2, 3, 4], 'b': [7, 8, 9, 10]})
        >>> df.mean()
        a    2.5
        b    8.5
        dtype: float64
        """
        return self._apply_support_method(
            "mean",
            axis=axis,
            skipna=skipna,
            level=level,
            numeric_only=numeric_only,
            **kwargs,
        )

    def mode(self, axis=0, numeric_only=False, dropna=True):
        """
        Get the mode(s) of each element along the selected axis.

        The mode of a set of values is the value that appears most often.
        It can be multiple values.

        Parameters
        ----------
        axis : {0 or 'index', 1 or 'columns'}, default 0
            The axis to iterate over while searching for the mode:

            - 0 or 'index' : get mode of each column
            - 1 or 'columns' : get mode of each row.
        numeric_only : bool, default False
            If True, only apply to numeric columns.
        dropna : bool, default True
            Don't consider counts of NA/NaN/NaT.

        Returns
        -------
        DataFrame
            The modes of each column or row.

        See Also
        --------
        cudf.core.series.Series.mode : Return the highest frequency value
            in a Series.
        cudf.core.series.Series.value_counts : Return the counts of values
            in a Series.

        Notes
        -----
        ``axis`` parameter is currently not supported.

        Examples
        --------
        >>> import cudf
        >>> df = cudf.DataFrame({
        ...     "species": ["bird", "mammal", "arthropod", "bird"],
        ...     "legs": [2, 4, 8, 2],
        ...     "wings": [2.0, None, 0.0, None]
        ... })
        >>> df
             species  legs wings
        0       bird     2   2.0
        1     mammal     4  <NA>
        2  arthropod     8   0.0
        3       bird     2  <NA>

        By default, missing values are not considered, and the mode of wings
        are both 0 and 2. The second row of species and legs contains ``NA``,
        because they have only one mode, but the DataFrame has two rows.

        >>> df.mode()
          species  legs  wings
        0    bird     2    0.0
        1    <NA>  <NA>    2.0

        Setting ``dropna=False``, ``NA`` values are considered and they can be
        the mode (like for wings).

        >>> df.mode(dropna=False)
          species  legs wings
        0    bird     2  <NA>

        Setting ``numeric_only=True``, only the mode of numeric columns is
        computed, and columns of other types are ignored.

        >>> df.mode(numeric_only=True)
           legs  wings
        0     2    0.0
        1  <NA>    2.0
        """
        if axis not in (0, "index"):
            raise NotImplementedError("Only axis=0 is currently supported")

        if numeric_only:
            data_df = self.select_dtypes(
                include=[np.number], exclude=["datetime64", "timedelta64"]
            )
        else:
            data_df = self

        mode_results = [
            data_df[col].mode(dropna=dropna) for col in data_df._data
        ]

        if len(mode_results) == 0:
            df = DataFrame(index=self.index)
            return df

        df = cudf.concat(mode_results, axis=1)
        if isinstance(df, Series):
            df = df.to_frame()

        df.columns = data_df.columns

        return df

    def std(
        self,
        axis=None,
        skipna=None,
        level=None,
        ddof=1,
        numeric_only=None,
        **kwargs,
    ):
        """
        Return sample standard deviation of the DataFrame.

        Normalized by N-1 by default. This can be changed using
        the `ddof` argument

        Parameters
        ----------

        skipna: bool, default True
            Exclude NA/null values. If an entire row/column is NA, the result
            will be NA.

        ddof: int, default 1
            Delta Degrees of Freedom. The divisor used in calculations
            is N - ddof, where N represents the number of elements.

        Returns
        -------
        Series

        Notes
        -----
        Parameters currently not supported are `axis`, `level` and
        `numeric_only`

        Examples
        --------
        >>> import cudf
        >>> df = cudf.DataFrame({'a': [1, 2, 3, 4], 'b': [7, 8, 9, 10]})
        >>> df.std()
        a    1.290994
        b    1.290994
        dtype: float64
        """

        return self._apply_support_method(
            "std",
            axis=axis,
            skipna=skipna,
            level=level,
            ddof=ddof,
            numeric_only=numeric_only,
            **kwargs,
        )

    def var(
        self,
        axis=None,
        skipna=None,
        level=None,
        ddof=1,
        numeric_only=None,
        **kwargs,
    ):
        """
        Return unbiased variance of the DataFrame.

        Normalized by N-1 by default. This can be changed using the
        ddof argument

        Parameters
        ----------

        skipna: bool, default True
            Exclude NA/null values. If an entire row/column is NA, the result
            will be NA.

        ddof: int, default 1
            Delta Degrees of Freedom. The divisor used in calculations is
            N - ddof, where N represents the number of elements.

        Returns
        -------
        scalar

        Notes
        -----
        Parameters currently not supported are `axis`, `level` and
        `numeric_only`

        Examples
        --------
        >>> import cudf
        >>> df = cudf.DataFrame({'a': [1, 2, 3, 4], 'b': [7, 8, 9, 10]})
        >>> df.var()
        a    1.666667
        b    1.666667
        dtype: float64
        """
        return self._apply_support_method(
            "var",
            axis=axis,
            skipna=skipna,
            level=level,
            ddof=ddof,
            numeric_only=numeric_only,
            **kwargs,
        )

    def kurtosis(
        self, axis=None, skipna=None, level=None, numeric_only=None, **kwargs
    ):
        """
        Return Fisher's unbiased kurtosis of a sample.

        Kurtosis obtained using Fisher’s definition of
        kurtosis (kurtosis of normal == 0.0). Normalized by N-1.

        Parameters
        ----------

        skipna: bool, default True
            Exclude NA/null values when computing the result.

        Returns
        -------
        Series

        Notes
        -----
        Parameters currently not supported are `axis`, `level` and
        `numeric_only`

        Examples
        --------
        >>> import cudf
        >>> df = cudf.DataFrame({'a': [1, 2, 3, 4], 'b': [7, 8, 9, 10]})
        >>> df.kurt()
        a   -1.2
        b   -1.2
        dtype: float64
        """
        if numeric_only not in (None, True):
            msg = "Kurtosis only supports int, float, and bool dtypes."
            raise NotImplementedError(msg)

        self = self.select_dtypes(include=[np.number, np.bool])
        return self._apply_support_method(
            "kurtosis",
            axis=axis,
            skipna=skipna,
            level=level,
            numeric_only=numeric_only,
            **kwargs,
        )

    # Alias for kurtosis.
    kurt = kurtosis

    def skew(
        self, axis=None, skipna=None, level=None, numeric_only=None, **kwargs
    ):
        """
        Return unbiased Fisher-Pearson skew of a sample.

        Parameters
        ----------
        skipna: bool, default True
            Exclude NA/null values when computing the result.

        Returns
        -------
        Series

        Notes
        -----
        Parameters currently not supported are `axis`, `level` and
        `numeric_only`

        Examples
        --------
        >>> import cudf
        >>> df = cudf.DataFrame({'a': [3, 2, 3, 4], 'b': [7, 8, 10, 10]})
        >>> df.skew()
        a    0.00000
        b   -0.37037
        dtype: float64
        """
        if numeric_only not in (None, True):
            msg = "Skew only supports int, float, and bool dtypes."
            raise NotImplementedError(msg)

        self = self.select_dtypes(include=[np.number, np.bool])
        return self._apply_support_method(
            "skew",
            axis=axis,
            skipna=skipna,
            level=level,
            numeric_only=numeric_only,
            **kwargs,
        )

    def all(self, axis=0, bool_only=None, skipna=True, level=None, **kwargs):
        """
        Return whether all elements are True in DataFrame.

        Parameters
        ----------

        skipna: bool, default True
            Exclude NA/null values. If the entire row/column is NA and
            skipna is True, then the result will be True, as for an
            empty row/column.
            If skipna is False, then NA are treated as True, because
            these are not equal to zero.

        Returns
        -------
        Series

        Notes
        -----
        Parameters currently not supported are `axis`, `bool_only`, `level`.

        Examples
        --------
        >>> import cudf
        >>> df = cudf.DataFrame({'a': [3, 2, 3, 4], 'b': [7, 0, 10, 10]})
        >>> df.all()
        a     True
        b    False
        dtype: bool
        """
        if bool_only:
            return self.select_dtypes(include="bool")._apply_support_method(
                "all",
                axis=axis,
                bool_only=bool_only,
                skipna=skipna,
                level=level,
                **kwargs,
            )
        return self._apply_support_method(
            "all",
            axis=axis,
            bool_only=bool_only,
            skipna=skipna,
            level=level,
            **kwargs,
        )

    def any(self, axis=0, bool_only=None, skipna=True, level=None, **kwargs):
        """
        Return whether any elements is True in DataFrame.

        Parameters
        ----------

        skipna: bool, default True
            Exclude NA/null values. If the entire row/column is NA and
            skipna is True, then the result will be False, as for an
            empty row/column.
            If skipna is False, then NA are treated as True, because
            these are not equal to zero.

        Returns
        -------
        Series

        Notes
        -----
        Parameters currently not supported are `axis`, `bool_only`, `level`.

        Examples
        --------
        >>> import cudf
        >>> df = cudf.DataFrame({'a': [3, 2, 3, 4], 'b': [7, 0, 10, 10]})
        >>> df.any()
        a    True
        b    True
        dtype: bool
        """
        if bool_only:
            return self.select_dtypes(include="bool")._apply_support_method(
                "any",
                axis=axis,
                bool_only=bool_only,
                skipna=skipna,
                level=level,
                **kwargs,
            )
        return self._apply_support_method(
            "any",
            axis=axis,
            bool_only=bool_only,
            skipna=skipna,
            level=level,
            **kwargs,
        )

    def _apply_support_method(self, method, axis=0, *args, **kwargs):
        assert axis in (None, 0, 1)

        if axis in (None, 0):
            result = [
                getattr(self[col], method)(*args, **kwargs)
                for col in self._data.names
            ]

            if isinstance(result[0], Series):
                support_result = result
                result = DataFrame(index=support_result[0].index)
                for idx, col in enumerate(self._data.names):
                    result[col] = support_result[idx]
            else:
                result = Series(result)
                result = result.set_index(self._data.names)
            return result

        elif axis == 1:
            # for dask metadata compatibility
            skipna = kwargs.pop("skipna", None)
            if skipna not in (None, True, 1):
                msg = "Row-wise operations currently do not "
                "support `skipna=False`."
                raise NotImplementedError(msg)

            level = kwargs.pop("level", None)
            if level not in (None,):
                msg = "Row-wise operations currently do not "
                "support `level`."
                raise NotImplementedError(msg)

            numeric_only = kwargs.pop("numeric_only", None)
            if numeric_only not in (None, True):
                msg = "Row-wise operations currently do not "
                "support `numeric_only=False`."
                raise NotImplementedError(msg)

            min_count = kwargs.pop("min_count", None)
            if min_count not in (None, 0):
                msg = "Row-wise operations currently do not "
                "support `min_count`."
                raise NotImplementedError(msg)

            bool_only = kwargs.pop("bool_only", None)
            if bool_only not in (None, True):
                msg = "Row-wise operations currently do not "
                "support `bool_only`."
                raise NotImplementedError(msg)

            prepared = self._prepare_for_rowwise_op()
            arr = cupy.asarray(prepared.as_gpu_matrix())

            result = getattr(arr, method)(axis=1, **kwargs)

            if len(result.shape) == 1:
                return Series(result, index=self.index)
            else:
                result_df = DataFrame.from_gpu_matrix(result).set_index(
                    self.index
                )
                result_df.columns = prepared.columns
                return result_df

    def _columns_view(self, columns):
        """
        Return a subset of the DataFrame's columns as a view.
        """
        result_columns = OrderedDict({})
        for col in columns:
            result_columns[col] = self._data[col]
        return DataFrame(result_columns, index=self.index)

    def select_dtypes(self, include=None, exclude=None):
        """Return a subset of the DataFrame’s columns based on the column dtypes.

        Parameters
        ----------
        include : str or list
            which columns to include based on dtypes
        exclude : str or list
            which columns to exclude based on dtypes

        Returns
        -------
        DataFrame
            The subset of the frame including the dtypes
            in ``include`` and excluding the dtypes in ``exclude``.

        Raises
        ------
        ValueError
            - If both of ``include`` and ``exclude`` are empty
            - If ``include`` and ``exclude`` have overlapping elements

        Examples
        --------
        >>> import cudf
        >>> df = cudf.DataFrame({'a': [1, 2] * 3,
        ...                    'b': [True, False] * 3,
        ...                    'c': [1.0, 2.0] * 3})
        >>> df
           a      b    c
        0  1   True  1.0
        1  2  False  2.0
        2  1   True  1.0
        3  2  False  2.0
        4  1   True  1.0
        5  2  False  2.0
        >>> df.select_dtypes(include='bool')
               b
        0   True
        1  False
        2   True
        3  False
        4   True
        5  False
        >>> df.select_dtypes(include=['float64'])
             c
        0  1.0
        1  2.0
        2  1.0
        3  2.0
        4  1.0
        5  2.0
        >>> df.select_dtypes(exclude=['int'])
               b    c
        0   True  1.0
        1  False  2.0
        2   True  1.0
        3  False  2.0
        4   True  1.0
        5  False  2.0
        """

        # code modified from:
        # https://github.com/pandas-dev/pandas/blob/master/pandas/core/frame.py#L3196

        if not isinstance(include, (list, tuple)):
            include = (include,) if include is not None else ()
        if not isinstance(exclude, (list, tuple)):
            exclude = (exclude,) if exclude is not None else ()

        df = DataFrame(index=self.index)

        # cudf_dtype_from_pydata_dtype can distinguish between
        # np.float and np.number
        selection = tuple(map(frozenset, (include, exclude)))

        if not any(selection):
            raise ValueError(
                "at least one of include or exclude must be nonempty"
            )

        include, exclude = map(
            lambda x: frozenset(map(cudf_dtype_from_pydata_dtype, x)),
            selection,
        )

        # can't both include AND exclude!
        if not include.isdisjoint(exclude):
            raise ValueError(
                "include and exclude overlap on {inc_ex}".format(
                    inc_ex=(include & exclude)
                )
            )

        # include all subtypes
        include_subtypes = set()
        for dtype in self.dtypes:
            for i_dtype in include:
                # category handling
                if is_categorical_dtype(i_dtype):
                    include_subtypes.add(i_dtype)
                elif issubclass(dtype.type, i_dtype):
                    include_subtypes.add(dtype.type)

        # exclude all subtypes
        exclude_subtypes = set()
        for dtype in self.dtypes:
            for e_dtype in exclude:
                # category handling
                if is_categorical_dtype(e_dtype):
                    exclude_subtypes.add(e_dtype)
                elif issubclass(dtype.type, e_dtype):
                    exclude_subtypes.add(dtype.type)

        include_all = set(
            [cudf_dtype_from_pydata_dtype(d) for d in self.dtypes]
        )

        if include:
            inclusion = include_all & include_subtypes
        elif exclude:
            inclusion = include_all
        else:
            inclusion = set()
        # remove all exclude types
        inclusion = inclusion - exclude_subtypes

        for k, col in self._data.items():
            infered_type = cudf_dtype_from_pydata_dtype(col.dtype)
            if infered_type in inclusion:
                df.insert(len(df._data), k, col)

        return df

    @ioutils.doc_to_parquet()
    def to_parquet(self, path, *args, **kwargs):
        """{docstring}"""
        from cudf.io import parquet as pq

        return pq.to_parquet(self, path, *args, **kwargs)

    @ioutils.doc_to_feather()
    def to_feather(self, path, *args, **kwargs):
        """{docstring}"""
        from cudf.io import feather as feather

        feather.to_feather(self, path, *args, **kwargs)

    @ioutils.doc_to_json()
    def to_json(self, path_or_buf=None, *args, **kwargs):
        """{docstring}"""
        from cudf.io import json as json

        return json.to_json(self, path_or_buf=path_or_buf, *args, **kwargs)

    @ioutils.doc_to_hdf()
    def to_hdf(self, path_or_buf, key, *args, **kwargs):
        """{docstring}"""
        from cudf.io import hdf as hdf

        hdf.to_hdf(path_or_buf, key, self, *args, **kwargs)

    @ioutils.doc_to_dlpack()
    def to_dlpack(self):
        """{docstring}"""
        from cudf.io import dlpack as dlpack

        return dlpack.to_dlpack(self)

    @ioutils.doc_to_csv()
    def to_csv(
        self,
        path=None,
        sep=",",
        na_rep="",
        columns=None,
        header=True,
        index=True,
        line_terminator="\n",
        chunksize=None,
    ):
        """{docstring}"""
        from cudf.io import csv as csv

        return csv.to_csv(
            self,
            path,
            sep,
            na_rep,
            columns,
            header,
            index,
            line_terminator,
            chunksize,
        )

    @ioutils.doc_to_orc()
    def to_orc(self, fname, compression=None, *args, **kwargs):
        """{docstring}"""
        from cudf.io import orc as orc

        orc.to_orc(self, fname, compression, *args, **kwargs)

    def stack(self, level=-1, dropna=True):
        """Stack the prescribed level(s) from columns to index

        Return a reshaped Series

        Parameters
        ----------
        dropna : bool, default True
            Whether to drop rows in the resulting Series with missing values.

        Returns
        -------
        The stacked cudf.Series

        Examples
        --------
        >>> import cudf
        >>> df = cudf.DataFrame({'a':[0,1,3], 'b':[1,2,4]})
        >>> df.stack()
        0  a    0
           b    1
        1  a    1
           b    2
        2  a    3
           b    4
        dtype: int64
        """
        assert level in (None, -1)
        repeated_index = self.index.repeat(self.shape[1])
        name_index = Frame({0: self._column_names}).tile(self.shape[0])
        new_index = list(repeated_index._columns) + [name_index._columns[0]]
        new_index = cudf.core.multiindex.MultiIndex.from_frame(
            DataFrame(dict(zip(range(0, len(new_index)), new_index)))
        )

        # Collect datatypes and cast columns as that type
        common_type = np.result_type(*self.dtypes)
        homogenized = DataFrame(
            {
                c: (
                    self._data[c].astype(common_type)
                    if not np.issubdtype(self._data[c].dtype, common_type)
                    else self._data[c]
                )
                for c in self._data
            }
        )

        data_col = libcudf.reshape.interleave_columns(homogenized)

        result = Series(data=data_col, index=new_index)
        if dropna:
            return result.dropna()
        else:
            return result

    def cov(self, **kwargs):
        """Compute the covariance matrix of a DataFrame.

        Parameters
        ----------
        **kwargs
            Keyword arguments to be passed to cupy.cov

        Returns
        -------
        cov : DataFrame
        """
        cov = cupy.cov(self.values, rowvar=False)
        df = DataFrame.from_gpu_matrix(cupy.asfortranarray(cov)).set_index(
            self.columns
        )
        df.columns = self.columns
        return df

    def corr(self):
        """Compute the correlation matrix of a DataFrame.
        """
        corr = cupy.corrcoef(self.values, rowvar=False)
        df = DataFrame.from_gpu_matrix(cupy.asfortranarray(corr)).set_index(
            self.columns
        )
        df.columns = self.columns
        return df

    def to_dict(self, orient="dict", into=dict):
        raise TypeError(
            "cuDF does not support conversion to host memory "
            "via `to_dict()` method. Consider using "
            "`.to_pandas().to_dict()` to construct a Python dictionary."
        )

    def keys(self):
        """
        Get the columns.
        This is index for Series, columns for DataFrame.

        Returns
        -------
        Index
            Columns of DataFrame.

        Examples
        --------
        >>> import cudf
        >>> df = cudf.DataFrame({'one' : [1, 2, 3], 'five' : ['a', 'b', 'c']})
        >>> df
           one five
        0    1    a
        1    2    b
        2    3    c
        >>> df.keys()
        Index(['one', 'five'], dtype='object')
        >>> df = cudf.DataFrame(columns=[0, 1, 2, 3])
        >>> df
        Empty DataFrame
        Columns: [0, 1, 2, 3]
        Index: []
        >>> df.keys()
        Int64Index([0, 1, 2, 3], dtype='int64')
        """
        return self.columns

    def itertuples(self, index=True, name="Pandas"):
        raise TypeError(
            "cuDF does not support iteration of DataFrame "
            "via itertuples. Consider using "
            "`.to_pandas().itertuples()` "
            "if you wish to iterate over namedtuples."
        )

    def iterrows(self):
        raise TypeError(
            "cuDF does not support iteration of DataFrame "
            "via iterrows. Consider using "
            "`.to_pandas().iterrows()` "
            "if you wish to iterate over each row."
        )

    def append(
        self, other, ignore_index=False, verify_integrity=False, sort=False
    ):
        """
        Append rows of `other` to the end of caller, returning a new object.
        Columns in `other` that are not in the caller are added as new columns.

        Parameters
        ----------
        other : DataFrame or Series/dict-like object, or list of these
            The data to append.
        ignore_index : bool, default False
            If True, do not use the index labels.
        sort : bool, default False
            Sort columns ordering if the columns of
            `self` and `other` are not aligned.
        verify_integrity : bool, default False
            This Parameter is currently not supported.

        Returns
        -------
        DataFrame

        See Also
        --------
        cudf.core.reshape.concat : General function to concatenate DataFrame or
            objects.

        Notes
        -----
        If a list of dict/series is passed and the keys are all contained in
        the DataFrame's index, the order of the columns in the resulting
        DataFrame will be unchanged.
        Iteratively appending rows to a cudf DataFrame can be more
        computationally intensive than a single concatenate. A better
        solution is to append those rows to a list and then concatenate
        the list with the original DataFrame all at once.
        `verify_integrity` parameter is not supported yet.

        Examples
        --------
        >>> import cudf
        >>> df = cudf.DataFrame([[1, 2], [3, 4]], columns=list('AB'))
        >>> df
           A  B
        0  1  2
        1  3  4
        >>> df2 = cudf.DataFrame([[5, 6], [7, 8]], columns=list('AB'))
        >>> df2
           A  B
        0  5  6
        1  7  8
        >>> df.append(df2)
           A  B
        0  1  2
        1  3  4
        0  5  6
        1  7  8

        With `ignore_index` set to True:

        >>> df.append(df2, ignore_index=True)
           A  B
        0  1  2
        1  3  4
        2  5  6
        3  7  8

        The following, while not recommended methods for generating DataFrames,
        show two ways to generate a DataFrame from multiple data sources.
        Less efficient:

        >>> df = cudf.DataFrame(columns=['A'])
        >>> for i in range(5):
        ...     df = df.append({'A': i}, ignore_index=True)
        >>> df
           A
        0  0
        1  1
        2  2
        3  3
        4  4

        More efficient than above:

        >>> cudf.concat([cudf.DataFrame([i], columns=['A']) for i in range(5)],
        ...           ignore_index=True)
           A
        0  0
        1  1
        2  2
        3  3
        4  4
        """
        if verify_integrity not in (None, False):
            raise NotImplementedError(
                "verify_integrity parameter is not supported yet."
            )

        if isinstance(other, dict):
            if not ignore_index:
                raise TypeError("Can only append a dict if ignore_index=True")
            other = DataFrame(other)
            result = cudf.concat(
                [self, other], ignore_index=ignore_index, sort=sort
            )
            return result
        elif isinstance(other, Series):
            if other.name is None and not ignore_index:
                raise TypeError(
                    "Can only append a Series if ignore_index=True "
                    "or if the Series has a name"
                )

            current_cols = self.columns
            combined_columns = other.index.to_pandas()
            if len(current_cols):

                if cudf.utils.dtypes.is_mixed_with_object_dtype(
                    current_cols, combined_columns
                ):
                    raise TypeError(
                        "cudf does not support mixed types, please type-cast "
                        "the column index of dataframe and index of series "
                        "to same dtypes."
                    )

                combined_columns = current_cols.union(
                    combined_columns, sort=False
                )

            if sort:
                combined_columns = combined_columns.sort_values()

            other = other.reindex(combined_columns, copy=False).to_frame().T
            if not current_cols.equals(combined_columns):
                self = self.reindex(columns=combined_columns)
        elif isinstance(other, list):
            if not other:
                pass
            elif not isinstance(other[0], cudf.DataFrame):
                other = cudf.DataFrame(other)
                if (self.columns.get_indexer(other.columns) >= 0).all():
                    other = other.reindex(columns=self.columns)

        if is_list_like(other):
            to_concat = [self, *other]
        else:
            to_concat = [self, other]

        return cudf.concat(to_concat, ignore_index=ignore_index, sort=sort)

    @copy_docstring(reshape.pivot)
    def pivot(self, index, columns, values=None):

        return cudf.core.reshape.pivot(
            self, index=index, columns=columns, values=values
        )

    @copy_docstring(reshape.unstack)
    def unstack(self, level=-1, fill_value=None):
        return cudf.core.reshape.unstack(
            self, level=level, fill_value=fill_value
        )

<<<<<<< HEAD
    _accessors = set()
=======
    def equals(self, other):
        if not isinstance(other, DataFrame):
            return False
        for self_name, other_name in zip(self._data.names, other._data.names):
            if self_name != other_name:
                return False
        return super().equals(other)
>>>>>>> 555b91ae


def from_pandas(obj, nan_as_null=None):
    """
    Convert certain Pandas objects into the cudf equivalent.

    Supports DataFrame, Series, Index, or MultiIndex.

    Returns
    -------
    DataFrame/Series/Index/MultiIndex
        Return type depends on the passed input.

    Raises
    ------
    TypeError for invalid input type.

    Examples
    --------
    >>> import cudf
    >>> import pandas as pd
    >>> data = [[0, 1], [1, 2], [3, 4]]
    >>> pdf = pd.DataFrame(data, columns=['a', 'b'], dtype=int)
    >>> pdf
       a  b
    0  0  1
    1  1  2
    2  3  4
    >>> gdf = cudf.from_pandas(pdf)
    >>> gdf
       a  b
    0  0  1
    1  1  2
    2  3  4
    >>> type(gdf)
    <class 'cudf.core.dataframe.DataFrame'>
    >>> type(pdf)
    <class 'pandas.core.frame.DataFrame'>

    Converting a Pandas Series to cuDF Series:

    >>> psr = pd.Series(['a', 'b', 'c', 'd'], name='apple')
    >>> psr
    0    a
    1    b
    2    c
    3    d
    Name: apple, dtype: object
    >>> gsr = cudf.from_pandas(psr)
    >>> gsr
    0    a
    1    b
    2    c
    3    d
    Name: apple, dtype: object
    >>> type(gsr)
    <class 'cudf.core.series.Series'>
    >>> type(psr)
    <class 'pandas.core.series.Series'>

    Converting a Pandas Index to cuDF Index:

    >>> pidx = pd.Index([1, 2, 10, 20])
    >>> pidx
    Int64Index([1, 2, 10, 20], dtype='int64')
    >>> gidx = cudf.from_pandas(pidx)
    >>> gidx
    Int64Index([1, 2, 10, 20], dtype='int64')
    >>> type(gidx)
    <class 'cudf.core.index.Int64Index'>
    >>> type(pidx)
    <class 'pandas.core.indexes.numeric.Int64Index'>

    Converting a Pandas MultiIndex to cuDF MultiIndex:

    >>> pmidx = pd.MultiIndex(
    ...         levels=[[1, 3, 4, 5], [1, 2, 5]],
    ...         codes=[[0, 0, 1, 2, 3], [0, 2, 1, 1, 0]],
    ...         names=["x", "y"],
    ...     )
    >>> pmidx
    MultiIndex([(1, 1),
                (1, 5),
                (3, 2),
                (4, 2),
                (5, 1)],
            names=['x', 'y'])
    >>> gmidx = cudf.from_pandas(pmidx)
    >>> gmidx
    MultiIndex(levels=[0    1
    1    3
    2    4
    3    5
    dtype: int64, 0    1
    1    2
    2    5
    dtype: int64],
    codes=   x  y
    0  0  0
    1  0  2
    2  1  1
    3  2  1
    4  3  0)
    >>> type(gmidx)
    <class 'cudf.core.multiindex.MultiIndex'>
    >>> type(pmidx)
    <class 'pandas.core.indexes.multi.MultiIndex'>
    """
    if isinstance(obj, pd.DataFrame):
        return DataFrame.from_pandas(obj, nan_as_null=nan_as_null)
    elif isinstance(obj, pd.Series):
        return Series.from_pandas(obj, nan_as_null=nan_as_null)
    elif isinstance(obj, pd.MultiIndex):
        return cudf.MultiIndex.from_pandas(obj, nan_as_null=nan_as_null)
    elif isinstance(obj, pd.RangeIndex):
        if obj._step and obj._step != 1:
            raise ValueError("cudf RangeIndex requires step == 1")
        return cudf.core.index.RangeIndex(
            obj._start, stop=obj._stop, name=obj.name
        )
    elif isinstance(obj, pd.Index):
        return cudf.Index.from_pandas(obj, nan_as_null=nan_as_null)
    elif isinstance(obj, pd.CategoricalDtype):
        return cudf.CategoricalDtype.from_pandas(obj)
    else:
        raise TypeError(
            "from_pandas only accepts Pandas Dataframes, Series, "
            "Index, RangeIndex and MultiIndex objects. "
            "Got %s" % type(obj)
        )


def merge(left, right, *args, **kwargs):
    return left.merge(right, *args, **kwargs)


# a bit of fanciness to inject docstring with left parameter
merge_doc = DataFrame.merge.__doc__
idx = merge_doc.find("right")
merge.__doc__ = "".join(
    [merge_doc[:idx], "\n\tleft : DataFrame\n\t", merge_doc[idx:]]
)


def _align_indices(lhs, rhs):
    """
    Internal util to align the indices of two DataFrames. Returns a tuple of
    the aligned dataframes, or the original arguments if the indices are the
    same, or if rhs isn't a DataFrame.
    """
    lhs_out, rhs_out = lhs, rhs
    if isinstance(rhs, DataFrame) and not lhs.index.equals(rhs.index):
        df = lhs.merge(
            rhs,
            sort=True,
            how="outer",
            left_index=True,
            right_index=True,
            suffixes=("_x", "_y"),
        )
        df = df.sort_index()
        lhs_out = DataFrame(index=df.index)
        rhs_out = DataFrame(index=df.index)
        common = set(lhs.columns) & set(rhs.columns)
        common_x = set(["{}_x".format(x) for x in common])
        common_y = set(["{}_y".format(x) for x in common])
        for col in df.columns:
            if col in common_x:
                lhs_out[col[:-2]] = df[col]
            elif col in common_y:
                rhs_out[col[:-2]] = df[col]
            elif col in lhs:
                lhs_out[col] = df[col]
            elif col in rhs:
                rhs_out[col] = df[col]

    return lhs_out, rhs_out


def _setitem_with_dataframe(input_df, replace_df, input_cols=None, mask=None):
    """
        This function sets item dataframes relevant columns with replacement df
        :param input_df: Dataframe to be modified inplace
        :param replace_df: Replacement DataFrame to replace values with
        :param input_cols: columns to replace in the input dataframe
        :param mask: boolean mask in case of masked replacing
    """

    if input_cols is None:
        input_cols = input_df.columns

    if len(input_cols) != len(replace_df.columns):
        raise ValueError(
            "Number of Input Columns must be same replacement Dataframe"
        )

    for col_1, col_2 in zip(input_cols, replace_df.columns):
        if col_1 in input_df.columns:
            if mask is not None:
                input_df._data[col_1][mask] = column.as_column(
                    replace_df[col_2]
                )
            else:
                input_df._data[col_1] = column.as_column(replace_df[col_2])
        else:
            if mask is not None:
                raise ValueError("Can not insert new column with a bool mask")
            else:
                # handle append case
                input_df.insert(len(input_df._data), col_1, replace_df[col_2])


def extract_col(df, col):
    """
    Extract column from dataframe `df` with their name `col`.
    If `col` is index and there are no columns with name `index`,
    then this will return index column.
    """
    try:
        return df._data[col]
    except KeyError:
        if (
            col == "index"
            and col not in df.index._data
            and not isinstance(df.index, cudf.MultiIndex)
        ):
            return df.index._data.columns[0]
        return df.index._data[col]


def _get_union_of_indices(indexes):
    if len(indexes) == 1:
        return indexes[0]
    else:
        merged_index = cudf.core.Index._concat(indexes)
        merged_index = merged_index.drop_duplicates()
        _, inds = merged_index._values.sort_by_values()
        return merged_index.take(inds)


def _get_union_of_series_names(series_list):
    names_list = []
    unnamed_count = 0
    for idx, series in enumerate(series_list):
        if series.name is None:
            names_list.append(f"Unnamed {unnamed_count}")
            unnamed_count += 1
        else:
            names_list.append(series.name)
    if unnamed_count == len(series_list):
        names_list = [*range(len(series_list))]

    return names_list


def _drop_columns(df, columns, errors):
    for c in columns:
        try:
            df._drop_column(c)
        except KeyError as e:
            if errors == "ignore":
                pass
            else:
                raise e


def _get_host_unique(array):
    if isinstance(
        array, (cudf.Series, cudf.Index, cudf.core.column.ColumnBase)
    ):
        return array.unique.to_pandas()
    elif isinstance(array, (str, numbers.Number)):
        return [array]
    else:
        return set(array)<|MERGE_RESOLUTION|>--- conflicted
+++ resolved
@@ -6984,9 +6984,6 @@
             self, level=level, fill_value=fill_value
         )
 
-<<<<<<< HEAD
-    _accessors = set()
-=======
     def equals(self, other):
         if not isinstance(other, DataFrame):
             return False
@@ -6994,7 +6991,8 @@
             if self_name != other_name:
                 return False
         return super().equals(other)
->>>>>>> 555b91ae
+
+    _accessors = set()
 
 
 def from_pandas(obj, nan_as_null=None):
