--- conflicted
+++ resolved
@@ -3354,11 +3354,6 @@
         else:
             return out.copy(deep=copy)
 
-<<<<<<< HEAD
-        #write new code here :
-=======
-        #working on adding level support
->>>>>>> 4cafd8c0
 
     def nans_to_nulls(self):
         """
