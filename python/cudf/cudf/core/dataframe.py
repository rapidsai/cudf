--- conflicted
+++ resolved
@@ -2271,11 +2271,6 @@
         4    3    13.0
         2    4    14.0    12.0
         """
-<<<<<<< HEAD
-
-=======
-        libcudf.nvtx.range_push("CUDF_JOIN", "blue")
->>>>>>> e9d9d79c
         if indicator:
             raise NotImplementedError(
                 "Only indicator=False is currently supported"
@@ -2316,10 +2311,6 @@
             how,
             method,
         )
-<<<<<<< HEAD
-=======
-        libcudf.nvtx.range_pop()
->>>>>>> e9d9d79c
         return gdf_result
 
     def join(
@@ -2358,11 +2349,6 @@
         - *on* is not supported yet due to lack of multi-index support.
         """
 
-<<<<<<< HEAD
-=======
-        libcudf.nvtx.range_push("CUDF_JOIN", "blue")
-
->>>>>>> e9d9d79c
         # Outer joins still use the old implementation
         if type != "":
             warnings.warn(
@@ -2501,11 +2487,6 @@
             df.index.names = index_frame_l.columns
             for new_key, old_key in zip(index_frame_l.columns, idx_col_names):
                 df.index._data[new_key] = df.index._data.pop(old_key)
-<<<<<<< HEAD
-
-=======
-        libcudf.nvtx.range_pop()
->>>>>>> e9d9d79c
         return df
 
     @copy_docstring(DataFrameGroupBy)
@@ -2622,10 +2603,6 @@
                 )
             )
 
-<<<<<<< HEAD
-=======
-        libcudf.nvtx.range_push("CUDF_QUERY", "purple")
->>>>>>> e9d9d79c
         # Get calling environment
         callframe = inspect.currentframe().f_back
         callenv = {
@@ -2642,11 +2619,6 @@
             newseries = self[col][selected]
             newdf[col] = newseries
         result = newdf
-<<<<<<< HEAD
-
-=======
-        libcudf.nvtx.range_pop()
->>>>>>> e9d9d79c
         return result
 
     @applyutils.doc_apply()
