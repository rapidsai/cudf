--- conflicted
+++ resolved
@@ -74,10 +74,7 @@
 )
 from cudf.core.groupby.groupby import DataFrameGroupBy, groupby_doc_template
 from cudf.core.index import (
-<<<<<<< HEAD
-=======
     CategoricalIndex,
->>>>>>> e10f7209
     DatetimeIndex,
     Index,
     IntervalIndex,
