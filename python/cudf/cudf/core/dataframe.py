--- conflicted
+++ resolved
@@ -389,7 +389,6 @@
 
             else:
                 value = np.array(value)
-<<<<<<< HEAD
                 # Given a 2d value, assign each corresponding column
                 if np.ndim(value) == 2:
                     indexed_shape = self._frame.loc[key].shape
@@ -416,32 +415,6 @@
                     else:
                         for i, col in enumerate(columns_df._column_names):
                             self._frame[col].loc[key[0]] = value[i]
-=======
-                if len(value.shape) == 2:
-                    value = value.reshape((-1, value.shape[0]))
-                elif len(value.shape) == 1:
-                    value = value.reshape((1, value.shape[0]))
-                self._setitem_tuple_arg(key, value)
-
-                # if isinstance(value, cupy.ndarray):
-                #         tile = cupy.tile
-                # else:
-                #     tile = np.tile
-                # if value.shape[0] == 1:
-                #     value = tile(value, (len(columns_df._columns), 1))
-                # index_dim = self._frame.loc[key].shape
-                # if len(index_dim) == 1:
-                #     index_dim = (1, index_dim[0])
-                # if value.shape != index_dim:
-                #     raise ValueError(
-                #         template.format(
-                #             value1=value.shape,
-                #             value2=index_dim,
-                #         )
-                # )
-                # for i, col in enumerate(columns_df._column_names):
-                #     self._frame[col].loc[key[0]] = value[:, i]
->>>>>>> 7ec03b3e
 
 
 class _DataFrameIlocIndexer(_DataFrameIndexer):
@@ -523,7 +496,7 @@
                     value_cols = value_df._data.columns * columns_df.shape[1]
                 else:
                     raise ValueError(
-                        template.format(
+                        error_msg.format(
                             value1=value_df.shape,
                             value2=columns_df.shape,
                         )
@@ -551,7 +524,6 @@
             # TODO: consolidate code path with identical counterpart
             # in `_DataFrameLocIndexer._setitem_tuple_arg`
             value = np.array(value)
-<<<<<<< HEAD
             if np.ndim(value) == 2:
                 indexed_shape = self._frame.iloc[key].shape
                 if value.shape != indexed_shape:
@@ -570,11 +542,6 @@
                 else:
                     for i, col in enumerate(columns_df._column_names):
                         self._frame[col].iloc[key[0]] = value[i]
-=======
-            if len(value.shape) == 2:
-                value = value.reshape((-1, value.shape[0]))
-            self._setitem_tuple_arg(key, value)
->>>>>>> 7ec03b3e
 
     def _getitem_scalar(self, arg):
         col = self._frame.columns[arg[1]]
