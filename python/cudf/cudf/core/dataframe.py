# Copyright (c) 2018-2020, NVIDIA CORPORATION.

from __future__ import division, print_function

import inspect
import itertools
import logging
import numbers
import pickle
import uuid
import warnings
from collections import OrderedDict
from collections.abc import Mapping, Sequence
from types import GeneratorType

import cupy
import numpy as np
import pandas as pd
import pyarrow as pa
from pandas.api.types import is_dict_like

import rmm

import cudf
import cudf._lib as libcudf
import cudf._libxx as libcudfxx
from cudf.core import column
from cudf.core._sort import get_sorted_inds
from cudf.core.column import (
    CategoricalColumn,
    StringColumn,
    as_column,
    column_empty,
)
from cudf.core.frame import Frame
from cudf.core.index import Index, RangeIndex, as_index
from cudf.core.indexing import _DataFrameIlocIndexer, _DataFrameLocIndexer
from cudf.core.series import Series
from cudf.core.window import Rolling
from cudf.utils import applyutils, cudautils, ioutils, queryutils, utils
from cudf.utils.docutils import copy_docstring
from cudf.utils.dtypes import (
    cudf_dtype_from_pydata_dtype,
    is_categorical_dtype,
    is_datetime_dtype,
    is_list_like,
    is_scalar,
    is_string_dtype,
)


def _unique_name(existing_names, suffix="_unique_name"):
    ret = suffix
    i = 1
    while ret in existing_names:
        ret = "%s_%d" % (suffix, i)
        i += 1
    return ret


def _reverse_op(fn):
    return {
        "add": "radd",
        "radd": "add",
        "sub": "rsub",
        "rsub": "sub",
        "mul": "rmul",
        "rmul": "mul",
        "mod": "rmod",
        "rmod": "mod",
        "pow": "rpow",
        "rpow": "pow",
        "floordiv": "rfloordiv",
        "rfloordiv": "floordiv",
        "truediv": "rtruediv",
        "rtruediv": "truediv",
        "__add__": "__radd__",
        "__radd__": "__add__",
        "__sub__": "__rsub__",
        "__rsub__": "__sub__",
        "__mul__": "__rmul__",
        "__rmul__": "__mul__",
        "__mod__": "__rmod__",
        "__rmod__": "__mod__",
        "__pow__": "__rpow__",
        "__rpow__": "__pow__",
        "__floordiv__": "__rfloordiv__",
        "__rfloordiv__": "__floordiv__",
        "__truediv__": "__rtruediv__",
        "__rtruediv__": "__truediv__",
    }[fn]


class DataFrame(Frame):
    """
    A GPU Dataframe object.

    Parameters
    ----------
    data : data-type to coerce. Infers date format if to date.

    Examples
    --------

    Build dataframe with `__setitem__`:

    >>> import cudf
    >>> df = cudf.DataFrame()
    >>> df['key'] = [0, 1, 2, 3, 4]
    >>> df['val'] = [float(i + 10) for i in range(5)]  # insert column
    >>> print(df)
       key   val
    0    0  10.0
    1    1  11.0
    2    2  12.0
    3    3  13.0
    4    4  14.0

    Build DataFrame via dict of columns:

    >>> import cudf
    >>> import numpy as np
    >>> from datetime import datetime, timedelta

    >>> t0 = datetime.strptime('2018-10-07 12:00:00', '%Y-%m-%d %H:%M:%S')
    >>> n = 5
    >>> df = cudf.DataFrame({
    >>>   'id': np.arange(n),
    >>>   'datetimes': np.array([(t0+ timedelta(seconds=x)) for x in range(n)])
    >>> })
    >>> df
        id                datetimes
    0    0  2018-10-07T12:00:00.000
    1    1  2018-10-07T12:00:01.000
    2    2  2018-10-07T12:00:02.000
    3    3  2018-10-07T12:00:03.000
    4    4  2018-10-07T12:00:04.000

    Build DataFrame via list of rows as tuples:

    >>> import cudf
    >>> df = cudf.DataFrame([
        (5, "cats", "jump", np.nan),
        (2, "dogs", "dig", 7.5),
        (3, "cows", "moo", -2.1, "occasionally"),
    ])
    >>> df
    0     1     2     3             4
    0  5  cats  jump  null          None
    1  2  dogs   dig   7.5          None
    2  3  cows   moo  -2.1  occasionally

    Convert from a Pandas DataFrame:

    >>> import pandas as pd
    >>> import cudf
    >>> pdf = pd.DataFrame({'a': [0, 1, 2, 3],'b': [0.1, 0.2, None, 0.3]})
    >>> df = cudf.from_pandas(pdf)
    >>> df
      a b
    0 0 0.1
    1 1 0.2
    2 2 nan
    3 3 0.3
    """

    def __init__(self, data=None, index=None, columns=None, dtype=None):
        super().__init__()

        self._columns_name = None

        if isinstance(data, libcudfxx.Table):
            return DataFrame._from_table(data)

        if isinstance(columns, cudf.MultiIndex):
            self.multi_cols = columns
            columns = RangeIndex(len(columns))

        if data is None:
            if index is None:
                self._index = RangeIndex(0)
            else:
                self._index = as_index(index)
            if columns is not None:
                self._data = OrderedDict.fromkeys(
                    columns,
                    column.column_empty(
                        len(self), dtype="object", masked=True
                    ),
                )
        else:
            if is_list_like(data):
                if len(data) > 0 and is_scalar(data[0]):
                    data = [data]
                self._init_from_list_like(data, index=index, columns=columns)

            else:
                if not is_dict_like(data):
                    raise TypeError("data must be list or dict-like")

                self._init_from_dict_like(data, index=index, columns=columns)

        if dtype:
            self._data = self.astype(dtype)._data

        # allows Pandas-like __setattr__ functionality: `df.x = column`, etc.
        self._allow_setattr_to_setitem = True

    def _init_from_list_like(self, data, index=None, columns=None):
        if index is None:
            index = RangeIndex(start=0, stop=len(data))
        else:
            index = as_index(index)
        self._index = as_index(index)
        data = list(itertools.zip_longest(*data))

        if columns is None:
            columns = range(len(data))

        for col_name, col in enumerate(data):
            self._data[col_name] = column.as_column(col)

        if not hasattr(self, "multi_cols"):
            self.columns = columns

    def _init_from_dict_like(self, data, index=None, columns=None):
        data = data.copy()
        num_rows = 0

        if columns is not None:
            # remove all entries in `data` that are
            # not in `columns`
            keys = [key for key in data.keys() if key in columns]
            data = {key: data[key] for key in keys}

            if keys:
                # if keys is non-empty,
                # add null columns for all values
                # in `columns` that don't exist in `keys`:
                extra_cols = [col for col in columns if col not in data.keys()]
                data.update({key: None for key in extra_cols})

        data, index = self._align_input_series_indices(data, index=index)

        if index is None:
            for i, col_name in enumerate(data):
                if is_scalar(data[col_name]):
                    num_rows = num_rows or 1
                else:
                    data[col_name] = column.as_column(data[col_name])
                    num_rows = data[col_name].size
            self._index = RangeIndex(0, num_rows)
        else:
            self._index = as_index(index)

        if len(data.keys()) != 0 and all(
            isinstance(key, tuple) for key in data.keys()
        ):
            for (i, col_name) in enumerate(data):
                self.insert(i, i, data[col_name])
            self.columns = cudf.MultiIndex.from_tuples(data.keys())
        else:
            for (i, col_name) in enumerate(data):
                self.insert(i, col_name, data[col_name])

    @classmethod
    def _from_table(cls, table):
        return cls(data=table._data, index=Index._from_table(table._index))

    @staticmethod
    def _align_input_series_indices(data, index):
        data = data.copy()

        input_series = [
            cudf.Series(val)
            for val in data.values()
            if isinstance(val, (pd.Series, cudf.Series))
        ]

        if input_series:
            if index is not None:
                aligned_input_series = [
                    sr._align_to_index(index, how="right")
                    for sr in input_series
                ]

            else:
                aligned_input_series = cudf.core.series._align_indices(
                    input_series
                )
                index = aligned_input_series[0].index

            for name, val in data.items():
                if isinstance(val, (pd.Series, cudf.Series)):
                    data[name] = aligned_input_series.pop(0)

        return data, index

    @property
    def _constructor(self):
        return DataFrame

    @property
    def _constructor_sliced(self):
        return Series

    @property
    def _constructor_expanddim(self):
        raise NotImplementedError(
            "_constructor_expanddim not supported for DataFrames!"
        )

    def serialize(self):
        header = {}
        frames = []
        header["type"] = pickle.dumps(type(self))
        header["index"], index_frames = self._index.serialize()
        header["index_frame_count"] = len(index_frames)
        frames.extend(index_frames)

        # Use the column directly to avoid duplicating the index
        # need to pickle column names to handle numpy integer columns
        header["column_names"] = pickle.dumps(tuple(self._data.keys()))
        column_header, column_frames = column.serialize_columns(self._columns)
        header["columns"] = column_header
        frames.extend(column_frames)

        return header, frames

    @classmethod
    def deserialize(cls, header, frames):
        # Reconstruct the index
        index_frames = frames[: header["index_frame_count"]]

        idx_typ = pickle.loads(header["index"]["type"])
        index = idx_typ.deserialize(header["index"], index_frames)

        # Reconstruct the columns
        column_frames = frames[header["index_frame_count"] :]

        column_names = pickle.loads(header["column_names"])
        columns = column.deserialize_columns(header["columns"], column_frames)

        return cls(dict(zip(column_names, columns)), index=index)

    @property
    def dtypes(self):
        """Return the dtypes in this object."""
        return pd.Series(
            [x.dtype for x in self._data.values()], index=self._data.keys()
        )

    @property
    def shape(self):
        """Returns a tuple representing the dimensionality of the DataFrame.
        """
        return self._num_rows, self._num_columns

    @property
    def ndim(self):
        """Dimension of the data. DataFrame ndim is always 2.
        """
        return 2

    def __dir__(self):
        o = set(dir(type(self)))
        o.update(self.__dict__)
        o.update(
            c for c in self.columns if isinstance(c, str) and c.isidentifier()
        )
        return list(o)

    def __setattr__(self, key, col):
        if getattr(self, "_allow_setattr_to_setitem", False):
            # if an attribute already exists, set it.
            try:
                object.__getattribute__(self, key)
                object.__setattr__(self, key, col)
                return
            except AttributeError:
                pass

            # if a column already exists, set it.
            try:
                self[key]  # __getitem__ to verify key exists
                self[key] = col
                return
            except KeyError:
                pass

            warnings.warn(
                "Columns may not be added to a DataFrame using a new "
                + "attribute name. A new attribute will be created: '%s'"
                % key,
                UserWarning,
            )

        object.__setattr__(self, key, col)

    def __getattr__(self, key):
        if key != "_data" and key in self._data:
            return self[key]

        raise AttributeError("'DataFrame' object has no attribute %r" % key)

    def __getitem__(self, arg):
        """
        If *arg* is a ``str`` or ``int`` type, return the column Series.
        If *arg* is a ``slice``, return a new DataFrame with all columns
        sliced to the specified range.
        If *arg* is an ``array`` containing column names, return a new
        DataFrame with the corresponding columns.
        If *arg* is a ``dtype.bool array``, return the rows marked True

        Examples
        --------
        >>> df = DataFrame([('a', list(range(20))),
        ...                 ('b', list(range(20))),
        ...                 ('c', list(range(20)))])
        >>> print(df[:4])    # get first 4 rows of all columns
           a  b  c
        0  0  0  0
        1  1  1  1
        2  2  2  2
        3  3  3  3
        >>> print(df[-5:])  # get last 5 rows of all columns
            a   b   c
        15  15  15  15
        16  16  16  16
        17  17  17  17
        18  18  18  18
        19  19  19  19
        >>> print(df[['a', 'c']]) # get columns a and c
           a  c
        0  0  0
        1  1  1
        2  2  2
        3  3  3
        4  4  4
        5  5  5
        6  6  6
        7  7  7
        8  8  8
        9  9  9
        >>> print(df[[True, False, True, False]]) # mask the entire dataframe,
        # returning the rows specified in the boolean mask
        """
        if is_scalar(arg) or isinstance(arg, tuple):
            if isinstance(self.columns, cudf.MultiIndex):
                if is_scalar(arg):
                    arg = [arg]
                return self.columns._get_column_major(self, tuple(arg))
            return cudf.Series(self._data[arg], name=arg, index=self.index)
        elif isinstance(arg, slice):
            df = DataFrame(index=self.index[arg])
            for k, col in self._data.items():
                df[k] = col[arg]
            return df
        elif isinstance(
            arg,
            (
                list,
                cupy.ndarray,
                np.ndarray,
                pd.Series,
                Series,
                Index,
                pd.Index,
            ),
        ):
            mask = arg
            if isinstance(mask, list):
                mask = np.array(mask)
            df = DataFrame()

            if mask.dtype == "bool":
                # New df-wide index
                index = self.index.take(mask)
                for col in self._data:
                    df[col] = self[col][arg]
                df = df.set_index(index)
            else:
                if len(arg) == 0:
                    df.index = self.index
                    return df
                for col in arg:
                    df[col] = self[col]
                df.index = self.index
            return df
        elif isinstance(arg, DataFrame):
            return self.mask(arg)
        else:
            msg = "__getitem__ on type {!r} is not supported"
            raise TypeError(msg.format(type(arg)))

    def mask(self, other):
        df = self.copy()
        for col in self.columns:
            if col in other.columns:
                if other[col].has_nulls:
                    raise ValueError("Column must have no nulls.")

                boolbits = cudautils.compact_mask_bytes(
                    other[col]._column.data_array_view
                )
            else:
                boolbits = cudautils.make_empty_mask(len(self[col]))
            df[col] = df[col].set_mask(boolbits)
        return df

    def __setitem__(self, arg, value):
        """Add/set column by *arg or DataFrame*
        """
        if isinstance(arg, DataFrame):
            # not handling set_item where arg = df & value = df
            if isinstance(value, DataFrame):
                msg = (
                    "__setitem__ with arg = {!r} and "
                    "value = {!r} is not supported"
                )
                raise TypeError(msg.format(type(value), type(arg)))
            else:
                for col_name in self._data:
                    scatter_map = arg[col_name]
                    if is_scalar(value):
                        value = utils.scalar_broadcast_to(value, len(self))
                    self._data[col_name][scatter_map] = column.as_column(
                        value
                    )[scatter_map]
        elif is_scalar(arg) or isinstance(arg, tuple):
            if isinstance(value, DataFrame):
                _setitem_with_dataframe(
                    input_df=self,
                    replace_df=value,
                    input_cols=[arg],
                    mask=None,
                )
            else:
                if arg in self._data:
                    if is_scalar(value):
                        value = utils.scalar_broadcast_to(value, len(self))
                    if len(self) == 0:
                        if isinstance(value, (pd.Series, Series)):
                            self._index = as_index(value.index)
                        elif len(value) > 0:
                            self._index = RangeIndex(start=0, stop=len(value))
                    elif isinstance(value, (pd.Series, Series)):
                        value = Series(value)._align_to_index(
                            self._index, how="right", allow_non_unique=True
                        )
                    self._data[arg] = column.as_column(value)
                else:
                    # disc. with pandas here
                    # pandas raises key error here
                    self.insert(len(self._data), arg, value)

        elif isinstance(
            arg, (list, np.ndarray, pd.Series, Series, Index, pd.Index)
        ):
            mask = arg
            if isinstance(mask, list):
                mask = np.array(mask)

            if is_scalar(value):
                value = column.as_column(
                    utils.scalar_broadcast_to(value, len(self))
                )

            if mask.dtype == "bool":
                if isinstance(value, DataFrame):
                    _setitem_with_dataframe(
                        input_df=self,
                        replace_df=value,
                        input_cols=None,
                        mask=mask,
                    )
                else:
                    for col_name in self._data:
                        self._data[col_name][mask] = column.as_column(value)[
                            mask
                        ]
            else:
                if isinstance(value, DataFrame):
                    _setitem_with_dataframe(
                        input_df=self,
                        replace_df=value,
                        input_cols=arg,
                        mask=None,
                    )
                else:
                    for col in arg:
                        # we will raise a key error if col not in dataframe
                        # this behavior will make it
                        # consistent to pandas >0.21.0
                        self._data[col] = column.as_column(value)
        else:
            msg = "__setitem__ on type {!r} is not supported"
            raise TypeError(msg.format(type(arg)))

    def __delitem__(self, name):
        """
        Drop the given column by *name*.
        """
        self._drop_column(name)

    def __sizeof__(self):
        columns = sum(col.__sizeof__() for col in self._data.values())
        index = self._index.__sizeof__()
        return columns + index

    def memory_usage(self, index=True, deep=False):
        ind = list(self.columns)
        sizes = [col._memory_usage(deep=deep) for col in self._data.values()]
        if index:
            ind.append("Index")
            sizes.append(self.index.memory_usage(deep=deep))
        return Series(sizes, index=ind)

    def __len__(self):
        """
        Returns the number of rows
        """
        return len(self.index)

    def __array_ufunc__(self, ufunc, method, *inputs, **kwargs):
        import cudf

        if method == "__call__" and hasattr(cudf, ufunc.__name__):
            func = getattr(cudf, ufunc.__name__)
            return func(self)
        else:
            return NotImplemented

    def __array_function__(self, func, types, args, kwargs):

        cudf_df_module = DataFrame
        cudf_series_module = Series

        for submodule in func.__module__.split(".")[1:]:
            # point cudf to the correct submodule
            if hasattr(cudf_df_module, submodule):
                cudf_df_module = getattr(cudf_df_module, submodule)
            else:
                return NotImplemented

        fname = func.__name__

        handled_types = [cudf_df_module, cudf_series_module]

        for t in types:
            if t not in handled_types:
                return NotImplemented

        if hasattr(cudf_df_module, fname):
            cudf_func = getattr(cudf_df_module, fname)
            # Handle case if cudf_func is same as numpy function
            if cudf_func is func:
                return NotImplemented
            else:
                return cudf_func(*args, **kwargs)
        else:
            return NotImplemented

    @property
    def empty(self):
        return not len(self)

    @property
    def values(self):

        return cupy.asarray(self.as_gpu_matrix())

    def _get_numeric_data(self):
        """ Return a dataframe with only numeric data types """
        columns = [
            c
            for c, dt in self.dtypes.items()
            if dt != object and not is_categorical_dtype(dt)
        ]
        return self[columns]

    def assign(self, **kwargs):
        """
        Assign columns to DataFrame from keyword arguments.

        Examples
        --------
        >>> import cudf
        >>> df = cudf.DataFrame()
        >>> df = df.assign(a=[0, 1, 2], b=[3, 4, 5])
        >>> print(df)
           a  b
        0  0  3
        1  1  4
        2  2  5
        """
        new = self.copy()
        for k, v in kwargs.items():
            new[k] = v
        return new

    def head(self, n=5):
        """
        Returns the first n rows as a new DataFrame

        Examples
        --------
        >>> import cudf
        >>> df = cudf.DataFrame()
        >>> df['key'] = [0, 1, 2, 3, 4]
        >>> df['val'] = [float(i + 10) for i in range(5)]  # insert column
        >>> print(df.head(2))
           key   val
        0    0  10.0
        1    1  11.0
        """
        return self.iloc[:n]

    def tail(self, n=5):
        """
        Returns the last n rows as a new DataFrame

        Examples
        --------
        >>> import cudf
        >>> df = cudf.DataFrame()
        >>> df['key'] = [0, 1, 2, 3, 4]
        >>> df['val'] = [float(i + 10) for i in range(5)]  # insert column
        >>> print(df.tail(2))
           key   val
        3    3  13.0
        4    4  14.0

        """
        if n == 0:
            return self.iloc[0:0]

        return self.iloc[-n:]

    def to_string(self):
        """
        Convert to string

        cuDF uses Pandas internals for efficient string formatting.
        Set formatting options using pandas string formatting options and
        cuDF objects will print identically to Pandas objects.

        cuDF supports `null/None` as a value in any column type, which
        is transparently supported during this output process.

        Examples
        --------
        >>> import cudf
        >>> df = cudf.DataFrame()
        >>> df['key'] = [0, 1, 2]
        >>> df['val'] = [float(i + 10) for i in range(3)]
        >>> df.to_string()
        '   key   val\\n0    0  10.0\\n1    1  11.0\\n2    2  12.0'
        """
        return self.__repr__()

    def __str__(self):
        return self.to_string()

    def astype(self, dtype, errors="raise", **kwargs):
        return self._apply_support_method(
            "astype", dtype=dtype, errors=errors, **kwargs
        )

    def _repr_pandas025_formatting(self, ncols, nrows, dtype=None):
        """
        With Pandas > 0.25 there are some new conditional formatting for some
        datatypes and column/row configurations. This fixes most of them in
        context to match the expected Pandas repr of the same content.

        Examples
        --------
        >>> gdf.__repr__()
            0   ...  19
        0   46  ...  48
        ..  ..  ...  ..
        19  40  ...  29

        [20 rows x 20 columns]

        >>> nrows, ncols = _repr_pandas025_formatting(2, 2, dtype="category")
        >>> pd.options.display.max_rows = nrows
        >>> pd.options.display.max_columns = ncols
        >>> gdf.__repr__()
             0  ...  19
        0   46  ...  48
        ..  ..  ...  ..
        19  40  ...  29

        [20 rows x 20 columns]
        """
        ncols = 1 if ncols in [0, 2] and dtype == "datetime64[ns]" else ncols
        ncols = (
            1
            if ncols == 0
            and nrows == 1
            and dtype in ["int8", "str", "category"]
            else ncols
        )
        ncols = (
            1
            if nrows == 1 and dtype in ["int8", "int16", "str", "category"]
            else ncols
        )
        ncols = 0 if ncols == 2 else ncols
        ncols = 19 if ncols in [20, 21] else ncols
        return ncols, nrows

    def clean_renderable_dataframe(self, output):
        """
        the below is permissible: null in a datetime to_pandas() becomes
        NaT, which is then replaced with null in this processing step.
        It is not possible to have a mix of nulls and NaTs in datetime
        columns because we do not support NaT - pyarrow as_column
        preprocessing converts NaT input values from numpy or pandas into
        null.
        """
        output = output.to_pandas().__repr__().replace(" NaT", "null")
        lines = output.split("\n")

        if lines[-1].startswith("["):
            lines = lines[:-1]
            lines.append(
                "[%d rows x %d columns]" % (len(self), len(self.columns))
            )
        return "\n".join(lines)

    def get_renderable_dataframe(self):
        """
        takes rows and columns from pandas settings or estimation from size.
        pulls quadrents based off of some known parameters then style for
        multiindex as well producing an efficient representative string
        for printing with the dataframe.
        """
        nrows = np.max([pd.options.display.max_rows, 1])
        if pd.options.display.max_rows == 0:
            nrows = len(self)
        ncols = (
            pd.options.display.max_columns
            if pd.options.display.max_columns
            else pd.options.display.width / 2
        )

        if len(self) <= nrows and len(self.columns) <= ncols:
            output = self.copy(deep=False)
        else:
            left_cols = len(self.columns)
            right_cols = 0
            upper_rows = len(self)
            lower_rows = 0
            if len(self) > nrows and nrows > 0:
                upper_rows = int(nrows / 2.0) + 1
                lower_rows = upper_rows + (nrows % 2)
            if len(self.columns) > ncols:
                right_cols = len(self.columns) - int(ncols / 2.0) - 1
                left_cols = int(ncols / 2.0) + 1
            upper_left = self.head(upper_rows).iloc[:, :left_cols]
            upper_right = self.head(upper_rows).iloc[:, right_cols:]
            lower_left = self.tail(lower_rows).iloc[:, :left_cols]
            lower_right = self.tail(lower_rows).iloc[:, right_cols:]
            upper = cudf.concat([upper_left, upper_right], axis=1)
            lower = cudf.concat([lower_left, lower_right], axis=1)
            output = cudf.concat([upper, lower])
        temp_mi_columns = output.columns

        for col in output._data:
            if (
                self._data[col].has_nulls
                and not self._data[col].dtype == "O"
                and not is_datetime_dtype(self._data[col].dtype)
            ):
                output[col] = output._data[col].astype("str").fillna("null")
            else:
                output[col] = output._data[col]
        if isinstance(self.columns, cudf.MultiIndex):
            output.columns = temp_mi_columns
        return output

    def __repr__(self):
        output = self.get_renderable_dataframe()
        return self.clean_renderable_dataframe(output)

    def _repr_html_(self):
        lines = (
            self.get_renderable_dataframe()
            .to_pandas()
            ._repr_html_()
            .split("\n")
        )
        if lines[-2].startswith("<p>"):
            lines = lines[:-2]
            lines.append(
                "<p>%d rows × %d columns</p>" % (len(self), len(self.columns))
            )
            lines.append("</div>")
        return "\n".join(lines)

    def _repr_latex_(self):
        return self.get_renderable_dataframe().to_pandas()._repr_latex_()

    # unary, binary, rbinary, orderedcompare, unorderedcompare
    def _apply_op(self, fn, other=None, fill_value=None):
        result = DataFrame(index=self.index)

        def op(lhs, rhs):
            if fill_value is None:
                return getattr(lhs, fn)(rhs)
            else:
                return getattr(lhs, fn)(rhs, fill_value)

        if other is None:
            for col in self._data:
                result[col] = getattr(self[col], fn)()
            return result
        elif isinstance(other, Sequence):
            for k, col in enumerate(self._data):
                result[col] = getattr(self[col], fn)(other[k])
        elif isinstance(other, DataFrame):

            lhs, rhs = _align_indices(self, other)
            result.index = lhs.index
            max_num_rows = max(lhs.shape[0], rhs.shape[0])

            def fallback(col, fn):
                if fill_value is None:
                    return Series.from_masked_array(
                        data=rmm.device_array(max_num_rows, dtype="float64"),
                        mask=cudautils.make_empty_mask(max_num_rows),
                    ).set_index(col.index)
                else:
                    return getattr(col, fn)(fill_value)

            for col in lhs._data:
                if col not in rhs._data:
                    result[col] = fallback(lhs[col], fn)
            for col in rhs._data:
                if col in lhs._data:
                    result[col] = op(lhs[col], rhs[col])
                else:
                    result[col] = fallback(rhs[col], _reverse_op(fn))
        elif isinstance(other, Series):
            other_cols = other.to_pandas().to_dict()
            other_cols_keys = list(other_cols.keys())
            result_cols = list(self.columns)
            df_cols = list(result_cols)
            for new_col in other_cols.keys():
                if new_col not in result_cols:
                    result_cols.append(new_col)
            for col in result_cols:
                if col in df_cols and col in other_cols_keys:
                    l_opr = self[col]
                    r_opr = other_cols[col]
                else:
                    if col not in df_cols:
                        r_opr = other_cols[col]
                        l_opr = Series(
                            column_empty(
                                len(self), masked=True, dtype=other.dtype
                            )
                        )
                    if col not in other_cols_keys:
                        r_opr = None
                        l_opr = self[col]
                result[col] = op(l_opr, r_opr)

        elif isinstance(other, numbers.Number):
            for col in self._data:
                result[col] = op(self[col], other)
        else:
            raise NotImplementedError(
                "DataFrame operations with " + str(type(other)) + " not "
                "supported at this time."
            )
        return result

    def add(self, other, fill_value=None, axis=1):
        if axis != 1:
            raise NotImplementedError("Only axis=1 supported at this time.")
        return self._apply_op("add", other, fill_value)

    def __add__(self, other):
        return self._apply_op("__add__", other)

    def radd(self, other, fill_value=None, axis=1):
        if axis != 1:
            raise NotImplementedError("Only axis=1 supported at this time.")
        return self._apply_op("radd", other, fill_value)

    def __radd__(self, other):
        return self._apply_op("__radd__", other)

    def sub(self, other, fill_value=None, axis=1):
        if axis != 1:
            raise NotImplementedError("Only axis=1 supported at this time.")
        return self._apply_op("sub", other, fill_value)

    def __sub__(self, other):
        return self._apply_op("__sub__", other)

    def rsub(self, other, fill_value=None, axis=1):
        if axis != 1:
            raise NotImplementedError("Only axis=1 supported at this time.")
        return self._apply_op("rsub", other, fill_value)

    def __rsub__(self, other):
        return self._apply_op("__rsub__", other)

    def mul(self, other, fill_value=None, axis=1):
        if axis != 1:
            raise NotImplementedError("Only axis=1 supported at this time.")
        return self._apply_op("mul", other, fill_value)

    def __mul__(self, other):
        return self._apply_op("__mul__", other)

    def rmul(self, other, fill_value=None, axis=1):
        if axis != 1:
            raise NotImplementedError("Only axis=1 supported at this time.")
        return self._apply_op("rmul", other, fill_value)

    def __rmul__(self, other):
        return self._apply_op("__rmul__", other)

    def mod(self, other, fill_value=None, axis=1):
        if axis != 1:
            raise NotImplementedError("Only axis=1 supported at this time.")
        return self._apply_op("mod", other, fill_value)

    def __mod__(self, other):
        return self._apply_op("__mod__", other)

    def rmod(self, other, fill_value=None, axis=1):
        if axis != 1:
            raise NotImplementedError("Only axis=1 supported at this time.")
        return self._apply_op("rmod", other, fill_value)

    def __rmod__(self, other):
        return self._apply_op("__rmod__", other)

    def pow(self, other, fill_value=None, axis=1):
        if axis != 1:
            raise NotImplementedError("Only axis=1 supported at this time.")
        return self._apply_op("pow", other, fill_value)

    def __pow__(self, other):
        return self._apply_op("__pow__", other)

    def rpow(self, other, fill_value=None, axis=1):
        if axis != 1:
            raise NotImplementedError("Only axis=1 supported at this time.")
        return self._apply_op("rpow", other, fill_value)

    def __rpow__(self, other):
        return self._apply_op("__pow__", other)

    def floordiv(self, other, fill_value=None, axis=1):
        if axis != 1:
            raise NotImplementedError("Only axis=1 supported at this time.")
        return self._apply_op("floordiv", other, fill_value)

    def __floordiv__(self, other):
        return self._apply_op("__floordiv__", other)

    def rfloordiv(self, other, fill_value=None, axis=1):
        if axis != 1:
            raise NotImplementedError("Only axis=1 supported at this time.")
        return self._apply_op("rfloordiv", other, fill_value)

    def __rfloordiv__(self, other):
        return self._apply_op("__rfloordiv__", other)

    def truediv(self, other, fill_value=None, axis=1):
        if axis != 1:
            raise NotImplementedError("Only axis=1 supported at this time.")
        return self._apply_op("truediv", other, fill_value)

    def __truediv__(self, other):
        return self._apply_op("__truediv__", other)

    def rtruediv(self, other, fill_value=None, axis=1):
        if axis != 1:
            raise NotImplementedError("Only axis=1 supported at this time.")
        return self._apply_op("rtruediv", other, fill_value)

    def __rtruediv__(self, other):
        return self._apply_op("__rtruediv__", other)

    __div__ = __truediv__

    def __and__(self, other):
        return self._apply_op("__and__", other)

    def __or__(self, other):
        return self._apply_op("__or__", other)

    def __xor__(self, other):
        return self._apply_op("__xor__", other)

    def __eq__(self, other):
        return self._apply_op("__eq__", other)

    def __ne__(self, other):
        return self._apply_op("__ne__", other)

    def __lt__(self, other):
        return self._apply_op("__lt__", other)

    def __le__(self, other):
        return self._apply_op("__le__", other)

    def __gt__(self, other):
        return self._apply_op("__gt__", other)

    def __ge__(self, other):
        return self._apply_op("__ge__", other)

    def __invert__(self):
        return self._apply_op("__invert__")

    def __neg__(self):
        return self._apply_op("__neg__")

    def __abs__(self):
        return self._apply_op("__abs__")

    def __iter__(self):
        return iter(self.columns)

    def equals(self, other):
        for col in self.columns:
            if col not in other.columns:
                return False
            if not self[col].equals(other[col]):
                return False
        if not self.index.equals(other.index):
            return False
        return True

    def iteritems(self):
        """ Iterate over column names and series pairs """
        for k in self:
            yield (k, self[k])

    @property
    def loc(self):
        """
        Selecting rows and columns by label or boolean mask.

        Examples
        --------

        DataFrame with string index.

        >>> print(df)
           a  b
        a  0  5
        b  1  6
        c  2  7
        d  3  8
        e  4  9

        Select a single row by label.

        >>> print(df.loc['a'])
        a    0
        b    5
        Name: a, dtype: int64

        Select multiple rows and a single column.

        >>> print(df.loc[['a', 'c', 'e'], 'b'])
        a    5
        c    7
        e    9
        Name: b, dtype: int64

        Selection by boolean mask.

        >>> print(df.loc[df.a > 2])
           a  b
        d  3  8
        e  4  9

        Setting values using loc.

        >>> df.loc[['a', 'c', 'e'], 'a'] = 0
        >>> print(df)
           a  b
        a  0  5
        b  1  6
        c  0  7
        d  3  8
        e  0  9

        See also
        --------
        DataFrame.iloc
        """
        return _DataFrameLocIndexer(self)

    @property
    def iloc(self):
        """
        Selecting rows and column by position.

        Examples
        --------
        >>> df = DataFrame([('a', list(range(20))),
        ...                 ('b', list(range(20))),
        ...                 ('c', list(range(20)))])

        Select a single row using an integer index.

        >>> print(df.iloc[1])
        a    1
        b    1
        c    1

        Select multiple rows using a list of integers.

        >>> print(df.iloc[[0, 2, 9, 18]])
              a    b    c
         0    0    0    0
         2    2    2    2
         9    9    9    9
        18   18   18   18

        Select rows using a slice.

        >>> print(df.iloc[3:10:2])
             a    b    c
        3    3    3    3
        5    5    5    5
        7    7    7    7
        9    9    9    9

        Select both rows and columns.

        >>> print(df.iloc[[1, 3, 5, 7], 2])
        1    1
        3    3
        5    5
        7    7
        Name: c, dtype: int64

        Setting values in a column using iloc.

        >>> df.iloc[:4] = 0
        >>> print(df)
           a  b  c
        0  0  0  0
        1  0  0  0
        2  0  0  0
        3  0  0  0
        4  4  4  4
        5  5  5  5
        6  6  6  6
        7  7  7  7
        8  8  8  8
        9  9  9  9
        [10 more rows]

        See also
        --------
        DataFrame.loc
        """
        return _DataFrameIlocIndexer(self)

    def iat(self):
        """
        Alias for ``DataFrame.iloc``; provided for compatibility with Pandas.
        """
        return self.iloc

    def at(self):
        """
        Alias for ``DataFrame.loc``; provided for compatibility with Pandas.
        """
        return self.loc

    @property
    def columns(self):
        """Returns a tuple of columns
        """
        if hasattr(self, "multi_cols"):
            return self.multi_cols
        else:
            name = self._columns_name
            return pd.Index(self._data.keys(), name=name, tupleize_cols=False)

    @columns.setter
    def columns(self, columns):
        if isinstance(columns, cudf.MultiIndex):
            if len(columns) != len(self.columns):
                msg = (
                    f"Length mismatch: Expected axis has %d elements, "
                    "new values have %d elements"
                    % (len(self.columns), len(columns))
                )
                raise ValueError(msg)
            """
            new_names = []
            for idx, name in enumerate(columns):
                new_names.append(name)
            self._rename_columns(new_names)
            """
            self.multi_cols = columns
        elif isinstance(columns, pd.MultiIndex):
            self.multi_cols = cudf.MultiIndex.from_pandas(columns)
        else:
            if hasattr(self, "multi_cols"):
                delattr(self, "multi_cols")
            self._rename_columns(columns)
            if hasattr(columns, "name"):
                self._columns_name = columns.name

    def _rename_columns(self, new_names):
        old_cols = iter(self._data.keys())
        l_old_cols = len(self._data)
        l_new_cols = len(new_names)
        if l_new_cols != l_old_cols:
            msg = (
                f"Length of new column names: {l_new_cols} does not "
                "match length of previous column names: {l_old_cols}"
            )
            raise ValueError(msg)

        mapper = dict(zip(old_cols, new_names))
        self.rename(mapper=mapper, inplace=True)

    @property
    def index(self):
        """Returns the index of the DataFrame
        """
        return self._index

    @index.setter
    def index(self, value):
        if isinstance(value, cudf.core.multiindex.MultiIndex):
            if len(self._data) > 0 and len(value) != len(self):
                msg = (
                    f"Length mismatch: Expected axis has "
                    "%d elements, new values "
                    "have %d elements" % (len(self), len(value))
                )
                raise ValueError(msg)
            self._index = value
            return

        new_length = len(value)
        old_length = len(self._index)

        if len(self._data) > 0 and new_length != old_length:
            msg = (
                f"Length mismatch: Expected axis has "
                "%d elements, new values "
                "have %d elements" % (old_length, new_length)
            )
            raise ValueError(msg)

        # try to build an index from generic _index
        idx = as_index(value)
        self._index = idx

    def reindex(
        self, labels=None, axis=0, index=None, columns=None, copy=True
    ):
        """Return a new DataFrame whose axes conform to a new index

        ``DataFrame.reindex`` supports two calling conventions
        * ``(index=index_labels, columns=column_names)``
        * ``(labels, axis={0 or 'index', 1 or 'columns'})``

        Parameters
        ----------
        labels : Index, Series-convertible, optional, default None
        axis : {0 or 'index', 1 or 'columns'}, optional, default 0
        index : Index, Series-convertible, optional, default None
            Shorthand for ``df.reindex(labels=index_labels, axis=0)``
        columns : array-like, optional, default None
            Shorthand for ``df.reindex(labels=column_names, axis=1)``
        copy : boolean, optional, default True

        Returns
        -------
        A DataFrame whose axes conform to the new index(es)

        Examples
        --------
        >>> import cudf
        >>> df = cudf.DataFrame()
        >>> df['key'] = [0, 1, 2, 3, 4]
        >>> df['val'] = [float(i + 10) for i in range(5)]
        >>> df_new = df.reindex(index=[0, 3, 4, 5],
                                columns=['key', 'val', 'sum'])
        >>> print(df)
           key   val
        0    0  10.0
        1    1  11.0
        2    2  12.0
        3    3  13.0
        4    4  14.0
        >>> print(df_new)
           key   val  sum
        0    0  10.0  NaN
        3    3  13.0  NaN
        4    4  14.0  NaN
        5   -1   NaN  NaN
        """

        if labels is None and index is None and columns is None:
            return self.copy(deep=copy)

        df = self
        cols = columns
        original_cols = df._data
        dtypes = OrderedDict(df.dtypes)
        idx = labels if index is None and axis in (0, "index") else index
        cols = labels if cols is None and axis in (1, "columns") else cols
        df = df if cols is None else df[list(set(df.columns) & set(cols))]

        if idx is not None:
            idx = idx if isinstance(idx, Index) else as_index(idx)
            if df.index.dtype != idx.dtype:
                cols = cols if cols is not None else list(df.columns)
                df = DataFrame()
            else:
                df = DataFrame(None, idx).join(df, how="left", sort=True)
                # double-argsort to map back from sorted to unsorted positions
                df = df.take(idx.argsort(True).argsort(True))

        idx = idx if idx is not None else df.index
        names = cols if cols is not None else list(df.columns)

        length = len(idx)
        cols = OrderedDict()

        for name in names:
            if name in df:
                cols[name] = df._data[name].copy(deep=copy)
            else:
                dtype = dtypes.get(name, np.float64)
                col = original_cols.get(name, Series(dtype=dtype)._column)
                col = column.column_empty_like(
                    col, dtype=dtype, masked=True, newsize=length
                )
                cols[name] = col

        return DataFrame(cols, idx)

    def set_index(self, index, drop=True):
        """Return a new DataFrame with a new index

        Parameters
        ----------
        index : Index, Series-convertible, str, or list of str
            Index : the new index.
            Series-convertible : values for the new index.
            str : name of column to be used as series
            list of str : name of columns to be converted to a MultiIndex
        drop : boolean
            whether to drop corresponding column for str index argument
        """
        # When index is a list of column names
        if isinstance(index, list):
            if len(index) > 1:
                df = self.copy(deep=False)
                if drop:
                    df = df.drop(columns=index)
                return df.set_index(
                    cudf.MultiIndex.from_frame(self[index], names=index)
                )
            index = index[0]  # List contains single item

        # When index is a column name
        if isinstance(index, str):
            df = self.copy(deep=False)
            if drop:
                df._drop_column(index)
            return df.set_index(self[index])
        # Otherwise
        else:
            index = index if isinstance(index, Index) else as_index(index)
            df = self.copy(deep=False)
            df.index = index
            return df

    def reset_index(self, drop=False, inplace=False):
        if isinstance(self.columns, pd.MultiIndex):
            self.columns = cudf.MultiIndex.from_pandas(self.columns)
        out = DataFrame()
        if not drop:
            if isinstance(self.index, cudf.core.multiindex.MultiIndex):
                framed = self.index.to_frame()
                name = framed.columns
                name_len = len(name)
                for col_name, col_value in framed._data.items():
                    out[col_name] = col_value
            else:
                name = "index"
                if self.index.name is not None:
                    name = self.index.name
                out[name] = self.index._values
                name_len = 1
            for col_name, col_value in self._data.items():
                out[col_name] = col_value
            if isinstance(self.columns, cudf.core.multiindex.MultiIndex):
                ncols = len(self.columns.levels)
                mi_columns = dict(zip(range(ncols), [name, name_len * [""]]))
                top = DataFrame(mi_columns)
                bottom = self.columns.to_frame().reset_index(drop=True)
                index_frame = cudf.concat([top, bottom])
                mc_df = DataFrame()
                for idx, key in enumerate(out._data):
                    mc_df[idx] = out[key]
                mc_df.columns = cudf.MultiIndex.from_frame(index_frame)
                out = mc_df
        else:
            out = self
        if inplace is True:
            for column_name in set(out.columns) - set(self.columns):
                self[column_name] = out._data[column_name]
                self._data.move_to_end(column_name, last=False)
            self.index = RangeIndex(len(self))
        else:
            return out.set_index(RangeIndex(len(self)))

    def take(self, positions):
        """
        Return a new DataFrame containing the rows specified by *positions*

        Parameters
        ----------
        positions : array-like
            Integer or boolean array-like specifying the rows of the output.
            If integer, each element represents the integer index of a row.
            If boolean, *positions* must be of the same length as *self*,
            and represents a boolean mask.

        Returns
        -------
        out : DataFrame
            New DataFrame

        Examples
        --------
        >>> a = cudf.DataFrame({'a': [1.0, 2.0, 3.0],
                                'b': pd.Series(['a', 'b', 'c'])})
        >>> a.take([0, 2, 2])
             a  b
        0  1.0  a
        2  3.0  c
        2  3.0  c
        >>> a.take([True, False, True])
             a  b
        0  1.0  a
        2  3.0  c
        """
        positions = as_column(positions)
        if pd.api.types.is_bool_dtype(positions):
            return self._apply_boolean_mask(positions,)
        out = self._gather(positions)
        out.columns = self.columns
        return out

    def _take_columns(self, positions):
        positions = Series(positions)
        columns = self.columns
        column_values = list(self._data.values())

        result = DataFrame()
        for idx in range(len(positions)):
            if isinstance(columns, cudf.MultiIndex):
                colname = positions[idx]
            else:
                colname = columns[positions[idx]]
            if len(self) == 0:
                result[colname] = as_column([])
            else:
                result[colname] = column_values[positions[idx]]

        result.index = self._index
        if isinstance(columns, cudf.MultiIndex):
            columns = columns.take(positions)
        else:
            columns = columns.take(positions.to_pandas())
        result.columns = columns
        return result

    def copy(self, deep=True):
        """
        Returns a copy of this dataframe

        Parameters
        ----------
        deep: bool
           Make a full copy of Series columns and Index at the GPU level, or
           create a new allocation with references.
        """
        data = OrderedDict()

        if deep:
            index = self._index.copy(deep)
            for k in self._data:
                data[k] = self._data[k].copy(deep)
        else:
            index = self._index
            for k in self._data:
                data[k] = self._data[k]

        out = DataFrame(data=data, columns=self.columns.copy(deep=deep))

        out.index = index

        return out

    def __copy__(self):
        return self.copy(deep=True)

    def __deepcopy__(self, memo={}):
        """
        Parameters
        ----------
        memo, default None
            Standard signature. Unused
        """
        if memo is None:
            memo = {}
        return self.copy(deep=True)

    def __reduce__(self):
        return (DataFrame, (self._data, self.index))

    def insert(self, loc, name, value):
        """ Add a column to DataFrame at the index specified by loc.

        Parameters
        ----------
        loc : int
            location to insert by index, cannot be greater then num columns + 1
        name : number or string
            name or label of column to be inserted
        value : Series or array-like
        """
        num_cols = len(self._data)
        if name in self._data:
            raise NameError("duplicated column name {!r}".format(name))

        if loc < 0:
            loc = num_cols + loc + 1

        if not (0 <= loc <= num_cols):
            raise ValueError(
                "insert location must be within range {}, {}".format(
                    -(num_cols + 1) * (num_cols > 0), num_cols * (num_cols > 0)
                )
            )

        if is_scalar(value):
            value = utils.scalar_broadcast_to(value, len(self))

        if len(self) == 0:
            if isinstance(value, (pd.Series, Series)):
                self._index = as_index(value.index)
            elif len(value) > 0:
                self._index = RangeIndex(start=0, stop=len(value))
                if num_cols != 0:
                    for col_name in self._data:
                        self._data[col_name] = column.column_empty_like(
                            self._data[col_name],
                            masked=True,
                            newsize=len(value),
                        )
        elif isinstance(value, (pd.Series, Series)):
            value = Series(value)._align_to_index(self._index, how="right")

        value = column.as_column(value)

        self._data[name] = value
        keys = list(self._data.keys())
        for i, col in enumerate(keys[loc:-1]):
            self._data.move_to_end(col)

    def add_column(self, name, data, forceindex=False):
        """Add a column

        Parameters
        ----------
        name : str
            Name of column to be added.
        data : Series, array-like
            Values to be added.
        """

        warnings.warn(
            "`add_column` will be removed in the future. Use `.insert`",
            DeprecationWarning,
        )

        if name in self._data:
            raise NameError("duplicated column name {!r}".format(name))

        if isinstance(data, GeneratorType):
            data = Series(data)

        self.insert(len(self.columns), name, data)

    def drop(
        self,
        labels=None,
        axis=None,
        columns=None,
        errors="raise",
        inplace=False,
    ):
        """Drop column(s)

        Parameters
        ----------
        labels : str or sequence of strings
            Name of column(s) to be dropped.
        axis : {0 or 'index', 1 or 'columns'}, default 0
            Only axis=1 is currently supported.
        columns: array of column names, the same as using labels and axis=1
        errors : {'ignore', 'raise'}, default 'raise'
            This parameter is currently ignored.
        inplace : bool, default False
            If True, do operation inplace and return `self`.

        Returns
        -------
        A dataframe without dropped column(s)

        Examples
        --------
        >>> import cudf
        >>> df = cudf.DataFrame()
        >>> df['key'] = [0, 1, 2, 3, 4]
        >>> df['val'] = [float(i + 10) for i in range(5)]
        >>> df_new = df.drop('val')
        >>> print(df)
           key   val
        0    0  10.0
        1    1  11.0
        2    2  12.0
        3    3  13.0
        4    4  14.0
        >>> print(df_new)
           key
        0    0
        1    1
        2    2
        3    3
        4    4
        """
        if axis == 0 and labels is not None:
            raise NotImplementedError("Can only drop columns, not rows")
        if errors != "raise":
            raise NotImplementedError("errors= keyword not implemented")
        if labels is None and columns is None:
            raise ValueError(
                "Need to specify at least one of 'labels' or 'columns'"
            )
        if labels is not None and columns is not None:
            raise ValueError("Cannot specify both 'labels' and 'columns'")

        if labels is not None:
            target = labels
        else:
            target = columns

        columns = (
            [target]
            if isinstance(target, (str, numbers.Number))
            else list(target)
        )
        if inplace:
            outdf = self
        else:
            outdf = self.copy()
        for c in columns:
            outdf._drop_column(c)
        return outdf

    def drop_column(self, name):
        """Drop a column by *name*
        """
        warnings.warn(
            "The drop_column method is deprecated. "
            "Use the drop method instead.",
            DeprecationWarning,
        )
        self._drop_column(name)

    def _drop_column(self, name):
        """Drop a column by *name*
        """
        if name not in self._data:
            raise NameError("column {!r} does not exist".format(name))
        del self._data[name]

    def drop_duplicates(self, subset=None, keep="first", inplace=False):
        """
        Return DataFrame with duplicate rows removed, optionally only
        considering certain subset of columns.
        """
        if subset is None:
            subset = self._data
        elif (
            not np.iterable(subset)
            or isinstance(subset, str)
            or isinstance(subset, tuple)
            and subset in self.columns
        ):
            subset = (subset,)
        diff = set(subset) - set(self._data)
        if len(diff) != 0:
            raise KeyError("columns {!r} do not exist".format(diff))
        subset_cols = [
            name for name in self._column_names if name in subset
        ]
        if len(subset_cols) == 0:
            return self.copy(deep=True)
        outdf = DataFrame(super().drop_duplicates(subset_cols, keep))

        return self._mimic_inplace(outdf, inplace=inplace)

    def _mimic_inplace(self, result, inplace=False):
        if inplace:
            self._data = result._data
            self._index = result._index
            if hasattr(result, "multi_cols"):
                self.multi_cols = result.multi_cols
            self._columns_name = result._columns_name
        else:
            return result

    def dropna(self, axis=0, how="any", subset=None, thresh=None):
        """
        Drops rows (or columns) containing nulls from a Column.

        Parameters
        ----------
        axis : {0, 1}, optional
            Whether to drop rows (axis=0, default) or columns (axis=1)
            containing nulls.
        how : {"any", "all"}, optional
            Specifies how to decide whether to drop a row (or column).
            any (default) drops rows (or columns) containing at least
            one null value. all drops only rows (or columns) containing
            *all* null values.
        subset : list, optional
            List of columns to consider when dropping rows (all columns
            are considered by default). Alternatively, when dropping
            columns, subset is a list of rows to consider.
        thresh: int, optional
            If specified, then drops every row (or column) containing
            less than `thresh` non-null values


        Returns
        -------
        Copy of the DataFrame with rows/columns containing nulls dropped.
        """
        if axis == 0:
            return self._drop_na_rows(how=how, subset=subset, thresh=thresh)
        else:
            return self._drop_na_columns(how=how, subset=subset, thresh=thresh)

    def _drop_na_rows(self, how="any", subset=None, thresh=None):
        """
        Drop rows containing nulls.
        """
<<<<<<< HEAD
        if subset is None:
            subset = self._data
        elif (
            not np.iterable(subset)
            or isinstance(subset, str)
            or isinstance(subset, tuple)
            and subset in self.columns
        ):
            subset = (subset,)
        diff = set(subset) - set(self._data)
        if len(diff) != 0:
            raise KeyError("columns {!r} do not exist".format(diff))
        subset_cols = [
            name for name in self._column_names if name in subset
        ]

        if len(subset_cols) == 0:
            return self.copy(deep=True)

        return DataFrame(super().drop_nulls(how=how, keys=subset_cols, thresh=thresh))
=======
        return super().dropna(how=how, subset=subset, thresh=thresh)
>>>>>>> 8ffc7877

    def _drop_na_columns(self, how="any", subset=None, thresh=None):
        """
        Drop columns containing nulls
        """
        out_cols = []

        if subset is None:
            df = self
        else:
            df = self.take(subset)

        if thresh is None:
            if how == "all":
                thresh = 1
            else:
                thresh = len(df)

        for col in self.columns:
            if (len(df[col]) - df[col].null_count) < thresh:
                continue
            out_cols.append(col)

        return self[out_cols]

    def pop(self, item):
        """Return a column and drop it from the DataFrame.
        """
        popped = self[item]
        del self[item]
        return popped

    def rename(self, mapper=None, columns=None, copy=True, inplace=False):
        """
        Alter column labels.

        Function / dict values must be unique (1-to-1). Labels not contained in
        a dict / Series will be left as-is. Extra labels listed don’t throw an
        error.

        Parameters
        ----------
        mapper, columns : dict-like or function, optional
            dict-like or functions transformations to apply to
            the column axis' values.
        copy : boolean, default True
            Also copy underlying data
        inplace: boolean, default False
            Return new DataFrame.  If True, assign columns without copy

        Returns
        -------
        DataFrame

        Notes
        -----
        Difference from pandas:
          * Support axis='columns' only.
          * Not supporting: index, level

        Rename will not overwite column names. If a list with duplicates it
        passed, column names will be postfixed.
        """
        # Pandas defaults to using columns over mapper
        if columns:
            mapper = columns

        out = DataFrame(index=self.index)
        if isinstance(mapper, Mapping):
            postfix = 1
            # It is possible for DataFrames with a MultiIndex columns object
            # to have columns with the same name. The followig use of
            # _cols.items and ("cudf_"... allows the use of rename in this case
            for key, col in self._data.items():
                if key in mapper:
                    if mapper[key] in out.columns:
                        out_column = mapper[key] + ("cudf_" + str(postfix),)
                        postfix += 1
                    else:
                        out_column = mapper[key]
                    out[out_column] = col
                else:
                    out[key] = col
        elif callable(mapper):
            for col in self.columns:
                out[mapper(col)] = self[col]

        if inplace:
            self._data = out._data
        else:
            return out.copy(deep=copy)

    def nans_to_nulls(self):
        """
        Convert nans (if any) to nulls.
        """
        df = self.copy()
        for col in df.columns:
            df[col] = df[col].nans_to_nulls()
        return df

    @classmethod
    def _concat(cls, objs, axis=0, ignore_index=False):

        libcudf.nvtx.nvtx_range_push("CUDF_CONCAT", "orange")

        if ignore_index:
            index = RangeIndex(sum(map(len, objs)))
        elif isinstance(objs[0].index, cudf.core.multiindex.MultiIndex):
            index = cudf.core.multiindex.MultiIndex._concat(
                [o.index for o in objs]
            )
        else:
            index = Index._concat([o.index for o in objs])

        # Currently we only support sort = False
        # Change below when we want to support sort = True
        # below functions as an ordered set
        all_columns_ls = [col for o in objs for col in o.columns]
        unique_columns_ordered_ls = OrderedDict.fromkeys(all_columns_ls).keys()

        # Concatenate cudf.series for all columns

        data = {
            i: Series._concat(
                [
                    o[c]
                    if c in o.columns
                    else utils.get_null_series(size=len(o), dtype=np.bool)
                    for o in objs
                ],
                index=index,
            )
            for i, c in enumerate(unique_columns_ordered_ls)
        }

        out = cls(data)

        out.index = index

        if isinstance(objs[0].columns, cudf.MultiIndex):
            out.columns = objs[0].columns
        else:
            out.columns = unique_columns_ordered_ls

        libcudf.nvtx.nvtx_range_pop()
        return out

    def as_gpu_matrix(self, columns=None, order="F"):
        """Convert to a matrix in device memory.

        Parameters
        ----------
        columns : sequence of str
            List of a column names to be extracted.  The order is preserved.
            If None is specified, all columns are used.
        order : 'F' or 'C'
            Optional argument to determine whether to return a column major
            (Fortran) matrix or a row major (C) matrix.

        Returns
        -------
        A (nrow x ncol) numpy ndarray in "F" order.
        """
        if columns is None:
            columns = self.columns

        cols = [self._data[k] for k in columns]
        ncol = len(cols)
        nrow = len(self)
        if ncol < 1:
            raise ValueError("require at least 1 column")
        if nrow < 1:
            raise ValueError("require at least 1 row")
        if any(
            (is_categorical_dtype(c) or np.issubdtype(c, np.dtype("object")))
            for c in cols
        ):
            raise TypeError("non-numeric data not yet supported")
        dtype = np.find_common_type(cols, [])
        for k, c in self._data.items():
            if c.has_nulls:
                errmsg = (
                    "column {!r} has null values. "
                    "hint: use .fillna() to replace null values"
                )
                raise ValueError(errmsg.format(k))

        if order == "F":
            matrix = rmm.device_array(
                shape=(nrow, ncol), dtype=dtype, order=order
            )
            for colidx, inpcol in enumerate(cols):
                dense = inpcol.astype(dtype).to_gpu_array(fillna="pandas")
                matrix[:, colidx].copy_to_device(dense)
        elif order == "C":
            matrix = cudautils.row_matrix(cols, nrow, ncol, dtype)
        else:
            errmsg = (
                "order parameter should be 'C' for row major or 'F' for"
                "column major GPU matrix"
            )
            raise ValueError(errmsg.format(k))
        return matrix

    def as_matrix(self, columns=None):
        """Convert to a matrix in host memory.

        Parameters
        ----------
        columns : sequence of str
            List of a column names to be extracted.  The order is preserved.
            If None is specified, all columns are used.

        Returns
        -------
        A (nrow x ncol) numpy ndarray in "F" order.
        """
        return self.as_gpu_matrix(columns=columns).copy_to_host()

    def one_hot_encoding(
        self, column, prefix, cats, prefix_sep="_", dtype="float64"
    ):
        """
        Expand a column with one-hot-encoding.

        Parameters
        ----------

        column : str
            the source column with binary encoding for the data.
        prefix : str
            the new column name prefix.
        cats : sequence of ints
            the sequence of categories as integers.
        prefix_sep : str
            the separator between the prefix and the category.
        dtype :
            the dtype for the outputs; defaults to float64.

        Returns
        -------

        a new dataframe with new columns append for each category.

        Examples
        --------
        >>> import pandas as pd
        >>> import cudf
        >>> pet_owner = [1, 2, 3, 4, 5]
        >>> pet_type = ['fish', 'dog', 'fish', 'bird', 'fish']
        >>> df = pd.DataFrame({'pet_owner': pet_owner, 'pet_type': pet_type})
        >>> df.pet_type = df.pet_type.astype('category')

        Create a column with numerically encoded category values

        >>> df['pet_codes'] = df.pet_type.cat.codes
        >>> gdf = cudf.from_pandas(df)

        Create the list of category codes to use in the encoding

        >>> codes = gdf.pet_codes.unique()
        >>> gdf.one_hot_encoding('pet_codes', 'pet_dummy', codes).head()
          pet_owner  pet_type  pet_codes  pet_dummy_0  pet_dummy_1  pet_dummy_2
        0         1      fish          2          0.0          0.0          1.0
        1         2       dog          1          0.0          1.0          0.0
        2         3      fish          2          0.0          0.0          1.0
        3         4      bird          0          1.0          0.0          0.0
        4         5      fish          2          0.0          0.0          1.0
        """
        if hasattr(cats, "to_pandas"):
            cats = cats.to_pandas()
        else:
            cats = pd.Series(cats)

        newnames = [prefix_sep.join([prefix, str(cat)]) for cat in cats]
        newcols = self[column].one_hot_encoding(cats=cats, dtype=dtype)
        outdf = self.copy()
        for name, col in zip(newnames, newcols):
            outdf.insert(len(outdf._data), name, col)
        return outdf

    def label_encoding(
        self, column, prefix, cats, prefix_sep="_", dtype=None, na_sentinel=-1
    ):
        """Encode labels in a column with label encoding.

        Parameters
        ----------
        column : str
            the source column with binary encoding for the data.
        prefix : str
            the new column name prefix.
        cats : sequence of ints
            the sequence of categories as integers.
        prefix_sep : str
            the separator between the prefix and the category.
        dtype :
            the dtype for the outputs; see Series.label_encoding
        na_sentinel : number
            Value to indicate missing category.
        Returns
        -------
        a new dataframe with a new column append for the coded values.
        """

        newname = prefix_sep.join([prefix, "labels"])
        newcol = self[column].label_encoding(
            cats=cats, dtype=dtype, na_sentinel=na_sentinel
        )
        outdf = self.copy()
        outdf.insert(len(outdf._data), newname, newcol)

        return outdf

    def argsort(self, ascending=True, na_position="last"):
        cols = list(self._data.values())
        return get_sorted_inds(
            cols, ascending=ascending, na_position=na_position
        )

    def sort_index(self, ascending=True):
        """Sort by the index
        """
        return self.take(self.index.argsort(ascending=ascending))

    def sort_values(self, by, ascending=True, na_position="last"):
        """

        Sort by the values row-wise.

        Parameters
        ----------
        by : str or list of str
            Name or list of names to sort by.
        ascending : bool or list of bool, default True
            Sort ascending vs. descending. Specify list for multiple sort
            orders. If this is a list of bools, must match the length of the
            by.
        na_position : {‘first’, ‘last’}, default ‘last’
            'first' puts nulls at the beginning, 'last' puts nulls at the end
        Returns
        -------
        sorted_obj : cuDF DataFrame

        Notes
        -----
        Difference from pandas:
          * Support axis='index' only.
          * Not supporting: inplace, kind

        Examples
        --------
        >>> import cudf
        >>> a = ('a', [0, 1, 2])
        >>> b = ('b', [-3, 2, 0])
        >>> df = cudf.DataFrame([a, b])
        >>> print(df.sort_values('b'))
           a  b
        0  0 -3
        2  2  0
        1  1  2
        """
        # argsort the `by` column
        return self.take(
            self[by].argsort(ascending=ascending, na_position=na_position)
        )

    def nlargest(self, n, columns, keep="first"):
        """Get the rows of the DataFrame sorted by the n largest value of *columns*

        Notes
        -----
        Difference from pandas:
        * Only a single column is supported in *columns*
        """
        return self._n_largest_or_smallest("nlargest", n, columns, keep)

    def nsmallest(self, n, columns, keep="first"):
        """Get the rows of the DataFrame sorted by the n smallest value of *columns*

        Difference from pandas:
        * Only a single column is supported in *columns*
        """
        return self._n_largest_or_smallest("nsmallest", n, columns, keep)

    def _n_largest_or_smallest(self, method, n, columns, keep):
        # Get column to operate on
        if not isinstance(columns, str):
            [column] = columns
        else:
            column = columns
        if not (0 <= n <= len(self)):
            raise ValueError("n out-of-bound")
        col = self[column].reset_index(drop=True)
        # Operate
        sorted_series = getattr(col, method)(n=n, keep=keep)
        df = DataFrame()
        new_positions = sorted_series.index.gpu_values
        for k in self.columns:
            if k == column:
                df[k] = sorted_series
            else:
                df[k] = self[k].reset_index(drop=True).take(new_positions)
        return df.set_index(self.index.take(new_positions))

    def transpose(self):
        """Transpose index and columns.

        Returns
        -------
        a new (ncol x nrow) dataframe. self is (nrow x ncol)

        Notes
        -----
        Difference from pandas:
        Not supporting *copy* because default and only behaviour is copy=True
        """
        # Never transpose a MultiIndex - remove the existing columns and
        # replace with a RangeIndex. Afterward, reassign.
        inp = self.copy(deep=False)
        temp_columns = inp.columns.copy(deep=False)
        temp_index = inp.index.copy(deep=False)
        if len(self._data) == 0:
            return DataFrame(index=temp_columns, columns=temp_index)
        inp.columns = pd.RangeIndex(start=0, stop=len(self.columns))
        inp.index = RangeIndex(start=0, stop=len(self))
        result = libcudf.transpose.transpose(inp)
        result._index = as_index(temp_columns)
        if not isinstance(temp_index, cudf.MultiIndex):
            temp_index = temp_index.to_pandas()
        result.columns = temp_index
        return result

    @property
    def T(self):
        return self.transpose()

    def melt(self, **kwargs):
        """Unpivots a DataFrame from wide format to long format,
        optionally leaving identifier variables set.

        Parameters
        ----------
        frame : DataFrame
        id_vars : tuple, list, or ndarray, optional
            Column(s) to use as identifier variables.
            default: None
        value_vars : tuple, list, or ndarray, optional
            Column(s) to unpivot.
            default: all columns that are not set as `id_vars`.
        var_name : scalar
            Name to use for the `variable` column.
            default: frame.columns.name or 'variable'
        value_name : str
            Name to use for the `value` column.
            default: 'value'

        Returns
        -------
        out : DataFrame
            Melted result
        """
        from cudf.core.reshape import melt

        return melt(self, **kwargs)

    def _typecast_before_merge(self, lhs, rhs, left_on, right_on, how):
        def casting_rules(lhs, rhs, dtype_l, dtype_r, how):
            cast_warn = "can't safely cast column {} from {} with type \
                         {} to {}, upcasting to {}"
            ctgry_err = "can't implicitly cast column {0} to categories \
                         from {1} during {1} join"

            rtn = None
            if pd.api.types.is_dtype_equal(dtype_l, dtype_r):
                rtn = dtype_l
            elif is_categorical_dtype(dtype_l) and is_categorical_dtype(
                dtype_r
            ):
                raise TypeError("Left and right categories must be the same.")
            elif how == "left":

                check_col = rhs._data[rcol].fillna(0)
                if not check_col.can_cast_safely(dtype_l):
                    rtn = casting_rules(lhs, rhs, dtype_l, dtype_r, "inner")
                    warnings.warn(
                        cast_warn.format(rcol, "right", dtype_r, dtype_l, rtn)
                    )
                else:
                    rtn = dtype_l
            elif how == "right":
                check_col = lhs._data[lcol].fillna(0)
                if not check_col.can_cast_safely(dtype_r):
                    rtn = casting_rules(lhs, rhs, dtype_l, dtype_r, "inner")
                    warnings.warn(
                        cast_warn.format(lcol, "left", dtype_l, dtype_r, rtn)
                    )
                else:
                    rtn = dtype_r

            elif is_categorical_dtype(dtype_l):
                if how == "right":
                    raise ValueError(ctgry_err.format(rcol, "right"))

                rtn = lhs[lcol].cat.categories.dtype
                to_categorical.append(lcol)
                lhs[lcol + "_codes"] = lhs[lcol].cat.codes
            elif is_categorical_dtype(dtype_r):
                if how == "left":
                    raise ValueError(ctgry_err.format(lcol, "left"))
                rtn = rhs[rcol].cat.categories.dtype
                to_categorical.append(rcol)
                rhs[rcol + "_codes"] = rhs[rcol].cat.codes
            elif how in ["inner", "outer"]:
                if (np.issubdtype(dtype_l, np.number)) and (
                    np.issubdtype(dtype_r, np.number)
                ):
                    if dtype_l.kind == dtype_r.kind:
                        # both ints or both floats
                        rtn = max(dtype_l, dtype_r)
                    else:
                        rtn = np.find_common_type([], [dtype_l, dtype_r])
                elif is_datetime_dtype(dtype_l) and is_datetime_dtype(dtype_r):
                    rtn = max(dtype_l, dtype_r)
            return rtn

        left_on = sorted(left_on)
        right_on = sorted(right_on)
        to_categorical = []
        for lcol, rcol in zip(left_on, right_on):
            if (lcol not in lhs._data) or (rcol not in rhs._data):
                # probably wrong columns specified, let libcudf error
                continue

            dtype_l = lhs._data[lcol].dtype
            dtype_r = rhs._data[rcol].dtype
            if pd.api.types.is_dtype_equal(dtype_l, dtype_r):
                continue

            to_dtype = casting_rules(lhs, rhs, dtype_l, dtype_r, how)

            if to_dtype is not None:
                lhs[lcol] = lhs[lcol].astype(to_dtype)
                rhs[rcol] = rhs[rcol].astype(to_dtype)

        return lhs, rhs, to_categorical

    def merge(
        self,
        right,
        on=None,
        how="inner",
        left_on=None,
        right_on=None,
        left_index=False,
        right_index=False,
        sort=False,
        lsuffix=None,
        rsuffix=None,
        type="",
        method="hash",
        indicator=False,
        suffixes=("_x", "_y"),
    ):
        """Merge GPU DataFrame objects by performing a database-style join
        operation by columns or indexes.

        Parameters
        ----------
        right : DataFrame
        on : label or list; defaults to None
            Column or index level names to join on. These must be found in
            both DataFrames.

            If on is None and not merging on indexes then
            this defaults to the intersection of the columns
            in both DataFrames.
        how : {‘left’, ‘outer’, ‘inner’}, default ‘inner’
            Type of merge to be performed.

            - left : use only keys from left frame, similar to a SQL left
              outer join; preserve key order.
            - right : not supported.
            - outer : use union of keys from both frames, similar to a SQL
              full outer join; sort keys lexicographically.
            - inner: use intersection of keys from both frames, similar to
              a SQL inner join; preserve the order of the left keys.
        left_on : label or list, or array-like
            Column or index level names to join on in the left DataFrame.
            Can also be an array or list of arrays of the length of the
            left DataFrame. These arrays are treated as if they are columns.
        right_on : label or list, or array-like
            Column or index level names to join on in the right DataFrame.
            Can also be an array or list of arrays of the length of the
            right DataFrame. These arrays are treated as if they are columns.
        left_index : bool, default False
            Use the index from the left DataFrame as the join key(s).
        right_index : bool, default False
            Use the index from the right DataFrame as the join key.
        sort : bool, default False
            Sort the join keys lexicographically in the result DataFrame.
            If False, the order of the join keys depends on the join type
            (see the `how` keyword).
        suffixes: Tuple[str, str], defaults to ('_x', '_y')
            Suffixes applied to overlapping column names on the left and right
            sides
        method : {‘hash’, ‘sort’}, default ‘hash’
            The implementation method to be used for the operation.

        Returns
        -------
        merged : DataFrame

        Examples
        --------
        >>> import cudf
        >>> df_a = cudf.DataFrame()
        >>> df_a['key'] = [0, 1, 2, 3, 4]
        >>> df_a['vals_a'] = [float(i + 10) for i in range(5)]
        >>> df_b = cudf.DataFrame()
        >>> df_b['key'] = [1, 2, 4]
        >>> df_b['vals_b'] = [float(i+10) for i in range(3)]
        >>> df_merged = df_a.merge(df_b, on=['key'], how='left')
        >>> df_merged.sort_values('key')  # doctest: +SKIP
           key  vals_a  vals_b
        3    0    10.0
        0    1    11.0    10.0
        1    2    12.0    11.0
        4    3    13.0
        2    4    14.0    12.0
        """
        libcudf.nvtx.nvtx_range_push("CUDF_JOIN", "blue")
        if indicator:
            raise NotImplementedError(
                "Only indicator=False is currently supported"
            )

        if lsuffix or rsuffix:
            raise ValueError(
                "The lsuffix and rsuffix keywords have been replaced with the "
                "``suffixes=`` keyword.  "
                "Please provide the following instead: \n\n"
                "    suffixes=('%s', '%s')"
                % (lsuffix or "_x", rsuffix or "_y")
            )
        else:
            lsuffix, rsuffix = suffixes

        if type != "":
            warnings.warn(
                'type="' + type + '" parameter is deprecated.'
                'Use method="' + type + '" instead.',
                DeprecationWarning,
            )
            method = type
        if how not in ["left", "inner", "outer"]:
            raise NotImplementedError(
                "{!r} merge not supported yet".format(how)
            )

        # Making sure that the "on" arguments are list of column names
        if on:
            on = [on] if isinstance(on, str) else list(on)
        if left_on:
            left_on = [left_on] if isinstance(left_on, str) else list(left_on)
        if right_on:
            right_on = (
                [right_on] if isinstance(right_on, str) else list(right_on)
            )

        lhs = self.copy(deep=False)
        rhs = right.copy(deep=False)

        same_named_columns = set(lhs.columns) & set(rhs.columns)

        # Since GDF doesn't take indexes, we insert indexes as regular columns.
        # In order to do that we need some unique column names
        result_index_name = _unique_name(
            itertools.chain(lhs.columns, rhs.columns), suffix="_result_index"
        )
        merge_index_name = _unique_name(
            itertools.chain(lhs.columns, rhs.columns), suffix="_merge_index"
        )

        # Let's find the columns to do the merge on.
        if left_index and right_index:
            lhs[merge_index_name] = lhs.index
            rhs[merge_index_name] = rhs.index
            left_on = right_on = [merge_index_name]
        elif on:
            if left_on or right_on:
                raise ValueError(
                    'Can only pass argument "on" OR "left_on" '
                    'and "right_on", not a combination of both.'
                )
            left_on = right_on = on
        elif left_index and right_on:
            if len(right_on) != 1:  # TODO: support multi-index
                raise ValueError("right_on should be a single column")
            lhs[merge_index_name] = lhs.index
            left_on = [merge_index_name]
            rhs[result_index_name] = rhs.index
        elif right_index and left_on:
            if len(left_on) != 1:  # TODO: support multi-index
                raise ValueError("left_on should be a single column")
            rhs[merge_index_name] = rhs.index
            right_on = [merge_index_name]
            lhs[result_index_name] = lhs.index
        elif not (left_on or right_on):
            left_on = right_on = list(same_named_columns)
            if len(left_on) == 0:
                raise ValueError("No common columns to perform merge on")
        else:
            if len(right_on) != len(left_on):
                raise ValueError(
                    "right_on and left_on must have same " "number of columns"
                )

        # Fix column names by appending `suffixes`
        for name in same_named_columns:
            if not (
                name in left_on
                and name in right_on
                and (left_on.index(name) == right_on.index(name))
            ):
                if not (lsuffix or rsuffix):
                    raise ValueError(
                        "there are overlapping columns but "
                        "lsuffix and rsuffix are not defined"
                    )
                else:
                    lhs.rename({name: "%s%s" % (name, lsuffix)}, inplace=True)
                    rhs.rename({name: "%s%s" % (name, rsuffix)}, inplace=True)
                    if name in left_on:
                        left_on[left_on.index(name)] = "%s%s" % (name, lsuffix)
                    if name in right_on:
                        right_on[right_on.index(name)] = "%s%s" % (
                            name,
                            rsuffix,
                        )

        # We save the original categories for the reconstruction of the
        # final data frame
        categorical_dtypes = {}
        for name, col in itertools.chain(lhs._data.items(), rhs._data.items()):
            if is_categorical_dtype(col):
                categorical_dtypes[name] = col.dtype

        # Save the order of the original column names for preservation later
        org_names = list(itertools.chain(lhs._data.keys(), rhs._data.keys()))

        # potentially do an implicit typecast
        (lhs, rhs, to_categorical) = self._typecast_before_merge(
            lhs, rhs, left_on, right_on, how
        )
        # Compute merge
        gdf_result = libcudf.join.join(
            lhs._data, rhs._data, left_on, right_on, how, method
        )

        # Let's sort the columns of the GDF result. NB: Pandas doc says
        # that it sorts when how='outer' but this is NOT the case.
        result = []
        cat_codes = []
        if sort:
            # Pandas lexicographically sort is NOT a sort of all columns.
            # Instead, it sorts columns in lhs, then in "on", and then rhs.
            left_of_on = []
            for name in lhs._data.keys():
                if name not in left_on:
                    for i in range(len(gdf_result)):
                        if gdf_result[i][1] == name:
                            left_of_on.append(gdf_result.pop(i))
                            break
            in_on = []
            for name in itertools.chain(lhs._data.keys(), rhs._data.keys()):
                if name in left_on or name in right_on:
                    for i in range(len(gdf_result)):
                        if gdf_result[i][1] == name:
                            in_on.append(gdf_result.pop(i))
                            break
            right_of_on = []
            for name in rhs._data.keys():
                if name not in right_on:
                    for i in range(len(gdf_result)):
                        if gdf_result[i][1] == name:
                            right_of_on.append(gdf_result.pop(i))
                            break
            result = (
                sorted(left_of_on, key=lambda x: str(x[1]))
                + sorted(in_on, key=lambda x: str(x[1]))
                + sorted(right_of_on, key=lambda x: str(x[1]))
            )
        else:
            for org_name in org_names:
                for i in range(len(gdf_result)):
                    if gdf_result[i][1] == org_name:
                        result.append(gdf_result.pop(i))
                        break
            for cat_name in to_categorical:
                for i in range(len(gdf_result)):
                    if gdf_result[i][1] == cat_name + "_codes":
                        cat_codes.append(gdf_result.pop(i))
            assert len(gdf_result) == 0

        cat_codes = {v: k for k, v in cat_codes}

        # Build a new data frame based on the merged columns from GDF

        df = DataFrame()
        for col, name in result:
            if is_string_dtype(col):
                df[name] = col
            elif is_categorical_dtype(categorical_dtypes.get(name, col.dtype)):

                dtype = categorical_dtypes.get(name, col.dtype)
                df[name] = column.build_categorical_column(
                    categories=dtype.categories,
                    codes=cat_codes.get(name + "_codes", col),
                    mask=col.mask,
                    ordered=dtype.ordered,
                )
            else:
                df[name] = column.build_column(
                    col.data,
                    dtype=categorical_dtypes.get(name, col.dtype),
                    mask=col.mask,
                )

        # Let's make the "index as column" back into an index
        if left_index and right_index:
            df.index = df[merge_index_name]
            df.index.name = lhs.index.name
        elif result_index_name in df.columns:
            df.index = df[result_index_name]
            if left_index:
                df.index.name = rhs.index.name
            elif right_index:
                df.index.name = lhs.index.name

        # Remove all of the "index as column" columns
        if merge_index_name in df.columns:
            df._drop_column(merge_index_name)
        if result_index_name in df.columns:
            df._drop_column(result_index_name)

        libcudf.nvtx.nvtx_range_pop()

        return df

    def join(
        self,
        other,
        on=None,
        how="left",
        lsuffix="",
        rsuffix="",
        sort=False,
        type="",
        method="hash",
    ):
        """Join columns with other DataFrame on index or on a key column.

        Parameters
        ----------
        other : DataFrame
        how : str
            Only accepts "left", "right", "inner", "outer"
        lsuffix, rsuffix : str
            The suffices to add to the left (*lsuffix*) and right (*rsuffix*)
            column names when avoiding conflicts.
        sort : bool
            Set to True to ensure sorted ordering.

        Returns
        -------
        joined : DataFrame

        Notes
        -----
        Difference from pandas:

        - *other* must be a single DataFrame for now.
        - *on* is not supported yet due to lack of multi-index support.
        """

        libcudf.nvtx.nvtx_range_push("CUDF_JOIN", "blue")

        # Outer joins still use the old implementation
        if type != "":
            warnings.warn(
                'type="' + type + '" parameter is deprecated.'
                'Use method="' + type + '" instead.',
                DeprecationWarning,
            )
            method = type

        if how not in ["left", "right", "inner", "outer"]:
            raise NotImplementedError("unsupported {!r} join".format(how))

        if how == "right":
            # libgdf doesn't support right join directly, we will swap the
            # dfs and use left join
            return other.join(
                self,
                other,
                how="left",
                lsuffix=rsuffix,
                rsuffix=lsuffix,
                sort=sort,
                method="hash",
            )

        same_names = set(self.columns) & set(other.columns)
        if same_names and not (lsuffix or rsuffix):
            raise ValueError(
                "there are overlapping columns but "
                "lsuffix and rsuffix are not defined"
            )

        lhs = DataFrame()
        rhs = DataFrame()

        idx_col_names = []
        if isinstance(self.index, cudf.core.multiindex.MultiIndex):
            if not isinstance(other.index, cudf.core.multiindex.MultiIndex):
                raise TypeError(
                    "Left index is MultiIndex, but right index is "
                    + type(other.index)
                )

            index_frame_l = self.index.copy().to_frame(index=False)
            index_frame_r = other.index.copy().to_frame(index=False)

            if (index_frame_l.columns != index_frame_r.columns).any():
                raise ValueError(
                    "Left and Right indice-column names must match."
                )

            for name in index_frame_l.columns:
                idx_col_name = str(uuid.uuid4())
                idx_col_names.append(idx_col_name)

                lhs[idx_col_name] = index_frame_l._data[name]
                rhs[idx_col_name] = index_frame_r._data[name]

        else:
            idx_col_names.append(str(uuid.uuid4()))
            lhs[idx_col_names[0]] = self.index._values
            rhs[idx_col_names[0]] = other.index._values

        for name, col in self._data.items():
            lhs[name] = col

        for name, col in other._data.items():
            rhs[name] = col

        lhs = lhs.reset_index(drop=True)
        rhs = rhs.reset_index(drop=True)

        cat_join = []
        for name in idx_col_names:
            if is_categorical_dtype(lhs[name]):

                lcats = lhs[name].cat.categories
                rcats = rhs[name].cat.categories

                def _set_categories(col, cats):
                    return col.cat._set_categories(
                        cats, is_unique=True
                    ).fillna(-1)

                if how == "left":
                    cats = lcats
                    rhs[name] = _set_categories(rhs[name], cats)
                elif how == "right":
                    cats = rcats
                    lhs[name] = _set_categories(lhs[name], cats)
                elif how in ["inner", "outer"]:
                    cats = column.as_column(lcats).append(rcats)
                    cats = Series(cats).drop_duplicates()._column

                    lhs[name] = _set_categories(lhs[name], cats)
                    lhs[name] = lhs[name]._column.as_numerical

                    rhs[name] = _set_categories(rhs[name], cats)
                    rhs[name] = rhs[name]._column.as_numerical

                cat_join.append((name, cats))

        if lsuffix == "":
            lsuffix = "l"
        if rsuffix == "":
            rsuffix = "r"

        df = lhs.merge(
            rhs,
            on=idx_col_names,
            how=how,
            suffixes=(lsuffix, rsuffix),
            method=method,
        )

        for name, cats in cat_join:

            if is_categorical_dtype(df[name]):
                codes = df[name]._column.codes
            else:
                codes = df[name]._column
            df[name] = column.build_categorical_column(
                categories=cats, codes=codes, ordered=False
            )

        if sort and len(df):
            df = df.sort_values(idx_col_names)

        df = df.set_index(idx_col_names)
        # change index to None to better reflect pandas behavior
        df.index.name = None

        if len(idx_col_names) > 1:
            df.index._source_data.columns = index_frame_l.columns
            df.index.names = index_frame_l.columns

        return df

    def groupby(
        self,
        by=None,
        sort=True,
        as_index=True,
        method="hash",
        level=None,
        group_keys=True,
        dropna=True,
    ):
        """Groupby

        Parameters
        ----------
        by : list-of-str or str
            Column name(s) to form that groups by.
        sort : bool, default True
            Force sorting group keys.
        as_index : bool, default True
            Indicates whether the grouped by columns become the index
            of the returned DataFrame
        method : str, optional
            A string indicating the method to use to perform the group by.
            Valid values are "hash" or "cudf".
            "cudf" method may be deprecated in the future, but is currently
            the only method supporting group UDFs via the `apply` function.
        dropna : bool, optional
            If True (default), drop null keys.
            If False, perform grouping by keys containing null(s).

        Returns
        -------
        The groupby object

        Notes
        -----
        No empty rows are returned.  (For categorical keys, pandas returns
        rows for all categories even if they are no corresponding values.)
        """
        if group_keys is not True:
            raise NotImplementedError(
                "The group_keys keyword is not yet implemented"
            )
        if by is None and level is None:
            raise TypeError(
                "groupby() requires either by or level to be" "specified."
            )
        if method == "cudf":
            from cudf.core.groupby.legacy_groupby import Groupby

            if as_index:
                warnings.warn(
                    "as_index==True not supported due to the lack of "
                    "multi-index with legacy groupby function. Use hash "
                    "method for multi-index"
                )
            result = Groupby(self, by=by)
            return result
        else:
            from cudf.core.groupby.groupby import DataFrameGroupBy

            # The corresponding pop() is in
            # DataFrameGroupBy._apply_aggregation()
            libcudf.nvtx.nvtx_range_push("CUDF_GROUPBY", "purple")

            result = DataFrameGroupBy(
                self,
                by=by,
                method=method,
                as_index=as_index,
                sort=sort,
                level=level,
                dropna=dropna,
            )
            return result

    @copy_docstring(Rolling)
    def rolling(
        self, window, min_periods=None, center=False, axis=0, win_type=None
    ):
        return Rolling(
            self,
            window,
            min_periods=min_periods,
            center=center,
            axis=axis,
            win_type=win_type,
        )

    def query(self, expr, local_dict={}):
        """
        Query with a boolean expression using Numba to compile a GPU kernel.

        See pandas.DataFrame.query.

        Parameters
        ----------

        expr : str
            A boolean expression. Names in expression refer to columns.

            Names starting with `@` refer to Python variables.

            An output value will be `null` if any of the input values are
            `null` regardless of expression.

        local_dict : dict
            Containing the local variable to be used in query.

        Returns
        -------

        filtered :  DataFrame

        Examples
        --------
        >>> import cudf
        >>> a = ('a', [1, 2, 2])
        >>> b = ('b', [3, 4, 5])
        >>> df = cudf.DataFrame([a, b])
        >>> expr = "(a == 2 and b == 4) or (b == 3)"
        >>> print(df.query(expr))
           a  b
        0  1  3
        1  2  4

        DateTime conditionals:

        >>> import numpy as np
        >>> import datetime
        >>> df = cudf.DataFrame()
        >>> data = np.array(['2018-10-07', '2018-10-08'], dtype='datetime64')
        >>> df['datetimes'] = data
        >>> search_date = datetime.datetime.strptime('2018-10-08', '%Y-%m-%d')
        >>> print(df.query('datetimes==@search_date'))
                        datetimes
        1 2018-10-08T00:00:00.000

        Using local_dict:

        >>> import numpy as np
        >>> import datetime
        >>> df = cudf.DataFrame()
        >>> data = np.array(['2018-10-07', '2018-10-08'], dtype='datetime64')
        >>> df['datetimes'] = data
        >>> search_date2 = datetime.datetime.strptime('2018-10-08', '%Y-%m-%d')
        >>> print(df.query('datetimes==@search_date',
        >>>         local_dict={'search_date':search_date2}))
                        datetimes
        1 2018-10-08T00:00:00.000
        """
        if self.empty:
            return self.copy()

        if not isinstance(local_dict, dict):
            raise TypeError(
                "local_dict type: expected dict but found {!r}".format(
                    type(local_dict)
                )
            )

        libcudf.nvtx.nvtx_range_push("CUDF_QUERY", "purple")
        # Get calling environment
        callframe = inspect.currentframe().f_back
        callenv = {
            "locals": callframe.f_locals,
            "globals": callframe.f_globals,
            "local_dict": local_dict,
        }
        # Run query
        boolmask = queryutils.query_execute(self, expr, callenv)

        selected = Series(boolmask)
        newdf = DataFrame()
        for col in self.columns:
            newseries = self[col][selected]
            newdf[col] = newseries
        result = newdf
        libcudf.nvtx.nvtx_range_pop()
        return result

    @applyutils.doc_apply()
    def apply_rows(
        self,
        func,
        incols,
        outcols,
        kwargs,
        pessimistic_nulls=True,
        cache_key=None,
    ):
        """
        Apply a row-wise user defined function.

        Parameters
        ----------
        {params}

        Examples
        --------
        The user function should loop over the columns and set the output for
        each row. Loop execution order is arbitrary, so each iteration of
        the loop **MUST** be independent of each other.

        When ``func`` is invoked, the array args corresponding to the
        input/output are strided so as to improve GPU parallelism.
        The loop in the function resembles serial code, but executes
        concurrently in multiple threads.

        >>> import cudf
        >>> import numpy as np
        >>> df = cudf.DataFrame()
        >>> nelem = 3
        >>> df['in1'] = np.arange(nelem)
        >>> df['in2'] = np.arange(nelem)
        >>> df['in3'] = np.arange(nelem)

        Define input columns for the kernel

        >>> in1 = df['in1']
        >>> in2 = df['in2']
        >>> in3 = df['in3']
        >>> def kernel(in1, in2, in3, out1, out2, kwarg1, kwarg2):
        ...     for i, (x, y, z) in enumerate(zip(in1, in2, in3)):
        ...         out1[i] = kwarg2 * x - kwarg1 * y
        ...         out2[i] = y - kwarg1 * z

        Call ``.apply_rows`` with the name of the input columns, the name and
        dtype of the output columns, and, optionally, a dict of extra
        arguments.

        >>> df.apply_rows(kernel,
        ...               incols=['in1', 'in2', 'in3'],
        ...               outcols=dict(out1=np.float64, out2=np.float64),
        ...               kwargs=dict(kwarg1=3, kwarg2=4))
           in1  in2  in3 out1 out2
        0    0    0    0  0.0  0.0
        1    1    1    1  1.0 -2.0
        2    2    2    2  2.0 -4.0
        """
        return applyutils.apply_rows(
            self,
            func,
            incols,
            outcols,
            kwargs,
            pessimistic_nulls,
            cache_key=cache_key,
        )

    @applyutils.doc_applychunks()
    def apply_chunks(
        self,
        func,
        incols,
        outcols,
        kwargs={},
        pessimistic_nulls=True,
        chunks=None,
        blkct=None,
        tpb=None,
    ):
        """
        Transform user-specified chunks using the user-provided function.

        Parameters
        ----------
        {params}
        {params_chunks}

        Examples
        --------

        For ``tpb > 1``, ``func`` is executed by ``tpb`` number of threads
        concurrently.  To access the thread id and count,
        use ``numba.cuda.threadIdx.x`` and ``numba.cuda.blockDim.x``,
        respectively (See `numba CUDA kernel documentation`_).

        .. _numba CUDA kernel documentation:\
        http://numba.pydata.org/numba-doc/latest/cuda/kernels.html

        In the example below, the *kernel* is invoked concurrently on each
        specified chunk. The *kernel* computes the corresponding output
        for the chunk.

        By looping over the range
        ``range(cuda.threadIdx.x, in1.size, cuda.blockDim.x)``, the *kernel*
        function can be used with any *tpb* in a efficient manner.

        >>> from numba import cuda
        >>> @cuda.jit
        ... def kernel(in1, in2, in3, out1):
        ...      for i in range(cuda.threadIdx.x, in1.size, cuda.blockDim.x):
        ...          x = in1[i]
        ...          y = in2[i]
        ...          z = in3[i]
        ...          out1[i] = x * y + z

        See also
        --------
        DataFrame.apply_rows
        """
        if chunks is None:
            raise ValueError("*chunks* must be defined")
        return applyutils.apply_chunks(
            self,
            func,
            incols,
            outcols,
            kwargs,
            pessimistic_nulls,
            chunks,
            tpb=tpb,
        )

    def hash_columns(self, columns=None):
        """Hash the given *columns* and return a new device array

        Parameters
        ----------
        column : sequence of str; optional
            Sequence of column names. If columns is *None* (unspecified),
            all columns in the frame are used.
        """
        from cudf.core.column import numerical

        if columns is None:
            columns = self.columns

        cols = [self[k]._column for k in columns]
        return Series(numerical.column_hash_values(*cols)).values

    def partition_by_hash(self, columns, nparts):
        """Partition the dataframe by the hashed value of data in *columns*.

        Parameters
        ----------
        columns : sequence of str
            The names of the columns to be hashed.
            Must have at least one name.
        nparts : int
            Number of output partitions

        Returns
        -------
        partitioned: list of DataFrame
        """
        cols = list(self._data.values())
        names = list(self._data.keys())
        key_indices = [names.index(k) for k in columns]
        # Allocate output buffers
        outputs = [col.copy() for col in cols]
        # Call hash_partition
        offsets = libcudf.hash.hash_partition(
            cols, key_indices, nparts, outputs
        )
        # Re-construct output partitions
        outdf = DataFrame()
        for k, col in zip(self._data, outputs):
            outdf[k] = col
        # Slice into partition
        return [outdf[s:e] for s, e in zip(offsets, offsets[1:] + [None])]

    def replace(self, to_replace, replacement):
        """
        Replace values given in *to_replace* with *replacement*.

        Parameters
        ----------
        to_replace : numeric, str, list-like or dict
            Value(s) to replace.

            * numeric or str:

                - values equal to *to_replace* will be replaced
                  with *replacement*

            * list of numeric or str:

                - If *replacement* is also list-like,
                  *to_replace* and *replacement* must be of same length.

            * dict:

                - Dicts can be used to replace different values in different
                  columns. For example, `{'a': 1, 'z': 2}` specifies that the
                  value 1 in column `a` and the value 2 in column `z` should be
                  replaced with replacement*.
        replacement : numeric, str, list-like, or dict
            Value(s) to replace `to_replace` with. If a dict is provided, then
            its keys must match the keys in *to_replace*, and correponding
            values must be compatible (e.g., if they are lists, then they must
            match in length).

        Returns
        -------
        result : DataFrame
            DataFrame after replacement.
        """
        outdf = self.copy()

        if not is_dict_like(to_replace):
            to_replace = dict.fromkeys(self.columns, to_replace)
        if not is_dict_like(replacement):
            replacement = dict.fromkeys(self.columns, replacement)

        for k in to_replace:
            outdf[k] = self[k].replace(to_replace[k], replacement[k])

        return outdf

    def fillna(self, value, method=None, axis=None, inplace=False, limit=None):
        """Fill null values with ``value``.

        Parameters
        ----------
        value : scalar, Series-like or dict
            Value to use to fill nulls. If Series-like, null values
            are filled with values in corresponding indices.
            A dict can be used to provide different values to fill nulls
            in different columns.

        Returns
        -------
        result : DataFrame
            Copy with nulls filled.

        Examples
        --------
        >>> import cudf
        >>> gdf = cudf.DataFrame({'a': [1, 2, None], 'b': [3, None, 5]})
        >>> gdf.fillna(4).to_pandas()
        a  b
        0  1  3
        1  2  4
        2  4  5
        >>> gdf.fillna({'a': 3, 'b': 4}).to_pandas()
        a  b
        0  1  3
        1  2  4
        2  3  5
        """
        if inplace:
            outdf = {}  # this dict will just hold Nones
        else:
            outdf = self.copy()

        if not is_dict_like(value):
            value = dict.fromkeys(self.columns, value)

        for k in value:
            outdf[k] = self[k].fillna(
                value[k],
                method=method,
                axis=axis,
                inplace=inplace,
                limit=limit,
            )

        if not inplace:
            return outdf

    def describe(self, percentiles=None, include=None, exclude=None):
        """Compute summary statistics of a DataFrame's columns. For numeric
        data, the output includes the minimum, maximum, mean, median,
        standard deviation, and various quantiles. For object data, the output
        includes the count, number of unique values, the most common value, and
        the number of occurrences of the most common value.

        Parameters
        ----------
        percentiles : list-like, optional
            The percentiles used to generate the output summary statistics.
            If None, the default percentiles used are the 25th, 50th and 75th.
            Values should be within the interval [0, 1].

        include: str, list-like, optional
            The dtypes to be included in the output summary statistics. Columns
            of dtypes not included in this list will not be part of the output.
            If include='all', all dtypes are included. Default of None includes
            all numeric columns.

        exclude: str, list-like, optional
            The dtypes to be excluded from the output summary statistics.
            Columns of dtypes included in this list will not be part of the
            output. Default of None excludes no columns.

        Returns
        -------
        output_frame : DataFrame
            Summary statistics of relevant columns in the original dataframe.

        Examples
        --------
        Describing a ``Series`` containing numeric values.

        >>> import cudf
        >>> s = cudf.Series([1, 2, 3, 4, 5, 6, 7, 8, 9, 10])
        >>> print(s.describe())
           stats   values
        0  count     10.0
        1   mean      5.5
        2    std  3.02765
        3    min      1.0
        4    25%      2.5
        5    50%      5.5
        6    75%      7.5
        7    max     10.0

        Describing a ``DataFrame``. By default all numeric fields
        are returned.

        >>> gdf = cudf.DataFrame()
        >>> gdf['a'] = [1,2,3]
        >>> gdf['b'] = [1.0, 2.0, 3.0]
        >>> gdf['c'] = ['x', 'y', 'z']
        >>> gdf['d'] = [1.0, 2.0, 3.0]
        >>> gdf['d'] = gdf['d'].astype('float32')
        >>> print(gdf.describe())
           stats    a    b    d
        0  count  3.0  3.0  3.0
        1   mean  2.0  2.0  2.0
        2    std  1.0  1.0  1.0
        3    min  1.0  1.0  1.0
        4    25%  1.5  1.5  1.5
        5    50%  1.5  1.5  1.5
        6    75%  2.5  2.5  2.5
        7    max  3.0  3.0  3.0

        Using the ``include`` keyword to describe only specific dtypes.

        >>> gdf = cudf.DataFrame()
        >>> gdf['a'] = [1,2,3]
        >>> gdf['b'] = [1.0, 2.0, 3.0]
        >>> gdf['c'] = ['x', 'y', 'z']
        >>> print(gdf.describe(include='int'))
           stats    a
        0  count  3.0
        1   mean  2.0
        2    std  1.0
        3    min  1.0
        4    25%  1.5
        5    50%  1.5
        6    75%  2.5
        7    max  3.0
        """

        def _create_output_frame(data, percentiles=None):
            # hack because we don't support strings in indexes
            return DataFrame(
                {
                    col: data[col].describe(percentiles=percentiles)
                    for col in data.columns
                },
                index=Series(column.column_empty(0, dtype="int32"))
                .describe(percentiles=percentiles)
                .index,
            )

        if not include and not exclude:
            numeric_data = self.select_dtypes(np.number)
            output_frame = _create_output_frame(numeric_data, percentiles)

        elif include == "all":
            if exclude:
                raise ValueError("Cannot exclude when include='all'.")

            included_data = self.select_dtypes(np.number)
            output_frame = _create_output_frame(included_data, percentiles)
            logging.warning(
                "Describe does not yet include StringColumns or "
                "DatetimeColumns."
            )

        else:
            if not include:
                include = np.number

            included_data = self.select_dtypes(
                include=include, exclude=exclude
            )
            if included_data.empty:
                raise ValueError("No data of included types.")
            output_frame = _create_output_frame(included_data, percentiles)

        return output_frame

    def isnull(self):
        """Identify missing values in a DataFrame.
        """
        return self._apply_support_method("isnull")

    def isna(self):
        """Identify missing values in a DataFrame. Alias for isnull.
        """
        return self.isnull()

    def notna(self):
        """Identify non-missing values in a DataFrame.
        """
        return self._apply_support_method("notna")

    def notnull(self):
        """Identify non-missing values in a DataFrame. Alias for notna.
        """
        return self.notna()

    def to_pandas(self):
        """
        Convert to a Pandas DataFrame.

        Examples
        --------
        >>> import cudf
        >>> a = ('a', [0, 1, 2])
        >>> b = ('b', [-3, 2, 0])
        >>> df = cudf.DataFrame([a, b])
        >>> type(df.to_pandas())
        <class 'pandas.core.frame.DataFrame'>
        """
        out_data = {}
        out_index = self.index.to_pandas()

        if not isinstance(self.columns, pd.Index):
            out_columns = self.columns.to_pandas()
        else:
            out_columns = self.columns

        for i, col_key in enumerate(self._data):
            out_data[i] = self._data[col_key].to_pandas(index=out_index)

        if isinstance(self.columns, Index):
            out_columns = self.columns.to_pandas()
            if isinstance(self.columns, cudf.core.multiindex.MultiIndex):
                if self.columns.names is not None:
                    out_columns.names = self.columns.names
            else:
                out_columns.name = self.columns.name

        out_df = pd.DataFrame(out_data, index=out_index)
        out_df.columns = out_columns
        return out_df

    @classmethod
    def from_pandas(cls, dataframe, nan_as_null=True):
        """
        Convert from a Pandas DataFrame.

        Raises
        ------
        TypeError for invalid input type.

        Examples
        --------
        >>> import cudf
        >>> import pandas as pd
        >>> data = [[0,1], [1,2], [3,4]]
        >>> pdf = pd.DataFrame(data, columns=['a', 'b'], dtype=int)
        >>> cudf.from_pandas(pdf)
        <cudf.DataFrame ncols=2 nrows=3 >
        """
        if not isinstance(dataframe, pd.DataFrame):
            raise TypeError("not a pandas.DataFrame")

        df = cls()
        # Set columns
        for i, colk in enumerate(dataframe.columns):
            vals = dataframe[colk].values
            # necessary because multi-index can return multiple
            # columns for a single key
            if len(vals.shape) == 1:
                df[i] = Series(vals, nan_as_null=nan_as_null)
            else:
                vals = vals.T
                if vals.shape[0] == 1:
                    df[i] = Series(vals.flatten(), nan_as_null=nan_as_null)
                else:
                    if isinstance(colk, tuple):
                        colk = str(colk)
                    for idx in range(len(vals.shape)):
                        df[i] = Series(vals[idx], nan_as_null=nan_as_null)

        # Set columns
        if isinstance(dataframe.columns, pd.MultiIndex):
            df.columns = cudf.MultiIndex.from_pandas(dataframe.columns)
        else:
            df.columns = dataframe.columns

        # Set index
        if isinstance(dataframe.index, pd.MultiIndex):
            index = cudf.from_pandas(dataframe.index)
        else:
            index = dataframe.index
        result = df.set_index(index)

        return result

    def to_arrow(self, preserve_index=True):
        """
        Convert to a PyArrow Table.

        Examples
        --------
        >>> import cudf
        >>> a = ('a', [0, 1, 2])
        >>> b = ('b', [-3, 2, 0])
        >>> df = cudf.DataFrame([a, b])
        >>> df.to_arrow()
        pyarrow.Table
        None: int64
        a: int64
        b: int64
        """
        arrays = []
        names = []
        types = []
        index_names = []
        index_columns = []
        index_descriptors = []

        for name, col in self._data.items():
            names.append(name)
            arrow_col = col.to_arrow()
            arrays.append(arrow_col)
            types.append(arrow_col.type)

        index_name = pa.pandas_compat._index_level_name(self.index, 0, names)
        index_columns.append(self.index)

        # It would be better if we didn't convert this if we didn't have to,
        # but we first need better tooling for cudf --> pyarrow type
        # conversions
        if preserve_index:
            if isinstance(self.index, cudf.core.index.RangeIndex):
                descr = {
                    "kind": "range",
                    "name": self.index.name,
                    "start": self.index._start,
                    "stop": self.index._stop,
                    "step": 1,
                }
            else:
                index_arrow = self.index.to_arrow()
                descr = index_name
                types.append(index_arrow.type)
                arrays.append(index_arrow)
                names.append(index_name)
                index_names.append(index_name)
            index_descriptors.append(descr)

        # We may want to add additional metadata to this in the future, but
        # for now lets just piggyback off of what's done for Pandas
        metadata = pa.pandas_compat.construct_metadata(
            self,
            names,
            index_columns,
            index_descriptors,
            preserve_index,
            types,
        )

        return pa.Table.from_arrays(arrays, names=names, metadata=metadata)

    @classmethod
    def from_arrow(cls, table):
        """Convert from a PyArrow Table.

        Raises
        ------
        TypeError for invalid input type.

        **Notes**

        Does not support automatically setting index column(s) similar to how
        ``to_pandas`` works for PyArrow Tables.

        Examples
        --------
        >>> import pyarrow as pa
        >>> import cudf
        >>> data = [pa.array([1, 2, 3]), pa.array([4, 5, 6])]
        >>> batch = pa.RecordBatch.from_arrays(data, ['f0', 'f1'])
        >>> table = pa.Table.from_batches([batch])
        >>> cudf.DataFrame.from_arrow(table)
        <cudf.DataFrame ncols=2 nrows=3 >
        """

        if not isinstance(table, pa.Table):
            raise TypeError("not a pyarrow.Table")

        index_col = None
        dtypes = None
        if isinstance(table.schema.pandas_metadata, dict):
            metadata = table.schema.pandas_metadata
            index_col = metadata["index_columns"]
            dtypes = {
                col["field_name"]: col["pandas_type"]
                for col in metadata["columns"]
                if "field_name" in col
            }

        df = cls()
        for name, col in zip(table.schema.names, table.columns):
            if dtypes:
                dtype = dtypes[name]
                if dtype == "categorical":
                    dtype = "category"
                elif dtype == "date":
                    dtype = "datetime64[ms]"
            else:
                dtype = None

            df[name] = column.as_column(col, dtype=dtype)
        if index_col:
            if isinstance(index_col[0], dict):
                assert index_col[0]["kind"] == "range"
                df = df.set_index(
                    RangeIndex(
                        index_col[0]["start"],
                        index_col[0]["stop"],
                        name=index_col[0]["name"],
                    )
                )
            else:
                df = df.set_index(index_col[0])
                new_index_name = pa.pandas_compat._backwards_compatible_index_name(  # noqa: E501
                    df.index.name, df.index.name
                )
                df.index.name = new_index_name
        return df

    def to_records(self, index=True):
        """Convert to a numpy recarray

        Parameters
        ----------
        index : bool
            Whether to include the index in the output.

        Returns
        -------
        numpy recarray
        """
        members = [("index", self.index.dtype)] if index else []
        members += [(col, self[col].dtype) for col in self.columns]
        dtype = np.dtype(members)
        ret = np.recarray(len(self), dtype=dtype)
        if index:
            ret["index"] = self.index.values
        for col in self.columns:
            ret[col] = self[col].to_array()
        return ret

    @classmethod
    def from_records(self, data, index=None, columns=None, nan_as_null=False):
        """Convert from a numpy recarray or structured array.

        Parameters
        ----------
        data : numpy structured dtype or recarray of ndim=2
        index : str
            The name of the index column in *data*.
            If None, the default index is used.
        columns : list of str
            List of column names to include.

        Returns
        -------
        DataFrame
        """
        if data.ndim != 1 and data.ndim != 2:
            raise ValueError(
                "records dimension expected 1 or 2 but found {!r}".format(
                    data.ndim
                )
            )

        num_cols = len(data[0])
        if columns is None and data.dtype.names is None:
            names = [i for i in range(num_cols)]

        elif data.dtype.names is not None:
            names = data.dtype.names

        else:
            if len(columns) != num_cols:
                msg = "columns length expected {!r} but found {!r}"
                raise ValueError(msg.format(num_cols, len(columns)))
            names = columns

        df = DataFrame()
        if data.ndim == 2:
            for i, k in enumerate(names):
                df[k] = Series(data[:, i], nan_as_null=nan_as_null)
        elif data.ndim == 1:
            for k in names:
                df[k] = Series(data[k], nan_as_null=nan_as_null)

        if index is not None:
            indices = data[index]
            return df.set_index(indices.astype(np.int64))
        return df

    @classmethod
    def from_gpu_matrix(
        self, data, index=None, columns=None, nan_as_null=False
    ):
        """Convert from a numba gpu ndarray.

        Parameters
        ----------
        data : numba gpu ndarray
        index : str
            The name of the index column in *data*.
            If None, the default index is used.
        columns : list of str
            List of column names to include.

        Returns
        -------
        DataFrame
        """
        if data.ndim != 2:
            raise ValueError(
                "matrix dimension expected 2 but found {!r}".format(data.ndim)
            )

        if columns is None:
            names = [i for i in range(data.shape[1])]
        else:
            if len(columns) != data.shape[1]:
                msg = "columns length expected {!r} but found {!r}"
                raise ValueError(msg.format(data.shape[1], len(columns)))
            names = columns

        if index is not None and len(index) != data.shape[0]:
            msg = "index length expected {!r} but found {!r}"
            raise ValueError(msg.format(data.shape[0], len(index)))

        df = DataFrame()
        data = cupy.asfortranarray(cupy.asarray(data))
        for i, k in enumerate(names):
            df[k] = Series(data[:, i], nan_as_null=nan_as_null)

        if index is not None:
            indices = data[index]
            return df.set_index(indices.astype(np.int64))

        return df

    def to_gpu_matrix(self):
        """Convert to a numba gpu ndarray



        Returns
        -------
        numba gpu ndarray
        """
        warnings.warn(
            "The to_gpu_matrix method will be deprecated"
            "in the future. use as_gpu_matrix instead.",
            DeprecationWarning,
        )
        return self.as_gpu_matrix()

    def _from_columns(cols, index=None, columns=None):
        """
        Construct a DataFrame from a list of Columns
        """
        df = cudf.DataFrame(dict(zip(range(len(cols)), cols)), index=index)
        if columns is not None:
            df.columns = columns
        return df

    def quantile(
        self,
        q=0.5,
        axis=0,
        numeric_only=True,
        interpolation="linear",
        columns=None,
        exact=True,
    ):
        """
        Return values at the given quantile.

        Parameters
        ----------

        q : float or array-like
            0 <= q <= 1, the quantile(s) to compute
        axis : int
            axis is a NON-FUNCTIONAL parameter
        numeric_only : boolean
            numeric_only is a NON-FUNCTIONAL parameter
        interpolation : {`linear`, `lower`, `higher`, `midpoint`, `nearest`}
            This  parameter specifies the interpolation method to use,
            when the desired quantile lies between two data points i and j.
            Default 'linear'.
        columns : list of str
            List of column names to include.
        exact : boolean
            Whether to use approximate or exact quantile algorithm.

        Returns
        -------

        DataFrame

        """
        if axis not in (0, None):
            raise NotImplementedError("axis is not implemented yet")

        if not numeric_only:
            raise NotImplementedError("numeric_only is not implemented yet")
        if columns is None:
            columns = self.columns

        result = DataFrame()

        for k in self.columns:

            if k in columns:
                res = self[k].quantile(
                    q,
                    interpolation=interpolation,
                    exact=exact,
                    quant_index=False,
                )
                if not isinstance(res, numbers.Number) and len(res) == 0:
                    res = column.column_empty_like(
                        q, dtype="float64", masked=True, newsize=len(q)
                    )
                result[k] = column.as_column(res)

        if isinstance(q, numbers.Number):
            result = result.fillna(np.nan)
            result = result.iloc[0]
            result.index = as_index(self.columns)
            result.name = q
            return result
        else:
            q = list(map(float, q))
            result.index = q
            return result

    #
    # Stats
    #
    def _prepare_for_rowwise_op(self):
        """Prepare a DataFrame for CuPy-based row-wise operations.
        """
        warnings.warn(
            "Row-wise operations currently only support int, float, "
            "and bool dtypes."
        )

        if any([col.nullable for col in self._columns]):
            msg = (
                "Row-wise operations do not currently support columns with "
                "null values. Consider removing them with .dropna() "
                "or using .fillna()."
            )
            raise ValueError(msg)

        filtered = self.select_dtypes(include=[np.number, np.bool])
        common_dtype = np.find_common_type(filtered.dtypes, [])
        coerced = filtered.astype(common_dtype)
        return coerced

    def count(self, **kwargs):
        return self._apply_support_method("count", **kwargs)

    def min(self, axis=0, **kwargs):
        return self._apply_support_method("min", axis=axis, **kwargs)

    def max(self, axis=0, **kwargs):
        return self._apply_support_method("max", axis=axis, **kwargs)

    def sum(self, axis=0, **kwargs):
        return self._apply_support_method("sum", axis=axis, **kwargs)

    def product(self, axis=0, **kwargs):
        return self._apply_support_method("prod", axis=axis, **kwargs)

    def prod(self, axis=0, **kwargs):
        """Alias for product.
        """
        return self.product(axis=axis, **kwargs)

    def cummin(self, **kwargs):
        return self._apply_support_method("cummin", **kwargs)

    def cummax(self, **kwargs):
        return self._apply_support_method("cummax", **kwargs)

    def cumsum(self, **kwargs):
        return self._apply_support_method("cumsum", **kwargs)

    def cumprod(self, **kwargs):
        return self._apply_support_method("cumprod", **kwargs)

    def mean(self, axis=0, numeric_only=None, **kwargs):
        """Return the mean of the values for the requested axis.
        Parameters
        ----------
        axis : {index (0), columns (1)}
            Axis for the function to be applied on.
        skipna : bool, default True
            Exclude NA/null values when computing the result.
        level : int or level name, default None
            If the axis is a MultiIndex (hierarchical), count along a
            particular level, collapsing into a Series.
        numeric_only : bool, default None
            Include only float, int, boolean columns. If None, will attempt to
            use everything, then use only numeric data. Not implemented for
            Series.
        **kwargs
            Additional keyword arguments to be passed to the function.
        Returns
        -------
        mean : Series or DataFrame (if level specified)
        """
        return self._apply_support_method("mean", axis=axis, **kwargs)

    def std(self, axis=0, ddof=1, **kwargs):
        return self._apply_support_method(
            "std", axis=axis, ddof=ddof, **kwargs
        )

    def var(self, axis=0, ddof=1, **kwargs):
        return self._apply_support_method(
            "var", axis=axis, ddof=ddof, **kwargs
        )

    def kurtosis(self, axis=None, skipna=None, level=None, numeric_only=None):
        if numeric_only not in (None, True):
            msg = "Kurtosis only supports int, float, and bool dtypes."
            raise TypeError(msg)

        self = self.select_dtypes(include=[np.number, np.bool])
        return self._apply_support_method(
            "kurtosis",
            axis=axis,
            skipna=skipna,
            level=level,
            numeric_only=numeric_only,
        )

    def skew(self, axis=None, skipna=None, level=None, numeric_only=None):
        if numeric_only not in (None, True):
            msg = "Skew only supports int, float, and bool dtypes."
            raise TypeError(msg)

        self = self.select_dtypes(include=[np.number, np.bool])
        return self._apply_support_method(
            "skew",
            axis=axis,
            skipna=skipna,
            level=level,
            numeric_only=numeric_only,
        )

    def all(self, bool_only=None, **kwargs):
        if bool_only:
            return self.select_dtypes(include="bool")._apply_support_method(
                "all", **kwargs
            )
        return self._apply_support_method("all", **kwargs)

    def any(self, bool_only=None, **kwargs):
        if bool_only:
            return self.select_dtypes(include="bool")._apply_support_method(
                "any", **kwargs
            )
        return self._apply_support_method("any", **kwargs)

    def _apply_support_method(self, method, axis=0, *args, **kwargs):
        assert axis in (None, 0, 1)

        if axis in (None, 0):
            result = [
                getattr(self[col], method)(*args, **kwargs)
                for col in self._data.keys()
            ]

            if isinstance(result[0], Series):
                support_result = result
                result = DataFrame(index=support_result[0].index)
                for idx, col in enumerate(self._data.keys()):
                    result[col] = support_result[idx]
            else:
                result = Series(result)
                result = result.set_index(self._data.keys())
            return result

        elif axis == 1:
            # for dask metadata compatibility
            skipna = kwargs.pop("skipna", None)
            if skipna not in (None, True, 1):
                msg = (
                    "Row-wise operations do not current support skipna=False."
                )
                raise ValueError(msg)

            prepared = self._prepare_for_rowwise_op()
            arr = cupy.asarray(prepared.as_gpu_matrix())
            result = getattr(arr, method)(axis=1, **kwargs)

            if len(result.shape) == 1:
                return Series(result, index=self.index)
            else:
                result_df = DataFrame.from_gpu_matrix(result).set_index(
                    self.index
                )
                result_df.columns = prepared.columns
                return result_df

    def _columns_view(self, columns):
        """
        Return a subset of the DataFrame's columns as a view.
        """
        result_columns = OrderedDict({})
        for col in columns:
            result_columns[col] = self._data[col]
        return DataFrame(result_columns, index=self.index)

    def select_dtypes(self, include=None, exclude=None):
        """Return a subset of the DataFrame’s columns based on the column dtypes.

        Parameters
        ----------
        include : str or list
            which columns to include based on dtypes
        exclude : str or list
            which columns to exclude based on dtypes

        """

        # code modified from:
        # https://github.com/pandas-dev/pandas/blob/master/pandas/core/frame.py#L3196

        if not isinstance(include, (list, tuple)):
            include = (include,) if include is not None else ()
        if not isinstance(exclude, (list, tuple)):
            exclude = (exclude,) if exclude is not None else ()

        df = DataFrame(index=self.index)

        # cudf_dtype_from_pydata_dtype can distinguish between
        # np.float and np.number
        selection = tuple(map(frozenset, (include, exclude)))

        if not any(selection):
            raise ValueError(
                "at least one of include or exclude must be \
                             nonempty"
            )

        include, exclude = map(
            lambda x: frozenset(map(cudf_dtype_from_pydata_dtype, x)),
            selection,
        )

        # can't both include AND exclude!
        if not include.isdisjoint(exclude):
            raise ValueError(
                "include and exclude overlap on {inc_ex}".format(
                    inc_ex=(include & exclude)
                )
            )

        # include all subtypes
        include_subtypes = set()
        for dtype in self.dtypes:
            for i_dtype in include:
                # category handling
                if is_categorical_dtype(i_dtype):
                    include_subtypes.add(i_dtype)
                elif issubclass(dtype.type, i_dtype):
                    include_subtypes.add(dtype.type)

        # exclude all subtypes
        exclude_subtypes = set()
        for dtype in self.dtypes:
            for e_dtype in exclude:
                # category handling
                if is_categorical_dtype(e_dtype):
                    exclude_subtypes.add(e_dtype)
                elif issubclass(dtype.type, e_dtype):
                    exclude_subtypes.add(dtype.type)

        include_all = set(
            [cudf_dtype_from_pydata_dtype(d) for d in self.dtypes]
        )

        if include:
            inclusion = include_all & include_subtypes
        elif exclude:
            inclusion = include_all
        else:
            inclusion = set()
        # remove all exclude types
        inclusion = inclusion - exclude_subtypes

        for k, col in self._data.items():
            infered_type = cudf_dtype_from_pydata_dtype(col.dtype)
            if infered_type in inclusion:
                df.insert(len(df._data), k, col)

        return df

    @ioutils.doc_to_parquet()
    def to_parquet(self, path, *args, **kwargs):
        """{docstring}"""
        import cudf.io.parquet as pq

        pq.to_parquet(self, path, *args, **kwargs)

    @ioutils.doc_to_feather()
    def to_feather(self, path, *args, **kwargs):
        """{docstring}"""
        import cudf.io.feather as feather

        feather.to_feather(self, path, *args, **kwargs)

    @ioutils.doc_to_json()
    def to_json(self, path_or_buf=None, *args, **kwargs):
        """{docstring}"""
        import cudf.io.json as json

        json.to_json(self, path_or_buf=path_or_buf, *args, **kwargs)

    @ioutils.doc_to_hdf()
    def to_hdf(self, path_or_buf, key, *args, **kwargs):
        """{docstring}"""
        import cudf.io.hdf as hdf

        hdf.to_hdf(path_or_buf, key, self, *args, **kwargs)

    @ioutils.doc_to_dlpack()
    def to_dlpack(self):
        """{docstring}"""
        import cudf.io.dlpack as dlpack

        return dlpack.to_dlpack(self)

    @ioutils.doc_to_csv()
    def to_csv(
        self,
        path=None,
        sep=",",
        na_rep="",
        columns=None,
        header=True,
        index=True,
        line_terminator="\n",
        chunksize=None,
    ):
        """{docstring}"""
        import cudf.io.csv as csv

        return csv.to_csv(
            self,
            path,
            sep,
            na_rep,
            columns,
            header,
            index,
            line_terminator,
            chunksize,
        )

    @ioutils.doc_to_orc()
    def to_orc(self, fname, compression=None, *args, **kwargs):
        """{docstring}"""
        import cudf.io.orc as orc

        orc.to_orc(self, fname, compression, *args, **kwargs)

    def scatter_by_map(self, map_index, map_size=None, keep_index=True):
        """Scatter to a list of dataframes.

        Uses map_index to determine the destination
        of each row of the original DataFrame.

        Parameters
        ----------
        map_index : Series, str or list-like
            Scatter assignment for each row
        map_size : int
            Length of output list. Must be >= uniques in map_index
        keep_index : bool
            Conserve original index values for each row

        Returns
        -------
        A list of cudf.DataFrame objects.
        """

        # map_index might be a column name or array,
        # make it a Series
        if isinstance(map_index, str):
            map_index = self[map_index]
        else:
            map_index = Series(map_index)

        # Convert float to integer
        if map_index.dtype == np.float:
            map_index = map_index.astype(np.int32)

        # Convert string or categorical to integer
        if isinstance(map_index._column, StringColumn):
            map_index = Series(
                map_index._column.as_categorical_column(np.int32).as_numerical
            )
            warnings.warn(
                "Using StringColumn for map_index in scatter_by_map. "
                "Use an integer array/column for better performance."
            )
        elif isinstance(map_index._column, CategoricalColumn):
            map_index = Series(map_index._column.as_numerical)
            warnings.warn(
                "Using CategoricalColumn for map_index in scatter_by_map. "
                "Use an integer array/column for better performance."
            )

        if keep_index:
            if isinstance(self.index, cudf.MultiIndex):
                index = self.index.to_frame()._columns
                index_names = self.index.to_frame().columns.to_list()
            else:
                index = [self.index._values]
                index_names = [self.index.name]
        else:
            index = None
            index_names = []

        tables = libcudf.copying.scatter_to_frames(
            self._columns,
            map_index._column,
            index,
            names=self.columns.to_list(),
            index_names=index_names,
        )

        if map_size:
            # Make sure map_size is >= the number of uniques in map_index
            if len(tables) > map_size:
                raise ValueError(
                    "ERROR: map_size must be >= %d (got %d)."
                    % (len(tables), map_size)
                )

            # Append empty dataframes if map_size > len(tables)
            for i in range(map_size - len(tables)):
                tables.append(self.take([]))
        return tables

    def repeat(self, repeats, axis=None):
        assert axis in (None, 0)
        new_index = self.index.repeat(repeats)
        cols = libcudf.filling.repeat(self._columns, repeats)
        # to preserve col names, need to get it from old _cols dict
        column_names = self._data.keys()
        result = DataFrame(data=dict(zip(column_names, cols)))
        return result.set_index(new_index)

    def tile(self, reps):
        """Construct a DataFrame by repeating this DataFrame the number of
        times given by reps

        Parameters
        ----------
        reps : non-negative integer
            The number of repetitions of this DataFrame along axis 0

        Returns
        -------
        The tiled output cudf.DataFrame
        """
        cols = libcudf.filling.tile(self._columns, reps)
        column_names = self._data.keys()
        return DataFrame(data=dict(zip(column_names, cols)))

    def stack(self, level=-1, dropna=True):
        """Stack the prescribed level(s) from columns to index

        Return a reshaped Series

        Parameters
        ----------
        dropna : bool, default True
            Whether to drop rows in the resulting Series with missing values.

        Returns
        -------
        The stacked cudf.Series

        Examples
        --------
        >>> import cudf
        >>> df = cudf.DataFrame({'a':[0,1,3], 'b':[1,2,4]})
        >>> df.stack()
        0  a    0
           b    1
        1  a    1
           b    2
        2  a    3
           b    4
        dtype: int64
        """
        assert level in (None, -1)
        index_as_cols = self.index.to_frame(index=False)._columns
        new_index_cols = libcudf.filling.repeat(index_as_cols, self.shape[1])
        [last_index] = libcudf.filling.tile(
            [column.as_column(self.columns)], self.shape[0]
        )
        new_index_cols.append(last_index)
        index_df = DataFrame(
            dict(zip(range(0, len(new_index_cols)), new_index_cols))
        )
        new_index = cudf.core.multiindex.MultiIndex.from_frame(index_df)

        # Collect datatypes and cast columns as that type
        common_type = np.result_type(*self.dtypes)
        homogenized_cols = [
            c.astype(common_type)
            if not np.issubdtype(c.dtype, common_type)
            else c
            for c in self._columns
        ]
        data_col = libcudf.reshape.stack(homogenized_cols)
        result = Series(data=data_col, index=new_index)
        if dropna:
            return result.dropna()
        else:
            return result

    def cov(self, **kwargs):
        """Compute the covariance matrix of a DataFrame.
        Parameters
        ----------
        **kwargs
            Keyword arguments to be passed to cupy.cov
        Returns
        -------
        cov : DataFrame
        """
        cov = cupy.cov(self.values, rowvar=False)
        df = DataFrame.from_gpu_matrix(cupy.asfortranarray(cov)).set_index(
            self.columns
        )
        df.columns = self.columns
        return df


def from_pandas(obj):
    """
    Convert certain Pandas objects into the cudf equivalent.

    Supports DataFrame, Series, Index, or MultiIndex.

    Raises
    ------
    TypeError for invalid input type.

    Examples
    --------
    >>> import cudf
    >>> import pandas as pd
    >>> data = [[0, 1], [1, 2], [3, 4]]
    >>> pdf = pd.DataFrame(data, columns=['a', 'b'], dtype=int)
    >>> cudf.from_pandas(pdf)
    <cudf.DataFrame ncols=2 nrows=3 >
    """
    if isinstance(obj, pd.DataFrame):
        return DataFrame.from_pandas(obj)
    elif isinstance(obj, pd.Series):
        return Series.from_pandas(obj)
    elif isinstance(obj, pd.MultiIndex):
        return cudf.MultiIndex.from_pandas(obj)
    elif isinstance(obj, pd.RangeIndex):
        if obj._step and obj._step != 1:
            raise ValueError("cudf RangeIndex requires step == 1")
        return cudf.core.index.RangeIndex(
            obj._start, stop=obj._stop, name=obj.name
        )
    elif isinstance(obj, pd.Index):
        return cudf.Index.from_pandas(obj)
    else:
        raise TypeError(
            "from_pandas only accepts Pandas Dataframes, Series, "
            "Index, RangeIndex and MultiIndex objects. "
            "Got %s" % type(obj)
        )


def merge(left, right, *args, **kwargs):
    return left.merge(right, *args, **kwargs)


# a bit of fanciness to inject doctstring with left parameter
merge_doc = DataFrame.merge.__doc__
idx = merge_doc.find("right")
merge.__doc__ = "".join(
    [merge_doc[:idx], "\n\tleft : DataFrame\n\t", merge_doc[idx:]]
)


def _align_indices(lhs, rhs):
    """
    Internal util to align the indices of two DataFrames. Returns a tuple of
    the aligned dataframes, or the original arguments if the indices are the
    same, or if rhs isn't a DataFrame.
    """
    lhs_out, rhs_out = lhs, rhs
    if isinstance(rhs, DataFrame) and not lhs.index.equals(rhs.index):
        df = lhs.merge(
            rhs,
            sort=True,
            how="outer",
            left_index=True,
            right_index=True,
            suffixes=("_x", "_y"),
        )
        df = df.sort_index()
        lhs_out = DataFrame(index=df.index)
        rhs_out = DataFrame(index=df.index)
        common = set(lhs.columns) & set(rhs.columns)
        common_x = set(["{}_x".format(x) for x in common])
        common_y = set(["{}_y".format(x) for x in common])
        for col in df.columns:
            if col in common_x:
                lhs_out[col[:-2]] = df[col]
            elif col in common_y:
                rhs_out[col[:-2]] = df[col]
            elif col in lhs:
                lhs_out[col] = df[col]
            elif col in rhs:
                rhs_out[col] = df[col]

    return lhs_out, rhs_out


def _setitem_with_dataframe(input_df, replace_df, input_cols=None, mask=None):
    """
        This function sets item dataframes relevant columns with replacement df
        :param input_df: Dataframe to be modified inplace
        :param replace_df: Replacement DataFrame to replace values with
        :param input_cols: columns to replace in the input dataframe
        :param mask: boolean mask in case of masked replacing
    """

    if input_cols is None:
        input_cols = input_df.columns

    if len(input_cols) != len(replace_df.columns):
        raise ValueError(
            "Number of Input Columns must be same replacement Dataframe"
        )

    for col_1, col_2 in zip(input_cols, replace_df.columns):
        if col_1 in input_df.columns:
            if mask is not None:
                input_df._data[col_1][mask] = column.as_column(
                    replace_df[col_2]
                )
            else:
                input_df._data[col_1] = column.as_column(replace_df[col_2])
        else:
            if mask is not None:
                raise ValueError("Can not insert new column with a bool mask")
            else:
                # handle append case
                input_df.insert(len(input_df._data), col_1, replace_df[col_2])<|MERGE_RESOLUTION|>--- conflicted
+++ resolved
@@ -1876,30 +1876,7 @@
         """
         Drop rows containing nulls.
         """
-<<<<<<< HEAD
-        if subset is None:
-            subset = self._data
-        elif (
-            not np.iterable(subset)
-            or isinstance(subset, str)
-            or isinstance(subset, tuple)
-            and subset in self.columns
-        ):
-            subset = (subset,)
-        diff = set(subset) - set(self._data)
-        if len(diff) != 0:
-            raise KeyError("columns {!r} do not exist".format(diff))
-        subset_cols = [
-            name for name in self._column_names if name in subset
-        ]
-
-        if len(subset_cols) == 0:
-            return self.copy(deep=True)
-
-        return DataFrame(super().drop_nulls(how=how, keys=subset_cols, thresh=thresh))
-=======
         return super().dropna(how=how, subset=subset, thresh=thresh)
->>>>>>> 8ffc7877
 
     def _drop_na_columns(self, how="any", subset=None, thresh=None):
         """
