# Copyright (c) 2018-2020, NVIDIA CORPORATION.
from __future__ import division, print_function

import inspect
import itertools
import logging
import numbers
import pickle
import sys
import warnings
from collections import OrderedDict, defaultdict
from collections.abc import Mapping, Sequence
from types import GeneratorType

import cupy
import numpy as np
import pandas as pd
import pyarrow as pa
from numba import cuda
from pandas.api.types import is_dict_like
from pandas.io.formats.printing import pprint_thing

import cudf
from cudf import _lib as libcudf
from cudf._lib.null_mask import MaskState, create_null_mask
from cudf._lib.nvtx import annotate
from cudf.core import column
from cudf.core.abc import Serializable
from cudf.core.column import as_column, column_empty
from cudf.core.column_accessor import ColumnAccessor
from cudf.core.frame import Frame
from cudf.core.groupby.groupby import DataFrameGroupBy
from cudf.core.index import Index, RangeIndex, as_index
from cudf.core.indexing import _DataFrameIlocIndexer, _DataFrameLocIndexer
from cudf.core.series import Series
from cudf.core.window import Rolling
from cudf.utils import applyutils, ioutils, queryutils, utils
from cudf.utils.docutils import copy_docstring
from cudf.utils.dtypes import (
    cudf_dtype_from_pydata_dtype,
    is_categorical_dtype,
    is_datetime_dtype,
    is_list_like,
    is_scalar,
    is_string_dtype,
    numeric_normalize_types,
)
from cudf.utils.utils import OrderedColumnDict


def _unique_name(existing_names, suffix="_unique_name"):
    ret = suffix
    i = 1
    while ret in existing_names:
        ret = "%s_%d" % (suffix, i)
        i += 1
    return ret


def _reverse_op(fn):
    return {
        "add": "radd",
        "radd": "add",
        "sub": "rsub",
        "rsub": "sub",
        "mul": "rmul",
        "rmul": "mul",
        "mod": "rmod",
        "rmod": "mod",
        "pow": "rpow",
        "rpow": "pow",
        "floordiv": "rfloordiv",
        "rfloordiv": "floordiv",
        "truediv": "rtruediv",
        "rtruediv": "truediv",
        "__add__": "__radd__",
        "__radd__": "__add__",
        "__sub__": "__rsub__",
        "__rsub__": "__sub__",
        "__mul__": "__rmul__",
        "__rmul__": "__mul__",
        "__mod__": "__rmod__",
        "__rmod__": "__mod__",
        "__pow__": "__rpow__",
        "__rpow__": "__pow__",
        "__floordiv__": "__rfloordiv__",
        "__rfloordiv__": "__floordiv__",
        "__truediv__": "__rtruediv__",
        "__rtruediv__": "__truediv__",
    }[fn]


class DataFrame(Frame, Serializable):

    _internal_names = {"_data", "_index"}

    @annotate("DATAFRAME_INIT", color="blue", domain="cudf_python")
    def __init__(self, data=None, index=None, columns=None, dtype=None):
        """
        A GPU Dataframe object.

        Parameters
        ----------
        data : array-like, Iterable, dict, or DataFrame.
            Dict can contain Series, arrays, constants, or list-like objects.

        index : Index or array-like
            Index to use for resulting frame. Will default to
            RangeIndex if no indexing information part of input data and
            no index provided.

        columns : Index or array-like
            Column labels to use for resulting frame.
            Will default to RangeIndex (0, 1, 2, …, n) if no column
            labels are provided.

        dtype : dtype, default None
            Data type to force. Only a single dtype is allowed.
            If None, infer.

        Examples
        --------

        Build dataframe with ``__setitem__``:

        >>> import cudf
        >>> df = cudf.DataFrame()
        >>> df['key'] = [0, 1, 2, 3, 4]
        >>> df['val'] = [float(i + 10) for i in range(5)]  # insert column
        >>> print(df)
        key   val
        0    0  10.0
        1    1  11.0
        2    2  12.0
        3    3  13.0
        4    4  14.0

        Build DataFrame via dict of columns:

        >>> import cudf
        >>> import numpy as np
        >>> from datetime import datetime, timedelta

        >>> t0 = datetime.strptime('2018-10-07 12:00:00', '%Y-%m-%d %H:%M:%S')
        >>> n = 5
        >>> df = cudf.DataFrame({
        ... 'id': np.arange(n),
        ... 'datetimes': np.array(
        ... [(t0+ timedelta(seconds=x)) for x in range(n)])
        ... })
        >>> df
            id                datetimes
        0    0  2018-10-07T12:00:00.000
        1    1  2018-10-07T12:00:01.000
        2    2  2018-10-07T12:00:02.000
        3    3  2018-10-07T12:00:03.000
        4    4  2018-10-07T12:00:04.000

        Build DataFrame via list of rows as tuples:

        >>> import cudf
        >>> df = cudf.DataFrame([
        ... (5, "cats", "jump", np.nan),
        ... (2, "dogs", "dig", 7.5),
        ... (3, "cows", "moo", -2.1, "occasionally"),
        ... ])
        >>> df
        0     1     2     3             4
        0  5  cats  jump  null          None
        1  2  dogs   dig   7.5          None
        2  3  cows   moo  -2.1  occasionally

        Convert from a Pandas DataFrame:

        >>> import pandas as pd
        >>> import cudf
        >>> pdf = pd.DataFrame({'a': [0, 1, 2, 3],'b': [0.1, 0.2, None, 0.3]})
        >>> df = cudf.from_pandas(pdf)
        >>> df
        a b
        0 0 0.1
        1 1 0.2
        2 2 nan
        3 3 0.3
        """
        super().__init__()

        if isinstance(data, ColumnAccessor):
            self._data = data
            if index is None:
                index = as_index(range(self._data.nrows))
            self._index = as_index(index)
            return None

        if isinstance(data, DataFrame):
            self._data = data._data
            self._index = data._index
            self.columns = data.columns
            return

        if isinstance(data, pd.DataFrame):
            data = self.from_pandas(data)
            self._data = data._data
            self._index = data._index
            self.columns = data.columns
            return

        if data is None:
            if index is None:
                self._index = RangeIndex(0)
            else:
                self._index = as_index(index)
            if columns is not None:
                if isinstance(columns, (cudf.Series, cudf.Index)):
                    columns = columns.to_pandas()

                self._data = ColumnAccessor(
                    OrderedDict.fromkeys(
                        columns,
                        column.column_empty(
                            len(self), dtype="object", masked=True
                        ),
                    )
                )
        elif hasattr(data, "__cuda_array_interface__"):
            arr_interface = data.__cuda_array_interface__

            # descr is an optional field of the _cuda_ary_iface_
            if "descr" in arr_interface:
                if len(arr_interface["descr"]) == 1:
                    new_df = self._from_arrays(
                        data, index=index, columns=columns
                    )
                else:
                    new_df = self.from_records(
                        data, index=index, columns=columns
                    )
            else:
                new_df = self._from_arrays(data, index=index, columns=columns)

            self._data = new_df._data
            self._index = new_df._index
            self.columns = new_df.columns
        elif hasattr(data, "__array_interface__"):
            arr_interface = data.__array_interface__
            if len(arr_interface["descr"]) == 1:
                # not record arrays
                new_df = self._from_arrays(data, index=index, columns=columns)
            else:
                new_df = self.from_records(data, index=index, columns=columns)
            self._data = new_df._data
            self._index = new_df._index
            self.columns = new_df.columns
        else:
            if is_list_like(data):
                if len(data) > 0 and is_scalar(data[0]):
                    new_df = self._from_columns(
                        [data], index=index, columns=columns
                    )
                    self._data = new_df._data
                    self._index = new_df._index
                    self.columns = new_df.columns
                elif len(data) > 0 and isinstance(data[0], cudf.Series):
                    self._init_from_series_list(
                        data=data, columns=columns, index=index
                    )
                else:
                    self._init_from_list_like(
                        data, index=index, columns=columns
                    )

            else:
                if not is_dict_like(data):
                    raise TypeError("data must be list or dict-like")

                self._init_from_dict_like(data, index=index, columns=columns)

        if dtype:
            self._data = self.astype(dtype)._data

    def _init_from_series_list(self, data, columns, index):
        if index is None:
            # When `index` is `None`, the final index of
            # resulting dataframe will be union of
            # all Series's names.
            final_index = as_index(_get_union_of_series_names(data))
        else:
            # When an `index` is passed, the final index of
            # resulting dataframe will be whatever
            # index passed, but will need
            # shape validations - explained below
            data_length = len(data)
            index_length = len(index)
            if data_length != index_length:
                # If the passed `index` length doesn't match
                # length of Series objects in `data`, we must
                # check if `data` can be duplicated/expanded
                # to match the length of index. For that we
                # check if the length of index is a factor
                # of length of data.
                #
                # 1. If yes, we extend data
                # until length of data is equal to length of index.
                # 2. If no, we throw an error stating the
                # shape of resulting `data` and `index`

                # Simple example
                # >>> import pandas as pd
                # >>> s = pd.Series([1, 2, 3])
                # >>> pd.DataFrame([s], index=['a', 'b'])
                #    0  1  2
                # a  1  2  3
                # b  1  2  3
                # >>> pd.DataFrame([s], index=['a', 'b', 'c'])
                #    0  1  2
                # a  1  2  3
                # b  1  2  3
                # c  1  2  3
                if index_length % data_length == 0:
                    initial_data = data
                    data = []
                    for _ in range(int(index_length / data_length)):
                        data.extend([o for o in initial_data])
                else:
                    raise ValueError(
                        f"Shape of passed values is "
                        f"{(data_length, len(data[0]))}, "
                        f"indices imply {(index_length, len(data[0]))}"
                    )

            final_index = as_index(index)

        series_lengths = list(map(lambda x: len(x), data))
        data = numeric_normalize_types(*data)
        if series_lengths.count(series_lengths[0]) == len(series_lengths):
            # Calculating the final dataframe columns by
            # getting union of all `index` of the Series objects.
            final_columns = _get_union_of_indices([d.index for d in data])

            for idx, series in enumerate(data):
                if not series.index.is_unique:
                    raise ValueError(
                        "Reindexing only valid with uniquely valued Index "
                        "objects"
                    )
                if not series.index.equals(final_columns):
                    series = series.reindex(final_columns)
                self._data[idx] = column.as_column(series._column)

            # Setting `final_columns` to self._index so
            # that the resulting `transpose` will be have
            # columns set to `final_columns`
            self._index = final_columns

            transpose = self.T
        else:
            concat_df = cudf.concat(data, axis=1)

            if concat_df.columns.dtype == "object":
                concat_df.columns = concat_df.columns.astype("str")

            transpose = concat_df.T

        transpose._index = final_index
        self._data = transpose._data
        self._index = transpose._index

        # If `columns` is passed, the result dataframe
        # contain a dataframe with only the
        # specified `columns` in the same order.
        if columns:
            for col_name in columns:
                if col_name not in self._data:
                    self._data[col_name] = column.column_empty(
                        row_count=len(self), dtype=None, masked=True
                    )
            self._data = self._data.get_by_label(columns)

    def _init_from_list_like(self, data, index=None, columns=None):
        if index is None:
            index = RangeIndex(start=0, stop=len(data))
        else:
            index = as_index(index)

        self._index = as_index(index)
        data = list(itertools.zip_longest(*data))

        if columns is not None and len(data) == 0:
            data = [
                cudf.core.column.column_empty(row_count=0, dtype=None)
                for _ in columns
            ]

        for col_name, col in enumerate(data):
            self._data[col_name] = column.as_column(col)

        self.columns = columns

    def _init_from_dict_like(self, data, index=None, columns=None):
        data = data.copy()
        num_rows = 0

        if columns is not None:
            # remove all entries in `data` that are
            # not in `columns`
            keys = [key for key in data.keys() if key in columns]
            data = {key: data[key] for key in keys}
            extra_cols = [col for col in columns if col not in data.keys()]
            if keys:
                # if keys is non-empty,
                # add null columns for all values
                # in `columns` that don't exist in `keys`:
                data.update({key: None for key in extra_cols})
            else:
                # if keys is empty,
                # it means that none of the actual keys in `data`
                # matches with `columns`.
                # Hence only assign `data` with `columns` as keys
                # and their values as empty columns.
                data = {
                    key: cudf.core.column.column_empty(row_count=0, dtype=None)
                    for key in extra_cols
                }

        data, index = self._align_input_series_indices(data, index=index)

        if index is None:
            if data:
                col_name = next(iter(data))
                if is_scalar(data[col_name]):
                    num_rows = num_rows or 1
                else:
                    data[col_name] = column.as_column(data[col_name])
                    num_rows = len(data[col_name])
            self._index = RangeIndex(0, num_rows)
        else:
            self._index = as_index(index)

        if len(data):
            self._data.multiindex = True
            for (i, col_name) in enumerate(data):
                self._data.multiindex = self._data.multiindex and isinstance(
                    col_name, tuple
                )
                self.insert(i, col_name, data[col_name])

        if columns is not None:
            self.columns = columns

    @classmethod
    def _from_table(cls, table, index=None):
        if index is None:
            if table._index is not None:
                index = Index._from_table(table._index)
            else:
                index = RangeIndex(table._num_rows)
        out = cls.__new__(cls)
        out._data = table._data
        out._index = index
        return out

    @staticmethod
    def _align_input_series_indices(data, index):
        data = data.copy()

        input_series = [
            cudf.Series(val)
            for val in data.values()
            if isinstance(val, (pd.Series, cudf.Series))
        ]

        if input_series:
            if index is not None:
                aligned_input_series = [
                    sr._align_to_index(index, how="right", sort=False)
                    for sr in input_series
                ]

            else:
                aligned_input_series = cudf.core.series._align_indices(
                    input_series
                )
                index = aligned_input_series[0].index

            for name, val in data.items():
                if isinstance(val, (pd.Series, cudf.Series)):
                    data[name] = aligned_input_series.pop(0)

        return data, index

    @property
    def _constructor(self):
        return DataFrame

    @property
    def _constructor_sliced(self):
        return Series

    @property
    def _constructor_expanddim(self):
        raise NotImplementedError(
            "_constructor_expanddim not supported for DataFrames!"
        )

    def serialize(self):
        header = {}
        frames = []
        header["type-serialized"] = pickle.dumps(type(self))
        header["index"], index_frames = self._index.serialize()
        header["index_frame_count"] = len(index_frames)
        frames.extend(index_frames)

        # Use the column directly to avoid duplicating the index
        # need to pickle column names to handle numpy integer columns
        header["column_names"] = pickle.dumps(tuple(self._data.names))
        column_header, column_frames = column.serialize_columns(self._columns)
        header["columns"] = column_header
        frames.extend(column_frames)

        return header, frames

    @classmethod
    def deserialize(cls, header, frames):
        # Reconstruct the index
        index_frames = frames[: header["index_frame_count"]]

        idx_typ = pickle.loads(header["index"]["type-serialized"])
        index = idx_typ.deserialize(header["index"], index_frames)

        # Reconstruct the columns
        column_frames = frames[header["index_frame_count"] :]

        column_names = pickle.loads(header["column_names"])
        columns = column.deserialize_columns(header["columns"], column_frames)

        return cls(dict(zip(column_names, columns)), index=index)

    @property
    def dtypes(self):
        """Return the dtypes in this object."""
        return pd.Series(
            [x.dtype for x in self._data.columns], index=self._data.names
        )

    @property
    def shape(self):
        """Returns a tuple representing the dimensionality of the DataFrame.
        """
        return self._num_rows, self._num_columns

    @property
    def ndim(self):
        """Dimension of the data. DataFrame ndim is always 2.
        """
        return 2

    def __dir__(self):
        o = set(dir(type(self)))
        o.update(self.__dict__)
        o.update(
            c for c in self.columns if isinstance(c, str) and c.isidentifier()
        )
        return list(o)

    def __setattr__(self, key, col):

        # if an attribute already exists, set it.
        try:
            object.__getattribute__(self, key)
            object.__setattr__(self, key, col)
            return
        except AttributeError:
            pass

        # if a column already exists, set it.
        if key not in self._internal_names:
            try:
                self[key]  # __getitem__ to verify key exists
                self[key] = col
                return
            except KeyError:
                pass

        object.__setattr__(self, key, col)

    def __getattr__(self, key):
        if key in self._internal_names:
            return object.__getattribute__(self, key)
        else:
            if key in self:
                return self[key]

        raise AttributeError("'DataFrame' object has no attribute %r" % key)

    @annotate("DATAFRAME_GETITEM", color="blue", domain="cudf_python")
    def __getitem__(self, arg):
        """
        If *arg* is a ``str`` or ``int`` type, return the column Series.
        If *arg* is a ``slice``, return a new DataFrame with all columns
        sliced to the specified range.
        If *arg* is an ``array`` containing column names, return a new
        DataFrame with the corresponding columns.
        If *arg* is a ``dtype.bool array``, return the rows marked True

        Examples
        --------
        >>> df = DataFrame([('a', list(range(20))),
        ...                 ('b', list(range(20))),
        ...                 ('c', list(range(20)))])
        >>> print(df[:4])    # get first 4 rows of all columns
           a  b  c
        0  0  0  0
        1  1  1  1
        2  2  2  2
        3  3  3  3
        >>> print(df[-5:])  # get last 5 rows of all columns
            a   b   c
        15  15  15  15
        16  16  16  16
        17  17  17  17
        18  18  18  18
        19  19  19  19
        >>> print(df[['a', 'c']]) # get columns a and c
           a  c
        0  0  0
        1  1  1
        2  2  2
        3  3  3
        4  4  4
        5  5  5
        6  6  6
        7  7  7
        8  8  8
        9  9  9
        >>> print(df[[True, False, True, False]]) # mask the entire dataframe,
        # returning the rows specified in the boolean mask
        """
        if is_scalar(arg) or isinstance(arg, tuple):
            return self._get_columns_by_label(arg, downcast=True)

        elif isinstance(arg, slice):
            return self._slice(arg)

        elif isinstance(
            arg,
            (
                list,
                cupy.ndarray,
                np.ndarray,
                pd.Series,
                Series,
                Index,
                pd.Index,
            ),
        ):
            mask = arg
            if isinstance(mask, list):
                mask = pd.Series(mask)
            if mask.dtype == "bool":
                return self._apply_boolean_mask(mask)
            else:
                return self._get_columns_by_label(mask)
        elif isinstance(arg, DataFrame):
            return self.where(arg)
        else:
            msg = "__getitem__ on type {!r} is not supported"
            raise TypeError(msg.format(type(arg)))

    @annotate("DATAFRAME_SETITEM", color="blue", domain="cudf_python")
    def __setitem__(self, arg, value):
        """Add/set column by *arg or DataFrame*
        """
        if isinstance(arg, DataFrame):
            # not handling set_item where arg = df & value = df
            if isinstance(value, DataFrame):
                msg = (
                    "__setitem__ with arg = {!r} and "
                    "value = {!r} is not supported"
                )
                raise TypeError(msg.format(type(value), type(arg)))
            else:
                for col_name in self._data:
                    scatter_map = arg[col_name]
                    if is_scalar(value):
                        self._data[col_name][scatter_map] = value
                    else:

                        self._data[col_name][scatter_map] = column.as_column(
                            value
                        )[scatter_map]
        elif is_scalar(arg) or isinstance(arg, tuple):
            if isinstance(value, DataFrame):
                _setitem_with_dataframe(
                    input_df=self,
                    replace_df=value,
                    input_cols=[arg],
                    mask=None,
                )
            else:
                if arg in self._data:
                    if len(self) == 0:
                        if isinstance(value, (pd.Series, Series)):
                            self._index = as_index(value.index)
                        elif len(value) > 0:
                            self._index = RangeIndex(start=0, stop=len(value))
                        value = column.as_column(value)
                        new_data = self._data.__class__()
                        for key in self._data:
                            if key == arg:
                                new_data[key] = value
                            else:
                                new_data[key] = column.column_empty_like(
                                    self._data[key],
                                    masked=True,
                                    newsize=len(value),
                                )

                        self._data = new_data
                        return
                    elif isinstance(value, (pd.Series, Series)):
                        value = Series(value)._align_to_index(
                            self._index,
                            how="right",
                            sort=False,
                            allow_non_unique=True,
                        )
                    if is_scalar(value):
                        self._data[arg][:] = value
                    else:
                        value = as_column(value)
                        self._data[arg] = value
                else:
                    # disc. with pandas here
                    # pandas raises key error here
                    self.insert(len(self._data), arg, value)

        elif isinstance(
            arg, (list, np.ndarray, pd.Series, Series, Index, pd.Index)
        ):
            mask = arg
            if isinstance(mask, list):
                mask = np.array(mask)

            if mask.dtype == "bool":
                mask = column.as_column(arg)

                if isinstance(value, DataFrame):
                    _setitem_with_dataframe(
                        input_df=self,
                        replace_df=value,
                        input_cols=None,
                        mask=mask,
                    )
                else:
                    if not is_scalar(value):
                        value = column.as_column(value)[mask]
                    for col_name in self._data:
                        self._data[col_name][mask] = value
            else:
                if isinstance(value, DataFrame):
                    _setitem_with_dataframe(
                        input_df=self,
                        replace_df=value,
                        input_cols=arg,
                        mask=None,
                    )
                else:
                    for col in arg:
                        # we will raise a key error if col not in dataframe
                        # this behavior will make it
                        # consistent to pandas >0.21.0
                        if not is_scalar(value):
                            self._data[col] = column.as_column(value)
                        else:
                            self._data[col][:] = value

        else:
            msg = "__setitem__ on type {!r} is not supported"
            raise TypeError(msg.format(type(arg)))

    def __delitem__(self, name):
        """
        Drop the given column by *name*.
        """
        self._drop_column(name)

    def __sizeof__(self):
        columns = sum(col.__sizeof__() for col in self._data.columns)
        index = self._index.__sizeof__()
        return columns + index

    def memory_usage(self, index=True, deep=False):
        """
        Return the memory usage of each column in bytes.
        The memory usage can optionally include the contribution of
        the index and elements of `object` dtype.

        Parameters
        ----------
        index : bool, default True
            Specifies whether to include the memory usage of the DataFrame's
            index in returned Series. If ``index=True``, the memory usage of
            the index is the first item in the output.
        deep : bool, default False
            If True, introspect the data deeply by interrogating
            `object` dtypes for system-level memory consumption, and include
            it in the returned values.

        Returns
        -------
        Series
            A Series whose index is the original column names and whose values
            is the memory usage of each column in bytes.

        Examples
        --------
        >>> dtypes = ['int64', 'float64', 'object', 'bool']
        >>> data = dict([(t, np.ones(shape=5000).astype(t))
        ...              for t in dtypes])
        >>> df = cudf.DataFrame(data)
        >>> df.head()
            int64  float64  object  bool
        0      1      1.0     1.0  True
        1      1      1.0     1.0  True
        2      1      1.0     1.0  True
        3      1      1.0     1.0  True
        4      1      1.0     1.0  True
        >>> df.memory_usage(index=False)
        int64      40000
        float64    40000
        object     40000
        bool        5000
        dtype: int64
        Use a Categorical for efficient storage of an object-dtype column with
        many repeated values.
        >>> df['object'].astype('category').memory_usage(deep=True)
        5048
        """
        ind = list(self.columns)
        sizes = [col._memory_usage(deep=deep) for col in self._data.columns]
        if index:
            ind.append("Index")
            ind = cudf.Index(ind, dtype="str")
            sizes.append(self.index.memory_usage(deep=deep))
        return Series(sizes, index=ind)

    def __len__(self):
        """
        Returns the number of rows
        """
        return len(self.index)

    def __array_ufunc__(self, ufunc, method, *inputs, **kwargs):
        import cudf

        if method == "__call__" and hasattr(cudf, ufunc.__name__):
            func = getattr(cudf, ufunc.__name__)
            return func(self)
        else:
            return NotImplemented

    def __array_function__(self, func, types, args, kwargs):

        cudf_df_module = DataFrame
        cudf_series_module = Series

        for submodule in func.__module__.split(".")[1:]:
            # point cudf to the correct submodule
            if hasattr(cudf_df_module, submodule):
                cudf_df_module = getattr(cudf_df_module, submodule)
            else:
                return NotImplemented

        fname = func.__name__

        handled_types = [cudf_df_module, cudf_series_module]

        for t in types:
            if t not in handled_types:
                return NotImplemented

        if hasattr(cudf_df_module, fname):
            cudf_func = getattr(cudf_df_module, fname)
            # Handle case if cudf_func is same as numpy function
            if cudf_func is func:
                return NotImplemented
            else:
                return cudf_func(*args, **kwargs)
        else:
            return NotImplemented

    @property
    def values(self):
        """
        Return a CuPy representation of the DataFrame.

        Only the values in the DataFrame will be returned, the axes labels will
        be removed.

        Returns
        -------
        out: cupy.ndarray
            The values of the DataFrame.
        """
        return cupy.asarray(self.as_gpu_matrix())

    def __array__(self, dtype=None):
        raise TypeError(
            "Implicit conversion to a host NumPy array via __array__ is not "
            "allowed, To explicitly construct a GPU matrix, consider using "
            ".as_gpu_matrix()\nTo explicitly construct a host "
            "matrix, consider using .as_matrix()"
        )

    def __arrow_array__(self, type=None):
        raise TypeError(
            "Implicit conversion to a host PyArrow Table via __arrow_array__ "
            "is not allowed, To explicitly construct a PyArrow Table, "
            "consider using .to_arrow()"
        )

    def _get_numeric_data(self):
        """ Return a dataframe with only numeric data types """
        columns = [
            c
            for c, dt in self.dtypes.items()
            if dt != object and not is_categorical_dtype(dt)
        ]
        return self[columns]

    def assign(self, **kwargs):
        """
        Assign columns to DataFrame from keyword arguments.

        Examples
        --------
        >>> import cudf
        >>> df = cudf.DataFrame()
        >>> df = df.assign(a=[0, 1, 2], b=[3, 4, 5])
        >>> print(df)
           a  b
        0  0  3
        1  1  4
        2  2  5
        """
        new = self.copy()
        for k, v in kwargs.items():
            new[k] = v
        return new

    def head(self, n=5):
        """
        Returns the first n rows as a new DataFrame

        Examples
        --------
        >>> import cudf
        >>> df = cudf.DataFrame()
        >>> df['key'] = [0, 1, 2, 3, 4]
        >>> df['val'] = [float(i + 10) for i in range(5)]  # insert column
        >>> print(df.head(2))
           key   val
        0    0  10.0
        1    1  11.0
        """
        return self.iloc[:n]

    def tail(self, n=5):
        """
        Returns the last n rows as a new DataFrame

        Examples
        --------
        >>> import cudf
        >>> df = cudf.DataFrame()
        >>> df['key'] = [0, 1, 2, 3, 4]
        >>> df['val'] = [float(i + 10) for i in range(5)]  # insert column
        >>> print(df.tail(2))
           key   val
        3    3  13.0
        4    4  14.0
        """
        if n == 0:
            return self.iloc[0:0]

        return self.iloc[-n:]

    def to_string(self):
        """
        Convert to string

        cuDF uses Pandas internals for efficient string formatting.
        Set formatting options using pandas string formatting options and
        cuDF objects will print identically to Pandas objects.

        cuDF supports `null/None` as a value in any column type, which
        is transparently supported during this output process.

        Examples
        --------
        >>> import cudf
        >>> df = cudf.DataFrame()
        >>> df['key'] = [0, 1, 2]
        >>> df['val'] = [float(i + 10) for i in range(3)]
        >>> df.to_string()
        '   key   val\\n0    0  10.0\\n1    1  11.0\\n2    2  12.0'
        """
        return self.__repr__()

    def __str__(self):
        return self.to_string()

    def astype(self, dtype, copy=False, errors="raise", **kwargs):
        """
        Cast the DataFrame to the given dtype

        Parameters
        ----------

        dtype : data type, or dict of column name -> data type
            Use a numpy.dtype or Python type to cast entire DataFrame object to
            the same type. Alternatively, use ``{col: dtype, ...}``, where col
            is a column label and dtype is a numpy.dtype or Python type
            to cast one or more of the DataFrame's columns to
            column-specific types.
        copy : bool, default False
            Return a deep-copy when ``copy=True``. Note by default
            ``copy=False`` setting is used and hence changes to
            values then may propagate to other cudf objects.
        errors : {'raise', 'ignore', 'warn'}, default 'raise'
            Control raising of exceptions on invalid data for provided dtype.

            -   ``raise`` : allow exceptions to be raised
            -   ``ignore`` : suppress exceptions. On error return original
                object.
            -   ``warn`` : prints last exceptions as warnings and
                return original object.
        **kwargs : extra arguments to pass on to the constructor

        Returns
        -------
        casted : DataFrame
        """
        result = DataFrame(index=self.index)

        if is_dict_like(dtype):
            current_cols = self._data.names
            if len(set(dtype.keys()) - set(current_cols)) > 0:
                raise KeyError(
                    "Only a column name can be used for the "
                    "key in a dtype mappings argument."
                )
            for col_name in current_cols:
                if col_name in dtype:
                    result._data[col_name] = self._data[col_name].astype(
                        dtype=dtype[col_name],
                        errors=errors,
                        copy=copy,
                        **kwargs,
                    )
                else:
                    result._data[col_name] = (
                        self._data[col_name].copy(deep=True)
                        if copy
                        else self._data[col_name]
                    )
        else:
            for col in self._data:
                result._data[col] = self._data[col].astype(
                    dtype=dtype, errors=errors, copy=copy, **kwargs
                )

        return result

    def _repr_pandas025_formatting(self, ncols, nrows, dtype=None):
        """
        With Pandas > 0.25 there are some new conditional formatting for some
        datatypes and column/row configurations. This fixes most of them in
        context to match the expected Pandas repr of the same content.

        Examples
        --------
        >>> gdf.__repr__()
            0   ...  19
        0   46  ...  48
        ..  ..  ...  ..
        19  40  ...  29

        [20 rows x 20 columns]

        >>> nrows, ncols = _repr_pandas025_formatting(2, 2, dtype="category")
        >>> pd.options.display.max_rows = nrows
        >>> pd.options.display.max_columns = ncols
        >>> gdf.__repr__()
             0  ...  19
        0   46  ...  48
        ..  ..  ...  ..
        19  40  ...  29

        [20 rows x 20 columns]
        """
        ncols = 1 if ncols in [0, 2] and dtype == "datetime64[ns]" else ncols
        ncols = (
            1
            if ncols == 0
            and nrows == 1
            and dtype in ["int8", "str", "category"]
            else ncols
        )
        ncols = (
            1
            if nrows == 1
            and dtype in ["int8", "int16", "int64", "str", "category"]
            else ncols
        )
        ncols = 0 if ncols == 2 else ncols
        ncols = 19 if ncols in [20, 21] else ncols
        return ncols, nrows

    def _clean_renderable_dataframe(self, output):
        """
        the below is permissible: null in a datetime to_pandas() becomes
        NaT, which is then replaced with null in this processing step.
        It is not possible to have a mix of nulls and NaTs in datetime
        columns because we do not support NaT - pyarrow as_column
        preprocessing converts NaT input values from numpy or pandas into
        null.
        """
        output = output.to_pandas().__repr__().replace(" NaT", "null")
        lines = output.split("\n")

        if lines[-1].startswith("["):
            lines = lines[:-1]
            lines.append(
                "[%d rows x %d columns]" % (len(self), len(self._data.names))
            )
        return "\n".join(lines)

    def _get_renderable_dataframe(self):
        """
        takes rows and columns from pandas settings or estimation from size.
        pulls quadrents based off of some known parameters then style for
        multiindex as well producing an efficient representative string
        for printing with the dataframe.
        """
        nrows = np.max([pd.options.display.max_rows, 1])
        if pd.options.display.max_rows == 0:
            nrows = len(self)
        ncols = (
            pd.options.display.max_columns
            if pd.options.display.max_columns
            else pd.options.display.width / 2
        )

        if len(self) <= nrows and len(self._data.names) <= ncols:
            output = self.copy(deep=False)
        else:
            left_cols = len(self._data.names)
            right_cols = 0
            upper_rows = len(self)
            lower_rows = 0
            if len(self) > nrows and nrows > 0:
                upper_rows = int(nrows / 2.0) + 1
                lower_rows = upper_rows + (nrows % 2)
            if len(self._data.names) > ncols:
                right_cols = len(self._data.names) - int(ncols / 2.0)
                # adjust right columns for output if multiindex.
                right_cols = (
                    right_cols - 1
                    if isinstance(self.index, cudf.MultiIndex)
                    else right_cols
                )
                left_cols = int(ncols / 2.0) + 1
            if right_cols > 0:
                # Pick ncols - left_cols number of columns
                # from the right side/from the end.
                right_cols = -(int(ncols) - left_cols + 1)
            else:
                # If right_cols is 0 or negative, it means
                # self has lesser number of columns than ncols.
                # Hence assign len(self._data.names) which
                # will result in empty `*_right` quadrants.
                # This is because `*_left` quadrants will
                # contain all columns.
                right_cols = len(self._data.names)

            upper_left = self.head(upper_rows).iloc[:, :left_cols]
            upper_right = self.head(upper_rows).iloc[:, right_cols:]
            lower_left = self.tail(lower_rows).iloc[:, :left_cols]
            lower_right = self.tail(lower_rows).iloc[:, right_cols:]

            upper = cudf.concat([upper_left, upper_right], axis=1)
            lower = cudf.concat([lower_left, lower_right], axis=1)
            output = cudf.concat([upper, lower])

        for col in output._data:
            if (
                self._data[col].has_nulls
                and not self._data[col].dtype == "O"
                and not is_datetime_dtype(self._data[col].dtype)
            ):
                output[col] = output._data[col].astype("str").fillna("null")
            else:
                output[col] = output._data[col]

        return output

    def __repr__(self):
        output = self._get_renderable_dataframe()
        return self._clean_renderable_dataframe(output)

    def _repr_html_(self):
        lines = (
            self._get_renderable_dataframe()
            .to_pandas()
            ._repr_html_()
            .split("\n")
        )
        if lines[-2].startswith("<p>"):
            lines = lines[:-2]
            lines.append(
                "<p>%d rows × %d columns</p>"
                % (len(self), len(self._data.names))
            )
            lines.append("</div>")
        return "\n".join(lines)

    def _repr_latex_(self):
        return self._get_renderable_dataframe().to_pandas()._repr_latex_()

    # unary, binary, rbinary, orderedcompare, unorderedcompare
    def _apply_op(self, fn, other=None, fill_value=None):

        result = DataFrame(index=self.index)

        def op(lhs, rhs):
            if fill_value is None:
                return getattr(lhs, fn)(rhs)
            else:
                return getattr(lhs, fn)(rhs, fill_value)

        if other is None:
            for col in self._data:
                result[col] = getattr(self[col], fn)()
            return result
        elif isinstance(other, Sequence):
            for k, col in enumerate(self._data):
                result[col] = getattr(self[col], fn)(other[k])
        elif isinstance(other, DataFrame):
            if fn in ("__eq__", "__ne__"):
                if not self.index.equals(other.index):
                    raise ValueError(
                        "Can only compare identically-labeled "
                        "DataFrame objects"
                    )

            lhs, rhs = _align_indices(self, other)
            result.index = lhs.index
            max_num_rows = max(lhs.shape[0], rhs.shape[0])

            def fallback(col, fn):
                if fill_value is None:
                    return Series.from_masked_array(
                        data=column_empty(max_num_rows, dtype="float64"),
                        mask=create_null_mask(
                            max_num_rows, state=MaskState.ALL_NULL
                        ),
                    ).set_index(col.index)
                else:
                    return getattr(col, fn)(fill_value)

            for col in lhs._data:
                if col not in rhs._data:
                    result[col] = fallback(lhs[col], fn)
                else:
                    result[col] = op(lhs[col], rhs[col])
            for col in rhs._data:
                if col not in lhs._data:
                    result[col] = fallback(rhs[col], _reverse_op(fn))
        elif isinstance(other, Series):
            other_cols = other.to_pandas().to_dict()
            other_cols_keys = list(other_cols.keys())
            result_cols = list(self.columns)
            df_cols = list(result_cols)
            for new_col in other_cols.keys():
                if new_col not in result_cols:
                    result_cols.append(new_col)
            for col in result_cols:
                if col in df_cols and col in other_cols_keys:
                    l_opr = self[col]
                    r_opr = other_cols[col]
                else:
                    if col not in df_cols:
                        r_opr = other_cols[col]
                        l_opr = Series(
                            column_empty(
                                len(self), masked=True, dtype=other.dtype
                            )
                        )
                    if col not in other_cols_keys:
                        r_opr = None
                        l_opr = self[col]
                result[col] = op(l_opr, r_opr)

        elif isinstance(other, numbers.Number):
            for col in self._data:
                result[col] = op(self[col], other)
        else:
            raise NotImplementedError(
                "DataFrame operations with " + str(type(other)) + " not "
                "supported at this time."
            )
        return result

    def add(self, other, axis="columns", level=None, fill_value=None):
        """
        Get Addition of dataframe and other, element-wise (binary
        operator `add`).

        Equivalent to ``dataframe + other``, but with support to substitute a
        fill_value for missing data in one of the inputs. With reverse
        version, `radd`.

        Among flexible wrappers (`add`, `sub`, `mul`, `div`, `mod`, `pow`) to
        arithmetic operators: `+`, `-`, `*`, `/`, `//`, `%`, `**`.

        Parameters
        ----------

        other : scalar, sequence, Series, or DataFrame
            Any single or multiple element data structure, or list-like object.
        fill_value  : float or None, default None
            Fill existing missing (NaN) values, and any new element needed
            for successful DataFrame alignment, with this value before
            computation. If data in both corresponding DataFrame locations
            is missing the result will be missing.

        Returns
        -------
        DataFrame
            Result of the arithmetic operation.

        Examples
        --------
        >>> import cudf
        >>> df = cudf.DataFrame({'angles': [0, 3, 4],
        ...                    'degrees': [360, 180, 360]},
        ...                   index=['circle', 'triangle', 'rectangle'])
        >>> df + 1
                angles  degrees
        circle          1      361
        triangle        4      181
        rectangle       5      361
        >>> df.add(1)
                angles  degrees
        circle          1      361
        triangle        4      181
        rectangle       5      361
        """
        if axis not in (1, "columns"):
            raise NotImplementedError("Only axis=1 supported at this time.")

        if level is not None:
            raise NotImplementedError("level parameter is not supported yet.")

        return self._apply_op("add", other, fill_value)

    def __add__(self, other):
        return self._apply_op("__add__", other)

    def radd(self, other, axis=1, level=None, fill_value=None):
        """
        Get Addition of dataframe and other, element-wise (binary
        operator `radd`).

        Equivalent to ``other + dataframe``, but with support to substitute a
        fill_value for missing data in one of the inputs. With reverse
        version, `add`.

        Among flexible wrappers (`add`, `sub`, `mul`, `div`, `mod`, `pow`) to
        arithmetic operators: `+`, `-`, `*`, `/`, `//`, `%`, `**`.

        Parameters
        ----------

        other : scalar, sequence, Series, or DataFrame
            Any single or multiple element data structure, or list-like object.
        fill_value  : float or None, default None
            Fill existing missing (NaN) values, and any new element needed
            for successful DataFrame alignment, with this value before
            computation. If data in both corresponding DataFrame locations
            is missing the result will be missing.

        Returns
        -------
        DataFrame
            Result of the arithmetic operation.

        Examples
        --------
        >>> import cudf
        >>> df = cudf.DataFrame({'angles': [0, 3, 4],
        ...                    'degrees': [360, 180, 360]},
        ...                   index=['circle', 'triangle', 'rectangle'])
        >>> df + 1
                angles  degrees
        circle          1      361
        triangle        4      181
        rectangle       5      361
        >>> df.radd(1)
                angles  degrees
        circle          1      361
        triangle        4      181
        rectangle       5      361
        """
        if axis not in (1, "columns"):
            raise NotImplementedError("Only axis=1 supported at this time.")

        if level is not None:
            raise NotImplementedError("level parameter is not supported yet.")

        return self._apply_op("radd", other, fill_value)

    def __radd__(self, other):
        return self._apply_op("__radd__", other)

    def sub(self, other, axis="columns", level=None, fill_value=None):
        """
        Get Subtraction of dataframe and other, element-wise (binary
        operator `sub`).

        Equivalent to ``dataframe - other``, but with support to substitute a
        fill_value for missing data in one of the inputs. With reverse
        version, `rsub`.

        Among flexible wrappers (`add`, `sub`, `mul`, `div`, `mod`, `pow`) to
        arithmetic operators: `+`, `-`, `*`, `/`, `//`, `%`, `**`.

        Parameters
        ----------

        other : scalar, sequence, Series, or DataFrame
            Any single or multiple element data structure, or list-like object.
        fill_value  : float or None, default None
            Fill existing missing (NaN) values, and any new element needed
            for successful DataFrame alignment, with this value before
            computation. If data in both corresponding DataFrame locations
            is missing the result will be missing.

        Returns
        -------
        DataFrame
            Result of the arithmetic operation.

        Examples
        --------
        >>> import cudf
        >>> df = cudf.DataFrame({'angles': [0, 3, 4],
        ...                    'degrees': [360, 180, 360]},
        ...                   index=['circle', 'triangle', 'rectangle'])
        >>> df.sub(1)
                angles  degrees
        circle         -1      359
        triangle        2      179
        rectangle       3      359
        >>> df.sub([1, 2])
                angles  degrees
        circle         -1      358
        triangle        2      178
        rectangle       3      358
        """
        if axis not in (1, "columns"):
            raise NotImplementedError("Only axis=1 supported at this time.")

        if level is not None:
            raise NotImplementedError("level parameter is not supported yet.")

        return self._apply_op("sub", other, fill_value)

    def __sub__(self, other):
        return self._apply_op("__sub__", other)

    def rsub(self, other, axis="columns", level=None, fill_value=None):
        """
        Get Subtraction of dataframe and other, element-wise (binary
        operator `rsub`).

        Equivalent to ``other - dataframe``, but with support to substitute a
        fill_value for missing data in one of the inputs. With reverse
        version, `sub`.

        Among flexible wrappers (`add`, `sub`, `mul`, `div`, `mod`, `pow`) to
        arithmetic operators: `+`, `-`, `*`, `/`, `//`, `%`, `**`.

        Parameters
        ----------

        other : scalar, sequence, Series, or DataFrame
            Any single or multiple element data structure, or list-like object.
        fill_value  : float or None, default None
            Fill existing missing (NaN) values, and any new element needed
            for successful DataFrame alignment, with this value before
            computation. If data in both corresponding DataFrame locations
            is missing the result will be missing.

        Returns
        -------
        DataFrame
            Result of the arithmetic operation.

        Examples
        --------
        >>> import cudf
        >>> df = cudf.DataFrame({'angles': [0, 3, 4],
        ...                    'degrees': [360, 180, 360]},
        ...                   index=['circle', 'triangle', 'rectangle'])
        >>> df
                   angles  degrees
        circle          0      360
        triangle        3      180
        rectangle       4      360
        >>> df.rsub(1)
                   angles  degrees
        circle          1     -359
        triangle       -2     -179
        rectangle      -3     -359
        >>> df.rsub([1, 2])
                   angles  degrees
        circle          1     -358
        triangle       -2     -178
        rectangle      -3     -358
        """
        if axis not in (1, "columns"):
            raise NotImplementedError("Only axis=1 supported at this time.")

        if level is not None:
            raise NotImplementedError("level parameter is not supported yet.")

        return self._apply_op("rsub", other, fill_value)

    def __rsub__(self, other):
        return self._apply_op("__rsub__", other)

    def mul(self, other, axis="columns", level=None, fill_value=None):
        """
        Get Multiplication of dataframe and other, element-wise (binary
        operator `mul`).

        Equivalent to ``dataframe * other``, but with support to substitute a
        fill_value for missing data in one of the inputs. With reverse
        version, `rmul`.

        Among flexible wrappers (`add`, `sub`, `mul`, `div`, `mod`, `pow`) to
        arithmetic operators: `+`, `-`, `*`, `/`, `//`, `%`, `**`.

        Parameters
        ----------

        other : scalar, sequence, Series, or DataFrame
            Any single or multiple element data structure, or list-like object.
        fill_value  : float or None, default None
            Fill existing missing (NaN) values, and any new element needed
            for successful DataFrame alignment, with this value before
            computation. If data in both corresponding DataFrame locations
            is missing the result will be missing.

        Returns
        -------
        DataFrame
            Result of the arithmetic operation.

        Examples
        --------
        >>> import cudf
        >>> df = cudf.DataFrame({'angles': [0, 3, 4],
        ...                    'degrees': [360, 180, 360]},
        ...                   index=['circle', 'triangle', 'rectangle'])
        >>> other = pd.DataFrame({'angles': [0, 3, 4]},
        ...                      index=['circle', 'triangle', 'rectangle'])
        >>> df * other
                angles degrees
        circle          0    null
        triangle        9    null
        rectangle      16    null
        >>> df.mul(other, fill_value=0)
                angles  degrees
        circle          0        0
        triangle        9        0
        rectangle      16        0
        """
        if axis not in (1, "columns"):
            raise NotImplementedError("Only axis=1 supported at this time.")

        if level is not None:
            raise NotImplementedError("level parameter is not supported yet.")

        return self._apply_op("mul", other, fill_value)

    def __mul__(self, other):
        return self._apply_op("__mul__", other)

    def rmul(self, other, axis="columns", level=None, fill_value=None):
        """
        Get Multiplication of dataframe and other, element-wise (binary
        operator `rmul`).

        Equivalent to ``other * dataframe``, but with support to substitute a
        fill_value for missing data in one of the inputs. With reverse
        version, `mul`.

        Among flexible wrappers (`add`, `sub`, `mul`, `div`, `mod`, `pow`) to
        arithmetic operators: `+`, `-`, `*`, `/`, `//`, `%`, `**`.

        Parameters
        ----------

        other : scalar, sequence, Series, or DataFrame
            Any single or multiple element data structure, or list-like object.
        fill_value  : float or None, default None
            Fill existing missing (NaN) values, and any new element needed
            for successful DataFrame alignment, with this value before
            computation. If data in both corresponding DataFrame locations
            is missing the result will be missing.

        Returns
        -------
        DataFrame
            Result of the arithmetic operation.

        Examples
        --------
        >>> import cudf
        >>> df = cudf.DataFrame({'angles': [0, 3, 4],
        ...                    'degrees': [360, 180, 360]},
        ...                   index=['circle', 'triangle', 'rectangle'])
        >>> other = pd.DataFrame({'angles': [0, 3, 4]},
        ...                      index=['circle', 'triangle', 'rectangle'])
        >>> other * df
                angles degrees
        circle          0    null
        triangle        9    null
        rectangle      16    null
        >>> df.rmul(other, fill_value=0)
                angles  degrees
        circle          0        0
        triangle        9        0
        rectangle      16        0
        """
        if axis not in (1, "columns"):
            raise NotImplementedError("Only axis=1 supported at this time.")

        if level is not None:
            raise NotImplementedError("level parameter is not supported yet.")

        return self._apply_op("rmul", other, fill_value)

    def __rmul__(self, other):
        return self._apply_op("__rmul__", other)

    def mod(self, other, axis="columns", level=None, fill_value=None):
        """
        Get Modulo division of dataframe and other, element-wise (binary
        operator `mod`).

        Equivalent to ``dataframe % other``, but with support to substitute a
        fill_value for missing data in one of the inputs. With reverse
        version, `rmod`.

        Among flexible wrappers (`add`, `sub`, `mul`, `div`, `mod`, `pow`) to
        arithmetic operators: `+`, `-`, `*`, `/`, `//`, `%`, `**`.

        Parameters
        ----------

        other : scalar, sequence, Series, or DataFrame
            Any single or multiple element data structure, or list-like object.
        fill_value  : float or None, default None
            Fill existing missing (NaN) values, and any new element needed
            for successful DataFrame alignment, with this value before
            computation. If data in both corresponding DataFrame locations
            is missing the result will be missing.

        Returns
        -------
        DataFrame
            Result of the arithmetic operation.

        Examples
        --------
        >>> import cudf
        >>> df = cudf.DataFrame({'angles': [0, 3, 4],
        ...                    'degrees': [360, 180, 360]},
        ...                   index=['circle', 'triangle', 'rectangle'])
        >>> df % 100
                angles  degrees
        circle          0       60
        triangle        3       80
        rectangle       4       60
        >>> df.mod(100)
                angles  degrees
        circle          0       60
        triangle        3       80
        rectangle       4       60
        """
        if axis not in (1, "columns"):
            raise NotImplementedError("Only axis=1 supported at this time.")

        if level is not None:
            raise NotImplementedError("level parameter is not supported yet.")

        return self._apply_op("mod", other, fill_value)

    def __mod__(self, other):
        return self._apply_op("__mod__", other)

    def rmod(self, other, axis="columns", level=None, fill_value=None):
        """
        Get Modulo division of dataframe and other, element-wise (binary
        operator `rmod`).

        Equivalent to ``other % dataframe``, but with support to substitute a
        fill_value for missing data in one of the inputs. With reverse
        version, `mod`.

        Among flexible wrappers (`add`, `sub`, `mul`, `div`, `mod`, `pow`) to
        arithmetic operators: `+`, `-`, `*`, `/`, `//`, `%`, `**`.

        Parameters
        ----------

        other : scalar, sequence, Series, or DataFrame
            Any single or multiple element data structure, or list-like object.
        fill_value  : float or None, default None
            Fill existing missing (NaN) values, and any new element needed
            for successful DataFrame alignment, with this value before
            computation. If data in both corresponding DataFrame locations
            is missing the result will be missing.

        Returns
        -------
        DataFrame
            Result of the arithmetic operation.

        Examples
        --------
        >>> import cudf
        >>> df = cudf.DataFrame({'angles': [1, 3, 4],
        ...                    'degrees': [360, 180, 360]},
        ...                   index=['circle', 'triangle', 'rectangle'])
        >>> 100 % df
                angles  degrees
        circle          0      100
        triangle        1      100
        rectangle       0      100
        >>> df.rmod(100)
                angles  degrees
        circle          0      100
        triangle        1      100
        rectangle       0      100
        """
        if axis not in (1, "columns"):
            raise NotImplementedError("Only axis=1 supported at this time.")

        if level is not None:
            raise NotImplementedError("level parameter is not supported yet.")

        return self._apply_op("rmod", other, fill_value)

    def __rmod__(self, other):
        return self._apply_op("__rmod__", other)

    def pow(self, other, axis="columns", level=None, fill_value=None):
        """
        Get Exponential power of dataframe and other, element-wise (binary
        operator `pow`).

        Equivalent to ``dataframe ** other``, but with support to substitute a
        fill_value for missing data in one of the inputs. With reverse
        version, `rpow`.

        Among flexible wrappers (`add`, `sub`, `mul`, `div`, `mod`, `pow`) to
        arithmetic operators: `+`, `-`, `*`, `/`, `//`, `%`, `**`.

        Parameters
        ----------

        other : scalar, sequence, Series, or DataFrame
            Any single or multiple element data structure, or list-like object.
        fill_value  : float or None, default None
            Fill existing missing (NaN) values, and any new element needed
            for successful DataFrame alignment, with this value before
            computation. If data in both corresponding DataFrame locations
            is missing the result will be missing.

        Returns
        -------
        DataFrame
            Result of the arithmetic operation.

        Examples
        --------
        >>> import cudf
        >>> df = cudf.DataFrame({'angles': [1, 3, 4],
        ...                    'degrees': [360, 180, 360]},
        ...                   index=['circle', 'triangle', 'rectangle'])
        >>> df ** 2
                angles  degrees
        circle          0   129600
        triangle        9    32400
        rectangle      16   129600
        >>> df.pow(2)
                angles  degrees
        circle          0   129600
        triangle        9    32400
        rectangle      16   129600
        """
        if axis not in (1, "columns"):
            raise NotImplementedError("Only axis=1 supported at this time.")

        if level is not None:
            raise NotImplementedError("level parameter is not supported yet.")

        return self._apply_op("pow", other, fill_value)

    def __pow__(self, other):
        return self._apply_op("__pow__", other)

    def rpow(self, other, axis="columns", level=None, fill_value=None):
        """
        Get Exponential power of dataframe and other, element-wise (binary
        operator `pow`).

        Equivalent to ``other ** dataframe``, but with support to substitute a
        fill_value for missing data in one of the inputs. With reverse
        version, `pow`.

        Among flexible wrappers (`add`, `sub`, `mul`, `div`, `mod`, `pow`) to
        arithmetic operators: `+`, `-`, `*`, `/`, `//`, `%`, `**`.

        Parameters
        ----------

        other : scalar, sequence, Series, or DataFrame
            Any single or multiple element data structure, or list-like object.
        fill_value  : float or None, default None
            Fill existing missing (NaN) values, and any new element needed
            for successful DataFrame alignment, with this value before
            computation. If data in both corresponding DataFrame locations
            is missing the result will be missing.

        Returns
        -------
        DataFrame
            Result of the arithmetic operation.

        Examples
        --------
        >>> import cudf
        >>> df = cudf.DataFrame({'angles': [1, 3, 4],
        ...                    'degrees': [360, 180, 360]},
        ...                   index=['circle', 'triangle', 'rectangle'])
        >>> 1 ** df
                angles  degrees
        circle          1        1
        triangle        1        1
        rectangle       1        1
        >>> df.rpow(1)
                angles  degrees
        circle          1        1
        triangle        1        1
        rectangle       1        1
        """
        if axis not in (1, "columns"):
            raise NotImplementedError("Only axis=1 supported at this time.")

        if level is not None:
            raise NotImplementedError("level parameter is not supported yet.")

        return self._apply_op("rpow", other, fill_value)

    def __rpow__(self, other):
        return self._apply_op("__pow__", other)

    def floordiv(self, other, axis="columns", level=None, fill_value=None):
        """
        Get Integer division of dataframe and other, element-wise (binary
        operator `floordiv`).

        Equivalent to ``dataframe // other``, but with support to substitute a
        fill_value for missing data in one of the inputs. With reverse
        version, `rfloordiv`.

        Among flexible wrappers (`add`, `sub`, `mul`, `div`, `mod`, `pow`) to
        arithmetic operators: `+`, `-`, `*`, `/`, `//`, `%`, `**`.

        Parameters
        ----------

        other : scalar, sequence, Series, or DataFrame
            Any single or multiple element data structure, or list-like object.
        fill_value  : float or None, default None
            Fill existing missing (NaN) values, and any new element needed
            for successful DataFrame alignment, with this value before
            computation. If data in both corresponding DataFrame locations
            is missing the result will be missing.

        Returns
        -------
        DataFrame
            Result of the arithmetic operation.

        Examples
        --------
        >>> import cudf
        >>> df = cudf.DataFrame({'angles': [1, 3, 4],
        ...                    'degrees': [360, 180, 360]},
        ...                   index=['circle', 'triangle', 'rectangle'])
        >>> df.floordiv(2)
                angles  degrees
        circle          0      180
        triangle        1       90
        rectangle       2      180
        >>> df // 2
                angles  degrees
        circle          0      180
        triangle        1       90
        rectangle       2      180
        """
        if axis not in (1, "columns"):
            raise NotImplementedError("Only axis=1 supported at this time.")

        if level is not None:
            raise NotImplementedError("level parameter is not supported yet.")

        return self._apply_op("floordiv", other, fill_value)

    def __floordiv__(self, other):
        return self._apply_op("__floordiv__", other)

    def rfloordiv(self, other, axis="columns", level=None, fill_value=None):
        """
        Get Integer division of dataframe and other, element-wise (binary
        operator `rfloordiv`).

        Equivalent to ``other // dataframe``, but with support to substitute
        a fill_value for missing data in one of the inputs. With reverse
        version, `floordiv`.

        Among flexible wrappers (`add`, `sub`, `mul`, `div`, `mod`, `pow`) to
        arithmetic operators: `+`, `-`, `*`, `/`, `//`, `%`, `**`.

        Parameters
        ----------

        other : scalar, sequence, Series, or DataFrame
            Any single or multiple element data structure, or list-like object.
        fill_value  : float or None, default None
            Fill existing missing (NaN) values, and any new element needed
            for successful DataFrame alignment, with this value before
            computation. If data in both corresponding DataFrame locations
            is missing the result will be missing.

        Returns
        -------
        DataFrame
            Result of the arithmetic operation.

        Examples
        --------
        >>> import cudf
        >>> df = cudf.DataFrame({'col1': [10, 11, 23],
        ... 'col2': [101, 122, 321]})
        >>> df
           col1  col2
        0    10   101
        1    11   122
        2    23   321
        >>> df.rfloordiv(df)
           col1  col2
        0     1     1
        1     1     1
        2     1     1
        >>> df.rfloordiv(200)
           col1  col2
        0    20     1
        1    18     1
        2     8     0
        >>> df.rfloordiv(100)
           col1  col2
        0    10     0
        1     9     0
        2     4     0
        """

        if axis not in (1, "columns"):
            raise NotImplementedError("Only axis=1 supported at this time.")

        if level is not None:
            raise NotImplementedError("level parameter is not supported yet.")

        return self._apply_op("rfloordiv", other, fill_value)

    def __rfloordiv__(self, other):
        return self._apply_op("__rfloordiv__", other)

    def truediv(self, other, axis="columns", level=None, fill_value=None):
        """
        Get Floating division of dataframe and other, element-wise (binary
        operator `truediv`).

        Equivalent to ``dataframe / other``, but with support to substitute a
        fill_value for missing data in one of the inputs. With reverse
        version, `rtruediv`.

        Among flexible wrappers (`add`, `sub`, `mul`, `div`, `mod`, `pow`) to
        arithmetic operators: `+`, `-`, `*`, `/`, `//`, `%`, `**`.

        Parameters
        ----------

        other : scalar, sequence, Series, or DataFrame
            Any single or multiple element data structure, or list-like object.
        fill_value  : float or None, default None
            Fill existing missing (NaN) values, and any new element needed
            for successful DataFrame alignment, with this value before
            computation. If data in both corresponding DataFrame locations
            is missing the result will be missing.

        Returns
        -------
        DataFrame
            Result of the arithmetic operation.

        Examples
        --------
        >>> import cudf
        >>> df = cudf.DataFrame({'angles': [0, 3, 4],
        ...                    'degrees': [360, 180, 360]},
        ...                   index=['circle', 'triangle', 'rectangle'])
        >>> df.truediv(10)
                    angles  degrees
        circle        0.0     36.0
        triangle      0.3     18.0
        rectangle     0.4     36.0
        >>> df.div(10)
                    angles  degrees
        circle        0.0     36.0
        triangle      0.3     18.0
        rectangle     0.4     36.0
        >>> df / 10
                    angles  degrees
        circle        0.0     36.0
        triangle      0.3     18.0
        rectangle     0.4     36.0
        """
        if axis not in (1, "columns"):
            raise NotImplementedError("Only axis=1 supported at this time.")

        if level is not None:
            raise NotImplementedError("level parameter is not supported yet.")

        return self._apply_op("truediv", other, fill_value)

    # Alias for truediv
    div = truediv

    def __truediv__(self, other):
        return self._apply_op("__truediv__", other)

    def rtruediv(self, other, axis="columns", level=None, fill_value=None):
        """
        Get Floating division of dataframe and other, element-wise (binary
        operator `rtruediv`).

        Equivalent to ``other / dataframe``, but with support to substitute a
        fill_value for missing data in one of the inputs. With reverse
        version, `truediv`.

        Among flexible wrappers (`add`, `sub`, `mul`, `div`, `mod`, `pow`) to
        arithmetic operators: `+`, `-`, `*`, `/`, `//`, `%`, `**`.

        Parameters
        ----------

        other : scalar, sequence, Series, or DataFrame
            Any single or multiple element data structure, or list-like object.
        fill_value  : float or None, default None
            Fill existing missing (NaN) values, and any new element needed
            for successful DataFrame alignment, with this value before
            computation. If data in both corresponding DataFrame locations
            is missing the result will be missing.

        Returns
        -------
        DataFrame
            Result of the arithmetic operation.

        Examples
        --------
        >>> import cudf
        >>> df = cudf.DataFrame({'angles': [0, 3, 4],
        ...                    'degrees': [360, 180, 360]},
        ...                   index=['circle', 'triangle', 'rectangle'])
        >>> df
                   angles  degrees
        circle          0      360
        triangle        3      180
        rectangle       4      360
        >>> df.rtruediv(10)
                     angles   degrees
        circle          inf  0.027778
        triangle   3.333333  0.055556
        rectangle  2.500000  0.027778
        >>> df.rdiv(10)
                     angles   degrees
        circle          inf  0.027778
        triangle   3.333333  0.055556
        rectangle  2.500000  0.027778
        >>> 10 / df
                     angles   degrees
        circle          inf  0.027778
        triangle   3.333333  0.055556
        rectangle  2.500000  0.027778
        """
        if axis not in (1, "columns"):
            raise NotImplementedError("Only axis=1 supported at this time.")

        if level is not None:
            raise NotImplementedError("level parameter is not supported yet.")

        return self._apply_op("rtruediv", other, fill_value)

    # Alias for rtruediv
    rdiv = rtruediv

    def __rtruediv__(self, other):
        return self._apply_op("__rtruediv__", other)

    __div__ = __truediv__

    def __and__(self, other):
        return self._apply_op("__and__", other)

    def __or__(self, other):
        return self._apply_op("__or__", other)

    def __xor__(self, other):
        return self._apply_op("__xor__", other)

    def __eq__(self, other):
        return self._apply_op("__eq__", other)

    def __ne__(self, other):
        return self._apply_op("__ne__", other)

    def __lt__(self, other):
        return self._apply_op("__lt__", other)

    def __le__(self, other):
        return self._apply_op("__le__", other)

    def __gt__(self, other):
        return self._apply_op("__gt__", other)

    def __ge__(self, other):
        return self._apply_op("__ge__", other)

    def __invert__(self):
        return self._apply_op("__invert__")

    def __neg__(self):
        return self._apply_op("__neg__")

    def __abs__(self):
        return self._apply_op("__abs__")

    def __iter__(self):
        return iter(self.columns)

    def equals(self, other):
        """
        Test whether two objects contain the same elements.
        This function allows two Series or DataFrames to be compared against
        each other to see if they have the same shape and elements. NaNs in
        the same location are considered equal. The column headers do not
        need to have the same type.

        Parameters
        ----------
        other : Series or DataFrame
            The other Series or DataFrame to be compared with the first.

        Returns
        -------
        bool
            True if all elements are the same in both objects, False
            otherwise.

        Examples
        --------
        >>> import cudf
        >>> df = cudf.DataFrame({1: [10], 2: [20]})
        >>> df
            1   2
        0  10  20
        >>> exactly_equal = cudf.DataFrame({1: [10], 2: [20]})
        >>> exactly_equal
            1   2
        0  10  20
        >>> df.equals(exactly_equal)
        True
        >>> different_column_type = cudf.DataFrame({1.0: [10], 2.0: [20]})
        >>> different_column_type
           1.0  2.0
        0   10   20
        >>> df.equals(different_column_type)
        True
        """
        for col in self._data.names:
            if col not in other._data.names:
                return False
            if not self[col].equals(other[col]):
                return False
        if not self.index.equals(other.index):
            return False
        return True

    def iteritems(self):
        """ Iterate over column names and series pairs """
        for k in self:
            yield (k, self[k])

    @property
    @annotate("DATAFRAME_LOC", color="blue", domain="cudf_python")
    def loc(self):
        """
        Selecting rows and columns by label or boolean mask.

        Examples
        --------

        DataFrame with string index.

        >>> print(df)
           a  b
        a  0  5
        b  1  6
        c  2  7
        d  3  8
        e  4  9

        Select a single row by label.

        >>> print(df.loc['a'])
        a    0
        b    5
        Name: a, dtype: int64

        Select multiple rows and a single column.

        >>> print(df.loc[['a', 'c', 'e'], 'b'])
        a    5
        c    7
        e    9
        Name: b, dtype: int64

        Selection by boolean mask.

        >>> print(df.loc[df.a > 2])
           a  b
        d  3  8
        e  4  9

        Setting values using loc.

        >>> df.loc[['a', 'c', 'e'], 'a'] = 0
        >>> print(df)
           a  b
        a  0  5
        b  1  6
        c  0  7
        d  3  8
        e  0  9

        See also
        --------
        DataFrame.iloc

        Notes
        -----
        One notable difference from Pandas is when DataFrame is of
        mixed types and result is expected to be a Series in case of Pandas.
        cuDF will return a DataFrame as it doesn't support mixed types
        under Series yet.

        Mixed dtype single row output as a dataframe (pandas results in Series)

        >>> import cudf
        >>> df = cudf.DataFrame({"a":[1, 2, 3], "b":["a", "b", "c"]})
        >>> df.loc[0]
           a  b
        0  1  a
        """
        return _DataFrameLocIndexer(self)

    @property
    def iloc(self):
        """
        Selecting rows and column by position.

        Examples
        --------
        >>> df = cudf.DataFrame({'a': range(20),
        ...                      'b': range(20),
        ...                      'c': range(20)})

        Select a single row using an integer index.

        >>> print(df.iloc[1])
        a    1
        b    1
        c    1

        Select multiple rows using a list of integers.

        >>> print(df.iloc[[0, 2, 9, 18]])
              a    b    c
         0    0    0    0
         2    2    2    2
         9    9    9    9
        18   18   18   18

        Select rows using a slice.

        >>> print(df.iloc[3:10:2])
             a    b    c
        3    3    3    3
        5    5    5    5
        7    7    7    7
        9    9    9    9

        Select both rows and columns.

        >>> print(df.iloc[[1, 3, 5, 7], 2])
        1    1
        3    3
        5    5
        7    7
        Name: c, dtype: int64

        Setting values in a column using iloc.

        >>> df.iloc[:4] = 0
        >>> print(df)
           a  b  c
        0  0  0  0
        1  0  0  0
        2  0  0  0
        3  0  0  0
        4  4  4  4
        5  5  5  5
        6  6  6  6
        7  7  7  7
        8  8  8  8
        9  9  9  9
        [10 more rows]

        See also
        --------
        DataFrame.loc

        Notes
        -----
        One notable difference from Pandas is when DataFrame is of
        mixed types and result is expected to be a Series in case of Pandas.
        cuDF will return a DataFrame as it doesn't support mixed types
        under Series yet.

        Mixed dtype single row output as a dataframe (pandas results in Series)

        >>> import cudf
        >>> df = cudf.DataFrame({"a":[1, 2, 3], "b":["a", "b", "c"]})
        >>> df.iloc[0]
           a  b
        0  1  a
        """
        return _DataFrameIlocIndexer(self)

    @property
    def iat(self):
        """
        Alias for ``DataFrame.iloc``; provided for compatibility with Pandas.
        """
        return self.iloc

    @property
    def at(self):
        """
        Alias for ``DataFrame.loc``; provided for compatibility with Pandas.
        """
        return self.loc

    @property
    @annotate("DATAFRAME_COLUMNS_GETTER", color="yellow", domain="cudf_python")
    def columns(self):
        """Returns a tuple of columns
        """
        return self._data.to_pandas_index()

    @columns.setter
    @annotate("DATAFRAME_COLUMNS_SETTER", color="yellow", domain="cudf_python")
    def columns(self, columns):
        if isinstance(columns, (cudf.MultiIndex, cudf.Index)):
            columns = columns.to_pandas()
        if columns is None:
            columns = pd.Index(range(len(self._data.columns)))
        is_multiindex = isinstance(columns, pd.MultiIndex)

        if isinstance(
            columns, (cudf.Series, cudf.Index, cudf.core.column.ColumnBase)
        ):
            columns = pd.Index(columns.to_array(), tupleize_cols=is_multiindex)
        elif not isinstance(columns, pd.Index):
            columns = pd.Index(columns, tupleize_cols=is_multiindex)

        if not len(columns) == len(self._data.names):
            raise ValueError(
                f"Length mismatch: expected {len(self._data.names)} elements ,"
                f"got {len(columns)} elements"
            )

        data = dict(zip(columns, self._data.columns))
        if len(columns) != len(data):
            raise ValueError("Duplicate column names are not allowed")

        self._data = ColumnAccessor(
            data, multiindex=is_multiindex, level_names=columns.names,
        )

    def _rename_columns(self, new_names):
        old_cols = iter(self._data.names)
        l_old_cols = len(self._data)
        l_new_cols = len(new_names)
        if l_new_cols != l_old_cols:
            msg = (
                f"Length of new column names: {l_new_cols} does not "
                "match length of previous column names: {l_old_cols}"
            )
            raise ValueError(msg)

        mapper = dict(zip(old_cols, new_names))
        self.rename(mapper=mapper, inplace=True, axis=1)

    @property
    def index(self):
        """Returns the index of the DataFrame
        """
        return self._index

    @index.setter
    def index(self, value):
        if isinstance(value, cudf.core.multiindex.MultiIndex):
            if len(self._data) > 0 and len(value) != len(self):
                msg = (
                    f"Length mismatch: Expected axis has {len(self)} "
                    f"elements, new values have {len(value)} elements"
                )
                raise ValueError(msg)
            self._index = value
            return

        new_length = len(value)
        old_length = len(self._index)

        if len(self._data) > 0 and new_length != old_length:
            msg = (
                f"Length mismatch: Expected axis has {old_length} elements, "
                f"new values have {new_length} elements"
            )
            raise ValueError(msg)

        # try to build an index from generic _index
        idx = as_index(value)
        self._index = idx

    def reindex(
        self, labels=None, axis=0, index=None, columns=None, copy=True
    ):
        """
        Return a new DataFrame whose axes conform to a new index

        ``DataFrame.reindex`` supports two calling conventions:
            - ``(index=index_labels, columns=column_names)``
            - ``(labels, axis={0 or 'index', 1 or 'columns'})``

        Parameters
        ----------
        labels : Index, Series-convertible, optional, default None
        axis : {0 or 'index', 1 or 'columns'}, optional, default 0
        index : Index, Series-convertible, optional, default None
            Shorthand for ``df.reindex(labels=index_labels, axis=0)``
        columns : array-like, optional, default None
            Shorthand for ``df.reindex(labels=column_names, axis=1)``
        copy : boolean, optional, default True

        Returns
        -------
        A DataFrame whose axes conform to the new index(es)

        Examples
        --------
        >>> import cudf
        >>> df = cudf.DataFrame()
        >>> df['key'] = [0, 1, 2, 3, 4]
        >>> df['val'] = [float(i + 10) for i in range(5)]
        >>> df_new = df.reindex(index=[0, 3, 4, 5],
        ...                     columns=['key', 'val', 'sum'])
        >>> print(df)
           key   val
        0    0  10.0
        1    1  11.0
        2    2  12.0
        3    3  13.0
        4    4  14.0
        >>> print(df_new)
           key   val  sum
        0    0  10.0  NaN
        3    3  13.0  NaN
        4    4  14.0  NaN
        5   -1   NaN  NaN
        """

        if labels is None and index is None and columns is None:
            return self.copy(deep=copy)

        df = self
        cols = columns
        original_cols = df._data
        dtypes = OrderedDict(df.dtypes)
        idx = labels if index is None and axis in (0, "index") else index
        cols = labels if cols is None and axis in (1, "columns") else cols
        df = df if cols is None else df[list(set(df.columns) & set(cols))]

        if idx is not None:
            idx = as_index(idx)

            if isinstance(idx, cudf.core.MultiIndex):
                idx_dtype_match = (
                    df.index._source_data.dtypes == idx._source_data.dtypes
                ).all()
            else:
                idx_dtype_match = df.index.dtype == idx.dtype

            if not idx_dtype_match:
                cols = cols if cols is not None else list(df.columns)
                df = DataFrame()
            else:
                df = DataFrame(None, idx).join(df, how="left", sort=True)
                # double-argsort to map back from sorted to unsorted positions
                df = df.take(idx.argsort(True).argsort())

        idx = idx if idx is not None else df.index
        names = cols if cols is not None else list(df.columns)

        length = len(idx)
        cols = OrderedDict()

        for name in names:
            if name in df:
                cols[name] = df._data[name].copy(deep=copy)
            else:
                dtype = dtypes.get(name, np.float64)
                col = original_cols.get(name, Series(dtype=dtype)._column)
                col = column.column_empty_like(
                    col, dtype=dtype, masked=True, newsize=length
                )
                cols[name] = col

        return DataFrame(cols, idx)

    def set_index(self, index, drop=True):
        """Return a new DataFrame with a new index

        Parameters
        ----------
        index : Index, Series-convertible, str, or list of str
            Index : the new index.
            Series-convertible : values for the new index.
            str : name of column to be used as series
            list of str : name of columns to be converted to a MultiIndex
        drop : boolean
            whether to drop corresponding column for str index argument
        """
        # When index is a list of column names
        if isinstance(index, list):
            if len(index) > 1:
                df = self.copy(deep=False)
                if drop:
                    df = df.drop(columns=index)
                return df.set_index(
                    cudf.MultiIndex.from_frame(self[index], names=index)
                )
            index = index[0]  # List contains single item

        # When index is a column name
        if isinstance(index, str):
            df = self.copy(deep=False)
            if drop:
                df._drop_column(index)
            return df.set_index(self[index])
        # Otherwise
        else:
            index = index if isinstance(index, Index) else as_index(index)
            df = self.copy(deep=False)
            df.index = index
            return df

    def reset_index(
        self, level=None, drop=False, inplace=False, col_level=0, col_fill=""
    ):
        """
        Reset the index.

        Reset the index of the DataFrame, and use the default one instead.

        Parameters
        ----------
        drop : bool, default False
            Do not try to insert index into dataframe columns. This resets
            the index to the default integer index.
        inplace : bool, default False
            Modify the DataFrame in place (do not create a new object).

        Returns
        -------
        DataFrame or None
            DataFrame with the new index or None if ``inplace=True``.

        Examples
        --------
        >>> df = cudf.DataFrame([('bird', 389.0),
        ...                    ('bird', 24.0),
        ...                    ('mammal', 80.5),
        ...                    ('mammal', np.nan)],
        ...                   index=['falcon', 'parrot', 'lion', 'monkey'],
        ...                   columns=('class', 'max_speed'))
        >>> df
                class max_speed
        falcon    bird     389.0
        parrot    bird      24.0
        lion    mammal      80.5
        monkey  mammal      null
        >>> df.reset_index()
            index   class max_speed
        0  falcon    bird     389.0
        1  parrot    bird      24.0
        2    lion  mammal      80.5
        3  monkey  mammal      null
        >>> df.reset_index(drop=True)
            class max_speed
        0    bird     389.0
        1    bird      24.0
        2  mammal      80.5
        3  mammal      null
        """
        if level is not None:
            raise NotImplementedError("level parameter is not supported yet.")

        if col_level != 0:
            raise NotImplementedError(
                "col_level parameter is not supported yet."
            )

        if col_fill != "":
            raise NotImplementedError(
                "col_fill parameter is not supported yet."
            )

        if inplace:
            result = self
        else:
            result = self.copy()
        if all(name is None for name in self.index.names):
            if isinstance(self.index, cudf.MultiIndex):
                names = tuple(
                    f"level_{i}" for i, _ in enumerate(self.index.names)
                )
            else:
                names = ("index",)
        else:
            names = self.index.names

        if not drop:
            index_columns = self.index._data.columns
            for name, index_column in zip(
                reversed(names), reversed(index_columns)
            ):
                result.insert(0, name, index_column)
        result.index = RangeIndex(len(self))
        if inplace:
            return
        else:
            return result

    def take(self, positions, keep_index=True):
        """
        Return a new DataFrame containing the rows specified by *positions*

        Parameters
        ----------
        positions : array-like
            Integer or boolean array-like specifying the rows of the output.
            If integer, each element represents the integer index of a row.
            If boolean, *positions* must be of the same length as *self*,
            and represents a boolean mask.

        Returns
        -------
        out : DataFrame
            New DataFrame

        Examples
        --------
        >>> a = cudf.DataFrame({'a': [1.0, 2.0, 3.0],
        ...                    'b': cudf.Series(['a', 'b', 'c'])})
        >>> a.take([0, 2, 2])
             a  b
        0  1.0  a
        2  3.0  c
        2  3.0  c
        >>> a.take([True, False, True])
             a  b
        0  1.0  a
        2  3.0  c
        """
        positions = as_column(positions)
        if pd.api.types.is_bool_dtype(positions):
            return self._apply_boolean_mask(positions)
        out = self._gather(positions, keep_index=keep_index)
        out.columns = self.columns
        return out

    @annotate("DATAFRAME_COPY", color="cyan", domain="cudf_python")
    def copy(self, deep=True):
        """
        Returns a copy of this dataframe

        Parameters
        ----------
        deep: bool
           Make a full copy of Series columns and Index at the GPU level, or
           create a new allocation with references.
        """
        out = DataFrame(data=self._data.copy(deep=deep))
        out.index = self.index.copy(deep=deep)
        return out

    def __copy__(self):
        return self.copy(deep=True)

    def __deepcopy__(self, memo={}):
        """
        Parameters
        ----------
        memo, default None
            Standard signature. Unused
        """
        if memo is None:
            memo = {}
        return self.copy(deep=True)

    @annotate("INSERT", color="green", domain="cudf_python")
    def insert(self, loc, name, value):
        """ Add a column to DataFrame at the index specified by loc.

        Parameters
        ----------
        loc : int
            location to insert by index, cannot be greater then num columns + 1
        name : number or string
            name or label of column to be inserted
        value : Series or array-like
        """
        num_cols = len(self._data)
        if name in self._data:
            raise NameError("duplicated column name {!r}".format(name))

        if loc < 0:
            loc = num_cols + loc + 1

        if not (0 <= loc <= num_cols):
            raise ValueError(
                "insert location must be within range {}, {}".format(
                    -(num_cols + 1) * (num_cols > 0), num_cols * (num_cols > 0)
                )
            )

        if is_scalar(value):
            value = utils.scalar_broadcast_to(value, len(self))

        if len(self) == 0:
            if isinstance(value, (pd.Series, Series)):
                self._index = as_index(value.index)
            elif len(value) > 0:
                self._index = RangeIndex(start=0, stop=len(value))
                new_data = self._data.__class__()
                if num_cols != 0:
                    for col_name in self._data:
                        new_data[col_name] = column.column_empty_like(
                            self._data[col_name],
                            masked=True,
                            newsize=len(value),
                        )
                self._data = new_data
        elif isinstance(value, (pd.Series, Series)):
            value = Series(value)._align_to_index(
                self._index, how="right", sort=False
            )

        value = column.as_column(value)

        self._data.insert(name, value, loc=loc)

    def add_column(self, name, data, forceindex=False):
        """Add a column

        Parameters
        ----------
        name : str
            Name of column to be added.
        data : Series, array-like
            Values to be added.
        """

        warnings.warn(
            "`add_column` will be removed in the future. Use `.insert`",
            DeprecationWarning,
        )

        if name in self._data:
            raise NameError("duplicated column name {!r}".format(name))

        if isinstance(data, GeneratorType):
            data = Series(data)

        self.insert(len(self._data.names), name, data)

    def drop(
        self,
        labels=None,
        axis=None,
        columns=None,
        errors="raise",
        inplace=False,
    ):
        """Drop column(s)

        Parameters
        ----------
        labels : str or sequence of strings
            Name of column(s) to be dropped.
        axis : {0 or 'index', 1 or 'columns'}, default 0
            Only axis=1 is currently supported.
        columns
            array of column names, the same as using labels and axis=1
        errors : {'ignore', 'raise'}, default 'raise'
            This parameter is currently ignored.
        inplace : bool, default False
            If True, do operation inplace and return `self`.

        Returns
        -------
        A dataframe without dropped column(s)

        Examples
        --------
        >>> import cudf
        >>> df = cudf.DataFrame()
        >>> df['key'] = [0, 1, 2, 3, 4]
        >>> df['val'] = [float(i + 10) for i in range(5)]
        >>> df_new = df.drop('val')
        >>> print(df)
           key   val
        0    0  10.0
        1    1  11.0
        2    2  12.0
        3    3  13.0
        4    4  14.0
        >>> print(df_new)
           key
        0    0
        1    1
        2    2
        3    3
        4    4
        """
        if axis == 0 and labels is not None:
            raise NotImplementedError("Can only drop columns, not rows")
        if errors != "raise":
            raise NotImplementedError("errors= keyword not implemented")
        if labels is None and columns is None:
            raise ValueError(
                "Need to specify at least one of 'labels' or 'columns'"
            )
        if labels is not None and columns is not None:
            raise ValueError("Cannot specify both 'labels' and 'columns'")

        if labels is not None:
            target = labels
        else:
            target = columns

        columns = (
            [target]
            if isinstance(target, (str, numbers.Number))
            else list(set(target))
        )
        if inplace:
            outdf = self
        else:
            outdf = self.copy()
        for c in columns:
            outdf._drop_column(c)
        return outdf

    def drop_column(self, name):
        """Drop a column by *name*
        """
        warnings.warn(
            "The drop_column method is deprecated. "
            "Use the drop method instead.",
            DeprecationWarning,
        )
        self._drop_column(name)

    def _drop_column(self, name):
        """Drop a column by *name*
        """
        if name not in self._data:
            raise NameError("column {!r} does not exist".format(name))
        del self._data[name]

    def drop_duplicates(
        self, subset=None, keep="first", inplace=False, ignore_index=False
    ):
        """
        Return DataFrame with duplicate rows removed, optionally only
        considering certain subset of columns.
        """
        outdf = super().drop_duplicates(
            subset=subset, keep=keep, ignore_index=ignore_index
        )

        return self._mimic_inplace(outdf, inplace=inplace)

    def pop(self, item):
        """Return a column and drop it from the DataFrame.
        """
        popped = self[item]
        del self[item]
        return popped

    def rename(
        self,
        mapper=None,
        index=None,
        columns=None,
        axis=0,
        copy=True,
        inplace=False,
        level=None,
        errors="ignore",
    ):
        """Alter column and index labels.

        Function / dict values must be unique (1-to-1). Labels not contained in
        a dict / Series will be left as-is. Extra labels listed don’t throw an
        error.

        ``DataFrame.rename`` supports two calling conventions:
            - ``(index=index_mapper, columns=columns_mapper, ...)``
            - ``(mapper, axis={0/'index' or 1/'column'}, ...)``

        We highly recommend using keyword arguments to clarify your intent.

        Parameters
        ----------
        mapper : dict-like or function, default None
            optional dict-like or functions transformations to apply to
            the index/column values depending on selected ``axis``.
        index : dict-like, default None
            Optional dict-like transformations to apply to the index axis'
            values. Does not support functions for axis 0 yet.
        columns : dict-like or function, default None
            optional dict-like or functions transformations to apply to
            the columns axis' values.
        axis : int, default 0
            Axis to rename with mapper.
            0 or 'index' for index
            1  or 'columns' for columns
        copy : boolean, default True
            Also copy underlying data
        inplace : boolean, default False
            Return new DataFrame.  If True, assign columns without copy
        level : int or level name, default None
            In case of a MultiIndex, only rename labels in the specified level.
        errors : {'raise', 'ignore', 'warn'}, default 'ignore'
            *Only 'ignore' supported*
            Control raising of exceptions on invalid data for provided dtype.

            -   ``raise`` : allow exceptions to be raised
            -   ``ignore`` : suppress exceptions. On error return original
                object.
            -   ``warn`` : prints last exceptions as warnings and
                return original object.

        Returns
        -------
        DataFrame

        Notes
        -----
        Difference from pandas:
            * Not supporting: level

        Rename will not overwite column names. If a list with duplicates is
        passed, column names will be postfixed with a number.
        """
        if errors != "ignore":
            raise NotImplementedError(
                "Only errors='ignore' is currently supported"
            )

        if level:
            raise NotImplementedError(
                "Only level=False is currently supported"
            )

        if mapper is None and index is None and columns is None:
            return self.copy(deep=copy)

        index = mapper if index is None and axis in (0, "index") else index
        columns = (
            mapper if columns is None and axis in (1, "columns") else columns
        )

        if index:
            if (
                any(type(item) == str for item in index.values())
                and type(self.index) != cudf.core.index.StringIndex
            ):
                raise NotImplementedError(
                    "Implicit conversion of index to "
                    "mixed type is not yet supported."
                )
            out = DataFrame(
                index=self.index.replace(
                    to_replace=list(index.keys()),
                    replacement=list(index.values()),
                )
            )
        else:
            out = DataFrame(index=self.index)

        if columns:
            postfix = 1
            if isinstance(columns, Mapping):
                # It is possible for DataFrames with a MultiIndex columns
                # object to have columns with the same name. The following
                # use of _cols.items and ("_1", "_2"... allows the use of
                # rename in this case
                for key, col in self._data.items():
                    if key in columns:
                        if columns[key] in out._data:
                            out_column = columns[key] + "_" + str(postfix)
                            postfix += 1
                        else:
                            out_column = columns[key]
                        out[out_column] = col
                    else:
                        out[key] = col
            elif callable(columns):
                for key, col in self._data.items():
                    out[columns(key)] = col
        else:
            out._data = self._data.copy(deep=copy)

        if inplace:
            self._data = out._data
        else:
            return out.copy(deep=copy)

    def nans_to_nulls(self):
        """
        Convert nans (if any) to nulls.
        """
        df = self.copy()
        for col in df.columns:
            df[col] = df[col].nans_to_nulls()
        return df

    def as_gpu_matrix(self, columns=None, order="F"):
        """Convert to a matrix in device memory.

        Parameters
        ----------
        columns : sequence of str
            List of a column names to be extracted.  The order is preserved.
            If None is specified, all columns are used.
        order : 'F' or 'C'
            Optional argument to determine whether to return a column major
            (Fortran) matrix or a row major (C) matrix.

        Returns
        -------
        A (nrow x ncol) numba device ndarray
        """
        if columns is None:
            columns = self._data.names

        cols = [self._data[k] for k in columns]
        ncol = len(cols)
        nrow = len(self)
        if ncol < 1:
            # This is the case for empty dataframe - construct empty cupy array
            matrix = cupy.empty(
                shape=(0, 0), dtype=np.dtype("float64"), order=order
            )
            return cuda.as_cuda_array(matrix)

        if any(
            (is_categorical_dtype(c) or np.issubdtype(c, np.dtype("object")))
            for c in cols
        ):
            raise TypeError("non-numeric data not yet supported")
        dtype = np.find_common_type(cols, [])
        for k, c in self._data.items():
            if c.has_nulls:
                errmsg = (
                    "column {!r} has null values. "
                    "hint: use .fillna() to replace null values"
                )
                raise ValueError(errmsg.format(k))
        cupy_dtype = dtype
        if np.issubdtype(cupy_dtype, np.datetime64):
            cupy_dtype = np.dtype("int64")

        if order not in ("F", "C"):
            errmsg = (
                "order parameter should be 'C' for row major or 'F' for"
                "column major GPU matrix"
            )
            raise ValueError(errmsg.format(k))

        matrix = cupy.empty(shape=(nrow, ncol), dtype=cupy_dtype, order=order)
        for colidx, inpcol in enumerate(cols):
            dense = inpcol.astype(cupy_dtype)
            matrix[:, colidx] = dense
        return cuda.as_cuda_array(matrix).view(dtype)

    def as_matrix(self, columns=None):
        """Convert to a matrix in host memory.

        Parameters
        ----------
        columns : sequence of str
            List of a column names to be extracted.  The order is preserved.
            If None is specified, all columns are used.

        Returns
        -------
        A (nrow x ncol) numpy ndarray in "F" order.
        """
        return self.as_gpu_matrix(columns=columns).copy_to_host()

    def one_hot_encoding(
        self, column, prefix, cats, prefix_sep="_", dtype="float64"
    ):
        """
        Expand a column with one-hot-encoding.

        Parameters
        ----------

        column : str
            the source column with binary encoding for the data.
        prefix : str
            the new column name prefix.
        cats : sequence of ints
            the sequence of categories as integers.
        prefix_sep : str
            the separator between the prefix and the category.
        dtype :
            the dtype for the outputs; defaults to float64.

        Returns
        -------

        a new dataframe with new columns append for each category.

        Examples
        --------
        >>> import pandas as pd
        >>> import cudf
        >>> pet_owner = [1, 2, 3, 4, 5]
        >>> pet_type = ['fish', 'dog', 'fish', 'bird', 'fish']
        >>> df = pd.DataFrame({'pet_owner': pet_owner, 'pet_type': pet_type})
        >>> df.pet_type = df.pet_type.astype('category')

        Create a column with numerically encoded category values

        >>> df['pet_codes'] = df.pet_type.cat.codes
        >>> gdf = cudf.from_pandas(df)

        Create the list of category codes to use in the encoding

        >>> codes = gdf.pet_codes.unique()
        >>> gdf.one_hot_encoding('pet_codes', 'pet_dummy', codes).head()
          pet_owner  pet_type  pet_codes  pet_dummy_0  pet_dummy_1  pet_dummy_2
        0         1      fish          2          0.0          0.0          1.0
        1         2       dog          1          0.0          1.0          0.0
        2         3      fish          2          0.0          0.0          1.0
        3         4      bird          0          1.0          0.0          0.0
        4         5      fish          2          0.0          0.0          1.0
        """
        if hasattr(cats, "to_arrow"):
            cats = cats.to_arrow().to_pylist()
        else:
            cats = pd.Series(cats, dtype="object")

        newnames = [
            prefix_sep.join([prefix, "null" if cat is None else str(cat)])
            for cat in cats
        ]
        newcols = self[column].one_hot_encoding(cats=cats, dtype=dtype)
        outdf = self.copy()
        for name, col in zip(newnames, newcols):
            outdf.insert(len(outdf._data), name, col)
        return outdf

    def label_encoding(
        self, column, prefix, cats, prefix_sep="_", dtype=None, na_sentinel=-1
    ):
        """Encode labels in a column with label encoding.

        Parameters
        ----------
        column : str
            the source column with binary encoding for the data.
        prefix : str
            the new column name prefix.
        cats : sequence of ints
            the sequence of categories as integers.
        prefix_sep : str
            the separator between the prefix and the category.
        dtype :
            the dtype for the outputs; see Series.label_encoding
        na_sentinel : number
            Value to indicate missing category.

        Returns
        -------
        a new dataframe with a new column append for the coded values.
        """

        newname = prefix_sep.join([prefix, "labels"])
        newcol = self[column].label_encoding(
            cats=cats, dtype=dtype, na_sentinel=na_sentinel
        )
        outdf = self.copy()
        outdf.insert(len(outdf._data), newname, newcol)

        return outdf

    @annotate("ARGSORT", color="yellow", domain="cudf_python")
    def argsort(self, ascending=True, na_position="last"):
        """
        Sort by the values.

        Parameters
        ----------
        ascending : bool or list of bool, default True
            If True, sort values in ascending order, otherwise descending.
        na_position : {‘first’ or ‘last’}, default ‘last’
            Argument ‘first’ puts NaNs at the beginning, ‘last’ puts NaNs
            at the end.

        Returns
        -------
        out_column_inds : cuDF Column of indices sorted based on input

        Notes
        -----
        Difference from pandas:

        - Support axis='index' only.
        - Not supporting: inplace, kind
        - Ascending can be a list of bools to control per column
        """
        return self._get_sorted_inds(
            ascending=ascending, na_position=na_position
        )

    @annotate("SORT_INDEX", color="red", domain="cudf_python")
    def sort_index(
        self,
        axis=0,
        level=None,
        ascending=True,
        inplace=False,
        kind=None,
        na_position="last",
        sort_remaining=True,
        ignore_index=False,
    ):
        """Sort object by labels (along an axis).

        Parameters
        ----------
        axis : {0 or ‘index’, 1 or ‘columns’}, default 0
            The axis along which to sort. The value 0 identifies the rows,
            and 1 identifies the columns.
        level : int or level name or list of ints or list of level names
            If not None, sort on values in specified index level(s).
            This is only useful in the case of MultiIndex.
        ascending : bool, default True
            Sort ascending vs. descending.
        inplace : bool, default False
            If True, perform operation in-place.
        kind : sorting method such as `quick sort` and others.
            Not yet supported.
        na_position : {‘first’, ‘last’}, default ‘last’
            Puts NaNs at the beginning if first; last puts NaNs at the end.
        sort_remaining : bool, default True
            Not yet supported
        ignore_index : bool, default False
            if True, index will be replaced with RangeIndex.

        Returns
        -------
        DataFrame or None

        Examples
        --------
        >>> df = cudf.DataFrame(
        ... {"b":[3, 2, 1], "a":[2, 1, 3]}, index=[1, 3, 2])
        >>> df.sort_index(axis=0)
           b  a
        1  3  2
        2  1  3
        3  2  1
        >>> df.sort_index(axis=1)
           a  b
        1  2  3
        3  1  2
        2  3  1
        """
        if kind is not None:
            raise NotImplementedError("kind is not yet supported")

        if not sort_remaining:
            raise NotImplementedError(
                "sort_remaining == False is not yet supported"
            )

        if axis in (0, "index"):
            if level is not None and isinstance(self.index, cudf.MultiIndex):
                # Pandas currently don't handle na_position
                # in case of MultiIndex
                if ascending is True:
                    na_position = "first"
                else:
                    na_position = "last"

                if is_list_like(level):
                    labels = [
                        self.index._get_level_label(lvl) for lvl in level
                    ]
                else:
                    labels = [self.index._get_level_label(level)]
                inds = self.index._source_data[labels].argsort(
                    ascending=ascending, na_position=na_position
                )
            else:
                inds = self.index.argsort(
                    ascending=ascending, na_position=na_position
                )
            outdf = self.take(inds)
        else:
            labels = sorted(self._data.names, reverse=not ascending)
            outdf = self[labels]

        if ignore_index is True:
            outdf = outdf.reset_index(drop=True)
        return self._mimic_inplace(outdf, inplace=inplace)

    def sort_values(
        self,
        by,
        axis=0,
        ascending=True,
        inplace=False,
        kind="quicksort",
        na_position="last",
        ignore_index=False,
    ):
        """

        Sort by the values row-wise.

        Parameters
        ----------
        by : str or list of str
            Name or list of names to sort by.
        ascending : bool or list of bool, default True
            Sort ascending vs. descending. Specify list for multiple sort
            orders. If this is a list of bools, must match the length of the
            by.
        na_position : {‘first’, ‘last’}, default ‘last’
            'first' puts nulls at the beginning, 'last' puts nulls at the end
        ignore_index : bool, default False
            If True, index will not be sorted.

        Returns
        -------
        sorted_obj : cuDF DataFrame

        Notes
        -----
        Difference from pandas:
          * Support axis='index' only.
          * Not supporting: inplace, kind

        Examples
        --------
        >>> import cudf
        >>> a = ('a', [0, 1, 2])
        >>> b = ('b', [-3, 2, 0])
        >>> df = cudf.DataFrame([a, b])
        >>> print(df.sort_values('b'))
           a  b
        0  0 -3
        2  2  0
        1  1  2
        """
        if inplace:
            raise NotImplementedError("`inplace` not currently implemented.")
        if kind != "quicksort":
            raise NotImplementedError("`kind` not currently implemented.")
        if axis != 0:
            raise NotImplementedError("`axis` not currently implemented.")

        # argsort the `by` column
        return self.take(
            self[by].argsort(ascending=ascending, na_position=na_position),
            keep_index=not ignore_index,
        )

    def nlargest(self, n, columns, keep="first"):
        """Get the rows of the DataFrame sorted by the n largest value of *columns*

        Notes
        -----
        Difference from pandas:
            - Only a single column is supported in *columns*
        """
        return self._n_largest_or_smallest("nlargest", n, columns, keep)

    def nsmallest(self, n, columns, keep="first"):
        """Get the rows of the DataFrame sorted by the n smallest value of *columns*

        Notes
        -----
        Difference from pandas:
            - Only a single column is supported in *columns*
        """
        return self._n_largest_or_smallest("nsmallest", n, columns, keep)

    def _n_largest_or_smallest(self, method, n, columns, keep):
        # Get column to operate on
        if not isinstance(columns, str):
            [column] = columns
        else:
            column = columns

        col = self[column].reset_index(drop=True)
        # Operate
        sorted_series = getattr(col, method)(n=n, keep=keep)
        df = DataFrame()
        new_positions = sorted_series.index.gpu_values
        for k in self._data.names:
            if k == column:
                df[k] = sorted_series
            else:
                df[k] = self[k].reset_index(drop=True).take(new_positions)
        return df.set_index(self.index.take(new_positions))

    def transpose(self):
        """Transpose index and columns.

        Returns
        -------
        a new (ncol x nrow) dataframe. self is (nrow x ncol)

        Notes
        -----
        Difference from pandas:
        Not supporting *copy* because default and only behavior is copy=True
        """
        # Never transpose a MultiIndex - remove the existing columns and
        # replace with a RangeIndex. Afterward, reassign.
        columns = self.index.copy(deep=False)
        index = self.columns.copy(deep=False)
        if self._num_columns == 0 or self._num_rows == 0:
            return DataFrame(index=index, columns=columns)
        # Cython renames the columns to the range [0...ncols]
        result = self.__class__._from_table(libcudf.transpose.transpose(self))
        # Set the old column names as the new index
        result._index = as_index(index)
        # Set the old index as the new column names
        result.columns = columns
        return result

    @property
    def T(self):
        """
        Transpose index and columns.

        Reflect the DataFrame over its main diagonal by writing rows
        as columns and vice-versa. The property T is an accessor to
        the method transpose().

        Returns
        -------
        out : DataFrame
            The transposed DataFrame.
        """

        return self.transpose()

    def melt(self, **kwargs):
        """Unpivots a DataFrame from wide format to long format,
        optionally leaving identifier variables set.

        Parameters
        ----------
        frame : DataFrame
        id_vars : tuple, list, or ndarray, optional
            Column(s) to use as identifier variables.
            default: None
        value_vars : tuple, list, or ndarray, optional
            Column(s) to unpivot.
            default: all columns that are not set as `id_vars`.
        var_name : scalar
            Name to use for the `variable` column.
            default: frame.columns.name or 'variable'
        value_name : str
            Name to use for the `value` column.
            default: 'value'

        Returns
        -------
        out : DataFrame
            Melted result
        """
        from cudf.core.reshape import melt

        return melt(self, **kwargs)

    @annotate("JOIN", color="blue", domain="cudf_python")
    def merge(
        self,
        right,
        on=None,
        left_on=None,
        right_on=None,
        left_index=False,
        right_index=False,
        how="inner",
        sort=False,
        lsuffix=None,
        rsuffix=None,
        type="",
        method="hash",
        indicator=False,
        suffixes=("_x", "_y"),
    ):
        """Merge GPU DataFrame objects by performing a database-style join
        operation by columns or indexes.

        Parameters
        ----------
        right : DataFrame
        on : label or list; defaults to None
            Column or index level names to join on. These must be found in
            both DataFrames.

            If on is None and not merging on indexes then
            this defaults to the intersection of the columns
            in both DataFrames.
        how : {‘left’, ‘outer’, ‘inner’}, default ‘inner’
            Type of merge to be performed.

            - left : use only keys from left frame, similar to a SQL left
              outer join.
            - right : not supported.
            - outer : use union of keys from both frames, similar to a SQL
              full outer join.
            - inner: use intersection of keys from both frames, similar to
              a SQL inner join.
        left_on : label or list, or array-like
            Column or index level names to join on in the left DataFrame.
            Can also be an array or list of arrays of the length of the
            left DataFrame. These arrays are treated as if they are columns.
        right_on : label or list, or array-like
            Column or index level names to join on in the right DataFrame.
            Can also be an array or list of arrays of the length of the
            right DataFrame. These arrays are treated as if they are columns.
        left_index : bool, default False
            Use the index from the left DataFrame as the join key(s).
        right_index : bool, default False
            Use the index from the right DataFrame as the join key.
        sort : bool, default False
            Sort the resulting dataframe by the columns that were merged on,
            starting from the left.
        suffixes: Tuple[str, str], defaults to ('_x', '_y')
            Suffixes applied to overlapping column names on the left and right
            sides
        method : {‘hash’, ‘sort’}, default ‘hash’
            The implementation method to be used for the operation.

        Returns
        -------
            merged : DataFrame

        Notes
        -----
        **DataFrames merges in cuDF result in non-deterministic row ordering.**

        Examples
        --------
        >>> import cudf
        >>> df_a = cudf.DataFrame()
        >>> df_a['key'] = [0, 1, 2, 3, 4]
        >>> df_a['vals_a'] = [float(i + 10) for i in range(5)]
        >>> df_b = cudf.DataFrame()
        >>> df_b['key'] = [1, 2, 4]
        >>> df_b['vals_b'] = [float(i+10) for i in range(3)]
        >>> df_merged = df_a.merge(df_b, on=['key'], how='left')
        >>> df_merged.sort_values('key')  # doctest: +SKIP
           key  vals_a  vals_b
        3    0    10.0
        0    1    11.0    10.0
        1    2    12.0    11.0
        4    3    13.0
        2    4    14.0    12.0
        """
        if indicator:
            raise NotImplementedError(
                "Only indicator=False is currently supported"
            )

        if lsuffix or rsuffix:
            raise ValueError(
                "The lsuffix and rsuffix keywords have been replaced with the "
                "``suffixes=`` keyword.  "
                "Please provide the following instead: \n\n"
                "    suffixes=('%s', '%s')"
                % (lsuffix or "_x", rsuffix or "_y")
            )
        else:
            lsuffix, rsuffix = suffixes

        if type != "":
            warnings.warn(
                'type="' + type + '" parameter is deprecated.'
                'Use method="' + type + '" instead.',
                DeprecationWarning,
            )
            method = type

        lhs = self.copy(deep=False)
        rhs = right.copy(deep=False)

        # Compute merge
        gdf_result = super(DataFrame, lhs)._merge(
            rhs,
            on=on,
            left_on=left_on,
            right_on=right_on,
            left_index=left_index,
            right_index=right_index,
            how=how,
            sort=sort,
            lsuffix=lsuffix,
            rsuffix=rsuffix,
            method=method,
            indicator=indicator,
            suffixes=suffixes,
        )
        return gdf_result

    @annotate("JOIN", color="blue", domain="cudf_python")
    def join(
        self,
        other,
        on=None,
        how="left",
        lsuffix="",
        rsuffix="",
        sort=False,
        type="",
        method="hash",
    ):
        """Join columns with other DataFrame on index or on a key column.

        Parameters
        ----------
        other : DataFrame
        how : str
            Only accepts "left", "right", "inner", "outer"
        lsuffix, rsuffix : str
            The suffices to add to the left (*lsuffix*) and right (*rsuffix*)
            column names when avoiding conflicts.
        sort : bool
            Set to True to ensure sorted ordering.

        Returns
        -------
        joined : DataFrame

        Notes
        -----
        Difference from pandas:

        - *other* must be a single DataFrame for now.
        - *on* is not supported yet due to lack of multi-index support.
        """
        # Outer joins still use the old implementation
        if type != "":
            warnings.warn(
                'type="' + type + '" parameter is deprecated.'
                'Use method="' + type + '" instead.',
                DeprecationWarning,
            )
            method = type

        lhs = self
        rhs = other

        df = lhs.merge(
            rhs,
            left_index=True,
            right_index=True,
            how=how,
            suffixes=(lsuffix, rsuffix),
            method=method,
            sort=sort,
        )
        df.index.name = (
            None if lhs.index.name != rhs.index.name else lhs.index.name
        )
        return df

    @copy_docstring(DataFrameGroupBy.__init__)
    def groupby(
        self,
        by=None,
        axis=0,
        level=None,
        as_index=True,
        sort=True,
        group_keys=True,
        squeeze=False,
        observed=False,
        dropna=True,
        method=None,
    ):
        if axis not in (0, "index"):
            raise NotImplementedError("axis parameter is not yet implemented")

        if squeeze is not False:
            raise NotImplementedError(
                "squeeze parameter is not yet implemented"
            )

        if observed is not False:
            raise NotImplementedError(
                "observed parameter is not yet implemented"
            )

        if group_keys is not True:
            raise NotImplementedError(
                "The group_keys keyword is not yet implemented"
            )
        if by is None and level is None:
            raise TypeError(
                "groupby() requires either by or level to be" "specified."
            )

        if method is not None:
            warnings.warn(
                "The 'method' argument is deprecated and will be unused",
                DeprecationWarning,
            )
        return DataFrameGroupBy(
            self,
            by=by,
            level=level,
            as_index=as_index,
            dropna=dropna,
            sort=sort,
        )

    @copy_docstring(Rolling)
    def rolling(
        self, window, min_periods=None, center=False, axis=0, win_type=None
    ):
        return Rolling(
            self,
            window,
            min_periods=min_periods,
            center=center,
            axis=axis,
            win_type=win_type,
        )

    def query(self, expr, local_dict={}):
        """
        Query with a boolean expression using Numba to compile a GPU kernel.

        See pandas.DataFrame.query.

        Parameters
        ----------

        expr : str
            A boolean expression. Names in expression refer to columns.
            `index` can be used instead of index name, but this is not
            supported for MultiIndex.

            Names starting with `@` refer to Python variables.

            An output value will be `null` if any of the input values are
            `null` regardless of expression.

        local_dict : dict
            Containing the local variable to be used in query.

        Returns
        -------

        filtered :  DataFrame

        Examples
        --------
        >>> import cudf
        >>> a = ('a', [1, 2, 2])
        >>> b = ('b', [3, 4, 5])
        >>> df = cudf.DataFrame([a, b])
        >>> expr = "(a == 2 and b == 4) or (b == 3)"
        >>> print(df.query(expr))
           a  b
        0  1  3
        1  2  4

        DateTime conditionals:

        >>> import numpy as np
        >>> import datetime
        >>> df = cudf.DataFrame()
        >>> data = np.array(['2018-10-07', '2018-10-08'], dtype='datetime64')
        >>> df['datetimes'] = data
        >>> search_date = datetime.datetime.strptime('2018-10-08', '%Y-%m-%d')
        >>> print(df.query('datetimes==@search_date'))
                        datetimes
        1 2018-10-08T00:00:00.000

        Using local_dict:

        >>> import numpy as np
        >>> import datetime
        >>> df = cudf.DataFrame()
        >>> data = np.array(['2018-10-07', '2018-10-08'], dtype='datetime64')
        >>> df['datetimes'] = data
        >>> search_date2 = datetime.datetime.strptime('2018-10-08', '%Y-%m-%d')
        >>> print(df.query('datetimes==@search_date',
        >>>         local_dict={'search_date':search_date2}))
                        datetimes
        1 2018-10-08T00:00:00.000
        """
        # can't use `annotate` decorator here as we inspect the calling
        # environment.
        with annotate("QUERY", color="purple", domain="cudf_python"):
            if self.empty:
                return self.copy()

            if not isinstance(local_dict, dict):
                raise TypeError(
                    "local_dict type: expected dict but found {!r}".format(
                        type(local_dict)
                    )
                )

            # Get calling environment
            callframe = inspect.currentframe().f_back
            callenv = {
                "locals": callframe.f_locals,
                "globals": callframe.f_globals,
                "local_dict": local_dict,
            }
            # Run query
            boolmask = queryutils.query_execute(self, expr, callenv)
            return self._apply_boolean_mask(boolmask)

    @applyutils.doc_apply()
    def apply_rows(
        self,
        func,
        incols,
        outcols,
        kwargs,
        pessimistic_nulls=True,
        cache_key=None,
    ):
        """
        Apply a row-wise user defined function.

        Parameters
        ----------
        {params}

        Examples
        --------
        The user function should loop over the columns and set the output for
        each row. Loop execution order is arbitrary, so each iteration of
        the loop **MUST** be independent of each other.

        When ``func`` is invoked, the array args corresponding to the
        input/output are strided so as to improve GPU parallelism.
        The loop in the function resembles serial code, but executes
        concurrently in multiple threads.

        >>> import cudf
        >>> import numpy as np
        >>> df = cudf.DataFrame()
        >>> nelem = 3
        >>> df['in1'] = np.arange(nelem)
        >>> df['in2'] = np.arange(nelem)
        >>> df['in3'] = np.arange(nelem)

        Define input columns for the kernel

        >>> in1 = df['in1']
        >>> in2 = df['in2']
        >>> in3 = df['in3']
        >>> def kernel(in1, in2, in3, out1, out2, kwarg1, kwarg2):
        ...     for i, (x, y, z) in enumerate(zip(in1, in2, in3)):
        ...         out1[i] = kwarg2 * x - kwarg1 * y
        ...         out2[i] = y - kwarg1 * z

        Call ``.apply_rows`` with the name of the input columns, the name and
        dtype of the output columns, and, optionally, a dict of extra
        arguments.

        >>> df.apply_rows(kernel,
        ...               incols=['in1', 'in2', 'in3'],
        ...               outcols=dict(out1=np.float64, out2=np.float64),
        ...               kwargs=dict(kwarg1=3, kwarg2=4))
           in1  in2  in3 out1 out2
        0    0    0    0  0.0  0.0
        1    1    1    1  1.0 -2.0
        2    2    2    2  2.0 -4.0
        """
        for col in incols:
            current_col_dtype = self._data[col].dtype
            if is_string_dtype(current_col_dtype) or is_categorical_dtype(
                current_col_dtype
            ):
                raise TypeError(
                    "User defined functions are currently not "
                    "supported on Series with dtypes `str` and `category`."
                )
        return applyutils.apply_rows(
            self,
            func,
            incols,
            outcols,
            kwargs,
            pessimistic_nulls,
            cache_key=cache_key,
        )

    @applyutils.doc_applychunks()
    def apply_chunks(
        self,
        func,
        incols,
        outcols,
        kwargs={},
        pessimistic_nulls=True,
        chunks=None,
        blkct=None,
        tpb=None,
    ):
        """
        Transform user-specified chunks using the user-provided function.

        Parameters
        ----------
        {params}
        {params_chunks}

        Examples
        --------

        For ``tpb > 1``, ``func`` is executed by ``tpb`` number of threads
        concurrently.  To access the thread id and count,
        use ``numba.cuda.threadIdx.x`` and ``numba.cuda.blockDim.x``,
        respectively (See `numba CUDA kernel documentation`_).

        .. _numba CUDA kernel documentation:\
        http://numba.pydata.org/numba-doc/latest/cuda/kernels.html

        In the example below, the *kernel* is invoked concurrently on each
        specified chunk. The *kernel* computes the corresponding output
        for the chunk.

        By looping over the range
        ``range(cuda.threadIdx.x, in1.size, cuda.blockDim.x)``, the *kernel*
        function can be used with any *tpb* in an efficient manner.

        >>> from numba import cuda
        >>> @cuda.jit
        ... def kernel(in1, in2, in3, out1):
        ...      for i in range(cuda.threadIdx.x, in1.size, cuda.blockDim.x):
        ...          x = in1[i]
        ...          y = in2[i]
        ...          z = in3[i]
        ...          out1[i] = x * y + z

        See also
        --------
        DataFrame.apply_rows
        """
        if chunks is None:
            raise ValueError("*chunks* must be defined")
        return applyutils.apply_chunks(
            self,
            func,
            incols,
            outcols,
            kwargs,
            pessimistic_nulls,
            chunks,
            tpb=tpb,
        )

    def hash_columns(self, columns=None):
        """Hash the given *columns* and return a new device array

        Parameters
        ----------
        columns : sequence of str; optional
            Sequence of column names. If columns is *None* (unspecified),
            all columns in the frame are used.
        """
        if columns is None:
            table_to_hash = self
        else:
            cols = [self[k]._column for k in columns]
            table_to_hash = Frame(data=OrderedColumnDict(zip(columns, cols)))

        return Series(table_to_hash._hash()).values

    def partition_by_hash(self, columns, nparts, keep_index=True):
        """Partition the dataframe by the hashed value of data in *columns*.

        Parameters
        ----------
        columns : sequence of str
            The names of the columns to be hashed.
            Must have at least one name.
        nparts : int
            Number of output partitions
        keep_index : boolean
            Whether to keep the index or drop it

        Returns
        -------
        partitioned: list of DataFrame
        """
        idx = (
            0
            if (self._index is None or keep_index is False)
            else self._index._num_columns
        )
        key_indices = [self._data.names.index(k) + idx for k in columns]
        outdf, offsets = self._hash_partition(key_indices, nparts, keep_index)
        # Slice into partition
        return [outdf[s:e] for s, e in zip(offsets, offsets[1:] + [None])]

    def replace(
        self,
        to_replace=None,
        value=None,
        inplace=False,
        limit=None,
        regex=False,
        method=None,
    ):
        """
        Replace values given in *to_replace* with *replacement*.

        Parameters
        ----------
        to_replace : numeric, str, list-like or dict
            Value(s) to replace.

            * numeric or str:

                - values equal to *to_replace* will be replaced
                  with *replacement*

            * list of numeric or str:

                - If *replacement* is also list-like,
                  *to_replace* and *replacement* must be of same length.

            * dict:

                - Dicts can be used to replace different values in different
                  columns. For example, `{'a': 1, 'z': 2}` specifies that the
                  value 1 in column `a` and the value 2 in column `z` should be
                  replaced with replacement*.
        value : numeric, str, list-like, or dict
            Value(s) to replace `to_replace` with. If a dict is provided, then
            its keys must match the keys in *to_replace*, and corresponding
            values must be compatible (e.g., if they are lists, then they must
            match in length).
        inplace : bool, default False
            If True, in place.

        Returns
        -------
        result : DataFrame
            DataFrame after replacement.

        Examples
        --------
        >>> import cudf
        >>> gdf = cudf.DataFrame()
        >>> gdf['id']= [0, 1, 2, -1, 4, -1, 6]
        >>> gdf['id']= gdf['id'].replace(-1, None)
        >>> gdf
             id
        0     0
        1     1
        2     2
        3  null
        4     4
        5  null
        6     6

        Notes
        -----
        Parameters that are currently not supported are: `limit`, `regex`,
        `method`
        """
        if limit is not None:
            raise NotImplementedError("limit parameter is not implemented yet")

        if regex:
            raise NotImplementedError("regex parameter is not implemented yet")

        if method not in ("pad", None):
            raise NotImplementedError(
                "method parameter is not implemented yet"
            )

        outdf = super().replace(to_replace=to_replace, replacement=value)

        return self._mimic_inplace(outdf, inplace=inplace)

    def info(
        self,
        verbose=None,
        buf=None,
        max_cols=None,
        memory_usage=None,
        null_counts=None,
    ):
        """
        Print a concise summary of a DataFrame.

        This method prints information about a DataFrame including
        the index dtype and column dtypes, non-null values and memory usage.

        Parameters
        ----------
        verbose : bool, optional
            Whether to print the full summary. By default, the setting in
            ``pandas.options.display.max_info_columns`` is followed.
        buf : writable buffer, defaults to sys.stdout
            Where to send the output. By default, the output is printed to
            sys.stdout. Pass a writable buffer if you need to further process
            the output.
        max_cols : int, optional
            When to switch from the verbose to the truncated output. If the
            DataFrame has more than `max_cols` columns, the truncated output
            is used. By default, the setting in
            ``pandas.options.display.max_info_columns`` is used.
        memory_usage : bool, str, optional
            Specifies whether total memory usage of the DataFrame
            elements (including the index) should be displayed. By default,
            this follows the ``pandas.options.display.memory_usage`` setting.
            True always show memory usage. False never shows memory usage.
            A value of 'deep' is equivalent to "True with deep introspection".
            Memory usage is shown in human-readable units (base-2
            representation). Without deep introspection a memory estimation is
            made based in column dtype and number of rows assuming values
            consume the same memory amount for corresponding dtypes. With deep
            memory introspection, a real memory usage calculation is performed
            at the cost of computational resources.
        null_counts : bool, optional
            Whether to show the non-null counts. By default, this is shown
            only if the frame is smaller than
            ``pandas.options.display.max_info_rows`` and
            ``pandas.options.display.max_info_columns``. A value of True always
            shows the counts, and False never shows the counts.

        Returns
        -------
        None
            This method prints a summary of a DataFrame and returns None.

        See Also
        --------
        DataFrame.describe: Generate descriptive statistics of DataFrame
            columns.
        DataFrame.memory_usage: Memory usage of DataFrame columns.

        Examples
        --------
        >>> import cudf
        >>> int_values = [1, 2, 3, 4, 5]
        >>> text_values = ['alpha', 'beta', 'gamma', 'delta', 'epsilon']
        >>> float_values = [0.0, 0.25, 0.5, 0.75, 1.0]
        >>> df = cudf.DataFrame({"int_col": int_values,
        ...                     "text_col": text_values,
        ...                     "float_col": float_values})
        >>> df
           int_col text_col  float_col
        0        1    alpha       0.00
        1        2     beta       0.25
        2        3    gamma       0.50
        3        4    delta       0.75
        4        5  epsilon       1.00

        Prints information of all columns:

        >>> df.info(verbose=True)
        <class 'cudf.core.dataframe.DataFrame'>
        RangeIndex: 5 entries, 0 to 4
        Data columns (total 3 columns):
         #   Column     Non-Null Count  Dtype
        ---  ------     --------------  -----
         0   int_col    5 non-null      int64
         1   text_col   5 non-null      object
         2   float_col  5 non-null      float64
        dtypes: float64(1), int64(1), object(1)
        memory usage: 130.0+ bytes

        Prints a summary of columns count and its dtypes but not per column
        information:

        >>> df.info(verbose=False)
        <class 'cudf.core.dataframe.DataFrame'>
        RangeIndex: 5 entries, 0 to 4
        Columns: 3 entries, int_col to float_col
        dtypes: float64(1), int64(1), object(1)
        memory usage: 130.0+ bytes

        Pipe output of DataFrame.info to buffer instead of sys.stdout,
        get buffer content and writes to a text file:

        >>> import io
        >>> buffer = io.StringIO()
        >>> df.info(buf=buffer)
        >>> s = buffer.getvalue()
        >>> with open("df_info.txt", "w",
        ...           encoding="utf-8") as f:
        ...     f.write(s)
        ...
        369

        The `memory_usage` parameter allows deep introspection mode, specially
        useful for big DataFrames and fine-tune memory optimization:

        >>> import numpy as np
        >>> random_strings_array = np.random.choice(['a', 'b', 'c'], 10 ** 6)
        >>> df = cudf.DataFrame({
        ...     'column_1': np.random.choice(['a', 'b', 'c'], 10 ** 6),
        ...     'column_2': np.random.choice(['a', 'b', 'c'], 10 ** 6),
        ...     'column_3': np.random.choice(['a', 'b', 'c'], 10 ** 6)
        ... })
        >>> df.info(memory_usage='deep')
        <class 'cudf.core.dataframe.DataFrame'>
        RangeIndex: 1000000 entries, 0 to 999999
        Data columns (total 3 columns):
         #   Column    Non-Null Count    Dtype
        ---  ------    --------------    -----
         0   column_1  1000000 non-null  object
         1   column_2  1000000 non-null  object
         2   column_3  1000000 non-null  object
        dtypes: object(3)
        memory usage: 14.3 MB
        """
        if buf is None:
            buf = sys.stdout

        lines = [str(type(self))]

        index_name = type(self._index).__name__
        if len(self._index) > 0:
            entries_summary = f", {self._index[0]} to {self._index[-1]}"
        else:
            entries_summary = ""
        index_summary = (
            f"{index_name}: {len(self._index)} entries{entries_summary}"
        )
        lines.append(index_summary)

        if len(self.columns) == 0:
            lines.append(f"Empty {type(self).__name__}")
            cudf.utils.ioutils.buffer_write_lines(buf, lines)
            return

        cols = self.columns
        col_count = len(self.columns)

        if max_cols is None:
            max_cols = pd.options.display.max_info_columns

        max_rows = pd.options.display.max_info_rows

        if null_counts is None:
            show_counts = (col_count <= max_cols) and (len(self) < max_rows)
        else:
            show_counts = null_counts

        exceeds_info_cols = col_count > max_cols

        def _put_str(s, space):
            return str(s)[:space].ljust(space)

        def _verbose_repr():
            lines.append(f"Data columns (total {len(self.columns)} columns):")

            id_head = " # "
            column_head = "Column"
            col_space = 2

            max_col = max(len(pprint_thing(k)) for k in cols)
            len_column = len(pprint_thing(column_head))
            space = max(max_col, len_column) + col_space

            max_id = len(pprint_thing(col_count))
            len_id = len(pprint_thing(id_head))
            space_num = max(max_id, len_id) + col_space
            counts = None

            header = _put_str(id_head, space_num) + _put_str(
                column_head, space
            )
            if show_counts:
                counts = self.count().tolist()
                if len(cols) != len(counts):
                    raise AssertionError(
                        f"Columns must equal "
                        f"counts ({len(cols)} != {len(counts)})"
                    )
                count_header = "Non-Null Count"
                len_count = len(count_header)
                non_null = " non-null"
                max_count = max(len(pprint_thing(k)) for k in counts) + len(
                    non_null
                )
                space_count = max(len_count, max_count) + col_space
                count_temp = "{count}" + non_null
            else:
                count_header = ""
                space_count = len(count_header)
                len_count = space_count
                count_temp = "{count}"

            dtype_header = "Dtype"
            len_dtype = len(dtype_header)
            max_dtypes = max(len(pprint_thing(k)) for k in self.dtypes)
            space_dtype = max(len_dtype, max_dtypes)
            header += (
                _put_str(count_header, space_count)
                + _put_str(dtype_header, space_dtype).rstrip()
            )

            lines.append(header)
            lines.append(
                _put_str("-" * len_id, space_num)
                + _put_str("-" * len_column, space)
                + _put_str("-" * len_count, space_count)
                + _put_str("-" * len_dtype, space_dtype).rstrip()
            )

            for i, col in enumerate(self.columns):
                dtype = self.dtypes.iloc[i]
                col = pprint_thing(col)

                line_no = _put_str(" {num}".format(num=i), space_num)
                count = ""
                if show_counts:
                    count = counts[i]

                lines.append(
                    line_no
                    + _put_str(col, space)
                    + _put_str(count_temp.format(count=count), space_count)
                    + _put_str(dtype, space_dtype).rstrip()
                )

        def _non_verbose_repr():
            if len(self.columns) > 0:
                entries_summary = f", {self.columns[0]} to {self.columns[-1]}"
            else:
                entries_summary = ""
            columns_summary = (
                f"Columns: {len(self.columns)} entries{entries_summary}"
            )
            lines.append(columns_summary)

        def _sizeof_fmt(num, size_qualifier):
            # returns size in human readable format
            for x in ["bytes", "KB", "MB", "GB", "TB"]:
                if num < 1024.0:
                    return f"{num:3.1f}{size_qualifier} {x}"
                num /= 1024.0
            return f"{num:3.1f}{size_qualifier} PB"

        if verbose:
            _verbose_repr()
        elif verbose is False:  # specifically set to False, not nesc None
            _non_verbose_repr()
        else:
            if exceeds_info_cols:
                _non_verbose_repr()
            else:
                _verbose_repr()

        dtype_counts = defaultdict(int)
        for col in self._data:
            dtype_counts[self._data[col].dtype.name] += 1

        dtypes = [f"{k[0]}({k[1]:d})" for k in sorted(dtype_counts.items())]
        lines.append(f"dtypes: {', '.join(dtypes)}")

        if memory_usage is None:
            memory_usage = pd.options.display.memory_usage

        if memory_usage:
            # append memory usage of df to display
            size_qualifier = ""
            if memory_usage == "deep":
                deep = True
            else:
                deep = False
                if "object" in dtype_counts or self.index.dtype == "object":
                    size_qualifier = "+"
            mem_usage = self.memory_usage(index=True, deep=deep).sum()
            lines.append(
                f"memory usage: {_sizeof_fmt(mem_usage, size_qualifier)}\n"
            )

        cudf.utils.ioutils.buffer_write_lines(buf, lines)

    def fillna(self, value, method=None, axis=None, inplace=False, limit=None):
        """Fill null values with ``value``.

        Parameters
        ----------
        value : scalar, Series-like or dict
            Value to use to fill nulls. If Series-like, null values
            are filled with values in corresponding indices.
            A dict can be used to provide different values to fill nulls
            in different columns.

        Returns
        -------
        result : DataFrame
            Copy with nulls filled.

        Examples
        --------
        >>> import cudf
        >>> gdf = cudf.DataFrame({'a': [1, 2, None], 'b': [3, None, 5]})
        >>> gdf.fillna(4).to_pandas()
        a  b
        0  1  3
        1  2  4
        2  4  5
        >>> gdf.fillna({'a': 3, 'b': 4}).to_pandas()
        a  b
        0  1  3
        1  2  4
        2  3  5
        """
        if inplace:
            outdf = {}  # this dict will just hold Nones
        else:
            outdf = self.copy()

        if not is_dict_like(value):
            value = dict.fromkeys(self.columns, value)

        for k in value:
            outdf[k] = self[k].fillna(
                value[k],
                method=method,
                axis=axis,
                inplace=inplace,
                limit=limit,
            )

        if not inplace:
            return outdf

    def describe(self, percentiles=None, include=None, exclude=None):
        """Compute summary statistics of a DataFrame's columns. For numeric
        data, the output includes the minimum, maximum, mean, median,
        standard deviation, and various quantiles. For object data, the output
        includes the count, number of unique values, the most common value, and
        the number of occurrences of the most common value.

        Parameters
        ----------
        percentiles : list-like, optional
            The percentiles used to generate the output summary statistics.
            If None, the default percentiles used are the 25th, 50th and 75th.
            Values should be within the interval [0, 1].

        include: str, list-like, optional
            The dtypes to be included in the output summary statistics. Columns
            of dtypes not included in this list will not be part of the output.
            If include='all', all dtypes are included. Default of None includes
            all numeric columns.

        exclude: str, list-like, optional
            The dtypes to be excluded from the output summary statistics.
            Columns of dtypes included in this list will not be part of the
            output. Default of None excludes no columns.

        Returns
        -------
        output_frame : DataFrame
            Summary statistics of relevant columns in the original dataframe.

        Examples
        --------
        Describing a ``Series`` containing numeric values.

        >>> import cudf
        >>> s = cudf.Series([1, 2, 3, 4, 5, 6, 7, 8, 9, 10])
        >>> print(s.describe())
           stats   values
        0  count     10.0
        1   mean      5.5
        2    std  3.02765
        3    min      1.0
        4    25%      2.5
        5    50%      5.5
        6    75%      7.5
        7    max     10.0

        Describing a ``DataFrame``. By default all numeric fields
        are returned.

        >>> gdf = cudf.DataFrame()
        >>> gdf['a'] = [1,2,3]
        >>> gdf['b'] = [1.0, 2.0, 3.0]
        >>> gdf['c'] = ['x', 'y', 'z']
        >>> gdf['d'] = [1.0, 2.0, 3.0]
        >>> gdf['d'] = gdf['d'].astype('float32')
        >>> print(gdf.describe())
           stats    a    b    d
        0  count  3.0  3.0  3.0
        1   mean  2.0  2.0  2.0
        2    std  1.0  1.0  1.0
        3    min  1.0  1.0  1.0
        4    25%  1.5  1.5  1.5
        5    50%  1.5  1.5  1.5
        6    75%  2.5  2.5  2.5
        7    max  3.0  3.0  3.0

        Using the ``include`` keyword to describe only specific dtypes.

        >>> gdf = cudf.DataFrame()
        >>> gdf['a'] = [1,2,3]
        >>> gdf['b'] = [1.0, 2.0, 3.0]
        >>> gdf['c'] = ['x', 'y', 'z']
        >>> print(gdf.describe(include='int'))
           stats    a
        0  count  3.0
        1   mean  2.0
        2    std  1.0
        3    min  1.0
        4    25%  1.5
        5    50%  1.5
        6    75%  2.5
        7    max  3.0
        """

        def _create_output_frame(data, percentiles=None):
            # hack because we don't support strings in indexes
            return DataFrame(
                {
                    col: data[col].describe(percentiles=percentiles)
                    for col in data.columns
                },
                index=Series(column.column_empty(0, dtype="int32"))
                .describe(percentiles=percentiles)
                .index,
            )

        if not include and not exclude:
            numeric_data = self.select_dtypes(np.number)
            output_frame = _create_output_frame(numeric_data, percentiles)

        elif include == "all":
            if exclude:
                raise ValueError("Cannot exclude when include='all'.")

            included_data = self.select_dtypes(np.number)
            output_frame = _create_output_frame(included_data, percentiles)
            logging.warning(
                "Describe does not yet include StringColumns or "
                "DatetimeColumns."
            )

        else:
            if not include:
                include = np.number

            included_data = self.select_dtypes(
                include=include, exclude=exclude
            )
            if included_data.empty:
                raise ValueError("No data of included types.")
            output_frame = _create_output_frame(included_data, percentiles)

        return output_frame

    def to_pandas(self):
        """
        Convert to a Pandas DataFrame.

        Examples
        --------
        >>> import cudf
        >>> df = cudf.DataFrame({'a': [0, 1, 2], 'b': [-3, 2, 0]})
        >>> pdf = df.to_pandas()
        >>> pdf
           a  b
        0  0 -3
        1  1  2
        2  2  0
        >>> type(pdf)
        <class 'pandas.core.frame.DataFrame'>
        """
        out_data = {}
        out_index = self.index.to_pandas()

        if not isinstance(self.columns, pd.Index):
            out_columns = self.columns.to_pandas()
        else:
            out_columns = self.columns

        for i, col_key in enumerate(self._data):
            out_data[i] = self._data[col_key].to_pandas(index=out_index)

        if isinstance(self.columns, Index):
            out_columns = self.columns.to_pandas()
            if isinstance(self.columns, cudf.core.multiindex.MultiIndex):
                if self.columns.names is not None:
                    out_columns.names = self.columns.names
            else:
                out_columns.name = self.columns.name

        out_df = pd.DataFrame(out_data, index=out_index)
        out_df.columns = out_columns
        return out_df

    @classmethod
    def from_pandas(cls, dataframe, nan_as_null=None):
        """
        Convert from a Pandas DataFrame.

        Parameters
        ----------
        dataframe : Pandas DataFrame object
            A Pandads DataFrame object which has to be converted
            to cuDF DataFrame.
        nan_as_null : bool, Default True
            If ``True``, converts ``np.nan`` values to ``null`` values.
            If ``False``, leaves ``np.nan`` values as is.

        Raises
        ------
        TypeError for invalid input type.

        Examples
        --------
        >>> import cudf
        >>> import pandas as pd
        >>> data = [[0,1], [1,2], [3,4]]
        >>> pdf = pd.DataFrame(data, columns=['a', 'b'], dtype=int)
        >>> cudf.from_pandas(pdf)
           a  b
        0  0  1
        1  1  2
        2  3  4
        """
        if not isinstance(dataframe, pd.DataFrame):
            raise TypeError("not a pandas.DataFrame")

        df = cls()
        # Set columns
        for col_name, col_value in dataframe.iteritems():
            # necessary because multi-index can return multiple
            # columns for a single key
            if len(col_value.shape) == 1:
                df[col_name] = column.as_column(
                    col_value.array, nan_as_null=nan_as_null
                )
            else:
                vals = col_value.values.T
                if vals.shape[0] == 1:
                    df[col_name] = column.as_column(
                        vals.flatten(), nan_as_null=nan_as_null
                    )
                else:
                    if isinstance(col_name, tuple):
                        col_name = str(col_name)
                    for idx in range(len(vals.shape)):
                        df[col_name] = column.as_column(
                            vals[idx], nan_as_null=nan_as_null
                        )

        # Set columns only if it is a MultiIndex
        if isinstance(dataframe.columns, pd.MultiIndex):
            df.columns = dataframe.columns

        # Set index
        if isinstance(dataframe.index, pd.MultiIndex):
            index = cudf.from_pandas(dataframe.index, nan_as_null=nan_as_null)
        else:
            index = dataframe.index
        result = df.set_index(index)

        return result

    def to_arrow(self, preserve_index=True):
        """
        Convert to a PyArrow Table.

        Examples
        --------
        >>> import cudf
        >>> a = ('a', [0, 1, 2])
        >>> b = ('b', [-3, 2, 0])
        >>> df = cudf.DataFrame([a, b])
        >>> df.to_arrow()
        pyarrow.Table
        None: int64
        a: int64
        b: int64
        """
        arrays = []
        names = []
        types = []
        index_names = []
        index_columns = []
        index_descriptors = []

        for name, col in self._data.items():
            names.append(name)
            arrow_col = col.to_arrow()
            arrays.append(arrow_col)
            types.append(arrow_col.type)

        index_name = pa.pandas_compat._index_level_name(self.index, 0, names)
        index_columns.append(self.index)

        # It would be better if we didn't convert this if we didn't have to,
        # but we first need better tooling for cudf --> pyarrow type
        # conversions
        if preserve_index:
            if isinstance(self.index, cudf.core.index.RangeIndex):
                descr = {
                    "kind": "range",
                    "name": self.index.name,
                    "start": self.index._start,
                    "stop": self.index._stop,
                    "step": 1,
                }
            else:
                index_arrow = self.index.to_arrow()
                descr = index_name
                types.append(index_arrow.type)
                arrays.append(index_arrow)
                names.append(index_name)
                index_names.append(index_name)
            index_descriptors.append(descr)

        # We may want to add additional metadata to this in the future, but
        # for now lets just piggyback off of what's done for Pandas
        metadata = pa.pandas_compat.construct_metadata(
            self,
            names,
            index_columns,
            index_descriptors,
            preserve_index,
            types,
        )

        return pa.Table.from_arrays(arrays, names=names, metadata=metadata)

    @classmethod
    def from_arrow(cls, table):
        """Convert from a PyArrow Table.

        Parameters
        ----------
        table : PyArrow Table Object
            PyArrow Table Object which has to be converted to cudf DataFrame.

        Raises
        ------
        TypeError for invalid input type.

        Notes
        -----

        -   Does not support automatically setting index column(s) similar
            to how ``to_pandas`` works for PyArrow Tables.

        Examples
        --------
        >>> import pyarrow as pa
        >>> import cudf
        >>> data = [pa.array([1, 2, 3]), pa.array([4, 5, 6])]
        >>> batch = pa.RecordBatch.from_arrays(data, ['f0', 'f1'])
        >>> table = pa.Table.from_batches([batch])
        >>> cudf.DataFrame.from_arrow(table)
            f0  f1
        0   1   4
        1   2   5
        2   3   6
        """

        if not isinstance(table, pa.Table):
            raise TypeError("not a pyarrow.Table")

        index_col = None
        dtypes = None
        if isinstance(table.schema.pandas_metadata, dict):
            metadata = table.schema.pandas_metadata
            index_col = metadata["index_columns"]
            dtypes = {
                col["field_name"]: col["pandas_type"]
                for col in metadata["columns"]
                if "field_name" in col
            }

        df = cls()
        for name, col in zip(table.schema.names, table.columns):
            if dtypes:
                dtype = dtypes[name]
                if dtype == "categorical":
                    dtype = "category"
                elif dtype == "date":
                    dtype = "datetime64[ms]"
            else:
                dtype = None

            df[name] = column.as_column(col, dtype=dtype)
        if index_col:
            if isinstance(index_col[0], dict):
                assert index_col[0]["kind"] == "range"
                df = df.set_index(
                    RangeIndex(
                        index_col[0]["start"],
                        index_col[0]["stop"],
                        name=index_col[0]["name"],
                    )
                )
            else:
                df = df.set_index(index_col[0])
                new_index_name = pa.pandas_compat._backwards_compatible_index_name(  # noqa: E501
                    df.index.name, df.index.name
                )
                df.index.name = new_index_name
        return df

    def to_records(self, index=True):
        """Convert to a numpy recarray

        Parameters
        ----------
        index : bool
            Whether to include the index in the output.

        Returns
        -------
        numpy recarray
        """
        members = [("index", self.index.dtype)] if index else []
        members += [(col, self[col].dtype) for col in self._data.names]
        dtype = np.dtype(members)
        ret = np.recarray(len(self), dtype=dtype)
        if index:
            ret["index"] = self.index.to_array()
        for col in self._data.names:
            ret[col] = self[col].to_array()
        return ret

    @classmethod
    def from_records(cls, data, index=None, columns=None, nan_as_null=False):
        """
        Convert structured or record ndarray to DataFrame.

        Parameters
        ----------
        data : numpy structured dtype or recarray of ndim=2
        index : str, array-like
            The name of the index column in *data*.
            If None, the default index is used.
        columns : list of str
            List of column names to include.

        Returns
        -------
        DataFrame
        """
        if data.ndim != 1 and data.ndim != 2:
            raise ValueError(
                "records dimension expected 1 or 2 but found {!r}".format(
                    data.ndim
                )
            )

        num_cols = len(data[0])

        if columns is None and data.dtype.names is None:
            names = [i for i in range(num_cols)]

        elif data.dtype.names is not None:
            names = data.dtype.names

        else:
            if len(columns) != num_cols:
                msg = "columns length expected {!r} but found {!r}"
                raise ValueError(msg.format(num_cols, len(columns)))
            names = columns

        df = DataFrame()

        if data.ndim == 2:
            for i, k in enumerate(names):
                df._data[k] = column.as_column(
                    data[:, i], nan_as_null=nan_as_null
                )
        elif data.ndim == 1:
            for k in names:
                df._data[k] = column.as_column(
                    data[k], nan_as_null=nan_as_null
                )

        if index is None:
            df._index = RangeIndex(start=0, stop=len(data))
        elif is_scalar(index):
            df._index = RangeIndex(start=0, stop=len(data))
            df = df.set_index(index)
        else:
            df._index = as_index(index)
        return df

    @classmethod
    def _from_arrays(cls, data, index=None, columns=None, nan_as_null=False):
        """Convert a numpy/cupy array to DataFrame.

        Parameters
        ----------
        data : numpy/cupy array of ndim 1 or 2,
            dimensions greater than 2 are not supported yet.
        index : Index or array-like
            Index to use for resulting frame. Will default to
            RangeIndex if no indexing information part of input data and
            no index provided.
        columns : list of str
            List of column names to include.

        Returns
        -------
        DataFrame
        """

        data = cupy.asarray(data)
        if data.ndim != 1 and data.ndim != 2:
            raise ValueError(
                f"records dimension expected 1 or 2 but found: {data.ndim}"
            )

        if data.ndim == 2:
            num_cols = len(data[0])
        else:
            # Since we validate ndim to be either 1 or 2 above,
            # this case can be assumed to be ndim == 1.
            num_cols = 1

        if columns is None:
            names = [i for i in range(num_cols)]
        else:
            if len(columns) != num_cols:
                raise ValueError(
                    f"columns length expected {num_cols} but "
                    f"found {len(columns)}"
                )
            names = columns

        df = cls()
        if data.ndim == 2:
            for i, k in enumerate(names):
                df._data[k] = column.as_column(
                    data[:, i], nan_as_null=nan_as_null
                )
        elif data.ndim == 1:
            df._data[names[0]] = column.as_column(
                data, nan_as_null=nan_as_null
            )

        if index is None:
            df._index = RangeIndex(start=0, stop=len(data))
        else:
            df._index = as_index(index)
        return df

    @classmethod
    def from_gpu_matrix(
        self, data, index=None, columns=None, nan_as_null=False
    ):
        """Convert from a numba gpu ndarray.

        Parameters
        ----------
        data : numba gpu ndarray
        index : str, Index
            The name of the index column in `data` or an Index itself.
            If None, the default index is used.
        columns : list of str
            List of column names to include.

        Returns
        -------
        DataFrame
        """
        warnings.warn(
            "DataFrame.from_gpu_matrix will be removed in 0.16. "
            "Please use cudf.DataFrame() to create a DataFrame "
            "out of a gpu matrix",
            DeprecationWarning,
            stacklevel=2,
        )

        if data.ndim != 2:
            raise ValueError(
                f"matrix dimension expected 2 but found {data.ndim}"
            )

        if columns is None:
            names = [i for i in range(data.shape[1])]
        else:
            if len(columns) != data.shape[1]:
                raise ValueError(
                    f"columns length expected {data.shape[1]} but "
                    f"found {len(columns)}"
                )
            names = columns

        if (
            index is not None
            and not isinstance(index, (str, int))
            and len(index) != data.shape[0]
        ):
            raise ValueError(
                f"index length expected {data.shape[0]} but found {len(index)}"
            )

        df = DataFrame()
        data = cupy.asfortranarray(cupy.asarray(data))
        for i, k in enumerate(names):
            df._data[k] = as_column(data[:, i], nan_as_null=nan_as_null)

        if index is not None:
            if isinstance(index, (str, int)):
                index = as_index(df[index])
            else:
                index = as_index(index)
        else:
            index = RangeIndex(start=0, stop=len(data))
        df._index = index

        return df

    def to_gpu_matrix(self):
        """Convert to a numba gpu ndarray

        Returns
        -------
        numba gpu ndarray
        """
        warnings.warn(
            "The to_gpu_matrix method will be deprecated"
            "in the future. use as_gpu_matrix instead.",
            DeprecationWarning,
        )
        return self.as_gpu_matrix()

    @classmethod
    def _from_columns(cls, cols, index=None, columns=None):
        """
        Construct a DataFrame from a list of Columns
        """
        if columns is not None:
            data = dict(zip(columns, cols))
        else:
            data = dict(enumerate(cols))

        return cls(data=data, index=index,)

    def quantile(
        self,
        q=0.5,
        axis=0,
        numeric_only=True,
        interpolation="linear",
        columns=None,
        exact=True,
    ):
        """
        Return values at the given quantile.

        Parameters
        ----------

        q : float or array-like
            0 <= q <= 1, the quantile(s) to compute
        axis : int
            axis is a NON-FUNCTIONAL parameter
        numeric_only : boolean
            numeric_only is a NON-FUNCTIONAL parameter
        interpolation : {`linear`, `lower`, `higher`, `midpoint`, `nearest`}
            This parameter specifies the interpolation method to use,
            when the desired quantile lies between two data points i and j.
            Default ``linear``.
        columns : list of str
            List of column names to include.
        exact : boolean
            Whether to use approximate or exact quantile algorithm.

        Returns
        -------

        DataFrame
        """
        if axis not in (0, None):
            raise NotImplementedError("axis is not implemented yet")

        if not numeric_only:
            raise NotImplementedError("numeric_only is not implemented yet")
        if columns is None:
            columns = self._data.names

        result = DataFrame()

        for k in self._data.names:

            if k in columns:
                res = self[k].quantile(
                    q,
                    interpolation=interpolation,
                    exact=exact,
                    quant_index=False,
                )
                if not isinstance(res, numbers.Number) and len(res) == 0:
                    res = column.column_empty_like(
                        q, dtype="float64", masked=True, newsize=len(q)
                    )
                result[k] = column.as_column(res)

        if isinstance(q, numbers.Number):
            result = result.fillna(np.nan)
            result = result.iloc[0]
            result.index = as_index(self.columns)
            result.name = q
            return result
        else:
            q = list(map(float, q))
            result.index = q
            return result

    def quantiles(self, q=0.5, interpolation="nearest"):
        """
        Return values at the given quantile.

        Parameters
        ----------

        q : float or array-like
            0 <= q <= 1, the quantile(s) to compute
        interpolation : {`lower`, `higher`, `nearest`}
            This parameter specifies the interpolation method to use,
            when the desired quantile lies between two data points i and j.
            Default 'nearest'.

        Returns
        -------

        DataFrame
        """
        if isinstance(q, numbers.Number):
            q_is_number = True
            q = [float(q)]
        elif pd.api.types.is_list_like(q):
            q_is_number = False
        else:
            msg = "`q` must be either a single element or list"
            raise TypeError(msg)

        result = self._quantiles(q, interpolation.upper())

        if q_is_number:
            result = result.transpose()
            return Series(
                data=result._columns[0], index=result.index, name=q[0]
            )
        else:
            result.index = as_index(q)
            return result

    def isin(self, values):
        """
        Whether each element in the DataFrame is contained in values.

        Parameters
        ----------

        values : iterable, Series, DataFrame or dict
            The result will only be true at a location if all
            the labels match. If values is a Series, that’s the index.
            If values is a dict, the keys must be the column names,
            which must match. If values is a DataFrame, then both the
            index and column labels must match.

        Returns
        -------
        DataFrame:
            DataFrame of booleans showing whether each element in
            the DataFrame is contained in values.
        """

        if isinstance(values, dict):

            result_df = DataFrame()

            for col in self._data.names:
                if col in values:
                    val = values[col]
                    result_df[col] = self._data[col].isin(val)
                else:
                    result_df[col] = utils.scalar_broadcast_to(
                        False, len(self)
                    )

            result_df.index = self.index
            return result_df
        elif isinstance(values, Series):
            values = values.reindex(self.index)

            result = DataFrame()

            for col in self._data.names:
                if isinstance(
                    self[col]._column, cudf.core.column.CategoricalColumn
                ) and isinstance(
                    values._column, cudf.core.column.CategoricalColumn
                ):
                    res = self._data[col].binary_operator("eq", values._column)
                    result[col] = res
                elif (
                    isinstance(
                        self[col]._column, cudf.core.column.CategoricalColumn
                    )
                    or np.issubdtype(self[col].dtype, np.dtype("object"))
                ) or (
                    isinstance(
                        values._column, cudf.core.column.CategoricalColumn
                    )
                    or np.issubdtype(values.dtype, np.dtype("object"))
                ):
                    result[col] = utils.scalar_broadcast_to(False, len(self))
                else:
                    result[col] = self._data[col].binary_operator(
                        "eq", values._column
                    )

            result.index = self.index
            return result
        elif isinstance(values, DataFrame):
            values = values.reindex(self.index)

            result = DataFrame()
            for col in self._data.names:
                if col in values.columns:
                    result[col] = self._data[col].binary_operator(
                        "eq", values[col]._column
                    )
                else:
                    result[col] = utils.scalar_broadcast_to(False, len(self))
            result.index = self.index
            return result
        else:
            if not is_list_like(values):
                raise TypeError(
                    "only list-like or dict-like objects are "
                    "allowed to be passed to DataFrame.isin(), "
                    "you passed a "
                    "{0!r}".format(type(values).__name__)
                )

            result_df = DataFrame()

            for col in self._data.names:
                result_df[col] = self._data[col].isin(values)
            result_df.index = self.index
            return result_df

    #
    # Stats
    #
    def _prepare_for_rowwise_op(self):
        """Prepare a DataFrame for CuPy-based row-wise operations.
        """
        warnings.warn(
            "Row-wise operations currently only support int, float, "
            "and bool dtypes."
        )

        if any([col.nullable for col in self._columns]):
            msg = (
                "Row-wise operations do not currently support columns with "
                "null values. Consider removing them with .dropna() "
                "or using .fillna()."
            )
            raise ValueError(msg)

        filtered = self.select_dtypes(include=[np.number, np.bool])
        common_dtype = np.find_common_type(filtered.dtypes, [])
        coerced = filtered.astype(common_dtype)
        return coerced

    def count(self, axis=0, level=None, numeric_only=False, **kwargs):
        """
        Count ``non-NA`` cells for each column or row.

        The values ``None``, ``NaN``, ``NaT`` are considered ``NA``.

        Returns
        -------
        Series
            For each column/row the number of non-NA/null entries.

        Notes
        -----
        Parameters currently not supported are `axis`, `level`, `numeric_only`.

        Examples
        --------
        >>> import cudf
        >>> import numpy as np
        >>> df = cudf.DataFrame({"Person":
        ...        ["John", "Myla", "Lewis", "John", "Myla"],
        ...        "Age": [24., np.nan, 21., 33, 26],
        ...        "Single": [False, True, True, True, False]})
        >>> df.count()
        Person    5
        Age       4
        Single    5
        dtype: int64
        """
        return self._apply_support_method(
            "count",
            axis=axis,
            level=level,
            numeric_only=numeric_only,
            **kwargs,
        )

    def min(
        self,
        axis=None,
        skipna=None,
        dtype=None,
        level=None,
        numeric_only=None,
        **kwargs,
    ):
        """
        Return the minimum of the values in the DataFrame.

        Parameters
        ----------

        skipna: bool, default True
            Exclude NA/null values when computing the result.

        dtype: data type
            Data type to cast the result to.

        Returns
        -------
        Series

        Notes
        -----
        Parameters currently not supported are `axis`, `level`, `numeric_only`.

        Examples
        --------
        >>> import cudf
        >>> df = cudf.DataFrame({'a': [1, 2, 3, 4], 'b': [7, 8, 9, 10]})
        >>> df.min()
        a    1
        b    7
        dtype: int64
        """
        return self._apply_support_method(
            "min",
            axis=axis,
            skipna=skipna,
            dtype=dtype,
            level=level,
            numeric_only=numeric_only,
            **kwargs,
        )

    def max(
        self,
        axis=None,
        skipna=None,
        dtype=None,
        level=None,
        numeric_only=None,
        **kwargs,
    ):
        """
        Return the maximum of the values in the DataFrame.

        Parameters
        ----------

        skipna: bool, default True
            Exclude NA/null values when computing the result.

        dtype: data type
            Data type to cast the result to.

        Returns
        -------
        Series

        Notes
        -----
        Parameters currently not supported are `axis`, `level`, `numeric_only`.

        Examples
        --------
        >>> import cudf
        >>> df = cudf.DataFrame({'a': [1, 2, 3, 4], 'b': [7, 8, 9, 10]})
        >>> df.max()
        a     4
        b    10
        dtype: int64
        """
        return self._apply_support_method(
            "max",
            axis=axis,
            skipna=skipna,
            dtype=dtype,
            level=level,
            numeric_only=numeric_only,
            **kwargs,
        )

    def sum(
        self,
        axis=None,
        skipna=None,
        dtype=None,
        level=None,
        numeric_only=None,
        min_count=0,
        **kwargs,
    ):
        """
        Return sum of the values in the DataFrame.

        Parameters
        ----------

        skipna: bool, default True
            Exclude NA/null values when computing the result.

        dtype: data type
            Data type to cast the result to.

        min_count: int, default 0
            The required number of valid values to perform the operation.
            If fewer than min_count non-NA values are present the result
            will be NA.

            The default being 0. This means the sum of an all-NA or empty
            Series is 0, and the product of an all-NA or empty Series is 1.

        Returns
        -------
        Series

        Notes
        -----
        Parameters currently not supported are `axis`, `level`, `numeric_only`.

        Examples
        --------
        >>> import cudf
        >>> df = cudf.DataFrame({'a': [1, 2, 3, 4], 'b': [7, 8, 9, 10]})
        >>> df.sum()
        a    10
        b    34
        dtype: int64
        """
        return self._apply_support_method(
            "sum",
            axis=axis,
            skipna=skipna,
            dtype=dtype,
            level=level,
            numeric_only=numeric_only,
            min_count=min_count,
            **kwargs,
        )

    def product(
        self,
        axis=None,
        skipna=None,
        dtype=None,
        level=None,
        numeric_only=None,
        min_count=0,
        **kwargs,
    ):
        """
        Return product of the values in the DataFrame.

        Parameters
        ----------

        skipna: bool, default True
            Exclude NA/null values when computing the result.

        dtype: data type
            Data type to cast the result to.

        min_count: int, default 0
            The required number of valid values to perform the operation.
            If fewer than min_count non-NA values are present the result
            will be NA.

            The default being 0. This means the sum of an all-NA or empty
            Series is 0, and the product of an all-NA or empty Series is 1.

        Returns
        -------
        Series

        Notes
        -----
        Parameters currently not supported are `axis`, `level`, `numeric_only`.

        Examples
        --------
        >>> import cudf
        >>> df = cudf.DataFrame({'a': [1, 2, 3, 4], 'b': [7, 8, 9, 10]})
        >>> df.product()
        a      24
        b    5040
        dtype: int64
        """
        return self._apply_support_method(
            "prod",
            axis=axis,
            skipna=skipna,
            dtype=dtype,
            level=level,
            numeric_only=numeric_only,
            min_count=min_count,
            **kwargs,
        )

    def prod(
        self,
        axis=None,
        skipna=None,
        dtype=None,
        level=None,
        numeric_only=None,
        min_count=0,
        **kwargs,
    ):
        """
        Return product of the values in the DataFrame.

        Parameters
        ----------

        skipna: bool, default True
            Exclude NA/null values when computing the result.

        dtype: data type
            Data type to cast the result to.

        min_count: int, default 0
            The required number of valid values to perform the operation.
            If fewer than min_count non-NA values are present the result
            will be NA.

            The default being 0. This means the sum of an all-NA or empty
            Series is 0, and the product of an all-NA or empty Series is 1.

        Returns
        -------
        scalar

        Notes
        -----
        Parameters currently not supported are `axis`, `level`, `numeric_only`.

        Examples
        --------
        >>> import cudf
        >>> df = cudf.DataFrame({'a': [1, 2, 3, 4], 'b': [7, 8, 9, 10]})
        >>> df.prod()
        a      24
        b    5040
        dtype: int64
        """
        return self.product(
            axis=axis,
            skipna=skipna,
            dtype=dtype,
            level=level,
            numeric_only=numeric_only,
            min_count=min_count,
            **kwargs,
        )

    def cummin(self, axis=None, skipna=True, *args, **kwargs):
        """
        Return cumulative minimum of the DataFrame.

        Parameters
        ----------

        skipna: bool, default True
            Exclude NA/null values. If an entire row/column is NA,
            the result will be NA.

        Returns
        -------
        DataFrame

        Notes
        -----
        Parameters currently not supported is `axis`

        Examples
        --------
        >>> import cudf
        >>> df = cudf.DataFrame({'a': [1, 2, 3, 4], 'b': [7, 8, 9, 10]})
        >>> df.cummin()
           a  b
        0  1  7
        1  1  7
        2  1  7
        3  1  7
        """
        return self._apply_support_method(
            "cummin", axis=axis, skipna=skipna, *args, **kwargs
        )

    def cummax(self, axis=None, skipna=True, *args, **kwargs):
        """
        Return cumulative maximum of the DataFrame.

        Parameters
        ----------

        skipna: bool, default True
            Exclude NA/null values. If an entire row/column is NA,
            the result will be NA.

        Returns
        -------
        DataFrame

        Notes
        -----
        Parameters currently not supported is `axis`

        Examples
        --------
        >>> import cudf
        >>> df = cudf.DataFrame({'a': [1, 2, 3, 4], 'b': [7, 8, 9, 10]})
        >>> df.cummax()
           a   b
        0  1   7
        1  2   8
        2  3   9
        3  4  10
        """
        return self._apply_support_method(
            "cummax", axis=axis, skipna=skipna, *args, **kwargs
        )

    def cumsum(self, axis=None, skipna=True, *args, **kwargs):
        """
        Return cumulative sum of the DataFrame.

        Parameters
        ----------

        skipna: bool, default True
            Exclude NA/null values. If an entire row/column is NA,
            the result will be NA.


        Returns
        -------
        DataFrame

        Notes
        -----
        Parameters currently not supported is `axis`

        Examples
        --------
        >>> import cudf
        >>> df = cudf.DataFrame({'a': [1, 2, 3, 4], 'b': [7, 8, 9, 10]})
        >>> s.cumsum()
            a   b
        0   1   7
        1   3  15
        2   6  24
        3  10  34
        """
        return self._apply_support_method(
            "cumsum", axis=axis, skipna=skipna, *args, **kwargs
        )

    def cumprod(self, axis=None, skipna=True, *args, **kwargs):
        """
        Return cumulative product of the DataFrame.

        Parameters
        ----------

        skipna: bool, default True
            Exclude NA/null values. If an entire row/column is NA,
            the result will be NA.

        Returns
        -------
        DataFrame

        Notes
        -----
        Parameters currently not supported is `axis`

        Examples
        --------
        >>> import cudf
        >>> df = cudf.DataFrame({'a': [1, 2, 3, 4], 'b': [7, 8, 9, 10]})
        >>> s.cumprod()
            a     b
        0   1     7
        1   2    56
        2   6   504
        3  24  5040
        """
        return self._apply_support_method(
            "cumprod", axis=axis, skipna=skipna, *args, **kwargs
        )

    def mean(
        self, axis=None, skipna=None, level=None, numeric_only=None, **kwargs
    ):
        """
        Return the mean of the values for the requested axis.

        Parameters
        ----------
        axis : {0 or 'index', 1 or 'columns'}
            Axis for the function to be applied on.
        skipna : bool, default True
            Exclude NA/null values when computing the result.
        level : int or level name, default None
            If the axis is a MultiIndex (hierarchical), count along a
            particular level, collapsing into a Series.
        numeric_only : bool, default None
            Include only float, int, boolean columns. If None, will attempt to
            use everything, then use only numeric data. Not implemented for
            Series.
        **kwargs
            Additional keyword arguments to be passed to the function.

        Returns
        -------
        mean : Series or DataFrame (if level specified)

        Examples
        --------
        >>> import cudf
        >>> df = cudf.DataFrame({'a': [1, 2, 3, 4], 'b': [7, 8, 9, 10]})
        >>> df.mean()
        a    2.5
        b    8.5
        dtype: float64
        """
        return self._apply_support_method(
            "mean",
            axis=axis,
            skipna=skipna,
            level=level,
            numeric_only=numeric_only,
            **kwargs,
        )

    def std(
        self,
        axis=None,
        skipna=None,
        level=None,
        ddof=1,
        numeric_only=None,
        **kwargs,
    ):
        """
        Return sample standard deviation of the DataFrame.

        Normalized by N-1 by default. This can be changed using
        the `ddof` argument

        Parameters
        ----------

        skipna: bool, default True
            Exclude NA/null values. If an entire row/column is NA, the result
            will be NA.

        ddof: int, default 1
            Delta Degrees of Freedom. The divisor used in calculations
            is N - ddof, where N represents the number of elements.

        Returns
        -------
        Series

        Notes
        -----
        Parameters currently not supported are `axis`, `level` and
        `numeric_only`

        Examples
        --------
        >>> import cudf
        >>> df = cudf.DataFrame({'a': [1, 2, 3, 4], 'b': [7, 8, 9, 10]})
        >>> df.std()
        a    1.290994
        b    1.290994
        dtype: float64
        """

        return self._apply_support_method(
            "std",
            axis=axis,
            skipna=skipna,
            level=level,
            ddof=ddof,
            numeric_only=numeric_only,
            **kwargs,
        )

    def var(
        self,
        axis=None,
        skipna=None,
        level=None,
        ddof=1,
        numeric_only=None,
        **kwargs,
    ):
        """
        Return unbiased variance of the DataFrame.

        Normalized by N-1 by default. This can be changed using the
        ddof argument

        Parameters
        ----------

        skipna: bool, default True
            Exclude NA/null values. If an entire row/column is NA, the result
            will be NA.

        ddof: int, default 1
            Delta Degrees of Freedom. The divisor used in calculations is
            N - ddof, where N represents the number of elements.

        Returns
        -------
        scalar

        Notes
        -----
        Parameters currently not supported are `axis`, `level` and
        `numeric_only`

        Examples
        --------
        >>> import cudf
        >>> df = cudf.DataFrame({'a': [1, 2, 3, 4], 'b': [7, 8, 9, 10]})
        >>> df.var()
        a    1.666667
        b    1.666667
        dtype: float64
        """
        return self._apply_support_method(
            "var",
            axis=axis,
            skipna=skipna,
            level=level,
            ddof=ddof,
            numeric_only=numeric_only,
            **kwargs,
        )

    def kurtosis(
        self, axis=None, skipna=None, level=None, numeric_only=None, **kwargs
    ):
        """
        Return Fisher's unbiased kurtosis of a sample.

        Kurtosis obtained using Fisher’s definition of
        kurtosis (kurtosis of normal == 0.0). Normalized by N-1.

        Parameters
        ----------

        skipna: bool, default True
            Exclude NA/null values when computing the result.

        Returns
        -------
        Series

        Notes
        -----
        Parameters currently not supported are `axis`, `level` and
        `numeric_only`

        Examples
        --------
        >>> import cudf
        >>> df = cudf.DataFrame({'a': [1, 2, 3, 4], 'b': [7, 8, 9, 10]})
        >>> df.kurt()
        a   -1.2
        b   -1.2
        dtype: float64
        """
        if numeric_only not in (None, True):
            msg = "Kurtosis only supports int, float, and bool dtypes."
            raise NotImplementedError(msg)

        self = self.select_dtypes(include=[np.number, np.bool])
        return self._apply_support_method(
            "kurtosis",
            axis=axis,
            skipna=skipna,
            level=level,
            numeric_only=numeric_only,
            **kwargs,
        )

    # Alias for kurtosis.
    kurt = kurtosis

    def skew(
        self, axis=None, skipna=None, level=None, numeric_only=None, **kwargs
    ):
        """
        Return unbiased Fisher-Pearson skew of a sample.

        Parameters
        ----------
        skipna: bool, default True
            Exclude NA/null values when computing the result.

        Returns
        -------
        Series

        Notes
        -----
        Parameters currently not supported are `axis`, `level` and
        `numeric_only`

        Examples
        --------
        >>> import cudf
        >>> df = cudf.DataFrame({'a': [3, 2, 3, 4], 'b': [7, 8, 10, 10]})
        >>> df.skew()
        a    0.00000
        b   -0.37037
        dtype: float64
        """
        if numeric_only not in (None, True):
            msg = "Skew only supports int, float, and bool dtypes."
            raise NotImplementedError(msg)

        self = self.select_dtypes(include=[np.number, np.bool])
        return self._apply_support_method(
            "skew",
            axis=axis,
            skipna=skipna,
            level=level,
            numeric_only=numeric_only,
            **kwargs,
        )

    def all(self, axis=0, bool_only=None, skipna=True, level=None, **kwargs):
        """
        Return whether all elements are True in DataFrame.

        Parameters
        ----------

        skipna: bool, default True
            Exclude NA/null values. If the entire row/column is NA and
            skipna is True, then the result will be True, as for an
            empty row/column.
            If skipna is False, then NA are treated as True, because
            these are not equal to zero.

        Returns
        -------
        Series

        Notes
        -----
        Parameters currently not supported are `axis`, `bool_only`, `level`.

        Examples
        --------
        >>> import cudf
        >>> df = cudf.DataFrame({'a': [3, 2, 3, 4], 'b': [7, 0, 10, 10]})
        >>> df.all()
        a     True
        b    False
        dtype: bool
        """
        if bool_only:
            return self.select_dtypes(include="bool")._apply_support_method(
                "all",
                axis=axis,
                bool_only=bool_only,
                skipna=skipna,
                level=level,
                **kwargs,
            )
        return self._apply_support_method(
            "all",
            axis=axis,
            bool_only=bool_only,
            skipna=skipna,
            level=level,
            **kwargs,
        )

    def any(self, axis=0, bool_only=None, skipna=True, level=None, **kwargs):
        """
        Return whether any elements is True in DataFrame.

        Parameters
        ----------

        skipna: bool, default True
            Exclude NA/null values. If the entire row/column is NA and
            skipna is True, then the result will be False, as for an
            empty row/column.
            If skipna is False, then NA are treated as True, because
            these are not equal to zero.

        Returns
        -------
        Series

        Notes
        -----
        Parameters currently not supported are `axis`, `bool_only`, `level`.

        Examples
        --------
        >>> import cudf
        >>> df = cudf.DataFrame({'a': [3, 2, 3, 4], 'b': [7, 0, 10, 10]})
        >>> df.any()
        a    True
        b    True
        dtype: bool
        """
        if bool_only:
            return self.select_dtypes(include="bool")._apply_support_method(
                "any",
                axis=axis,
                bool_only=bool_only,
                skipna=skipna,
                level=level,
                **kwargs,
            )
        return self._apply_support_method(
            "any",
            axis=axis,
            bool_only=bool_only,
            skipna=skipna,
            level=level,
            **kwargs,
        )

    def _apply_support_method(self, method, axis=0, *args, **kwargs):
        assert axis in (None, 0, 1)

        if axis in (None, 0):
            result = [
                getattr(self[col], method)(*args, **kwargs)
                for col in self._data.names
            ]

            if isinstance(result[0], Series):
                support_result = result
                result = DataFrame(index=support_result[0].index)
                for idx, col in enumerate(self._data.names):
                    result[col] = support_result[idx]
            else:
                result = Series(result)
                result = result.set_index(self._data.names)
            return result

        elif axis == 1:
            # for dask metadata compatibility
            skipna = kwargs.pop("skipna", None)
            if skipna not in (None, True, 1):
                msg = "Row-wise operations currently do not "
                "support `skipna=False`."
                raise NotImplementedError(msg)

            level = kwargs.pop("level", None)
            if level not in (None,):
                msg = "Row-wise operations currently do not "
                "support `level`."
                raise NotImplementedError(msg)

            numeric_only = kwargs.pop("numeric_only", None)
            if numeric_only not in (None, True):
                msg = "Row-wise operations currently do not "
                "support `numeric_only=False`."
                raise NotImplementedError(msg)

            min_count = kwargs.pop("min_count", None)
            if min_count not in (None, 0):
                msg = "Row-wise operations currently do not "
                "support `min_count`."
                raise NotImplementedError(msg)

            bool_only = kwargs.pop("bool_only", None)
            if bool_only not in (None, True):
                msg = "Row-wise operations currently do not "
                "support `bool_only`."
                raise NotImplementedError(msg)

            prepared = self._prepare_for_rowwise_op()
            arr = cupy.asarray(prepared.as_gpu_matrix())

            result = getattr(arr, method)(axis=1, **kwargs)

            if len(result.shape) == 1:
                return Series(result, index=self.index)
            else:
                result_df = DataFrame.from_gpu_matrix(result).set_index(
                    self.index
                )
                result_df.columns = prepared.columns
                return result_df

    def _columns_view(self, columns):
        """
        Return a subset of the DataFrame's columns as a view.
        """
        result_columns = OrderedDict({})
        for col in columns:
            result_columns[col] = self._data[col]
        return DataFrame(result_columns, index=self.index)

    def select_dtypes(self, include=None, exclude=None):
        """Return a subset of the DataFrame’s columns based on the column dtypes.

        Parameters
        ----------
        include : str or list
            which columns to include based on dtypes
        exclude : str or list
            which columns to exclude based on dtypes

        Returns
        -------
        DataFrame
            The subset of the frame including the dtypes
            in ``include`` and excluding the dtypes in ``exclude``.

        Raises
        ------
        ValueError
            - If both of ``include`` and ``exclude`` are empty
            - If ``include`` and ``exclude`` have overlapping elements

        Examples
        --------
        >>> import cudf
        >>> df = cudf.DataFrame({'a': [1, 2] * 3,
        ...                    'b': [True, False] * 3,
        ...                    'c': [1.0, 2.0] * 3})
        >>> df
           a      b    c
        0  1   True  1.0
        1  2  False  2.0
        2  1   True  1.0
        3  2  False  2.0
        4  1   True  1.0
        5  2  False  2.0
        >>> df.select_dtypes(include='bool')
               b
        0   True
        1  False
        2   True
        3  False
        4   True
        5  False
        >>> df.select_dtypes(include=['float64'])
             c
        0  1.0
        1  2.0
        2  1.0
        3  2.0
        4  1.0
        5  2.0
        >>> df.select_dtypes(exclude=['int'])
               b    c
        0   True  1.0
        1  False  2.0
        2   True  1.0
        3  False  2.0
        4   True  1.0
        5  False  2.0
        """

        # code modified from:
        # https://github.com/pandas-dev/pandas/blob/master/pandas/core/frame.py#L3196

        if not isinstance(include, (list, tuple)):
            include = (include,) if include is not None else ()
        if not isinstance(exclude, (list, tuple)):
            exclude = (exclude,) if exclude is not None else ()

        df = DataFrame(index=self.index)

        # cudf_dtype_from_pydata_dtype can distinguish between
        # np.float and np.number
        selection = tuple(map(frozenset, (include, exclude)))

        if not any(selection):
            raise ValueError(
                "at least one of include or exclude must be nonempty"
            )

        include, exclude = map(
            lambda x: frozenset(map(cudf_dtype_from_pydata_dtype, x)),
            selection,
        )

        # can't both include AND exclude!
        if not include.isdisjoint(exclude):
            raise ValueError(
                "include and exclude overlap on {inc_ex}".format(
                    inc_ex=(include & exclude)
                )
            )

        # include all subtypes
        include_subtypes = set()
        for dtype in self.dtypes:
            for i_dtype in include:
                # category handling
                if is_categorical_dtype(i_dtype):
                    include_subtypes.add(i_dtype)
                elif issubclass(dtype.type, i_dtype):
                    include_subtypes.add(dtype.type)

        # exclude all subtypes
        exclude_subtypes = set()
        for dtype in self.dtypes:
            for e_dtype in exclude:
                # category handling
                if is_categorical_dtype(e_dtype):
                    exclude_subtypes.add(e_dtype)
                elif issubclass(dtype.type, e_dtype):
                    exclude_subtypes.add(dtype.type)

        include_all = set(
            [cudf_dtype_from_pydata_dtype(d) for d in self.dtypes]
        )

        if include:
            inclusion = include_all & include_subtypes
        elif exclude:
            inclusion = include_all
        else:
            inclusion = set()
        # remove all exclude types
        inclusion = inclusion - exclude_subtypes

        for k, col in self._data.items():
            infered_type = cudf_dtype_from_pydata_dtype(col.dtype)
            if infered_type in inclusion:
                df.insert(len(df._data), k, col)

        return df

    @ioutils.doc_to_parquet()
    def to_parquet(self, path, *args, **kwargs):
        """{docstring}"""
        from cudf.io import parquet as pq

        return pq.to_parquet(self, path, *args, **kwargs)

    @ioutils.doc_to_feather()
    def to_feather(self, path, *args, **kwargs):
        """{docstring}"""
        from cudf.io import feather as feather

        feather.to_feather(self, path, *args, **kwargs)

    @ioutils.doc_to_json()
    def to_json(self, path_or_buf=None, *args, **kwargs):
        """{docstring}"""
        from cudf.io import json as json

        return json.to_json(self, path_or_buf=path_or_buf, *args, **kwargs)

    @ioutils.doc_to_hdf()
    def to_hdf(self, path_or_buf, key, *args, **kwargs):
        """{docstring}"""
        from cudf.io import hdf as hdf

        hdf.to_hdf(path_or_buf, key, self, *args, **kwargs)

    @ioutils.doc_to_dlpack()
    def to_dlpack(self):
        """{docstring}"""
        from cudf.io import dlpack as dlpack

        return dlpack.to_dlpack(self)

    @ioutils.doc_to_csv()
    def to_csv(
        self,
        path=None,
        sep=",",
        na_rep="",
        columns=None,
        header=True,
        index=True,
        line_terminator="\n",
        chunksize=None,
    ):
        """{docstring}"""
        from cudf.io import csv as csv

        return csv.to_csv(
            self,
            path,
            sep,
            na_rep,
            columns,
            header,
            index,
            line_terminator,
            chunksize,
        )

    @ioutils.doc_to_orc()
    def to_orc(self, fname, compression=None, *args, **kwargs):
        """{docstring}"""
        from cudf.io import orc as orc

        orc.to_orc(self, fname, compression, *args, **kwargs)

    def stack(self, level=-1, dropna=True):
        """Stack the prescribed level(s) from columns to index

        Return a reshaped Series

        Parameters
        ----------
        dropna : bool, default True
            Whether to drop rows in the resulting Series with missing values.

        Returns
        -------
        The stacked cudf.Series

        Examples
        --------
        >>> import cudf
        >>> df = cudf.DataFrame({'a':[0,1,3], 'b':[1,2,4]})
        >>> df.stack()
        0  a    0
           b    1
        1  a    1
           b    2
        2  a    3
           b    4
        dtype: int64
        """
        assert level in (None, -1)
        repeated_index = self.index.repeat(self.shape[1])
        name_index = Frame({0: self._column_names}).tile(self.shape[0])
        new_index = list(repeated_index._columns) + [name_index._columns[0]]
        new_index = cudf.core.multiindex.MultiIndex.from_frame(
            DataFrame(dict(zip(range(0, len(new_index)), new_index)))
        )

        # Collect datatypes and cast columns as that type
        common_type = np.result_type(*self.dtypes)
        homogenized = DataFrame(
            {
                c: (
                    self._data[c].astype(common_type)
                    if not np.issubdtype(self._data[c].dtype, common_type)
                    else self._data[c]
                )
                for c in self._data
            }
        )

        data_col = libcudf.reshape.interleave_columns(homogenized)

        result = Series(data=data_col, index=new_index)
        if dropna:
            return result.dropna()
        else:
            return result

    def cov(self, **kwargs):
        """Compute the covariance matrix of a DataFrame.

        Parameters
        ----------
        **kwargs
            Keyword arguments to be passed to cupy.cov

        Returns
        -------
        cov : DataFrame
        """
        cov = cupy.cov(self.values, rowvar=False)
        df = DataFrame.from_gpu_matrix(cupy.asfortranarray(cov)).set_index(
            self.columns
        )
        df.columns = self.columns
        return df

    def corr(self):
        """Compute the correlation matrix of a DataFrame.
        """
        corr = cupy.corrcoef(self.values, rowvar=False)
        df = DataFrame.from_gpu_matrix(cupy.asfortranarray(corr)).set_index(
            self.columns
        )
        df.columns = self.columns
        return df

<<<<<<< HEAD
    def to_dict(self, orient="dict", into=dict):
        raise TypeError(
            "Implicit conversion to a host memory via to_dict() is not "
            "allowed, To explicitly construct a dictionary object, "
            "consider using .to_pandas().to_dict()"
        )

    def append(
        self, other, ignore_index=False, verify_integrity=False, sort=False
    ):
        """
        Append rows of `other` to the end of caller, returning a new object.
        Columns in `other` that are not in the caller are added as new columns.

        Parameters
        ----------
        other : DataFrame or Series/dict-like object, or list of these
            The data to append.
        ignore_index : bool, default False
            If True, do not use the index labels.
        sort : bool, default False
            Sort columns ordering if the columns of
            `self` and `other` are not aligned.
        verify_integrity : bool, default False
            This Parameter is currently not supported.

        Returns
        -------
        DataFrame

        See Also
        --------
        cudf.concat : General function to concatenate DataFrame or
            objects.

        Notes
        -----
        If a list of dict/series is passed and the keys are all contained in
        the DataFrame's index, the order of the columns in the resulting
        DataFrame will be unchanged.
        Iteratively appending rows to a cudf DataFrame can be more
        computationally intensive than a single concatenate. A better
        solution is to append those rows to a list and then concatenate
        the list with the original DataFrame all at once.
        `verify_integrity` parameter is not supported yet.

        Examples
        --------
        >>> import cudf
        >>> df = cudf.DataFrame([[1, 2], [3, 4]], columns=list('AB'))
        >>> df
           A  B
        0  1  2
        1  3  4
        >>> df2 = cudf.DataFrame([[5, 6], [7, 8]], columns=list('AB'))
        >>> df2
           A  B
        0  5  6
        1  7  8
        >>> df.append(df2)
           A  B
        0  1  2
        1  3  4
        0  5  6
        1  7  8

        With `ignore_index` set to True:

        >>> df.append(df2, ignore_index=True)
           A  B
        0  1  2
        1  3  4
        2  5  6
        3  7  8

        The following, while not recommended methods for generating DataFrames,
        show two ways to generate a DataFrame from multiple data sources.
        Less efficient:

        >>> df = cudf.DataFrame(columns=['A'])
        >>> for i in range(5):
        ...     df = df.append({'A': i}, ignore_index=True)
        >>> df
           A
        0  0
        1  1
        2  2
        3  3
        4  4

        More efficient than above:

        >>> cudf.concat([cudf.DataFrame([i], columns=['A']) for i in range(5)],
        ...           ignore_index=True)
           A
        0  0
        1  1
        2  2
        3  3
        4  4
        """
        if verify_integrity not in (None, False):
            raise NotImplementedError(
                "verify_integrity parameter is not supported yet."
            )

        if isinstance(other, dict):
            if not ignore_index:
                raise TypeError("Can only append a dict if ignore_index=True")
            other = DataFrame(other)
            result = cudf.concat(
                [self, other], ignore_index=ignore_index, sort=sort
            )
            return result
        elif isinstance(other, cudf.Series):
            if other.name is None and not ignore_index:
                raise TypeError(
                    "Can only append a Series if ignore_index=True "
                    "or if the Series has a name"
                )

            current_cols = self.columns
            combined_columns = other.index.to_pandas()
            if not self.empty:
                combined_columns = current_cols.union(
                    combined_columns, sort=False
                )

            if sort:
                combined_columns = combined_columns.sort_values()

            other = other.reindex(combined_columns, copy=False).to_frame().T
            if not current_cols.equals(combined_columns):
                self = self.reindex(columns=combined_columns)
        elif isinstance(other, list):
            if not other:
                pass
            elif not isinstance(other[0], cudf.DataFrame):
                other = cudf.DataFrame(other)
                if (self.columns.get_indexer(other.columns) >= 0).all():
                    other = other.reindex(columns=self.columns)

        if is_list_like(other):
            to_concat = [self, *other]
        else:
            to_concat = [self, other]
        to_concat = [
            obj for obj in to_concat if isinstance(obj, Frame) and len(obj)
        ]
        if len(to_concat) == 0:
            if ignore_index and len(self) != 0:
                result = cudf.DataFrame(
                    data=self._data.copy(), index=RangeIndex(len(self))
                )
            else:
                result = self.copy()
            return result

        return cudf.concat(to_concat, ignore_index=ignore_index, sort=sort)

=======
    def pivot(self, index=None, columns=None, values=None):
        return cudf.core.reshape.pivot(
            self, index=index, columns=columns, values=values
        )

>>>>>>> d33d4140

def from_pandas(obj, nan_as_null=None):
    """
    Convert certain Pandas objects into the cudf equivalent.

    Supports DataFrame, Series, Index, or MultiIndex.

    Returns
    -------
    DataFrame/Series/Index/MultiIndex
        Return type depends on the passed input.

    Raises
    ------
    TypeError for invalid input type.

    Examples
    --------
    >>> import cudf
    >>> import pandas as pd
    >>> data = [[0, 1], [1, 2], [3, 4]]
    >>> pdf = pd.DataFrame(data, columns=['a', 'b'], dtype=int)
    >>> pdf
       a  b
    0  0  1
    1  1  2
    2  3  4
    >>> gdf = cudf.from_pandas(pdf)
    >>> gdf
       a  b
    0  0  1
    1  1  2
    2  3  4
    >>> type(gdf)
    <class 'cudf.core.dataframe.DataFrame'>
    >>> type(pdf)
    <class 'pandas.core.frame.DataFrame'>

    Converting a Pandas Series to cuDF Series:

    >>> psr = pd.Series(['a', 'b', 'c', 'd'], name='apple')
    >>> psr
    0    a
    1    b
    2    c
    3    d
    Name: apple, dtype: object
    >>> gsr = cudf.from_pandas(psr)
    >>> gsr
    0    a
    1    b
    2    c
    3    d
    Name: apple, dtype: object
    >>> type(gsr)
    <class 'cudf.core.series.Series'>
    >>> type(psr)
    <class 'pandas.core.series.Series'>

    Converting a Pandas Index to cuDF Index:

    >>> pidx = pd.Index([1, 2, 10, 20])
    >>> pidx
    Int64Index([1, 2, 10, 20], dtype='int64')
    >>> gidx = cudf.from_pandas(pidx)
    >>> gidx
    Int64Index([1, 2, 10, 20], dtype='int64')
    >>> type(gidx)
    <class 'cudf.core.index.Int64Index'>
    >>> type(pidx)
    <class 'pandas.core.indexes.numeric.Int64Index'>

    Converting a Pandas MultiIndex to cuDF MultiIndex:

    >>> pmidx = pd.MultiIndex(
    ...         levels=[[1, 3, 4, 5], [1, 2, 5]],
    ...         codes=[[0, 0, 1, 2, 3], [0, 2, 1, 1, 0]],
    ...         names=["x", "y"],
    ...     )
    >>> pmidx
    MultiIndex([(1, 1),
                (1, 5),
                (3, 2),
                (4, 2),
                (5, 1)],
            names=['x', 'y'])
    >>> gmidx = cudf.from_pandas(pmidx)
    >>> gmidx
    MultiIndex(levels=[0    1
    1    3
    2    4
    3    5
    dtype: int64, 0    1
    1    2
    2    5
    dtype: int64],
    codes=   x  y
    0  0  0
    1  0  2
    2  1  1
    3  2  1
    4  3  0)
    >>> type(gmidx)
    <class 'cudf.core.multiindex.MultiIndex'>
    >>> type(pmidx)
    <class 'pandas.core.indexes.multi.MultiIndex'>
    """
    if isinstance(obj, pd.DataFrame):
        return DataFrame.from_pandas(obj, nan_as_null=nan_as_null)
    elif isinstance(obj, pd.Series):
        return Series.from_pandas(obj, nan_as_null=nan_as_null)
    elif isinstance(obj, pd.MultiIndex):
        return cudf.MultiIndex.from_pandas(obj, nan_as_null=nan_as_null)
    elif isinstance(obj, pd.RangeIndex):
        if obj._step and obj._step != 1:
            raise ValueError("cudf RangeIndex requires step == 1")
        return cudf.core.index.RangeIndex(
            obj._start, stop=obj._stop, name=obj.name
        )
    elif isinstance(obj, pd.Index):
        return cudf.Index.from_pandas(obj, nan_as_null=nan_as_null)
    elif isinstance(obj, pd.CategoricalDtype):
        return cudf.CategoricalDtype.from_pandas(obj)
    else:
        raise TypeError(
            "from_pandas only accepts Pandas Dataframes, Series, "
            "Index, RangeIndex and MultiIndex objects. "
            "Got %s" % type(obj)
        )


def merge(left, right, *args, **kwargs):
    return left.merge(right, *args, **kwargs)


# a bit of fanciness to inject docstring with left parameter
merge_doc = DataFrame.merge.__doc__
idx = merge_doc.find("right")
merge.__doc__ = "".join(
    [merge_doc[:idx], "\n\tleft : DataFrame\n\t", merge_doc[idx:]]
)


def _align_indices(lhs, rhs):
    """
    Internal util to align the indices of two DataFrames. Returns a tuple of
    the aligned dataframes, or the original arguments if the indices are the
    same, or if rhs isn't a DataFrame.
    """
    lhs_out, rhs_out = lhs, rhs
    if isinstance(rhs, DataFrame) and not lhs.index.equals(rhs.index):
        df = lhs.merge(
            rhs,
            sort=True,
            how="outer",
            left_index=True,
            right_index=True,
            suffixes=("_x", "_y"),
        )
        df = df.sort_index()
        lhs_out = DataFrame(index=df.index)
        rhs_out = DataFrame(index=df.index)
        common = set(lhs.columns) & set(rhs.columns)
        common_x = set(["{}_x".format(x) for x in common])
        common_y = set(["{}_y".format(x) for x in common])
        for col in df.columns:
            if col in common_x:
                lhs_out[col[:-2]] = df[col]
            elif col in common_y:
                rhs_out[col[:-2]] = df[col]
            elif col in lhs:
                lhs_out[col] = df[col]
            elif col in rhs:
                rhs_out[col] = df[col]

    return lhs_out, rhs_out


def _setitem_with_dataframe(input_df, replace_df, input_cols=None, mask=None):
    """
        This function sets item dataframes relevant columns with replacement df
        :param input_df: Dataframe to be modified inplace
        :param replace_df: Replacement DataFrame to replace values with
        :param input_cols: columns to replace in the input dataframe
        :param mask: boolean mask in case of masked replacing
    """

    if input_cols is None:
        input_cols = input_df.columns

    if len(input_cols) != len(replace_df.columns):
        raise ValueError(
            "Number of Input Columns must be same replacement Dataframe"
        )

    for col_1, col_2 in zip(input_cols, replace_df.columns):
        if col_1 in input_df.columns:
            if mask is not None:
                input_df._data[col_1][mask] = column.as_column(
                    replace_df[col_2]
                )
            else:
                input_df._data[col_1] = column.as_column(replace_df[col_2])
        else:
            if mask is not None:
                raise ValueError("Can not insert new column with a bool mask")
            else:
                # handle append case
                input_df.insert(len(input_df._data), col_1, replace_df[col_2])


def extract_col(df, col):
    """
    Extract column from dataframe `df` with their name `col`.
    If `col` is index and there are no columns with name `index`,
    then this will return index column.
    """
    try:
        return df._data[col]
    except KeyError:
        if (
            col == "index"
            and col not in df.index._data
            and not isinstance(df.index, cudf.MultiIndex)
        ):
            return df.index._data.columns[0]
        return df.index._data[col]


def _get_union_of_indices(indexes):
    if len(indexes) == 1:
        return indexes[0]
    else:
        merged_index = cudf.core.Index._concat(indexes)
        merged_index = merged_index.drop_duplicates()
        _, inds = merged_index._values.sort_by_values()
        return merged_index.take(inds)


def _get_union_of_series_names(series_list):
    names_list = []
    unnamed_count = 0
    for idx, series in enumerate(series_list):
        if series.name is None:
            names_list.append(f"Unnamed {unnamed_count}")
            unnamed_count += 1
        else:
            names_list.append(series.name)
    if unnamed_count == len(series_list):
        names_list = [*range(len(series_list))]

    return names_list<|MERGE_RESOLUTION|>--- conflicted
+++ resolved
@@ -6525,7 +6525,6 @@
         df.columns = self.columns
         return df
 
-<<<<<<< HEAD
     def to_dict(self, orient="dict", into=dict):
         raise TypeError(
             "Implicit conversion to a host memory via to_dict() is not "
@@ -6686,13 +6685,11 @@
 
         return cudf.concat(to_concat, ignore_index=ignore_index, sort=sort)
 
-=======
     def pivot(self, index=None, columns=None, values=None):
         return cudf.core.reshape.pivot(
             self, index=index, columns=columns, values=values
         )
 
->>>>>>> d33d4140
 
 def from_pandas(obj, nan_as_null=None):
     """
