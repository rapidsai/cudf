# Copyright (c) 2018-2020, NVIDIA CORPORATION.

from __future__ import division, print_function

import inspect
import itertools
import logging
import numbers
<<<<<<< HEAD
import uuid
=======
import pickle
>>>>>>> f7470a87
import warnings
from collections import OrderedDict
from collections.abc import Mapping, Sequence
from types import GeneratorType

import cupy
import numpy as np
import pandas as pd
import pyarrow as pa
from numba import cuda
from pandas.api.types import is_dict_like

import cudf
import cudf._lib as libcudf
from cudf._lib.null_mask import MaskState, create_null_mask
from cudf._lib.nvtx import annotate
from cudf.core import column
from cudf.core.abc import Serializable
from cudf.core.column import as_column, column_empty
from cudf.core.column_accessor import ColumnAccessor
from cudf.core.frame import Frame
from cudf.core.groupby.groupby import DataFrameGroupBy
from cudf.core.index import Index, RangeIndex, as_index
from cudf.core.indexing import _DataFrameIlocIndexer, _DataFrameLocIndexer
from cudf.core.series import Series
from cudf.core.window import Rolling
from cudf.utils import applyutils, ioutils, queryutils, utils
from cudf.utils.docutils import copy_docstring
from cudf.utils.dtypes import (
    cudf_dtype_from_pydata_dtype,
    is_categorical_dtype,
    is_datetime_dtype,
    is_list_like,
    is_scalar,
)
from cudf.utils.utils import OrderedColumnDict


def _unique_name(existing_names, suffix="_unique_name"):
    ret = suffix
    i = 1
    while ret in existing_names:
        ret = "%s_%d" % (suffix, i)
        i += 1
    return ret


def _reverse_op(fn):
    return {
        "add": "radd",
        "radd": "add",
        "sub": "rsub",
        "rsub": "sub",
        "mul": "rmul",
        "rmul": "mul",
        "mod": "rmod",
        "rmod": "mod",
        "pow": "rpow",
        "rpow": "pow",
        "floordiv": "rfloordiv",
        "rfloordiv": "floordiv",
        "truediv": "rtruediv",
        "rtruediv": "truediv",
        "__add__": "__radd__",
        "__radd__": "__add__",
        "__sub__": "__rsub__",
        "__rsub__": "__sub__",
        "__mul__": "__rmul__",
        "__rmul__": "__mul__",
        "__mod__": "__rmod__",
        "__rmod__": "__mod__",
        "__pow__": "__rpow__",
        "__rpow__": "__pow__",
        "__floordiv__": "__rfloordiv__",
        "__rfloordiv__": "__floordiv__",
        "__truediv__": "__rtruediv__",
        "__rtruediv__": "__truediv__",
    }[fn]


class DataFrame(Frame, Serializable):

    _internal_names = {"_data", "_index"}

    @annotate("DATAFRAME_INIT", color="blue", domain="cudf_python")
    def __init__(self, data=None, index=None, columns=None, dtype=None):
        """
        A GPU Dataframe object.

        Parameters
        ----------
        data : array-like, Iterable, dict, or DataFrame.
            Dict can contain Series, arrays, constants, or list-like objects.

        index : Index or array-like
            Index to use for resulting frame. Will default to
            RangeIndex if no indexing information part of input data and
            no index provided.

        columns : Index or array-like
            Column labels to use for resulting frame.
            Will default to RangeIndex (0, 1, 2, …, n) if no column
            labels are provided.

        dtype : dtype, default None
            Data type to force. Only a single dtype is allowed.
            If None, infer.

        Examples
        --------

        Build dataframe with ``__setitem__``:

        >>> import cudf
        >>> df = cudf.DataFrame()
        >>> df['key'] = [0, 1, 2, 3, 4]
        >>> df['val'] = [float(i + 10) for i in range(5)]  # insert column
        >>> print(df)
        key   val
        0    0  10.0
        1    1  11.0
        2    2  12.0
        3    3  13.0
        4    4  14.0

        Build DataFrame via dict of columns:

        >>> import cudf
        >>> import numpy as np
        >>> from datetime import datetime, timedelta

        >>> t0 = datetime.strptime('2018-10-07 12:00:00', '%Y-%m-%d %H:%M:%S')
        >>> n = 5
        >>> df = cudf.DataFrame({
        >>> 'id': np.arange(n),
        >>> 'datetimes': np.array(
        >>> [(t0+ timedelta(seconds=x)) for x in range(n)])
        >>> })
        >>> df
            id                datetimes
        0    0  2018-10-07T12:00:00.000
        1    1  2018-10-07T12:00:01.000
        2    2  2018-10-07T12:00:02.000
        3    3  2018-10-07T12:00:03.000
        4    4  2018-10-07T12:00:04.000

        Build DataFrame via list of rows as tuples:

        >>> import cudf
        >>> df = cudf.DataFrame([
            (5, "cats", "jump", np.nan),
            (2, "dogs", "dig", 7.5),
            (3, "cows", "moo", -2.1, "occasionally"),
        ])
        >>> df
        0     1     2     3             4
        0  5  cats  jump  null          None
        1  2  dogs   dig   7.5          None
        2  3  cows   moo  -2.1  occasionally

        Convert from a Pandas DataFrame:

        >>> import pandas as pd
        >>> import cudf
        >>> pdf = pd.DataFrame({'a': [0, 1, 2, 3],'b': [0.1, 0.2, None, 0.3]})
        >>> df = cudf.from_pandas(pdf)
        >>> df
        a b
        0 0 0.1
        1 1 0.2
        2 2 nan
        3 3 0.3
        """
        super().__init__()

        if isinstance(data, ColumnAccessor):
            self._data = data
            if index is None:

                index = as_index(range(self._data.nrows))
            self._index = as_index(index)
            return None

        if isinstance(data, DataFrame):
            self._data = data._data
            self._index = data._index
            self.columns = data.columns
            return

        if isinstance(data, pd.DataFrame):
            data = self.from_pandas(data)
            self._data = data._data
            self._index = data._index
            self.columns = data.columns
            return

        if data is None:
            if index is None:
                self._index = RangeIndex(0)
            else:
                self._index = as_index(index)
            if columns is not None:
                self._data = ColumnAccessor(
                    OrderedDict.fromkeys(
                        columns,
                        column.column_empty(
                            len(self), dtype="object", masked=True
                        ),
                    )
                )
        else:
            if is_list_like(data):
                if len(data) > 0 and is_scalar(data[0]):
                    data = [data]
                self._init_from_list_like(data, index=index, columns=columns)

            else:
                if not is_dict_like(data):
                    raise TypeError("data must be list or dict-like")

                self._init_from_dict_like(data, index=index, columns=columns)

        if dtype:
            self._data = self.astype(dtype)._data

    def _init_from_list_like(self, data, index=None, columns=None):
        if index is None:
            index = RangeIndex(start=0, stop=len(data))
        else:
            index = as_index(index)
        self._index = as_index(index)
        data = list(itertools.zip_longest(*data))

        for col_name, col in enumerate(data):
            self._data[col_name] = column.as_column(col)

        self.columns = columns

    def _init_from_dict_like(self, data, index=None, columns=None):
        data = data.copy()
        num_rows = 0

        if columns is not None:
            # remove all entries in `data` that are
            # not in `columns`
            keys = [key for key in data.keys() if key in columns]
            data = {key: data[key] for key in keys}
            if keys:
                # if keys is non-empty,
                # add null columns for all values
                # in `columns` that don't exist in `keys`:
                extra_cols = [col for col in columns if col not in data.keys()]
                data.update({key: None for key in extra_cols})

        data, index = self._align_input_series_indices(data, index=index)

        if index is None:
            if data:
                col_name = next(iter(data))
                if is_scalar(data[col_name]):
                    num_rows = num_rows or 1
                else:
                    data[col_name] = column.as_column(data[col_name])
                    num_rows = len(data[col_name])
            self._index = RangeIndex(0, num_rows)
        else:
            self._index = as_index(index)

        if len(data):
            self._data.multiindex = True
            for (i, col_name) in enumerate(data):
                self._data.multiindex = self._data.multiindex and isinstance(
                    col_name, tuple
                )
                self.insert(i, col_name, data[col_name])

        if columns is not None:
            self.columns = columns

    @classmethod
    def _from_table(cls, table, index=None):
        if index is None:
            if table._index is not None:
                index = Index._from_table(table._index)
            else:
                index = RangeIndex(table._num_rows)
        out = cls.__new__(cls)
        out._data = table._data
        out._index = index
        return out

    @staticmethod
    def _align_input_series_indices(data, index):
        data = data.copy()

        input_series = [
            cudf.Series(val)
            for val in data.values()
            if isinstance(val, (pd.Series, cudf.Series))
        ]

        if input_series:
            if index is not None:
                aligned_input_series = [
                    sr._align_to_index(index, how="right", sort=False)
                    for sr in input_series
                ]

            else:
                aligned_input_series = cudf.core.series._align_indices(
                    input_series
                )
                index = aligned_input_series[0].index

            for name, val in data.items():
                if isinstance(val, (pd.Series, cudf.Series)):
                    data[name] = aligned_input_series.pop(0)

        return data, index

    @property
    def _constructor(self):
        return DataFrame

    @property
    def _constructor_sliced(self):
        return Series

    @property
    def _constructor_expanddim(self):
        raise NotImplementedError(
            "_constructor_expanddim not supported for DataFrames!"
        )

    @property
    def dtypes(self):
        """Return the dtypes in this object."""
        return pd.Series(
            [x.dtype for x in self._data.columns], index=self._data.names
        )

    @property
    def shape(self):
        """Returns a tuple representing the dimensionality of the DataFrame.
        """
        return self._num_rows, self._num_columns

    @property
    def ndim(self):
        """Dimension of the data. DataFrame ndim is always 2.
        """
        return 2

    def __dir__(self):
        o = set(dir(type(self)))
        o.update(self.__dict__)
        o.update(
            c for c in self.columns if isinstance(c, str) and c.isidentifier()
        )
        return list(o)

    def __setattr__(self, key, col):

        # if an attribute already exists, set it.
        try:
            object.__getattribute__(self, key)
            object.__setattr__(self, key, col)
            return
        except AttributeError:
            pass

        # if a column already exists, set it.
        if key not in self._internal_names:
            try:
                self[key]  # __getitem__ to verify key exists
                self[key] = col
                return
            except KeyError:
                pass

        object.__setattr__(self, key, col)

    def __getattr__(self, key):
        if key in self._internal_names:
            return object.__getattribute__(self, key)
        else:
            if key in self:
                return self[key]

        raise AttributeError("'DataFrame' object has no attribute %r" % key)

    @annotate("DATAFRAME_GETITEM", color="blue", domain="cudf_python")
    def __getitem__(self, arg):
        """
        If *arg* is a ``str`` or ``int`` type, return the column Series.
        If *arg* is a ``slice``, return a new DataFrame with all columns
        sliced to the specified range.
        If *arg* is an ``array`` containing column names, return a new
        DataFrame with the corresponding columns.
        If *arg* is a ``dtype.bool array``, return the rows marked True

        Examples
        --------
        >>> df = DataFrame([('a', list(range(20))),
        ...                 ('b', list(range(20))),
        ...                 ('c', list(range(20)))])
        >>> print(df[:4])    # get first 4 rows of all columns
           a  b  c
        0  0  0  0
        1  1  1  1
        2  2  2  2
        3  3  3  3
        >>> print(df[-5:])  # get last 5 rows of all columns
            a   b   c
        15  15  15  15
        16  16  16  16
        17  17  17  17
        18  18  18  18
        19  19  19  19
        >>> print(df[['a', 'c']]) # get columns a and c
           a  c
        0  0  0
        1  1  1
        2  2  2
        3  3  3
        4  4  4
        5  5  5
        6  6  6
        7  7  7
        8  8  8
        9  9  9
        >>> print(df[[True, False, True, False]]) # mask the entire dataframe,
        # returning the rows specified in the boolean mask
        """
        if is_scalar(arg) or isinstance(arg, tuple):
            return self._get_columns_by_label(arg, downcast=True)

        elif isinstance(arg, slice):
            return self._slice(arg)

        elif isinstance(
            arg,
            (
                list,
                cupy.ndarray,
                np.ndarray,
                pd.Series,
                Series,
                Index,
                pd.Index,
            ),
        ):
            mask = arg
            if isinstance(mask, list):
                mask = pd.Series(mask)
            if mask.dtype == "bool":
                return self._apply_boolean_mask(mask)
            else:
                return self._get_columns_by_label(mask)
        elif isinstance(arg, DataFrame):
            return self.where(arg)
        else:
            msg = "__getitem__ on type {!r} is not supported"
            raise TypeError(msg.format(type(arg)))

    @annotate("DATAFRAME_SETITEM", color="blue", domain="cudf_python")
    def __setitem__(self, arg, value):
        """Add/set column by *arg or DataFrame*
        """
        if isinstance(arg, DataFrame):
            # not handling set_item where arg = df & value = df
            if isinstance(value, DataFrame):
                msg = (
                    "__setitem__ with arg = {!r} and "
                    "value = {!r} is not supported"
                )
                raise TypeError(msg.format(type(value), type(arg)))
            else:
                for col_name in self._data:
                    scatter_map = arg[col_name]
                    if is_scalar(value):
                        self._data[col_name][scatter_map] = value
                    else:

                        self._data[col_name][scatter_map] = column.as_column(
                            value
                        )[scatter_map]
        elif is_scalar(arg) or isinstance(arg, tuple):
            if isinstance(value, DataFrame):
                _setitem_with_dataframe(
                    input_df=self,
                    replace_df=value,
                    input_cols=[arg],
                    mask=None,
                )
            else:
                if arg in self._data:
                    if len(self) == 0:
                        if isinstance(value, (pd.Series, Series)):
                            self._index = as_index(value.index)
                        elif len(value) > 0:
                            self._index = RangeIndex(start=0, stop=len(value))
                        value = column.as_column(value)
                        new_data = self._data.__class__()
                        for key in self._data:
                            if key == arg:
                                new_data[key] = value
                            else:
                                new_data[key] = column.column_empty_like(
                                    self._data[key],
                                    masked=True,
                                    newsize=len(value),
                                )

                        self._data = new_data
                        return
                    elif isinstance(value, (pd.Series, Series)):
                        value = Series(value)._align_to_index(
                            self._index,
                            how="right",
                            sort=False,
                            allow_non_unique=True,
                        )
                    if is_scalar(value):
                        self._data[arg][:] = value
                    else:
                        value = as_column(value)
                        self._data[arg] = value
                else:
                    # disc. with pandas here
                    # pandas raises key error here
                    self.insert(len(self._data), arg, value)

        elif isinstance(
            arg, (list, np.ndarray, pd.Series, Series, Index, pd.Index)
        ):
            mask = arg
            if isinstance(mask, list):
                mask = np.array(mask)

            if mask.dtype == "bool":
                mask = column.as_column(arg)

                if isinstance(value, DataFrame):
                    _setitem_with_dataframe(
                        input_df=self,
                        replace_df=value,
                        input_cols=None,
                        mask=mask,
                    )
                else:
                    if not is_scalar(value):
                        value = column.as_column(value)[mask]
                    for col_name in self._data:
                        self._data[col_name][mask] = value
            else:
                if isinstance(value, DataFrame):
                    _setitem_with_dataframe(
                        input_df=self,
                        replace_df=value,
                        input_cols=arg,
                        mask=None,
                    )
                else:
                    for col in arg:
                        # we will raise a key error if col not in dataframe
                        # this behavior will make it
                        # consistent to pandas >0.21.0
                        if not is_scalar(value):
                            self._data[col] = column.as_column(value)
                        else:
                            self._data[col][:] = value

        else:
            msg = "__setitem__ on type {!r} is not supported"
            raise TypeError(msg.format(type(arg)))

    def __delitem__(self, name):
        """
        Drop the given column by *name*.
        """
        self._drop_column(name)

    def __sizeof__(self):
        columns = sum(col.__sizeof__() for col in self._data.columns)
        index = self._index.__sizeof__()
        return columns + index

    def memory_usage(self, index=True, deep=False):
        """
        Return the memory usage of each column in bytes.
        The memory usage can optionally include the contribution of
        the index and elements of `object` dtype.

        Parameters
        ----------
        index : bool, default True
            Specifies whether to include the memory usage of the DataFrame's
            index in returned Series. If ``index=True``, the memory usage of
            the index is the first item in the output.
        deep : bool, default False
            If True, introspect the data deeply by interrogating
            `object` dtypes for system-level memory consumption, and include
            it in the returned values.

        Returns
        -------
        Series
            A Series whose index is the original column names and whose values
            is the memory usage of each column in bytes.

        Examples
        --------
        >>> dtypes = ['int64', 'float64', 'object', 'bool']
        >>> data = dict([(t, np.ones(shape=5000).astype(t))
        ...              for t in dtypes])
        >>> df = cudf.DataFrame(data)
        >>> df.head()
            int64  float64  object  bool
        0      1      1.0     1.0  True
        1      1      1.0     1.0  True
        2      1      1.0     1.0  True
        3      1      1.0     1.0  True
        4      1      1.0     1.0  True
        >>> df.memory_usage(index=False)
        int64      40000
        float64    40000
        object     40000
        bool        5000
        dtype: int64
        Use a Categorical for efficient storage of an object-dtype column with
        many repeated values.
        >>> df['object'].astype('category').memory_usage(deep=True)
        5048
        """
        ind = list(self.columns)
        sizes = [col._memory_usage(deep=deep) for col in self._data.columns]
        if index:
            ind.append("Index")
            sizes.append(self.index.memory_usage(deep=deep))
        return Series(sizes, index=ind)

    def __len__(self):
        """
        Returns the number of rows
        """
        return len(self.index)

    def __array_ufunc__(self, ufunc, method, *inputs, **kwargs):
        import cudf

        if method == "__call__" and hasattr(cudf, ufunc.__name__):
            func = getattr(cudf, ufunc.__name__)
            return func(self)
        else:
            return NotImplemented

    def __array_function__(self, func, types, args, kwargs):

        cudf_df_module = DataFrame
        cudf_series_module = Series

        for submodule in func.__module__.split(".")[1:]:
            # point cudf to the correct submodule
            if hasattr(cudf_df_module, submodule):
                cudf_df_module = getattr(cudf_df_module, submodule)
            else:
                return NotImplemented

        fname = func.__name__

        handled_types = [cudf_df_module, cudf_series_module]

        for t in types:
            if t not in handled_types:
                return NotImplemented

        if hasattr(cudf_df_module, fname):
            cudf_func = getattr(cudf_df_module, fname)
            # Handle case if cudf_func is same as numpy function
            if cudf_func is func:
                return NotImplemented
            else:
                return cudf_func(*args, **kwargs)
        else:
            return NotImplemented

    @property
    def empty(self):
        """
        Indicator whether DataFrame is empty.

        True if DataFrame is entirely empty (no items), meaning any
        of the axes are of length 0.

        Returns
        -------
        out : bool
            If DataFrame is empty, return True, if not return False.
        """
        return not len(self)

    @property
    def values(self):
        """
        Return a CuPy representation of the DataFrame.

        Only the values in the DataFrame will be returned, the axes labels will
        be removed.

        Returns
        -------
        out: cupy.ndarray
            The values of the DataFrame.
        """
        return cupy.asarray(self.as_gpu_matrix())

    def __array__(self, dtype=None):
        raise TypeError(
            "Implicit conversion to a host NumPy array via __array__ is not allowed, \
            To explicitly construct a GPU matrix, consider using \
            .as_gpu_matrix()\nTo explicitly construct a host \
            matrix, consider using .as_matrix()"
        )

    def _get_numeric_data(self):
        """ Return a dataframe with only numeric data types """
        columns = [
            c
            for c, dt in self.dtypes.items()
            if dt != object and not is_categorical_dtype(dt)
        ]
        return self[columns]

    def assign(self, **kwargs):
        """
        Assign columns to DataFrame from keyword arguments.

        Examples
        --------
        >>> import cudf
        >>> df = cudf.DataFrame()
        >>> df = df.assign(a=[0, 1, 2], b=[3, 4, 5])
        >>> print(df)
           a  b
        0  0  3
        1  1  4
        2  2  5
        """
        new = self.copy()
        for k, v in kwargs.items():
            new[k] = v
        return new

    def head(self, n=5):
        """
        Returns the first n rows as a new DataFrame

        Examples
        --------
        >>> import cudf
        >>> df = cudf.DataFrame()
        >>> df['key'] = [0, 1, 2, 3, 4]
        >>> df['val'] = [float(i + 10) for i in range(5)]  # insert column
        >>> print(df.head(2))
           key   val
        0    0  10.0
        1    1  11.0
        """
        return self.iloc[:n]

    def tail(self, n=5):
        """
        Returns the last n rows as a new DataFrame

        Examples
        --------
        >>> import cudf
        >>> df = cudf.DataFrame()
        >>> df['key'] = [0, 1, 2, 3, 4]
        >>> df['val'] = [float(i + 10) for i in range(5)]  # insert column
        >>> print(df.tail(2))
           key   val
        3    3  13.0
        4    4  14.0
        """
        if n == 0:
            return self.iloc[0:0]

        return self.iloc[-n:]

    def to_string(self):
        """
        Convert to string

        cuDF uses Pandas internals for efficient string formatting.
        Set formatting options using pandas string formatting options and
        cuDF objects will print identically to Pandas objects.

        cuDF supports `null/None` as a value in any column type, which
        is transparently supported during this output process.

        Examples
        --------
        >>> import cudf
        >>> df = cudf.DataFrame()
        >>> df['key'] = [0, 1, 2]
        >>> df['val'] = [float(i + 10) for i in range(3)]
        >>> df.to_string()
        '   key   val\\n0    0  10.0\\n1    1  11.0\\n2    2  12.0'
        """
        return self.__repr__()

    def __str__(self):
        return self.to_string()

    def astype(self, dtype, copy=False, errors="raise", **kwargs):
        """
        Cast the DataFrame to the given dtype

        Parameters
        ----------

        dtype : data type, or dict of column name -> data type
            Use a numpy.dtype or Python type to cast entire DataFrame object to
            the same type. Alternatively, use ``{col: dtype, ...}``, where col
            is a column label and dtype is a numpy.dtype or Python type
            to cast one or more of the DataFrame's columns to
            column-specific types.
        copy : bool, default False
            Return a deep-copy when ``copy=True``. Note by default
            ``copy=False`` setting is used and hence changes to
            values then may propagate to other cudf objects.
        errors : {'raise', 'ignore', 'warn'}, default 'raise'
            Control raising of exceptions on invalid data for provided dtype.

            -   ``raise`` : allow exceptions to be raised
            -   ``ignore`` : suppress exceptions. On error return original
                object.
            -   ``warn`` : prints last exceptions as warnings and
                return original object.
        **kwargs : extra arguments to pass on to the constructor

        Returns
        -------
        casted : DataFrame
        """
        result = DataFrame(index=self.index)

        if is_dict_like(dtype):
            current_cols = self._data.names
            if len(set(dtype.keys()) - set(current_cols)) > 0:
                raise KeyError(
                    "Only a column name can be used for the "
                    "key in a dtype mappings argument."
                )
            for col_name in current_cols:
                if col_name in dtype:
                    result._data[col_name] = self._data[col_name].astype(
                        dtype=dtype[col_name],
                        errors=errors,
                        copy=copy,
                        **kwargs,
                    )
                else:
                    result._data[col_name] = (
                        self._data[col_name].copy(deep=True)
                        if copy
                        else self._data[col_name]
                    )
        else:
            for col in self._data:
                result._data[col] = self._data[col].astype(
                    dtype=dtype, errors=errors, copy=copy, **kwargs
                )

        return result

    def _repr_pandas025_formatting(self, ncols, nrows, dtype=None):
        """
        With Pandas > 0.25 there are some new conditional formatting for some
        datatypes and column/row configurations. This fixes most of them in
        context to match the expected Pandas repr of the same content.

        Examples
        --------
        >>> gdf.__repr__()
            0   ...  19
        0   46  ...  48
        ..  ..  ...  ..
        19  40  ...  29

        [20 rows x 20 columns]

        >>> nrows, ncols = _repr_pandas025_formatting(2, 2, dtype="category")
        >>> pd.options.display.max_rows = nrows
        >>> pd.options.display.max_columns = ncols
        >>> gdf.__repr__()
             0  ...  19
        0   46  ...  48
        ..  ..  ...  ..
        19  40  ...  29

        [20 rows x 20 columns]
        """
        ncols = 1 if ncols in [0, 2] and dtype == "datetime64[ns]" else ncols
        ncols = (
            1
            if ncols == 0
            and nrows == 1
            and dtype in ["int8", "str", "category"]
            else ncols
        )
        ncols = (
            1
            if nrows == 1
            and dtype in ["int8", "int16", "int64", "str", "category"]
            else ncols
        )
        ncols = 0 if ncols == 2 else ncols
        ncols = 19 if ncols in [20, 21] else ncols
        return ncols, nrows

    def _clean_renderable_dataframe(self, output):
        """
        the below is permissible: null in a datetime to_pandas() becomes
        NaT, which is then replaced with null in this processing step.
        It is not possible to have a mix of nulls and NaTs in datetime
        columns because we do not support NaT - pyarrow as_column
        preprocessing converts NaT input values from numpy or pandas into
        null.
        """
        output = output.to_pandas().__repr__().replace(" NaT", "null")
        lines = output.split("\n")

        if lines[-1].startswith("["):
            lines = lines[:-1]
            lines.append(
                "[%d rows x %d columns]" % (len(self), len(self._data.names))
            )
        return "\n".join(lines)

    def _get_renderable_dataframe(self):
        """
        takes rows and columns from pandas settings or estimation from size.
        pulls quadrents based off of some known parameters then style for
        multiindex as well producing an efficient representative string
        for printing with the dataframe.
        """
        nrows = np.max([pd.options.display.max_rows, 1])
        if pd.options.display.max_rows == 0:
            nrows = len(self)
        ncols = (
            pd.options.display.max_columns
            if pd.options.display.max_columns
            else pd.options.display.width / 2
        )

        if len(self) <= nrows and len(self._data.names) <= ncols:
            output = self.copy(deep=False)
        else:
            left_cols = len(self._data.names)
            right_cols = 0
            upper_rows = len(self)
            lower_rows = 0
            if len(self) > nrows and nrows > 0:
                upper_rows = int(nrows / 2.0) + 1
                lower_rows = upper_rows + (nrows % 2)
            if len(self._data.names) > ncols:
                right_cols = len(self._data.names) - int(ncols / 2.0) - 1
                left_cols = int(ncols / 2.0) + 1
            if right_cols > 0:
                # Pick ncols - left_cols number of columns
                # from the right side/from the end.
                right_cols = -(int(ncols) - left_cols + 1)
            else:
                # If right_cols is 0 or negative, it means
                # self has lesser number of columns than ncols.
                # Hence assign len(self._data.names) which
                # will result in empty `*_right` quadrants.
                # This is because `*_left` quadrants will
                # contain all columns.
                right_cols = len(self._data.names)

            upper_left = self.head(upper_rows).iloc[:, :left_cols]
            upper_right = self.head(upper_rows).iloc[:, right_cols:]
            lower_left = self.tail(lower_rows).iloc[:, :left_cols]
            lower_right = self.tail(lower_rows).iloc[:, right_cols:]

            upper = cudf.concat([upper_left, upper_right], axis=1)
            lower = cudf.concat([lower_left, lower_right], axis=1)
            output = cudf.concat([upper, lower])

        for col in output._data:
            if (
                self._data[col].has_nulls
                and not self._data[col].dtype == "O"
                and not is_datetime_dtype(self._data[col].dtype)
            ):
                output[col] = output._data[col].astype("str").fillna("null")
            else:
                output[col] = output._data[col]

        return output

    def __repr__(self):
        output = self._get_renderable_dataframe()
        return self._clean_renderable_dataframe(output)

    def _repr_html_(self):
        lines = (
            self._get_renderable_dataframe()
            .to_pandas()
            ._repr_html_()
            .split("\n")
        )
        if lines[-2].startswith("<p>"):
            lines = lines[:-2]
            lines.append(
                "<p>%d rows × %d columns</p>"
                % (len(self), len(self._data.names))
            )
            lines.append("</div>")
        return "\n".join(lines)

    def _repr_latex_(self):
        return self._get_renderable_dataframe().to_pandas()._repr_latex_()

    # unary, binary, rbinary, orderedcompare, unorderedcompare
    def _apply_op(self, fn, other=None, fill_value=None):
        result = DataFrame(index=self.index)

        def op(lhs, rhs):
            if fill_value is None:
                return getattr(lhs, fn)(rhs)
            else:
                return getattr(lhs, fn)(rhs, fill_value)

        if other is None:
            for col in self._data:
                result[col] = getattr(self[col], fn)()
            return result
        elif isinstance(other, Sequence):
            for k, col in enumerate(self._data):
                result[col] = getattr(self[col], fn)(other[k])
        elif isinstance(other, DataFrame):

            lhs, rhs = _align_indices(self, other)
            result.index = lhs.index
            max_num_rows = max(lhs.shape[0], rhs.shape[0])

            def fallback(col, fn):
                if fill_value is None:
                    return Series.from_masked_array(
                        data=column_empty(max_num_rows, dtype="float64"),
                        mask=create_null_mask(
                            max_num_rows, state=MaskState.ALL_NULL
                        ),
                    ).set_index(col.index)
                else:
                    return getattr(col, fn)(fill_value)

            for col in lhs._data:
                if col not in rhs._data:
                    result[col] = fallback(lhs[col], fn)
                else:
                    result[col] = op(lhs[col], rhs[col])
            for col in rhs._data:
                if col not in lhs._data:
                    result[col] = fallback(rhs[col], _reverse_op(fn))
        elif isinstance(other, Series):
            other_cols = other.to_pandas().to_dict()
            other_cols_keys = list(other_cols.keys())
            result_cols = list(self.columns)
            df_cols = list(result_cols)
            for new_col in other_cols.keys():
                if new_col not in result_cols:
                    result_cols.append(new_col)
            for col in result_cols:
                if col in df_cols and col in other_cols_keys:
                    l_opr = self[col]
                    r_opr = other_cols[col]
                else:
                    if col not in df_cols:
                        r_opr = other_cols[col]
                        l_opr = Series(
                            column_empty(
                                len(self), masked=True, dtype=other.dtype
                            )
                        )
                    if col not in other_cols_keys:
                        r_opr = None
                        l_opr = self[col]
                result[col] = op(l_opr, r_opr)

        elif isinstance(other, numbers.Number):
            for col in self._data:
                result[col] = op(self[col], other)
        else:
            raise NotImplementedError(
                "DataFrame operations with " + str(type(other)) + " not "
                "supported at this time."
            )
        return result

    def add(self, other, axis="columns", level=None, fill_value=None):
        """
        Get Addition of dataframe and other, element-wise (binary
        operator `add`).

        Equivalent to ``dataframe + other``, but with support to substitute a
        fill_value for missing data in one of the inputs. With reverse
        version, `radd`.

        Among flexible wrappers (`add`, `sub`, `mul`, `div`, `mod`, `pow`) to
        arithmetic operators: `+`, `-`, `*`, `/`, `//`, `%`, `**`.

        Parameters
        ----------

        other : scalar, sequence, Series, or DataFrame
            Any single or multiple element data structure, or list-like object.
        fill_value  : float or None, default None
            Fill existing missing (NaN) values, and any new element needed
            for successful DataFrame alignment, with this value before
            computation. If data in both corresponding DataFrame locations
            is missing the result will be missing.

        Returns
        -------
        DataFrame
            Result of the arithmetic operation.

        Examples
        --------
        >>> import cudf
        >>> df = cudf.DataFrame({'angles': [0, 3, 4],
        ...                    'degrees': [360, 180, 360]},
        ...                   index=['circle', 'triangle', 'rectangle'])
        >>> df + 1
                angles  degrees
        circle          1      361
        triangle        4      181
        rectangle       5      361
        >>> df.add(1)
                angles  degrees
        circle          1      361
        triangle        4      181
        rectangle       5      361
        """
        if axis not in (1, "columns"):
            raise NotImplementedError("Only axis=1 supported at this time.")

        if level is not None:
            raise NotImplementedError("level parameter is not supported yet.")

        return self._apply_op("add", other, fill_value)

    def __add__(self, other):
        return self._apply_op("__add__", other)

    def radd(self, other, axis=1, level=None, fill_value=None):
        """
        Get Addition of dataframe and other, element-wise (binary
        operator `radd`).

        Equivalent to ``other + dataframe``, but with support to substitute a
        fill_value for missing data in one of the inputs. With reverse
        version, `add`.

        Among flexible wrappers (`add`, `sub`, `mul`, `div`, `mod`, `pow`) to
        arithmetic operators: `+`, `-`, `*`, `/`, `//`, `%`, `**`.

        Parameters
        ----------

        other : scalar, sequence, Series, or DataFrame
            Any single or multiple element data structure, or list-like object.
        fill_value  : float or None, default None
            Fill existing missing (NaN) values, and any new element needed
            for successful DataFrame alignment, with this value before
            computation. If data in both corresponding DataFrame locations
            is missing the result will be missing.

        Returns
        -------
        DataFrame
            Result of the arithmetic operation.

        Examples
        --------
        >>> import cudf
        >>> df = cudf.DataFrame({'angles': [0, 3, 4],
        ...                    'degrees': [360, 180, 360]},
        ...                   index=['circle', 'triangle', 'rectangle'])
        >>> df + 1
                angles  degrees
        circle          1      361
        triangle        4      181
        rectangle       5      361
        >>> df.radd(1)
                angles  degrees
        circle          1      361
        triangle        4      181
        rectangle       5      361
        """
        if axis not in (1, "columns"):
            raise NotImplementedError("Only axis=1 supported at this time.")

        if level is not None:
            raise NotImplementedError("level parameter is not supported yet.")

        return self._apply_op("radd", other, fill_value)

    def __radd__(self, other):
        return self._apply_op("__radd__", other)

    def sub(self, other, axis="columns", level=None, fill_value=None):
        """
        Get Subtraction of dataframe and other, element-wise (binary
        operator `sub`).

        Equivalent to ``dataframe - other``, but with support to substitute a
        fill_value for missing data in one of the inputs. With reverse
        version, `rsub`.

        Among flexible wrappers (`add`, `sub`, `mul`, `div`, `mod`, `pow`) to
        arithmetic operators: `+`, `-`, `*`, `/`, `//`, `%`, `**`.

        Parameters
        ----------

        other : scalar, sequence, Series, or DataFrame
            Any single or multiple element data structure, or list-like object.
        fill_value  : float or None, default None
            Fill existing missing (NaN) values, and any new element needed
            for successful DataFrame alignment, with this value before
            computation. If data in both corresponding DataFrame locations
            is missing the result will be missing.

        Returns
        -------
        DataFrame
            Result of the arithmetic operation.

        Examples
        --------
        >>> import cudf
        >>> df = cudf.DataFrame({'angles': [0, 3, 4],
        ...                    'degrees': [360, 180, 360]},
        ...                   index=['circle', 'triangle', 'rectangle'])
        >>> df.sub(1)
                angles  degrees
        circle         -1      359
        triangle        2      179
        rectangle       3      359
        >>> df.sub([1, 2])
                angles  degrees
        circle         -1      358
        triangle        2      178
        rectangle       3      358
        """
        if axis not in (1, "columns"):
            raise NotImplementedError("Only axis=1 supported at this time.")

        if level is not None:
            raise NotImplementedError("level parameter is not supported yet.")

        return self._apply_op("sub", other, fill_value)

    def __sub__(self, other):
        return self._apply_op("__sub__", other)

    def rsub(self, other, axis="columns", level=None, fill_value=None):
        """
        Get Subtraction of dataframe and other, element-wise (binary
        operator `rsub`).

        Equivalent to ``other - dataframe``, but with support to substitute a
        fill_value for missing data in one of the inputs. With reverse
        version, `sub`.

        Among flexible wrappers (`add`, `sub`, `mul`, `div`, `mod`, `pow`) to
        arithmetic operators: `+`, `-`, `*`, `/`, `//`, `%`, `**`.

        Parameters
        ----------

        other : scalar, sequence, Series, or DataFrame
            Any single or multiple element data structure, or list-like object.
        fill_value  : float or None, default None
            Fill existing missing (NaN) values, and any new element needed
            for successful DataFrame alignment, with this value before
            computation. If data in both corresponding DataFrame locations
            is missing the result will be missing.

        Returns
        -------
        DataFrame
            Result of the arithmetic operation.

        Examples
        --------
        >>> import cudf
        >>> df = cudf.DataFrame({'angles': [0, 3, 4],
        ...                    'degrees': [360, 180, 360]},
        ...                   index=['circle', 'triangle', 'rectangle'])
        >>> df.rsub(1)
                angles  degrees
        circle          1     -359
        triangle       -2     -179
        rectangle      -3     -359
        >>> df.rsub([1, 2])
                angles  degrees
        circle          1     -358
        triangle       -2     -178
        rectangle      -3     -358
        """
        if axis not in (1, "columns"):
            raise NotImplementedError("Only axis=1 supported at this time.")

        if level is not None:
            raise NotImplementedError("level parameter is not supported yet.")

        return self._apply_op("rsub", other, fill_value)

    def __rsub__(self, other):
        return self._apply_op("__rsub__", other)

    def mul(self, other, axis="columns", level=None, fill_value=None):
        """
        Get Multiplication of dataframe and other, element-wise (binary
        operator `mul`).

        Equivalent to ``dataframe * other``, but with support to substitute a
        fill_value for missing data in one of the inputs. With reverse
        version, `rmul`.

        Among flexible wrappers (`add`, `sub`, `mul`, `div`, `mod`, `pow`) to
        arithmetic operators: `+`, `-`, `*`, `/`, `//`, `%`, `**`.

        Parameters
        ----------

        other : scalar, sequence, Series, or DataFrame
            Any single or multiple element data structure, or list-like object.
        fill_value  : float or None, default None
            Fill existing missing (NaN) values, and any new element needed
            for successful DataFrame alignment, with this value before
            computation. If data in both corresponding DataFrame locations
            is missing the result will be missing.

        Returns
        -------
        DataFrame
            Result of the arithmetic operation.

        Examples
        --------
        >>> import cudf
        >>> df = cudf.DataFrame({'angles': [0, 3, 4],
        ...                    'degrees': [360, 180, 360]},
        ...                   index=['circle', 'triangle', 'rectangle'])
        >>> other = pd.DataFrame({'angles': [0, 3, 4]},
        ...                      index=['circle', 'triangle', 'rectangle'])
        >>> df * other
                angles degrees
        circle          0    null
        triangle        9    null
        rectangle      16    null
        >>> df.mul(other, fill_value=0)
                angles  degrees
        circle          0        0
        triangle        9        0
        rectangle      16        0
        """
        if axis not in (1, "columns"):
            raise NotImplementedError("Only axis=1 supported at this time.")

        if level is not None:
            raise NotImplementedError("level parameter is not supported yet.")

        return self._apply_op("mul", other, fill_value)

    def __mul__(self, other):
        return self._apply_op("__mul__", other)

    def rmul(self, other, axis="columns", level=None, fill_value=None):
        """
        Get Multiplication of dataframe and other, element-wise (binary
        operator `rmul`).

        Equivalent to ``other * dataframe``, but with support to substitute a
        fill_value for missing data in one of the inputs. With reverse
        version, `mul`.

        Among flexible wrappers (`add`, `sub`, `mul`, `div`, `mod`, `pow`) to
        arithmetic operators: `+`, `-`, `*`, `/`, `//`, `%`, `**`.

        Parameters
        ----------

        other : scalar, sequence, Series, or DataFrame
            Any single or multiple element data structure, or list-like object.
        fill_value  : float or None, default None
            Fill existing missing (NaN) values, and any new element needed
            for successful DataFrame alignment, with this value before
            computation. If data in both corresponding DataFrame locations
            is missing the result will be missing.

        Returns
        -------
        DataFrame
            Result of the arithmetic operation.

        Examples
        --------
        >>> import cudf
        >>> df = cudf.DataFrame({'angles': [0, 3, 4],
        ...                    'degrees': [360, 180, 360]},
        ...                   index=['circle', 'triangle', 'rectangle'])
        >>> other = pd.DataFrame({'angles': [0, 3, 4]},
        ...                      index=['circle', 'triangle', 'rectangle'])
        >>> other * df
                angles degrees
        circle          0    null
        triangle        9    null
        rectangle      16    null
        >>> df.rmul(other, fill_value=0)
                angles  degrees
        circle          0        0
        triangle        9        0
        rectangle      16        0
        """
        if axis not in (1, "columns"):
            raise NotImplementedError("Only axis=1 supported at this time.")

        if level is not None:
            raise NotImplementedError("level parameter is not supported yet.")

        return self._apply_op("rmul", other, fill_value)

    def __rmul__(self, other):
        return self._apply_op("__rmul__", other)

    def mod(self, other, axis="columns", level=None, fill_value=None):
        """
        Get Modulo division of dataframe and other, element-wise (binary
        operator `mod`).

        Equivalent to ``dataframe % other``, but with support to substitute a
        fill_value for missing data in one of the inputs. With reverse
        version, `rmod`.

        Among flexible wrappers (`add`, `sub`, `mul`, `div`, `mod`, `pow`) to
        arithmetic operators: `+`, `-`, `*`, `/`, `//`, `%`, `**`.

        Parameters
        ----------

        other : scalar, sequence, Series, or DataFrame
            Any single or multiple element data structure, or list-like object.
        fill_value  : float or None, default None
            Fill existing missing (NaN) values, and any new element needed
            for successful DataFrame alignment, with this value before
            computation. If data in both corresponding DataFrame locations
            is missing the result will be missing.

        Returns
        -------
        DataFrame
            Result of the arithmetic operation.

        Examples
        --------
        >>> import cudf
        >>> df = cudf.DataFrame({'angles': [0, 3, 4],
        ...                    'degrees': [360, 180, 360]},
        ...                   index=['circle', 'triangle', 'rectangle'])
        >>> df % 100
                angles  degrees
        circle          0       60
        triangle        3       80
        rectangle       4       60
        >>> df.mod(100)
                angles  degrees
        circle          0       60
        triangle        3       80
        rectangle       4       60
        """
        if axis not in (1, "columns"):
            raise NotImplementedError("Only axis=1 supported at this time.")

        if level is not None:
            raise NotImplementedError("level parameter is not supported yet.")

        return self._apply_op("mod", other, fill_value)

    def __mod__(self, other):
        return self._apply_op("__mod__", other)

    def rmod(self, other, axis="columns", level=None, fill_value=None):
        """
        Get Modulo division of dataframe and other, element-wise (binary
        operator `rmod`).

        Equivalent to ``other % dataframe``, but with support to substitute a
        fill_value for missing data in one of the inputs. With reverse
        version, `mod`.

        Among flexible wrappers (`add`, `sub`, `mul`, `div`, `mod`, `pow`) to
        arithmetic operators: `+`, `-`, `*`, `/`, `//`, `%`, `**`.

        Parameters
        ----------

        other : scalar, sequence, Series, or DataFrame
            Any single or multiple element data structure, or list-like object.
        fill_value  : float or None, default None
            Fill existing missing (NaN) values, and any new element needed
            for successful DataFrame alignment, with this value before
            computation. If data in both corresponding DataFrame locations
            is missing the result will be missing.

        Returns
        -------
        DataFrame
            Result of the arithmetic operation.

        Examples
        --------
        >>> import cudf
        >>> df = cudf.DataFrame({'angles': [1, 3, 4],
        ...                    'degrees': [360, 180, 360]},
        ...                   index=['circle', 'triangle', 'rectangle'])
        >>> 100 % df
                angles  degrees
        circle          0      100
        triangle        1      100
        rectangle       0      100
        >>> df.rmod(100)
                angles  degrees
        circle          0      100
        triangle        1      100
        rectangle       0      100
        """
        if axis not in (1, "columns"):
            raise NotImplementedError("Only axis=1 supported at this time.")

        if level is not None:
            raise NotImplementedError("level parameter is not supported yet.")

        return self._apply_op("rmod", other, fill_value)

    def __rmod__(self, other):
        return self._apply_op("__rmod__", other)

    def pow(self, other, axis="columns", level=None, fill_value=None):
        """
        Get Exponential power of dataframe and other, element-wise (binary
        operator `pow`).

        Equivalent to ``dataframe ** other``, but with support to substitute a
        fill_value for missing data in one of the inputs. With reverse
        version, `rpow`.

        Among flexible wrappers (`add`, `sub`, `mul`, `div`, `mod`, `pow`) to
        arithmetic operators: `+`, `-`, `*`, `/`, `//`, `%`, `**`.

        Parameters
        ----------

        other : scalar, sequence, Series, or DataFrame
            Any single or multiple element data structure, or list-like object.
        fill_value  : float or None, default None
            Fill existing missing (NaN) values, and any new element needed
            for successful DataFrame alignment, with this value before
            computation. If data in both corresponding DataFrame locations
            is missing the result will be missing.

        Returns
        -------
        DataFrame
            Result of the arithmetic operation.

        Examples
        --------
        >>> import cudf
        >>> df = cudf.DataFrame({'angles': [1, 3, 4],
        ...                    'degrees': [360, 180, 360]},
        ...                   index=['circle', 'triangle', 'rectangle'])
        >>> df ** 2
                angles  degrees
        circle          0   129600
        triangle        9    32400
        rectangle      16   129600
        >>> df.pow(2)
                angles  degrees
        circle          0   129600
        triangle        9    32400
        rectangle      16   129600
        """
        if axis not in (1, "columns"):
            raise NotImplementedError("Only axis=1 supported at this time.")

        if level is not None:
            raise NotImplementedError("level parameter is not supported yet.")

        return self._apply_op("pow", other, fill_value)

    def __pow__(self, other):
        return self._apply_op("__pow__", other)

    def rpow(self, other, axis="columns", level=None, fill_value=None):
        """
        Get Exponential power of dataframe and other, element-wise (binary
        operator `pow`).

        Equivalent to ``other ** dataframe``, but with support to substitute a
        fill_value for missing data in one of the inputs. With reverse
        version, `pow`.

        Among flexible wrappers (`add`, `sub`, `mul`, `div`, `mod`, `pow`) to
        arithmetic operators: `+`, `-`, `*`, `/`, `//`, `%`, `**`.

        Parameters
        ----------

        other : scalar, sequence, Series, or DataFrame
            Any single or multiple element data structure, or list-like object.
        fill_value  : float or None, default None
            Fill existing missing (NaN) values, and any new element needed
            for successful DataFrame alignment, with this value before
            computation. If data in both corresponding DataFrame locations
            is missing the result will be missing.

        Returns
        -------
        DataFrame
            Result of the arithmetic operation.

        Examples
        --------
        >>> import cudf
        >>> df = cudf.DataFrame({'angles': [1, 3, 4],
        ...                    'degrees': [360, 180, 360]},
        ...                   index=['circle', 'triangle', 'rectangle'])
        >>> 1 ** df
                angles  degrees
        circle          1        1
        triangle        1        1
        rectangle       1        1
        >>> df.rpow(1)
                angles  degrees
        circle          1        1
        triangle        1        1
        rectangle       1        1
        """
        if axis not in (1, "columns"):
            raise NotImplementedError("Only axis=1 supported at this time.")

        if level is not None:
            raise NotImplementedError("level parameter is not supported yet.")

        return self._apply_op("rpow", other, fill_value)

    def __rpow__(self, other):
        return self._apply_op("__pow__", other)

    def floordiv(self, other, axis="columns", level=None, fill_value=None):
        """
        Get Integer division of dataframe and other, element-wise (binary
        operator `floordiv`).

        Equivalent to ``dataframe // other``, but with support to substitute a
        fill_value for missing data in one of the inputs. With reverse
        version, `rfloordiv`.

        Among flexible wrappers (`add`, `sub`, `mul`, `div`, `mod`, `pow`) to
        arithmetic operators: `+`, `-`, `*`, `/`, `//`, `%`, `**`.

        Parameters
        ----------

        other : scalar, sequence, Series, or DataFrame
            Any single or multiple element data structure, or list-like object.
        fill_value  : float or None, default None
            Fill existing missing (NaN) values, and any new element needed
            for successful DataFrame alignment, with this value before
            computation. If data in both corresponding DataFrame locations
            is missing the result will be missing.

        Returns
        -------
        DataFrame
            Result of the arithmetic operation.

        Examples
        --------
        >>> import cudf
        >>> df = cudf.DataFrame({'angles': [1, 3, 4],
        ...                    'degrees': [360, 180, 360]},
        ...                   index=['circle', 'triangle', 'rectangle'])
        >>> df.floordiv(2)
                angles  degrees
        circle          0      180
        triangle        1       90
        rectangle       2      180
        >>> df // 2
                angles  degrees
        circle          0      180
        triangle        1       90
        rectangle       2      180
        """
        if axis not in (1, "columns"):
            raise NotImplementedError("Only axis=1 supported at this time.")

        if level is not None:
            raise NotImplementedError("level parameter is not supported yet.")

        return self._apply_op("floordiv", other, fill_value)

    def __floordiv__(self, other):
        return self._apply_op("__floordiv__", other)

    def rfloordiv(self, other, axis="columns", level=None, fill_value=None):
        """
        Get Integer division of dataframe and other, element-wise (binary
        operator `rfloordiv`).

        Equivalent to ``other // dataframe``, but with support to substitute
        a fill_value for missing data in one of the inputs. With reverse
        version, `floordiv`.

        Among flexible wrappers (`add`, `sub`, `mul`, `div`, `mod`, `pow`) to
        arithmetic operators: `+`, `-`, `*`, `/`, `//`, `%`, `**`.

        Parameters
        ----------

        other : scalar, sequence, Series, or DataFrame
            Any single or multiple element data structure, or list-like object.
        fill_value  : float or None, default None
            Fill existing missing (NaN) values, and any new element needed
            for successful DataFrame alignment, with this value before
            computation. If data in both corresponding DataFrame locations
            is missing the result will be missing.

        Returns
        -------
        DataFrame
            Result of the arithmetic operation.

        Examples
        --------
        # TODO: Add emaples
        """

        if axis not in (1, "columns"):
            raise NotImplementedError("Only axis=1 supported at this time.")

        if level is not None:
            raise NotImplementedError("level parameter is not supported yet.")

        return self._apply_op("rfloordiv", other, fill_value)

    def __rfloordiv__(self, other):
        return self._apply_op("__rfloordiv__", other)

    def truediv(self, other, axis="columns", level=None, fill_value=None):
        """
        Get Floating division of dataframe and other, element-wise (binary
        operator `truediv`).

        Equivalent to ``dataframe / other``, but with support to substitute a
        fill_value for missing data in one of the inputs. With reverse
        version, `rtruediv`.

        Among flexible wrappers (`add`, `sub`, `mul`, `div`, `mod`, `pow`) to
        arithmetic operators: `+`, `-`, `*`, `/`, `//`, `%`, `**`.

        Parameters
        ----------

        other : scalar, sequence, Series, or DataFrame
            Any single or multiple element data structure, or list-like object.
        fill_value  : float or None, default None
            Fill existing missing (NaN) values, and any new element needed
            for successful DataFrame alignment, with this value before
            computation. If data in both corresponding DataFrame locations
            is missing the result will be missing.

        Returns
        -------
        DataFrame
            Result of the arithmetic operation.

        Examples
        --------
        >>> import cudf
        >>> df = cudf.DataFrame({'angles': [0, 3, 4],
        ...                    'degrees': [360, 180, 360]},
        ...                   index=['circle', 'triangle', 'rectangle'])
        >>> df.truediv(10)
                    angles  degrees
        circle        0.0     36.0
        triangle      0.3     18.0
        rectangle     0.4     36.0
        >>> df.div(10)
                    angles  degrees
        circle        0.0     36.0
        triangle      0.3     18.0
        rectangle     0.4     36.0
        >>> df / 10
                    angles  degrees
        circle        0.0     36.0
        triangle      0.3     18.0
        rectangle     0.4     36.0
        """
        if axis not in (1, "columns"):
            raise NotImplementedError("Only axis=1 supported at this time.")

        if level is not None:
            raise NotImplementedError("level parameter is not supported yet.")

        return self._apply_op("truediv", other, fill_value)

    # Alias for truediv
    div = truediv

    def __truediv__(self, other):
        return self._apply_op("__truediv__", other)

    def rtruediv(self, other, axis="columns", level=None, fill_value=None):
        """
        Get Floating division of dataframe and other, element-wise (binary
        operator `rtruediv`).

        Equivalent to ``other / dataframe``, but with support to substitute a
        fill_value for missing data in one of the inputs. With reverse
        version, `truediv`.

        Among flexible wrappers (`add`, `sub`, `mul`, `div`, `mod`, `pow`) to
        arithmetic operators: `+`, `-`, `*`, `/`, `//`, `%`, `**`.

        Parameters
        ----------

        other : scalar, sequence, Series, or DataFrame
            Any single or multiple element data structure, or list-like object.
        fill_value  : float or None, default None
            Fill existing missing (NaN) values, and any new element needed
            for successful DataFrame alignment, with this value before
            computation. If data in both corresponding DataFrame locations
            is missing the result will be missing.

        Returns
        -------
        DataFrame
            Result of the arithmetic operation.

        Examples
        --------
        >>> import cudf
        >>> df = cudf.DataFrame({'angles': [0, 3, 4],
        ...                    'degrees': [360, 180, 360]},
        ...                   index=['circle', 'triangle', 'rectangle'])
        >>> df.rtruediv(10)
                    angles   degrees
        circle          inf  0.027778
        triangle   3.333333  0.055556
        rectangle  2.500000  0.027778
        >>> df.rdiv(10)
                    angles   degrees
        circle          inf  0.027778
        triangle   3.333333  0.055556
        rectangle  2.500000  0.027778
        >>> 10 / df
                    angles   degrees
        circle          inf  0.027778
        triangle   3.333333  0.055556
        rectangle  2.500000  0.027778
        """
        if axis not in (1, "columns"):
            raise NotImplementedError("Only axis=1 supported at this time.")

        if level is not None:
            raise NotImplementedError("level parameter is not supported yet.")

        return self._apply_op("rtruediv", other, fill_value)

    # Alias for rtruediv
    rdiv = rtruediv

    def __rtruediv__(self, other):
        return self._apply_op("__rtruediv__", other)

    __div__ = __truediv__

    def __and__(self, other):
        return self._apply_op("__and__", other)

    def __or__(self, other):
        return self._apply_op("__or__", other)

    def __xor__(self, other):
        return self._apply_op("__xor__", other)

    def __eq__(self, other):
        return self._apply_op("__eq__", other)

    def __ne__(self, other):
        return self._apply_op("__ne__", other)

    def __lt__(self, other):
        return self._apply_op("__lt__", other)

    def __le__(self, other):
        return self._apply_op("__le__", other)

    def __gt__(self, other):
        return self._apply_op("__gt__", other)

    def __ge__(self, other):
        return self._apply_op("__ge__", other)

    def __invert__(self):
        return self._apply_op("__invert__")

    def __neg__(self):
        return self._apply_op("__neg__")

    def __abs__(self):
        return self._apply_op("__abs__")

    def __iter__(self):
        return iter(self.columns)

    def equals(self, other):
        """
        Test whether two objects contain the same elements.
        This function allows two Series or DataFrames to be compared against
        each other to see if they have the same shape and elements. NaNs in
        the same location are considered equal. The column headers do not
        need to have the same type.

        Parameters
        ----------
        other : Series or DataFrame
            The other Series or DataFrame to be compared with the first.

        Returns
        -------
        bool
            True if all elements are the same in both objects, False
            otherwise.

        Examples
        --------
        >>> import cudf
        >>> df = cudf.DataFrame({1: [10], 2: [20]})
        >>> df
            1   2
        0  10  20
        >>> exactly_equal = cudf.DataFrame({1: [10], 2: [20]})
        >>> exactly_equal
            1   2
        0  10  20
        >>> df.equals(exactly_equal)
        True
        >>> different_column_type = cudf.DataFrame({1.0: [10], 2.0: [20]})
        >>> different_column_type
           1.0  2.0
        0   10   20
        >>> df.equals(different_column_type)
        True
        """
        for col in self._data.names:
            if col not in other._data.names:
                return False
            if not self[col].equals(other[col]):
                return False
        if not self.index.equals(other.index):
            return False
        return True

    def iteritems(self):
        """ Iterate over column names and series pairs """
        for k in self:
            yield (k, self[k])

    @property
    @annotate("DATAFRAME_LOC", color="blue", domain="cudf_python")
    def loc(self):
        """
        Selecting rows and columns by label or boolean mask.

        Examples
        --------

        DataFrame with string index.

        >>> print(df)
           a  b
        a  0  5
        b  1  6
        c  2  7
        d  3  8
        e  4  9

        Select a single row by label.

        >>> print(df.loc['a'])
        a    0
        b    5
        Name: a, dtype: int64

        Select multiple rows and a single column.

        >>> print(df.loc[['a', 'c', 'e'], 'b'])
        a    5
        c    7
        e    9
        Name: b, dtype: int64

        Selection by boolean mask.

        >>> print(df.loc[df.a > 2])
           a  b
        d  3  8
        e  4  9

        Setting values using loc.

        >>> df.loc[['a', 'c', 'e'], 'a'] = 0
        >>> print(df)
           a  b
        a  0  5
        b  1  6
        c  0  7
        d  3  8
        e  0  9

        See also
        --------
        DataFrame.iloc
        """
        return _DataFrameLocIndexer(self)

    @property
    def iloc(self):
        """
        Selecting rows and column by position.

        Examples
        --------
        >>> df = cudf.DataFrame({'a': range(20),
        ...                      'b': range(20),
        ...                      'c': range(20)})

        Select a single row using an integer index.

        >>> print(df.iloc[1])
        a    1
        b    1
        c    1

        Select multiple rows using a list of integers.

        >>> print(df.iloc[[0, 2, 9, 18]])
              a    b    c
         0    0    0    0
         2    2    2    2
         9    9    9    9
        18   18   18   18

        Select rows using a slice.

        >>> print(df.iloc[3:10:2])
             a    b    c
        3    3    3    3
        5    5    5    5
        7    7    7    7
        9    9    9    9

        Select both rows and columns.

        >>> print(df.iloc[[1, 3, 5, 7], 2])
        1    1
        3    3
        5    5
        7    7
        Name: c, dtype: int64

        Setting values in a column using iloc.

        >>> df.iloc[:4] = 0
        >>> print(df)
           a  b  c
        0  0  0  0
        1  0  0  0
        2  0  0  0
        3  0  0  0
        4  4  4  4
        5  5  5  5
        6  6  6  6
        7  7  7  7
        8  8  8  8
        9  9  9  9
        [10 more rows]

        See also
        --------
        DataFrame.loc
        """
        return _DataFrameIlocIndexer(self)

    def iat(self):
        """
        Alias for ``DataFrame.iloc``; provided for compatibility with Pandas.
        """
        return self.iloc

    def at(self):
        """
        Alias for ``DataFrame.loc``; provided for compatibility with Pandas.
        """
        return self.loc

    @property
    @annotate("DATAFRAME_COLUMNS_GETTER", color="yellow", domain="cudf_python")
    def columns(self):
        """Returns a tuple of columns
        """
        return self._data.to_pandas_index()

    @columns.setter
    @annotate("DATAFRAME_COLUMNS_SETTER", color="yellow", domain="cudf_python")
    def columns(self, columns):
        if isinstance(columns, (cudf.MultiIndex, cudf.Index)):
            columns = columns.to_pandas()
        if columns is None:
            columns = pd.Index(range(len(self._data.columns)))
        is_multiindex = isinstance(columns, pd.MultiIndex)

        if not isinstance(columns, pd.Index):
            columns = pd.Index(columns, tupleize_cols=is_multiindex)

        if not len(columns) == len(self._data.names):
            raise ValueError(
                f"Length mismatch: expected {len(self._data.names)} elements ,"
                f"got {len(columns)} elements"
            )

        data = dict(zip(columns, self._data.columns))
        if len(columns) != len(data):
            raise ValueError("Duplicate column names are not allowed")

        self._data = ColumnAccessor(
            data, multiindex=is_multiindex, level_names=columns.names,
        )

    def _rename_columns(self, new_names):
        old_cols = iter(self._data.names)
        l_old_cols = len(self._data)
        l_new_cols = len(new_names)
        if l_new_cols != l_old_cols:
            msg = (
                f"Length of new column names: {l_new_cols} does not "
                "match length of previous column names: {l_old_cols}"
            )
            raise ValueError(msg)

        mapper = dict(zip(old_cols, new_names))
        self.rename(mapper=mapper, inplace=True)

    @property
    def index(self):
        """Returns the index of the DataFrame
        """
        return self._index

    @index.setter
    def index(self, value):
        if isinstance(value, cudf.core.multiindex.MultiIndex):
            if len(self._data) > 0 and len(value) != len(self):
                msg = (
                    f"Length mismatch: Expected axis has {len(self)} "
                    f"elements, new values have {len(value)} elements"
                )
                raise ValueError(msg)
            self._index = value
            return

        new_length = len(value)
        old_length = len(self._index)

        if len(self._data) > 0 and new_length != old_length:
            msg = (
                f"Length mismatch: Expected axis has {old_length} elements, "
                f"new values have {new_length} elements"
            )
            raise ValueError(msg)

        # try to build an index from generic _index
        idx = as_index(value)
        self._index = idx

    def reindex(
        self, labels=None, axis=0, index=None, columns=None, copy=True
    ):
        """
        Return a new DataFrame whose axes conform to a new index

        ``DataFrame.reindex`` supports two calling conventions:
            - ``(index=index_labels, columns=column_names)``
            - ``(labels, axis={0 or 'index', 1 or 'columns'})``

        Parameters
        ----------
        labels : Index, Series-convertible, optional, default None
        axis : {0 or 'index', 1 or 'columns'}, optional, default 0
        index : Index, Series-convertible, optional, default None
            Shorthand for ``df.reindex(labels=index_labels, axis=0)``
        columns : array-like, optional, default None
            Shorthand for ``df.reindex(labels=column_names, axis=1)``
        copy : boolean, optional, default True

        Returns
        -------
        A DataFrame whose axes conform to the new index(es)

        Examples
        --------
        >>> import cudf
        >>> df = cudf.DataFrame()
        >>> df['key'] = [0, 1, 2, 3, 4]
        >>> df['val'] = [float(i + 10) for i in range(5)]
        >>> df_new = df.reindex(index=[0, 3, 4, 5],
                                columns=['key', 'val', 'sum'])
        >>> print(df)
           key   val
        0    0  10.0
        1    1  11.0
        2    2  12.0
        3    3  13.0
        4    4  14.0
        >>> print(df_new)
           key   val  sum
        0    0  10.0  NaN
        3    3  13.0  NaN
        4    4  14.0  NaN
        5   -1   NaN  NaN
        """

        if labels is None and index is None and columns is None:
            return self.copy(deep=copy)

        df = self
        cols = columns
        original_cols = df._data
        dtypes = OrderedDict(df.dtypes)
        idx = labels if index is None and axis in (0, "index") else index
        cols = labels if cols is None and axis in (1, "columns") else cols
        df = df if cols is None else df[list(set(df.columns) & set(cols))]

        if idx is not None:
            idx = idx if isinstance(idx, Index) else as_index(idx)
            if df.index.dtype != idx.dtype:
                cols = cols if cols is not None else list(df.columns)
                df = DataFrame()
            else:
                df = DataFrame(None, idx).join(df, how="left", sort=True)
                # double-argsort to map back from sorted to unsorted positions
                df = df.take(idx.argsort(True).argsort())

        idx = idx if idx is not None else df.index
        names = cols if cols is not None else list(df.columns)

        length = len(idx)
        cols = OrderedDict()

        for name in names:
            if name in df:
                cols[name] = df._data[name].copy(deep=copy)
            else:
                dtype = dtypes.get(name, np.float64)
                col = original_cols.get(name, Series(dtype=dtype)._column)
                col = column.column_empty_like(
                    col, dtype=dtype, masked=True, newsize=length
                )
                cols[name] = col

        return DataFrame(cols, idx)

    def set_index(self, index, drop=True):
        """Return a new DataFrame with a new index

        Parameters
        ----------
        index : Index, Series-convertible, str, or list of str
            Index : the new index.
            Series-convertible : values for the new index.
            str : name of column to be used as series
            list of str : name of columns to be converted to a MultiIndex
        drop : boolean
            whether to drop corresponding column for str index argument
        """
        # When index is a list of column names
        if isinstance(index, list):
            if len(index) > 1:
                df = self.copy(deep=False)
                if drop:
                    df = df.drop(columns=index)
                return df.set_index(
                    cudf.MultiIndex.from_frame(self[index], names=index)
                )
            index = index[0]  # List contains single item

        # When index is a column name
        if isinstance(index, str):
            df = self.copy(deep=False)
            if drop:
                df._drop_column(index)
            return df.set_index(self[index])
        # Otherwise
        else:
            index = index if isinstance(index, Index) else as_index(index)
            df = self.copy(deep=False)
            df.index = index
            return df

    def reset_index(
        self, level=None, drop=False, inplace=False, col_level=0, col_fill=""
    ):
        """
        Reset the index.

        Reset the index of the DataFrame, and use the default one instead.

        Parameters
        ----------
        drop : bool, default False
            Do not try to insert index into dataframe columns. This resets
            the index to the default integer index.
        inplace : bool, default False
            Modify the DataFrame in place (do not create a new object).

        Returns
        -------
        DataFrame or None
            DataFrame with the new index or None if ``inplace=True``.

        Examples
        --------
        >>> df = cudf.DataFrame([('bird', 389.0),
        ...                    ('bird', 24.0),
        ...                    ('mammal', 80.5),
        ...                    ('mammal', np.nan)],
        ...                   index=['falcon', 'parrot', 'lion', 'monkey'],
        ...                   columns=('class', 'max_speed'))
        >>> df
                class max_speed
        falcon    bird     389.0
        parrot    bird      24.0
        lion    mammal      80.5
        monkey  mammal      null
        >>> df.reset_index()
            index   class max_speed
        0  falcon    bird     389.0
        1  parrot    bird      24.0
        2    lion  mammal      80.5
        3  monkey  mammal      null
        >>> df.reset_index(drop=True)
            class max_speed
        0    bird     389.0
        1    bird      24.0
        2  mammal      80.5
        3  mammal      null
        """
        if level is not None:
            raise NotImplementedError("level parameter is not supported yet.")

        if col_level != 0:
            raise NotImplementedError(
                "col_level parameter is not supported yet."
            )

        if col_fill != "":
            raise NotImplementedError(
                "col_fill parameter is not supported yet."
            )

        if inplace:
            result = self
        else:
            result = self.copy()
        if all(name is None for name in self.index.names):
            if isinstance(self.index, cudf.MultiIndex):
                names = tuple(
                    f"level_{i}" for i, _ in enumerate(self.index.names)
                )
            else:
                names = ("index",)
        else:
            names = self.index.names

        if not drop:
            index_columns = self.index._data.columns
            for name, index_column in zip(
                reversed(names), reversed(index_columns)
            ):
                result.insert(0, name, index_column)
        result.index = RangeIndex(len(self))
        if inplace:
            return
        else:
            return result

    def take(self, positions, keep_index=True):
        """
        Return a new DataFrame containing the rows specified by *positions*

        Parameters
        ----------
        positions : array-like
            Integer or boolean array-like specifying the rows of the output.
            If integer, each element represents the integer index of a row.
            If boolean, *positions* must be of the same length as *self*,
            and represents a boolean mask.

        Returns
        -------
        out : DataFrame
            New DataFrame

        Examples
        --------
        >>> a = cudf.DataFrame({'a': [1.0, 2.0, 3.0],
                                'b': pd.Series(['a', 'b', 'c'])})
        >>> a.take([0, 2, 2])
             a  b
        0  1.0  a
        2  3.0  c
        2  3.0  c
        >>> a.take([True, False, True])
             a  b
        0  1.0  a
        2  3.0  c
        """
        positions = as_column(positions)
        if pd.api.types.is_bool_dtype(positions):
            return self._apply_boolean_mask(positions)
        out = self._gather(positions, keep_index=keep_index)
        out.columns = self.columns
        return out

    @annotate("DATAFRAME_COPY", color="cyan", domain="cudf_python")
    def copy(self, deep=True):
        """
        Returns a copy of this dataframe

        Parameters
        ----------
        deep: bool
           Make a full copy of Series columns and Index at the GPU level, or
           create a new allocation with references.
        """
        out = DataFrame(data=self._data.copy(deep=deep))
        out.index = self.index.copy(deep=deep)
        return out

    def __copy__(self):
        return self.copy(deep=True)

    def __deepcopy__(self, memo={}):
        """
        Parameters
        ----------
        memo, default None
            Standard signature. Unused
        """
        if memo is None:
            memo = {}
        return self.copy(deep=True)

    @annotate("INSERT", color="green", domain="cudf_python")
    def insert(self, loc, name, value):
        """ Add a column to DataFrame at the index specified by loc.

        Parameters
        ----------
        loc : int
            location to insert by index, cannot be greater then num columns + 1
        name : number or string
            name or label of column to be inserted
        value : Series or array-like
        """
        num_cols = len(self._data)
        if name in self._data:
            raise NameError("duplicated column name {!r}".format(name))

        if loc < 0:
            loc = num_cols + loc + 1

        if not (0 <= loc <= num_cols):
            raise ValueError(
                "insert location must be within range {}, {}".format(
                    -(num_cols + 1) * (num_cols > 0), num_cols * (num_cols > 0)
                )
            )

        if is_scalar(value):
            value = utils.scalar_broadcast_to(value, len(self))

        if len(self) == 0:
            if isinstance(value, (pd.Series, Series)):
                self._index = as_index(value.index)
            elif len(value) > 0:
                self._index = RangeIndex(start=0, stop=len(value))
                new_data = self._data.__class__()
                if num_cols != 0:
                    for col_name in self._data:
                        new_data[col_name] = column.column_empty_like(
                            self._data[col_name],
                            masked=True,
                            newsize=len(value),
                        )
                self._data = new_data
        elif isinstance(value, (pd.Series, Series)):
            value = Series(value)._align_to_index(
                self._index, how="right", sort=False
            )

        value = column.as_column(value)

        self._data.insert(name, value, loc=loc)

    def add_column(self, name, data, forceindex=False):
        """Add a column

        Parameters
        ----------
        name : str
            Name of column to be added.
        data : Series, array-like
            Values to be added.
        """

        warnings.warn(
            "`add_column` will be removed in the future. Use `.insert`",
            DeprecationWarning,
        )

        if name in self._data:
            raise NameError("duplicated column name {!r}".format(name))

        if isinstance(data, GeneratorType):
            data = Series(data)

        self.insert(len(self._data.names), name, data)

    def drop(
        self,
        labels=None,
        axis=None,
        columns=None,
        errors="raise",
        inplace=False,
    ):
        """Drop column(s)

        Parameters
        ----------
        labels : str or sequence of strings
            Name of column(s) to be dropped.
        axis : {0 or 'index', 1 or 'columns'}, default 0
            Only axis=1 is currently supported.
        columns
            array of column names, the same as using labels and axis=1
        errors : {'ignore', 'raise'}, default 'raise'
            This parameter is currently ignored.
        inplace : bool, default False
            If True, do operation inplace and return `self`.

        Returns
        -------
        A dataframe without dropped column(s)

        Examples
        --------
        >>> import cudf
        >>> df = cudf.DataFrame()
        >>> df['key'] = [0, 1, 2, 3, 4]
        >>> df['val'] = [float(i + 10) for i in range(5)]
        >>> df_new = df.drop('val')
        >>> print(df)
           key   val
        0    0  10.0
        1    1  11.0
        2    2  12.0
        3    3  13.0
        4    4  14.0
        >>> print(df_new)
           key
        0    0
        1    1
        2    2
        3    3
        4    4
        """
        if axis == 0 and labels is not None:
            raise NotImplementedError("Can only drop columns, not rows")
        if errors != "raise":
            raise NotImplementedError("errors= keyword not implemented")
        if labels is None and columns is None:
            raise ValueError(
                "Need to specify at least one of 'labels' or 'columns'"
            )
        if labels is not None and columns is not None:
            raise ValueError("Cannot specify both 'labels' and 'columns'")

        if labels is not None:
            target = labels
        else:
            target = columns

        columns = (
            [target]
            if isinstance(target, (str, numbers.Number))
            else list(target)
        )
        if inplace:
            outdf = self
        else:
            outdf = self.copy()
        for c in columns:
            outdf._drop_column(c)
        return outdf

    def drop_column(self, name):
        """Drop a column by *name*
        """
        warnings.warn(
            "The drop_column method is deprecated. "
            "Use the drop method instead.",
            DeprecationWarning,
        )
        self._drop_column(name)

    def _drop_column(self, name):
        """Drop a column by *name*
        """
        if name not in self._data:
            raise NameError("column {!r} does not exist".format(name))
        del self._data[name]

    def drop_duplicates(
        self, subset=None, keep="first", inplace=False, ignore_index=False
    ):
        """
        Return DataFrame with duplicate rows removed, optionally only
        considering certain subset of columns.
        """
        outdf = super().drop_duplicates(
            subset=subset, keep=keep, ignore_index=ignore_index
        )

        return self._mimic_inplace(outdf, inplace=inplace)

    def _mimic_inplace(self, result, inplace=False):
        if inplace:
            self._data = result._data
            self._index = result._index
        else:
            return result

    def pop(self, item):
        """Return a column and drop it from the DataFrame.
        """
        popped = self[item]
        del self[item]
        return popped

    def rename(self, mapper=None, columns=None, copy=True, inplace=False):
        """
        Alter column labels.

        Function / dict values must be unique (1-to-1). Labels not contained in
        a dict / Series will be left as-is. Extra labels listed don’t throw an
        error.

        Parameters
        ----------
        mapper, columns : dict-like or function, optional
            dict-like or functions transformations to apply to
            the column axis' values.
        copy : boolean, default True
            Also copy underlying data
        inplace: boolean, default False
            Return new DataFrame.  If True, assign columns without copy

        Returns
        -------
        DataFrame

        Notes
        -----
        Difference from pandas:
          * Support axis='columns' only.
          * Not supporting: index, level

        Rename will not overwite column names. If a list with duplicates is
        passed, column names will be postfixed with a number.
        """
        # Pandas defaults to using columns over mapper
        if columns:
            mapper = columns

        out = DataFrame(index=self.index)
        if isinstance(mapper, Mapping):
            postfix = 1
            # It is possible for DataFrames with a MultiIndex columns object
            # to have columns with the same name. The following use of
            # _cols.items and ("_1", "_2"... allows the use of
            # rename in this case
            for key, col in self._data.items():
                if key in mapper:
                    if mapper[key] in out.columns:
                        out_column = mapper[key] + "_" + str(postfix)
                        postfix += 1
                    else:
                        out_column = mapper[key]
                    out[out_column] = col
                else:
                    out[key] = col
        elif callable(mapper):
            for col in self._data.names:
                out[mapper(col)] = self[col]

        if inplace:
            self._data = out._data
        else:
            return out.copy(deep=copy)

    def nans_to_nulls(self):
        """
        Convert nans (if any) to nulls.
        """
        df = self.copy()
        for col in df.columns:
            df[col] = df[col].nans_to_nulls()
        return df

    def as_gpu_matrix(self, columns=None, order="F"):
        """Convert to a matrix in device memory.

        Parameters
        ----------
        columns : sequence of str
            List of a column names to be extracted.  The order is preserved.
            If None is specified, all columns are used.
        order : 'F' or 'C'
            Optional argument to determine whether to return a column major
            (Fortran) matrix or a row major (C) matrix.

        Returns
        -------
        A (nrow x ncol) numba device ndarray
        """
        if columns is None:
            columns = self._data.names

        cols = [self._data[k] for k in columns]
        ncol = len(cols)
        nrow = len(self)
        if ncol < 1:
            # This is the case for empty dataframe - construct empty cupy array
            matrix = cupy.empty(
                shape=(0, 0), dtype=np.dtype("float64"), order=order
            )
            return cuda.as_cuda_array(matrix)

        if any(
            (is_categorical_dtype(c) or np.issubdtype(c, np.dtype("object")))
            for c in cols
        ):
            raise TypeError("non-numeric data not yet supported")
        dtype = np.find_common_type(cols, [])
        for k, c in self._data.items():
            if c.has_nulls:
                errmsg = (
                    "column {!r} has null values. "
                    "hint: use .fillna() to replace null values"
                )
                raise ValueError(errmsg.format(k))
        cupy_dtype = dtype
        if np.issubdtype(cupy_dtype, np.datetime64):
            cupy_dtype = np.dtype("int64")

        if order not in ("F", "C"):
            errmsg = (
                "order parameter should be 'C' for row major or 'F' for"
                "column major GPU matrix"
            )
            raise ValueError(errmsg.format(k))

        matrix = cupy.empty(shape=(nrow, ncol), dtype=cupy_dtype, order=order)
        for colidx, inpcol in enumerate(cols):
            dense = inpcol.astype(cupy_dtype)
            matrix[:, colidx] = dense
        return cuda.as_cuda_array(matrix).view(dtype)

    def as_matrix(self, columns=None):
        """Convert to a matrix in host memory.

        Parameters
        ----------
        columns : sequence of str
            List of a column names to be extracted.  The order is preserved.
            If None is specified, all columns are used.

        Returns
        -------
        A (nrow x ncol) numpy ndarray in "F" order.
        """
        return self.as_gpu_matrix(columns=columns).copy_to_host()

    def one_hot_encoding(
        self, column, prefix, cats, prefix_sep="_", dtype="float64"
    ):
        """
        Expand a column with one-hot-encoding.

        Parameters
        ----------

        column : str
            the source column with binary encoding for the data.
        prefix : str
            the new column name prefix.
        cats : sequence of ints
            the sequence of categories as integers.
        prefix_sep : str
            the separator between the prefix and the category.
        dtype :
            the dtype for the outputs; defaults to float64.

        Returns
        -------

        a new dataframe with new columns append for each category.

        Examples
        --------
        >>> import pandas as pd
        >>> import cudf
        >>> pet_owner = [1, 2, 3, 4, 5]
        >>> pet_type = ['fish', 'dog', 'fish', 'bird', 'fish']
        >>> df = pd.DataFrame({'pet_owner': pet_owner, 'pet_type': pet_type})
        >>> df.pet_type = df.pet_type.astype('category')

        Create a column with numerically encoded category values

        >>> df['pet_codes'] = df.pet_type.cat.codes
        >>> gdf = cudf.from_pandas(df)

        Create the list of category codes to use in the encoding

        >>> codes = gdf.pet_codes.unique()
        >>> gdf.one_hot_encoding('pet_codes', 'pet_dummy', codes).head()
          pet_owner  pet_type  pet_codes  pet_dummy_0  pet_dummy_1  pet_dummy_2
        0         1      fish          2          0.0          0.0          1.0
        1         2       dog          1          0.0          1.0          0.0
        2         3      fish          2          0.0          0.0          1.0
        3         4      bird          0          1.0          0.0          0.0
        4         5      fish          2          0.0          0.0          1.0
        """
        if hasattr(cats, "to_pandas"):
            cats = cats.to_pandas()
        else:
            cats = pd.Series(cats)

        newnames = [prefix_sep.join([prefix, str(cat)]) for cat in cats]
        newcols = self[column].one_hot_encoding(cats=cats, dtype=dtype)
        outdf = self.copy()
        for name, col in zip(newnames, newcols):
            outdf.insert(len(outdf._data), name, col)
        return outdf

    def label_encoding(
        self, column, prefix, cats, prefix_sep="_", dtype=None, na_sentinel=-1
    ):
        """Encode labels in a column with label encoding.

        Parameters
        ----------
        column : str
            the source column with binary encoding for the data.
        prefix : str
            the new column name prefix.
        cats : sequence of ints
            the sequence of categories as integers.
        prefix_sep : str
            the separator between the prefix and the category.
        dtype :
            the dtype for the outputs; see Series.label_encoding
        na_sentinel : number
            Value to indicate missing category.

        Returns
        -------
        a new dataframe with a new column append for the coded values.
        """

        newname = prefix_sep.join([prefix, "labels"])
        newcol = self[column].label_encoding(
            cats=cats, dtype=dtype, na_sentinel=na_sentinel
        )
        outdf = self.copy()
        outdf.insert(len(outdf._data), newname, newcol)

        return outdf

    @annotate("ARGSORT", color="yellow", domain="cudf_python")
    def argsort(self, ascending=True, na_position="last"):
        """
        Sort by the values.

        Parameters
        ----------
        ascending : bool or list of bool, default True
            If True, sort values in ascending order, otherwise descending.
        na_position : {‘first’ or ‘last’}, default ‘last’
            Argument ‘first’ puts NaNs at the beginning, ‘last’ puts NaNs
            at the end.

        Returns
        -------
        out_column_inds : cuDF Column of indices sorted based on input

        Notes
        -----
        Difference from pandas:

        - Support axis='index' only.
        - Not supporting: inplace, kind
        - Ascending can be a list of bools to control per column
        """
        return self._get_sorted_inds(
            ascending=ascending, na_position=na_position
        )

    @annotate("SORT_INDEX", color="red", domain="cudf_python")
    def sort_index(self, ascending=True):
        """Sort by the index
        """
        return self.take(self.index.argsort(ascending=ascending))

    def sort_values(self, by, ascending=True, na_position="last"):
        """

        Sort by the values row-wise.

        Parameters
        ----------
        by : str or list of str
            Name or list of names to sort by.
        ascending : bool or list of bool, default True
            Sort ascending vs. descending. Specify list for multiple sort
            orders. If this is a list of bools, must match the length of the
            by.
        na_position : {‘first’, ‘last’}, default ‘last’
            'first' puts nulls at the beginning, 'last' puts nulls at the end

        Returns
        -------
        sorted_obj : cuDF DataFrame

        Notes
        -----
        Difference from pandas:
          * Support axis='index' only.
          * Not supporting: inplace, kind

        Examples
        --------
        >>> import cudf
        >>> a = ('a', [0, 1, 2])
        >>> b = ('b', [-3, 2, 0])
        >>> df = cudf.DataFrame([a, b])
        >>> print(df.sort_values('b'))
           a  b
        0  0 -3
        2  2  0
        1  1  2
        """
        # argsort the `by` column
        return self.take(
            self[by].argsort(ascending=ascending, na_position=na_position)
        )

    def nlargest(self, n, columns, keep="first"):
        """Get the rows of the DataFrame sorted by the n largest value of *columns*

        Notes
        -----
        Difference from pandas:
            - Only a single column is supported in *columns*
        """
        return self._n_largest_or_smallest("nlargest", n, columns, keep)

    def nsmallest(self, n, columns, keep="first"):
        """Get the rows of the DataFrame sorted by the n smallest value of *columns*

        Notes
        -----
        Difference from pandas:
            - Only a single column is supported in *columns*
        """
        return self._n_largest_or_smallest("nsmallest", n, columns, keep)

    def _n_largest_or_smallest(self, method, n, columns, keep):
        # Get column to operate on
        if not isinstance(columns, str):
            [column] = columns
        else:
            column = columns

        col = self[column].reset_index(drop=True)
        # Operate
        sorted_series = getattr(col, method)(n=n, keep=keep)
        df = DataFrame()
        new_positions = sorted_series.index.gpu_values
        for k in self._data.names:
            if k == column:
                df[k] = sorted_series
            else:
                df[k] = self[k].reset_index(drop=True).take(new_positions)
        return df.set_index(self.index.take(new_positions))

    def transpose(self):
        """Transpose index and columns.

        Returns
        -------
        a new (ncol x nrow) dataframe. self is (nrow x ncol)

        Notes
        -----
        Difference from pandas:
        Not supporting *copy* because default and only behavior is copy=True
        """
        # Never transpose a MultiIndex - remove the existing columns and
        # replace with a RangeIndex. Afterward, reassign.
        columns = self.index.copy(deep=False)
        index = self.columns.copy(deep=False)
        if self._num_columns == 0 or self._num_rows == 0:
            return DataFrame(index=index, columns=columns)
        # Cython renames the columns to the range [0...ncols]
        result = self.__class__._from_table(libcudf.transpose.transpose(self))
        # Set the old column names as the new index
        result._index = as_index(index)
        # Set the old index as the new column names
        result.columns = columns
        return result

    @property
    def T(self):
        """
        Transpose index and columns.

        Reflect the DataFrame over its main diagonal by writing rows
        as columns and vice-versa. The property T is an accessor to
        the method transpose().

        Returns
        -------
        out : DataFrame
            The transposed DataFrame.
        """

        return self.transpose()

    def melt(self, **kwargs):
        """Unpivots a DataFrame from wide format to long format,
        optionally leaving identifier variables set.

        Parameters
        ----------
        frame : DataFrame
        id_vars : tuple, list, or ndarray, optional
            Column(s) to use as identifier variables.
            default: None
        value_vars : tuple, list, or ndarray, optional
            Column(s) to unpivot.
            default: all columns that are not set as `id_vars`.
        var_name : scalar
            Name to use for the `variable` column.
            default: frame.columns.name or 'variable'
        value_name : str
            Name to use for the `value` column.
            default: 'value'

        Returns
        -------
        out : DataFrame
            Melted result
        """
        from cudf.core.reshape import melt

        return melt(self, **kwargs)

    @annotate("JOIN", color="blue", domain="cudf_python")
    def merge(
        self,
        right,
        on=None,
        left_on=None,
        right_on=None,
        left_index=False,
        right_index=False,
        how="inner",
        sort=False,
        lsuffix=None,
        rsuffix=None,
        type="",
        method="hash",
        indicator=False,
        suffixes=("_x", "_y"),
    ):
        """Merge GPU DataFrame objects by performing a database-style join
        operation by columns or indexes.

        Parameters
        ----------
        right : DataFrame
        on : label or list; defaults to None
            Column or index level names to join on. These must be found in
            both DataFrames.

            If on is None and not merging on indexes then
            this defaults to the intersection of the columns
            in both DataFrames.
        how : {‘left’, ‘outer’, ‘inner’}, default ‘inner’
            Type of merge to be performed.

            - left : use only keys from left frame, similar to a SQL left
              outer join; preserve key order.
            - right : not supported.
            - outer : use union of keys from both frames, similar to a SQL
              full outer join; sort keys lexicographically.
            - inner: use intersection of keys from both frames, similar to
              a SQL inner join; preserve the order of the left keys.
        left_on : label or list, or array-like
            Column or index level names to join on in the left DataFrame.
            Can also be an array or list of arrays of the length of the
            left DataFrame. These arrays are treated as if they are columns.
        right_on : label or list, or array-like
            Column or index level names to join on in the right DataFrame.
            Can also be an array or list of arrays of the length of the
            right DataFrame. These arrays are treated as if they are columns.
        left_index : bool, default False
            Use the index from the left DataFrame as the join key(s).
        right_index : bool, default False
            Use the index from the right DataFrame as the join key.
        sort : bool, default False
            Sort the join keys lexicographically in the result DataFrame.
            If False, the order of the join keys depends on the join type
            (see the `how` keyword).
        suffixes: Tuple[str, str], defaults to ('_x', '_y')
            Suffixes applied to overlapping column names on the left and right
            sides
        method : {‘hash’, ‘sort’}, default ‘hash’
            The implementation method to be used for the operation.

        Returns
        -------
            merged : DataFrame

        Examples
        --------
        >>> import cudf
        >>> df_a = cudf.DataFrame()
        >>> df_a['key'] = [0, 1, 2, 3, 4]
        >>> df_a['vals_a'] = [float(i + 10) for i in range(5)]
        >>> df_b = cudf.DataFrame()
        >>> df_b['key'] = [1, 2, 4]
        >>> df_b['vals_b'] = [float(i+10) for i in range(3)]
        >>> df_merged = df_a.merge(df_b, on=['key'], how='left')
        >>> df_merged.sort_values('key')  # doctest: +SKIP
           key  vals_a  vals_b
        3    0    10.0
        0    1    11.0    10.0
        1    2    12.0    11.0
        4    3    13.0
        2    4    14.0    12.0
        """
        if indicator:
            raise NotImplementedError(
                "Only indicator=False is currently supported"
            )

        if lsuffix or rsuffix:
            raise ValueError(
                "The lsuffix and rsuffix keywords have been replaced with the "
                "``suffixes=`` keyword.  "
                "Please provide the following instead: \n\n"
                "    suffixes=('%s', '%s')"
                % (lsuffix or "_x", rsuffix or "_y")
            )
        else:
            lsuffix, rsuffix = suffixes

        if type != "":
            warnings.warn(
                'type="' + type + '" parameter is deprecated.'
                'Use method="' + type + '" instead.',
                DeprecationWarning,
            )
            method = type

        lhs = self.copy(deep=False)
        rhs = right.copy(deep=False)

        # Compute merge
        gdf_result = super(DataFrame, lhs)._merge(
            rhs,
            on,
            left_on,
            right_on,
            left_index,
            right_index,
            how,
            sort,
            lsuffix,
            rsuffix,
            method,
            indicator,
            suffixes,
        )
        return gdf_result

    @annotate("JOIN", color="blue", domain="cudf_python")
    def join(
        self,
        other,
        on=None,
        how="left",
        lsuffix="",
        rsuffix="",
        sort=False,
        type="",
        method="hash",
    ):
        """Join columns with other DataFrame on index or on a key column.

        Parameters
        ----------
        other : DataFrame
        how : str
            Only accepts "left", "right", "inner", "outer"
        lsuffix, rsuffix : str
            The suffices to add to the left (*lsuffix*) and right (*rsuffix*)
            column names when avoiding conflicts.
        sort : bool
            Set to True to ensure sorted ordering.

        Returns
        -------
        joined : DataFrame

        Notes
        -----
        Difference from pandas:

        - *other* must be a single DataFrame for now.
        - *on* is not supported yet due to lack of multi-index support.
        """
        # Outer joins still use the old implementation
        if type != "":
            warnings.warn(
                'type="' + type + '" parameter is deprecated.'
                'Use method="' + type + '" instead.',
                DeprecationWarning,
            )
            method = type

        if how == "right":
            # libgdf doesn't support right join directly, we will swap the
            # dfs and use left join
            return other.join(
                self,
                other,
                how="left",
                lsuffix=rsuffix,
                rsuffix=lsuffix,
                sort=sort,
                method="hash",
            )

        lhs = self
        rhs = other

        df = lhs.merge(
            rhs,
            left_index=True,
            right_index=True,
            how=how,
            suffixes=(lsuffix, rsuffix),
            method=method,
            sort=sort,
        )
        df.index.name = (
            None if lhs.index.name != rhs.index.name else lhs.index.name
        )
        return df

    @copy_docstring(DataFrameGroupBy.__init__)
    def groupby(
        self,
        by=None,
        axis=0,
        level=None,
        as_index=True,
        sort=True,
        group_keys=True,
        squeeze=False,
        observed=False,
        dropna=True,
        method=None,
    ):
        if axis not in (0, "index"):
            raise NotImplementedError("axis parameter is not yet implemented")

        if squeeze is not False:
            raise NotImplementedError(
                "squeeze parameter is not yet implemented"
            )

        if observed is not False:
            raise NotImplementedError(
                "observed parameter is not yet implemented"
            )

        if group_keys is not True:
            raise NotImplementedError(
                "The group_keys keyword is not yet implemented"
            )
        if by is None and level is None:
            raise TypeError(
                "groupby() requires either by or level to be" "specified."
            )

        if method is not None:
            warnings.warn(
                "The 'method' argument is deprecated and will be unused",
                DeprecationWarning,
            )
        return DataFrameGroupBy(
            self,
            by=by,
            level=level,
            as_index=as_index,
            dropna=dropna,
            sort=sort,
        )

    @copy_docstring(Rolling)
    def rolling(
        self, window, min_periods=None, center=False, axis=0, win_type=None
    ):
        return Rolling(
            self,
            window,
            min_periods=min_periods,
            center=center,
            axis=axis,
            win_type=win_type,
        )

    def query(self, expr, local_dict={}):
        """
        Query with a boolean expression using Numba to compile a GPU kernel.

        See pandas.DataFrame.query.

        Parameters
        ----------

        expr : str
            A boolean expression. Names in expression refer to columns.
            `index` can be used instead of index name, but this is not
            supported for MultiIndex.

            Names starting with `@` refer to Python variables.

            An output value will be `null` if any of the input values are
            `null` regardless of expression.

        local_dict : dict
            Containing the local variable to be used in query.

        Returns
        -------

        filtered :  DataFrame

        Examples
        --------
        >>> import cudf
        >>> a = ('a', [1, 2, 2])
        >>> b = ('b', [3, 4, 5])
        >>> df = cudf.DataFrame([a, b])
        >>> expr = "(a == 2 and b == 4) or (b == 3)"
        >>> print(df.query(expr))
           a  b
        0  1  3
        1  2  4

        DateTime conditionals:

        >>> import numpy as np
        >>> import datetime
        >>> df = cudf.DataFrame()
        >>> data = np.array(['2018-10-07', '2018-10-08'], dtype='datetime64')
        >>> df['datetimes'] = data
        >>> search_date = datetime.datetime.strptime('2018-10-08', '%Y-%m-%d')
        >>> print(df.query('datetimes==@search_date'))
                        datetimes
        1 2018-10-08T00:00:00.000

        Using local_dict:

        >>> import numpy as np
        >>> import datetime
        >>> df = cudf.DataFrame()
        >>> data = np.array(['2018-10-07', '2018-10-08'], dtype='datetime64')
        >>> df['datetimes'] = data
        >>> search_date2 = datetime.datetime.strptime('2018-10-08', '%Y-%m-%d')
        >>> print(df.query('datetimes==@search_date',
        >>>         local_dict={'search_date':search_date2}))
                        datetimes
        1 2018-10-08T00:00:00.000
        """
        # can't use `annotate` decorator here as we inspect the calling
        # environment.
        with annotate("QUERY", color="purple", domain="cudf_python"):
            if self.empty:
                return self.copy()

            if not isinstance(local_dict, dict):
                raise TypeError(
                    "local_dict type: expected dict but found {!r}".format(
                        type(local_dict)
                    )
                )

            # Get calling environment
            callframe = inspect.currentframe().f_back
            callenv = {
                "locals": callframe.f_locals,
                "globals": callframe.f_globals,
                "local_dict": local_dict,
            }
            # Run query
            boolmask = queryutils.query_execute(self, expr, callenv)
            return self._apply_boolean_mask(boolmask)

    @applyutils.doc_apply()
    def apply_rows(
        self,
        func,
        incols,
        outcols,
        kwargs,
        pessimistic_nulls=True,
        cache_key=None,
    ):
        """
        Apply a row-wise user defined function.

        Parameters
        ----------
        {params}

        Examples
        --------
        The user function should loop over the columns and set the output for
        each row. Loop execution order is arbitrary, so each iteration of
        the loop **MUST** be independent of each other.

        When ``func`` is invoked, the array args corresponding to the
        input/output are strided so as to improve GPU parallelism.
        The loop in the function resembles serial code, but executes
        concurrently in multiple threads.

        >>> import cudf
        >>> import numpy as np
        >>> df = cudf.DataFrame()
        >>> nelem = 3
        >>> df['in1'] = np.arange(nelem)
        >>> df['in2'] = np.arange(nelem)
        >>> df['in3'] = np.arange(nelem)

        Define input columns for the kernel

        >>> in1 = df['in1']
        >>> in2 = df['in2']
        >>> in3 = df['in3']
        >>> def kernel(in1, in2, in3, out1, out2, kwarg1, kwarg2):
        ...     for i, (x, y, z) in enumerate(zip(in1, in2, in3)):
        ...         out1[i] = kwarg2 * x - kwarg1 * y
        ...         out2[i] = y - kwarg1 * z

        Call ``.apply_rows`` with the name of the input columns, the name and
        dtype of the output columns, and, optionally, a dict of extra
        arguments.

        >>> df.apply_rows(kernel,
        ...               incols=['in1', 'in2', 'in3'],
        ...               outcols=dict(out1=np.float64, out2=np.float64),
        ...               kwargs=dict(kwarg1=3, kwarg2=4))
           in1  in2  in3 out1 out2
        0    0    0    0  0.0  0.0
        1    1    1    1  1.0 -2.0
        2    2    2    2  2.0 -4.0
        """
        return applyutils.apply_rows(
            self,
            func,
            incols,
            outcols,
            kwargs,
            pessimistic_nulls,
            cache_key=cache_key,
        )

    @applyutils.doc_applychunks()
    def apply_chunks(
        self,
        func,
        incols,
        outcols,
        kwargs={},
        pessimistic_nulls=True,
        chunks=None,
        blkct=None,
        tpb=None,
    ):
        """
        Transform user-specified chunks using the user-provided function.

        Parameters
        ----------
        {params}
        {params_chunks}

        Examples
        --------

        For ``tpb > 1``, ``func`` is executed by ``tpb`` number of threads
        concurrently.  To access the thread id and count,
        use ``numba.cuda.threadIdx.x`` and ``numba.cuda.blockDim.x``,
        respectively (See `numba CUDA kernel documentation`_).

        .. _numba CUDA kernel documentation:\
        http://numba.pydata.org/numba-doc/latest/cuda/kernels.html

        In the example below, the *kernel* is invoked concurrently on each
        specified chunk. The *kernel* computes the corresponding output
        for the chunk.

        By looping over the range
        ``range(cuda.threadIdx.x, in1.size, cuda.blockDim.x)``, the *kernel*
        function can be used with any *tpb* in an efficient manner.

        >>> from numba import cuda
        >>> @cuda.jit
        ... def kernel(in1, in2, in3, out1):
        ...      for i in range(cuda.threadIdx.x, in1.size, cuda.blockDim.x):
        ...          x = in1[i]
        ...          y = in2[i]
        ...          z = in3[i]
        ...          out1[i] = x * y + z

        See also
        --------
        DataFrame.apply_rows
        """
        if chunks is None:
            raise ValueError("*chunks* must be defined")
        return applyutils.apply_chunks(
            self,
            func,
            incols,
            outcols,
            kwargs,
            pessimistic_nulls,
            chunks,
            tpb=tpb,
        )

    def hash_columns(self, columns=None):
        """Hash the given *columns* and return a new device array

        Parameters
        ----------
        columns : sequence of str; optional
            Sequence of column names. If columns is *None* (unspecified),
            all columns in the frame are used.
        """
        if columns is None:
            table_to_hash = self
        else:
            cols = [self[k]._column for k in columns]
            table_to_hash = Frame(data=OrderedColumnDict(zip(columns, cols)))

        return Series(table_to_hash._hash()).values

    def partition_by_hash(self, columns, nparts, keep_index=True):
        """Partition the dataframe by the hashed value of data in *columns*.

        Parameters
        ----------
        columns : sequence of str
            The names of the columns to be hashed.
            Must have at least one name.
        nparts : int
            Number of output partitions
        keep_index : boolean
            Whether to keep the index or drop it

        Returns
        -------
        partitioned: list of DataFrame
        """
        idx = (
            0
            if (self._index is None or keep_index is False)
            else self._index._num_columns
        )
        key_indices = [self._data.names.index(k) + idx for k in columns]
        outdf, offsets = self._hash_partition(key_indices, nparts, keep_index)
        # Slice into partition
        return [outdf[s:e] for s, e in zip(offsets, offsets[1:] + [None])]

    def replace(
        self,
        to_replace=None,
        value=None,
        inplace=False,
        limit=None,
        regex=False,
        method=None,
    ):
        """
        Replace values given in *to_replace* with *replacement*.

        Parameters
        ----------
        to_replace : numeric, str, list-like or dict
            Value(s) to replace.

            * numeric or str:

                - values equal to *to_replace* will be replaced
                  with *replacement*

            * list of numeric or str:

                - If *replacement* is also list-like,
                  *to_replace* and *replacement* must be of same length.

            * dict:

                - Dicts can be used to replace different values in different
                  columns. For example, `{'a': 1, 'z': 2}` specifies that the
                  value 1 in column `a` and the value 2 in column `z` should be
                  replaced with replacement*.
        value : numeric, str, list-like, or dict
            Value(s) to replace `to_replace` with. If a dict is provided, then
            its keys must match the keys in *to_replace*, and corresponding
            values must be compatible (e.g., if they are lists, then they must
            match in length).
        inplace : bool, default False
            If True, in place.

        Returns
        -------
        result : DataFrame
            DataFrame after replacement.

        Examples
        --------
        >>> import cudf
        >>> gdf = cudf.DataFrame()
        >>> gdf['id']= [0, 1, 2, -1, 4, -1, 6]
        >>> gdf['id']= gdf['id'].replace(-1, None)
        >>> gdf
             id
        0     0
        1     1
        2     2
        3  null
        4     4
        5  null
        6     6

        Notes
        -----
        Parameters that are currently not supported are: `limit`, `regex`,
        `method`
        """
        if limit is not None:
            raise NotImplementedError("limit parameter is not implemented yet")

        if regex:
            raise NotImplementedError("regex parameter is not implemented yet")

        if method not in ("pad", None):
            raise NotImplementedError(
                "method parameter is not implemented yet"
            )

        outdf = super().replace(to_replace=to_replace, replacement=value)

        return self._mimic_inplace(outdf, inplace=inplace)

    def fillna(self, value, method=None, axis=None, inplace=False, limit=None):
        """Fill null values with ``value``.

        Parameters
        ----------
        value : scalar, Series-like or dict
            Value to use to fill nulls. If Series-like, null values
            are filled with values in corresponding indices.
            A dict can be used to provide different values to fill nulls
            in different columns.

        Returns
        -------
        result : DataFrame
            Copy with nulls filled.

        Examples
        --------
        >>> import cudf
        >>> gdf = cudf.DataFrame({'a': [1, 2, None], 'b': [3, None, 5]})
        >>> gdf.fillna(4).to_pandas()
        a  b
        0  1  3
        1  2  4
        2  4  5
        >>> gdf.fillna({'a': 3, 'b': 4}).to_pandas()
        a  b
        0  1  3
        1  2  4
        2  3  5
        """
        if inplace:
            outdf = {}  # this dict will just hold Nones
        else:
            outdf = self.copy()

        if not is_dict_like(value):
            value = dict.fromkeys(self.columns, value)

        for k in value:
            outdf[k] = self[k].fillna(
                value[k],
                method=method,
                axis=axis,
                inplace=inplace,
                limit=limit,
            )

        if not inplace:
            return outdf

    def describe(self, percentiles=None, include=None, exclude=None):
        """Compute summary statistics of a DataFrame's columns. For numeric
        data, the output includes the minimum, maximum, mean, median,
        standard deviation, and various quantiles. For object data, the output
        includes the count, number of unique values, the most common value, and
        the number of occurrences of the most common value.

        Parameters
        ----------
        percentiles : list-like, optional
            The percentiles used to generate the output summary statistics.
            If None, the default percentiles used are the 25th, 50th and 75th.
            Values should be within the interval [0, 1].

        include: str, list-like, optional
            The dtypes to be included in the output summary statistics. Columns
            of dtypes not included in this list will not be part of the output.
            If include='all', all dtypes are included. Default of None includes
            all numeric columns.

        exclude: str, list-like, optional
            The dtypes to be excluded from the output summary statistics.
            Columns of dtypes included in this list will not be part of the
            output. Default of None excludes no columns.

        Returns
        -------
        output_frame : DataFrame
            Summary statistics of relevant columns in the original dataframe.

        Examples
        --------
        Describing a ``Series`` containing numeric values.

        >>> import cudf
        >>> s = cudf.Series([1, 2, 3, 4, 5, 6, 7, 8, 9, 10])
        >>> print(s.describe())
           stats   values
        0  count     10.0
        1   mean      5.5
        2    std  3.02765
        3    min      1.0
        4    25%      2.5
        5    50%      5.5
        6    75%      7.5
        7    max     10.0

        Describing a ``DataFrame``. By default all numeric fields
        are returned.

        >>> gdf = cudf.DataFrame()
        >>> gdf['a'] = [1,2,3]
        >>> gdf['b'] = [1.0, 2.0, 3.0]
        >>> gdf['c'] = ['x', 'y', 'z']
        >>> gdf['d'] = [1.0, 2.0, 3.0]
        >>> gdf['d'] = gdf['d'].astype('float32')
        >>> print(gdf.describe())
           stats    a    b    d
        0  count  3.0  3.0  3.0
        1   mean  2.0  2.0  2.0
        2    std  1.0  1.0  1.0
        3    min  1.0  1.0  1.0
        4    25%  1.5  1.5  1.5
        5    50%  1.5  1.5  1.5
        6    75%  2.5  2.5  2.5
        7    max  3.0  3.0  3.0

        Using the ``include`` keyword to describe only specific dtypes.

        >>> gdf = cudf.DataFrame()
        >>> gdf['a'] = [1,2,3]
        >>> gdf['b'] = [1.0, 2.0, 3.0]
        >>> gdf['c'] = ['x', 'y', 'z']
        >>> print(gdf.describe(include='int'))
           stats    a
        0  count  3.0
        1   mean  2.0
        2    std  1.0
        3    min  1.0
        4    25%  1.5
        5    50%  1.5
        6    75%  2.5
        7    max  3.0
        """

        def _create_output_frame(data, percentiles=None):
            # hack because we don't support strings in indexes
            return DataFrame(
                {
                    col: data[col].describe(percentiles=percentiles)
                    for col in data.columns
                },
                index=Series(column.column_empty(0, dtype="int32"))
                .describe(percentiles=percentiles)
                .index,
            )

        if not include and not exclude:
            numeric_data = self.select_dtypes(np.number)
            output_frame = _create_output_frame(numeric_data, percentiles)

        elif include == "all":
            if exclude:
                raise ValueError("Cannot exclude when include='all'.")

            included_data = self.select_dtypes(np.number)
            output_frame = _create_output_frame(included_data, percentiles)
            logging.warning(
                "Describe does not yet include StringColumns or "
                "DatetimeColumns."
            )

        else:
            if not include:
                include = np.number

            included_data = self.select_dtypes(
                include=include, exclude=exclude
            )
            if included_data.empty:
                raise ValueError("No data of included types.")
            output_frame = _create_output_frame(included_data, percentiles)

        return output_frame

    def to_pandas(self):
        """
        Convert to a Pandas DataFrame.

        Examples
        --------
        >>> import cudf
        >>> df = cudf.DataFrame({'a': [0, 1, 2], 'b': [-3, 2, 0]})
        >>> pdf = df.to_pandas()
        >>> pdf
           a  b
        0  0 -3
        1  1  2
        2  2  0
        >>> type(pdf)
        <class 'pandas.core.frame.DataFrame'>
        """
        out_data = {}
        out_index = self.index.to_pandas()

        if not isinstance(self.columns, pd.Index):
            out_columns = self.columns.to_pandas()
        else:
            out_columns = self.columns

        for i, col_key in enumerate(self._data):
            out_data[i] = self._data[col_key].to_pandas(index=out_index)

        if isinstance(self.columns, Index):
            out_columns = self.columns.to_pandas()
            if isinstance(self.columns, cudf.core.multiindex.MultiIndex):
                if self.columns.names is not None:
                    out_columns.names = self.columns.names
            else:
                out_columns.name = self.columns.name

        out_df = pd.DataFrame(out_data, index=out_index)
        out_df.columns = out_columns
        return out_df

    @classmethod
    def from_pandas(cls, dataframe, nan_as_null=None):
        """
        Convert from a Pandas DataFrame.

        Parameters
        ----------
        dataframe : Pandas DataFrame object
            A Pandads DataFrame object which has to be converted
            to cuDF DataFrame.
        nan_as_null : bool, Default True
            If ``True``, converts ``np.nan`` values to ``null`` values.
            If ``False``, leaves ``np.nan`` values as is.

        Raises
        ------
        TypeError for invalid input type.

        Examples
        --------
        >>> import cudf
        >>> import pandas as pd
        >>> data = [[0,1], [1,2], [3,4]]
        >>> pdf = pd.DataFrame(data, columns=['a', 'b'], dtype=int)
        >>> cudf.from_pandas(pdf)
           a  b
        0  0  1
        1  1  2
        2  3  4
        """
        if not isinstance(dataframe, pd.DataFrame):
            raise TypeError("not a pandas.DataFrame")

        df = cls()
        # Set columns
        for col_name, col_value in dataframe.iteritems():
            # necessary because multi-index can return multiple
            # columns for a single key
            if len(col_value.shape) == 1:
                df[col_name] = column.as_column(
                    col_value.array, nan_as_null=nan_as_null
                )
            else:
                vals = col_value.values.T
                if vals.shape[0] == 1:
                    df[col_name] = column.as_column(
                        vals.flatten(), nan_as_null=nan_as_null
                    )
                else:
                    if isinstance(col_name, tuple):
                        col_name = str(col_name)
                    for idx in range(len(vals.shape)):
                        df[col_name] = column.as_column(
                            vals[idx], nan_as_null=nan_as_null
                        )

        # Set columns only if it is a MultiIndex
        if isinstance(dataframe.columns, pd.MultiIndex):
            df.columns = dataframe.columns

        # Set index
        if isinstance(dataframe.index, pd.MultiIndex):
            index = cudf.from_pandas(dataframe.index, nan_as_null=nan_as_null)
        else:
            index = dataframe.index
        result = df.set_index(index)

        return result

    def to_arrow(self, preserve_index=True):
        """
        Convert to a PyArrow Table.

        Examples
        --------
        >>> import cudf
        >>> a = ('a', [0, 1, 2])
        >>> b = ('b', [-3, 2, 0])
        >>> df = cudf.DataFrame([a, b])
        >>> df.to_arrow()
        pyarrow.Table
        None: int64
        a: int64
        b: int64
        """
        arrays = []
        names = []
        types = []
        index_names = []
        index_columns = []
        index_descriptors = []

        for name, col in self._data.items():
            names.append(name)
            arrow_col = col.to_arrow()
            arrays.append(arrow_col)
            types.append(arrow_col.type)

        index_name = pa.pandas_compat._index_level_name(self.index, 0, names)
        index_columns.append(self.index)

        # It would be better if we didn't convert this if we didn't have to,
        # but we first need better tooling for cudf --> pyarrow type
        # conversions
        if preserve_index:
            if isinstance(self.index, cudf.core.index.RangeIndex):
                descr = {
                    "kind": "range",
                    "name": self.index.name,
                    "start": self.index._start,
                    "stop": self.index._stop,
                    "step": 1,
                }
            else:
                index_arrow = self.index.to_arrow()
                descr = index_name
                types.append(index_arrow.type)
                arrays.append(index_arrow)
                names.append(index_name)
                index_names.append(index_name)
            index_descriptors.append(descr)

        # We may want to add additional metadata to this in the future, but
        # for now lets just piggyback off of what's done for Pandas
        metadata = pa.pandas_compat.construct_metadata(
            self,
            names,
            index_columns,
            index_descriptors,
            preserve_index,
            types,
        )

        return pa.Table.from_arrays(arrays, names=names, metadata=metadata)

    @classmethod
    def from_arrow(cls, table):
        """Convert from a PyArrow Table.

        Parameters
        ----------
        table : PyArrow Table Object
            PyArrow Table Object which has to be converted to cudf DataFrame.

        Raises
        ------
        TypeError for invalid input type.

        Notes
        -----

        -   Does not support automatically setting index column(s) similar
            to how ``to_pandas`` works for PyArrow Tables.

        Examples
        --------
        >>> import pyarrow as pa
        >>> import cudf
        >>> data = [pa.array([1, 2, 3]), pa.array([4, 5, 6])]
        >>> batch = pa.RecordBatch.from_arrays(data, ['f0', 'f1'])
        >>> table = pa.Table.from_batches([batch])
        >>> cudf.DataFrame.from_arrow(table)
            f0  f1
        0   1   4
        1   2   5
        2   3   6
        """

        if not isinstance(table, pa.Table):
            raise TypeError("not a pyarrow.Table")

        index_col = None
        dtypes = None
        if isinstance(table.schema.pandas_metadata, dict):
            metadata = table.schema.pandas_metadata
            index_col = metadata["index_columns"]
            dtypes = {
                col["field_name"]: col["pandas_type"]
                for col in metadata["columns"]
                if "field_name" in col
            }

        df = cls()
        for name, col in zip(table.schema.names, table.columns):
            if dtypes:
                dtype = dtypes[name]
                if dtype == "categorical":
                    dtype = "category"
                elif dtype == "date":
                    dtype = "datetime64[ms]"
            else:
                dtype = None

            df[name] = column.as_column(col, dtype=dtype)
        if index_col:
            if isinstance(index_col[0], dict):
                assert index_col[0]["kind"] == "range"
                df = df.set_index(
                    RangeIndex(
                        index_col[0]["start"],
                        index_col[0]["stop"],
                        name=index_col[0]["name"],
                    )
                )
            else:
                df = df.set_index(index_col[0])
                new_index_name = pa.pandas_compat._backwards_compatible_index_name(  # noqa: E501
                    df.index.name, df.index.name
                )
                df.index.name = new_index_name
        return df

    def to_records(self, index=True):
        """Convert to a numpy recarray

        Parameters
        ----------
        index : bool
            Whether to include the index in the output.

        Returns
        -------
        numpy recarray
        """
        members = [("index", self.index.dtype)] if index else []
        members += [(col, self[col].dtype) for col in self._data.names]
        dtype = np.dtype(members)
        ret = np.recarray(len(self), dtype=dtype)
        if index:
            ret["index"] = self.index.to_array()
        for col in self._data.names:
            ret[col] = self[col].to_array()
        return ret

    @classmethod
    def from_records(self, data, index=None, columns=None, nan_as_null=False):
        """Convert from a numpy recarray or structured array.

        Parameters
        ----------
        data : numpy structured dtype or recarray of ndim=2
        index : str
            The name of the index column in *data*.
            If None, the default index is used.
        columns : list of str
            List of column names to include.

        Returns
        -------
        DataFrame
        """
        if data.ndim != 1 and data.ndim != 2:
            raise ValueError(
                "records dimension expected 1 or 2 but found {!r}".format(
                    data.ndim
                )
            )

        num_cols = len(data[0])
        if columns is None and data.dtype.names is None:
            names = [i for i in range(num_cols)]

        elif data.dtype.names is not None:
            names = data.dtype.names

        else:
            if len(columns) != num_cols:
                msg = "columns length expected {!r} but found {!r}"
                raise ValueError(msg.format(num_cols, len(columns)))
            names = columns

        df = DataFrame()
        if data.ndim == 2:
            for i, k in enumerate(names):
                df[k] = Series(data[:, i], nan_as_null=nan_as_null)
        elif data.ndim == 1:
            for k in names:
                df[k] = Series(data[k], nan_as_null=nan_as_null)

        if index is not None:
            indices = data[index]
            return df.set_index(indices.astype(np.int64))
        return df

    @classmethod
    def from_gpu_matrix(
        self, data, index=None, columns=None, nan_as_null=False
    ):
        """Convert from a numba gpu ndarray.

        Parameters
        ----------
        data : numba gpu ndarray
        index : str, Index
            The name of the index column in `data` or an Index itself.
            If None, the default index is used.
        columns : list of str
            List of column names to include.

        Returns
        -------
        DataFrame
        """
        if data.ndim != 2:
            raise ValueError(
                "matrix dimension expected 2 but found {!r}".format(data.ndim)
            )

        if columns is None:
            names = [i for i in range(data.shape[1])]
        else:
            if len(columns) != data.shape[1]:
                msg = "columns length expected {!r} but found {!r}"
                raise ValueError(msg.format(data.shape[1], len(columns)))
            names = columns

        if index is not None and len(index) != data.shape[0]:
            msg = "index length expected {!r} but found {!r}"
            raise ValueError(msg.format(data.shape[0], len(index)))

        df = DataFrame()
        data = cupy.asfortranarray(cupy.asarray(data))
        for i, k in enumerate(names):
            df[k] = Series(data[:, i], nan_as_null=nan_as_null)

        if index is not None:
            if isinstance(index, cudf.Index):
                indices = index
            else:
                indices = data[index]
            return df.set_index(indices.astype(np.int64))

        return df

    def to_gpu_matrix(self):
        """Convert to a numba gpu ndarray



        Returns
        -------
        numba gpu ndarray
        """
        warnings.warn(
            "The to_gpu_matrix method will be deprecated"
            "in the future. use as_gpu_matrix instead.",
            DeprecationWarning,
        )
        return self.as_gpu_matrix()

    def _from_columns(cols, index=None, columns=None):
        """
        Construct a DataFrame from a list of Columns
        """
        df = cudf.DataFrame(dict(zip(range(len(cols)), cols)), index=index)
        if columns is not None:
            df.columns = columns
        return df

    def quantile(
        self,
        q=0.5,
        axis=0,
        numeric_only=True,
        interpolation="linear",
        columns=None,
        exact=True,
    ):
        """
        Return values at the given quantile.

        Parameters
        ----------

        q : float or array-like
            0 <= q <= 1, the quantile(s) to compute
        axis : int
            axis is a NON-FUNCTIONAL parameter
        numeric_only : boolean
            numeric_only is a NON-FUNCTIONAL parameter
        interpolation : {`linear`, `lower`, `higher`, `midpoint`, `nearest`}
            This parameter specifies the interpolation method to use,
            when the desired quantile lies between two data points i and j.
            Default ``linear``.
        columns : list of str
            List of column names to include.
        exact : boolean
            Whether to use approximate or exact quantile algorithm.

        Returns
        -------

        DataFrame
        """
        if axis not in (0, None):
            raise NotImplementedError("axis is not implemented yet")

        if not numeric_only:
            raise NotImplementedError("numeric_only is not implemented yet")
        if columns is None:
            columns = self._data.names

        result = DataFrame()

        for k in self._data.names:

            if k in columns:
                res = self[k].quantile(
                    q,
                    interpolation=interpolation,
                    exact=exact,
                    quant_index=False,
                )
                if not isinstance(res, numbers.Number) and len(res) == 0:
                    res = column.column_empty_like(
                        q, dtype="float64", masked=True, newsize=len(q)
                    )
                result[k] = column.as_column(res)

        if isinstance(q, numbers.Number):
            result = result.fillna(np.nan)
            result = result.iloc[0]
            result.index = as_index(self.columns)
            result.name = q
            return result
        else:
            q = list(map(float, q))
            result.index = q
            return result

    def quantiles(self, q=0.5, interpolation="nearest"):
        """
        Return values at the given quantile.

        Parameters
        ----------

        q : float or array-like
            0 <= q <= 1, the quantile(s) to compute
        interpolation : {`lower`, `higher`, `nearest`}
            This parameter specifies the interpolation method to use,
            when the desired quantile lies between two data points i and j.
            Default 'nearest'.

        Returns
        -------

        DataFrame
        """
        if isinstance(q, numbers.Number):
            q_is_number = True
            q = [float(q)]
        elif pd.api.types.is_list_like(q):
            q_is_number = False
        else:
            msg = "`q` must be either a single element or list"
            raise TypeError(msg)

        result = self._quantiles(q, interpolation.upper())

        if q_is_number:
            result = result.transpose()
            return Series(
                data=result._columns[0], index=result.index, name=q[0]
            )
        else:
            result.index = as_index(q)
            return result

    def isin(self, values):
        """
        Whether each element in the DataFrame is contained in values.

        Parameters
        ----------

        values : iterable, Series, DataFrame or dict
            The result will only be true at a location if all
            the labels match. If values is a Series, that’s the index.
            If values is a dict, the keys must be the column names,
            which must match. If values is a DataFrame, then both the
            index and column labels must match.

        Returns
        -------
        DataFrame:
            DataFrame of booleans showing whether each element in
            the DataFrame is contained in values.
        """

        if isinstance(values, dict):

            result_df = DataFrame()

            for col in self._data.names:
                if col in values:
                    val = values[col]
                    result_df[col] = self._data[col].isin(val)
                else:
                    result_df[col] = utils.scalar_broadcast_to(
                        False, len(self)
                    )

            result_df.index = self.index
            return result_df
        elif isinstance(values, Series):
            values = values.reindex(self.index)

            result = DataFrame()
            import numpy as np

            for col in self._data.names:
                if is_categorical_dtype(
                    self[col].dtype
                ) and is_categorical_dtype(values.dtype):
                    res = self._data[col].binary_operator("eq", values._column)
                    result[col] = res
                elif (
                    is_categorical_dtype(self[col].dtype)
                    or np.issubdtype(self[col].dtype, np.dtype("object"))
                ) or (
                    is_categorical_dtype(values.dtype)
                    or np.issubdtype(values.dtype, np.dtype("object"))
                ):
                    result[col] = utils.scalar_broadcast_to(False, len(self))
                else:
                    result[col] = self._data[col].binary_operator(
                        "eq", values._column
                    )

            result.index = self.index
            return result
        elif isinstance(values, DataFrame):
            values = values.reindex(self.index)

            result = DataFrame()
            for col in self._data.names:
                if col in values.columns:
                    result[col] = self._data[col].binary_operator(
                        "eq", values[col]._column
                    )
                else:
                    result[col] = utils.scalar_broadcast_to(False, len(self))
            result.index = self.index
            return result
        else:
            if not is_list_like(values):
                raise TypeError(
                    "only list-like or dict-like objects are "
                    "allowed to be passed to DataFrame.isin(), "
                    "you passed a "
                    "{0!r}".format(type(values).__name__)
                )

            result_df = DataFrame()

            for col in self._data.names:
                result_df[col] = self._data[col].isin(values)
            result_df.index = self.index
            return result_df

    #
    # Stats
    #
    def _prepare_for_rowwise_op(self):
        """Prepare a DataFrame for CuPy-based row-wise operations.
        """
        warnings.warn(
            "Row-wise operations currently only support int, float, "
            "and bool dtypes."
        )

        if any([col.nullable for col in self._columns]):
            msg = (
                "Row-wise operations do not currently support columns with "
                "null values. Consider removing them with .dropna() "
                "or using .fillna()."
            )
            raise ValueError(msg)

        filtered = self.select_dtypes(include=[np.number, np.bool])
        common_dtype = np.find_common_type(filtered.dtypes, [])
        coerced = filtered.astype(common_dtype)
        return coerced

    def count(self, axis=0, level=None, numeric_only=False, **kwargs):
        """
        Count ``non-NA`` cells for each column or row.

        The values ``None``, ``NaN``, ``NaT`` are considered ``NA``.

        Returns
        -------
        Series
            For each column/row the number of non-NA/null entries.

        Notes
        -----
        Parameters currently not supported are `axis`, `level`, `numeric_only`.

        Examples
        --------
        >>> import cudf
        >>> import numpy as np
        >>> df = cudf.DataFrame({"Person":
                   ["John", "Myla", "Lewis", "John", "Myla"],
                   "Age": [24., np.nan, 21., 33, 26],
                   "Single": [False, True, True, True, False]})
        >>> df.count()
        Person    5
        Age       4
        Single    5
        dtype: int64
        """
        return self._apply_support_method(
            "count",
            axis=axis,
            level=level,
            numeric_only=numeric_only,
            **kwargs,
        )

    def min(
        self,
        axis=None,
        skipna=None,
        dtype=None,
        level=None,
        numeric_only=None,
        **kwargs,
    ):
        """
        Return the minimum of the values in the DataFrame.

        Parameters
        ----------

        skipna: bool, default True
            Exclude NA/null values when computing the result.

        dtype: data type
            Data type to cast the result to.

        Returns
        -------
        Series

        Notes
        -----
        Parameters currently not supported are `axis`, `level`, `numeric_only`.

        Examples
        --------
        >>> import cudf
        >>> df = cudf.DataFrame({'a': [1, 2, 3, 4], 'b': [7, 8, 9, 10]})
        >>> df.min()
        a    1
        b    7
        dtype: int64
        """
        return self._apply_support_method(
            "min",
            axis=axis,
            skipna=skipna,
            dtype=dtype,
            level=level,
            numeric_only=numeric_only,
            **kwargs,
        )

    def max(
        self,
        axis=None,
        skipna=None,
        dtype=None,
        level=None,
        numeric_only=None,
        **kwargs,
    ):
        """
        Return the maximum of the values in the DataFrame.

        Parameters
        ----------

        skipna: bool, default True
            Exclude NA/null values when computing the result.

        dtype: data type
            Data type to cast the result to.

        Returns
        -------
        Series

        Notes
        -----
        Parameters currently not supported are `axis`, `level`, `numeric_only`.

        Examples
        --------
        >>> import cudf
        >>> df = cudf.DataFrame({'a': [1, 2, 3, 4], 'b': [7, 8, 9, 10]})
        >>> df.max()
        a     4
        b    10
        dtype: int64
        """
        return self._apply_support_method(
            "max",
            axis=axis,
            skipna=skipna,
            dtype=dtype,
            level=level,
            numeric_only=numeric_only,
            **kwargs,
        )

    def sum(
        self,
        axis=None,
        skipna=None,
        dtype=None,
        level=None,
        numeric_only=None,
        min_count=0,
        **kwargs,
    ):
        """
        Return sum of the values in the DataFrame.

        Parameters
        ----------

        skipna: bool, default True
            Exclude NA/null values when computing the result.

        dtype: data type
            Data type to cast the result to.

        min_count: int, default 0
            The required number of valid values to perform the operation.
            If fewer than min_count non-NA values are present the result
            will be NA.

            The default being 0. This means the sum of an all-NA or empty
            Series is 0, and the product of an all-NA or empty Series is 1.

        Returns
        -------
        Series

        Notes
        -----
        Parameters currently not supported are `axis`, `level`, `numeric_only`.

        Examples
        --------
        >>> import cudf
        >>> df = cudf.DataFrame({'a': [1, 2, 3, 4], 'b': [7, 8, 9, 10]})
        >>> df.sum()
        a    10
        b    34
        dtype: int64
        """
        return self._apply_support_method(
            "sum",
            axis=axis,
            skipna=skipna,
            dtype=dtype,
            level=level,
            numeric_only=numeric_only,
            min_count=min_count,
            **kwargs,
        )

    def product(
        self,
        axis=None,
        skipna=None,
        dtype=None,
        level=None,
        numeric_only=None,
        min_count=0,
        **kwargs,
    ):
        """
        Return product of the values in the DataFrame.

        Parameters
        ----------

        skipna: bool, default True
            Exclude NA/null values when computing the result.

        dtype: data type
            Data type to cast the result to.

        min_count: int, default 0
            The required number of valid values to perform the operation.
            If fewer than min_count non-NA values are present the result
            will be NA.

            The default being 0. This means the sum of an all-NA or empty
            Series is 0, and the product of an all-NA or empty Series is 1.

        Returns
        -------
        Series

        Notes
        -----
        Parameters currently not supported are `axis`, `level`, `numeric_only`.

        Examples
        --------
        >>> import cudf
        >>> df = cudf.DataFrame({'a': [1, 2, 3, 4], 'b': [7, 8, 9, 10]})
        >>> df.product()
        a      24
        b    5040
        dtype: int64
        """
        return self._apply_support_method(
            "prod",
            axis=axis,
            skipna=skipna,
            dtype=dtype,
            level=level,
            numeric_only=numeric_only,
            min_count=min_count,
            **kwargs,
        )

    def prod(
        self,
        axis=None,
        skipna=None,
        dtype=None,
        level=None,
        numeric_only=None,
        min_count=0,
        **kwargs,
    ):
        """
        Return product of the values in the DataFrame.

        Parameters
        ----------

        skipna: bool, default True
            Exclude NA/null values when computing the result.

        dtype: data type
            Data type to cast the result to.

        min_count: int, default 0
            The required number of valid values to perform the operation.
            If fewer than min_count non-NA values are present the result
            will be NA.

            The default being 0. This means the sum of an all-NA or empty
            Series is 0, and the product of an all-NA or empty Series is 1.

        Returns
        -------
        scalar

        Notes
        -----
        Parameters currently not supported are `axis`, `level`, `numeric_only`.

        Examples
        --------
        >>> import cudf
        >>> df = cudf.DataFrame({'a': [1, 2, 3, 4], 'b': [7, 8, 9, 10]})
        >>> df.prod()
        a      24
        b    5040
        dtype: int64
        """
        return self.product(
            axis=axis,
            skipna=skipna,
            dtype=dtype,
            level=level,
            numeric_only=numeric_only,
            min_count=min_count,
            **kwargs,
        )

    def cummin(self, axis=None, skipna=True, *args, **kwargs):
        """
        Return cumulative minimum of the DataFrame.

        Parameters
        ----------

        skipna: bool, default True
            Exclude NA/null values. If an entire row/column is NA,
            the result will be NA.

        Returns
        -------
        DataFrame

        Notes
        -----
        Parameters currently not supported is `axis`

        Examples
        --------
        >>> import cudf
        >>> df = cudf.DataFrame({'a': [1, 2, 3, 4], 'b': [7, 8, 9, 10]})
        >>> df.cummin()
           a  b
        0  1  7
        1  1  7
        2  1  7
        3  1  7
        """
        return self._apply_support_method(
            "cummin", axis=axis, skipna=skipna, *args, **kwargs
        )

    def cummax(self, axis=None, skipna=True, *args, **kwargs):
        """
        Return cumulative maximum of the DataFrame.

        Parameters
        ----------

        skipna: bool, default True
            Exclude NA/null values. If an entire row/column is NA,
            the result will be NA.

        Returns
        -------
        DataFrame

        Notes
        -----
        Parameters currently not supported is `axis`

        Examples
        --------
        >>> import cudf
        >>> df = cudf.DataFrame({'a': [1, 2, 3, 4], 'b': [7, 8, 9, 10]})
        >>> df.cummax()
           a   b
        0  1   7
        1  2   8
        2  3   9
        3  4  10
        """
        return self._apply_support_method(
            "cummax", axis=axis, skipna=skipna, *args, **kwargs
        )

    def cumsum(self, axis=None, skipna=True, *args, **kwargs):
        """
        Return cumulative sum of the DataFrame.

        Parameters
        ----------

        skipna: bool, default True
            Exclude NA/null values. If an entire row/column is NA,
            the result will be NA.


        Returns
        -------
        DataFrame

        Notes
        -----
        Parameters currently not supported is `axis`

        Examples
        --------
        >>> import cudf
        >>> df = cudf.DataFrame({'a': [1, 2, 3, 4], 'b': [7, 8, 9, 10]})
        >>> s.cumsum()
            a   b
        0   1   7
        1   3  15
        2   6  24
        3  10  34
        """
        return self._apply_support_method(
            "cumsum", axis=axis, skipna=skipna, *args, **kwargs
        )

    def cumprod(self, axis=None, skipna=True, *args, **kwargs):
        """
        Return cumulative product of the DataFrame.

        Parameters
        ----------

        skipna: bool, default True
            Exclude NA/null values. If an entire row/column is NA,
            the result will be NA.

        Returns
        -------
        DataFrame

        Notes
        -----
        Parameters currently not supported is `axis`

        Examples
        --------
        >>> import cudf
        >>> df = cudf.DataFrame({'a': [1, 2, 3, 4], 'b': [7, 8, 9, 10]})
        >>> s.cumprod()
            a     b
        0   1     7
        1   2    56
        2   6   504
        3  24  5040
        """
        return self._apply_support_method(
            "cumprod", axis=axis, skipna=skipna, *args, **kwargs
        )

    def mean(
        self, axis=None, skipna=None, level=None, numeric_only=None, **kwargs
    ):
        """
        Return the mean of the values for the requested axis.

        Parameters
        ----------
        axis : {0 or 'index', 1 or 'columns'}
            Axis for the function to be applied on.
        skipna : bool, default True
            Exclude NA/null values when computing the result.
        level : int or level name, default None
            If the axis is a MultiIndex (hierarchical), count along a
            particular level, collapsing into a Series.
        numeric_only : bool, default None
            Include only float, int, boolean columns. If None, will attempt to
            use everything, then use only numeric data. Not implemented for
            Series.
        **kwargs
            Additional keyword arguments to be passed to the function.

        Returns
        -------
        mean : Series or DataFrame (if level specified)

        Examples
        --------
        >>> import cudf
        >>> df = cudf.DataFrame({'a': [1, 2, 3, 4], 'b': [7, 8, 9, 10]})
        >>> df.mean()
        a    2.5
        b    8.5
        dtype: float64
        """
        return self._apply_support_method(
            "mean",
            axis=axis,
            skipna=skipna,
            level=level,
            numeric_only=numeric_only,
            **kwargs,
        )

    def std(
        self,
        axis=None,
        skipna=None,
        level=None,
        ddof=1,
        numeric_only=None,
        **kwargs,
    ):
        """
        Return sample standard deviation of the DataFrame.

        Normalized by N-1 by default. This can be changed using
        the ddof argument

        Parameters
        ----------

        skipna: bool, default True
            Exclude NA/null values. If an entire row/column is NA, the result
            will be NA.

        ddof: int, default 1
            Delta Degrees of Freedom. The divisor used in calculations
            is N - ddof, where N represents the number of elements.

        Returns
        -------
        Series

        Notes
        -----
        Parameters currently not supported are `axis`, `level` and
        `numeric_only`

        Examples
        --------
        >>> import cudf
        >>> df = cudf.DataFrame({'a': [1, 2, 3, 4], 'b': [7, 8, 9, 10]})
        >>> df.std()
        a    1.290994
        b    1.290994
        dtype: float64
        """

        return self._apply_support_method(
            "std",
            axis=axis,
            skipna=skipna,
            level=level,
            ddof=ddof,
            numeric_only=numeric_only,
            **kwargs,
        )

    def var(
        self,
        axis=None,
        skipna=None,
        level=None,
        ddof=1,
        numeric_only=None,
        **kwargs,
    ):
        """
        Return unbiased variance of the DataFrame.

        Normalized by N-1 by default. This can be changed using the
        ddof argument

        Parameters
        ----------

        skipna: bool, default True
            Exclude NA/null values. If an entire row/column is NA, the result
            will be NA.

        ddof: int, default 1
            Delta Degrees of Freedom. The divisor used in calculations is
            N - ddof, where N represents the number of elements.

        Returns
        -------
        scalar

        Notes
        -----
        Parameters currently not supported are `axis`, `level` and
        `numeric_only`

        Examples
        --------
        >>> import cudf
        >>> df = cudf.DataFrame({'a': [1, 2, 3, 4], 'b': [7, 8, 9, 10]})
        >>> df.var()
        a    1.666667
        b    1.666667
        dtype: float64
        """
        return self._apply_support_method(
            "var",
            axis=axis,
            skipna=skipna,
            level=level,
            ddof=ddof,
            numeric_only=numeric_only,
            **kwargs,
        )

    def kurtosis(
        self, axis=None, skipna=None, level=None, numeric_only=None, **kwargs
    ):
        """
        Return Fisher's unbiased kurtosis of a sample.

        Kurtosis obtained using Fisher’s definition of
        kurtosis (kurtosis of normal == 0.0). Normalized by N-1.

        Parameters
        ----------

        skipna: bool, default True
            Exclude NA/null values when computing the result.

        Returns
        -------
        Series

        Notes
        -----
        Parameters currently not supported are `axis`, `level` and
        `numeric_only`

        Examples
        --------
        >>> import cudf
        >>> df = cudf.DataFrame({'a': [1, 2, 3, 4], 'b': [7, 8, 9, 10]})
        >>> df.kurt()
        a   -1.2
        b   -1.2
        dtype: float64
        """
        if numeric_only not in (None, True):
            msg = "Kurtosis only supports int, float, and bool dtypes."
            raise NotImplementedError(msg)

        self = self.select_dtypes(include=[np.number, np.bool])
        return self._apply_support_method(
            "kurtosis",
            axis=axis,
            skipna=skipna,
            level=level,
            numeric_only=numeric_only,
            **kwargs,
        )

    # Alias for kurtosis.
    kurt = kurtosis

    def skew(
        self, axis=None, skipna=None, level=None, numeric_only=None, **kwargs
    ):
        """
        Return unbiased Fisher-Pearson skew of a sample.

        Parameters
        ----------
        skipna: bool, default True
            Exclude NA/null values when computing the result.

        Returns
        -------
        Series

        Notes
        -----
        Parameters currently not supported are `axis`, `level` and
        `numeric_only`

        Examples
        --------
        >>> import cudf
        >>> df = cudf.DataFrame({'a': [3, 2, 3, 4], 'b': [7, 8, 10, 10]})
        >>> df.skew()
        a    0.00000
        b   -0.37037
        dtype: float64
        """
        if numeric_only not in (None, True):
            msg = "Skew only supports int, float, and bool dtypes."
            raise NotImplementedError(msg)

        self = self.select_dtypes(include=[np.number, np.bool])
        return self._apply_support_method(
            "skew",
            axis=axis,
            skipna=skipna,
            level=level,
            numeric_only=numeric_only,
            **kwargs,
        )

    def all(self, axis=0, bool_only=None, skipna=True, level=None, **kwargs):
        """
        Return whether all elements are True in DataFrame.

        Parameters
        ----------

        skipna: bool, default True
            Exclude NA/null values. If the entire row/column is NA and
            skipna is True, then the result will be True, as for an
            empty row/column.
            If skipna is False, then NA are treated as True, because
            these are not equal to zero.

        Returns
        -------
        Series

        Notes
        -----
        Parameters currently not supported are `axis`, `bool_only`, `level`.

        Examples
        --------
        >>> import cudf
        >>> df = cudf.DataFrame({'a': [3, 2, 3, 4], 'b': [7, 0, 10, 10]})
        >>> df.all()
        a     True
        b    False
        dtype: bool
        """
        if bool_only:
            return self.select_dtypes(include="bool")._apply_support_method(
                "all",
                axis=axis,
                bool_only=bool_only,
                skipna=skipna,
                level=level,
                **kwargs,
            )
        return self._apply_support_method(
            "all",
            axis=axis,
            bool_only=bool_only,
            skipna=skipna,
            level=level,
            **kwargs,
        )

    def any(self, axis=0, bool_only=None, skipna=True, level=None, **kwargs):
        """
        Return whether any elements is True in DataFrame.

        Parameters
        ----------

        skipna: bool, default True
            Exclude NA/null values. If the entire row/column is NA and
            skipna is True, then the result will be False, as for an
            empty row/column.
            If skipna is False, then NA are treated as True, because
            these are not equal to zero.

        Returns
        -------
        Series

        Notes
        -----
        Parameters currently not supported are `axis`, `bool_only`, `level`.

        Examples
        --------
        >>> import cudf
        >>> df = cudf.DataFrame({'a': [3, 2, 3, 4], 'b': [7, 0, 10, 10]})
        >>> df.any()
        a    True
        b    True
        dtype: bool
        """
        if bool_only:
            return self.select_dtypes(include="bool")._apply_support_method(
                "any",
                axis=axis,
                bool_only=bool_only,
                skipna=skipna,
                level=level,
                **kwargs,
            )
        return self._apply_support_method(
            "any",
            axis=axis,
            bool_only=bool_only,
            skipna=skipna,
            level=level,
            **kwargs,
        )

    def _apply_support_method(self, method, axis=0, *args, **kwargs):
        assert axis in (None, 0, 1)

        if axis in (None, 0):
            result = [
                getattr(self[col], method)(*args, **kwargs)
                for col in self._data.names
            ]

            if isinstance(result[0], Series):
                support_result = result
                result = DataFrame(index=support_result[0].index)
                for idx, col in enumerate(self._data.names):
                    result[col] = support_result[idx]
            else:
                result = Series(result)
                result = result.set_index(self._data.names)
            return result

        elif axis == 1:
            # for dask metadata compatibility
            skipna = kwargs.pop("skipna", None)
            if skipna not in (None, True, 1):
                msg = "Row-wise operations currently do not \
                    support `skipna=False`."
                raise NotImplementedError(msg)

            level = kwargs.pop("level", None)
            if level not in (None,):
                msg = "Row-wise operations currently do not \
                    support `level`."
                raise NotImplementedError(msg)

            numeric_only = kwargs.pop("numeric_only", None)
            if numeric_only not in (None, True):
                msg = "Row-wise operations currently do not \
                    support `numeric_only=False`."
                raise NotImplementedError(msg)

            min_count = kwargs.pop("min_count", None)
            if min_count not in (None, 0):
                msg = "Row-wise operations currently do not \
                        support `min_count`."
                raise NotImplementedError(msg)

            bool_only = kwargs.pop("bool_only", None)
            if bool_only not in (None, True):
                msg = "Row-wise operations currently do not \
                        support `bool_only`."
                raise NotImplementedError(msg)

            prepared = self._prepare_for_rowwise_op()
            arr = cupy.asarray(prepared.as_gpu_matrix())

            result = getattr(arr, method)(axis=1, **kwargs)

            if len(result.shape) == 1:
                return Series(result, index=self.index)
            else:
                result_df = DataFrame.from_gpu_matrix(result).set_index(
                    self.index
                )
                result_df.columns = prepared.columns
                return result_df

    def _columns_view(self, columns):
        """
        Return a subset of the DataFrame's columns as a view.
        """
        result_columns = OrderedDict({})
        for col in columns:
            result_columns[col] = self._data[col]
        return DataFrame(result_columns, index=self.index)

    def select_dtypes(self, include=None, exclude=None):
        """Return a subset of the DataFrame’s columns based on the column dtypes.

        Parameters
        ----------
        include : str or list
            which columns to include based on dtypes
        exclude : str or list
            which columns to exclude based on dtypes
        """

        # code modified from:
        # https://github.com/pandas-dev/pandas/blob/master/pandas/core/frame.py#L3196

        if not isinstance(include, (list, tuple)):
            include = (include,) if include is not None else ()
        if not isinstance(exclude, (list, tuple)):
            exclude = (exclude,) if exclude is not None else ()

        df = DataFrame(index=self.index)

        # cudf_dtype_from_pydata_dtype can distinguish between
        # np.float and np.number
        selection = tuple(map(frozenset, (include, exclude)))

        if not any(selection):
            raise ValueError(
                "at least one of include or exclude must be \
                             nonempty"
            )

        include, exclude = map(
            lambda x: frozenset(map(cudf_dtype_from_pydata_dtype, x)),
            selection,
        )

        # can't both include AND exclude!
        if not include.isdisjoint(exclude):
            raise ValueError(
                "include and exclude overlap on {inc_ex}".format(
                    inc_ex=(include & exclude)
                )
            )

        # include all subtypes
        include_subtypes = set()
        for dtype in self.dtypes:
            for i_dtype in include:
                # category handling
                if is_categorical_dtype(i_dtype):
                    include_subtypes.add(i_dtype)
                elif issubclass(dtype.type, i_dtype):
                    include_subtypes.add(dtype.type)

        # exclude all subtypes
        exclude_subtypes = set()
        for dtype in self.dtypes:
            for e_dtype in exclude:
                # category handling
                if is_categorical_dtype(e_dtype):
                    exclude_subtypes.add(e_dtype)
                elif issubclass(dtype.type, e_dtype):
                    exclude_subtypes.add(dtype.type)

        include_all = set(
            [cudf_dtype_from_pydata_dtype(d) for d in self.dtypes]
        )

        if include:
            inclusion = include_all & include_subtypes
        elif exclude:
            inclusion = include_all
        else:
            inclusion = set()
        # remove all exclude types
        inclusion = inclusion - exclude_subtypes

        for k, col in self._data.items():
            infered_type = cudf_dtype_from_pydata_dtype(col.dtype)
            if infered_type in inclusion:
                df.insert(len(df._data), k, col)

        return df

    @ioutils.doc_to_parquet()
    def to_parquet(self, path, *args, **kwargs):
        """{docstring}"""
        import cudf.io.parquet as pq

        return pq.to_parquet(self, path, *args, **kwargs)

    @ioutils.doc_to_feather()
    def to_feather(self, path, *args, **kwargs):
        """{docstring}"""
        import cudf.io.feather as feather

        feather.to_feather(self, path, *args, **kwargs)

    @ioutils.doc_to_json()
    def to_json(self, path_or_buf=None, *args, **kwargs):
        """{docstring}"""
        import cudf.io.json as json

        return json.to_json(self, path_or_buf=path_or_buf, *args, **kwargs)

    @ioutils.doc_to_hdf()
    def to_hdf(self, path_or_buf, key, *args, **kwargs):
        """{docstring}"""
        import cudf.io.hdf as hdf

        hdf.to_hdf(path_or_buf, key, self, *args, **kwargs)

    @ioutils.doc_to_dlpack()
    def to_dlpack(self):
        """{docstring}"""
        import cudf.io.dlpack as dlpack

        return dlpack.to_dlpack(self)

    @ioutils.doc_to_csv()
    def to_csv(
        self,
        path=None,
        sep=",",
        na_rep="",
        columns=None,
        header=True,
        index=True,
        line_terminator="\n",
        chunksize=None,
    ):
        """{docstring}"""
        import cudf.io.csv as csv

        return csv.to_csv(
            self,
            path,
            sep,
            na_rep,
            columns,
            header,
            index,
            line_terminator,
            chunksize,
        )

    @ioutils.doc_to_orc()
    def to_orc(self, fname, compression=None, *args, **kwargs):
        """{docstring}"""
        import cudf.io.orc as orc

        orc.to_orc(self, fname, compression, *args, **kwargs)

    def stack(self, level=-1, dropna=True):
        """Stack the prescribed level(s) from columns to index

        Return a reshaped Series

        Parameters
        ----------
        dropna : bool, default True
            Whether to drop rows in the resulting Series with missing values.

        Returns
        -------
        The stacked cudf.Series

        Examples
        --------
        >>> import cudf
        >>> df = cudf.DataFrame({'a':[0,1,3], 'b':[1,2,4]})
        >>> df.stack()
        0  a    0
           b    1
        1  a    1
           b    2
        2  a    3
           b    4
        dtype: int64
        """
        assert level in (None, -1)
        repeated_index = self.index.repeat(self.shape[1])
        name_index = Frame({0: self._column_names}).tile(self.shape[0])
        new_index = list(repeated_index._columns) + [name_index._columns[0]]
        new_index = cudf.core.multiindex.MultiIndex.from_frame(
            DataFrame(dict(zip(range(0, len(new_index)), new_index)))
        )

        # Collect datatypes and cast columns as that type
        common_type = np.result_type(*self.dtypes)
        homogenized = DataFrame(
            {
                c: (
                    self._data[c].astype(common_type)
                    if not np.issubdtype(self._data[c].dtype, common_type)
                    else self._data[c]
                )
                for c in self._data
            }
        )

        data_col = libcudf.reshape.interleave_columns(homogenized)

        result = Series(data=data_col, index=new_index)
        if dropna:
            return result.dropna()
        else:
            return result

    def cov(self, **kwargs):
        """Compute the covariance matrix of a DataFrame.

        Parameters
        ----------
        **kwargs
            Keyword arguments to be passed to cupy.cov

        Returns
        -------
        cov : DataFrame
        """
        cov = cupy.cov(self.values, rowvar=False)
        df = DataFrame.from_gpu_matrix(cupy.asfortranarray(cov)).set_index(
            self.columns
        )
        df.columns = self.columns
        return df

    def corr(self):
        """Compute the correlation matrix of a DataFrame.
        """
        corr = cupy.corrcoef(self.values, rowvar=False)
        df = DataFrame.from_gpu_matrix(cupy.asfortranarray(corr)).set_index(
            self.columns
        )
        df.columns = self.columns
        return df


def from_pandas(obj, nan_as_null=None):
    """
    Convert certain Pandas objects into the cudf equivalent.

    Supports DataFrame, Series, Index, or MultiIndex.

    Raises
    ------
    TypeError for invalid input type.

    Examples
    --------
    >>> import cudf
    >>> import pandas as pd
    >>> data = [[0, 1], [1, 2], [3, 4]]
    >>> pdf = pd.DataFrame(data, columns=['a', 'b'], dtype=int)
    >>> cudf.from_pandas(pdf)
    <cudf.DataFrame ncols=2 nrows=3 >
    """
    if isinstance(obj, pd.DataFrame):
        return DataFrame.from_pandas(obj, nan_as_null=nan_as_null)
    elif isinstance(obj, pd.Series):
        return Series.from_pandas(obj, nan_as_null=nan_as_null)
    elif isinstance(obj, pd.MultiIndex):
        return cudf.MultiIndex.from_pandas(obj, nan_as_null=nan_as_null)
    elif isinstance(obj, pd.RangeIndex):
        if obj._step and obj._step != 1:
            raise ValueError("cudf RangeIndex requires step == 1")
        return cudf.core.index.RangeIndex(
            obj._start, stop=obj._stop, name=obj.name
        )
    elif isinstance(obj, pd.Index):
        return cudf.Index.from_pandas(obj, nan_as_null=nan_as_null)
    elif isinstance(obj, pd.CategoricalDtype):
        return cudf.CategoricalDtype.from_pandas(obj)
    else:
        raise TypeError(
            "from_pandas only accepts Pandas Dataframes, Series, "
            "Index, RangeIndex and MultiIndex objects. "
            "Got %s" % type(obj)
        )


def merge(left, right, *args, **kwargs):
    return left.merge(right, *args, **kwargs)


# a bit of fanciness to inject docstring with left parameter
merge_doc = DataFrame.merge.__doc__
idx = merge_doc.find("right")
merge.__doc__ = "".join(
    [merge_doc[:idx], "\n\tleft : DataFrame\n\t", merge_doc[idx:]]
)


def _align_indices(lhs, rhs):
    """
    Internal util to align the indices of two DataFrames. Returns a tuple of
    the aligned dataframes, or the original arguments if the indices are the
    same, or if rhs isn't a DataFrame.
    """
    lhs_out, rhs_out = lhs, rhs
    if isinstance(rhs, DataFrame) and not lhs.index.equals(rhs.index):
        df = lhs.merge(
            rhs,
            sort=True,
            how="outer",
            left_index=True,
            right_index=True,
            suffixes=("_x", "_y"),
        )
        df = df.sort_index()
        lhs_out = DataFrame(index=df.index)
        rhs_out = DataFrame(index=df.index)
        common = set(lhs.columns) & set(rhs.columns)
        common_x = set(["{}_x".format(x) for x in common])
        common_y = set(["{}_y".format(x) for x in common])
        for col in df.columns:
            if col in common_x:
                lhs_out[col[:-2]] = df[col]
            elif col in common_y:
                rhs_out[col[:-2]] = df[col]
            elif col in lhs:
                lhs_out[col] = df[col]
            elif col in rhs:
                rhs_out[col] = df[col]

    return lhs_out, rhs_out


def _setitem_with_dataframe(input_df, replace_df, input_cols=None, mask=None):
    """
        This function sets item dataframes relevant columns with replacement df
        :param input_df: Dataframe to be modified inplace
        :param replace_df: Replacement DataFrame to replace values with
        :param input_cols: columns to replace in the input dataframe
        :param mask: boolean mask in case of masked replacing
    """

    if input_cols is None:
        input_cols = input_df.columns

    if len(input_cols) != len(replace_df.columns):
        raise ValueError(
            "Number of Input Columns must be same replacement Dataframe"
        )

    for col_1, col_2 in zip(input_cols, replace_df.columns):
        if col_1 in input_df.columns:
            if mask is not None:
                input_df._data[col_1][mask] = column.as_column(
                    replace_df[col_2]
                )
            else:
                input_df._data[col_1] = column.as_column(replace_df[col_2])
        else:
            if mask is not None:
                raise ValueError("Can not insert new column with a bool mask")
            else:
                # handle append case
                input_df.insert(len(input_df._data), col_1, replace_df[col_2])


def extract_col(df, col):
    """
    Extract column from dataframe `df` with their name `col`.
    If `col` is index and there are no columns with name `index`,
    then this will return index column.
    """
    try:
        return df._data[col]
    except KeyError:
        if (
            col == "index"
            and col not in df.index._data
            and not isinstance(df.index, cudf.MultiIndex)
        ):
            return df.index._data.columns[0]
        return df.index._data[col]<|MERGE_RESOLUTION|>--- conflicted
+++ resolved
@@ -6,11 +6,6 @@
 import itertools
 import logging
 import numbers
-<<<<<<< HEAD
-import uuid
-=======
-import pickle
->>>>>>> f7470a87
 import warnings
 from collections import OrderedDict
 from collections.abc import Mapping, Sequence
