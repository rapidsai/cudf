# Copyright (c) 2018-2025, NVIDIA CORPORATION.

from __future__ import annotations

import functools
import inspect
import itertools
import json
import numbers
import os
import re
import sys
import textwrap
import warnings
from collections import abc, defaultdict
from collections.abc import (
    Callable,
    Hashable,
    Iterator,
    MutableMapping,
    Sequence,
)
from typing import TYPE_CHECKING, Any, Literal

import cupy
import numba
import numpy as np
import pandas as pd
import pyarrow as pa
from nvtx import annotate
from pandas.io.formats import console
from pandas.io.formats.printing import pprint_thing
from typing_extensions import Self, assert_never

import pylibcudf as plc

import cudf
import cudf.core.common
from cudf import _lib as libcudf
from cudf.api.extensions import no_default
from cudf.api.types import (
    _is_scalar_or_zero_d_array,
    is_dict_like,
    is_dtype_equal,
    is_list_like,
    is_numeric_dtype,
    is_object_dtype,
    is_scalar,
    is_string_dtype,
)
from cudf.core import column, indexing_utils, reshape
from cudf.core._compat import PANDAS_LT_300
from cudf.core.buffer import acquire_spill_lock, as_buffer
from cudf.core.column import (
    CategoricalColumn,
    ColumnBase,
    StructColumn,
    as_column,
    column_empty,
    concat_columns,
)
from cudf.core.column.categorical import as_unsigned_codes
from cudf.core.column_accessor import ColumnAccessor
from cudf.core.copy_types import BooleanMask
from cudf.core.groupby.groupby import DataFrameGroupBy, groupby_doc_template
from cudf.core.index import (
    BaseIndex,
    RangeIndex,
    _index_from_data,
    ensure_index,
)
from cudf.core.indexed_frame import (
    IndexedFrame,
    _FrameIndexer,
    _get_label_range_or_mask,
    _indices_from_labels,
    doc_reset_index_template,
)
from cudf.core.join import Merge, MergeSemi
from cudf.core.missing import NA
from cudf.core.multiindex import MultiIndex
from cudf.core.resample import DataFrameResampler
from cudf.core.series import Series
from cudf.core.udf.row_function import _get_row_kernel
from cudf.errors import MixedTypeError
from cudf.utils import applyutils, docutils, ioutils, queryutils
from cudf.utils.docutils import copy_docstring
from cudf.utils.dtypes import (
<<<<<<< HEAD
=======
    CUDF_STRING_DTYPE,
>>>>>>> 81bb6f1e
    SIZE_TYPE_DTYPE,
    can_convert_to_column,
    cudf_dtype_from_pydata_dtype,
    find_common_type,
    is_column_like,
    min_signed_type,
)
from cudf.utils.performance_tracking import _performance_tracking
from cudf.utils.utils import (
    GetAttrGetItemMixin,
    _external_only_api,
    _is_null_host_scalar,
)

if TYPE_CHECKING:
    from cudf._typing import ColumnLike, Dtype, NotImplementedType

_cupy_nan_methods_map = {
    "min": "nanmin",
    "max": "nanmax",
    "sum": "nansum",
    "prod": "nanprod",
    "product": "nanprod",
    "mean": "nanmean",
    "std": "nanstd",
    "var": "nanvar",
}


def _shape_mismatch_error(x, y):
    raise ValueError(
        f"shape mismatch: value array of shape {x} "
        f"could not be broadcast to indexing result of "
        f"shape {y}"
    )


class _DataFrameIndexer(_FrameIndexer):
    def __getitem__(self, arg):
        if (
            isinstance(self._frame.index, MultiIndex)
            or self._frame._data.multiindex
        ):
            # This try/except block allows the use of pandas-like
            # tuple arguments into MultiIndex dataframes.
            try:
                return self._getitem_tuple_arg(arg)
            except (TypeError, KeyError, IndexError, ValueError):
                return self._getitem_tuple_arg((arg, slice(None)))
        else:
            if not isinstance(arg, tuple):
                arg = (arg, slice(None))
            return self._getitem_tuple_arg(arg)

    def __setitem__(self, key, value):
        if not isinstance(key, tuple):
            key = (key, slice(None))
        return self._setitem_tuple_arg(key, value)

    @_performance_tracking
    def _can_downcast_to_series(self, df, arg):
        """
        This method encapsulates the logic used
        to determine whether or not the result of a loc/iloc
        operation should be "downcasted" from a DataFrame to a
        Series
        """
        if isinstance(df, cudf.Series):
            return False
        nrows, ncols = df.shape
        if nrows == 1:
            if type(arg[0]) is slice:
                if not is_scalar(arg[1]):
                    return False
            elif (is_list_like(arg[0]) or is_column_like(arg[0])) and (
                is_list_like(arg[1])
                or is_column_like(arg[0])
                or type(arg[1]) is slice
            ):
                return False
            else:
                if as_column(arg[0]).dtype.kind == "b" and not isinstance(
                    arg[1], slice
                ):
                    return True
            dtypes = df.dtypes.values.tolist()
            all_numeric = all(is_numeric_dtype(t) for t in dtypes)
            if all_numeric or (
                len(dtypes) and all(t == dtypes[0] for t in dtypes)
            ):
                return True
            if isinstance(arg[1], tuple):
                return True
        if ncols == 1:
            if type(arg[1]) is slice:
                return False
            if isinstance(arg[1], tuple):
                return len(arg[1]) == df._data.nlevels
            if not (is_list_like(arg[1]) or is_column_like(arg[1])):
                return True
        return False

    @_performance_tracking
    def _downcast_to_series(self, df: DataFrame, arg):
        """
        "Downcast" from a DataFrame to a Series
        based on Pandas indexing rules
        """
        nrows, ncols = df.shape
        # determine the axis along which the Series is taken:
        if nrows == 1 and ncols == 1:
            if is_scalar(arg[0]) and (
                is_scalar(arg[1])
                or (df._data.multiindex and arg[1] in df._column_names)
            ):
                return df[df._column_names[0]].iloc[0]
            elif not is_scalar(arg[0]):
                axis = 1
            else:
                axis = 0

        elif nrows == 1:
            axis = 0
        elif ncols == 1:
            axis = 1
        else:
            raise ValueError("Cannot downcast DataFrame selection to Series")

        # take series along the axis:
        if axis == 1:
            return df[df._column_names[0]]
        else:
            if df._num_columns > 0:
                dtypes = df.dtypes.values.tolist()
                normalized_dtype = np.result_type(*dtypes)
                for name, col in df._column_labels_and_values:
                    df[name] = col.astype(normalized_dtype)

            sr = df.T
            return sr[sr._column_names[0]]


class _DataFrameLocIndexer(_DataFrameIndexer):
    """
    For selection by label.
    """

    @_performance_tracking
    def _getitem_scalar(self, arg):
        return self._frame[arg[1]].loc[arg[0]]

    @_performance_tracking
    def _getitem_tuple_arg(self, arg):
        from uuid import uuid4

        # Step 1: Gather columns
        if isinstance(arg, tuple):
            columns_df = self._frame._get_columns_by_label(arg[1])
            columns_df.index = self._frame.index
        else:
            columns_df = self._frame

        # Step 2: Gather rows
        if isinstance(columns_df.index, MultiIndex):
            if isinstance(arg, (MultiIndex, pd.MultiIndex)):
                if isinstance(arg, pd.MultiIndex):
                    arg = MultiIndex.from_pandas(arg)

                indices = _indices_from_labels(columns_df, arg)
                return columns_df.take(indices)

            else:
                if isinstance(arg, tuple):
                    row_arg = arg[0]
                elif is_scalar(arg):
                    row_arg = (arg,)
                else:
                    row_arg = arg
                result = columns_df.index._get_row_major(columns_df, row_arg)
                if (
                    len(result) == 1
                    and isinstance(arg, tuple)
                    and len(arg) > 1
                    and is_scalar(arg[1])
                ):
                    return result._columns[0].element_indexing(0)
                return result
        else:
            if isinstance(arg[0], slice):
                out = _get_label_range_or_mask(
                    columns_df.index, arg[0].start, arg[0].stop, arg[0].step
                )
                if isinstance(out, slice):
                    df = columns_df._slice(out)
                else:
                    df = columns_df._apply_boolean_mask(
                        BooleanMask.from_column_unchecked(
                            cudf.core.column.as_column(out)
                        )
                    )
            else:
                tmp_arg = arg
                if is_scalar(arg[0]):
                    # If a scalar, there is possibility of having duplicates.
                    # Join would get all the duplicates. So, converting it to
                    # an array kind.
                    if cudf.get_option("mode.pandas_compatible"):
                        if any(
                            c.dtype != columns_df._columns[0].dtype
                            for c in columns_df._columns
                        ):
                            raise TypeError(
                                "All columns need to be of same type, please "
                                "typecast to common dtype."
                            )
                    tmp_arg = ([tmp_arg[0]], tmp_arg[1])
                if len(tmp_arg[0]) == 0:
                    return columns_df._empty_like(keep_index=True)
                tmp_arg = (
                    as_column(
                        tmp_arg[0],
                        dtype=self._frame.index.dtype
                        if isinstance(
                            self._frame.index.dtype, cudf.CategoricalDtype
                        )
                        else None,
                    ),
                    tmp_arg[1],
                )

                if tmp_arg[0].dtype.kind == "b":
                    df = columns_df._apply_boolean_mask(
                        BooleanMask(tmp_arg[0], len(columns_df))
                    )
                else:
                    tmp_col_name = str(uuid4())
                    cantor_name = "_" + "_".join(
                        map(str, columns_df._column_names)
                    )
                    if columns_df._data.multiindex:
                        # column names must be appropriate length tuples
                        extra = tuple(
                            "" for _ in range(columns_df._data.nlevels - 1)
                        )
                        tmp_col_name = (tmp_col_name, *extra)
                        cantor_name = (cantor_name, *extra)
                    other_df = DataFrame(
                        {
                            tmp_col_name: column.as_column(
                                range(len(tmp_arg[0]))
                            )
                        },
                        index=cudf.Index._from_column(tmp_arg[0]),
                    )
                    columns_df[cantor_name] = column.as_column(
                        range(len(columns_df))
                    )
                    df = other_df.join(columns_df, how="inner")
                    # as join is not assigning any names to index,
                    # update it over here
                    df.index.name = columns_df.index.name
                    if not isinstance(
                        df.index, MultiIndex
                    ) and is_numeric_dtype(df.index.dtype):
                        # Preserve the original index type.
                        df.index = df.index.astype(self._frame.index.dtype)
                    df = df.sort_values(by=[tmp_col_name, cantor_name])
                    df.drop(columns=[tmp_col_name, cantor_name], inplace=True)
                    # There were no indices found
                    if len(df) == 0:
                        raise KeyError(arg)

        # Step 3: Downcast
        if self._can_downcast_to_series(df, arg):
            return self._downcast_to_series(df, arg)
        return df

    @_performance_tracking
    def _setitem_tuple_arg(self, key, value):
        if (
            isinstance(self._frame.index, MultiIndex)
            or self._frame._data.multiindex
        ):
            raise NotImplementedError(
                "Setting values using df.loc[] not supported on "
                "DataFrames with a MultiIndex"
            )

        try:
            columns_df = self._frame._get_columns_by_label(key[1])
        except KeyError:
            if not self._frame.empty and isinstance(key[0], slice):
                pos_range = _get_label_range_or_mask(
                    self._frame.index, key[0].start, key[0].stop, key[0].step
                )
                idx = self._frame.index[pos_range]
            elif self._frame.empty and isinstance(key[0], slice):
                idx = None
            else:
                if is_scalar(key[0]):
                    arr = [key[0]]
                else:
                    arr = key[0]
                idx = cudf.Index(arr)
            if is_scalar(value):
                length = len(idx) if idx is not None else 1
                value = as_column(value, length=length)

            if isinstance(value, ColumnBase):
                new_ser = cudf.Series._from_column(value, index=idx)
            else:
                new_ser = cudf.Series(value, index=idx)
            if len(self._frame.index) != 0:
                new_ser = new_ser._align_to_index(
                    self._frame.index, how="right"
                )

            if len(self._frame.index) == 0:
                self._frame.index = (
                    idx if idx is not None else cudf.RangeIndex(len(new_ser))
                )
            self._frame._data.insert(key[1], new_ser._column)
        else:
            if is_scalar(value):
                for col in columns_df._column_names:
                    self._frame[col].loc[key[0]] = value

            elif isinstance(value, cudf.DataFrame):
                if value.shape != self._frame.loc[key[0]].shape:
                    _shape_mismatch_error(
                        value.shape,
                        self._frame.loc[key[0]].shape,
                    )
                value_column_names = set(value._column_names)
                scatter_map = _indices_from_labels(self._frame, key[0])
                for col in columns_df._column_names:
                    columns_df[col][scatter_map] = (
                        value._data[col] if col in value_column_names else NA
                    )

            else:
                if not is_column_like(value):
                    value = cupy.asarray(value)
                if getattr(value, "ndim", 1) == 2:
                    # If the inner dimension is 1, it's broadcastable to
                    # all columns of the dataframe.
                    indexed_shape = columns_df.loc[key[0]].shape
                    if value.shape[1] == 1:
                        if value.shape[0] != indexed_shape[0]:
                            _shape_mismatch_error(value.shape, indexed_shape)
                        for i, col in enumerate(columns_df._column_names):
                            self._frame[col].loc[key[0]] = value[:, 0]
                    else:
                        if value.shape != indexed_shape:
                            _shape_mismatch_error(value.shape, indexed_shape)
                        for i, col in enumerate(columns_df._column_names):
                            self._frame[col].loc[key[0]] = value[:, i]
                else:
                    # handle cases where value is 1d object:
                    # If the key on column axis is a scalar, we indexed
                    # a single column; The 1d value should assign along
                    # the columns.
                    if is_scalar(key[1]):
                        for col in columns_df._column_names:
                            self._frame[col].loc[key[0]] = value
                    # Otherwise, there are two situations. The key on row axis
                    # can be a scalar or 1d. In either of the situation, the
                    # ith element in value corresponds to the ith row in
                    # the indexed object.
                    # If the key is 1d, a broadcast will happen.
                    else:
                        for i, col in enumerate(columns_df._column_names):
                            self._frame[col].loc[key[0]] = value[i]


class _DataFrameAtIndexer(_DataFrameLocIndexer):
    pass


class _DataFrameIlocIndexer(_DataFrameIndexer):
    """
    For selection by index.
    """

    _frame: DataFrame

    def __getitem__(self, arg):
        (
            row_key,
            (
                col_is_scalar,
                column_names,
            ),
        ) = indexing_utils.destructure_dataframe_iloc_indexer(arg, self._frame)
        row_spec = indexing_utils.parse_row_iloc_indexer(
            row_key, len(self._frame)
        )
        ca = self._frame._data
        index = self._frame.index
        if col_is_scalar:
            name = column_names[0]
            s = Series._from_column(ca._data[name], name=name, index=index)
            return s._getitem_preprocessed(row_spec)
        if column_names != list(self._frame._column_names):
            frame = self._frame._from_data(
                data=ColumnAccessor(
                    {key: ca._data[key] for key in column_names},
                    multiindex=ca.multiindex,
                    level_names=ca.level_names,
                    verify=False,
                ),
                index=index,
            )
        else:
            frame = self._frame
        if isinstance(row_spec, indexing_utils.MapIndexer):
            return frame._gather(row_spec.key, keep_index=True)
        elif isinstance(row_spec, indexing_utils.MaskIndexer):
            return frame._apply_boolean_mask(row_spec.key, keep_index=True)
        elif isinstance(row_spec, indexing_utils.SliceIndexer):
            return frame._slice(row_spec.key)
        elif isinstance(row_spec, indexing_utils.ScalarIndexer):
            result = frame._gather(row_spec.key, keep_index=True)
            new_name = result.index[0]
            new_index = ensure_index(result.keys())
            # Attempt to turn into series.
            if len(column_names) == 0:
                return Series([], index=new_index, name=new_name)
            else:
                try:
                    # Behaviour difference from pandas, which will merrily
                    # turn any heterogeneous set of columns into a series if
                    # you only ask for one row.
                    ser = Series._concat(
                        [result[name] for name in column_names],
                    )
                except TypeError as err:
                    # Couldn't find a common type, Hence:
                    # Raise in pandas compatibility mode,
                    # or just return a 1xN dataframe otherwise
                    if cudf.get_option("mode.pandas_compatible"):
                        raise TypeError(
                            "All columns need to be of same type, please "
                            "typecast to common dtype."
                        ) from err
                    return result
                else:
                    ser.index = new_index
                    ser.name = new_name
                    return ser
        elif isinstance(row_spec, indexing_utils.EmptyIndexer):
            return frame._empty_like(keep_index=True)
        assert_never(row_spec)

    @_performance_tracking
    def _setitem_tuple_arg(self, key, value):
        columns_df = self._frame._from_data(
            self._frame._data.select_by_index(key[1]), self._frame.index
        )

        if is_scalar(value):
            for col in columns_df._column_names:
                self._frame[col].iloc[key[0]] = value

        elif isinstance(value, cudf.DataFrame):
            if value.shape != self._frame.iloc[key[0]].shape:
                _shape_mismatch_error(
                    value.shape,
                    self._frame.loc[key[0]].shape,
                )
            value_column_names = set(value._column_names)
            for col in columns_df._column_names:
                columns_df[col][key[0]] = (
                    value._data[col] if col in value_column_names else NA
                )

        else:
            # TODO: consolidate code path with identical counterpart
            # in `_DataFrameLocIndexer._setitem_tuple_arg`
            if not is_column_like(value):
                value = cupy.asarray(value)
            if getattr(value, "ndim", 1) == 2:
                indexed_shape = columns_df.iloc[key[0]].shape
                if value.shape[1] == 1:
                    if value.shape[0] != indexed_shape[0]:
                        _shape_mismatch_error(value.shape, indexed_shape)
                    for i, col in enumerate(columns_df._column_names):
                        self._frame[col].iloc[key[0]] = value[:, 0]
                else:
                    if value.shape != indexed_shape:
                        _shape_mismatch_error(value.shape, indexed_shape)
                    for i, col in enumerate(columns_df._column_names):
                        self._frame._data[col][key[0]] = value[:, i]
            else:
                if is_scalar(key[1]):
                    for col in columns_df._column_names:
                        self._frame[col].iloc[key[0]] = value
                else:
                    for i, col in enumerate(columns_df._column_names):
                        self._frame[col].iloc[key[0]] = value[i]


class _DataFrameiAtIndexer(_DataFrameIlocIndexer):
    pass


class DataFrame(IndexedFrame, GetAttrGetItemMixin):
    """
    A GPU Dataframe object.

    Parameters
    ----------
    data : array-like, Iterable, dict, or DataFrame.
        Dict can contain Series, arrays, constants, or list-like objects.
    index : Index or array-like
        Index to use for resulting frame. Will default to
        RangeIndex if no indexing information part of input data and
        no index provided.
    columns : Index or array-like
        Column labels to use for resulting frame.
        Will default to RangeIndex (0, 1, 2, …, n) if no column
        labels are provided.
    dtype : dtype, default None
        Data type to force. Only a single dtype is allowed.
        If None, infer.
    copy : bool or None, default None
        Copy data from inputs.
        Currently not implemented.
    nan_as_null : bool, Default True
        If ``None``/``True``, converts ``np.nan`` values to
        ``null`` values.
        If ``False``, leaves ``np.nan`` values as is.

    Examples
    --------
    Build dataframe with ``__setitem__``:

    >>> import cudf
    >>> df = cudf.DataFrame()
    >>> df['key'] = [0, 1, 2, 3, 4]
    >>> df['val'] = [float(i + 10) for i in range(5)]  # insert column
    >>> df
       key   val
    0    0  10.0
    1    1  11.0
    2    2  12.0
    3    3  13.0
    4    4  14.0

    Build DataFrame via dict of columns:

    >>> import numpy as np
    >>> from datetime import datetime, timedelta
    >>> t0 = datetime.strptime('2018-10-07 12:00:00', '%Y-%m-%d %H:%M:%S')
    >>> n = 5
    >>> df = cudf.DataFrame({
    ...     'id': np.arange(n),
    ...     'datetimes': np.array(
    ...     [(t0+ timedelta(seconds=x)) for x in range(n)])
    ... })
    >>> df
        id            datetimes
    0    0  2018-10-07 12:00:00
    1    1  2018-10-07 12:00:01
    2    2  2018-10-07 12:00:02
    3    3  2018-10-07 12:00:03
    4    4  2018-10-07 12:00:04

    Build DataFrame via list of rows as tuples:

    >>> df = cudf.DataFrame([
    ...     (5, "cats", "jump", np.nan),
    ...     (2, "dogs", "dig", 7.5),
    ...     (3, "cows", "moo", -2.1, "occasionally"),
    ... ])
    >>> df
       0     1     2     3             4
    0  5  cats  jump  <NA>          <NA>
    1  2  dogs   dig   7.5          <NA>
    2  3  cows   moo  -2.1  occasionally

    Convert from a Pandas DataFrame:

    >>> import pandas as pd
    >>> pdf = pd.DataFrame({'a': [0, 1, 2, 3],'b': [0.1, 0.2, None, 0.3]})
    >>> pdf
       a    b
    0  0  0.1
    1  1  0.2
    2  2  NaN
    3  3  0.3
    >>> df = cudf.from_pandas(pdf)
    >>> df
       a     b
    0  0   0.1
    1  1   0.2
    2  2  <NA>
    3  3   0.3
    """

    _PROTECTED_KEYS = frozenset(
        ("_data", "_index", "_ipython_canary_method_should_not_exist_")
    )
    _accessors: set[Any] = set()
    _loc_indexer_type = _DataFrameLocIndexer
    _iloc_indexer_type = _DataFrameIlocIndexer
    _groupby = DataFrameGroupBy
    _resampler = DataFrameResampler

    @_performance_tracking
    def __init__(
        self,
        data=None,
        index=None,
        columns=None,
        dtype=None,
        copy=None,
        nan_as_null=no_default,
    ):
        if copy is not None:
            raise NotImplementedError("copy is not currently implemented.")
        super().__init__({}, index=cudf.Index([]))
        if nan_as_null is no_default:
            nan_as_null = not cudf.get_option("mode.pandas_compatible")

        if isinstance(columns, (Series, cudf.BaseIndex)):
            columns = columns.to_pandas()

        if isinstance(data, (DataFrame, pd.DataFrame)):
            if isinstance(data, pd.DataFrame):
                data = self.from_pandas(data, nan_as_null=nan_as_null)

            if index is not None:
                if not data.index.equals(index):
                    data = data.reindex(index)
                    index = data.index
                else:
                    index = ensure_index(index)
            else:
                index = data.index

            self._index = index

            if columns is not None:
                self._data = data._data
                self._reindex(
                    column_names=columns, index=index, deep=False, inplace=True
                )
                if isinstance(
                    columns, (range, pd.RangeIndex, cudf.RangeIndex)
                ):
                    self._data.rangeindex = True
            else:
                self._data = data._data
                self._data.rangeindex = True
        elif isinstance(data, (cudf.Series, pd.Series)):
            if isinstance(data, pd.Series):
                data = cudf.Series.from_pandas(data, nan_as_null=nan_as_null)

            # Series.name is not None and Series.name in columns
            #   -> align
            # Series.name is not None and Series.name not in columns
            #   -> return empty DataFrame
            # Series.name is None and no columns
            #   -> return 1 column DataFrame
            # Series.name is None and columns
            #   -> return 1 column DataFrame if len(columns) in {0, 1}
            if data.name is None and columns is not None:
                if len(columns) > 1:
                    raise ValueError(
                        "Length of columns must be less than 2 if "
                        f"{type(data).__name__}.name is None."
                    )
                name = columns[0]
            else:
                name = data.name or 0
            self._init_from_dict_like(
                {name: data},
                index=index,
                columns=columns,
                nan_as_null=nan_as_null,
            )
        elif data is None:
            if index is None:
                self._index = RangeIndex(0)
            else:
                self._index = ensure_index(index)
            if columns is not None:
                rangeindex = isinstance(
                    columns, (range, pd.RangeIndex, cudf.RangeIndex)
                )
                label_dtype = getattr(columns, "dtype", None)
                self._data = ColumnAccessor(
                    {
                        k: column_empty(len(self), dtype=CUDF_STRING_DTYPE)
                        for k in columns
                    },
                    level_names=tuple(columns.names)
                    if isinstance(columns, pd.Index)
                    else None,
                    rangeindex=rangeindex,
                    label_dtype=label_dtype,
                    verify=False,
                )
            else:
                self._data.rangeindex = True
        elif isinstance(data, ColumnAccessor):
            raise TypeError(
                "Use cudf.DataFrame._from_data for constructing a DataFrame from "
                "ColumnAccessor"
            )
        elif isinstance(data, ColumnBase):
            raise TypeError(
                "Use cudf.DataFrame._from_arrays for constructing a DataFrame from "
                "ColumnBase or Use cudf.DataFrame._from_data by passing a dict "
                "of column name and column as key-value pair."
            )
        elif hasattr(data, "__cuda_array_interface__"):
            arr_interface = data.__cuda_array_interface__
            # descr is an optional field of the _cuda_ary_iface_
            if "descr" in arr_interface:
                if len(arr_interface["descr"]) == 1:
                    new_df = self._from_arrays(
                        data, index=index, columns=columns
                    )
                else:
                    new_df = self.from_records(
                        data, index=index, columns=columns
                    )
            else:
                new_df = self._from_arrays(data, index=index, columns=columns)

            self._data = new_df._data
            self._index = new_df._index
            self._check_data_index_length_match()
        elif hasattr(data, "__array_interface__"):
            arr_interface = data.__array_interface__
            if len(arr_interface["descr"]) == 1:
                # not record arrays
                new_df = self._from_arrays(data, index=index, columns=columns)
            else:
                new_df = self.from_records(data, index=index, columns=columns)
            self._data = new_df._data
            self._index = new_df._index
            self._check_data_index_length_match()
        else:
            if isinstance(data, Iterator):
                data = list(data)
            if is_list_like(data):
                if len(data) > 0 and is_scalar(data[0]):
                    if columns is not None:
                        label_dtype = getattr(columns, "dtype", None)
                        data = dict(zip(columns, [data]))
                        rangeindex = isinstance(
                            columns, (range, pd.RangeIndex, cudf.RangeIndex)
                        )
                    else:
                        data = dict(enumerate([data]))
                        rangeindex = True
                        label_dtype = None
                    new_df = DataFrame(data=data, index=index)

                    self._data = new_df._data
                    self._index = new_df._index
                    self._data._level_names = (
                        tuple(columns.names)
                        if isinstance(columns, pd.Index)
                        else self._data._level_names
                    )
                    self._data.rangeindex = rangeindex
                    self._data.label_dtype = (
                        cudf.dtype(label_dtype)
                        if label_dtype is not None
                        else None
                    )
                elif len(data) > 0 and isinstance(data[0], Series):
                    self._init_from_series_list(
                        data=data, columns=columns, index=index
                    )
                else:
                    self._init_from_list_like(
                        data, index=index, columns=columns
                    )
                self._check_data_index_length_match()
            else:
                if not is_dict_like(data):
                    raise TypeError("data must be list or dict-like")

                self._init_from_dict_like(
                    data, index=index, columns=columns, nan_as_null=nan_as_null
                )
                self._check_data_index_length_match()

        if dtype:
            self._data = self.astype(dtype)._data

        self._data.multiindex = self._data.multiindex or isinstance(
            columns, pd.MultiIndex
        )

    @_performance_tracking
    def _init_from_series_list(self, data, columns, index):
        if index is None:
            # When `index` is `None`, the final index of
            # resulting dataframe will be union of
            # all Series's names.
            final_index = cudf.Index(_get_union_of_series_names(data))
        else:
            # When an `index` is passed, the final index of
            # resulting dataframe will be whatever
            # index passed, but will need
            # shape validations - explained below
            data_length = len(data)
            index_length = len(index)
            if data_length != index_length:
                # If the passed `index` length doesn't match
                # length of Series objects in `data`, we must
                # check if `data` can be duplicated/expanded
                # to match the length of index. For that we
                # check if the length of index is a factor
                # of length of data.
                #
                # 1. If yes, we extend data
                # until length of data is equal to length of index.
                # 2. If no, we throw an error stating the
                # shape of resulting `data` and `index`

                # Simple example
                # >>> import pandas as pd
                # >>> s = pd.Series([1, 2, 3])
                # >>> pd.DataFrame([s], index=['a', 'b'])
                #    0  1  2
                # a  1  2  3
                # b  1  2  3
                # >>> pd.DataFrame([s], index=['a', 'b', 'c'])
                #    0  1  2
                # a  1  2  3
                # b  1  2  3
                # c  1  2  3
                if index_length % data_length == 0:
                    initial_data = data
                    data = []
                    for _ in range(int(index_length / data_length)):
                        data.extend([o for o in initial_data])
                else:
                    raise ValueError(
                        f"Length of values ({data_length}) does "
                        f"not match length of index ({index_length})"
                    )

            final_index = ensure_index(index)

        series_lengths = list(map(len, data))
        common_dtype = find_common_type([obj.dtype for obj in data])
        data = [obj.astype(common_dtype) for obj in data]
        if series_lengths.count(series_lengths[0]) == len(series_lengths):
            # Calculating the final dataframe columns by
            # getting union of all `index` of the Series objects.
            final_columns = _get_union_of_indices([d.index for d in data])
            if isinstance(final_columns, cudf.RangeIndex):
                self._data.rangeindex = True

            for idx, series in enumerate(data):
                if not series.index.is_unique:
                    raise ValueError(
                        "Reindexing only valid with uniquely valued Index "
                        "objects"
                    )
                if not series.index.equals(final_columns):
                    series = series.reindex(final_columns)
                self._data[idx] = series._column

            # Setting `final_columns` to self._index so
            # that the resulting `transpose` will be have
            # columns set to `final_columns`
            self._index = cudf.Index(final_columns)

            transpose = self.T
        else:
            with warnings.catch_warnings():
                warnings.simplefilter("ignore", FutureWarning)
                concat_df = cudf.concat(data, axis=1)

            cols = concat_df._data.to_pandas_index
            if cols.dtype == "object":
                concat_df.columns = cols.astype("str")

            transpose = concat_df.T

        transpose._index = final_index
        self._data = transpose._data
        self._index = transpose._index

        # If `columns` is passed, the result dataframe
        # contain a dataframe with only the
        # specified `columns` in the same order.
        if columns is not None:
            for col_name in columns:
                if col_name not in self._data:
                    self._data[col_name] = column_empty(
                        row_count=len(self), dtype=np.dtype(np.float64)
                    )
            self._data._level_names = (
                tuple(columns.names)
                if isinstance(columns, pd.Index)
                else self._data._level_names
            )
            self._data = self._data.select_by_label(columns)
            self._data.rangeindex = isinstance(
                columns, (range, cudf.RangeIndex, pd.RangeIndex)
            )
            self._data.label_dtype = pd.Index(columns).dtype
        else:
            self._data.rangeindex = True

    @_performance_tracking
    def _init_from_list_like(self, data, index=None, columns=None):
        if index is None:
            index = RangeIndex(start=0, stop=len(data))
        else:
            index = ensure_index(index)

        self._index = index
        # list-of-dicts case
        if len(data) > 0 and isinstance(data[0], dict):
            data = DataFrame.from_pandas(pd.DataFrame(data))
            self._data = data._data
        # interval in a list
        elif len(data) > 0 and isinstance(data[0], pd.Interval):
            data = DataFrame.from_pandas(pd.DataFrame(data))
            self._data = data._data
        elif any(
            not isinstance(col, (abc.Iterable, abc.Sequence)) for col in data
        ):
            raise TypeError("Inputs should be an iterable or sequence.")
        elif len(data) > 0 and not can_convert_to_column(data[0]):
            raise ValueError("Must pass 2-d input.")
        else:
            if (
                len(data) > 0
                and columns is None
                and isinstance(data[0], tuple)
                and hasattr(data[0], "_fields")
            ):
                # pandas behavior is to use the fields from the first
                # namedtuple as the column names
                columns = data[0]._fields

            data = list(itertools.zip_longest(*data))

            if columns is not None and len(data) == 0:
                data = [
                    column_empty(row_count=0, dtype=np.dtype(np.float64))
                    for _ in columns
                ]
            for col_name, col in enumerate(data):
                self._data[col_name] = column.as_column(col)
            self._data.rangeindex = True

        if columns is not None:
            if len(columns) != len(data):
                raise ValueError(
                    f"Shape of passed values is ({len(index)}, {len(data)}), "
                    f"indices imply ({len(index)}, {len(columns)})."
                )

            self.columns = columns
            self._data.rangeindex = isinstance(
                columns, (range, pd.RangeIndex, cudf.RangeIndex)
            )
            self._data.label_dtype = getattr(columns, "dtype", None)

    @_performance_tracking
    def _init_from_dict_like(
        self, data, index=None, columns=None, nan_as_null=None
    ):
        label_dtype = None
        if columns is not None:
            label_dtype = getattr(columns, "dtype", None)
            # remove all entries in data that are not in columns,
            # inserting new empty columns for entries in columns that
            # are not in data
            if any(c in data for c in columns):
                # Let the downstream logic determine the length of the
                # empty columns here
                empty_column = lambda: None  # noqa: E731
            else:
                # If keys is empty, none of the data keys match the
                # columns, so we need to create an empty DataFrame. To
                # match pandas, the size of the dataframe must match
                # the provided index, so we need to return a masked
                # array of nulls if an index is given.
                empty_column = functools.partial(
                    column_empty,
                    row_count=0 if index is None else len(index),
                )

            data = {
                c: data[c] if c in data else empty_column() for c in columns
            }

        data, index = self._align_input_series_indices(data, index=index)

        if index is None:
            num_rows = 0
            if data:
                keys, values, lengths = zip(
                    *(
                        (k, v, 1)
                        if is_scalar(v)
                        else (
                            k,
                            vc := as_column(v, nan_as_null=nan_as_null),
                            len(vc),
                        )
                        for k, v in data.items()
                    )
                )
                data = dict(zip(keys, values))
                try:
                    (num_rows,) = (set(lengths) - {1}) or {1}
                except ValueError:
                    raise ValueError("All arrays must be the same length")

            self._index = RangeIndex(0, num_rows)
        else:
            self._index = ensure_index(index)

        if len(data):
            self._data.multiindex = True
            for i, col_name in enumerate(data):
                self._data.multiindex = self._data.multiindex and isinstance(
                    col_name, tuple
                )
                self._insert(
                    i,
                    col_name,
                    data[col_name],
                    nan_as_null=nan_as_null,
                )
        elif columns is None:
            self._data.rangeindex = True

        self._data._level_names = (
            tuple(columns.names)
            if isinstance(columns, pd.Index)
            else self._data._level_names
        )
        self._data.label_dtype = label_dtype

    @classmethod
    def _from_data(
        cls,
        data: MutableMapping,
        index: BaseIndex | None = None,
        columns: Any = None,
    ) -> Self:
        out = super()._from_data(data=data, index=index)
        if columns is not None:
            out.columns = columns
        return out

    @staticmethod
    @_performance_tracking
    def _align_input_series_indices(data, index):
        input_series = [
            Series(val)
            for val in data.values()
            if isinstance(val, (pd.Series, Series, dict))
        ]

        if input_series:
            if index is not None:
                aligned_input_series = [
                    sr._align_to_index(index, how="right", sort=False)
                    for sr in input_series
                ]

            else:
                aligned_input_series = cudf.core.series._align_indices(
                    input_series
                )
                index = aligned_input_series[0].index

            data = data.copy()
            for name, val in data.items():
                if isinstance(val, (pd.Series, Series, dict)):
                    data[name] = aligned_input_series.pop(0)

        return data, index

    # The `constructor*` properties are used by `dask` (and `dask_cudf`)
    @property
    def _constructor(self):
        return DataFrame

    @property
    def _constructor_sliced(self):
        return Series

    @property
    def _constructor_expanddim(self):
        raise NotImplementedError(
            "_constructor_expanddim not supported for DataFrames!"
        )

    def serialize(self):
        header, frames = super().serialize()

        header["index"], index_frames = self.index.device_serialize()
        header["index_frame_count"] = len(index_frames)
        # For backwards compatibility with older versions of cuDF, index
        # columns are placed before data columns.
        frames = index_frames + frames

        return header, frames

    @classmethod
    def deserialize(cls, header, frames):
        index_nframes = header["index_frame_count"]
        obj = super().deserialize(
            header, frames[header["index_frame_count"] :]
        )

        index = cls.device_deserialize(header["index"], frames[:index_nframes])
        obj.index = index

        return obj

    @property
    @_performance_tracking
    def shape(self):
        """Returns a tuple representing the dimensionality of the DataFrame."""
        return self._num_rows, self._num_columns

    @property
    def dtypes(self):
        """
        Return the dtypes in this object.

        Returns
        -------
        pandas.Series
            The data type of each column.

        Examples
        --------
        >>> import cudf
        >>> import pandas as pd
        >>> df = cudf.DataFrame({'float': [1.0],
        ...                    'int': [1],
        ...                    'datetime': [pd.Timestamp('20180310')],
        ...                    'string': ['foo']})
        >>> df
           float  int   datetime string
        0    1.0    1 2018-03-10    foo
        >>> df.dtypes
        float              float64
        int                  int64
        datetime    datetime64[ns]
        string              object
        dtype: object
        """
        return pd.Series(dict(self._dtypes), dtype="object")

    @property
    def ndim(self) -> int:
        """Dimension of the data. DataFrame ndim is always 2."""
        return 2

    def __dir__(self):
        # Add the columns of the DataFrame to the dir output.
        o = set(dir(type(self)))
        o.update(self.__dict__)
        o.update(
            c
            for c in self._column_names
            if isinstance(c, str) and c.isidentifier()
        )
        return list(o)

    def __setattr__(self, key, col):
        try:
            # Preexisting attributes may be set. We cannot rely on checking the
            # `_PROTECTED_KEYS` because we must also allow for settable
            # properties, and we must call object.__getattribute__ to bypass
            # the `__getitem__` behavior inherited from `GetAttrGetItemMixin`.
            object.__getattribute__(self, key)
        except AttributeError:
            if key not in self._PROTECTED_KEYS:
                try:
                    # Check key existence.
                    self[key]
                    # If a column already exists, set it.
                    self[key] = col
                    return
                except KeyError:
                    pass

            # Set a new attribute that is not already a column.
            super().__setattr__(key, col)

        except RuntimeError as e:
            # TODO: This allows setting properties that are marked as forbidden
            # for internal usage. It is necessary because the __getattribute__
            # call in the try block will trigger the error. We should see if
            # setting these variables can also always be disabled
            if "External-only API" not in str(e):
                raise
            super().__setattr__(key, col)
        else:
            super().__setattr__(key, col)

    @_performance_tracking
    def __getitem__(self, arg):
        """
        If *arg* is a ``str`` or ``int`` type, return the column Series.
        If *arg* is a ``slice``, return a new DataFrame with all columns
        sliced to the specified range.
        If *arg* is an ``array`` containing column names, return a new
        DataFrame with the corresponding columns.
        If *arg* is a ``dtype.bool array``, return the rows marked True

        Examples
        --------
        >>> df = cudf.DataFrame({
        ...     'a': list(range(10)),
        ...     'b': list(range(10)),
        ...     'c': list(range(10)),
        ... })

        Get first 4 rows of all columns.

        >>> df[:4]
           a  b  c
        0  0  0  0
        1  1  1  1
        2  2  2  2
        3  3  3  3

        Get last 5 rows of all columns.

        >>> df[-5:]
           a  b  c
        5  5  5  5
        6  6  6  6
        7  7  7  7
        8  8  8  8
        9  9  9  9

        Get columns a and c.

        >>> df[['a', 'c']]
           a  c
        0  0  0
        1  1  1
        2  2  2
        3  3  3
        4  4  4
        5  5  5
        6  6  6
        7  7  7
        8  8  8
        9  9  9

        Return the rows specified in the boolean mask.

        >>> df[[True, False, True, False, True,
        ...     False, True, False, True, False]]
           a  b  c
        0  0  0  0
        2  2  2  2
        4  4  4  4
        6  6  6  6
        8  8  8  8
        """
        if _is_scalar_or_zero_d_array(arg) or isinstance(arg, tuple):
            out = self._get_columns_by_label(arg)
            if is_scalar(arg):
                nlevels = 1
            elif isinstance(arg, tuple):
                nlevels = len(arg)
            if self._data.multiindex is False or nlevels == self._data.nlevels:
                out = self._constructor_sliced._from_data(out._data)
                out.index = self.index
                out.name = arg
            return out

        elif isinstance(arg, slice):
            return self._slice(arg)

        elif can_convert_to_column(arg):
            mask = arg
            if is_list_like(mask):
                dtype = None
                mask = pd.Series(mask, dtype=dtype)
            if mask.dtype == "bool":
                return self._apply_boolean_mask(BooleanMask(mask, len(self)))
            else:
                return self._get_columns_by_label(mask)
        elif isinstance(arg, DataFrame):
            return self.where(arg)
        else:
            raise TypeError(
                f"__getitem__ on type {type(arg)} is not supported"
            )

    @_performance_tracking
    def __setitem__(self, arg, value):
        """Add/set column by *arg or DataFrame*"""
        if isinstance(arg, DataFrame):
            # not handling set_item where arg = df & value = df
            if isinstance(value, DataFrame):
                raise TypeError(
                    f"__setitem__ with arg = {type(value)} and "
                    f"value = {type(arg)} is not supported"
                )
            else:
                for col_name in self._data:
                    scatter_map = arg._data[col_name]
                    if is_scalar(value):
                        self._data[col_name][scatter_map] = value
                    else:
                        self._data[col_name][scatter_map] = column.as_column(
                            value
                        )[scatter_map]
        elif is_scalar(arg) or isinstance(arg, tuple):
            if isinstance(value, DataFrame):
                _setitem_with_dataframe(
                    input_df=self,
                    replace_df=value,
                    input_cols=[arg],
                    mask=None,
                )
            else:
                if arg in self._data:
                    if not is_scalar(value) and len(self) == 0:
                        value = column.as_column(value)
                        length = len(value)
                        new_columns = (
                            value
                            if key == arg
                            else column_empty(
                                row_count=length, dtype=col.dtype
                            )
                            for key, col in self._column_labels_and_values
                        )
                        self._data = self._data._from_columns_like_self(
                            new_columns, verify=False
                        )
                        if isinstance(value, (pd.Series, Series)):
                            self._index = cudf.Index(value.index)
                        elif len(value) > 0:
                            self._index = RangeIndex(length)
                        return
                    elif isinstance(value, (pd.Series, Series)):
                        value = Series(value)._align_to_index(
                            self.index,
                            how="right",
                            sort=False,
                            allow_non_unique=True,
                        )
                    if is_scalar(value):
                        self._data[arg] = as_column(value, length=len(self))
                    else:
                        value = as_column(value)
                        self._data[arg] = value
                else:
                    # disc. with pandas here
                    # pandas raises key error here
                    self.insert(self._num_columns, arg, value)

        elif can_convert_to_column(arg):
            mask = arg
            if is_list_like(mask):
                mask = np.array(mask)

            if mask.dtype == "bool":
                mask = column.as_column(arg)

                if isinstance(value, DataFrame):
                    _setitem_with_dataframe(
                        input_df=self,
                        replace_df=value,
                        input_cols=None,
                        mask=mask,
                    )
                else:
                    if not is_scalar(value):
                        value = column.as_column(value)[mask]
                    for col_name in self._data:
                        self._data[col_name][mask] = value
            else:
                if isinstance(value, (cupy.ndarray, np.ndarray)):
                    _setitem_with_dataframe(
                        input_df=self,
                        replace_df=cudf.DataFrame(value),
                        input_cols=arg,
                        mask=None,
                        ignore_index=True,
                    )
                elif isinstance(value, DataFrame):
                    _setitem_with_dataframe(
                        input_df=self,
                        replace_df=value,
                        input_cols=arg,
                        mask=None,
                    )
                else:
                    for col in arg:
                        if is_scalar(value):
                            self._data[col] = as_column(
                                value, length=len(self)
                            )
                        else:
                            self._data[col] = column.as_column(value)

        else:
            raise TypeError(
                f"__setitem__ on type {type(arg)} is not supported"
            )

    def __delitem__(self, name):
        self._drop_column(name)

    @_performance_tracking
    def memory_usage(self, index=True, deep=False) -> cudf.Series:
        mem_usage = [col.memory_usage for col in self._columns]
        names = [str(name) for name in self._column_names]
        if index:
            mem_usage.append(self.index.memory_usage())
            names.append("Index")
        return Series._from_column(
            as_column(mem_usage),
            index=cudf.Index(names),
        )

    @_performance_tracking
    def __array_function__(self, func, types, args, kwargs):
        if "out" in kwargs or not all(
            issubclass(t, (Series, DataFrame)) for t in types
        ):
            return NotImplemented

        try:
            if func.__name__ in {"any", "all"}:
                # NumPy default for `axis` is
                # different from `cudf`/`pandas`
                # hence need this special handling.
                kwargs.setdefault("axis", None)
            if cudf_func := getattr(self.__class__, func.__name__, None):
                out = cudf_func(*args, **kwargs)
                # The dot product of two DataFrames returns an array in pandas.
                if (
                    func is np.dot
                    and isinstance(args[0], (DataFrame, pd.DataFrame))
                    and isinstance(args[1], (DataFrame, pd.DataFrame))
                ):
                    return out.values
                return out
        except Exception:
            # The rare instance where a "silent" failure is preferable. Except
            # in the (highly unlikely) case that some other library
            # interoperates with cudf objects, the result will be that numpy
            # raises a TypeError indicating that the operation is not
            # implemented, which is much friendlier than an arbitrary internal
            # cudf error.
            pass
        return NotImplemented

    def __arrow_c_stream__(self, requested_schema=None):
        """
        Export the cudf DataFrame as an Arrow C stream PyCapsule.

        Parameters
        ----------
        requested_schema : PyCapsule, default None
            The schema to which the dataframe should be casted, passed as a
            PyCapsule containing a C ArrowSchema representation of the
            requested schema. Currently not implemented.

        Returns
        -------
        PyCapsule
        """
        if requested_schema is not None:
            raise NotImplementedError("requested_schema is not supported")
        return self.to_arrow().__arrow_c_stream__()

    # The _get_numeric_data method is necessary for dask compatibility.
    @_performance_tracking
    def _get_numeric_data(self):
        """Return a dataframe with only numeric data types"""
        columns = [
            c
            for c, dt in self.dtypes.items()
            if dt != object and not isinstance(dt, cudf.CategoricalDtype)
        ]
        return self[columns]

    @_performance_tracking
    def assign(self, **kwargs: Callable[[Self], Any] | Any):
        """
        Assign columns to DataFrame from keyword arguments.

        Parameters
        ----------
        **kwargs: dict mapping string column names to values
            The value for each key can either be a literal column (or
            something that can be converted to a column), or
            a callable of one argument that will be given the
            dataframe as an argument and should return the new column
            (without modifying the input argument).
            Columns are added in-order, so callables can refer to
            column names constructed in the assignment.

        Examples
        --------
        >>> import cudf
        >>> df = cudf.DataFrame()
        >>> df = df.assign(a=[0, 1, 2], b=[3, 4, 5])
        >>> df
           a  b
        0  0  3
        1  1  4
        2  2  5
        """
        new_df = self.copy(deep=False)
        for k, v in kwargs.items():
            new_df[k] = v(new_df) if callable(v) else v
        return new_df

    @classmethod
    @_performance_tracking
    def _concat(
        cls, objs, axis=0, join="outer", ignore_index=False, sort=False
    ):
        # flag to indicate at least one empty input frame also has an index
        empty_has_index = False
        # length of output frame's RangeIndex if all input frames are empty,
        # and at least one has an index
        result_index_length = 0
        # the number of empty input frames
        num_empty_input_frames = 0

        # flag to indicate if all DataFrame's have
        # RangeIndex as their index
        are_all_range_index = False

        for i, obj in enumerate(objs):
            # shallow-copy the input DFs in case the same DF instance
            # is concatenated with itself
            objs[i] = obj.copy(deep=False)

            # If ignore_index is true, determine if
            # all or some objs are empty(and have index).
            # 1. If all objects are empty(and have index), we
            # should set the index separately using RangeIndex.
            # 2. If some objects are empty(and have index), we
            # create empty columns later while populating `columns`
            # variable. Detailed explanation of second case before
            # allocation of `columns` variable below.
            if ignore_index and obj.empty:
                num_empty_input_frames += 1
                result_index_length += len(obj)
                empty_has_index = empty_has_index or len(obj) > 0

            are_all_range_index = (
                True if i == 0 else are_all_range_index
            ) and isinstance(obj.index, cudf.RangeIndex)

        if join == "inner":
            sets_of_column_names = [set(obj._column_names) for obj in objs]

            intersecting_columns = functools.reduce(
                set.intersection, sets_of_column_names
            )
            union_of_columns = functools.reduce(
                set.union, sets_of_column_names
            )
            non_intersecting_columns = union_of_columns.symmetric_difference(
                intersecting_columns
            )

            # Get an ordered list of the intersecting columns to preserve input
            # order, which is promised by pandas for inner joins.
            ordered_intersecting_columns = [
                name
                for obj in objs
                for name in obj._column_names
                if name in intersecting_columns
            ]

            names = dict.fromkeys(ordered_intersecting_columns).keys()

            if axis == 0:
                if ignore_index and (
                    num_empty_input_frames > 0
                    or len(intersecting_columns) == 0
                ):
                    # When ignore_index is True and if there is
                    # at least 1 empty dataframe and no
                    # intersecting columns are present, an empty dataframe
                    # needs to be returned just with an Index.
                    empty_has_index = True
                    num_empty_input_frames = len(objs)
                    result_index_length = sum(len(obj) for obj in objs)

                # remove columns not present in all objs
                for obj in objs:
                    obj.drop(
                        columns=non_intersecting_columns,
                        inplace=True,
                        errors="ignore",
                    )
        elif join == "outer":
            # Get a list of the unique table column names
            names = [name for f in objs for name in f._column_names]
            names = dict.fromkeys(names).keys()

        else:
            raise ValueError(
                "Only can inner (intersect) or outer (union) when joining"
                "the other axis"
            )

        if sort:
            try:
                # Sorted always returns a list, but will fail to sort if names
                # include different types that are not comparable.
                names = sorted(names)
            except TypeError:
                # For pandas compatibility, we also try to handle the case
                # where some column names are strings and others are ints. Just
                # assume that everything that isn't a str is numerical, we
                # can't sort anything else.
                try:
                    str_names = sorted(n for n in names if isinstance(n, str))
                    non_str_names = sorted(
                        n for n in names if not isinstance(n, str)
                    )
                    names = non_str_names + str_names
                except TypeError:
                    names = list(names)
        else:
            names = list(names)

        # Combine the index and table columns for each Frame into a list of
        # [...index_cols, ...table_cols].
        #
        # If any of the input frames have a non-empty index, include these
        # columns in the list of columns to concatenate, even if the input
        # frames are empty and `ignore_index=True`.
        columns = [
            (
                []
                if are_all_range_index
                or (ignore_index and not empty_has_index)
                else list(f.index._columns)
            )
            + [f._data[name] if name in f._data else None for name in names]
            for f in objs
        ]

        # Get a list of the combined index and table column indices
        indices = list(range(functools.reduce(max, map(len, columns))))
        # The position of the first table column in each
        # combined index + table columns list
        first_data_column_position = len(indices) - len(names)

        # Get the non-null columns and their dtypes
        non_null_cols, dtypes = _get_non_null_cols_and_dtypes(indices, columns)

        # Infer common dtypes between numeric columns
        # and combine CategoricalColumn categories
        categories = _find_common_dtypes_and_categories(non_null_cols, dtypes)

        # Cast all columns to a common dtype, assign combined categories,
        # and back-fill missing columns with all-null columns
        _cast_cols_to_common_dtypes(indices, columns, dtypes, categories)

        # Construct input tables with the index and data columns in the same
        # order. This strips the given index/column names and replaces the
        # names with their integer positions in the `cols` list
        tables = []
        for cols in columns:
            table_index = None
            if 1 == first_data_column_position:
                table_index = cudf.Index._from_column(cols[0])
            elif first_data_column_position > 1:
                table_index = cudf.MultiIndex._from_data(
                    data=dict(
                        zip(
                            indices[:first_data_column_position],
                            cols[:first_data_column_position],
                        )
                    )
                )
            tables.append(
                DataFrame._from_data(
                    data=dict(
                        zip(
                            indices[first_data_column_position:],
                            cols[first_data_column_position:],
                        )
                    ),
                    index=table_index,
                )
            )

        # Concatenate the Tables
        ignore = ignore_index or are_all_range_index
        index_names = None if ignore else tables[0]._index_names
        column_names = tables[0]._column_names
        with acquire_spill_lock():
            plc_tables = [
                plc.Table(
                    [
                        c.to_pylibcudf(mode="read")
                        for c in (
                            table._columns
                            if ignore
                            else itertools.chain(
                                table._index._columns, table._columns
                            )
                        )
                    ]
                )
                for table in tables
            ]
            plc_result = plc.concatenate.concatenate(plc_tables)
            if ignore:
                index = None
                data = {
                    col_name: ColumnBase.from_pylibcudf(col)
                    for col_name, col in zip(
                        column_names, plc_result.columns(), strict=True
                    )
                }
            else:
                result_columns = [
                    ColumnBase.from_pylibcudf(col)
                    for col in plc_result.columns()
                ]
                index = _index_from_data(
                    dict(
                        zip(
                            index_names,
                            result_columns[: len(index_names)],
                            strict=True,
                        )
                    )
                )
                data = dict(
                    zip(
                        column_names,
                        result_columns[len(index_names) :],
                        strict=True,
                    )
                )
        out = cls._from_data(data=data, index=index)

        # If ignore_index is True, all input frames are empty, and at
        # least one input frame has an index, assign a new RangeIndex
        # to the result frame.
        if empty_has_index and num_empty_input_frames == len(objs):
            out.index = cudf.RangeIndex(result_index_length)
        elif are_all_range_index and not ignore_index:
            out.index = cudf.core.index.Index._concat([o.index for o in objs])

        # Reassign the categories for any categorical table cols
        _reassign_categories(
            categories, out._data, indices[first_data_column_position:]
        )

        # Reassign the categories for any categorical index cols
        if not isinstance(out.index, cudf.RangeIndex):
            _reassign_categories(
                categories,
                out.index._data,
                indices[:first_data_column_position],
            )
            if not isinstance(out.index, MultiIndex) and isinstance(
                out.index.dtype, cudf.CategoricalDtype
            ):
                out = out.set_index(out.index)
        for name, col in out._column_labels_and_values:
            out._data[name] = col._with_type_metadata(
                tables[0]._data[name].dtype
            )

        # Reassign index and column names
        if objs[0]._data.multiindex:
            out._set_columns_like(objs[0]._data)
        else:
            out.columns = names
        if not ignore_index:
            out.index.name = objs[0].index.name
            out.index.names = objs[0].index.names

        return out

    def astype(
        self,
        dtype: Dtype | dict[abc.Hashable, Dtype],
        copy: bool = False,
        errors: Literal["raise", "ignore"] = "raise",
    ) -> Self:
        if is_dict_like(dtype):
            if len(set(dtype.keys()) - set(self._column_names)) > 0:  # type: ignore[union-attr]
                raise KeyError(
                    "Only a column name can be used for the "
                    "key in a dtype mappings argument."
                )
            dtype = {
                col_name: cudf.dtype(dtype)
                for col_name, dtype in dtype.items()  # type: ignore[union-attr]
            }
        else:
            dtype = {cc: cudf.dtype(dtype) for cc in self._column_names}
        return super().astype(dtype, copy, errors)

    def _clean_renderable_dataframe(self, output: Self) -> str:
        """
        This method takes in partial/preprocessed dataframe
        and returns correct representation of it with correct
        dimensions (rows x columns)
        """

        max_rows = pd.get_option("display.max_rows")
        min_rows = pd.get_option("display.min_rows")
        max_cols = pd.get_option("display.max_columns")
        max_colwidth = pd.get_option("display.max_colwidth")
        show_dimensions = pd.get_option("display.show_dimensions")
        if pd.get_option("display.expand_frame_repr"):
            width, _ = console.get_console_size()
        else:
            width = None

        output = output.to_pandas().to_string(
            max_rows=max_rows,
            min_rows=min_rows,
            max_cols=max_cols,
            line_width=width,
            max_colwidth=max_colwidth,
            show_dimensions=show_dimensions,
        )

        lines = output.split("\n")

        if lines[-1].startswith("["):
            lines = lines[:-1]
            lines.append(
                "[%d rows x %d columns]" % (len(self), self._num_columns)
            )
        return "\n".join(lines)

    def _get_renderable_dataframe(self) -> Self:
        """
        Takes rows and columns from pandas settings or estimation from size.
        pulls quadrants based off of some known parameters then style for
        multiindex as well producing an efficient representative string
        for printing with the dataframe.
        """
        max_rows = pd.options.display.max_rows
        if max_rows in {0, None}:
            max_rows = len(self)
        nrows = max(max_rows, 1)
        ncols = (
            pd.options.display.max_columns
            if pd.options.display.max_columns
            else pd.options.display.width / 2
        )

        if len(self) <= nrows and self._num_columns <= ncols:
            output = self
        elif self.empty and len(self.index) > 0:
            max_seq_items = pd.options.display.max_seq_items
            # In case of Empty DataFrame with index, Pandas prints
            # first `pd.options.display.max_seq_items` index values
            # followed by ... To obtain ... at the end of index list,
            # adding 1 extra value.
            # If `pd.options.display.max_seq_items` is None,
            # entire sequence/Index is to be printed.
            # Note : Pandas truncates the dimensions at the end of
            # the resulting dataframe when `display.show_dimensions`
            # is set to truncate. Hence to display the dimensions we
            # need to extract maximum of `max_seq_items` and `nrows`
            # and have 1 extra value for ... to show up in the output
            # string.
            if max_seq_items is not None:
                output = self.head(max(max_seq_items, nrows) + 1)
            else:
                output = self.copy(deep=False)
        else:
            left_cols = self._num_columns
            right_cols = 0
            upper_rows = len(self)
            lower_rows = 0
            if len(self) > nrows and nrows > 0:
                upper_rows = int(nrows / 2.0) + 1
                lower_rows = upper_rows + (nrows % 2)
            if left_cols > ncols:
                right_cols = left_cols - int(ncols / 2.0)
                # adjust right columns for output if multiindex.
                right_cols = (
                    right_cols - 1
                    if isinstance(self.index, MultiIndex)
                    else right_cols
                )
                left_cols = int(ncols / 2.0) + 1
            if right_cols > 0:
                # Pick ncols - left_cols number of columns
                # from the right side/from the end.
                right_cols = -(int(ncols) - left_cols + 1)
            else:
                # If right_cols is 0 or negative, it means
                # self has lesser number of columns than ncols.
                # Hence assign self._num_columns which
                # will result in empty `*_right` quadrants.
                # This is because `*_left` quadrants will
                # contain all columns.
                right_cols = self._num_columns

            upper_left = self.head(upper_rows).iloc[:, :left_cols]
            upper_right = self.head(upper_rows).iloc[:, right_cols:]
            lower_left = self.tail(lower_rows).iloc[:, :left_cols]
            lower_right = self.tail(lower_rows).iloc[:, right_cols:]

            with warnings.catch_warnings():
                warnings.simplefilter("ignore", FutureWarning)
                upper = cudf.concat([upper_left, upper_right], axis=1)
                lower = cudf.concat([lower_left, lower_right], axis=1)
                output = cudf.concat([upper, lower])

        return output._pandas_repr_compatible()

    @_performance_tracking
    def __repr__(self):
        output = self._get_renderable_dataframe()
        return self._clean_renderable_dataframe(output)

    @_performance_tracking
    def _repr_html_(self):
        lines = (
            self._get_renderable_dataframe()
            .to_pandas()
            ._repr_html_()
            .split("\n")
        )
        if lines[-2].startswith("<p>"):
            lines = lines[:-2]
            lines.append(
                "<p>%d rows × %d columns</p>" % (len(self), self._num_columns)
            )
            lines.append("</div>")
        return "\n".join(lines)

    @_performance_tracking
    def _repr_latex_(self):
        return self._get_renderable_dataframe().to_pandas()._repr_latex_()

    def _make_operands_and_index_for_binop(
        self,
        other: Any,
        fn: str,
        fill_value: Any = None,
        reflect: bool = False,
        can_reindex: bool = False,
    ) -> tuple[
        dict[str | None, tuple[ColumnBase, Any, bool, Any]]
        | NotImplementedType,
        BaseIndex | None,
        bool,
    ]:
        lhs, rhs = self._data, other
        index = self.index
        fill_requires_key = False
        left_default: Any = False
        equal_columns = False
        can_use_self_column_name = True

        if _is_scalar_or_zero_d_array(other):
            rhs = {name: other for name in self._data}
            equal_columns = True
        elif isinstance(other, Series):
            if (
                not (self_pd_columns := self._data.to_pandas_index).equals(
                    other_pd_index := other.index.to_pandas()
                )
                and not can_reindex
                and fn in cudf.utils.utils._EQUALITY_OPS
            ):
                raise ValueError(
                    "Can only compare DataFrame & Series objects "
                    "whose columns & index are same respectively, "
                    "please reindex."
                )
            rhs = dict(zip(other_pd_index, other.values_host))
            # For keys in right but not left, perform binops between NaN (not
            # NULL!) and the right value (result is NaN).
            left_default = as_column(np.nan, length=len(self))
            equal_columns = other_pd_index.equals(self_pd_columns)
            can_use_self_column_name = (
                equal_columns or other_pd_index.names == self_pd_columns.names
            )
        elif isinstance(other, DataFrame):
            if (
                not can_reindex
                and fn in cudf.utils.utils._EQUALITY_OPS
                and (
                    not self.index.equals(other.index)
                    or not self._data.to_pandas_index.equals(
                        other._data.to_pandas_index
                    )
                )
            ):
                raise ValueError(
                    "Can only compare identically-labeled DataFrame objects"
                )
            new_lhs, new_rhs = _align_indices(self, other)
            index = new_lhs.index
            lhs, rhs = new_lhs._data, new_rhs._data
            fill_requires_key = True
            # For DataFrame-DataFrame ops, always default to operating against
            # the fill value.
            left_default = fill_value
            equal_columns = self._column_names == other._column_names
            can_use_self_column_name = (
                equal_columns
                or self._data._level_names == other._data._level_names
            )
        elif isinstance(other, (dict, abc.Mapping)):
            # Need to fail early on host mapping types because we ultimately
            # convert everything to a dict.
            return NotImplemented, None, True

        if not isinstance(rhs, (dict, abc.Mapping)):
            return NotImplemented, None, True

        operands = {
            k: (
                v,
                rhs.get(k, fill_value),
                reflect,
                fill_value if (not fill_requires_key or k in rhs) else None,
            )
            for k, v in lhs.items()
        }

        if left_default is not False:
            for k, v in rhs.items():
                if k not in lhs:
                    operands[k] = (left_default, v, reflect, None)

        if not equal_columns:
            if isinstance(other, DataFrame):
                column_names_list = self._data.to_pandas_index.join(
                    other._data.to_pandas_index, how="outer"
                )
            elif isinstance(other, Series):
                column_names_list = self._data.to_pandas_index.join(
                    other.index.to_pandas(), how="outer"
                )
            else:
                raise ValueError("other must be a DataFrame or Series.")

            sorted_dict = {key: operands[key] for key in column_names_list}
            return sorted_dict, index, can_use_self_column_name
        return operands, index, can_use_self_column_name

    @classmethod
    @_performance_tracking
    def from_dict(
        cls,
        data: dict,
        orient: str = "columns",
        dtype: Dtype | None = None,
        columns: list | None = None,
    ) -> DataFrame:
        """
        Construct DataFrame from dict of array-like or dicts.
        Creates DataFrame object from dictionary by columns or by index
        allowing dtype specification.

        Parameters
        ----------
        data : dict
            Of the form {field : array-like} or {field : dict}.
        orient : {'columns', 'index', 'tight'}, default 'columns'
            The "orientation" of the data. If the keys of the passed dict
            should be the columns of the resulting DataFrame, pass 'columns'
            (default). Otherwise if the keys should be rows, pass 'index'.
            If 'tight', assume a dict with keys ['index', 'columns', 'data',
            'index_names', 'column_names'].
        dtype : dtype, default None
            Data type to force, otherwise infer.
        columns : list, default None
            Column labels to use when ``orient='index'``. Raises a ``ValueError``
            if used with ``orient='columns'`` or ``orient='tight'``.

        Returns
        -------
        DataFrame

        See Also
        --------
        DataFrame.from_records : DataFrame from structured ndarray, sequence
            of tuples or dicts, or DataFrame.
        DataFrame : DataFrame object creation using constructor.
        DataFrame.to_dict : Convert the DataFrame to a dictionary.

        Examples
        --------
        By default the keys of the dict become the DataFrame columns:

        >>> import cudf
        >>> data = {'col_1': [3, 2, 1, 0], 'col_2': ['a', 'b', 'c', 'd']}
        >>> cudf.DataFrame.from_dict(data)
           col_1 col_2
        0      3     a
        1      2     b
        2      1     c
        3      0     d

        Specify ``orient='index'`` to create the DataFrame using dictionary
        keys as rows:

        >>> data = {'row_1': [3, 2, 1, 0], 'row_2': [10, 11, 12, 13]}
        >>> cudf.DataFrame.from_dict(data, orient='index')
                0   1   2   3
        row_1   3   2   1   0
        row_2  10  11  12  13

        When using the 'index' orientation, the column names can be
        specified manually:

        >>> cudf.DataFrame.from_dict(data, orient='index',
        ...                          columns=['A', 'B', 'C', 'D'])
                A   B   C   D
        row_1   3   2   1   0
        row_2  10  11  12  13

        Specify ``orient='tight'`` to create the DataFrame using a 'tight'
        format:

        >>> data = {'index': [('a', 'b'), ('a', 'c')],
        ...         'columns': [('x', 1), ('y', 2)],
        ...         'data': [[1, 3], [2, 4]],
        ...         'index_names': ['n1', 'n2'],
        ...         'column_names': ['z1', 'z2']}
        >>> cudf.DataFrame.from_dict(data, orient='tight')
        z1     x  y
        z2     1  2
        n1 n2
        a  b   1  3
           c   2  4
        """

        orient = orient.lower()
        if orient == "index":
            if isinstance(
                next(iter(data.values()), None), (cudf.Series, cupy.ndarray)
            ):
                result = cls(data).T
                result.columns = (
                    columns
                    if columns is not None
                    else range(len(result._data))
                )
                if dtype is not None:
                    result = result.astype(dtype)
                return result
            else:
                return cls.from_pandas(
                    pd.DataFrame.from_dict(
                        data=data,
                        orient=orient,
                        dtype=dtype,
                        columns=columns,
                    )
                )
        elif orient == "columns":
            if columns is not None:
                raise ValueError(
                    "Cannot use columns parameter with orient='columns'"
                )
            return cls(data, columns=None, dtype=dtype)
        elif orient == "tight":
            if columns is not None:
                raise ValueError(
                    "Cannot use columns parameter with orient='right'"
                )

            index = _from_dict_create_index(
                data["index"], data["index_names"], cudf
            )
            columns = _from_dict_create_index(
                data["columns"], data["column_names"], pd
            )
            return cls(data["data"], index=index, columns=columns, dtype=dtype)
        else:
            raise ValueError(
                "Expected 'index', 'columns' or 'tight' for orient "
                f"parameter. Got '{orient}' instead"
            )

    @_performance_tracking
    def to_dict(
        self,
        orient: str = "dict",
        into: type[dict] = dict,
        index: bool = True,
    ) -> dict | list[dict]:
        """
        Convert the DataFrame to a dictionary.

        The type of the key-value pairs can be customized with the parameters
        (see below).

        Parameters
        ----------
        orient : str {'dict', 'list', 'series', 'split', 'tight', 'records', 'index'}
            Determines the type of the values of the dictionary.

            - 'dict' (default) : dict like {column -> {index -> value}}
            - 'list' : dict like {column -> [values]}
            - 'series' : dict like {column -> Series(values)}
            - 'split' : dict like
              {'index' -> [index], 'columns' -> [columns], 'data' -> [values]}
            - 'tight' : dict like
              {'index' -> [index], 'columns' -> [columns], 'data' -> [values],
              'index_names' -> [index.names], 'column_names' -> [column.names]}
            - 'records' : list like
              [{column -> value}, ... , {column -> value}]
            - 'index' : dict like {index -> {column -> value}}

            Abbreviations are allowed. `s` indicates `series` and `sp`
            indicates `split`.

        into : class, default dict
            The collections.abc.Mapping subclass used for all Mappings
            in the return value.  Can be the actual class or an empty
            instance of the mapping type you want.  If you want a
            collections.defaultdict, you must pass it initialized.

        index : bool, default True
            Whether to include the index item (and index_names item if `orient`
            is 'tight') in the returned dictionary. Can only be ``False``
            when `orient` is 'split' or 'tight'. Note that when `orient` is
            'records', this parameter does not take effect (index item always
            not included).

        Returns
        -------
        dict, list or collections.abc.Mapping
            Return a collections.abc.Mapping object representing the DataFrame.
            The resulting transformation depends on the `orient` parameter.

        See Also
        --------
        DataFrame.from_dict: Create a DataFrame from a dictionary.
        DataFrame.to_json: Convert a DataFrame to JSON format.

        Examples
        --------
        >>> import cudf
        >>> df = cudf.DataFrame({'col1': [1, 2],
        ...                      'col2': [0.5, 0.75]},
        ...                     index=['row1', 'row2'])
        >>> df
              col1  col2
        row1     1  0.50
        row2     2  0.75
        >>> df.to_dict()
        {'col1': {'row1': 1, 'row2': 2}, 'col2': {'row1': 0.5, 'row2': 0.75}}

        You can specify the return orientation.

        >>> df.to_dict('series')
        {'col1': row1    1
                 row2    2
        Name: col1, dtype: int64,
        'col2': row1    0.50
                row2    0.75
        Name: col2, dtype: float64}

        >>> df.to_dict('split')
        {'index': ['row1', 'row2'], 'columns': ['col1', 'col2'],
         'data': [[1, 0.5], [2, 0.75]]}

        >>> df.to_dict('records')
        [{'col1': 1, 'col2': 0.5}, {'col1': 2, 'col2': 0.75}]

        >>> df.to_dict('index')
        {'row1': {'col1': 1, 'col2': 0.5}, 'row2': {'col1': 2, 'col2': 0.75}}

        >>> df.to_dict('tight')
        {'index': ['row1', 'row2'], 'columns': ['col1', 'col2'],
         'data': [[1, 0.5], [2, 0.75]], 'index_names': [None], 'column_names': [None]}

        You can also specify the mapping type.

        >>> from collections import OrderedDict, defaultdict
        >>> df.to_dict(into=OrderedDict)  # doctest: +SKIP
        OrderedDict([('col1', OrderedDict([('row1', 1), ('row2', 2)])),
                     ('col2', OrderedDict([('row1', 0.5), ('row2', 0.75)]))])

        If you want a `defaultdict`, you need to initialize it:

        >>> dd = defaultdict(list)
        >>> df.to_dict('records', into=dd)
        [defaultdict(<class 'list'>, {'col1': 1, 'col2': 0.5}),
         defaultdict(<class 'list'>, {'col1': 2, 'col2': 0.75})]
        """
        orient = orient.lower()

        if orient == "series":
            # Special case needed to avoid converting
            # cudf.Series objects into pd.Series
            if not inspect.isclass(into):
                cons = type(into)  # type: ignore[assignment]
                if isinstance(into, defaultdict):
                    cons = functools.partial(cons, into.default_factory)
            elif issubclass(into, abc.Mapping):
                cons = into  # type: ignore[assignment]
                if issubclass(into, defaultdict):
                    raise TypeError(
                        "to_dict() only accepts initialized defaultdicts"
                    )
            else:
                raise TypeError(f"unsupported type: {into}")
            return cons(self.items())  # type: ignore[misc]

        return self.to_pandas().to_dict(orient=orient, into=into, index=index)

    @_performance_tracking
    def scatter_by_map(
        self, map_index, map_size=None, keep_index=True, debug: bool = False
    ):
        """Scatter to a list of dataframes.

        Uses map_index to determine the destination
        of each row of the original DataFrame.

        Parameters
        ----------
        map_index : Series, str or list-like
            Scatter assignment for each row
        map_size : int
            Length of output list. Must be >= uniques in map_index
        keep_index : bool
            Conserve original index values for each row

        Returns
        -------
        A list of cudf.DataFrame objects.

        Raises
        ------
        ValueError
            If the map_index has invalid entries (not all in [0,
            num_partitions)).
        """
        # map_index might be a column name or array,
        # make it a Column
        if isinstance(map_index, str):
            map_index = self._data[map_index]
        elif isinstance(map_index, cudf.Series):
            map_index = map_index._column
        else:
            map_index = as_column(map_index)

        # Convert float to integer
        if map_index.dtype.kind == "f":
            map_index = map_index.astype(SIZE_TYPE_DTYPE)

        # Convert string or categorical to integer
        if isinstance(map_index, cudf.core.column.StringColumn):
            map_index = map_index._label_encoding(map_index.unique())
            warnings.warn(
                "Using StringColumn for map_index in scatter_by_map. "
                "Use an integer array/column for better performance."
            )
        elif isinstance(map_index, cudf.core.column.CategoricalColumn):
            map_index = map_index.codes
            warnings.warn(
                "Using CategoricalColumn for map_index in scatter_by_map. "
                "Use an integer array/column for better performance."
            )

        if debug and map_size is not None:
            count = map_index.distinct_count()
            if map_size < count:
                raise ValueError(
                    f"ERROR: map_size must be >= {count} (got {map_size})."
                )

        source_columns = (
            itertools.chain(self.index._columns, self._columns)
            if keep_index
            else self._columns
        )

        with acquire_spill_lock():
            if map_size is None:
                map_size = plc.stream_compaction.distinct_count(
                    map_index.to_pylibcudf(mode="read"),
                    plc.types.NullPolicy.EXCLUDE,
                    plc.types.NanPolicy.NAN_IS_VALID,
                )

            if map_index.size > 0:
                lo, hi = map_index.minmax()
                if lo < 0 or hi >= map_size:
                    raise ValueError("Partition map has invalid values")

            plc_table, output_offsets = plc.partitioning.partition(
                plc.Table(
                    [col.to_pylibcudf(mode="read") for col in source_columns]
                ),
                map_index.to_pylibcudf(mode="read"),
                map_size,
            )
            partitioned_columns = [
                libcudf.column.Column.from_pylibcudf(col)
                for col in plc_table.columns()
            ]

        partitioned = self._from_columns_like_self(
            partitioned_columns,
            column_names=self._column_names,
            index_names=list(self._index_names) if keep_index else None,
        )

        # due to the split limitation mentioned
        # here: https://github.com/rapidsai/cudf/issues/4607
        # we need to remove first & last elements in offsets.
        # TODO: Remove this after the above issue is fixed.
        output_offsets = output_offsets[1:-1]

        result = partitioned._split(output_offsets, keep_index=keep_index)

        if map_size:
            result += [
                self._empty_like(keep_index)
                for _ in range(map_size - len(result))
            ]

        return result

    @_performance_tracking
    def update(
        self,
        other,
        join="left",
        overwrite=True,
        filter_func=None,
        errors="ignore",
    ):
        """
        Modify a DataFrame in place using non-NA values from another DataFrame.

        Aligns on indices. There is no return value.

        Parameters
        ----------
        other : DataFrame, or object coercible into a DataFrame
            Should have at least one matching index/column label with the
            original DataFrame. If a Series is passed, its name attribute must
            be set, and that will be used as the column name to align with the
            original DataFrame.

        join : {'left'}, default 'left'
            Only left join is implemented, keeping the index and
            columns of the original object.

        overwrite : {True, False}, default True
            How to handle non-NA values for overlapping keys:
            True: overwrite original DataFrame's values with values from other.
            False: only update values that are NA in the original DataFrame.

        filter_func : None
            filter_func is not supported yet
            Return True for values that should be updated.S

        errors : {'raise', 'ignore'}, default 'ignore'
            If 'raise', will raise a ValueError if the DataFrame and other
            both contain non-NA data in the same place.


        Returns
        -------
        None : method directly changes calling object

        Raises
        ------
        ValueError
            - When ``errors`` = 'raise' and there's overlapping non-NA data.
            - When ``errors`` is not either 'ignore' or 'raise'

        NotImplementedError
            - If ``join`` != 'left'
        """
        # TODO: Support other joins
        if join != "left":
            raise NotImplementedError("Only left join is supported")
        if errors not in {"ignore", "raise"}:
            raise ValueError(
                "The parameter errors must be either 'ignore' or 'raise'"
            )
        if filter_func is not None:
            raise NotImplementedError("filter_func is not supported yet")

        if not isinstance(other, DataFrame):
            other = DataFrame(other)

        self_cols = self._data.to_pandas_index
        if not self_cols.equals(other._data.to_pandas_index):
            other = other.reindex(self_cols, axis=1)
        if not self.index.equals(other.index):
            other = other.reindex(self.index, axis=0)

        source_df = self.copy(deep=False)
        for col in source_df._column_names:
            this = source_df[col]
            that = other[col]

            if errors == "raise":
                mask_this = that.notna()
                mask_that = this.notna()
                if (mask_this & mask_that).any():
                    raise ValueError("Data overlaps.")

            if overwrite:
                mask = that.isna()
            else:
                mask = this.notna()

            # don't overwrite columns unnecessarily
            if mask.all():
                continue
            source_df[col] = source_df[col].where(mask, that)

        self._mimic_inplace(source_df, inplace=True)

    @_performance_tracking
    def __iter__(self):
        return iter(self._column_names)

    @_performance_tracking
    def __contains__(self, item):
        # This must check against containment in the pandas Index and not
        # self._column_names to handle NA, None, nan, etc. correctly.
        return item in self._data.to_pandas_index

    @_performance_tracking
    def items(self):
        """Iterate over column names and series pairs"""
        for k in self:
            yield (k, self[k])

    @_performance_tracking
    def equals(self, other) -> bool:
        ret = super().equals(other)
        # If all other checks matched, validate names.
        if ret:
            for self_name, other_name in zip(
                self._column_names, other._column_names
            ):
                if self_name != other_name:
                    ret = False
                    break
        return ret

    @property
    def iat(self):
        """
        Alias for ``DataFrame.iloc``; provided for compatibility with Pandas.
        """
        return _DataFrameiAtIndexer(self)

    @property
    def at(self):
        """
        Alias for ``DataFrame.loc``; provided for compatibility with Pandas.
        """
        return _DataFrameAtIndexer(self)

    @property  # type: ignore
    @_external_only_api(
        "Use _column_names instead, or _data.to_pandas_index if a pandas "
        "index is absolutely necessary. For checking if the columns are a "
        "MultiIndex, use _data.multiindex."
    )
    @_performance_tracking
    def columns(self):
        """Returns a tuple of columns"""
        return self._data.to_pandas_index

    @columns.setter  # type: ignore
    @_performance_tracking
    def columns(self, columns):
        multiindex = False
        rangeindex = False
        label_dtype = None
        level_names = None
        if isinstance(columns, (pd.MultiIndex, cudf.MultiIndex)):
            multiindex = True
            if isinstance(columns, cudf.MultiIndex):
                pd_columns = columns.to_pandas()
            else:
                pd_columns = columns
            if pd_columns.nunique(dropna=False) != len(pd_columns):
                raise ValueError("Duplicate column names are not allowed")
            level_names = list(pd_columns.names)
        elif isinstance(columns, (cudf.BaseIndex, ColumnBase, Series)):
            level_names = (getattr(columns, "name", None),)
            rangeindex = isinstance(columns, cudf.RangeIndex)
            if rangeindex:
                unique_count = len(columns)
            else:
                columns = as_column(columns)
                unique_count = columns.distinct_count(dropna=False)
            if unique_count != len(columns):
                raise ValueError("Duplicate column names are not allowed")
            pd_columns = pd.Index(columns.to_pandas())
            label_dtype = pd_columns.dtype
        else:
            pd_columns = pd.Index(columns)
            if pd_columns.nunique(dropna=False) != len(pd_columns):
                raise ValueError("Duplicate column names are not allowed")
            rangeindex = isinstance(pd_columns, pd.RangeIndex)
            level_names = (pd_columns.name,)
            label_dtype = pd_columns.dtype

        if len(pd_columns) != self._num_columns:
            raise ValueError(
                f"Length mismatch: expected {self._num_columns} elements, "
                f"got {len(pd_columns)} elements"
            )

        self._data = ColumnAccessor(
            data=dict(zip(pd_columns, self._columns)),
            multiindex=multiindex,
            level_names=level_names,
            label_dtype=label_dtype,
            rangeindex=rangeindex,
            verify=False,
        )

    def _set_columns_like(self, other: ColumnAccessor) -> None:
        """
        Modify self with the column properties of other.

        * Whether .columns is a MultiIndex/RangeIndex
        * The possible .columns.dtype
        * The .columns.names/name (depending on if it's a MultiIndex)
        """
        if self._num_columns != len(other.names):
            raise ValueError(
                f"Length mismatch: expected {len(other)} elements, "
                f"got {len(self)} elements"
            )
        self._data = ColumnAccessor(
            data=dict(zip(other.names, self._columns)),
            multiindex=other.multiindex,
            rangeindex=other.rangeindex,
            level_names=other.level_names,
            label_dtype=other.label_dtype,
            verify=False,
        )

    @_performance_tracking
    def reindex(
        self,
        labels=None,
        index=None,
        columns=None,
        axis=None,
        method=None,
        copy=True,
        level=None,
        fill_value=NA,
        limit=None,
        tolerance=None,
    ):
        """
        Conform DataFrame to new index. Places NA/NaN in locations
        having no value in the previous index. A new object is produced
        unless the new index is equivalent to the current one and copy=False.

        Parameters
        ----------
        labels : Index, Series-convertible, optional, default None
            New labels / index to conform the axis specified by ``axis`` to.
        index : Index, Series-convertible, optional, default None
            The index labels specifying the index to conform to.
        columns : array-like, optional, default None
            The column labels specifying the columns to conform to.
        axis : Axis to target.
            Can be either the axis name
            (``index``, ``columns``) or number (0, 1).
        method : Not supported
        copy : boolean, default True
            Return a new object, even if the passed indexes are the same.
        level : Not supported
        fill_value : Value to use for missing values.
            Defaults to ``NA``, but can be any "compatible" value.
        limit : Not supported
        tolerance : Not supported

        Returns
        -------
        DataFrame with changed index.

        Examples
        --------
        ``DataFrame.reindex`` supports two calling conventions
        * ``(index=index_labels, columns=column_labels, ...)``
        * ``(labels, axis={'index', 'columns'}, ...)``
        We _highly_ recommend using keyword arguments to clarify your intent.

        Create a dataframe with some fictional data.

        >>> index = ['Firefox', 'Chrome', 'Safari', 'IE10', 'Konqueror']
        >>> df = cudf.DataFrame({'http_status': [200, 200, 404, 404, 301],
        ...                    'response_time': [0.04, 0.02, 0.07, 0.08, 1.0]},
        ...                      index=index)
        >>> df
                http_status  response_time
        Firefox            200           0.04
        Chrome             200           0.02
        Safari             404           0.07
        IE10               404           0.08
        Konqueror          301           1.00
        >>> new_index = ['Safari', 'Iceweasel', 'Comodo Dragon', 'IE10',
        ...              'Chrome']
        >>> df.reindex(new_index)
                    http_status response_time
        Safari                404          0.07
        Iceweasel            <NA>          <NA>
        Comodo Dragon        <NA>          <NA>
        IE10                  404          0.08
        Chrome                200          0.02

        .. pandas-compat::
            :meth:`pandas.DataFrame.reindex`

            Note: One difference from Pandas is that ``NA`` is used for rows
            that do not match, rather than ``NaN``. One side effect of this is
            that the column ``http_status`` retains an integer dtype in cuDF
            where it is cast to float in Pandas.

        We can fill in the missing values by
        passing a value to the keyword ``fill_value``.

        >>> df.reindex(new_index, fill_value=0)
                    http_status  response_time
        Safari                 404           0.07
        Iceweasel                0           0.00
        Comodo Dragon            0           0.00
        IE10                   404           0.08
        Chrome                 200           0.02

        We can also reindex the columns.

        >>> df.reindex(columns=['http_status', 'user_agent'])
                http_status user_agent
        Firefox            200       <NA>
        Chrome             200       <NA>
        Safari             404       <NA>
        IE10               404       <NA>
        Konqueror          301       <NA>

        Or we can use "axis-style" keyword arguments

        >>> df.reindex(columns=['http_status', 'user_agent'])
                http_status user_agent
        Firefox            200       <NA>
        Chrome             200       <NA>
        Safari             404       <NA>
        IE10               404       <NA>
        Konqueror          301       <NA>
        """

        if labels is None and index is None and columns is None:
            return self.copy(deep=copy)

        # pandas simply ignores the labels keyword if it is provided in
        # addition to index and columns, but it prohibits the axis arg.
        if (index is not None or columns is not None) and axis is not None:
            raise TypeError(
                "Cannot specify both 'axis' and any of 'index' or 'columns'."
            )

        axis = 0 if axis is None else self._get_axis_from_axis_arg(axis)
        if axis == 0:
            if index is None:
                index = labels
        else:
            if columns is None:
                columns = labels
        if columns is None:
            df = self
        else:
            columns = cudf.Index(columns)
            intersection = self._data.to_pandas_index.intersection(
                columns.to_pandas()
            )
            df = self.loc[:, intersection]

        return df._reindex(
            column_names=columns,
            dtypes=dict(self._dtypes),
            deep=copy,
            index=index,
            inplace=False,
            fill_value=fill_value,
            level=level,
            method=method,
            limit=limit,
            tolerance=tolerance,
        )

    @_performance_tracking
    def set_index(
        self,
        keys,
        drop=True,
        append=False,
        inplace=False,
        verify_integrity=False,
    ):
        """Return a new DataFrame with a new index

        Parameters
        ----------
        keys : Index, Series-convertible, label-like, or list
            Index : the new index.
            Series-convertible : values for the new index.
            Label-like : Label of column to be used as index.
            List : List of items from above.
        drop : boolean, default True
            Whether to drop corresponding column for str index argument
        append : boolean, default True
            Whether to append columns to the existing index,
            resulting in a MultiIndex.
        inplace : boolean, default False
            Modify the DataFrame in place (do not create a new object).
        verify_integrity : boolean, default False
            Check for duplicates in the new index.

        Examples
        --------
        >>> df = cudf.DataFrame({
        ...     "a": [1, 2, 3, 4, 5],
        ...     "b": ["a", "b", "c", "d","e"],
        ...     "c": [1.0, 2.0, 3.0, 4.0, 5.0]
        ... })
        >>> df
           a  b    c
        0  1  a  1.0
        1  2  b  2.0
        2  3  c  3.0
        3  4  d  4.0
        4  5  e  5.0

        Set the index to become the 'b' column:

        >>> df.set_index('b')
           a    c
        b
        a  1  1.0
        b  2  2.0
        c  3  3.0
        d  4  4.0
        e  5  5.0

        Create a MultiIndex using columns 'a' and 'b':

        >>> df.set_index(["a", "b"])
               c
        a b
        1 a  1.0
        2 b  2.0
        3 c  3.0
        4 d  4.0
        5 e  5.0

        Set new Index instance as index:

        >>> df.set_index(cudf.RangeIndex(10, 15))
            a  b    c
        10  1  a  1.0
        11  2  b  2.0
        12  3  c  3.0
        13  4  d  4.0
        14  5  e  5.0

        Setting `append=True` will combine current index with column `a`:

        >>> df.set_index("a", append=True)
             b    c
          a
        0 1  a  1.0
        1 2  b  2.0
        2 3  c  3.0
        3 4  d  4.0
        4 5  e  5.0

        `set_index` supports `inplace` parameter too:

        >>> df.set_index("a", inplace=True)
        >>> df
           b    c
        a
        1  a  1.0
        2  b  2.0
        3  c  3.0
        4  d  4.0
        5  e  5.0
        """

        if not isinstance(keys, list):
            keys = [keys]
        if len(keys) == 0:
            raise ValueError("No valid columns to be added to index.")
        if append:
            keys = [self.index, *keys]

        # Preliminary type check
        labels_not_found = []
        data_to_add = []
        names = []
        to_drop = []
        for col in keys:
            # label-like
            if is_scalar(col) or isinstance(col, tuple):
                if col in self._column_names:
                    data_to_add.append(self[col]._column)
                    names.append(col)
                    if drop:
                        to_drop.append(col)
                else:
                    labels_not_found.append(col)
            # index-like
            elif isinstance(col, (MultiIndex, pd.MultiIndex)):
                if isinstance(col, pd.MultiIndex):
                    col = MultiIndex.from_pandas(col)
                data_to_add.extend(col._columns)
                names.extend(col.names)
            elif isinstance(
                col, (cudf.Series, cudf.Index, pd.Series, pd.Index)
            ):
                data_to_add.append(as_column(col))
                names.append(col.name)
            else:
                try:
                    col = as_column(col)
                except TypeError as err:
                    msg = f"{col} cannot be converted to column-like."
                    raise TypeError(msg) from err
                data_to_add.append(col)
                names.append(None)

        if labels_not_found:
            raise KeyError(f"None of {labels_not_found} are in the columns")

        if (
            len(data_to_add) == 1
            and len(keys) == 1
            and not isinstance(keys[0], (cudf.MultiIndex, pd.MultiIndex))
        ):
            # Don't turn single level MultiIndex into an Index
            idx = cudf.Index._from_column(data_to_add[0], name=names[0])
        else:
            idx = MultiIndex._from_data(dict(enumerate(data_to_add)))
            idx.names = names

        # TODO: Change to deep=False when copy-on-write is default
        df = self if inplace else self.copy(deep=True)

        if verify_integrity and not idx.is_unique:
            raise ValueError(f"Values in Index are not unique: {idx}")

        if to_drop:
            df.drop(columns=to_drop, inplace=True)

        df.index = idx
        return df if not inplace else None

    @_performance_tracking
    def fillna(
        self, value=None, method=None, axis=None, inplace=False, limit=None
    ):
        if isinstance(value, (pd.Series, pd.DataFrame)):
            value = cudf.from_pandas(value)
        if isinstance(value, cudf.Series):
            # Align value.index to self.columns
            value = value.reindex(self._column_names)
        elif isinstance(value, cudf.DataFrame):
            if not self.index.equals(value.index):
                # Align value.index to self.index
                value = value.reindex(self.index)
            value = dict(value.items())
        elif isinstance(value, abc.Mapping):
            # Align value.indexes to self.index
            value = {
                key: value.reindex(self.index)
                if isinstance(value, cudf.Series)
                else value
                for key, value in value.items()
            }
        return super().fillna(
            value=value, method=method, axis=axis, inplace=inplace, limit=limit
        )

    @_performance_tracking
    def where(self, cond, other=None, inplace=False, axis=None, level=None):
        if axis is not None:
            raise NotImplementedError("axis is not supported.")
        elif level is not None:
            raise NotImplementedError("level is not supported.")

        from cudf.core._internals.where import (
            _check_and_cast_columns_with_other,
        )

        # First process the condition.
        if isinstance(cond, Series):
            cond = self._from_data(
                self._data._from_columns_like_self(
                    itertools.repeat(cond._column, len(self._column_names)),
                    verify=False,
                )
            )
        elif hasattr(cond, "__cuda_array_interface__"):
            cond = DataFrame(
                cond, columns=self._column_names, index=self.index
            )
        elif (
            hasattr(cond, "__array_interface__")
            and cond.__array_interface__["shape"] != self.shape
        ):
            raise ValueError("conditional must be same shape as self")
        elif not isinstance(cond, DataFrame):
            cond = cudf.DataFrame(cond)

        if set(self._column_names).intersection(set(cond._column_names)):
            if not self.index.equals(cond.index):
                cond = cond.reindex(self.index)
        else:
            if cond.shape != self.shape:
                raise ValueError(
                    "Array conditional must be same shape as self"
                )
            # Setting `self` column names to `cond` as it has no column names.
            cond._set_columns_like(self._data)

        # If other was provided, process that next.
        if isinstance(other, DataFrame):
            other_cols = [other._data[col] for col in self._column_names]
        elif cudf.api.types.is_scalar(other):
            other_cols = [other] * len(self._column_names)
        elif isinstance(other, cudf.Series):
            other_cols = other.to_pandas()
        else:
            other_cols = other

        if len(self._columns) != len(other_cols):
            raise ValueError(
                """Replacement list length or number of data columns
                should be equal to number of columns of self"""
            )

        out = []
        for (name, col), other_col in zip(
            self._column_labels_and_values, other_cols
        ):
            source_col, other_col = _check_and_cast_columns_with_other(
                source_col=col,
                other=other_col,
                inplace=inplace,
            )

            if cond_col := cond._data.get(name):
                result = source_col.copy_if_else(other_col, cond_col)
                out.append(result._with_type_metadata(col.dtype))
            else:
                out_mask = as_buffer(
                    plc.null_mask.create_null_mask(
                        len(source_col), plc.null_mask.MaskState.ALL_NULL
                    )
                )
                out.append(source_col.set_mask(out_mask))

        return self._mimic_inplace(
            self._from_data_like_self(self._data._from_columns_like_self(out)),
            inplace=inplace,
        )

    @docutils.doc_apply(
        doc_reset_index_template.format(
            klass="DataFrame",
            argument="",
            return_type="DataFrame or None",
            return_doc="",
            example="""
        >>> df = cudf.DataFrame([('bird', 389.0),
        ...                    ('bird', 24.0),
        ...                    ('mammal', 80.5),
        ...                    ('mammal', np.nan)],
        ...                   index=['falcon', 'parrot', 'lion', 'monkey'],
        ...                   columns=('class', 'max_speed'))
        >>> df
                 class max_speed
        falcon    bird     389.0
        parrot    bird      24.0
        lion    mammal      80.5
        monkey  mammal      <NA>
        >>> df.reset_index()
            index   class max_speed
        0  falcon    bird     389.0
        1  parrot    bird      24.0
        2    lion  mammal      80.5
        3  monkey  mammal      <NA>
        >>> df.reset_index(drop=True)
            class max_speed
        0    bird     389.0
        1    bird      24.0
        2  mammal      80.5
        3  mammal      <NA>

        You can also use ``reset_index`` with MultiIndex.

        >>> index = cudf.MultiIndex.from_tuples([('bird', 'falcon'),
        ...                                     ('bird', 'parrot'),
        ...                                     ('mammal', 'lion'),
        ...                                     ('mammal', 'monkey')],
        ...                                     names=['class', 'name'])
        >>> df = cudf.DataFrame([(389.0, 'fly'),
        ...                      ( 24.0, 'fly'),
        ...                      ( 80.5, 'run'),
        ...                      (np.nan, 'jump')],
        ...                      index=index,
        ...                      columns=('speed', 'type'))
        >>> df
                       speed  type
        class  name
        bird   falcon  389.0   fly
               parrot   24.0   fly
        mammal lion     80.5   run
               monkey   <NA>  jump
        >>> df.reset_index(level='class')
                 class  speed  type
        name
        falcon    bird  389.0   fly
        parrot    bird   24.0   fly
        lion    mammal   80.5   run
        monkey  mammal   <NA>  jump
        """,
        )
    )
    def reset_index(
        self,
        level=None,
        drop=False,
        inplace=False,
        col_level=0,
        col_fill="",
        allow_duplicates: bool = False,
        names: abc.Hashable | abc.Sequence[abc.Hashable] | None = None,
    ):
        return self._mimic_inplace(
            DataFrame._from_data(
                *self._reset_index(
                    level=level,
                    drop=drop,
                    col_level=col_level,
                    col_fill=col_fill,
                    allow_duplicates=allow_duplicates,
                    names=names,
                )
            ),
            inplace=inplace,
        )

    @_performance_tracking
    def insert(
        self,
        loc,
        column,
        value,
        allow_duplicates: bool = False,
        nan_as_null=no_default,
    ):
        """Add a column to DataFrame at the index specified by loc.

        Parameters
        ----------
        loc : int
            location to insert by index, cannot be greater then num columns + 1
        column : number or string
            column or label of column to be inserted
        value : Series or array-like
        nan_as_null : bool, Default None
            If ``None``/``True``, converts ``np.nan`` values to
            ``null`` values.
            If ``False``, leaves ``np.nan`` values as is.
        """
        if allow_duplicates is not False:
            raise NotImplementedError(
                "allow_duplicates is currently not implemented."
            )
        if nan_as_null is no_default:
            nan_as_null = not cudf.get_option("mode.pandas_compatible")
        return self._insert(
            loc=loc,
            name=column,
            value=value,
            nan_as_null=nan_as_null,
            ignore_index=False,
        )

    @_performance_tracking
    def _insert(self, loc, name, value, nan_as_null=None, ignore_index=True):
        """
        Same as `insert`, with additional `ignore_index` param.

        ignore_index : bool, default True
            If True, there will be no index equality check & reindexing
            happening.
            If False, a reindexing operation is performed if
            `value.index` is not equal to `self.index`.
        """
        num_cols = self._num_columns
        if loc < 0:
            loc += num_cols + 1

        if not (0 <= loc <= num_cols):
            raise ValueError(
                f"insert location must be within range "
                f"{-(num_cols + 1) * (num_cols > 0)}, "
                f"{num_cols * (num_cols > 0)}"
            )

        # TODO: This check is currently necessary because
        # _is_scalar_or_zero_d_array below will treat a length 1 pd.Categorical
        # as a scalar and attempt to use column.full, which can't handle it.
        # Maybe _is_scalar_or_zero_d_array should be changed, or maybe we just
        # shouldn't support pd.Categorical at all, but those changes will at
        # least require a deprecation cycle because we currently support
        # inserting a pd.Categorical.
        if isinstance(value, pd.Categorical):
            value = as_column(value)

        if _is_scalar_or_zero_d_array(value):
            dtype = None
            if isinstance(value, (np.ndarray, cupy.ndarray)):
                dtype = value.dtype
                value = value.item()
            if _is_null_host_scalar(value):
                dtype = CUDF_STRING_DTYPE
            value = as_column(
                value,
                length=len(self),
                dtype=dtype,
            )

        if len(self) == 0:
            if isinstance(value, (pd.Series, Series)):
                if not ignore_index:
                    self.index = cudf.Index(value.index)
            elif (length := len(value)) > 0:
                if num_cols != 0:
                    ca = self._data._from_columns_like_self(
                        (
                            column_empty(row_count=length, dtype=dtype)
                            for _, dtype in self._dtypes
                        ),
                        verify=False,
                    )
                else:
                    ca = ColumnAccessor({})
                self._data = ca
                self._index = RangeIndex(length)

        elif isinstance(value, (pd.Series, Series)):
            value = Series(value, nan_as_null=nan_as_null)
            if not ignore_index:
                value = value._align_to_index(
                    self.index, how="right", sort=False
                )

        value = column.as_column(value, nan_as_null=nan_as_null)

        self._data.insert(name, value, loc=loc)

    @property  # type:ignore
    @_performance_tracking
    def axes(self):
        """
        Return a list representing the axes of the DataFrame.

        DataFrame.axes returns a list of two elements:
        element zero is the row index and element one is the columns.

        Examples
        --------
        >>> import cudf
        >>> cdf1 = cudf.DataFrame()
        >>> cdf1["key"] = [0,0,1,1]
        >>> cdf1["k2"] = [1,2,2,3]
        >>> cdf1["val"] = [1,2,3,4]
        >>> cdf1["temp"] = [-1,2,2,3]
        >>> cdf1.axes
        [RangeIndex(start=0, stop=4, step=1),
            Index(['key', 'k2', 'val', 'temp'], dtype='object')]

        """
        return [self.index, self._data.to_pandas_index]

    def diff(self, periods=1, axis=0):
        """
        First discrete difference of element.

        Calculates the difference of a DataFrame element compared with another
        element in the DataFrame (default is element in previous row).

        Parameters
        ----------
        periods : int, default 1
            Periods to shift for calculating difference,
            accepts negative values.
        axis : {0 or 'index', 1 or 'columns'}, default 0
            Take difference over rows (0) or columns (1).
            Only row-wise (0) shift is supported.

        Returns
        -------
        DataFrame
            First differences of the DataFrame.

        Examples
        --------
        >>> import cudf
        >>> gdf = cudf.DataFrame({'a': [1, 2, 3, 4, 5, 6],
        ...                       'b': [1, 1, 2, 3, 5, 8],
        ...                       'c': [1, 4, 9, 16, 25, 36]})
        >>> gdf
           a  b   c
        0  1  1   1
        1  2  1   4
        2  3  2   9
        3  4  3  16
        4  5  5  25
        5  6  8  36
        >>> gdf.diff(periods=2)
              a     b     c
        0  <NA>  <NA>  <NA>
        1  <NA>  <NA>  <NA>
        2     2     1     8
        3     2     2    12
        4     2     3    16
        5     2     5    20

        .. pandas-compat::
            :meth:`pandas.DataFrame.diff`

            Diff currently only supports numeric dtype columns.
        """
        if not isinstance(periods, int):
            if not (isinstance(periods, float) and periods.is_integer()):
                raise ValueError("periods must be an integer")
            periods = int(periods)

        axis = self._get_axis_from_axis_arg(axis)
        if axis != 0:
            raise NotImplementedError("Only axis=0 is supported.")

        if abs(periods) > len(self):
            df = cudf.DataFrame._from_data(
                {
                    name: column_empty(len(self), dtype=dtype)
                    for name, dtype in zip(self._column_names, self.dtypes)
                }
            )
            return df

        return self - self.shift(periods=periods)

    @_performance_tracking
    def drop_duplicates(
        self,
        subset=None,
        keep="first",
        inplace=False,
        ignore_index=False,
    ):
        """
        Return DataFrame with duplicate rows removed.

        Considering certain columns is optional. Indexes, including time
        indexes are ignored.

        Parameters
        ----------
        subset : column label or sequence of labels, optional
            Only consider certain columns for identifying duplicates, by
            default use all of the columns.
        keep : {'first', 'last', ``False``}, default 'first'
            Determines which duplicates (if any) to keep.
            - 'first' : Drop duplicates except for the first occurrence.
            - 'last' : Drop duplicates except for the last occurrence.
            - ``False`` : Drop all duplicates.
        inplace : bool, default ``False``
            Whether to drop duplicates in place or to return a copy.
        ignore_index : bool, default ``False``
            If True, the resulting axis will be labeled 0, 1, ..., n - 1.

        Returns
        -------
        DataFrame or None
            DataFrame with duplicates removed or None if ``inplace=True``.

        See Also
        --------
        DataFrame.value_counts: Count unique combinations of columns.

        Examples
        --------
        Consider a dataset containing ramen ratings.

        >>> import cudf
        >>> df = cudf.DataFrame({
        ...     'brand': ['Yum Yum', 'Yum Yum', 'Indomie', 'Indomie', 'Indomie'],
        ...     'style': ['cup', 'cup', 'cup', 'pack', 'pack'],
        ...     'rating': [4, 4, 3.5, 15, 5]
        ... })
        >>> df
             brand style  rating
        0  Yum Yum   cup     4.0
        1  Yum Yum   cup     4.0
        2  Indomie   cup     3.5
        3  Indomie  pack    15.0
        4  Indomie  pack     5.0

        By default, it removes duplicate rows based on all columns.

        >>> df.drop_duplicates()
             brand style  rating
        0  Yum Yum   cup     4.0
        2  Indomie   cup     3.5
        3  Indomie  pack    15.0
        4  Indomie  pack     5.0

        To remove duplicates on specific column(s), use ``subset``.

        >>> df.drop_duplicates(subset=['brand'])
             brand style  rating
        0  Yum Yum   cup     4.0
        2  Indomie   cup     3.5

        To remove duplicates and keep last occurrences, use ``keep``.

        >>> df.drop_duplicates(subset=['brand', 'style'], keep='last')
             brand style  rating
        1  Yum Yum   cup     4.0
        2  Indomie   cup     3.5
        4  Indomie  pack     5.0
        """
        outdf = super().drop_duplicates(
            subset=subset,
            keep=keep,
            ignore_index=ignore_index,
        )

        return self._mimic_inplace(outdf, inplace=inplace)

    @_performance_tracking
    def pop(self, item):
        """Return a column and drop it from the DataFrame."""
        popped = self[item]
        del self[item]
        return popped

    @_performance_tracking
    def rename(
        self,
        mapper=None,
        index=None,
        columns=None,
        axis=0,
        copy=True,
        inplace=False,
        level=None,
        errors="ignore",
    ):
        """Alter column and index labels.

        Function / dict values must be unique (1-to-1). Labels not contained in
        a dict / Series will be left as-is. Extra labels listed don't throw an
        error.

        ``DataFrame.rename`` supports two calling conventions:
            - ``(index=index_mapper, columns=columns_mapper, ...)``
            - ``(mapper, axis={0/'index' or 1/'column'}, ...)``

        We highly recommend using keyword arguments to clarify your intent.

        Parameters
        ----------
        mapper : dict-like or function, default None
            optional dict-like or functions transformations to apply to
            the index/column values depending on selected ``axis``.
        index : dict-like, default None
            Optional dict-like transformations to apply to the index axis'
            values. Does not support functions for axis 0 yet.
        columns : dict-like or function, default None
            optional dict-like or functions transformations to apply to
            the columns axis' values.
        axis : int, default 0
            Axis to rename with mapper.
            0 or 'index' for index
            1  or 'columns' for columns
        copy : boolean, default True
            Also copy underlying data
        inplace : boolean, default False
            Return new DataFrame.  If True, assign columns without copy
        level : int or level name, default None
            In case of a MultiIndex, only rename labels in the specified level.
        errors : {'raise', 'ignore', 'warn'}, default 'ignore'
            *Only 'ignore' supported*
            Control raising of exceptions on invalid data for provided dtype.

            -   ``raise`` : allow exceptions to be raised
            -   ``ignore`` : suppress exceptions. On error return original
                object.
            -   ``warn`` : prints last exceptions as warnings and
                return original object.

        Returns
        -------
        DataFrame

        Examples
        --------
        >>> import cudf
        >>> df = cudf.DataFrame({"A": [1, 2, 3], "B": [4, 5, 6]})
        >>> df
           A  B
        0  1  4
        1  2  5
        2  3  6

        Rename columns using a mapping:

        >>> df.rename(columns={"A": "a", "B": "c"})
           a  c
        0  1  4
        1  2  5
        2  3  6

        Rename index using a mapping:

        >>> df.rename(index={0: 10, 1: 20, 2: 30})
            A  B
        10  1  4
        20  2  5
        30  3  6

        .. pandas-compat::
            :meth:`pandas.DataFrame.rename`

            * Not Supporting: level

            Rename will not overwrite column names. If a list with
            duplicates is passed, column names will be postfixed
            with a number.
        """
        if errors != "ignore":
            raise NotImplementedError(
                "Only errors='ignore' is currently supported"
            )

        if mapper is None and index is None and columns is None:
            return self.copy(deep=copy)

        index = mapper if index is None and axis in (0, "index") else index
        columns = (
            mapper if columns is None and axis in (1, "columns") else columns
        )

        result = self if inplace else self.copy(deep=copy)

        out_index = None
        if index:
            if (
                any(isinstance(item, str) for item in index.values())
                and self.index.dtype != "object"
            ):
                raise NotImplementedError(
                    "Implicit conversion of index to "
                    "mixed type is not yet supported."
                )

            if level is not None and isinstance(self.index, MultiIndex):
                level = self.index._get_level_label(level)
                level_values = self.index.get_level_values(level)
                ca = self.index._data.copy(deep=copy)
                ca[level] = level_values._column.find_and_replace(
                    to_replace=list(index.keys()),
                    replacement=list(index.values()),
                )
                out_index = type(self.index)._from_data(
                    ca, name=self.index.name
                )
            else:
                to_replace = list(index.keys())
                vals = list(index.values())
                is_all_na = vals.count(None) == len(vals)

                try:
                    out_index = _index_from_data(
                        {
                            name: col.find_and_replace(
                                to_replace, vals, is_all_na
                            )
                            for name, col in self.index._column_labels_and_values
                        }
                    )
                except OverflowError:
                    pass

        if out_index is not None:
            result.index = out_index

        if columns:
            result._data = result._data.rename_levels(
                mapper=columns, level=level
            )

        return result

    @_performance_tracking
    def add_prefix(self, prefix, axis=None):
        if axis is not None:
            raise NotImplementedError("axis is currently not implemented.")
        # TODO: Change to deep=False when copy-on-write is default
        out = self.copy(deep=True)
        out.columns = [prefix + col_name for col_name in self._column_names]
        return out

    @_performance_tracking
    def add_suffix(self, suffix, axis=None):
        if axis is not None:
            raise NotImplementedError("axis is currently not implemented.")
        # TODO: Change to deep=False when copy-on-write is default
        out = self.copy(deep=True)
        out.columns = [col_name + suffix for col_name in self._column_names]
        return out

    @_performance_tracking
    def agg(self, aggs, axis=None):
        """
        Aggregate using one or more operations over the specified axis.

        Parameters
        ----------
        aggs : Iterable (set, list, string, tuple or dict)
            Function to use for aggregating data. Accepted types are:
             * string name, e.g. ``"sum"``
             * list of functions, e.g. ``["sum", "min", "max"]``
             * dict of axis labels specified operations per column,
               e.g. ``{"a": "sum"}``

        axis : not yet supported

        Returns
        -------
        Aggregation Result : ``Series`` or ``DataFrame``
            When ``DataFrame.agg`` is called with single agg,
            ``Series`` is returned.
            When ``DataFrame.agg`` is called with several aggs,
            ``DataFrame`` is returned.

        .. pandas-compat::
            :meth:`pandas.DataFrame.agg`

            * Not supporting: ``axis``, ``*args``, ``**kwargs``

        """
        dtypes = [self[col].dtype for col in self._column_names]
        common_dtype = find_common_type(dtypes)
        if common_dtype.kind != "b" and any(
            dtype.kind == "b" for dtype in dtypes
        ):
            raise MixedTypeError("Cannot create a column with mixed types")

        if any(is_string_dtype(dt) for dt in dtypes):
            raise NotImplementedError(
                "DataFrame.agg() is not supported for "
                "frames containing string columns"
            )

        if axis == 0 or axis is not None:
            raise NotImplementedError("axis not implemented yet")

        if isinstance(aggs, abc.Iterable) and not isinstance(
            aggs, (str, dict)
        ):
            result = DataFrame()
            # TODO : Allow simultaneous pass for multi-aggregation as
            # a future optimization
            for agg in aggs:
                result[agg] = getattr(self, agg)()
            return result.T.sort_index(axis=1, ascending=True)

        elif isinstance(aggs, str):
            if not hasattr(self, aggs):
                raise AttributeError(
                    f"{aggs} is not a valid function for 'DataFrame' object"
                )
            result = DataFrame()
            result[aggs] = getattr(self, aggs)()
            result = result.iloc[:, 0]
            result.name = None
            return result

        elif isinstance(aggs, dict):
            cols = aggs.keys()
            if any(callable(val) for val in aggs.values()):
                raise NotImplementedError(
                    "callable parameter is not implemented yet"
                )
            elif all(isinstance(val, str) for val in aggs.values()):
                res = {}
                for key, value in aggs.items():
                    col = self[key]
                    if not hasattr(col, value):
                        raise AttributeError(
                            f"{value} is not a valid function for "
                            f"'Series' object"
                        )
                    res[key] = getattr(col, value)()
                result = cudf.Series(list(res.values()), index=res.keys())
            elif all(isinstance(val, abc.Iterable) for val in aggs.values()):
                idxs = set()
                for val in aggs.values():
                    if isinstance(val, str):
                        idxs.add(val)
                    elif isinstance(val, abc.Iterable):
                        idxs.update(val)
                idxs = sorted(list(idxs))
                for agg in idxs:
                    if agg is callable:
                        raise NotImplementedError(
                            "callable parameter is not implemented yet"
                        )
                result = DataFrame(index=idxs, columns=cols)
                for key in aggs.keys():
                    col = self[key]
                    col_empty = column_empty(len(idxs), dtype=col.dtype)
                    ans = cudf.Series._from_column(
                        col_empty, index=cudf.Index(idxs)
                    )
                    if isinstance(aggs.get(key), abc.Iterable):
                        # TODO : Allow simultaneous pass for multi-aggregation
                        # as a future optimization
                        for agg in aggs.get(key):
                            if not hasattr(col, agg):
                                raise AttributeError(
                                    f"{agg} is not a valid function for "
                                    f"'Series' object"
                                )
                            ans[agg] = getattr(col, agg)()
                    elif isinstance(aggs.get(key), str):
                        if not hasattr(col, aggs.get(key)):
                            raise AttributeError(
                                f"{aggs.get(key)} is not a valid function for "
                                f"'Series' object"
                            )
                        ans[aggs.get(key)] = getattr(col, agg)()
                    result[key] = ans
            else:
                raise ValueError("values of dict must be a string or list")

            return result

        elif callable(aggs):
            raise NotImplementedError(
                "callable parameter is not implemented yet"
            )

        else:
            raise ValueError("argument must be a string, list or dict")

    @_performance_tracking
    def nlargest(self, n, columns, keep="first"):
        """Return the first *n* rows ordered by *columns* in descending order.

        Return the first *n* rows with the largest values in *columns*, in
        descending order. The columns that are not specified are returned as
        well, but not used for ordering.

        Parameters
        ----------
        n : int
            Number of rows to return.
        columns : label or list of labels
            Column label(s) to order by.
        keep : {'first', 'last'}, default 'first'
            Where there are duplicate values:

            - `first` : prioritize the first occurrence(s)
            - `last` : prioritize the last occurrence(s)

        Returns
        -------
        DataFrame
            The first `n` rows ordered by the given columns in descending
            order.

        Examples
        --------
        >>> import cudf
        >>> df = cudf.DataFrame({'population': [59000000, 65000000, 434000,
        ...                                   434000, 434000, 337000, 11300,
        ...                                   11300, 11300],
        ...                    'GDP': [1937894, 2583560 , 12011, 4520, 12128,
        ...                            17036, 182, 38, 311],
        ...                    'alpha-2': ["IT", "FR", "MT", "MV", "BN",
        ...                                "IS", "NR", "TV", "AI"]},
        ...                   index=["Italy", "France", "Malta",
        ...                          "Maldives", "Brunei", "Iceland",
        ...                          "Nauru", "Tuvalu", "Anguilla"])
        >>> df
                  population      GDP alpha-2
        Italy       59000000  1937894      IT
        France      65000000  2583560      FR
        Malta         434000    12011      MT
        Maldives      434000     4520      MV
        Brunei        434000    12128      BN
        Iceland       337000    17036      IS
        Nauru          11300      182      NR
        Tuvalu         11300       38      TV
        Anguilla       11300      311      AI
        >>> df.nlargest(3, 'population')
                population      GDP alpha-2
        France    65000000  2583560      FR
        Italy     59000000  1937894      IT
        Malta       434000    12011      MT
        >>> df.nlargest(3, 'population', keep='last')
                population      GDP alpha-2
        France    65000000  2583560      FR
        Italy     59000000  1937894      IT
        Brunei      434000    12128      BN

        .. pandas-compat::
            :meth:`pandas.DataFrame.nlargest`

            - Only a single column is supported in *columns*
        """
        return self._n_largest_or_smallest(True, n, columns, keep)

    def nsmallest(self, n, columns, keep="first"):
        """Return the first *n* rows ordered by *columns* in ascending order.

        Return the first *n* rows with the smallest values in *columns*, in
        ascending order. The columns that are not specified are returned as
        well, but not used for ordering.

        Parameters
        ----------
        n : int
            Number of items to retrieve.
        columns : list or str
            Column name or names to order by.
        keep : {'first', 'last'}, default 'first'
            Where there are duplicate values:

            - ``first`` : take the first occurrence.
            - ``last`` : take the last occurrence.

        Returns
        -------
        DataFrame

        Examples
        --------
        >>> import cudf
        >>> df = cudf.DataFrame({'population': [59000000, 65000000, 434000,
        ...                                   434000, 434000, 337000, 337000,
        ...                                   11300, 11300],
        ...                    'GDP': [1937894, 2583560 , 12011, 4520, 12128,
        ...                            17036, 182, 38, 311],
        ...                    'alpha-2': ["IT", "FR", "MT", "MV", "BN",
        ...                                "IS", "NR", "TV", "AI"]},
        ...                   index=["Italy", "France", "Malta",
        ...                          "Maldives", "Brunei", "Iceland",
        ...                          "Nauru", "Tuvalu", "Anguilla"])
        >>> df
                  population      GDP alpha-2
        Italy       59000000  1937894      IT
        France      65000000  2583560      FR
        Malta         434000    12011      MT
        Maldives      434000     4520      MV
        Brunei        434000    12128      BN
        Iceland       337000    17036      IS
        Nauru         337000      182      NR
        Tuvalu         11300       38      TV
        Anguilla       11300      311      AI

        In the following example, we will use ``nsmallest`` to select the
        three rows having the smallest values in column "population".

        >>> df.nsmallest(3, 'population')
                  population    GDP alpha-2
        Tuvalu         11300     38      TV
        Anguilla       11300    311      AI
        Iceland       337000  17036      IS

        When using ``keep='last'``, ties are resolved in reverse order:

        >>> df.nsmallest(3, 'population', keep='last')
                  population  GDP alpha-2
        Anguilla       11300  311      AI
        Tuvalu         11300   38      TV
        Nauru         337000  182      NR

        .. pandas-compat::
            :meth:`pandas.DataFrame.nsmallest`

            - Only a single column is supported in *columns*
        """
        return self._n_largest_or_smallest(False, n, columns, keep)

    @_performance_tracking
    def swaplevel(self, i=-2, j=-1, axis=0):
        """
        Swap level i with level j.
        Calling this method does not change the ordering of the values.

        Parameters
        ----------
        i : int or str, default -2
            First level of index to be swapped.
        j : int or str, default -1
            Second level of index to be swapped.
        axis : The axis to swap levels on.
            0 or 'index' for row-wise, 1 or 'columns' for column-wise.

        Examples
        --------
        >>> import cudf
        >>> midx = cudf.MultiIndex(levels=[['llama', 'cow', 'falcon'],
        ...   ['speed', 'weight', 'length'],['first','second']],
        ...   codes=[[0, 0, 0, 1, 1, 1, 2, 2, 2], [0, 1, 2, 0, 1, 2, 0, 1, 2],
        ...             [0, 0, 0, 0, 0, 0, 1, 1, 1]])
        >>> cdf = cudf.DataFrame(index=midx, columns=['big', 'small'],
        ...  data=[[45, 30], [200, 100], [1.5, 1], [30, 20],
        ...         [250, 150], [1.5, 0.8], [320, 250], [1, 0.8], [0.3, 0.2]])

        >>> cdf
                                     big  small
             llama  speed  first    45.0   30.0
                    weight first   200.0  100.0
                    length first     1.5    1.0
             cow    speed  first    30.0   20.0
                    weight first   250.0  150.0
                    length first     1.5    0.8
             falcon speed  second  320.0  250.0
                    weight second    1.0    0.8
                    length second    0.3    0.2

        >>> cdf.swaplevel()
                                     big  small
             llama  first  speed    45.0   30.0
                           weight  200.0  100.0
                           length    1.5    1.0
             cow    first  speed    30.0   20.0
                           weight  250.0  150.0
                           length    1.5    0.8
             falcon second speed   320.0  250.0
                           weight    1.0    0.8
                           length    0.3    0.2
        """
        # TODO: Change to deep=False when copy-on-write is default
        result = self.copy(deep=True)

        # To get axis number
        axis = self._get_axis_from_axis_arg(axis)

        if axis == 0:
            if not isinstance(result.index, MultiIndex):
                raise TypeError("Can only swap levels on a hierarchical axis.")
            result.index = result.index.swaplevel(i, j)
        else:
            if not result._data.multiindex:
                raise TypeError("Can only swap levels on a hierarchical axis.")
            result._data = result._data.swaplevel(i, j)

        return result

    @_performance_tracking
    def transpose(self):
        """Transpose index and columns.

        Returns
        -------
        a new (ncol x nrow) dataframe. self is (nrow x ncol)

        .. pandas-compat::
            :meth:`pandas.DataFrame.transpose`, :attr:`pandas.DataFrame.T`

            Not supporting *copy* because default and only behavior is
            copy=True
        """
        index = self._data.to_pandas_index
        columns = self.index.copy(deep=False)
        if self._num_columns == 0 or self._num_rows == 0:
            return DataFrame(index=index, columns=columns)

        # No column from index is transposed with libcudf.
        source_columns = [*self._columns]
        source_dtype = source_columns[0].dtype
        if isinstance(source_dtype, cudf.CategoricalDtype):
            if any(
                not isinstance(c.dtype, cudf.CategoricalDtype)
                for c in source_columns
            ):
                raise ValueError("Columns must all have the same dtype")
            cats = list(c.categories for c in source_columns)
            cats = cudf.core.column.concat_columns(cats).unique()
            source_columns = [
                col._set_categories(cats, is_unique=True).codes
                for col in source_columns
            ]

        if any(c.dtype != source_columns[0].dtype for c in source_columns):
            raise ValueError("Columns must all have the same dtype")

        result_table = plc.transpose.transpose(
            plc.table.Table(
                [col.to_pylibcudf(mode="read") for col in source_columns]
            )
        )
        result_columns = [
            libcudf.column.Column.from_pylibcudf(col, data_ptr_exposed=True)
            for col in result_table.columns()
        ]

        if isinstance(source_dtype, cudf.CategoricalDtype):
            result_columns = [
                codes._with_type_metadata(
                    cudf.core.dtypes.CategoricalDtype(categories=cats)
                )
                for codes in result_columns
            ]
        else:
            result_columns = [
                result_column._with_type_metadata(source_dtype)
                for result_column in result_columns
            ]

        # Set the old column names as the new index
        result = self.__class__._from_data(
            ColumnAccessor(dict(enumerate(result_columns)), verify=False),
            index=cudf.Index(index),
        )
        # Set the old index as the new column names
        result.columns = columns
        return result

    T = property(transpose, doc=transpose.__doc__)

    @_performance_tracking
    def melt(
        self,
        id_vars=None,
        value_vars=None,
        var_name=None,
        value_name="value",
        col_level=None,
        ignore_index: bool = True,
    ):
        """Unpivots a DataFrame from wide format to long format,
        optionally leaving identifier variables set.

        Parameters
        ----------
        frame : DataFrame
        id_vars : tuple, list, or ndarray, optional
            Column(s) to use as identifier variables.
            default: None
        value_vars : tuple, list, or ndarray, optional
            Column(s) to unpivot.
            default: all columns that are not set as `id_vars`.
        var_name : scalar
            Name to use for the `variable` column.
            default: frame.columns.name or 'variable'
        value_name : str
            Name to use for the `value` column.
            default: 'value'

        Returns
        -------
        out : DataFrame
            Melted result
        """
        from cudf.core.reshape import melt

        return melt(
            self,
            id_vars=id_vars,
            value_vars=value_vars,
            var_name=var_name,
            value_name=value_name,
            col_level=col_level,
            ignore_index=ignore_index,
        )

    @_performance_tracking
    def merge(
        self,
        right,
        how="inner",
        on=None,
        left_on=None,
        right_on=None,
        left_index=False,
        right_index=False,
        sort=False,
        suffixes=("_x", "_y"),
        indicator=False,
        validate=None,
    ):
        """Merge GPU DataFrame objects by performing a database-style join
        operation by columns or indexes.

        Parameters
        ----------
        right : DataFrame
        on : label or list; defaults to None
            Column or index level names to join on. These must be found in
            both DataFrames.

            If on is None and not merging on indexes then
            this defaults to the intersection of the columns
            in both DataFrames.
        how : {'left', 'outer', 'inner', 'leftsemi', 'leftanti'}, \
            default 'inner'
            Type of merge to be performed.

            - left : use only keys from left frame, similar to a SQL left
              outer join.
            - right : not supported.
            - outer : use union of keys from both frames, similar to a SQL
              full outer join.
            - inner : use intersection of keys from both frames, similar to
              a SQL inner join.
            - leftsemi : similar to ``inner`` join, but only returns columns
               from the left dataframe and ignores all columns from the
               right dataframe.
            - leftanti : returns only rows columns from the left dataframe
              for non-matched records. This is exact opposite to ``leftsemi``
              join.
        left_on : label or list, or array-like
            Column or index level names to join on in the left DataFrame.
            Can also be an array or list of arrays of the length of the
            left DataFrame. These arrays are treated as if they are columns.
        right_on : label or list, or array-like
            Column or index level names to join on in the right DataFrame.
            Can also be an array or list of arrays of the length of the
            right DataFrame. These arrays are treated as if they are columns.
        left_index : bool, default False
            Use the index from the left DataFrame as the join key(s).
        right_index : bool, default False
            Use the index from the right DataFrame as the join key.
        sort : bool, default False
            Sort the resulting dataframe by the columns that were merged on,
            starting from the left.
        suffixes: Tuple[str, str], defaults to ('_x', '_y')
            Suffixes applied to overlapping column names on the left and right
            sides

        Returns
        -------
            merged : DataFrame

        Examples
        --------
        >>> import cudf
        >>> df_a = cudf.DataFrame()
        >>> df_a['key'] = [0, 1, 2, 3, 4]
        >>> df_a['vals_a'] = [float(i + 10) for i in range(5)]
        >>> df_b = cudf.DataFrame()
        >>> df_b['key'] = [1, 2, 4]
        >>> df_b['vals_b'] = [float(i+10) for i in range(3)]
        >>> df_merged = df_a.merge(df_b, on=['key'], how='left')
        >>> df_merged.sort_values('key')  # doctest: +SKIP
           key  vals_a  vals_b
        3    0    10.0
        0    1    11.0    10.0
        1    2    12.0    11.0
        4    3    13.0
        2    4    14.0    12.0

        **Merging on categorical variables is only allowed in certain cases**

        Categorical variable typecasting logic depends on both `how`
        and the specifics of the categorical variables to be merged.
        Merging categorical variables when only one side is ordered
        is ambiguous and not allowed. Merging when both categoricals
        are ordered is allowed, but only when the categories are
        exactly equal and have equal ordering, and will result in the
        common dtype.
        When both sides are unordered, the result categorical depends
        on the kind of join:
        - For inner joins, the result will be the intersection of the
        categories
        - For left or right joins, the result will be the left or
        right dtype respectively. This extends to semi and anti joins.
        - For outer joins, the result will be the union of categories
        from both sides.

        .. pandas-compat::
            :meth:`pandas.DataFrame.merge`

            DataFrames merges in cuDF result in non-deterministic row
            ordering.
        """
        if indicator:
            raise NotImplementedError(
                "Only indicator=False is currently supported"
            )
        if validate is not None:
            raise NotImplementedError("validate is currently not supported.")

        lhs, rhs = self, right
        merge_cls = Merge
        if how == "right":
            # Merge doesn't support right, so just swap
            how = "left"
            lhs, rhs = right, self
            left_on, right_on = right_on, left_on
            left_index, right_index = right_index, left_index
            suffixes = (suffixes[1], suffixes[0])
        elif how in {"leftsemi", "leftanti"}:
            merge_cls = MergeSemi

        return merge_cls(
            lhs,
            rhs,
            on=on,
            left_on=left_on,
            right_on=right_on,
            left_index=left_index,
            right_index=right_index,
            how=how,
            sort=sort,
            indicator=indicator,
            suffixes=suffixes,
        ).perform_merge()

    @_performance_tracking
    def join(
        self,
        other,
        on=None,
        how="left",
        lsuffix="",
        rsuffix="",
        sort=False,
        validate: str | None = None,
    ):
        """Join columns with other DataFrame on index or on a key column.

        Parameters
        ----------
        other : DataFrame
        how : str
            Only accepts "left", "right", "inner", "outer"
        lsuffix, rsuffix : str
            The suffices to add to the left (*lsuffix*) and right (*rsuffix*)
            column names when avoiding conflicts.
        sort : bool
            Set to True to ensure sorted ordering.
        validate : str, optional
            If specified, checks if join is of specified type.

            * "one_to_one" or "1:1": check if join keys are unique in both left
              and right datasets.
            * "one_to_many" or "1:m": check if join keys are unique in left dataset.
            * "many_to_one" or "m:1": check if join keys are unique in right dataset.
            * "many_to_many" or "m:m": allowed, but does not result in checks.

            Currently not supported.

        Returns
        -------
        joined : DataFrame

        .. pandas-compat::
            :meth:`pandas.DataFrame.join`

            - *other* must be a single DataFrame for now.
            - *on* is not supported yet due to lack of multi-index support.
        """
        if on is not None:
            raise NotImplementedError("The on parameter is not yet supported")
        elif validate is not None:
            raise NotImplementedError(
                "The validate parameter is not yet supported"
            )

        df = self.merge(
            other,
            left_index=True,
            right_index=True,
            how=how,
            suffixes=(lsuffix, rsuffix),
            sort=sort,
        )
        df.index.name = (
            None if self.index.name != other.index.name else self.index.name
        )
        return df

    @_performance_tracking
    @docutils.doc_apply(
        groupby_doc_template.format(
            ret=textwrap.dedent(
                """
                Returns
                -------
                DataFrameGroupBy
                    Returns a DataFrameGroupBy object that contains
                    information about the groups.
                """
            )
        )
    )
    def groupby(
        self,
        by=None,
        axis=0,
        level=None,
        as_index=True,
        sort=no_default,
        group_keys=False,
        observed=True,
        dropna=True,
    ):
        return super().groupby(
            by,
            axis,
            level,
            as_index,
            sort,
            group_keys,
            observed,
            dropna,
        )

    def query(self, expr, local_dict=None):
        """
        Query with a boolean expression using Numba to compile a GPU kernel.

        See :meth:`pandas.DataFrame.query`.

        Parameters
        ----------
        expr : str
            A boolean expression. Names in expression refer to columns.
            `index` can be used instead of index name, but this is not
            supported for MultiIndex.

            Names starting with `@` refer to Python variables.

            An output value will be `null` if any of the input values are
            `null` regardless of expression.

        local_dict : dict
            Containing the local variable to be used in query.

        Returns
        -------
        filtered : DataFrame

        Examples
        --------
        >>> df = cudf.DataFrame({
        ...     "a": [1, 2, 2],
        ...     "b": [3, 4, 5],
        ... })
        >>> expr = "(a == 2 and b == 4) or (b == 3)"
        >>> df.query(expr)
           a  b
        0  1  3
        1  2  4

        DateTime conditionals:

        >>> import numpy as np
        >>> import datetime
        >>> df = cudf.DataFrame()
        >>> data = np.array(['2018-10-07', '2018-10-08'], dtype='datetime64')
        >>> df['datetimes'] = data
        >>> search_date = datetime.datetime.strptime('2018-10-08', '%Y-%m-%d')
        >>> df.query('datetimes==@search_date')
           datetimes
        1 2018-10-08

        Using local_dict:

        >>> import numpy as np
        >>> import datetime
        >>> df = cudf.DataFrame()
        >>> data = np.array(['2018-10-07', '2018-10-08'], dtype='datetime64')
        >>> df['datetimes'] = data
        >>> search_date2 = datetime.datetime.strptime('2018-10-08', '%Y-%m-%d')
        >>> df.query('datetimes==@search_date',
        ...          local_dict={'search_date': search_date2})
           datetimes
        1 2018-10-08

        .. pandas-compat::
            :meth:`pandas.DataFrame.query`

            One difference from pandas is that ``query`` currently only
            supports numeric, datetime, timedelta, or bool dtypes.
        """
        # can't use `annotate` decorator here as we inspect the calling
        # environment.
        with annotate("DATAFRAME_QUERY", color="purple", domain="cudf_python"):
            if local_dict is None:
                local_dict = {}

            if self.empty:
                return self.copy()

            if not isinstance(local_dict, dict):
                raise TypeError(
                    f"local_dict type: expected dict but found "
                    f"{type(local_dict)}"
                )

            # Get calling environment
            callframe = inspect.currentframe().f_back
            callenv = {
                "locals": callframe.f_locals,
                "globals": callframe.f_globals,
                "local_dict": local_dict,
            }
            # Run query
            boolmask = queryutils.query_execute(self, expr, callenv)
            return self._apply_boolean_mask(
                BooleanMask.from_column_unchecked(boolmask)
            )

    @_performance_tracking
    def apply(
        self,
        func,
        axis=1,
        raw=False,
        result_type=None,
        args=(),
        by_row: Literal[False, "compat"] = "compat",
        engine: Literal["python", "numba"] = "python",
        engine_kwargs: dict[str, bool] | None = None,
        **kwargs,
    ):
        """
        Apply a function along an axis of the DataFrame.
        ``apply`` relies on Numba to JIT compile ``func``.
        Thus the allowed operations within ``func`` are limited to `those
        supported by the CUDA Python Numba target
        <https://numba.readthedocs.io/en/stable/cuda/cudapysupported.html>`__.
        For more information, see the `cuDF guide to user defined functions
        <https://docs.rapids.ai/api/cudf/stable/user_guide/guide-to-udfs.html>`__.

        Some string functions and methods are supported. Refer to the guide
        to UDFs for details.

        Parameters
        ----------
        func : function
            Function to apply to each row.
        axis : {0 or 'index', 1 or 'columns'}, default 0
            Axis along which the function is applied.
            - 0 or 'index': apply function to each column (not yet supported).
            - 1 or 'columns': apply function to each row.
        raw: bool, default False
            Not yet supported
        result_type: {'expand', 'reduce', 'broadcast', None}, default None
            Not yet supported
        args: tuple
            Positional arguments to pass to func in addition to the dataframe.
        by_row : False or "compat", default "compat"
            Only has an effect when ``func`` is a listlike or dictlike of funcs
            and the func isn't a string.
            If "compat", will if possible first translate the func into pandas
            methods (e.g. ``Series().apply(np.sum)`` will be translated to
            ``Series().sum()``). If that doesn't work, will try call to apply again with
            ``by_row=True`` and if that fails, will call apply again with
            ``by_row=False`` (backward compatible).
            If False, the funcs will be passed the whole Series at once.

            Currently not supported.
        engine : {'python', 'numba'}, default 'python'
            Unused. Added for compatibility with pandas.
        engine_kwargs : dict
            Unused. Added for compatibility with pandas.
        **kwargs
            Additional keyword arguments to pass as keywords arguments to
            `func`.

        Examples
        --------
        Simple function of a single variable which could be NA:

        >>> def f(row):
        ...     if row['a'] is cudf.NA:
        ...             return 0
        ...     else:
        ...             return row['a'] + 1
        ...
        >>> df = cudf.DataFrame({'a': [1, cudf.NA, 3]})
        >>> df.apply(f, axis=1)
        0    2
        1    0
        2    4
        dtype: int64

        Function of multiple variables will operate in
        a null aware manner:

        >>> def f(row):
        ...     return row['a'] - row['b']
        ...
        >>> df = cudf.DataFrame({
        ...     'a': [1, cudf.NA, 3, cudf.NA],
        ...     'b': [5, 6, cudf.NA, cudf.NA]
        ... })
        >>> df.apply(f)
        0      -4
        1    <NA>
        2    <NA>
        3    <NA>
        dtype: int64

        Functions may conditionally return NA as in pandas:

        >>> def f(row):
        ...     if row['a'] + row['b'] > 3:
        ...             return cudf.NA
        ...     else:
        ...             return row['a'] + row['b']
        ...
        >>> df = cudf.DataFrame({
        ...     'a': [1, 2, 3],
        ...     'b': [2, 1, 1]
        ... })
        >>> df.apply(f, axis=1)
        0       3
        1       3
        2    <NA>
        dtype: int64

        Mixed types are allowed, but will return the common
        type, rather than object as in pandas:

        >>> def f(row):
        ...     return row['a'] + row['b']
        ...
        >>> df = cudf.DataFrame({
        ...     'a': [1, 2, 3],
        ...     'b': [0.5, cudf.NA, 3.14]
        ... })
        >>> df.apply(f, axis=1)
        0     1.5
        1    <NA>
        2    6.14
        dtype: float64

        Functions may also return scalar values, however the
        result will be promoted to a safe type regardless of
        the data:

        >>> def f(row):
        ...     if row['a'] > 3:
        ...             return row['a']
        ...     else:
        ...             return 1.5
        ...
        >>> df = cudf.DataFrame({
        ...     'a': [1, 3, 5]
        ... })
        >>> df.apply(f, axis=1)
        0    1.5
        1    1.5
        2    5.0
        dtype: float64

        Ops against N columns are supported generally:

        >>> def f(row):
        ...     v, w, x, y, z = (
        ...         row['a'], row['b'], row['c'], row['d'], row['e']
        ...     )
        ...     return x + (y - (z / w)) % v
        ...
        >>> df = cudf.DataFrame({
        ...     'a': [1, 2, 3],
        ...     'b': [4, 5, 6],
        ...     'c': [cudf.NA, 4, 4],
        ...     'd': [8, 7, 8],
        ...     'e': [7, 1, 6]
        ... })
        >>> df.apply(f, axis=1)
        0    <NA>
        1     4.8
        2     5.0
        dtype: float64

        UDFs manipulating string data are allowed, as long as
        they neither modify strings in place nor create new strings.
        For example, the following UDF is allowed:

        >>> def f(row):
        ...     st = row['str_col']
        ...     scale = row['scale']
        ...     if len(st) == 0:
        ...             return -1
        ...     elif st.startswith('a'):
        ...             return 1 - scale
        ...     elif 'example' in st:
        ...             return 1 + scale
        ...     else:
        ...             return 42
        ...
        >>> df = cudf.DataFrame({
        ...     'str_col': ['', 'abc', 'some_example'],
        ...     'scale': [1, 2, 3]
        ... })
        >>> df.apply(f, axis=1)  # doctest: +SKIP
        0   -1
        1   -1
        2    4
        dtype: int64

        However, the following UDF is not allowed since it includes an
        operation that requires the creation of a new string: a call to the
        ``upper`` method. Methods that are not supported in this manner
        will raise an ``AttributeError``.

        >>> def f(row):
        ...     st = row['str_col'].upper()
        ...     return 'ABC' in st
        >>> df.apply(f, axis=1)  # doctest: +SKIP

        For a complete list of supported functions and methods that may be
        used to manipulate string data, see the UDF guide,
        <https://docs.rapids.ai/api/cudf/stable/user_guide/guide-to-udfs.html>
        """
        if axis != 1:
            raise NotImplementedError(
                "DataFrame.apply currently only supports row wise ops"
            )
        if raw:
            raise NotImplementedError("The `raw` kwarg is not yet supported.")
        if result_type is not None:
            raise NotImplementedError(
                "The `result_type` kwarg is not yet supported."
            )
        if by_row != "compat":
            raise NotImplementedError("by_row is currently not supported.")

        return self._apply(func, _get_row_kernel, *args, **kwargs)

    def applymap(
        self,
        func: Callable[[Any], Any],
        na_action: str | None = None,
        **kwargs,
    ) -> DataFrame:
        """
        Apply a function to a Dataframe elementwise.

        This method applies a function that accepts and returns a scalar
        to every element of a DataFrame.

        Parameters
        ----------
        func : callable
            Python function, returns a single value from a single value.
        na_action : {None, 'ignore'}, default None
            If 'ignore', propagate NaN values, without passing them to func.

        Returns
        -------
        DataFrame
            Transformed DataFrame.
        """
        # Do not remove until pandas 3.0 support is added.
        assert PANDAS_LT_300, "Need to drop after pandas-3.0 support is added."
        warnings.warn(
            "DataFrame.applymap has been deprecated. Use DataFrame.map "
            "instead.",
            FutureWarning,
        )
        return self.map(func=func, na_action=na_action, **kwargs)

    def map(
        self,
        func: Callable[[Any], Any],
        na_action: str | None = None,
        **kwargs,
    ) -> DataFrame:
        """
        Apply a function to a Dataframe elementwise.

        This method applies a function that accepts and returns a scalar
        to every element of a DataFrame.

        Parameters
        ----------
        func : callable
            Python function, returns a single value from a single value.
        na_action : {None, 'ignore'}, default None
            If 'ignore', propagate NaN values, without passing them to func.

        Returns
        -------
        DataFrame
            Transformed DataFrame.
        """

        if kwargs:
            raise NotImplementedError(
                "DataFrame.applymap does not yet support **kwargs."
            )

        if na_action not in {"ignore", None}:
            raise ValueError(
                f"na_action must be 'ignore' or None. Got {na_action!r}"
            )

        if na_action == "ignore":
            devfunc = numba.cuda.jit(device=True)(func)

            # promote to a null-ignoring function
            # this code is never run in python, it only
            # exists to provide numba with the correct
            # bytecode to generate the equivalent PTX
            # as a null-ignoring version of the function
            def _func(x):  # pragma: no cover
                if x is NA:
                    return NA
                else:
                    return devfunc(x)

        else:
            _func = func

        # TODO: naive implementation
        # this could be written as a single kernel
        result = {}
        for name, col in self._column_labels_and_values:
            apply_sr = Series._from_column(col)
            result[name] = apply_sr.apply(_func)._column

        return DataFrame._from_data(result, index=self.index)

    @_performance_tracking
    @applyutils.doc_apply()
    def apply_rows(
        self,
        func,
        incols,
        outcols,
        kwargs,
        pessimistic_nulls=True,
        cache_key=None,
    ):
        """
        Apply a row-wise user defined function.

        Parameters
        ----------
        {params}

        Examples
        --------
        The user function should loop over the columns and set the output for
        each row. Loop execution order is arbitrary, so each iteration of
        the loop **MUST** be independent of each other.

        When ``func`` is invoked, the array args corresponding to the
        input/output are strided so as to improve GPU parallelism.
        The loop in the function resembles serial code, but executes
        concurrently in multiple threads.

        >>> import cudf
        >>> import numpy as np
        >>> df = cudf.DataFrame()
        >>> nelem = 3
        >>> df['in1'] = np.arange(nelem)
        >>> df['in2'] = np.arange(nelem)
        >>> df['in3'] = np.arange(nelem)

        Define input columns for the kernel

        >>> in1 = df['in1']
        >>> in2 = df['in2']
        >>> in3 = df['in3']
        >>> def kernel(in1, in2, in3, out1, out2, kwarg1, kwarg2):
        ...     for i, (x, y, z) in enumerate(zip(in1, in2, in3)):
        ...         out1[i] = kwarg2 * x - kwarg1 * y
        ...         out2[i] = y - kwarg1 * z

        Call ``.apply_rows`` with the name of the input columns, the name and
        dtype of the output columns, and, optionally, a dict of extra
        arguments.

        >>> df.apply_rows(kernel,
        ...               incols=['in1', 'in2', 'in3'],
        ...               outcols=dict(out1=np.float64, out2=np.float64),
        ...               kwargs=dict(kwarg1=3, kwarg2=4))
           in1  in2  in3 out1 out2
        0    0    0    0  0.0  0.0
        1    1    1    1  1.0 -2.0
        2    2    2    2  2.0 -4.0
        """
        for col in incols:
            current_col_dtype = self._data[col].dtype
            if is_string_dtype(current_col_dtype) or isinstance(
                current_col_dtype, cudf.CategoricalDtype
            ):
                raise TypeError(
                    "User defined functions are currently not "
                    "supported on Series with dtypes `str` and `category`."
                )
        return applyutils.apply_rows(
            self,
            func,
            incols,
            outcols,
            kwargs,
            pessimistic_nulls,
            cache_key=cache_key,
        )

    @_performance_tracking
    @applyutils.doc_applychunks()
    def apply_chunks(
        self,
        func,
        incols,
        outcols,
        kwargs=None,
        pessimistic_nulls=True,
        chunks=None,
        blkct=None,
        tpb=None,
    ):
        """
        Transform user-specified chunks using the user-provided function.

        Parameters
        ----------
        {params}
        {params_chunks}

        Examples
        --------
        For ``tpb > 1``, ``func`` is executed by ``tpb`` number of threads
        concurrently.  To access the thread id and count,
        use ``numba.cuda.threadIdx.x`` and ``numba.cuda.blockDim.x``,
        respectively (See `numba CUDA kernel documentation`_).

        .. _numba CUDA kernel documentation:\
        https://numba.readthedocs.io/en/stable/cuda/kernels.html

        In the example below, the *kernel* is invoked concurrently on each
        specified chunk. The *kernel* computes the corresponding output
        for the chunk.

        By looping over the range
        ``range(cuda.threadIdx.x, in1.size, cuda.blockDim.x)``, the *kernel*
        function can be used with any *tpb* in an efficient manner.

        >>> from numba import cuda
        >>> @cuda.jit
        ... def kernel(in1, in2, in3, out1):
        ...      for i in range(cuda.threadIdx.x, in1.size, cuda.blockDim.x):
        ...          x = in1[i]
        ...          y = in2[i]
        ...          z = in3[i]
        ...          out1[i] = x * y + z

        See Also
        --------
        DataFrame.apply_rows
        """
        if kwargs is None:
            kwargs = {}
        if chunks is None:
            raise ValueError("*chunks* must be defined")
        return applyutils.apply_chunks(
            self,
            func,
            incols,
            outcols,
            kwargs,
            pessimistic_nulls,
            chunks,
            tpb=tpb,
        )

    @_performance_tracking
    def partition_by_hash(
        self, columns, nparts: int, keep_index: bool = True
    ) -> list[DataFrame]:
        """Partition the dataframe by the hashed value of data in *columns*.

        Parameters
        ----------
        columns : sequence of str
            The names of the columns to be hashed.
            Must have at least one name.
        nparts : int
            Number of output partitions
        keep_index : boolean
            Whether to keep the index or drop it

        Returns
        -------
        partitioned: list of DataFrame
        """
        key_indices = [self._column_names.index(k) for k in columns]
        if keep_index:
            cols = [*self.index._columns, *self._columns]
            key_indices = [i + len(self.index._columns) for i in key_indices]
        else:
            cols = [*self._columns]

        with acquire_spill_lock():
            plc_table, offsets = plc.partitioning.hash_partition(
                plc.Table([col.to_pylibcudf(mode="read") for col in cols]),
                key_indices,
                nparts,
            )
            output_columns = [
                libcudf.column.Column.from_pylibcudf(col)
                for col in plc_table.columns()
            ]

        outdf = self._from_columns_like_self(
            output_columns,
            self._column_names,
            self._index_names if keep_index else None,  # type: ignore[arg-type]
        )
        # Slice into partitions. Notice, `hash_partition` returns the start
        # offset of each partition thus we skip the first offset
        ret = outdf._split(offsets[1:], keep_index=keep_index)

        # Calling `_split()` on an empty dataframe returns an empty list
        # so we add empty partitions here
        ret += [self._empty_like(keep_index) for _ in range(nparts - len(ret))]
        return ret

    def info(
        self,
        verbose=None,
        buf=None,
        max_cols=None,
        memory_usage=None,
        null_counts=None,
    ):
        """
        Print a concise summary of a DataFrame.

        This method prints information about a DataFrame including
        the index dtype and column dtypes, non-null values and memory usage.

        Parameters
        ----------
        verbose : bool, optional
            Whether to print the full summary. By default, the setting in
            ``pandas.options.display.max_info_columns`` is followed.
        buf : writable buffer, defaults to sys.stdout
            Where to send the output. By default, the output is printed to
            sys.stdout. Pass a writable buffer if you need to further process
            the output.
        max_cols : int, optional
            When to switch from the verbose to the truncated output. If the
            DataFrame has more than `max_cols` columns, the truncated output
            is used. By default, the setting in
            ``pandas.options.display.max_info_columns`` is used.
        memory_usage : bool, str, optional
            Specifies whether total memory usage of the DataFrame
            elements (including the index) should be displayed. By default,
            this follows the ``pandas.options.display.memory_usage`` setting.
            True always show memory usage. False never shows memory usage.
            A value of 'deep' is equivalent to "True with deep introspection".
            Memory usage is shown in human-readable units (base-2
            representation). Without deep introspection a memory estimation is
            made based in column dtype and number of rows assuming values
            consume the same memory amount for corresponding dtypes. With deep
            memory introspection, a real memory usage calculation is performed
            at the cost of computational resources.
        null_counts : bool, optional
            Whether to show the non-null counts. By default, this is shown
            only if the frame is smaller than
            ``pandas.options.display.max_info_rows`` and
            ``pandas.options.display.max_info_columns``. A value of True always
            shows the counts, and False never shows the counts.

        Returns
        -------
        None
            This method prints a summary of a DataFrame and returns None.

        See Also
        --------
        DataFrame.describe: Generate descriptive statistics of DataFrame
            columns.
        DataFrame.memory_usage: Memory usage of DataFrame columns.

        Examples
        --------
        >>> import cudf
        >>> int_values = [1, 2, 3, 4, 5]
        >>> text_values = ['alpha', 'beta', 'gamma', 'delta', 'epsilon']
        >>> float_values = [0.0, 0.25, 0.5, 0.75, 1.0]
        >>> df = cudf.DataFrame({"int_col": int_values,
        ...                     "text_col": text_values,
        ...                     "float_col": float_values})
        >>> df
           int_col text_col  float_col
        0        1    alpha       0.00
        1        2     beta       0.25
        2        3    gamma       0.50
        3        4    delta       0.75
        4        5  epsilon       1.00

        Prints information of all columns:

        >>> df.info(verbose=True)
        <class 'cudf.core.dataframe.DataFrame'>
        RangeIndex: 5 entries, 0 to 4
        Data columns (total 3 columns):
         #   Column     Non-Null Count  Dtype
        ---  ------     --------------  -----
         0   int_col    5 non-null      int64
         1   text_col   5 non-null      object
         2   float_col  5 non-null      float64
        dtypes: float64(1), int64(1), object(1)
        memory usage: 130.0+ bytes

        Prints a summary of columns count and its dtypes but not per column
        information:

        >>> df.info(verbose=False)
        <class 'cudf.core.dataframe.DataFrame'>
        RangeIndex: 5 entries, 0 to 4
        Columns: 3 entries, int_col to float_col
        dtypes: float64(1), int64(1), object(1)
        memory usage: 130.0+ bytes

        Pipe output of DataFrame.info to a buffer instead of sys.stdout and
        print buffer contents:

        >>> import io
        >>> buffer = io.StringIO()
        >>> df.info(buf=buffer)
        >>> print(buffer.getvalue())
        <class 'cudf.core.dataframe.DataFrame'>
        RangeIndex: 5 entries, 0 to 4
        Data columns (total 3 columns):
         #   Column     Non-Null Count  Dtype
        ---  ------     --------------  -----
         0   int_col    5 non-null      int64
         1   text_col   5 non-null      object
         2   float_col  5 non-null      float64
        dtypes: float64(1), int64(1), object(1)
        memory usage: 130.0+ bytes

        The `memory_usage` parameter allows deep introspection mode, specially
        useful for big DataFrames and fine-tune memory optimization:

        >>> import numpy as np
        >>> rng = np.random.default_rng(seed=0)
        >>> random_strings_array = rng.choice(['a', 'b', 'c'], 10 ** 6)
        >>> df = cudf.DataFrame({
        ...     'column_1': rng.choice(['a', 'b', 'c'], 10 ** 6),
        ...     'column_2': rng.choice(['a', 'b', 'c'], 10 ** 6),
        ...     'column_3': rng.choice(['a', 'b', 'c'], 10 ** 6)
        ... })
        >>> df.info(memory_usage='deep')
        <class 'cudf.core.dataframe.DataFrame'>
        RangeIndex: 1000000 entries, 0 to 999999
        Data columns (total 3 columns):
         #   Column    Non-Null Count    Dtype
        ---  ------    --------------    -----
         0   column_1  1000000 non-null  object
         1   column_2  1000000 non-null  object
         2   column_3  1000000 non-null  object
        dtypes: object(3)
        memory usage: 14.3 MB
        """
        if buf is None:
            buf = sys.stdout

        lines = [str(type(self))]

        index_name = type(self.index).__name__
        if len(self.index) > 0:
            entries_summary = f", {self.index[0]} to {self.index[-1]}"
        else:
            entries_summary = ""
        index_summary = (
            f"{index_name}: {len(self.index)} entries{entries_summary}"
        )
        lines.append(index_summary)

        if self._num_columns == 0:
            lines.append(f"Empty {type(self).__name__}")
            cudf.utils.ioutils.buffer_write_lines(buf, lines)
            return

        cols = self._column_names
        col_count = len(cols)

        if max_cols is None:
            max_cols = pd.options.display.max_info_columns

        max_rows = pd.options.display.max_info_rows

        if null_counts is None:
            show_counts = (col_count <= max_cols) and (len(self) < max_rows)
        else:
            show_counts = null_counts

        exceeds_info_cols = col_count > max_cols

        def _put_str(s, space):
            return str(s)[:space].ljust(space)

        def _verbose_repr():
            lines.append(f"Data columns (total {col_count} columns):")

            id_head = " # "
            column_head = "Column"
            col_space = 2

            max_col = max(len(pprint_thing(k)) for k in cols)
            len_column = len(pprint_thing(column_head))
            space = max(max_col, len_column) + col_space

            max_id = len(pprint_thing(col_count))
            len_id = len(pprint_thing(id_head))
            space_num = max(max_id, len_id) + col_space
            counts = None

            header = _put_str(id_head, space_num) + _put_str(
                column_head, space
            )
            if show_counts:
                counts = self.count().to_pandas().tolist()
                if col_count != len(counts):
                    raise AssertionError(
                        f"Columns must equal "
                        f"counts ({col_count} != {len(counts)})"
                    )
                count_header = "Non-Null Count"
                len_count = len(count_header)
                non_null = " non-null"
                max_count = max(len(pprint_thing(k)) for k in counts) + len(
                    non_null
                )
                space_count = max(len_count, max_count) + col_space
                count_temp = "{count}" + non_null
            else:
                count_header = ""
                space_count = len(count_header)
                len_count = space_count
                count_temp = "{count}"

            dtype_header = "Dtype"
            len_dtype = len(dtype_header)
            max_dtypes = max(len(pprint_thing(k)) for k in self.dtypes)
            space_dtype = max(len_dtype, max_dtypes)
            header += (
                _put_str(count_header, space_count)
                + _put_str(dtype_header, space_dtype).rstrip()
            )

            lines.append(header)
            lines.append(
                _put_str("-" * len_id, space_num)
                + _put_str("-" * len_column, space)
                + _put_str("-" * len_count, space_count)
                + _put_str("-" * len_dtype, space_dtype).rstrip()
            )

            for i, col in enumerate(self._column_names):
                dtype = self.dtypes.iloc[i]
                col = pprint_thing(col)

                line_no = _put_str(f" {i}", space_num)
                count = ""
                if show_counts:
                    count = counts[i]

                lines.append(
                    line_no
                    + _put_str(col, space)
                    + _put_str(count_temp.format(count=count), space_count)
                    + _put_str(dtype, space_dtype).rstrip()
                )

        def _non_verbose_repr():
            if col_count > 0:
                entries_summary = f", {cols[0]} to {cols[-1]}"
            else:
                entries_summary = ""
            columns_summary = f"Columns: {col_count} entries{entries_summary}"
            lines.append(columns_summary)

        def _sizeof_fmt(num, size_qualifier):
            # returns size in human readable format
            for x in ["bytes", "KB", "MB", "GB", "TB"]:
                if num < 1024.0:
                    return f"{num:3.1f}{size_qualifier} {x}"
                num /= 1024.0
            return f"{num:3.1f}{size_qualifier} PB"

        if verbose:
            _verbose_repr()
        elif verbose is False:  # specifically set to False, not nesc None
            _non_verbose_repr()
        else:
            if exceeds_info_cols:
                _non_verbose_repr()
            else:
                _verbose_repr()

        dtype_counts = defaultdict(int)
        for col in self._data:
            dtype_counts[self._data[col].dtype.name] += 1

        dtypes = [f"{k[0]}({k[1]:d})" for k in sorted(dtype_counts.items())]
        lines.append(f"dtypes: {', '.join(dtypes)}")

        if memory_usage is None:
            memory_usage = pd.options.display.memory_usage

        if memory_usage:
            # append memory usage of df to display
            size_qualifier = ""
            if memory_usage == "deep":
                deep = True
            else:
                deep = False
                if "object" in dtype_counts or self.index.dtype == "object":
                    size_qualifier = "+"
            mem_usage = self.memory_usage(index=True, deep=deep).sum()
            lines.append(
                f"memory usage: {_sizeof_fmt(mem_usage, size_qualifier)}\n"
            )

        cudf.utils.ioutils.buffer_write_lines(buf, lines)

    @_performance_tracking
    @docutils.doc_describe()
    def describe(
        self,
        percentiles=None,
        include=None,
        exclude=None,
    ):
        """{docstring}"""

        if not include and not exclude:
            default_include = [np.number, "datetime"]
            data_to_describe = self.select_dtypes(include=default_include)
            if data_to_describe._num_columns == 0:
                data_to_describe = self

        elif include == "all":
            if exclude is not None:
                raise ValueError("exclude must be None when include is 'all'")

            data_to_describe = self
        else:
            data_to_describe = self.select_dtypes(
                include=include, exclude=exclude
            )

            if data_to_describe.empty:
                raise ValueError("No data of included types.")

        describe_series_list = [
            data_to_describe[col].describe(
                percentiles=percentiles,
            )
            for col in data_to_describe._column_names
        ]
        if len(describe_series_list) == 1:
            return describe_series_list[0].to_frame()
        else:
            ldesc_indexes = sorted(
                (x.index for x in describe_series_list), key=len
            )
            names = dict.fromkeys(
                [
                    name
                    for idxnames in ldesc_indexes
                    for name in idxnames.to_pandas()
                ],
                None,
            )

            with warnings.catch_warnings():
                warnings.simplefilter("ignore", FutureWarning)
                res = cudf.concat(
                    [
                        series.reindex(names, copy=False)
                        for series in describe_series_list
                    ],
                    axis=1,
                    sort=False,
                )
            return res

    @_performance_tracking
    def to_pandas(
        self, *, nullable: bool = False, arrow_type: bool = False
    ) -> pd.DataFrame:
        """
        Convert to a Pandas DataFrame.

        Parameters
        ----------
        nullable : Boolean, Default False
            If ``nullable`` is ``True``, the resulting columns
            in the dataframe will be having a corresponding
            nullable Pandas dtype. If there is no corresponding
            nullable Pandas dtype present, the resulting dtype
            will be a regular pandas dtype.
            If ``nullable`` is ``False``,
            the resulting columns will either convert null
            values to ``np.nan`` or ``None`` depending on the dtype.
        arrow_type : bool, Default False
            Return the columns with a ``pandas.ArrowDtype``

        Returns
        -------
        out : Pandas DataFrame

        Notes
        -----
        nullable and arrow_type cannot both be set to ``True``

        Examples
        --------
        >>> import cudf
        >>> df = cudf.DataFrame({'a': [0, 1, 2], 'b': [-3, 2, 0]})
        >>> pdf = df.to_pandas()
        >>> pdf
           a  b
        0  0 -3
        1  1  2
        2  2  0
        >>> type(pdf)
        <class 'pandas.core.frame.DataFrame'>

        ``nullable=True`` converts the result to pandas nullable types:

        >>> df = cudf.DataFrame({'a': [0, None, 2], 'b': [True, False, None]})
        >>> df
              a      b
        0     0   True
        1  <NA>  False
        2     2   <NA>
        >>> pdf = df.to_pandas(nullable=True)
        >>> pdf
              a      b
        0     0   True
        1  <NA>  False
        2     2   <NA>
        >>> pdf.dtypes
        a      Int64
        b    boolean
        dtype: object
        >>> pdf = df.to_pandas(nullable=False)
        >>> pdf
             a      b
        0  0.0   True
        1  NaN  False
        2  2.0   None
        >>> pdf.dtypes
        a    float64
        b     object
        dtype: object

        ``arrow_type=True`` converts the result to ``pandas.ArrowDtype``:

        >>> df.to_pandas(arrow_type=True).dtypes
        a    int64[pyarrow]
        b     bool[pyarrow]
        dtype: object
        """
        out_index = self.index.to_pandas()
        out_data = {
            i: col.to_pandas(nullable=nullable, arrow_type=arrow_type)
            for i, col in enumerate(self._columns)
        }

        out_df = pd.DataFrame(out_data, index=out_index)
        out_df.columns = self._data.to_pandas_index

        return out_df

    @classmethod
    @_performance_tracking
    def from_pandas(cls, dataframe, nan_as_null=no_default):
        """
        Convert from a Pandas DataFrame.

        Parameters
        ----------
        dataframe : Pandas DataFrame object
            A Pandas DataFrame object which has to be converted
            to cuDF DataFrame.
        nan_as_null : bool, Default True
            If ``True``, converts ``np.nan`` values to ``null`` values.
            If ``False``, leaves ``np.nan`` values as is.

        Raises
        ------
        TypeError for invalid input type.

        Examples
        --------
        >>> import cudf
        >>> import pandas as pd
        >>> data = [[0,1], [1,2], [3,4]]
        >>> pdf = pd.DataFrame(data, columns=['a', 'b'], dtype=int)
        >>> cudf.from_pandas(pdf)
           a  b
        0  0  1
        1  1  2
        2  3  4
        """
        if nan_as_null is no_default:
            nan_as_null = (
                False if cudf.get_option("mode.pandas_compatible") else None
            )

        if isinstance(dataframe, pd.DataFrame):
            data = {
                i: column.as_column(col_value.array, nan_as_null=nan_as_null)
                for i, (_, col_value) in enumerate(dataframe.items())
            }
            if isinstance(dataframe.index, pd.MultiIndex):
                index = cudf.MultiIndex.from_pandas(
                    dataframe.index, nan_as_null=nan_as_null
                )
            else:
                index = cudf.Index.from_pandas(
                    dataframe.index, nan_as_null=nan_as_null
                )
            df = cls._from_data(data, index)
            # Checks duplicate columns and sets column metadata
            df.columns = dataframe.columns
            return df
        else:
            raise TypeError(
                f"Could not construct DataFrame from {type(dataframe)}"
            )

    @classmethod
    @_performance_tracking
    def from_arrow(cls, table):
        """
        Convert from PyArrow Table to DataFrame.

        Parameters
        ----------
        table : PyArrow Table Object
            PyArrow Table Object which has to be converted to cudf DataFrame.

        Raises
        ------
        TypeError for invalid input type.

        Returns
        -------
        cudf DataFrame

        Examples
        --------
        >>> import cudf
        >>> import pyarrow as pa
        >>> data = pa.table({"a":[1, 2, 3], "b":[4, 5, 6]})
        >>> cudf.DataFrame.from_arrow(data)
           a  b
        0  1  4
        1  2  5
        2  3  6

        .. pandas-compat::
            `pandas.DataFrame.from_arrow`

            This method does not exist in pandas but it is similar to
            how :meth:`pyarrow.Table.to_pandas` works for PyArrow Tables i.e.
            it does not support automatically setting index column(s).
        """
        index_col = None
        col_index_names = None
        physical_column_md = []
        if isinstance(table, pa.Table) and isinstance(
            table.schema.pandas_metadata, dict
        ):
            physical_column_md = table.schema.pandas_metadata["columns"]
            index_col = table.schema.pandas_metadata["index_columns"]
            if "column_indexes" in table.schema.pandas_metadata:
                col_index_names = []
                for col_meta in table.schema.pandas_metadata["column_indexes"]:
                    col_index_names.append(col_meta["name"])

        out = super().from_arrow(table)
        if col_index_names is not None:
            out._data._level_names = col_index_names
        if index_col:
            if isinstance(index_col[0], dict):
                range_meta = index_col[0]
                idx = cudf.RangeIndex(
                    start=range_meta["start"],
                    stop=range_meta["stop"],
                    step=range_meta["step"],
                    name=range_meta["name"],
                )
                if len(idx) == len(out):
                    # `idx` is generated from arrow `pandas_metadata`
                    # which can get out of date with many of the
                    # arrow operations. Hence verifying if the
                    # lengths match, or else don't need to set
                    # an index at all i.e., Default RangeIndex
                    # will be set.
                    # See more about the discussion here:
                    # https://github.com/apache/arrow/issues/15178
                    out = out.set_index(idx)
            else:
                out = out.set_index(index_col)

        if (
            "__index_level_0__" in out.index.names
            and len(out.index.names) == 1
        ):
            real_index_name = None
            for md in physical_column_md:
                if md["field_name"] == "__index_level_0__":
                    real_index_name = md["name"]
                    break
            out.index.name = real_index_name

        return out

    @_performance_tracking
    def to_arrow(self, preserve_index=None) -> pa.Table:
        """
        Convert to a PyArrow Table.

        Parameters
        ----------
        preserve_index : bool, optional
            whether index column and its meta data needs to be saved
            or not. The default of None will store the index as a
            column, except for a RangeIndex which is stored as
            metadata only. Setting preserve_index to True will force
            a RangeIndex to be materialized.

        Returns
        -------
        PyArrow Table

        Examples
        --------
        >>> import cudf
        >>> df = cudf.DataFrame(
        ...     {"a":[1, 2, 3], "b":[4, 5, 6]}, index=[1, 2, 3])
        >>> df.to_arrow()
        pyarrow.Table
        a: int64
        b: int64
        index: int64
        ----
        a: [[1,2,3]]
        b: [[4,5,6]]
        index: [[1,2,3]]
        >>> df.to_arrow(preserve_index=False)
        pyarrow.Table
        a: int64
        b: int64
        ----
        a: [[1,2,3]]
        b: [[4,5,6]]
        """

        data = self
        index_descr: Sequence[dict[str, Any]] | Sequence[str] = []
        write_index = preserve_index is not False
        keep_range_index = write_index and preserve_index is None
        index = self.index
        index_levels = [self.index]
        if write_index:
            if isinstance(index, cudf.RangeIndex) and keep_range_index:
                index_descr = [
                    {
                        "kind": "range",
                        "name": index.name,
                        "start": index.start,
                        "stop": index.stop,
                        "step": index.step,
                    }
                ]
            else:
                if isinstance(index, cudf.RangeIndex):
                    index = index._as_int_index()
                    index.name = "__index_level_0__"
                if isinstance(index, MultiIndex):
                    index_descr = index._column_names
                    index_levels = index.levels
                else:
                    index_descr = (
                        index.names if index.name is not None else ("index",)
                    )
                data = data.copy(deep=False)
                for gen_name, col_name in zip(
                    index_descr, index._column_names
                ):
                    data._insert(
                        data.shape[1],
                        gen_name,
                        index._data[col_name],
                    )

        out = super(DataFrame, data).to_arrow()
        metadata = pa.pandas_compat.construct_metadata(
            columns_to_convert=[self[col] for col in self._column_names],
            df=self,
            column_names=out.schema.names,
            index_levels=index_levels,
            index_descriptors=index_descr,
            preserve_index=preserve_index,
            types=out.schema.types,
        )
        md_dict = json.loads(metadata[b"pandas"])

        cudf.utils.ioutils._update_pandas_metadata_types_inplace(self, md_dict)

        return out.replace_schema_metadata({b"pandas": json.dumps(md_dict)})

    @_performance_tracking
    def to_records(self, index=True, column_dtypes=None, index_dtypes=None):
        """Convert to a numpy recarray

        Parameters
        ----------
        index : bool
            Whether to include the index in the output.
        column_dtypes : str, type, dict, default None
            If a string or type, the data type to store all columns. If
            a dictionary, a mapping of column names and indices (zero-indexed)
            to specific data types. Currently not supported.
        index_dtypes : str, type, dict, default None
            If a string or type, the data type to store all index levels. If
            a dictionary, a mapping of index level names and indices
            (zero-indexed) to specific data types.
            This mapping is applied only if `index=True`.
            Currently not supported.

        Returns
        -------
        numpy recarray
        """
        if column_dtypes is not None:
            raise NotImplementedError(
                "column_dtypes is currently not supported."
            )
        elif index_dtypes is not None:
            raise NotImplementedError(
                "column_dtypes is currently not supported."
            )
        members = [("index", self.index.dtype)] if index else []
        members += list(self._dtypes)
        dtype = np.dtype(members)
        ret = np.recarray(len(self), dtype=dtype)
        if index:
            ret["index"] = self.index.to_numpy()
        for col in self._column_names:
            ret[col] = self[col].to_numpy()
        return ret

    @classmethod
    @_performance_tracking
    def from_records(
        cls,
        data,
        index=None,
        exclude=None,
        columns=None,
        coerce_float: bool = False,
        nrows: int | None = None,
        nan_as_null=False,
    ):
        """
        Convert structured or record ndarray to DataFrame.

        Parameters
        ----------
        data : numpy structured dtype or recarray of ndim=2
        index : str, array-like
            The name of the index column in *data*.
            If None, the default index is used.
        exclude : sequence, default None
            Columns or fields to exclude.
            Currently not implemented.
        columns : list of str
            List of column names to include.
        coerce_float : bool, default False
            Attempt to convert values of non-string, non-numeric objects (like
            decimal.Decimal) to floating point, useful for SQL result sets.
            Currently not implemented.
        nrows : int, default None
            Number of rows to read if data is an iterator.
            Currently not implemented.

        Returns
        -------
        DataFrame
        """
        if exclude is not None:
            raise NotImplementedError("exclude is currently not supported.")
        if coerce_float is not False:
            raise NotImplementedError(
                "coerce_float is currently not supported."
            )
        if nrows is not None:
            raise NotImplementedError("nrows is currently not supported.")

        if data.ndim != 1 and data.ndim != 2:
            raise ValueError(
                f"records dimension expected 1 or 2 but found {data.ndim}"
            )

        num_cols = len(data[0])

        if columns is None and data.dtype.names is None:
            names = range(num_cols)

        elif data.dtype.names is not None:
            names = data.dtype.names

        else:
            if len(columns) != num_cols:
                raise ValueError(
                    f"columns length expected {num_cols} "
                    f"but found {len(columns)}"
                )
            names = columns

        if data.ndim == 2:
            ca_data = {
                k: column.as_column(data[:, i], nan_as_null=nan_as_null)
                for i, k in enumerate(names)
            }
        elif data.ndim == 1:
            ca_data = {
                name: column.as_column(data[name], nan_as_null=nan_as_null)
                for name in names
            }

        if not is_scalar(index):
            new_index = ensure_index(index)
        else:
            new_index = None

        if isinstance(columns, (pd.Index, cudf.Index)):
            level_names = tuple(columns.names)
        else:
            level_names = None

        df = cls._from_data(
            ColumnAccessor(
                data=ca_data,  # type: ignore[arg-type]
                multiindex=isinstance(
                    columns, (pd.MultiIndex, cudf.MultiIndex)
                ),
                rangeindex=isinstance(
                    columns, (range, pd.RangeIndex, cudf.RangeIndex)
                ),
                level_names=level_names,
                label_dtype=getattr(columns, "dtype", None),
                verify=False,
            ),
            index=new_index,
        )
        if is_scalar(index) and index is not None:
            df = df.set_index(index)
        return df

    @classmethod
    @_performance_tracking
    def _from_arrays(
        cls,
        data,
        index=None,
        columns=None,
        nan_as_null=False,
    ) -> Self:
        """
        Convert an object implementing an array interface to DataFrame.

        Parameters
        ----------
        data : object of ndim 1 or 2,
            Object implementing ``__array_interface__`` or ``__cuda_array_interface__``
        index : Index or array-like
            Index to use for resulting frame. Will default to
            RangeIndex if no indexing information part of input data and
            no index provided.
        columns : list of str
            List of column names to include.

        Returns
        -------
        DataFrame
        """
        array_data: np.ndarray | cupy.ndarray
        if hasattr(data, "__cuda_array_interface__"):
            array_data = cupy.asarray(data, order="F")
        elif hasattr(data, "__array_interface__"):
            array_data = np.asarray(data, order="F")
        else:
            raise ValueError(
                "data must be an object implementing __cuda_array_interface__ or __array_interface__"
            )

        if array_data.ndim not in {1, 2}:
            raise ValueError(
                f"records dimension expected 1 or 2 but found: {array_data.ndim}"
            )

        if array_data.ndim == 2:
            num_cols = array_data.shape[1]
        else:
            # Since we validate ndim to be either 1 or 2 above,
            # this case can be assumed to be ndim == 1.
            num_cols = 1

        if columns is None:
            names = range(num_cols)
        else:
            if len(columns) != num_cols:
                raise ValueError(
                    f"columns length expected {num_cols} but "
                    f"found {len(columns)}"
                )
            elif len(columns) != len(set(columns)):
                raise ValueError("Duplicate column names are not allowed")
            names = columns

        # Mapping/MutableMapping are invariant in the key type, so
        # dict[int, ColumnBase] (the inferred type of ca_data) is not
        # a valid type to pass to a function accepting
        # Mapping[Hashable, ColumnBase] even though int is Hashable.
        # See: https://github.com/python/typing/issues/445
        ca_data: dict[Hashable, ColumnBase]
        if array_data.ndim == 2:
            ca_data = {
                k: column.as_column(array_data[:, i], nan_as_null=nan_as_null)
                for i, k in enumerate(names)
            }
        elif array_data.ndim == 1:
            ca_data = {
                names[0]: column.as_column(array_data, nan_as_null=nan_as_null)
            }

        if index is not None:
            index = ensure_index(index)

        if isinstance(columns, (pd.Index, cudf.Index)):
            level_names = tuple(columns.names)
        else:
            level_names = None

        return cls._from_data(
            ColumnAccessor(
                data=ca_data,
                multiindex=isinstance(
                    columns, (pd.MultiIndex, cudf.MultiIndex)
                ),
                rangeindex=isinstance(
                    columns, (range, pd.RangeIndex, cudf.RangeIndex)
                ),
                level_names=level_names,
                label_dtype=getattr(columns, "dtype", None),
                verify=False,
            ),
            index=index,
        )

    @_performance_tracking
    def interpolate(
        self,
        method="linear",
        axis=0,
        limit=None,
        inplace=False,
        limit_direction=None,
        limit_area=None,
        downcast=None,
        **kwargs,
    ):
        if all(dt == np.dtype("object") for dt in self.dtypes):
            raise TypeError(
                "Cannot interpolate with all object-dtype "
                "columns in the DataFrame. Try setting at "
                "least one column to a numeric dtype."
            )

        return super().interpolate(
            method=method,
            axis=axis,
            limit=limit,
            inplace=inplace,
            limit_direction=limit_direction,
            limit_area=limit_area,
            downcast=downcast,
            **kwargs,
        )

    @_performance_tracking
    def quantile(
        self,
        q=0.5,
        axis=0,
        numeric_only=True,
        interpolation=None,
        method="single",
        columns=None,
        exact=True,
    ):
        """
        Return values at the given quantile.

        Parameters
        ----------
        q : float or array-like
            0 <= q <= 1, the quantile(s) to compute
        axis : int
            axis is a NON-FUNCTIONAL parameter
        numeric_only : bool, default True
            If False, the quantile of datetime and timedelta data will be
            computed as well.
        interpolation : {'linear', 'lower', 'higher', 'midpoint', 'nearest'}
            This parameter specifies the interpolation method to use,
            when the desired quantile lies between two data points i and j.
            Default is ``'linear'`` for ``method="single"``, and ``'nearest'``
            for ``method="table"``.

                * linear: `i + (j - i) * fraction`, where `fraction` is the
                  fractional part of the index surrounded by `i` and `j`.
                * lower: `i`.
                * higher: `j`.
                * nearest: `i` or `j` whichever is nearest.
                * midpoint: (`i` + `j`) / 2.
        method : {'single', 'table'}, default `'single'`
            Whether to compute quantiles per-column ('single') or over all
            columns ('table'). When 'table', the only allowed interpolation
            methods are 'nearest', 'lower', and 'higher'.
        columns : list of str
            List of column names to include.
        exact : boolean
            Whether to use approximate or exact quantile algorithm.

        Returns
        -------
        Series or DataFrame
            If q is an array or numeric_only is set to False, a DataFrame
            will be returned where index is q, the columns are the columns
            of self, and the values are the quantile.

            If q is a float, a Series will be returned where the index is
            the columns of self and the values are the quantiles.

        Examples
        --------
        >>> import cupy as cp
        >>> import cudf
        >>> df = cudf.DataFrame(cp.array([[1, 1], [2, 10], [3, 100], [4, 100]]),
        ...                   columns=['a', 'b'])
        >>> df
           a    b
        0  1    1
        1  2   10
        2  3  100
        3  4  100
        >>> df.quantile(0.1)
        a    1.3
        b    3.7
        Name: 0.1, dtype: float64
        >>> df.quantile([.1, .5])
               a     b
        0.1  1.3   3.7
        0.5  2.5  55.0

        .. pandas-compat::
            :meth:`pandas.DataFrame.quantile`

            One notable difference from Pandas is when DataFrame is of
            non-numeric types and result is expected to be a Series in case of
            Pandas. cuDF will return a DataFrame as it doesn't support mixed
            types under Series.
        """
        if axis not in (0, None):
            raise NotImplementedError("axis is not implemented yet")

        data_df = self
        if numeric_only:
            data_df = data_df.select_dtypes(
                include=[np.number], exclude=["datetime64", "timedelta64"]
            )

        if columns is None:
            columns = set(data_df._column_names)

        if isinstance(q, numbers.Number):
            q_is_number = True
            qs = [float(q)]
        elif pd.api.types.is_list_like(q):
            q_is_number = False
            qs = q
        else:
            msg = "`q` must be either a single element or list"
            raise TypeError(msg)

        if method == "table":
            interpolation = interpolation or "nearest"
            result = self._quantile_table(qs, interpolation.upper())

            if q_is_number:
                result = result.transpose()
                return Series._from_column(
                    result._columns[0], name=q, index=result.index
                )
        else:
            # Ensure that qs is non-scalar so that we always get a column back.
            interpolation = interpolation or "linear"
            result = {}
            for k in data_df._column_names:
                if k in columns:
                    ser = data_df[k]
                    res = ser.quantile(
                        qs,
                        interpolation=interpolation,
                        exact=exact,
                        quant_index=False,
                    )._column
                    if len(res) == 0:
                        res = column_empty(row_count=len(qs), dtype=ser.dtype)
                    result[k] = res
            result = DataFrame._from_data(result)

            if q_is_number and numeric_only:
                result = result.fillna(np.nan).iloc[0]
                result.index = data_df.keys()
                result.name = q
                return result

        result.index = cudf.Index(list(map(float, qs)), dtype="float64")
        return result

    @_performance_tracking
    def isin(self, values):
        """
        Whether each element in the DataFrame is contained in values.

        Parameters
        ----------
        values : iterable, Series, DataFrame or dict
            The result will only be true at a location if all
            the labels match. If values is a Series, that's the index.
            If values is a dict, the keys must be the column names,
            which must match. If values is a DataFrame, then both the
            index and column labels must match.

        Returns
        -------
        DataFrame:
            DataFrame of booleans showing whether each element in
            the DataFrame is contained in values.

        Examples
        --------
        >>> import cudf
        >>> df = cudf.DataFrame({'num_legs': [2, 4], 'num_wings': [2, 0]},
        ...                     index=['falcon', 'dog'])
        >>> df
                num_legs  num_wings
        falcon         2          2
        dog            4          0

        When ``values`` is a list check whether every value in the DataFrame
        is present in the list (which animals have 0 or 2 legs or wings)

        >>> df.isin([0, 2])
                num_legs  num_wings
        falcon      True       True
        dog        False       True

        When ``values`` is a dict, we can pass values to check for each
        column separately:

        >>> df.isin({'num_wings': [0, 3]})
                num_legs  num_wings
        falcon     False      False
        dog        False       True

        When ``values`` is a Series or DataFrame the index and column must
        match. Note that 'falcon' does not match based on the number of legs
        in other.

        >>> other = cudf.DataFrame({'num_legs': [8, 2], 'num_wings': [0, 2]},
        ...                         index=['spider', 'falcon'])
        >>> df.isin(other)
                num_legs  num_wings
        falcon      True       True
        dog        False      False
        """
        # TODO: propagate nulls through isin
        # https://github.com/rapidsai/cudf/issues/7556

        def make_false_column_like_self():
            return column.as_column(False, length=len(self), dtype="bool")

        # Preprocess different input types into a mapping from column names to
        # a list of values to check.
        result = {}
        if isinstance(values, IndexedFrame):
            # Note: In the case where values is a Series, computing some
            # information about the values column outside the loop may result
            # in performance gains.  However, since categorical conversion
            # depends on the current column in the loop, using the correct
            # precomputed variables inside the loop requires nontrivial logic.
            # This optimization could be attempted if `isin` ever becomes a
            # bottleneck.
            if (
                isinstance(values, (Series, DataFrame))
                and not values.index.is_unique
            ):
                # if DataFrame ever supports duplicate columns
                # would need to check that here
                raise ValueError("cannot compute isin with a duplicate axis.")
            values = values.reindex(self.index)
            other_cols = (
                values._data
                if isinstance(values, DataFrame)
                else {name: values._column for name in self._data}
            )
            for col, self_col in self._column_labels_and_values:
                if col in other_cols:
                    other_col = other_cols[col]
                    self_is_cat = isinstance(self_col, CategoricalColumn)
                    other_is_cat = isinstance(other_col, CategoricalColumn)

                    if self_is_cat != other_is_cat:
                        # It is valid to compare the levels of a categorical
                        # column to a non-categorical column.
                        if self_is_cat:
                            self_col = self_col._get_decategorized_column()
                        else:
                            other_col = other_col._get_decategorized_column()

                    # We use the type checks from _before_ the conversion
                    # because if only one was categorical then it's already
                    # been converted and we have to check if they're strings.
                    if self_is_cat and other_is_cat:
                        self_is_str = other_is_str = False
                    else:
                        # These checks must happen after the conversions above
                        # since numpy can't handle categorical dtypes.
                        self_is_str = is_string_dtype(self_col.dtype)
                        other_is_str = is_string_dtype(other_col.dtype)

                    if self_is_str != other_is_str:
                        # Strings can't compare to anything else.
                        result[col] = make_false_column_like_self()
                    else:
                        result[col] = (self_col == other_col).fillna(False)
                else:
                    result[col] = make_false_column_like_self()
        elif is_dict_like(values):
            for name, col in self._column_labels_and_values:
                if name in values:
                    result[name] = col.isin(values[name])
                else:
                    result[name] = make_false_column_like_self()
        elif is_list_like(values):
            for name, col in self._column_labels_and_values:
                result[name] = col.isin(values)
        else:
            raise TypeError(
                "only list-like or dict-like objects are "
                "allowed to be passed to DataFrame.isin(), "
                "you passed a "
                f"'{type(values).__name__}'"
            )

        # TODO: Update this logic to properly preserve MultiIndex columns.
        return DataFrame._from_data(result, self.index)

    #
    # Stats
    #
    @_performance_tracking
    def _prepare_for_rowwise_op(self, method, skipna, numeric_only):
        """Prepare a DataFrame for CuPy-based row-wise operations."""

        if method not in _cupy_nan_methods_map and any(
            col.nullable for col in self._columns
        ):
            msg = (
                f"Row-wise operations to calculate '{method}' do not "
                f"currently support columns with null values. "
                f"Consider removing them with .dropna() "
                f"or using .fillna()."
            )
            raise ValueError(msg)

        if numeric_only:
            filtered = self.select_dtypes(include=[np.number, np.bool_])
        else:
            filtered = self.copy(deep=False)

        is_pure_dt = all(dt.kind == "M" for dt in filtered.dtypes)

        common_dtype = find_common_type(filtered.dtypes)
        if (
            not numeric_only
            and is_string_dtype(common_dtype)
            and any(not is_string_dtype(dt) for dt in filtered.dtypes)
        ):
            raise TypeError(
                f"Cannot perform row-wise {method} across mixed-dtype columns,"
                " try type-casting all the columns to same dtype."
            )

        if not skipna and any(col.nullable for col in filtered._columns):
            length = filtered._data.nrows
            ca = ColumnAccessor(
                {
                    name: col._get_mask_as_column()
                    if col.nullable
                    else as_column(True, length=length)
                    for name, col in filtered._data.items()
                },
                verify=False,
            )
            mask = DataFrame._from_data(ca)
            mask = mask.all(axis=1)
        else:
            mask = None

        coerced = filtered.astype(common_dtype, copy=False)
        if is_pure_dt:
            # Further convert into cupy friendly types
            coerced = coerced.astype(np.dtype(np.int64), copy=False)
        return coerced, mask, common_dtype

    @_performance_tracking
    def count(self, axis=0, numeric_only=False):
        """
        Count ``non-NA`` cells for each column or row.

        The values ``None``, ``NaN``, ``NaT`` are considered ``NA``.

        Returns
        -------
        Series
            For each column/row the number of non-NA/null entries.

        Examples
        --------
        >>> import cudf
        >>> import numpy as np
        >>> df = cudf.DataFrame({"Person":
        ...        ["John", "Myla", "Lewis", "John", "Myla"],
        ...        "Age": [24., np.nan, 21., 33, 26],
        ...        "Single": [False, True, True, True, False]})
        >>> df.count()
        Person    5
        Age       4
        Single    5
        dtype: int64

        .. pandas-compat::
            :meth:`pandas.DataFrame.count`

            Parameters currently not supported are `axis` and `numeric_only`.
        """
        axis = self._get_axis_from_axis_arg(axis)
        if axis != 0:
            raise NotImplementedError("Only axis=0 is currently supported.")
        length = len(self)
        return Series._from_column(
            as_column(
                [
                    length
                    - (
                        col.null_count
                        + (
                            col.nan_count
                            if cudf.get_option("mode.pandas_compatible")
                            else 0
                        )
                    )
                    for col in self._columns
                ]
            ),
            index=cudf.Index(self._column_names),
        )

    _SUPPORT_AXIS_LOOKUP = {
        0: 0,
        1: 1,
        "index": 0,
        "columns": 1,
    }

    @_performance_tracking
    def _reduce(
        self,
        op,
        axis=None,
        numeric_only=False,
        **kwargs,
    ):
        source = self

        if axis is None:
            assert PANDAS_LT_300, "Replace if/else with just axis=2"
            # TODO(pandas3.0): Remove if/else for just axis = 2
            if op in {"sum", "product", "std", "var"}:
                # pandas only raises FutureWarning for these ops
                # though it applies for all reductions
                warnings.warn(
                    f"In a future version, {type(self).__name__}"
                    f".{op}(axis=None) will return a scalar {op} over "
                    "the entire DataFrame. To retain the old behavior, "
                    f"use '{type(self).__name__}.{op}(axis=0)' or "
                    f"just '{type(self)}.{op}()'",
                    FutureWarning,
                )
                axis = 0
            else:
                axis = 2
        elif axis is no_default:
            axis = 0
        else:
            axis = source._get_axis_from_axis_arg(axis)

        if numeric_only:
            numeric_cols = (
                name for name, dtype in self._dtypes if is_numeric_dtype(dtype)
            )
            source = self._get_columns_by_label(numeric_cols)
            if source.empty:
                return Series(
                    index=self._data.to_pandas_index[:0]
                    if axis == 0
                    else source.index,
                    dtype="float64",
                )
        if (
            axis == 2
            and op in {"kurtosis", "skew"}
            and self._num_rows < 4
            and self._num_columns > 1
        ):
            # Total number of elements may satisfy the min number of values
            # to compute skew/kurtosis
            return getattr(concat_columns(source._columns), op)(**kwargs)
        elif axis == 1:
            return source._apply_cupy_method_axis_1(op, **kwargs)
        else:
            axis_0_results = []
            for col_label, col in source._column_labels_and_values:
                try:
                    axis_0_results.append(getattr(col, op)(**kwargs))
                except AttributeError as err:
                    if numeric_only:
                        raise NotImplementedError(
                            f"Column {col_label} with type {col.dtype} does not support {op}"
                        ) from err
                    elif not is_numeric_dtype(col.dtype):
                        raise TypeError(
                            "Non numeric columns passed with "
                            "`numeric_only=False`, pass `numeric_only=True` "
                            f"to perform DataFrame.{op}"
                        ) from err
                    else:
                        raise
            if axis == 2:
                return getattr(
                    as_column(axis_0_results, nan_as_null=False), op
                )(**kwargs)
            else:
                source_dtypes = [dtype for _, dtype in source._dtypes]
                common_dtype = find_common_type(source_dtypes)
                if (
                    is_object_dtype(common_dtype)
                    and any(
                        not is_object_dtype(dtype) for dtype in source_dtypes
                    )
                    or common_dtype.kind != "b"
                    and any(dtype.kind == "b" for dtype in source_dtypes)
                ):
                    raise TypeError(
                        "Columns must all have the same dtype to "
                        f"perform {op=} with {axis=}"
                    )
                pd_index = source._data.to_pandas_index
                if source._data.multiindex:
                    idx = MultiIndex.from_pandas(pd_index)
                else:
                    idx = cudf.Index.from_pandas(pd_index)
                return Series._from_column(
                    as_column(axis_0_results), index=idx
                )

    @_performance_tracking
    def _scan(
        self,
        op,
        axis=None,
        *args,
        **kwargs,
    ):
        if axis is None:
            axis = 0
        axis = self._get_axis_from_axis_arg(axis)

        if axis == 0:
            return super()._scan(op, axis=axis, *args, **kwargs)
        elif axis == 1:
            return self._apply_cupy_method_axis_1(op, **kwargs)

    @_performance_tracking
    def mode(self, axis=0, numeric_only=False, dropna=True):
        """
        Get the mode(s) of each element along the selected axis.

        The mode of a set of values is the value that appears most often.
        It can be multiple values.

        Parameters
        ----------
        axis : {0 or 'index', 1 or 'columns'}, default 0
            The axis to iterate over while searching for the mode:

            - 0 or 'index' : get mode of each column
            - 1 or 'columns' : get mode of each row.
        numeric_only : bool, default False
            If True, only apply to numeric columns.
        dropna : bool, default True
            Don't consider counts of NA/NaN/NaT.

        Returns
        -------
        DataFrame
            The modes of each column or row.

        See Also
        --------
        cudf.Series.mode : Return the highest frequency value
            in a Series.
        cudf.Series.value_counts : Return the counts of values
            in a Series.

        Examples
        --------
        >>> import cudf
        >>> df = cudf.DataFrame({
        ...     "species": ["bird", "mammal", "arthropod", "bird"],
        ...     "legs": [2, 4, 8, 2],
        ...     "wings": [2.0, None, 0.0, None]
        ... })
        >>> df
             species  legs wings
        0       bird     2   2.0
        1     mammal     4  <NA>
        2  arthropod     8   0.0
        3       bird     2  <NA>

        By default, missing values are not considered, and the mode of wings
        are both 0 and 2. The second row of species and legs contains ``NA``,
        because they have only one mode, but the DataFrame has two rows.

        >>> df.mode()
          species  legs  wings
        0    bird     2    0.0
        1    <NA>  <NA>    2.0

        Setting ``dropna=False``, ``NA`` values are considered and they can be
        the mode (like for wings).

        >>> df.mode(dropna=False)
          species  legs wings
        0    bird     2  <NA>

        Setting ``numeric_only=True``, only the mode of numeric columns is
        computed, and columns of other types are ignored.

        >>> df.mode(numeric_only=True)
           legs  wings
        0     2    0.0
        1  <NA>    2.0

        .. pandas-compat::
            :meth:`pandas.DataFrame.transpose`

            ``axis`` parameter is currently not supported.
        """
        if axis not in (0, "index"):
            raise NotImplementedError("Only axis=0 is currently supported")

        if numeric_only:
            data_df = self.select_dtypes(
                include=[np.number], exclude=["datetime64", "timedelta64"]
            )
        else:
            data_df = self

        mode_results = [
            data_df[col].mode(dropna=dropna) for col in data_df._data
        ]

        if len(mode_results) == 0:
            return DataFrame()

        with warnings.catch_warnings():
            assert PANDAS_LT_300, (
                "Need to drop after pandas-3.0 support is added."
            )
            warnings.simplefilter("ignore", FutureWarning)
            df = cudf.concat(mode_results, axis=1)

        if isinstance(df, Series):
            df = df.to_frame()

        df._set_columns_like(data_df._data)

        return df

    @_performance_tracking
    def all(self, axis=0, bool_only=None, skipna=True, **kwargs):
        obj = self.select_dtypes(include="bool") if bool_only else self
        return super(DataFrame, obj).all(axis, skipna, **kwargs)

    @_performance_tracking
    def any(self, axis=0, bool_only=None, skipna=True, **kwargs):
        obj = self.select_dtypes(include="bool") if bool_only else self
        return super(DataFrame, obj).any(axis, skipna, **kwargs)

    @_performance_tracking
    def _apply_cupy_method_axis_1(self, method, *args, **kwargs):
        # This method uses cupy to perform scans and reductions along rows of a
        # DataFrame. Since cuDF is designed around columnar storage and
        # operations, we convert DataFrames to 2D cupy arrays for these ops.

        # for dask metadata compatibility
        skipna = kwargs.pop("skipna", None)
        skipna = True if skipna is None else skipna
        if method not in _cupy_nan_methods_map and skipna not in (
            None,
            True,
            1,
        ):
            raise NotImplementedError(
                f"Row-wise operations to calculate '{method}'"
                f" currently do not support `skipna=False`."
            )

        level = kwargs.pop("level", None)
        if level not in (None,):
            raise NotImplementedError(
                "Row-wise operations currently do not support `level`."
            )

        numeric_only = kwargs.pop("numeric_only", False)

        min_count = kwargs.pop("min_count", None)
        if min_count not in (None, 0):
            raise NotImplementedError(
                "Row-wise operations currently do not support `min_count`."
            )

        bool_only = kwargs.pop("bool_only", None)
        if bool_only not in (None, True):
            raise NotImplementedError(
                "Row-wise operations currently do not support `bool_only`."
            )

        # This parameter is only necessary for axis 0 reductions that cuDF
        # performs internally. cupy already upcasts smaller integer/bool types
        # to int64 when accumulating.
        kwargs.pop("cast_to_int", None)

        prepared, mask, common_dtype = self._prepare_for_rowwise_op(
            method, skipna, numeric_only
        )
        for col in prepared._column_names:
            if prepared._data[col].nullable:
                prepared._data[col] = (
                    prepared._data[col]
                    .astype(
                        cudf.utils.dtypes.get_min_float_dtype(
                            prepared._data[col]
                        )
                        if common_dtype.kind != "M"
                        else np.dtype(np.float64)
                    )
                    .fillna(np.nan)
                )
        arr = prepared.to_cupy()

        if skipna is not False and method in _cupy_nan_methods_map:
            method = _cupy_nan_methods_map[method]

        result = getattr(cupy, method)(arr, axis=1, **kwargs)

        if result.ndim == 1:
            type_coerced_methods = {
                "count",
                "min",
                "max",
                "sum",
                "prod",
                "cummin",
                "cummax",
                "cumsum",
                "cumprod",
            }
            result_dtype = (
                common_dtype
                if method in type_coerced_methods
                or (common_dtype is not None and common_dtype.kind == "M")
                else None
            )
            result = column.as_column(result, dtype=result_dtype)
            if mask is not None:
                result = result.set_mask(mask._column.as_mask())
            return Series._from_column(result, index=self.index)
        else:
            result_df = DataFrame(result, index=self.index)
            result_df._set_columns_like(prepared._data)
            return result_df

    @_performance_tracking
    def select_dtypes(self, include=None, exclude=None):
        """Return a subset of the DataFrame's columns based on the column dtypes.

        Parameters
        ----------
        include : str or list
            which columns to include based on dtypes
        exclude : str or list
            which columns to exclude based on dtypes

        Returns
        -------
        DataFrame
            The subset of the frame including the dtypes
            in ``include`` and excluding the dtypes in ``exclude``.

        Raises
        ------
        ValueError
            - If both of ``include`` and ``exclude`` are empty
            - If ``include`` and ``exclude`` have overlapping elements

        Examples
        --------
        >>> import cudf
        >>> df = cudf.DataFrame({'a': [1, 2] * 3,
        ...                    'b': [True, False] * 3,
        ...                    'c': [1.0, 2.0] * 3})
        >>> df
           a      b    c
        0  1   True  1.0
        1  2  False  2.0
        2  1   True  1.0
        3  2  False  2.0
        4  1   True  1.0
        5  2  False  2.0
        >>> df.select_dtypes(include='bool')
               b
        0   True
        1  False
        2   True
        3  False
        4   True
        5  False
        >>> df.select_dtypes(include=['float64'])
             c
        0  1.0
        1  2.0
        2  1.0
        3  2.0
        4  1.0
        5  2.0
        >>> df.select_dtypes(exclude=['int'])
               b    c
        0   True  1.0
        1  False  2.0
        2   True  1.0
        3  False  2.0
        4   True  1.0
        5  False  2.0
        """

        # code modified from:
        # https://github.com/pandas-dev/pandas/blob/master/pandas/core/frame.py#L3196

        if not isinstance(include, (list, tuple)):
            include = (include,) if include is not None else ()
        if not isinstance(exclude, (list, tuple)):
            exclude = (exclude,) if exclude is not None else ()

        # cudf_dtype_from_pydata_dtype can distinguish between
        # np.float and np.number
        selection = tuple(map(frozenset, (include, exclude)))

        if not any(selection):
            raise ValueError(
                "at least one of include or exclude must be nonempty"
            )

        include, exclude = map(
            lambda x: frozenset(map(cudf_dtype_from_pydata_dtype, x)),
            selection,
        )

        # can't both include AND exclude!
        if not include.isdisjoint(exclude):
            raise ValueError(
                f"include and exclude overlap on {(include & exclude)}"
            )

        # include all subtypes
        include_subtypes = set()
        for dtype in self.dtypes:
            for i_dtype in include:
                # category handling
                if i_dtype == cudf.CategoricalDtype:
                    # Matches cudf & pandas dtype objects
                    include_subtypes.add(i_dtype)
                elif inspect.isclass(dtype.type):
                    if issubclass(dtype.type, i_dtype):
                        include_subtypes.add(dtype.type)

        # exclude all subtypes
        exclude_subtypes = set()
        for dtype in self.dtypes:
            for e_dtype in exclude:
                # category handling
                if e_dtype == cudf.CategoricalDtype:
                    # Matches cudf & pandas dtype objects
                    exclude_subtypes.add(e_dtype)
                elif inspect.isclass(dtype.type):
                    if issubclass(dtype.type, e_dtype):
                        exclude_subtypes.add(dtype.type)

        include_all = {cudf_dtype_from_pydata_dtype(d) for d in self.dtypes}

        if include:
            inclusion = include_all & include_subtypes
        elif exclude:
            inclusion = include_all
        else:
            inclusion = set()
        # remove all exclude types
        inclusion = inclusion - exclude_subtypes

        to_select = [
            label
            for label, dtype in self._dtypes
            if cudf_dtype_from_pydata_dtype(dtype) in inclusion
        ]
        return self.loc[:, to_select]

    @ioutils.doc_to_parquet()
    def to_parquet(
        self,
        path,
        engine="cudf",
        compression="snappy",
        index=None,
        partition_cols=None,
        partition_file_name=None,
        partition_offsets=None,
        statistics="ROWGROUP",
        metadata_file_path=None,
        int96_timestamps=False,
        row_group_size_bytes=None,
        row_group_size_rows=None,
        max_page_size_bytes=None,
        max_page_size_rows=None,
        storage_options=None,
        return_metadata=False,
        use_dictionary=True,
        header_version="1.0",
        skip_compression=None,
        column_encoding=None,
        column_type_length=None,
        output_as_binary=None,
        *args,
        **kwargs,
    ):
        """{docstring}"""
        from cudf.io import parquet

        return parquet.to_parquet(
            self,
            path=path,
            engine=engine,
            compression=compression,
            index=index,
            partition_cols=partition_cols,
            partition_file_name=partition_file_name,
            partition_offsets=partition_offsets,
            statistics=statistics,
            metadata_file_path=metadata_file_path,
            int96_timestamps=int96_timestamps,
            row_group_size_bytes=row_group_size_bytes,
            row_group_size_rows=row_group_size_rows,
            max_page_size_bytes=max_page_size_bytes,
            max_page_size_rows=max_page_size_rows,
            storage_options=storage_options,
            return_metadata=return_metadata,
            use_dictionary=use_dictionary,
            header_version=header_version,
            skip_compression=skip_compression,
            column_encoding=column_encoding,
            column_type_length=column_type_length,
            output_as_binary=output_as_binary,
            *args,
            **kwargs,
        )

    @ioutils.doc_to_feather()
    def to_feather(self, path, *args, **kwargs):
        """{docstring}"""
        from cudf.io import feather

        feather.to_feather(self, path, *args, **kwargs)

    @ioutils.doc_dataframe_to_csv()
    def to_csv(
        self,
        path_or_buf=None,
        sep=",",
        na_rep="",
        columns=None,
        header=True,
        index=True,
        encoding=None,
        compression=None,
        lineterminator=None,
        chunksize=None,
        storage_options=None,
    ):
        """{docstring}"""
        from cudf.io import csv

        if lineterminator is None:
            lineterminator = os.linesep
        return csv.to_csv(
            self,
            path_or_buf=path_or_buf,
            sep=sep,
            na_rep=na_rep,
            columns=columns,
            header=header,
            index=index,
            lineterminator=lineterminator,
            chunksize=chunksize,
            encoding=encoding,
            compression=compression,
            storage_options=storage_options,
        )

    @ioutils.doc_to_orc()
    def to_orc(
        self,
        fname,
        compression="snappy",
        statistics="ROWGROUP",
        stripe_size_bytes=None,
        stripe_size_rows=None,
        row_index_stride=None,
        cols_as_map_type=None,
        storage_options=None,
        index=None,
    ):
        """{docstring}"""
        from cudf.io import orc

        return orc.to_orc(
            df=self,
            fname=fname,
            compression=compression,
            statistics=statistics,
            stripe_size_bytes=stripe_size_bytes,
            stripe_size_rows=stripe_size_rows,
            row_index_stride=row_index_stride,
            cols_as_map_type=cols_as_map_type,
            storage_options=storage_options,
            index=index,
        )

    @_performance_tracking
    def stack(
        self, level=-1, dropna=no_default, future_stack=False
    ) -> DataFrame | Series:
        """Stack the prescribed level(s) from columns to index

        Return a reshaped DataFrame or Series having a multi-level
        index with one or more new inner-most levels compared to
        the current DataFrame. The new inner-most levels are created
        by pivoting the columns of the current dataframe:

          - if the columns have a single level, the output is a Series;
          - if the columns have multiple levels, the new index
            level(s) is (are) taken from the prescribed level(s) and
            the output is a DataFrame.

        Parameters
        ----------
        level : int, str, list default -1
            Level(s) to stack from the column axis onto the index axis,
            defined as one index or label, or a list of indices or labels.
        dropna : bool, default True
            Whether to drop rows in the resulting Frame/Series with missing
            values. When multiple levels are specified, `dropna==False` is
            unsupported.

        Returns
        -------
        DataFrame or Series
            Stacked dataframe or series.

        See Also
        --------
        DataFrame.unstack : Unstack prescribed level(s) from index axis
             onto column axis.
        DataFrame.pivot : Reshape dataframe from long format to wide
             format.
        DataFrame.pivot_table : Create a spreadsheet-style pivot table
             as a DataFrame.

        Notes
        -----
        The function is named by analogy with a collection of books
        being reorganized from being side by side on a horizontal
        position (the columns of the dataframe) to being stacked
        vertically on top of each other (in the index of the
        dataframe).

        Examples
        --------
        **Single level columns**

        >>> df_single_level_cols = cudf.DataFrame([[0, 1], [2, 3]],
        ...                                     index=['cat', 'dog'],
        ...                                     columns=['weight', 'height'])

        Stacking a dataframe with a single level column axis returns a Series:

        >>> df_single_level_cols
             weight height
        cat       0      1
        dog       2      3
        >>> df_single_level_cols.stack()
        cat  height    1
             weight    0
        dog  height    3
             weight    2
        dtype: int64

        **Multi level columns: simple case**

        >>> import pandas as pd
        >>> multicol1 = pd.MultiIndex.from_tuples([('weight', 'kg'),
        ...                                        ('weight', 'pounds')])
        >>> df_multi_level_cols1 = cudf.DataFrame([[1, 2], [2, 4]],
        ...                                     index=['cat', 'dog'],
        ...                                     columns=multicol1)

        Stacking a dataframe with a multi-level column axis:

        >>> df_multi_level_cols1
             weight
                 kg    pounds
        cat       1        2
        dog       2        4
        >>> df_multi_level_cols1.stack()
                    weight
        cat kg           1
            pounds       2
        dog kg           2
            pounds       4

        **Missing values**

        >>> multicol2 = pd.MultiIndex.from_tuples([('weight', 'kg'),
        ...                                        ('height', 'm')])
        >>> df_multi_level_cols2 = cudf.DataFrame([[1.0, 2.0], [3.0, 4.0]],
        ...                                     index=['cat', 'dog'],
        ...                                     columns=multicol2)

        It is common to have missing values when stacking a dataframe
        with multi-level columns, as the stacked dataframe typically
        has more values than the original dataframe. Missing values
        are filled with NULLs:

        >>> df_multi_level_cols2
            weight height
                kg      m
        cat    1.0    2.0
        dog    3.0    4.0
        >>> df_multi_level_cols2.stack()
               weight height
        cat kg    1.0   <NA>
            m    <NA>    2.0
        dog kg    3.0   <NA>
            m    <NA>    4.0

        **Prescribing the level(s) to be stacked**

        The first parameter controls which level or levels are stacked:

        >>> df_multi_level_cols2.stack(0)
                    kg     m
        cat height  <NA>   2.0
            weight   1.0  <NA>
        dog height  <NA>   4.0
            weight   3.0  <NA>

        >>> df_multi_level_cols2.stack([0, 1])
        cat  height  m     2.0
             weight  kg    1.0
        dog  height  m     4.0
             weight  kg    3.0
        dtype: float64
        """
        if future_stack:
            if dropna is not no_default:
                raise ValueError(
                    "dropna must be unspecified with future_stack=True as "
                    "the new implementation does not introduce rows of NA "
                    "values. This argument will be removed in a future "
                    "version of cudf."
                )
        else:
            if dropna is not no_default or self._data.nlevels > 1:
                warnings.warn(
                    "The previous implementation of stack is deprecated and "
                    "will be removed in a future version of cudf. Specify "
                    "future_stack=True to adopt the new implementation and "
                    "silence this warning.",
                    FutureWarning,
                )
            if dropna is no_default:
                dropna = True

        if isinstance(level, (int, str)):
            level = [level]
        elif isinstance(level, list):
            if not all(isinstance(lv, (int, str)) for lv in level):
                raise ValueError(
                    "level must be either an int/str, or a list of int/str."
                )
        else:
            raise ValueError(
                "level must be either an int/str, or a list of int/str."
            )

        level = [level] if not isinstance(level, list) else level

        if not future_stack and len(level) > 1 and not dropna:
            raise NotImplementedError(
                "When stacking multiple levels, setting `dropna` to False "
                "will generate new column combination that does not exist "
                "in original dataframe. This behavior is unsupported in "
                "cuDF. See pandas deprecation note: "
                "https://github.com/pandas-dev/pandas/issues/53515"
            )

        # Compute the columns to stack based on specified levels

        level_indices: list[int] = []

        # If all passed in level names match up to the dataframe column's level
        # names, cast them to indices
        if all(lv in self._data.level_names for lv in level):
            level_indices = [self._data.level_names.index(lv) for lv in level]
        elif not all(isinstance(lv, int) for lv in level):
            raise ValueError(
                "`level` must either be a list of names or positions, not a "
                "mixture of both."
            )
        else:
            # Must be a list of positions, normalize negative positions
            level_indices = [
                lv + self._data.nlevels if lv < 0 else lv for lv in level
            ]

        unnamed_levels_indices = [
            i for i in range(self._data.nlevels) if i not in level_indices
        ]
        has_unnamed_levels = len(unnamed_levels_indices) > 0

        column_name_idx = self._data.to_pandas_index
        # Construct new index from the levels specified by `level`
        named_levels = pd.MultiIndex.from_arrays(
            [column_name_idx.get_level_values(lv) for lv in level_indices]
        )

        # Since `level` may only specify a subset of all levels, `unique()` is
        # required to remove duplicates. In pandas, the order of the keys in
        # the specified levels are always sorted.
        unique_named_levels = named_levels.unique()
        if not future_stack:
            unique_named_levels = unique_named_levels.sort_values()

        # Each index from the original dataframe should repeat by the number
        # of unique values in the named_levels
        repeated_index = self.index.repeat(len(unique_named_levels))

        # Each column name should tile itself by len(df) times
        with acquire_spill_lock():
            plc_table = plc.reshape.tile(
                plc.Table(
                    [
                        as_column(
                            unique_named_levels.get_level_values(i)
                        ).to_pylibcudf(mode="read")
                        for i in range(unique_named_levels.nlevels)
                    ]
                ),
                self.shape[0],
            )
            tiled_index = [
                libcudf.column.Column.from_pylibcudf(plc)
                for plc in plc_table.columns()
            ]

        # Assemble the final index
        new_index_columns = [*repeated_index._columns, *tiled_index]
        index_names = [*self.index.names, *unique_named_levels.names]
        new_index = MultiIndex._from_data(dict(enumerate(new_index_columns)))
        new_index.names = index_names

        # Compute the column indices that serves as the input for
        # `interleave_columns`
        column_idx_df = pd.DataFrame(
            data=range(self._num_columns), index=named_levels
        )

        if has_unnamed_levels:
            unnamed_level_values = pd.MultiIndex.from_arrays(
                list(
                    map(
                        column_name_idx.get_level_values,
                        unnamed_levels_indices,
                    )
                )
            )

        def unnamed_group_generator():
            if has_unnamed_levels:
                for _, grpdf in column_idx_df.groupby(by=unnamed_level_values):
                    # When stacking part of the levels, some combinations
                    # of keys may not be present in this group but can be
                    # present in others. Reindexing with the globally computed
                    # `unique_named_levels` assigns -1 to these key
                    # combinations, representing an all-null column that
                    # is used in the subsequent libcudf call.
                    if future_stack:
                        yield grpdf.reindex(
                            unique_named_levels, axis=0, fill_value=-1
                        ).values
                    else:
                        yield (
                            grpdf.reindex(
                                unique_named_levels, axis=0, fill_value=-1
                            )
                            .sort_index()
                            .values
                        )
            else:
                if future_stack:
                    yield column_idx_df.values
                else:
                    yield column_idx_df.sort_index().values

        # For each of the group constructed from the unnamed levels,
        # invoke `interleave_columns` to stack the values.
        stacked = []

        for column_idx in unnamed_group_generator():
            # Collect columns based on indices, append None for -1 indices.
            columns = [
                None if i == -1 else self._data.select_by_index(i).columns[0]
                for i in column_idx
            ]

            # Collect datatypes and cast columns as that type
            common_type = np.result_type(
                *(col.dtype for col in columns if col is not None)
            )

            all_nulls = functools.cache(
                functools.partial(column_empty, self.shape[0], common_type)
            )

            # homogenize the dtypes of the columns
            homogenized = (
                col.astype(common_type) if col is not None else all_nulls()
                for col in columns
            )

            with acquire_spill_lock():
                interleaved_col = libcudf.column.Column.from_pylibcudf(
                    plc.reshape.interleave_columns(
                        plc.Table(
                            [
                                col.to_pylibcudf(mode="read")
                                for col in homogenized
                            ]
                        )
                    )
                )
            stacked.append(interleaved_col)

        # Construct the resulting dataframe / series
        if not has_unnamed_levels:
            result = Series._from_column(stacked[0], index=new_index)
        else:
            if unnamed_level_values.nlevels == 1:
                unnamed_level_values = unnamed_level_values.get_level_values(0)
            unnamed_level_values = unnamed_level_values.unique()

            data = ColumnAccessor(
                dict(
                    zip(
                        unnamed_level_values,
                        [
                            stacked[i]
                            for i in unnamed_level_values.argsort().argsort()
                        ]
                        if not future_stack
                        else [
                            stacked[i] for i in unnamed_level_values.argsort()
                        ],
                    )
                ),
                isinstance(unnamed_level_values, pd.MultiIndex),
                unnamed_level_values.names,
            )

            result = DataFrame._from_data(data, index=new_index)

        if not future_stack and dropna:
            return result.dropna(how="all")
        else:
            return result

    @_performance_tracking
    def cov(self, min_periods=None, ddof: int = 1, numeric_only: bool = False):
        """Compute the covariance matrix of a DataFrame.

        Parameters
        ----------
        min_periods : int, optional
            Minimum number of observations required per pair of columns to
            have a valid result.
            Currently not supported.

        ddof : int, default 1
            Delta degrees of freedom.  The divisor used in calculations
            is ``N - ddof``, where ``N`` represents the number of elements.

        numeric_only : bool, default False
            Include only `float`, `int` or `boolean` data.
            Currently not supported.

        Returns
        -------
        cov : DataFrame
        """
        if min_periods is not None:
            raise NotImplementedError(
                "min_periods is currently not supported."
            )

        if numeric_only is not False:
            raise NotImplementedError(
                "numeric_only is currently not supported."
            )

        cov = cupy.cov(self.values, ddof=ddof, rowvar=False)
        cols = self._data.to_pandas_index
        df = DataFrame(cupy.asfortranarray(cov), index=cols)
        df._set_columns_like(self._data)
        return df

    def corr(
        self, method="pearson", min_periods=None, numeric_only: bool = False
    ):
        """Compute the correlation matrix of a DataFrame.

        Parameters
        ----------
        method : {'pearson', 'spearman'}, default 'pearson'
            Method used to compute correlation:

            - pearson : Standard correlation coefficient
            - spearman : Spearman rank correlation

        min_periods : int, optional
            Minimum number of observations required per pair of columns to
            have a valid result.

        Returns
        -------
        DataFrame
            The requested correlation matrix.
        """
        if method == "pearson":
            values = self.values
        elif method == "spearman":
            values = self.rank().values
        else:
            raise ValueError("method must be either 'pearson', 'spearman'")

        if min_periods is not None:
            raise NotImplementedError("Unsupported argument 'min_periods'")

        if numeric_only is not False:
            raise NotImplementedError(
                "numeric_only is currently not supported."
            )

        corr = cupy.corrcoef(values, rowvar=False)
        cols = self._data.to_pandas_index
        df = DataFrame(cupy.asfortranarray(corr), index=cols)
        df._set_columns_like(self._data)
        return df

    @_performance_tracking
    def to_struct(self, name=None):
        """
        Return a struct Series composed of the columns of the DataFrame.

        Parameters
        ----------
        name: optional
            Name of the resulting Series

        Notes
        -----
        Note: a copy of the columns is made.
        """
        if not all(isinstance(name, str) for name in self._column_names):
            warnings.warn(
                "DataFrame contains non-string column name(s). Struct column "
                "requires field name to be string. Non-string column names "
                "will be casted to string as the field name."
            )
        fields = {str(name): dtype for name, dtype in self._dtypes}
        col = StructColumn(
            data=None,
            dtype=cudf.StructDtype(fields=fields),
            children=tuple(col.copy(deep=True) for col in self._columns),
            size=len(self),
            offset=0,
        )
        return cudf.Series._from_column(
            col,
            index=self.index,
            name=name,
        )

    @_performance_tracking
    def keys(self):
        """
        Get the columns.
        This is index for Series, columns for DataFrame.

        Returns
        -------
        Index
            Columns of DataFrame.

        Examples
        --------
        >>> import cudf
        >>> df = cudf.DataFrame({'one' : [1, 2, 3], 'five' : ['a', 'b', 'c']})
        >>> df
           one five
        0    1    a
        1    2    b
        2    3    c
        >>> df.keys()
        Index(['one', 'five'], dtype='object')
        >>> df = cudf.DataFrame(columns=[0, 1, 2, 3])
        >>> df
        Empty DataFrame
        Columns: [0, 1, 2, 3]
        Index: []
        >>> df.keys()
        Index([0, 1, 2, 3], dtype='int64')
        """
        return self._data.to_pandas_index

    def itertuples(self, index=True, name="Pandas"):
        """
        Iteration is unsupported.

        See :ref:`iteration <pandas-comparison/iteration>` for more
        information.
        """
        raise TypeError(
            "cuDF does not support iteration of DataFrame "
            "via itertuples. Consider using "
            "`.to_pandas().itertuples()` "
            "if you wish to iterate over namedtuples."
        )

    def iterrows(self):
        """
        Iteration is unsupported.

        See :ref:`iteration <pandas-comparison/iteration>` for more
        information.
        """
        raise TypeError(
            "cuDF does not support iteration of DataFrame "
            "via iterrows. Consider using "
            "`.to_pandas().iterrows()` "
            "if you wish to iterate over each row."
        )

    @_performance_tracking
    @copy_docstring(reshape.pivot)
    def pivot(self, *, columns, index=no_default, values=no_default):
        return cudf.core.reshape.pivot(
            self, index=index, columns=columns, values=values
        )

    @_performance_tracking
    @copy_docstring(reshape.pivot_table)
    def pivot_table(
        self,
        values=None,
        index=None,
        columns=None,
        aggfunc="mean",
        fill_value=None,
        margins=False,
        dropna=None,
        margins_name="All",
        observed=False,
        sort=True,
    ):
        return cudf.core.reshape.pivot_table(
            self,
            values=values,
            index=index,
            columns=columns,
            aggfunc=aggfunc,
            fill_value=fill_value,
            margins=margins,
            dropna=dropna,
            margins_name=margins_name,
            observed=observed,
            sort=sort,
        )

    @_performance_tracking
    @copy_docstring(reshape.unstack)
    def unstack(self, level=-1, fill_value=None, sort: bool = True):
        return cudf.core.reshape.unstack(
            self, level=level, fill_value=fill_value, sort=sort
        )

    @_performance_tracking
    def explode(self, column, ignore_index=False):
        """
        Transform each element of a list-like to a row, replicating index
        values.

        Parameters
        ----------
        column : str
            Column to explode.
        ignore_index : bool, default False
            If True, the resulting index will be labeled 0, 1, …, n - 1.

        Returns
        -------
        DataFrame

        Examples
        --------
        >>> import cudf
        >>> df = cudf.DataFrame({
        ...     "a": [[1, 2, 3], [], None, [4, 5]],
        ...     "b": [11, 22, 33, 44],
        ... })
        >>> df
                   a   b
        0  [1, 2, 3]  11
        1         []  22
        2       None  33
        3     [4, 5]  44
        >>> df.explode('a')
              a   b
        0     1  11
        0     2  11
        0     3  11
        1  <NA>  22
        2  <NA>  33
        3     4  44
        3     5  44
        """
        return super()._explode(column, ignore_index)

    def pct_change(
        self,
        periods=1,
        fill_method=no_default,
        limit=no_default,
        freq=None,
        **kwargs,
    ):
        """
        Calculates the percent change between sequential elements
        in the DataFrame.

        Parameters
        ----------
        periods : int, default 1
            Periods to shift for forming percent change.
        fill_method : str, default 'ffill'
            How to handle NAs before computing percent changes.

            .. deprecated:: 24.04
                All options of `fill_method` are deprecated
                except `fill_method=None`.
        limit : int, optional
            The number of consecutive NAs to fill before stopping.
            Not yet implemented.

            .. deprecated:: 24.04
                `limit` is deprecated.
        freq : str, optional
            Increment to use from time series API.
            Not yet implemented.
        **kwargs
            Additional keyword arguments are passed into
            `DataFrame.shift`.

        Returns
        -------
        DataFrame
        """
        if limit is not no_default:
            raise NotImplementedError("limit parameter not supported yet.")
        if freq is not None:
            raise NotImplementedError("freq parameter not supported yet.")
        elif fill_method not in {
            no_default,
            None,
            "ffill",
            "pad",
            "bfill",
            "backfill",
        }:
            raise ValueError(
                "fill_method must be one of None, 'ffill', 'pad', "
                "'bfill', or 'backfill'."
            )

        if fill_method not in (no_default, None) or limit is not no_default:
            # Do not remove until pandas 3.0 support is added.
            assert PANDAS_LT_300, (
                "Need to drop after pandas-3.0 support is added."
            )
            warnings.warn(
                "The 'fill_method' and 'limit' keywords in "
                f"{type(self).__name__}.pct_change are deprecated and will be "
                "removed in a future version. Either fill in any non-leading "
                "NA values prior to calling pct_change or specify "
                "'fill_method=None' to not fill NA values.",
                FutureWarning,
            )
        if fill_method is no_default:
            fill_method = "ffill"
        if limit is no_default:
            limit = None

        with warnings.catch_warnings():
            warnings.simplefilter("ignore")
            data = self.fillna(method=fill_method, limit=limit)

        return data.diff(periods=periods) / data.shift(
            periods=periods, freq=freq, **kwargs
        )

    def nunique(self, axis=0, dropna: bool = True) -> Series:
        """
        Count number of distinct elements in specified axis.
        Return Series with number of distinct elements. Can ignore NaN values.

        Parameters
        ----------
        axis : {0 or 'index', 1 or 'columns'}, default 0
            The axis to use. 0 or 'index' for row-wise, 1 or 'columns' for
            column-wise.
        dropna : bool, default True
            Don't include NaN in the counts.

        Returns
        -------
        Series

        Examples
        --------
        >>> import cudf
        >>> df = cudf.DataFrame({'A': [4, 5, 6], 'B': [4, 1, 1]})
        >>> df.nunique()
        A    3
        B    2
        dtype: int64
        """
        if axis != 0:
            raise NotImplementedError("axis parameter is not supported yet.")
        counts = [col.distinct_count(dropna=dropna) for col in self._columns]
        return self._constructor_sliced(
            counts, index=self._data.to_pandas_index
        )

    def _sample_axis_1(
        self,
        n: int,
        weights: ColumnLike | None,
        replace: bool,
        random_state: np.random.RandomState,
        ignore_index: bool,
    ):
        if replace:
            # Since cuDF does not support multiple columns with same name,
            # sample with replace=True at axis 1 is unsupported.
            raise NotImplementedError(
                "Sample is not supported for axis 1/`columns` when"
                "`replace=True`."
            )

        sampled_column_labels = random_state.choice(
            self._column_names, size=n, replace=False, p=weights
        )

        result = self._get_columns_by_label(sampled_column_labels)
        if ignore_index:
            result.reset_index(drop=True)

        return result

    def _from_columns_like_self(
        self,
        columns: list[ColumnBase],
        column_names: abc.Iterable[str] | None = None,
        index_names: list[str] | None = None,
    ) -> DataFrame:
        result = super()._from_columns_like_self(
            columns,
            column_names,
            index_names,
        )
        result._set_columns_like(self._data)
        return result

    @_performance_tracking
    def interleave_columns(self):
        """
        Interleave Series columns of a table into a single column.

        Converts the column major table `cols` into a row major column.

        Parameters
        ----------
        cols : input Table containing columns to interleave.

        Examples
        --------
        >>> import cudf
        >>> df = cudf.DataFrame({0: ['A1', 'A2', 'A3'], 1: ['B1', 'B2', 'B3']})
        >>> df
            0   1
        0  A1  B1
        1  A2  B2
        2  A3  B3
        >>> df.interleave_columns()
        0    A1
        1    B1
        2    A2
        3    B2
        4    A3
        5    B3
        dtype: object

        Returns
        -------
        The interleaved columns as a single column

        .. pandas-compat::
            `pandas.DataFrame.interleave_columns`

            This method does not exist in pandas but it can be run
            as ``pd.Series(np.vstack(df.to_numpy()).reshape((-1,)))``.
        """
        if ("category" == self.dtypes).any():
            raise ValueError(
                "interleave_columns does not support 'category' dtype."
            )
        with acquire_spill_lock():
            result_col = libcudf.column.Column.from_pylibcudf(
                plc.reshape.interleave_columns(
                    plc.Table(
                        [
                            col.to_pylibcudf(mode="read")
                            for col in self._columns
                        ]
                    )
                )
            )
        return self._constructor_sliced._from_column(result_col)

    @acquire_spill_lock()
    def _compute_column(self, expr: str) -> ColumnBase:
        """Helper function for eval"""
        plc_column = plc.transform.compute_column(
            plc.Table(
                [col.to_pylibcudf(mode="read") for col in self._columns]
            ),
            plc.expressions.to_expression(expr, self._column_names),
        )
        return libcudf.column.Column.from_pylibcudf(plc_column)

    @_performance_tracking
    def eval(self, expr: str, inplace: bool = False, **kwargs):
        """Evaluate a string describing operations on DataFrame columns.

        Operates on columns only, not specific rows or elements.

        Parameters
        ----------
        expr : str
            The expression string to evaluate.
        inplace : bool, default False
            If the expression contains an assignment, whether to perform the
            operation inplace and mutate the existing DataFrame. Otherwise,
            a new DataFrame is returned.
        **kwargs
            Not supported.

        Returns
        -------
        DataFrame, Series, or None
            Series if a single column is returned (the typical use case),
            DataFrame if any assignment statements are included in
            ``expr``, or None if ``inplace=True``.


        Examples
        --------
        >>> df = cudf.DataFrame({'A': range(1, 6), 'B': range(10, 0, -2)})
        >>> df
           A   B
        0  1  10
        1  2   8
        2  3   6
        3  4   4
        4  5   2
        >>> df.eval('A + B')
        0    11
        1    10
        2     9
        3     8
        4     7
        dtype: int64

        Assignment is allowed though by default the original DataFrame is not
        modified.

        >>> df.eval('C = A + B')
           A   B   C
        0  1  10  11
        1  2   8  10
        2  3   6   9
        3  4   4   8
        4  5   2   7
        >>> df
           A   B
        0  1  10
        1  2   8
        2  3   6
        3  4   4
        4  5   2

        Use ``inplace=True`` to modify the original DataFrame.

        >>> df.eval('C = A + B', inplace=True)
        >>> df
           A   B   C
        0  1  10  11
        1  2   8  10
        2  3   6   9
        3  4   4   8
        4  5   2   7

        Multiple columns can be assigned to using multi-line expressions:

        >>> df.eval(
        ...     '''
        ... C = A + B
        ... D = A - B
        ... '''
        ... )
           A   B   C  D
        0  1  10  11 -9
        1  2   8  10 -6
        2  3   6   9 -3
        3  4   4   8  0
        4  5   2   7  3

        .. pandas-compat::
            :meth:`pandas.DataFrame.eval`

            * Additional kwargs are not supported.
            * Bitwise and logical operators are not dtype-dependent.
              Specifically, `&` must be used for bitwise operators on integers,
              not `and`, which is specifically for the logical and between
              booleans.
            * Only numerical types are currently supported.
            * Operators generally will not cast automatically. Users are
              responsible for casting columns to suitable types before
              evaluating a function.
            * Multiple assignments to the same name (i.e. a sequence of
              assignment statements where later statements are conditioned upon
              the output of earlier statements) is not supported.
        """
        if kwargs:
            raise ValueError(
                "Keyword arguments other than `inplace` are not supported"
            )

        # Have to use a regex match to avoid capturing ==, >=, or <=
        equals_sign_regex = "[^=><]=[^=]"
        includes_assignment = re.search(equals_sign_regex, expr) is not None

        # Check if there were multiple statements. Filter out empty lines.
        statements = tuple(filter(None, expr.strip().split("\n")))
        if len(statements) > 1 and any(
            re.search(equals_sign_regex, st) is None for st in statements
        ):
            raise ValueError(
                "Multi-line expressions are only valid if all expressions "
                "contain an assignment."
            )

        if not includes_assignment:
            if inplace:
                raise ValueError(
                    "Cannot operate inplace if there is no assignment"
                )
            return Series._from_column(self._compute_column(statements[0]))

        targets = []
        exprs = []
        for st in statements:
            try:
                t, e = re.split("[^=]=[^=]", st)
            except ValueError as err:
                if "too many values" in str(err):
                    raise ValueError(
                        f"Statement {st} contains too many assignments ('=')"
                    )
                raise
            targets.append(t.strip())
            exprs.append(e.strip())

        ret = self if inplace else self.copy(deep=False)
        for name, expr in zip(targets, exprs):
            ret._data[name] = self._compute_column(expr)
        if not inplace:
            return ret

    def value_counts(
        self,
        subset=None,
        normalize=False,
        sort=True,
        ascending=False,
        dropna=True,
    ):
        """
        Return a Series containing counts of unique rows in the DataFrame.

        Parameters
        ----------
        subset: list-like, optional
            Columns to use when counting unique combinations.
        normalize: bool, default False
            Return proportions rather than frequencies.
        sort: bool, default True
            Sort by frequencies.
        ascending: bool, default False
            Sort in ascending order.
        dropna: bool, default True
            Don't include counts of rows that contain NA values.

        Returns
        -------
        Series

        Notes
        -----
        The returned Series will have a MultiIndex with one level per input
        column. By default, rows that contain any NA values are omitted from
        the result. By default, the resulting Series will be in descending
        order so that the first element is the most frequently-occurring row.

        Examples
        --------
        >>> import cudf
        >>> df = cudf.DataFrame({'num_legs': [2, 4, 4, 6],
        ...                    'num_wings': [2, 0, 0, 0]},
        ...                    index=['falcon', 'dog', 'cat', 'ant'])
        >>> df
                num_legs  num_wings
        falcon         2          2
        dog            4          0
        cat            4          0
        ant            6          0
        >>> df.value_counts().sort_index()
        num_legs  num_wings
        2         2            1
        4         0            2
        6         0            1
        Name: count, dtype: int64
        """
        if subset:
            diff = set(subset) - set(self._data)
            if len(diff) != 0:
                raise KeyError(f"columns {diff} do not exist")
        columns = list(self._column_names) if subset is None else subset
        result = (
            self.groupby(
                by=columns,
                dropna=dropna,
            )
            .size()
            .astype(np.dtype(np.int64))
        )
        if sort:
            result = result.sort_values(ascending=ascending)
        if normalize:
            result = result / result._column.sum()
        # Pandas always returns MultiIndex even if only one column.
        if not isinstance(result.index, MultiIndex):
            result.index = MultiIndex._from_data(result.index._data)
        result.name = "proportion" if normalize else "count"
        return result

    @_performance_tracking
    def to_pylibcudf(self, copy: bool = False) -> tuple[plc.Table, dict]:
        """
        Convert this DataFrame to a pylibcudf.Table.

        Parameters
        ----------
        copy : bool
            Whether or not to generate a new copy of the underlying device data

        Returns
        -------
        pylibcudf.Table
            A pylibcudf.Table referencing the same data.
        dict
            Dict of metadata (includes column names and dataframe indices)

        Notes
        -----
        User requests to convert to pylibcudf must assume that the
        data may be modified afterwards.
        """
        if copy:
            raise NotImplementedError("copy=True is not supported")
        metadata = {"index": self.index, "columns": self._data.to_pandas_index}
        return plc.Table(
            [col.to_pylibcudf(mode="write") for col in self._columns]
        ), metadata

    @classmethod
    @_performance_tracking
    def from_pylibcudf(cls, table: plc.Table, metadata: dict) -> Self:
        """
        Create a DataFrame from a pylibcudf.Table.

        Parameters
        ----------
        table : pylibcudf.Table
            The input Table.
        metadata : dict
            Metadata necessary to reconstruct the dataframe

        Returns
        -------
        table : cudf.DataFrame
            A cudf.DataFrame referencing the columns in the pylibcudf.Table.
        metadata : list[str]
            Dict of metadata (includes column names and dataframe indices)

        Notes
        -----
        This function will generate a DataFrame which contains a tuple of columns
        pointing to the same columns the input table points to.  It will directly access
        the data and mask buffers of the pylibcudf columns, so the newly created
        object is not tied to the lifetime of the original pylibcudf.Table.
        """
        if not (
            isinstance(metadata, dict)
            and 1 <= len(metadata) <= 2
            and "columns" in metadata
            and (len(metadata) != 2 or {"columns", "index"} == set(metadata))
        ):
            raise ValueError(
                "Must at least pass metadata dict with column names and optionally indices only"
            )
        columns = table.columns()
        df = cls._from_data(
            {
                name: cudf.core.column.ColumnBase.from_pylibcudf(
                    col, data_ptr_exposed=True
                )
                for name, col in zip(metadata["columns"], columns)
            },
            index=metadata.get("index"),
        )
        return df


def make_binop_func(op, postprocess=None):
    # This function is used to wrap binary operations in Frame with an
    # appropriate API for DataFrame as required for pandas compatibility. The
    # main effect is reordering and error-checking parameters in
    # DataFrame-specific ways. The postprocess argument is a callable that may
    # optionally be provided to modify the result of the binop if additional
    # processing is needed for pandas compatibility. The callable must have the
    # signature
    # def postprocess(left, right, output)
    # where left and right are the inputs to the binop and output is the result
    # of calling the wrapped Frame binop.
    wrapped_func = getattr(IndexedFrame, op)

    @functools.wraps(wrapped_func)
    def wrapper(self, other, axis="columns", level=None, fill_value=None):
        if axis not in (1, "columns"):
            raise NotImplementedError("Only axis=1 supported at this time.")
        output = wrapped_func(self, other, axis, level, fill_value)
        if postprocess is None:
            return output
        return postprocess(self, other, output)

    # functools.wraps copies module level attributes to `wrapper` and sets
    # __wrapped__ attributes to `wrapped_func`. Cpython looks up the signature
    # string of a function by recursively delving into __wrapped__ until
    # it hits the first function that has __signature__ attribute set. To make
    # the signature string of `wrapper` matches with its actual parameter list,
    # we directly set the __signature__ attribute of `wrapper` below.

    new_sig = inspect.signature(
        lambda self, other, axis="columns", level=None, fill_value=None: None
    )

    wrapper.__signature__ = new_sig
    return wrapper


# Wrap arithmetic Frame binop functions with the expected API for Series.
for binop in [
    "add",
    "radd",
    "subtract",
    "sub",
    "rsub",
    "multiply",
    "mul",
    "rmul",
    "mod",
    "rmod",
    "pow",
    "rpow",
    "floordiv",
    "rfloordiv",
    "truediv",
    "div",
    "divide",
    "rtruediv",
    "rdiv",
]:
    setattr(DataFrame, binop, make_binop_func(binop))


def _make_replacement_func(value):
    # This function generates a postprocessing function suitable for use with
    # make_binop_func that fills null columns with the desired fill value.

    def func(left, right, output):
        # This function may be passed as the postprocess argument to
        # make_binop_func. Columns that are only present in one of the inputs
        # will be null in the output. This function postprocesses the output to
        # replace those nulls with some desired output.
        if isinstance(right, Series):
            uncommon_columns = set(left._column_names) ^ set(right.index)
        elif isinstance(right, DataFrame):
            uncommon_columns = set(left._column_names) ^ set(
                right._column_names
            )
        elif _is_scalar_or_zero_d_array(right):
            for name, col in output._column_labels_and_values:
                output._data[name] = col.fillna(value)
            return output
        else:
            return output

        for name in uncommon_columns:
            output._data[name] = as_column(
                value, length=len(output), dtype="bool"
            )
        return output

    return func


# The ne comparator needs special postprocessing because elements that missing
# in one operand should be treated as null and result in True in the output
# rather than simply propagating nulls.
DataFrame.ne = make_binop_func("ne", _make_replacement_func(True))


# All other comparison operators needs return False when one of the operands is
# missing in the input.
for binop in [
    "eq",
    "lt",
    "le",
    "gt",
    "ge",
]:
    setattr(
        DataFrame, binop, make_binop_func(binop, _make_replacement_func(False))
    )


@_performance_tracking
def from_pandas(obj, nan_as_null=no_default):
    """
    Convert certain Pandas objects into the cudf equivalent.

    Supports DataFrame, Series, Index, or MultiIndex.

    Returns
    -------
    DataFrame/Series/Index/MultiIndex
        Return type depends on the passed input.

    Raises
    ------
    TypeError for invalid input type.

    Examples
    --------
    >>> import cudf
    >>> import pandas as pd
    >>> data = [[0, 1], [1, 2], [3, 4]]
    >>> pdf = pd.DataFrame(data, columns=['a', 'b'], dtype=int)
    >>> pdf
       a  b
    0  0  1
    1  1  2
    2  3  4
    >>> gdf = cudf.from_pandas(pdf)
    >>> gdf
       a  b
    0  0  1
    1  1  2
    2  3  4
    >>> type(gdf)
    <class 'cudf.core.dataframe.DataFrame'>
    >>> type(pdf)
    <class 'pandas.core.frame.DataFrame'>

    Converting a Pandas Series to cuDF Series:

    >>> psr = pd.Series(['a', 'b', 'c', 'd'], name='apple', dtype='str')
    >>> psr
    0    a
    1    b
    2    c
    3    d
    Name: apple, dtype: object
    >>> gsr = cudf.from_pandas(psr)
    >>> gsr
    0    a
    1    b
    2    c
    3    d
    Name: apple, dtype: object
    >>> type(gsr)
    <class 'cudf.core.series.Series'>
    >>> type(psr)
    <class 'pandas.core.series.Series'>

    Converting a Pandas Index to cuDF Index:

    >>> pidx = pd.Index([1, 2, 10, 20])
    >>> pidx
    Index([1, 2, 10, 20], dtype='int64')
    >>> gidx = cudf.from_pandas(pidx)
    >>> gidx
    Index([1, 2, 10, 20], dtype='int64')
    >>> type(gidx)
    <class 'cudf.core.index.Index'>
    >>> type(pidx)
    <class 'pandas.core.indexes.base.Index'>

    Converting a Pandas MultiIndex to cuDF MultiIndex:

    >>> pmidx = pd.MultiIndex(
    ...         levels=[[1, 3, 4, 5], [1, 2, 5]],
    ...         codes=[[0, 0, 1, 2, 3], [0, 2, 1, 1, 0]],
    ...         names=["x", "y"],
    ...     )
    >>> pmidx
    MultiIndex([(1, 1),
                (1, 5),
                (3, 2),
                (4, 2),
                (5, 1)],
               names=['x', 'y'])
    >>> gmidx = cudf.from_pandas(pmidx)
    >>> gmidx
    MultiIndex([(1, 1),
                (1, 5),
                (3, 2),
                (4, 2),
                (5, 1)],
               names=['x', 'y'])
    >>> type(gmidx)
    <class 'cudf.core.multiindex.MultiIndex'>
    >>> type(pmidx)
    <class 'pandas.core.indexes.multi.MultiIndex'>
    """
    if nan_as_null is no_default:
        nan_as_null = (
            False if cudf.get_option("mode.pandas_compatible") else None
        )

    if isinstance(obj, pd.DataFrame):
        return DataFrame.from_pandas(obj, nan_as_null=nan_as_null)
    elif isinstance(obj, pd.Series):
        return Series.from_pandas(obj, nan_as_null=nan_as_null)
    # This carveout for cudf.pandas is undesirable, but fixes crucial issues
    # for core RAPIDS projects like cuML and cuGraph that rely on
    # `cudf.from_pandas`, so we allow it for now.
    elif (ret := getattr(obj, "_fsproxy_wrapped", None)) is not None:
        return ret
    elif isinstance(obj, pd.MultiIndex):
        return MultiIndex.from_pandas(obj, nan_as_null=nan_as_null)
    elif isinstance(obj, pd.Index):
        return cudf.Index.from_pandas(obj, nan_as_null=nan_as_null)
    elif isinstance(obj, pd.CategoricalDtype):
        return cudf.CategoricalDtype.from_pandas(obj)
    elif isinstance(obj, pd.IntervalDtype):
        return cudf.IntervalDtype.from_pandas(obj)
    else:
        raise TypeError(
            f"from_pandas unsupported for object of type {type(obj).__name__}"
        )


@_performance_tracking
def merge(left, right, *args, **kwargs):
    if isinstance(left, Series):
        left = left.to_frame()
    return left.merge(right, *args, **kwargs)


# a bit of fanciness to inject docstring with left parameter
merge_doc = DataFrame.merge.__doc__
if merge_doc is not None:
    idx = merge_doc.find("right")
    merge.__doc__ = "".join(
        [
            merge_doc[:idx],
            "\n\tleft : Series or DataFrame\n\t",
            merge_doc[idx:],
        ]
    )


def _align_indices(lhs, rhs):
    """
    Internal util to align the indices of two DataFrames. Returns a tuple of
    the aligned dataframes, or the original arguments if the indices are the
    same, or if rhs isn't a DataFrame.
    """
    lhs_out, rhs_out = lhs, rhs
    if isinstance(rhs, DataFrame) and not lhs.index.equals(rhs.index):
        df = lhs.merge(
            rhs,
            sort=True,
            how="outer",
            left_index=True,
            right_index=True,
            suffixes=("_x", "_y"),
        )
        df = df.sort_index()
        lhs_out = DataFrame(index=df.index)
        rhs_out = DataFrame(index=df.index)
        common = set(lhs._column_names) & set(rhs._column_names)
        common_x = {f"{x}_x": x for x in common}
        common_y = {f"{x}_y": x for x in common}
        for col in df._column_names:
            if col in common_x:
                lhs_out[common_x[col]] = df[col]
            elif col in common_y:
                rhs_out[common_y[col]] = df[col]
            elif col in lhs:
                lhs_out[col] = df[col]
            elif col in rhs:
                rhs_out[col] = df[col]

    return lhs_out, rhs_out


def _setitem_with_dataframe(
    input_df: DataFrame,
    replace_df: DataFrame,
    input_cols: Any = None,
    mask: ColumnBase | None = None,
    ignore_index: bool = False,
):
    """
    This function sets item dataframes relevant columns with replacement df
    :param input_df: Dataframe to be modified inplace
    :param replace_df: Replacement DataFrame to replace values with
    :param input_cols: columns to replace in the input dataframe
    :param mask: boolean mask in case of masked replacing
    :param ignore_index: Whether to conduct index equality and reindex
    """

    if input_cols is None:
        input_cols = input_df._column_names

    if len(input_cols) != len(replace_df._column_names):
        raise ValueError(
            "Number of Input Columns must be same replacement Dataframe"
        )

    if (
        not ignore_index
        and len(input_df) != 0
        and not input_df.index.equals(replace_df.index)
    ):
        replace_df = replace_df.reindex(input_df.index)

    for col_1, col_2 in zip(input_cols, replace_df._column_names):
        if col_1 in input_df._column_names:
            if mask is not None:
                input_df._data[col_1][mask] = column.as_column(
                    replace_df[col_2]
                )
            else:
                input_df._data[col_1] = column.as_column(replace_df[col_2])
        else:
            if mask is not None:
                raise ValueError("Can not insert new column with a bool mask")
            else:
                # handle append case
                input_df._insert(
                    loc=len(input_df._data),
                    name=col_1,
                    value=replace_df[col_2],
                )


def extract_col(df, col):
    """
    Extract column from dataframe `df` with their name `col`.
    If `col` is index and there are no columns with name `index`,
    then this will return index column.
    """
    try:
        return df._data[col]
    except KeyError:
        if (
            col == "index"
            and col not in df.index._data
            and not isinstance(df.index, MultiIndex)
        ):
            return df.index._column
        return df.index._data[col]


def _get_union_of_indices(indexes):
    if len(indexes) == 1:
        return indexes[0]
    else:
        merged_index = cudf.core.index.Index._concat(indexes)
        return merged_index.drop_duplicates()


def _get_union_of_series_names(series_list):
    names_list = []
    unnamed_count = 0
    for series in series_list:
        if series.name is None:
            names_list.append(f"Unnamed {unnamed_count}")
            unnamed_count += 1
        else:
            names_list.append(series.name)
    if unnamed_count == len(series_list):
        names_list = range(len(series_list))

    return names_list


# Create a dictionary of the common, non-null columns
def _get_non_null_cols_and_dtypes(col_idxs, list_of_columns):
    # A mapping of {idx: np.dtype}
    dtypes = dict()
    # A mapping of {idx: [...columns]}, where `[...columns]`
    # is a list of columns with at least one valid value for each
    # column name across all input frames
    non_null_columns = dict()
    for idx in col_idxs:
        for cols in list_of_columns:
            # Skip columns not in this frame
            if idx >= len(cols) or cols[idx] is None:
                continue
            # Store the first dtype we find for a column, even if it's
            # all-null. This ensures we always have at least one dtype
            # for each name. This dtype will be overwritten later if a
            # non-null Column with the same name is found.
            if idx not in dtypes:
                dtypes[idx] = cols[idx].dtype
            if cols[idx].null_count != len(cols[idx]):
                if idx not in non_null_columns:
                    non_null_columns[idx] = [cols[idx]]
                else:
                    non_null_columns[idx].append(cols[idx])
    return non_null_columns, dtypes


def _find_common_dtypes_and_categories(
    non_null_columns, dtypes
) -> dict[Any, ColumnBase]:
    # A mapping of {idx: categories}, where `categories` is a
    # column of all the unique categorical values from each
    # categorical column across all input frames
    categories = dict()
    for idx, cols in non_null_columns.items():
        # default to the first non-null dtype
        dtypes[idx] = cols[0].dtype
        # If all the non-null dtypes are int/float, find a common dtype
        if all(is_numeric_dtype(col.dtype) for col in cols):
            dtypes[idx] = find_common_type([col.dtype for col in cols])
        # If all categorical dtypes, combine the categories
        elif all(
            isinstance(col, cudf.core.column.CategoricalColumn) for col in cols
        ):
            # Combine and de-dupe the categories
            categories[idx] = concat_columns(
                [col.categories for col in cols]
            ).unique()
            # Set the column dtype to the codes' dtype. The categories
            # will be re-assigned at the end
            dtypes[idx] = min_signed_type(len(categories[idx]))
        # Otherwise raise an error if columns have different dtypes
        elif not all(is_dtype_equal(c.dtype, dtypes[idx]) for c in cols):
            raise ValueError("All columns must be the same type")
    return categories


def _cast_cols_to_common_dtypes(col_idxs, list_of_columns, dtypes, categories):
    # Cast all columns to a common dtype, assign combined categories,
    # and back-fill missing columns with all-null columns
    for idx in col_idxs:
        dtype = dtypes[idx]
        for cols in list_of_columns:
            # If column not in this df, fill with an all-null column
            if idx >= len(cols) or cols[idx] is None:
                n = len(next(x for x in cols if x is not None))
                cols[idx] = column_empty(row_count=n, dtype=dtype)
            else:
                # If column is categorical, rebase the codes with the
                # combined categories, and cast the new codes to the
                # min-scalar-sized dtype
                if idx in categories:
                    cols[idx] = (
                        cols[idx]
                        ._set_categories(
                            categories[idx],
                            is_unique=True,
                        )
                        .codes
                    )
                cols[idx] = cols[idx].astype(dtype)


def _reassign_categories(categories, cols, col_idxs):
    for name, idx in zip(cols, col_idxs):
        if idx in categories:
            codes = as_unsigned_codes(len(categories[idx]), cols[name])
            cols[name] = CategoricalColumn(
                data=None,
                size=codes.size,
                dtype=cudf.CategoricalDtype(
                    categories=categories[idx], ordered=False
                ),
                mask=codes.base_mask,
                offset=codes.offset,
                children=(codes,),
            )


def _from_dict_create_index(indexlist, namelist, library):
    if len(namelist) > 1:
        index = library.MultiIndex.from_tuples(indexlist, names=namelist)
    else:
        index = library.Index(indexlist, name=namelist[0])
    return index<|MERGE_RESOLUTION|>--- conflicted
+++ resolved
@@ -86,10 +86,7 @@
 from cudf.utils import applyutils, docutils, ioutils, queryutils
 from cudf.utils.docutils import copy_docstring
 from cudf.utils.dtypes import (
-<<<<<<< HEAD
-=======
     CUDF_STRING_DTYPE,
->>>>>>> 81bb6f1e
     SIZE_TYPE_DTYPE,
     can_convert_to_column,
     cudf_dtype_from_pydata_dtype,
