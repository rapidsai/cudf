# Copyright (c) 2018-2020, NVIDIA CORPORATION.
from __future__ import division, print_function

import inspect
import itertools
import numbers
import pickle
import sys
import warnings
from collections import OrderedDict, defaultdict
from collections.abc import Mapping, Sequence

import cupy
import numpy as np
import pandas as pd
import pyarrow as pa
from numba import cuda
from nvtx import annotate
from pandas._config import get_option
from pandas.api.types import is_dict_like
from pandas.io.formats import console
from pandas.io.formats.printing import pprint_thing

import cudf
from cudf import _lib as libcudf
from cudf._lib.null_mask import MaskState, create_null_mask
from cudf.core import column, reshape
from cudf.core.abc import Serializable
from cudf.core.column import as_column, column_empty
from cudf.core.column_accessor import ColumnAccessor
from cudf.core.frame import Frame
from cudf.core.groupby.groupby import DataFrameGroupBy
from cudf.core.index import Index, RangeIndex, as_index
from cudf.core.indexing import _DataFrameIlocIndexer, _DataFrameLocIndexer
from cudf.core.series import Series
from cudf.core.window import Rolling
from cudf.utils import applyutils, docutils, ioutils, queryutils, utils
from cudf.utils.docutils import copy_docstring
from cudf.utils.dtypes import (
    cudf_dtype_from_pydata_dtype,
    find_common_type,
    is_categorical_dtype,
    is_column_like,
    is_datetime_dtype,
    is_list_dtype,
    is_list_like,
    is_scalar,
    is_string_dtype,
    is_struct_dtype,
    numeric_normalize_types,
)
from cudf.utils.utils import OrderedColumnDict


def _unique_name(existing_names, suffix="_unique_name"):
    ret = suffix
    i = 1
    while ret in existing_names:
        ret = "%s_%d" % (suffix, i)
        i += 1
    return ret


def _reverse_op(fn):
    return {
        "add": "radd",
        "radd": "add",
        "sub": "rsub",
        "rsub": "sub",
        "mul": "rmul",
        "rmul": "mul",
        "mod": "rmod",
        "rmod": "mod",
        "pow": "rpow",
        "rpow": "pow",
        "floordiv": "rfloordiv",
        "rfloordiv": "floordiv",
        "truediv": "rtruediv",
        "rtruediv": "truediv",
        "__add__": "__radd__",
        "__radd__": "__add__",
        "__sub__": "__rsub__",
        "__rsub__": "__sub__",
        "__mul__": "__rmul__",
        "__rmul__": "__mul__",
        "__mod__": "__rmod__",
        "__rmod__": "__mod__",
        "__pow__": "__rpow__",
        "__rpow__": "__pow__",
        "__floordiv__": "__rfloordiv__",
        "__rfloordiv__": "__floordiv__",
        "__truediv__": "__rtruediv__",
        "__rtruediv__": "__truediv__",
    }[fn]


_cupy_nan_methods_map = {
    "min": "nanmin",
    "max": "nanmax",
    "sum": "nansum",
    "prod": "nanprod",
    "mean": "nanmean",
    "std": "nanstd",
    "var": "nanvar",
}


class DataFrame(Frame, Serializable):

    _internal_names = {"_data", "_index"}

    @annotate("DATAFRAME_INIT", color="blue", domain="cudf_python")
    def __init__(self, data=None, index=None, columns=None, dtype=None):
        """
        A GPU Dataframe object.

        Parameters
        ----------
        data : array-like, Iterable, dict, or DataFrame.
            Dict can contain Series, arrays, constants, or list-like objects.

        index : Index or array-like
            Index to use for resulting frame. Will default to
            RangeIndex if no indexing information part of input data and
            no index provided.

        columns : Index or array-like
            Column labels to use for resulting frame.
            Will default to RangeIndex (0, 1, 2, …, n) if no column
            labels are provided.

        dtype : dtype, default None
            Data type to force. Only a single dtype is allowed.
            If None, infer.

        Examples
        --------

        Build dataframe with ``__setitem__``:

        >>> import cudf
        >>> df = cudf.DataFrame()
        >>> df['key'] = [0, 1, 2, 3, 4]
        >>> df['val'] = [float(i + 10) for i in range(5)]  # insert column
        >>> print(df)
        key   val
        0    0  10.0
        1    1  11.0
        2    2  12.0
        3    3  13.0
        4    4  14.0

        Build DataFrame via dict of columns:

        >>> import cudf
        >>> import numpy as np
        >>> from datetime import datetime, timedelta

        >>> t0 = datetime.strptime('2018-10-07 12:00:00', '%Y-%m-%d %H:%M:%S')
        >>> n = 5
        >>> df = cudf.DataFrame({
        ... 'id': np.arange(n),
        ... 'datetimes': np.array(
        ... [(t0+ timedelta(seconds=x)) for x in range(n)])
        ... })
        >>> df
            id                datetimes
        0    0  2018-10-07T12:00:00.000
        1    1  2018-10-07T12:00:01.000
        2    2  2018-10-07T12:00:02.000
        3    3  2018-10-07T12:00:03.000
        4    4  2018-10-07T12:00:04.000

        Build DataFrame via list of rows as tuples:

        >>> import cudf
        >>> df = cudf.DataFrame([
        ... (5, "cats", "jump", np.nan),
        ... (2, "dogs", "dig", 7.5),
        ... (3, "cows", "moo", -2.1, "occasionally"),
        ... ])
        >>> df
        0     1     2     3             4
        0  5  cats  jump  null          None
        1  2  dogs   dig   7.5          None
        2  3  cows   moo  -2.1  occasionally

        Convert from a Pandas DataFrame:

        >>> import pandas as pd
        >>> import cudf
        >>> pdf = pd.DataFrame({'a': [0, 1, 2, 3],'b': [0.1, 0.2, None, 0.3]})
        >>> df = cudf.from_pandas(pdf)
        >>> df
        a b
        0 0 0.1
        1 1 0.2
        2 2 nan
        3 3 0.3
        """
        super().__init__()

        if isinstance(data, ColumnAccessor):
            self._data = data
            if index is None:
                index = as_index(range(self._data.nrows))
            self.index = as_index(index)
            return None

        if isinstance(data, DataFrame):
            self._data = data._data
            self._index = data._index
            self.columns = data.columns
            return

        if isinstance(data, pd.DataFrame):
            data = self.from_pandas(data)
            self._data = data._data
            self._index = data._index
            self.columns = data.columns
            return

        if data is None:
            if index is None:
                self._index = RangeIndex(0)
            else:
                self._index = as_index(index)
            if columns is not None:
                if isinstance(columns, (Series, cudf.Index)):
                    columns = columns.to_pandas()

                self._data = ColumnAccessor(
                    OrderedDict.fromkeys(
                        columns,
                        column.column_empty(
                            len(self), dtype="object", masked=True
                        ),
                    )
                )
        elif hasattr(data, "__cuda_array_interface__"):
            arr_interface = data.__cuda_array_interface__

            # descr is an optional field of the _cuda_ary_iface_
            if "descr" in arr_interface:
                if len(arr_interface["descr"]) == 1:
                    new_df = self._from_arrays(
                        data, index=index, columns=columns
                    )
                else:
                    new_df = self.from_records(
                        data, index=index, columns=columns
                    )
            else:
                new_df = self._from_arrays(data, index=index, columns=columns)

            self._data = new_df._data
            self.index = new_df._index
            self.columns = new_df.columns
        elif hasattr(data, "__array_interface__"):
            arr_interface = data.__array_interface__
            if len(arr_interface["descr"]) == 1:
                # not record arrays
                new_df = self._from_arrays(data, index=index, columns=columns)
            else:
                new_df = self.from_records(data, index=index, columns=columns)
            self._data = new_df._data
            self.index = new_df._index
            self.columns = new_df.columns
        else:
            if is_list_like(data):
                if len(data) > 0 and is_scalar(data[0]):
                    new_df = self._from_columns(
                        [data], index=index, columns=columns
                    )
                    self._data = new_df._data
                    self.index = new_df._index
                    self.columns = new_df.columns
                elif len(data) > 0 and isinstance(data[0], Series):
                    self._init_from_series_list(
                        data=data, columns=columns, index=index
                    )
                else:
                    self._init_from_list_like(
                        data, index=index, columns=columns
                    )

            else:
                if not is_dict_like(data):
                    raise TypeError("data must be list or dict-like")

                self._init_from_dict_like(data, index=index, columns=columns)

        if dtype:
            self._data = self.astype(dtype)._data

    def _init_from_series_list(self, data, columns, index):
        if index is None:
            # When `index` is `None`, the final index of
            # resulting dataframe will be union of
            # all Series's names.
            final_index = as_index(_get_union_of_series_names(data))
        else:
            # When an `index` is passed, the final index of
            # resulting dataframe will be whatever
            # index passed, but will need
            # shape validations - explained below
            data_length = len(data)
            index_length = len(index)
            if data_length != index_length:
                # If the passed `index` length doesn't match
                # length of Series objects in `data`, we must
                # check if `data` can be duplicated/expanded
                # to match the length of index. For that we
                # check if the length of index is a factor
                # of length of data.
                #
                # 1. If yes, we extend data
                # until length of data is equal to length of index.
                # 2. If no, we throw an error stating the
                # shape of resulting `data` and `index`

                # Simple example
                # >>> import pandas as pd
                # >>> s = pd.Series([1, 2, 3])
                # >>> pd.DataFrame([s], index=['a', 'b'])
                #    0  1  2
                # a  1  2  3
                # b  1  2  3
                # >>> pd.DataFrame([s], index=['a', 'b', 'c'])
                #    0  1  2
                # a  1  2  3
                # b  1  2  3
                # c  1  2  3
                if index_length % data_length == 0:
                    initial_data = data
                    data = []
                    for _ in range(int(index_length / data_length)):
                        data.extend([o for o in initial_data])
                else:
                    raise ValueError(
                        f"Shape of passed values is "
                        f"{(data_length, len(data[0]))}, "
                        f"indices imply {(index_length, len(data[0]))}"
                    )

            final_index = as_index(index)

        series_lengths = list(map(lambda x: len(x), data))
        data = numeric_normalize_types(*data)
        if series_lengths.count(series_lengths[0]) == len(series_lengths):
            # Calculating the final dataframe columns by
            # getting union of all `index` of the Series objects.
            final_columns = _get_union_of_indices([d.index for d in data])

            for idx, series in enumerate(data):
                if not series.index.is_unique:
                    raise ValueError(
                        "Reindexing only valid with uniquely valued Index "
                        "objects"
                    )
                if not series.index.equals(final_columns):
                    series = series.reindex(final_columns)
                self._data[idx] = column.as_column(series._column)

            # Setting `final_columns` to self._index so
            # that the resulting `transpose` will be have
            # columns set to `final_columns`
            self._index = final_columns

            transpose = self.T
        else:
            concat_df = cudf.concat(data, axis=1)

            if concat_df.columns.dtype == "object":
                concat_df.columns = concat_df.columns.astype("str")

            transpose = concat_df.T

        transpose._index = final_index
        self._data = transpose._data
        self._index = transpose._index

        # If `columns` is passed, the result dataframe
        # contain a dataframe with only the
        # specified `columns` in the same order.
        if columns:
            for col_name in columns:
                if col_name not in self._data:
                    self._data[col_name] = column.column_empty(
                        row_count=len(self), dtype=None, masked=True
                    )
            self._data = self._data.select_by_label(columns)

    def _init_from_list_like(self, data, index=None, columns=None):
        if index is None:
            index = RangeIndex(start=0, stop=len(data))
        else:
            index = as_index(index)

        self._index = as_index(index)

        # list-of-dicts case
<<<<<<< HEAD
        if len(data) > 0 and np.all(isinstance(d, dict) for d in data):
=======
        if len(data) > 0 and isinstance(data[0], dict):
>>>>>>> 94c07722
            data = DataFrame.from_pandas(pd.DataFrame(data))
            self._data = data._data
        else:
            data = list(itertools.zip_longest(*data))

            if columns is not None and len(data) == 0:
                data = [
                    cudf.core.column.column_empty(row_count=0, dtype=None)
                    for _ in columns
                ]

            for col_name, col in enumerate(data):
                self._data[col_name] = column.as_column(col)
        if columns:
            self.columns = columns

    def _init_from_dict_like(self, data, index=None, columns=None):
        data = data.copy()
        num_rows = 0

        if columns is not None:
            # remove all entries in `data` that are
            # not in `columns`
            keys = [key for key in data.keys() if key in columns]
            data = {key: data[key] for key in keys}
            extra_cols = [col for col in columns if col not in data.keys()]
            if keys:
                # if keys is non-empty,
                # add null columns for all values
                # in `columns` that don't exist in `keys`:
                data.update({key: None for key in extra_cols})
            else:
                # if keys is empty,
                # it means that none of the actual keys in `data`
                # matches with `columns`.
                # Hence only assign `data` with `columns` as keys
                # and their values as empty columns.
                data = {
                    key: cudf.core.column.column_empty(row_count=0, dtype=None)
                    for key in extra_cols
                }

        data, index = self._align_input_series_indices(data, index=index)

        if index is None:
            if data:
                col_name = next(iter(data))
                if is_scalar(data[col_name]):
                    num_rows = num_rows or 1
                else:
                    data[col_name] = column.as_column(data[col_name])
                    num_rows = len(data[col_name])
            self._index = RangeIndex(0, num_rows)
        else:
            self._index = as_index(index)

        if len(data):
            self._data.multiindex = True
            for (i, col_name) in enumerate(data):
                self._data.multiindex = self._data.multiindex and isinstance(
                    col_name, tuple
                )
                self.insert(i, col_name, data[col_name])

        if columns is not None:
            self.columns = columns

    @classmethod
    def _from_table(cls, table, index=None):
        if index is None:
            if table._index is not None:
                index = Index._from_table(table._index)
            else:
                index = RangeIndex(table._num_rows)
        out = cls.__new__(cls)
        out._data = table._data
        out._index = index
        return out

    @staticmethod
    def _align_input_series_indices(data, index):
        data = data.copy()

        input_series = [
            Series(val)
            for val in data.values()
            if isinstance(val, (pd.Series, Series))
        ]

        if input_series:
            if index is not None:
                aligned_input_series = [
                    sr._align_to_index(index, how="right", sort=False)
                    for sr in input_series
                ]

            else:
                aligned_input_series = cudf.core.series._align_indices(
                    input_series
                )
                index = aligned_input_series[0].index

            for name, val in data.items():
                if isinstance(val, (pd.Series, Series)):
                    data[name] = aligned_input_series.pop(0)

        return data, index

    @property
    def _constructor(self):
        return DataFrame

    @property
    def _constructor_sliced(self):
        return Series

    @property
    def _constructor_expanddim(self):
        raise NotImplementedError(
            "_constructor_expanddim not supported for DataFrames!"
        )

    def serialize(self):
        header = {}
        frames = []
        header["type-serialized"] = pickle.dumps(type(self))
        header["index"], index_frames = self._index.serialize()
        header["index_frame_count"] = len(index_frames)
        frames.extend(index_frames)

        # Use the column directly to avoid duplicating the index
        # need to pickle column names to handle numpy integer columns
        header["column_names"] = pickle.dumps(tuple(self._data.names))
        column_header, column_frames = column.serialize_columns(self._columns)
        header["columns"] = column_header
        frames.extend(column_frames)

        return header, frames

    @classmethod
    def deserialize(cls, header, frames):
        # Reconstruct the index
        index_frames = frames[: header["index_frame_count"]]

        idx_typ = pickle.loads(header["index"]["type-serialized"])
        index = idx_typ.deserialize(header["index"], index_frames)

        # Reconstruct the columns
        column_frames = frames[header["index_frame_count"] :]

        column_names = pickle.loads(header["column_names"])
        columns = column.deserialize_columns(header["columns"], column_frames)

        return cls(dict(zip(column_names, columns)), index=index)

    @property
    def dtypes(self):
        """Return the dtypes in this object."""
        return pd.Series(
            [x.dtype for x in self._data.columns], index=self._data.names
        )

    @property
    def shape(self):
        """Returns a tuple representing the dimensionality of the DataFrame.
        """
        return self._num_rows, self._num_columns

    @property
    def ndim(self):
        """Dimension of the data. DataFrame ndim is always 2.
        """
        return 2

    def __dir__(self):
        o = set(dir(type(self)))
        o.update(self.__dict__)
        o.update(
            c for c in self.columns if isinstance(c, str) and c.isidentifier()
        )
        return list(o)

    def __setattr__(self, key, col):

        # if an attribute already exists, set it.
        try:
            object.__getattribute__(self, key)
            object.__setattr__(self, key, col)
            return
        except AttributeError:
            pass

        # if a column already exists, set it.
        if key not in self._internal_names:
            try:
                self[key]  # __getitem__ to verify key exists
                self[key] = col
                return
            except KeyError:
                pass

        object.__setattr__(self, key, col)

    def __getattr__(self, key):
        if key in self._internal_names:
            return object.__getattribute__(self, key)
        else:
            if key in self:
                return self[key]

        raise AttributeError("'DataFrame' object has no attribute %r" % key)

    @annotate("DATAFRAME_GETITEM", color="blue", domain="cudf_python")
    def __getitem__(self, arg):
        """
        If *arg* is a ``str`` or ``int`` type, return the column Series.
        If *arg* is a ``slice``, return a new DataFrame with all columns
        sliced to the specified range.
        If *arg* is an ``array`` containing column names, return a new
        DataFrame with the corresponding columns.
        If *arg* is a ``dtype.bool array``, return the rows marked True

        Examples
        --------
        >>> df = DataFrame([('a', list(range(20))),
        ...                 ('b', list(range(20))),
        ...                 ('c', list(range(20)))])
        >>> print(df[:4])    # get first 4 rows of all columns
           a  b  c
        0  0  0  0
        1  1  1  1
        2  2  2  2
        3  3  3  3
        >>> print(df[-5:])  # get last 5 rows of all columns
            a   b   c
        15  15  15  15
        16  16  16  16
        17  17  17  17
        18  18  18  18
        19  19  19  19
        >>> print(df[['a', 'c']]) # get columns a and c
           a  c
        0  0  0
        1  1  1
        2  2  2
        3  3  3
        4  4  4
        5  5  5
        6  6  6
        7  7  7
        8  8  8
        9  9  9
        >>> print(df[[True, False, True, False]]) # mask the entire dataframe,
        # returning the rows specified in the boolean mask
        """
        if is_scalar(arg) or isinstance(arg, tuple):
            return self._get_columns_by_label(arg, downcast=True)

        elif isinstance(arg, slice):
            return self._slice(arg)

        elif isinstance(
            arg,
            (
                list,
                cupy.ndarray,
                np.ndarray,
                pd.Series,
                Series,
                Index,
                pd.Index,
            ),
        ):
            mask = arg
            if isinstance(mask, list):
                mask = pd.Series(mask)
            if mask.dtype == "bool":
                return self._apply_boolean_mask(mask)
            else:
                return self._get_columns_by_label(mask)
        elif isinstance(arg, DataFrame):
            return self.where(arg)
        else:
            raise TypeError(
                f"__getitem__ on type {type(arg)} is not supported"
            )

    @annotate("DATAFRAME_SETITEM", color="blue", domain="cudf_python")
    def __setitem__(self, arg, value):
        """Add/set column by *arg or DataFrame*
        """
        if isinstance(arg, DataFrame):
            # not handling set_item where arg = df & value = df
            if isinstance(value, DataFrame):
                raise TypeError(
                    f"__setitem__ with arg = {type(value)} and "
                    f"value = {type(arg)} is not supported"
                )
            else:
                for col_name in self._data:
                    scatter_map = arg[col_name]
                    if is_scalar(value):
                        self._data[col_name][scatter_map] = value
                    else:

                        self._data[col_name][scatter_map] = column.as_column(
                            value
                        )[scatter_map]
        elif is_scalar(arg) or isinstance(arg, tuple):
            if isinstance(value, DataFrame):
                _setitem_with_dataframe(
                    input_df=self,
                    replace_df=value,
                    input_cols=[arg],
                    mask=None,
                )
            else:
                if arg in self._data:
                    if len(self) == 0:
                        if isinstance(value, (pd.Series, Series)):
                            self._index = as_index(value.index)
                        elif len(value) > 0:
                            self._index = RangeIndex(start=0, stop=len(value))
                        value = column.as_column(value)
                        new_data = self._data.__class__()
                        for key in self._data:
                            if key == arg:
                                new_data[key] = value
                            else:
                                new_data[key] = column.column_empty_like(
                                    self._data[key],
                                    masked=True,
                                    newsize=len(value),
                                )

                        self._data = new_data
                        return
                    elif isinstance(value, (pd.Series, Series)):
                        value = Series(value)._align_to_index(
                            self._index,
                            how="right",
                            sort=False,
                            allow_non_unique=True,
                        )
                    if is_scalar(value):
                        self._data[arg][:] = value
                    else:
                        value = as_column(value)
                        self._data[arg] = value
                else:
                    # disc. with pandas here
                    # pandas raises key error here
                    self.insert(len(self._data), arg, value)

        elif isinstance(
            arg, (list, np.ndarray, pd.Series, Series, Index, pd.Index)
        ):
            mask = arg
            if isinstance(mask, list):
                mask = np.array(mask)

            if mask.dtype == "bool":
                mask = column.as_column(arg)

                if isinstance(value, DataFrame):
                    _setitem_with_dataframe(
                        input_df=self,
                        replace_df=value,
                        input_cols=None,
                        mask=mask,
                    )
                else:
                    if not is_scalar(value):
                        value = column.as_column(value)[mask]
                    for col_name in self._data:
                        self._data[col_name][mask] = value
            else:
                if isinstance(value, DataFrame):
                    _setitem_with_dataframe(
                        input_df=self,
                        replace_df=value,
                        input_cols=arg,
                        mask=None,
                    )
                else:
                    for col in arg:
                        if is_scalar(value):
                            self._data[col] = column.full(
                                size=len(self), fill_value=value
                            )
                        else:
                            self._data[col] = column.as_column(value)

        else:
            raise TypeError(
                f"__setitem__ on type {type(arg)} is not supported"
            )

    def __delitem__(self, name):
        """
        Drop the given column by *name*.
        """
        self._drop_column(name)

    def __sizeof__(self):
        columns = sum(col.__sizeof__() for col in self._data.columns)
        index = self._index.__sizeof__()
        return columns + index

    def memory_usage(self, index=True, deep=False):
        """
        Return the memory usage of each column in bytes.
        The memory usage can optionally include the contribution of
        the index and elements of `object` dtype.

        Parameters
        ----------
        index : bool, default True
            Specifies whether to include the memory usage of the DataFrame's
            index in returned Series. If ``index=True``, the memory usage of
            the index is the first item in the output.
        deep : bool, default False
            If True, introspect the data deeply by interrogating
            `object` dtypes for system-level memory consumption, and include
            it in the returned values.

        Returns
        -------
        Series
            A Series whose index is the original column names and whose values
            is the memory usage of each column in bytes.

        Examples
        --------
        >>> dtypes = ['int64', 'float64', 'object', 'bool']
        >>> data = dict([(t, np.ones(shape=5000).astype(t))
        ...              for t in dtypes])
        >>> df = cudf.DataFrame(data)
        >>> df.head()
            int64  float64  object  bool
        0      1      1.0     1.0  True
        1      1      1.0     1.0  True
        2      1      1.0     1.0  True
        3      1      1.0     1.0  True
        4      1      1.0     1.0  True
        >>> df.memory_usage(index=False)
        int64      40000
        float64    40000
        object     40000
        bool        5000
        dtype: int64
        Use a Categorical for efficient storage of an object-dtype column with
        many repeated values.
        >>> df['object'].astype('category').memory_usage(deep=True)
        5048
        """
        ind = list(self.columns)
        sizes = [col._memory_usage(deep=deep) for col in self._data.columns]
        if index:
            ind.append("Index")
            ind = cudf.Index(ind, dtype="str")
            sizes.append(self.index.memory_usage(deep=deep))
        return Series(sizes, index=ind)

    def __len__(self):
        """
        Returns the number of rows
        """
        return len(self.index)

    def __array_ufunc__(self, ufunc, method, *inputs, **kwargs):
        import cudf

        if method == "__call__" and hasattr(cudf, ufunc.__name__):
            func = getattr(cudf, ufunc.__name__)
            return func(self)
        else:
            return NotImplemented

    def __array_function__(self, func, types, args, kwargs):

        cudf_df_module = DataFrame
        cudf_series_module = Series

        for submodule in func.__module__.split(".")[1:]:
            # point cudf to the correct submodule
            if hasattr(cudf_df_module, submodule):
                cudf_df_module = getattr(cudf_df_module, submodule)
            else:
                return NotImplemented

        fname = func.__name__

        handled_types = [cudf_df_module, cudf_series_module]

        for t in types:
            if t not in handled_types:
                return NotImplemented

        if hasattr(cudf_df_module, fname):
            cudf_func = getattr(cudf_df_module, fname)
            # Handle case if cudf_func is same as numpy function
            if cudf_func is func:
                return NotImplemented
            else:
                return cudf_func(*args, **kwargs)
        else:
            return NotImplemented

    @property
    def values(self):
        """
        Return a CuPy representation of the DataFrame.

        Only the values in the DataFrame will be returned, the axes labels will
        be removed.

        Returns
        -------
        out: cupy.ndarray
            The values of the DataFrame.
        """
        return cupy.asarray(self.as_gpu_matrix())

    def __array__(self, dtype=None):
        raise TypeError(
            "Implicit conversion to a host NumPy array via __array__ is not "
            "allowed, To explicitly construct a GPU matrix, consider using "
            ".as_gpu_matrix()\nTo explicitly construct a host "
            "matrix, consider using .as_matrix()"
        )

    def __arrow_array__(self, type=None):
        raise TypeError(
            "Implicit conversion to a host PyArrow Table via __arrow_array__ "
            "is not allowed, To explicitly construct a PyArrow Table, "
            "consider using .to_arrow()"
        )

    def _get_numeric_data(self):
        """ Return a dataframe with only numeric data types """
        columns = [
            c
            for c, dt in self.dtypes.items()
            if dt != object and not is_categorical_dtype(dt)
        ]
        return self[columns]

    def assign(self, **kwargs):
        """
        Assign columns to DataFrame from keyword arguments.

        Examples
        --------
        >>> import cudf
        >>> df = cudf.DataFrame()
        >>> df = df.assign(a=[0, 1, 2], b=[3, 4, 5])
        >>> print(df)
           a  b
        0  0  3
        1  1  4
        2  2  5
        """
        new = self.copy()
        for k, v in kwargs.items():
            new[k] = v
        return new

    def head(self, n=5):
        """
        Returns the first n rows as a new DataFrame

        Examples
        --------
        >>> import cudf
        >>> df = cudf.DataFrame()
        >>> df['key'] = [0, 1, 2, 3, 4]
        >>> df['val'] = [float(i + 10) for i in range(5)]  # insert column
        >>> print(df.head(2))
           key   val
        0    0  10.0
        1    1  11.0
        """
        return self.iloc[:n]

    def tail(self, n=5):
        """
        Returns the last n rows as a new DataFrame

        Examples
        --------
        >>> import cudf
        >>> df = cudf.DataFrame()
        >>> df['key'] = [0, 1, 2, 3, 4]
        >>> df['val'] = [float(i + 10) for i in range(5)]  # insert column
        >>> print(df.tail(2))
           key   val
        3    3  13.0
        4    4  14.0
        """
        if n == 0:
            return self.iloc[0:0]

        return self.iloc[-n:]

    def to_string(self):
        """
        Convert to string

        cuDF uses Pandas internals for efficient string formatting.
        Set formatting options using pandas string formatting options and
        cuDF objects will print identically to Pandas objects.

        cuDF supports `null/None` as a value in any column type, which
        is transparently supported during this output process.

        Examples
        --------
        >>> import cudf
        >>> df = cudf.DataFrame()
        >>> df['key'] = [0, 1, 2]
        >>> df['val'] = [float(i + 10) for i in range(3)]
        >>> df.to_string()
        '   key   val\\n0    0  10.0\\n1    1  11.0\\n2    2  12.0'
        """
        return self.__repr__()

    def __str__(self):
        return self.to_string()

    def astype(self, dtype, copy=False, errors="raise", **kwargs):
        """
        Cast the DataFrame to the given dtype

        Parameters
        ----------

        dtype : data type, or dict of column name -> data type
            Use a numpy.dtype or Python type to cast entire DataFrame object to
            the same type. Alternatively, use ``{col: dtype, ...}``, where col
            is a column label and dtype is a numpy.dtype or Python type
            to cast one or more of the DataFrame's columns to
            column-specific types.
        copy : bool, default False
            Return a deep-copy when ``copy=True``. Note by default
            ``copy=False`` setting is used and hence changes to
            values then may propagate to other cudf objects.
        errors : {'raise', 'ignore', 'warn'}, default 'raise'
            Control raising of exceptions on invalid data for provided dtype.

            -   ``raise`` : allow exceptions to be raised
            -   ``ignore`` : suppress exceptions. On error return original
                object.
            -   ``warn`` : prints last exceptions as warnings and
                return original object.
        **kwargs : extra arguments to pass on to the constructor

        Returns
        -------
        casted : DataFrame
        """
        result = DataFrame(index=self.index)

        if is_dict_like(dtype):
            current_cols = self._data.names
            if len(set(dtype.keys()) - set(current_cols)) > 0:
                raise KeyError(
                    "Only a column name can be used for the "
                    "key in a dtype mappings argument."
                )
            for col_name in current_cols:
                if col_name in dtype:
                    result._data[col_name] = self._data[col_name].astype(
                        dtype=dtype[col_name],
                        errors=errors,
                        copy=copy,
                        **kwargs,
                    )
                else:
                    result._data[col_name] = (
                        self._data[col_name].copy(deep=True)
                        if copy
                        else self._data[col_name]
                    )
        else:
            for col in self._data:
                result._data[col] = self._data[col].astype(
                    dtype=dtype, errors=errors, copy=copy, **kwargs
                )

        return result

    def _repr_pandas025_formatting(self, ncols, nrows, dtype=None):
        """
        With Pandas > 0.25 there are some new conditional formatting for some
        datatypes and column/row configurations. This fixes most of them in
        context to match the expected Pandas repr of the same content.

        Examples
        --------
        >>> gdf.__repr__()
            0   ...  19
        0   46  ...  48
        ..  ..  ...  ..
        19  40  ...  29

        [20 rows x 20 columns]

        >>> nrows, ncols = _repr_pandas025_formatting(2, 2, dtype="category")
        >>> pd.options.display.max_rows = nrows
        >>> pd.options.display.max_columns = ncols
        >>> gdf.__repr__()
             0  ...  19
        0   46  ...  48
        ..  ..  ...  ..
        19  40  ...  29

        [20 rows x 20 columns]
        """
        ncols = 1 if ncols in [0, 2] and dtype == "datetime64[ns]" else ncols
        ncols = (
            1
            if ncols == 0
            and nrows == 1
            and dtype in ["int8", "str", "category"]
            else ncols
        )
        ncols = (
            1
            if nrows == 1
            and dtype in ["int8", "int16", "int64", "str", "category"]
            else ncols
        )
        ncols = 0 if ncols == 2 else ncols
        ncols = 19 if ncols in [20, 21] else ncols
        return ncols, nrows

    def _clean_renderable_dataframe(self, output):
        """
        This method takes in partial/preprocessed dataframe
        and returns correct representation of it with correct
        dimensions (rows x columns)
        """

        max_rows = get_option("display.max_rows")
        min_rows = get_option("display.min_rows")
        max_cols = get_option("display.max_columns")
        max_colwidth = get_option("display.max_colwidth")
        show_dimensions = get_option("display.show_dimensions")
        if get_option("display.expand_frame_repr"):
            width, _ = console.get_console_size()
        else:
            width = None

        output = output.to_pandas().to_string(
            max_rows=max_rows,
            min_rows=min_rows,
            max_cols=max_cols,
            line_width=width,
            max_colwidth=max_colwidth,
            show_dimensions=show_dimensions,
        )

        lines = output.split("\n")

        if lines[-1].startswith("["):
            lines = lines[:-1]
            lines.append(
                "[%d rows x %d columns]" % (len(self), len(self._data.names))
            )
        return "\n".join(lines)

    def _clean_nulls_from_dataframe(self, df):
        """
        This function converts all ``null`` values to ``<NA>`` for
        representation as a string in `__repr__`.

        Since we utilize Pandas `__repr__` at all places in our code
        for formatting purposes, we convert columns to `str` dtype for
        filling with `<NA>` values.
        """
        for col in df._data:
            if is_list_dtype(df._data[col]) or is_struct_dtype(df._data[col]):
                # TODO we need to handle this
                pass
            elif df._data[col].has_nulls:
                df[col] = df._data[col].astype("str").fillna(cudf._NA_REP)
            else:
                df[col] = df._data[col]

        return df

    def _get_renderable_dataframe(self):
        """
        takes rows and columns from pandas settings or estimation from size.
        pulls quadrents based off of some known parameters then style for
        multiindex as well producing an efficient representative string
        for printing with the dataframe.
        """
        max_rows = pd.options.display.max_rows
        nrows = np.max([len(self) if max_rows is None else max_rows, 1])
        if pd.options.display.max_rows == 0:
            nrows = len(self)
        ncols = (
            pd.options.display.max_columns
            if pd.options.display.max_columns
            else pd.options.display.width / 2
        )

        if len(self) <= nrows and len(self._data.names) <= ncols:
            output = self.copy(deep=False)
        elif self.empty and len(self.index) > 0:
            max_seq_items = pd.options.display.max_seq_items
            # Incase of Empty DataFrame with index, Pandas prints
            # first `pd.options.display.max_seq_items` index values
            # followed by ... To obtain ... at the end of index list,
            # adding 1 extra value.
            # If `pd.options.display.max_seq_items` is None,
            # entire sequence/Index is to be printed.
            # Note : Pandas truncates the dimensions at the end of
            # the resulting dataframe when `display.show_dimensions`
            # is set to truncate. Hence to display the dimensions we
            # need to extract maximum of `max_seq_items` and `nrows`
            # and have 1 extra value for ... to show up in the output
            # string.
            if max_seq_items is not None:
                output = self.head(max(max_seq_items, nrows) + 1)
            else:
                output = self.copy(deep=False)
        else:
            left_cols = len(self._data.names)
            right_cols = 0
            upper_rows = len(self)
            lower_rows = 0
            if len(self) > nrows and nrows > 0:
                upper_rows = int(nrows / 2.0) + 1
                lower_rows = upper_rows + (nrows % 2)
            if len(self._data.names) > ncols:
                right_cols = len(self._data.names) - int(ncols / 2.0)
                # adjust right columns for output if multiindex.
                right_cols = (
                    right_cols - 1
                    if isinstance(self.index, cudf.MultiIndex)
                    else right_cols
                )
                left_cols = int(ncols / 2.0) + 1
            if right_cols > 0:
                # Pick ncols - left_cols number of columns
                # from the right side/from the end.
                right_cols = -(int(ncols) - left_cols + 1)
            else:
                # If right_cols is 0 or negative, it means
                # self has lesser number of columns than ncols.
                # Hence assign len(self._data.names) which
                # will result in empty `*_right` quadrants.
                # This is because `*_left` quadrants will
                # contain all columns.
                right_cols = len(self._data.names)

            upper_left = self.head(upper_rows).iloc[:, :left_cols]
            upper_right = self.head(upper_rows).iloc[:, right_cols:]
            lower_left = self.tail(lower_rows).iloc[:, :left_cols]
            lower_right = self.tail(lower_rows).iloc[:, right_cols:]

            upper = cudf.concat([upper_left, upper_right], axis=1)
            lower = cudf.concat([lower_left, lower_right], axis=1)
            output = cudf.concat([upper, lower])

        output = self._clean_nulls_from_dataframe(output)
        output._index = output._index._clean_nulls_from_index()

        return output

    def __repr__(self):
        output = self._get_renderable_dataframe()
        return self._clean_renderable_dataframe(output)

    def _repr_html_(self):
        lines = (
            self._get_renderable_dataframe()
            .to_pandas()
            ._repr_html_()
            .split("\n")
        )
        if lines[-2].startswith("<p>"):
            lines = lines[:-2]
            lines.append(
                "<p>%d rows × %d columns</p>"
                % (len(self), len(self._data.names))
            )
            lines.append("</div>")
        return "\n".join(lines)

    def _repr_latex_(self):
        return self._get_renderable_dataframe().to_pandas()._repr_latex_()

    # unary, binary, rbinary, orderedcompare, unorderedcompare
    def _apply_op(self, fn, other=None, fill_value=None):

        result = DataFrame(index=self.index)

        def op(lhs, rhs):
            if fill_value is None:
                return getattr(lhs, fn)(rhs)
            else:
                return getattr(lhs, fn)(rhs, fill_value)

        if other is None:
            for col in self._data:
                result[col] = getattr(self[col], fn)()
            return result
        elif isinstance(other, Sequence):
            for k, col in enumerate(self._data):
                result[col] = getattr(self[col], fn)(other[k])
        elif isinstance(other, DataFrame):
            if fn in cudf.utils.utils._EQUALITY_OPS:
                if not self.index.equals(other.index):
                    raise ValueError(
                        "Can only compare identically-labeled "
                        "DataFrame objects"
                    )

            lhs, rhs = _align_indices(self, other)
            result.index = lhs.index
            max_num_rows = max(lhs.shape[0], rhs.shape[0])

            def fallback(col, fn):
                if fill_value is None:
                    return Series.from_masked_array(
                        data=column_empty(max_num_rows, dtype="float64"),
                        mask=create_null_mask(
                            max_num_rows, state=MaskState.ALL_NULL
                        ),
                    ).set_index(col.index)
                else:
                    return getattr(col, fn)(fill_value)

            for col in lhs._data:
                if col not in rhs._data:
                    result[col] = fallback(lhs[col], fn)
                else:
                    result[col] = op(lhs[col], rhs[col])
            for col in rhs._data:
                if col not in lhs._data:
                    result[col] = fallback(rhs[col], _reverse_op(fn))
        elif isinstance(other, Series):
            other_cols = other.to_pandas().to_dict()
            other_cols_keys = list(other_cols.keys())
            result_cols = list(self.columns)
            df_cols = list(result_cols)
            for new_col in other_cols.keys():
                if new_col not in result_cols:
                    result_cols.append(new_col)
            for col in result_cols:
                if col in df_cols and col in other_cols_keys:
                    l_opr = self[col]
                    r_opr = other_cols[col]
                else:
                    if col not in df_cols:
                        r_opr = other_cols[col]
                        l_opr = Series(
                            column_empty(
                                len(self), masked=True, dtype=other.dtype
                            )
                        )
                    if col not in other_cols_keys:
                        r_opr = None
                        l_opr = self[col]
                result[col] = op(l_opr, r_opr)

        elif isinstance(other, numbers.Number):
            for col in self._data:
                result[col] = op(self[col], other)
        else:
            raise NotImplementedError(
                "DataFrame operations with " + str(type(other)) + " not "
                "supported at this time."
            )
        return result

    def add(self, other, axis="columns", level=None, fill_value=None):
        """
        Get Addition of dataframe and other, element-wise (binary
        operator `add`).

        Equivalent to ``dataframe + other``, but with support to substitute a
        fill_value for missing data in one of the inputs. With reverse
        version, `radd`.

        Among flexible wrappers (`add`, `sub`, `mul`, `div`, `mod`, `pow`) to
        arithmetic operators: `+`, `-`, `*`, `/`, `//`, `%`, `**`.

        Parameters
        ----------

        other : scalar, sequence, Series, or DataFrame
            Any single or multiple element data structure, or list-like object.
        fill_value  : float or None, default None
            Fill existing missing (NaN) values, and any new element needed
            for successful DataFrame alignment, with this value before
            computation. If data in both corresponding DataFrame locations
            is missing the result will be missing.

        Returns
        -------
        DataFrame
            Result of the arithmetic operation.

        Examples
        --------
        >>> import cudf
        >>> df = cudf.DataFrame({'angles': [0, 3, 4],
        ...                    'degrees': [360, 180, 360]},
        ...                   index=['circle', 'triangle', 'rectangle'])
        >>> df + 1
                angles  degrees
        circle          1      361
        triangle        4      181
        rectangle       5      361
        >>> df.add(1)
                angles  degrees
        circle          1      361
        triangle        4      181
        rectangle       5      361
        """
        if axis not in (1, "columns"):
            raise NotImplementedError("Only axis=1 supported at this time.")

        if level is not None:
            raise NotImplementedError("level parameter is not supported yet.")

        return self._apply_op("add", other, fill_value)

    def __add__(self, other):
        return self._apply_op("__add__", other)

    def radd(self, other, axis=1, level=None, fill_value=None):
        """
        Get Addition of dataframe and other, element-wise (binary
        operator `radd`).

        Equivalent to ``other + dataframe``, but with support to substitute a
        fill_value for missing data in one of the inputs. With reverse
        version, `add`.

        Among flexible wrappers (`add`, `sub`, `mul`, `div`, `mod`, `pow`) to
        arithmetic operators: `+`, `-`, `*`, `/`, `//`, `%`, `**`.

        Parameters
        ----------

        other : scalar, sequence, Series, or DataFrame
            Any single or multiple element data structure, or list-like object.
        fill_value  : float or None, default None
            Fill existing missing (NaN) values, and any new element needed
            for successful DataFrame alignment, with this value before
            computation. If data in both corresponding DataFrame locations
            is missing the result will be missing.

        Returns
        -------
        DataFrame
            Result of the arithmetic operation.

        Examples
        --------
        >>> import cudf
        >>> df = cudf.DataFrame({'angles': [0, 3, 4],
        ...                    'degrees': [360, 180, 360]},
        ...                   index=['circle', 'triangle', 'rectangle'])
        >>> df + 1
                angles  degrees
        circle          1      361
        triangle        4      181
        rectangle       5      361
        >>> df.radd(1)
                angles  degrees
        circle          1      361
        triangle        4      181
        rectangle       5      361
        """
        if axis not in (1, "columns"):
            raise NotImplementedError("Only axis=1 supported at this time.")

        if level is not None:
            raise NotImplementedError("level parameter is not supported yet.")

        return self._apply_op("radd", other, fill_value)

    def __radd__(self, other):
        return self._apply_op("__radd__", other)

    def sub(self, other, axis="columns", level=None, fill_value=None):
        """
        Get Subtraction of dataframe and other, element-wise (binary
        operator `sub`).

        Equivalent to ``dataframe - other``, but with support to substitute a
        fill_value for missing data in one of the inputs. With reverse
        version, `rsub`.

        Among flexible wrappers (`add`, `sub`, `mul`, `div`, `mod`, `pow`) to
        arithmetic operators: `+`, `-`, `*`, `/`, `//`, `%`, `**`.

        Parameters
        ----------

        other : scalar, sequence, Series, or DataFrame
            Any single or multiple element data structure, or list-like object.
        fill_value  : float or None, default None
            Fill existing missing (NaN) values, and any new element needed
            for successful DataFrame alignment, with this value before
            computation. If data in both corresponding DataFrame locations
            is missing the result will be missing.

        Returns
        -------
        DataFrame
            Result of the arithmetic operation.

        Examples
        --------
        >>> import cudf
        >>> df = cudf.DataFrame({'angles': [0, 3, 4],
        ...                    'degrees': [360, 180, 360]},
        ...                   index=['circle', 'triangle', 'rectangle'])
        >>> df.sub(1)
                angles  degrees
        circle         -1      359
        triangle        2      179
        rectangle       3      359
        >>> df.sub([1, 2])
                angles  degrees
        circle         -1      358
        triangle        2      178
        rectangle       3      358
        """
        if axis not in (1, "columns"):
            raise NotImplementedError("Only axis=1 supported at this time.")

        if level is not None:
            raise NotImplementedError("level parameter is not supported yet.")

        return self._apply_op("sub", other, fill_value)

    def __sub__(self, other):
        return self._apply_op("__sub__", other)

    def rsub(self, other, axis="columns", level=None, fill_value=None):
        """
        Get Subtraction of dataframe and other, element-wise (binary
        operator `rsub`).

        Equivalent to ``other - dataframe``, but with support to substitute a
        fill_value for missing data in one of the inputs. With reverse
        version, `sub`.

        Among flexible wrappers (`add`, `sub`, `mul`, `div`, `mod`, `pow`) to
        arithmetic operators: `+`, `-`, `*`, `/`, `//`, `%`, `**`.

        Parameters
        ----------

        other : scalar, sequence, Series, or DataFrame
            Any single or multiple element data structure, or list-like object.
        fill_value  : float or None, default None
            Fill existing missing (NaN) values, and any new element needed
            for successful DataFrame alignment, with this value before
            computation. If data in both corresponding DataFrame locations
            is missing the result will be missing.

        Returns
        -------
        DataFrame
            Result of the arithmetic operation.

        Examples
        --------
        >>> import cudf
        >>> df = cudf.DataFrame({'angles': [0, 3, 4],
        ...                    'degrees': [360, 180, 360]},
        ...                   index=['circle', 'triangle', 'rectangle'])
        >>> df
                   angles  degrees
        circle          0      360
        triangle        3      180
        rectangle       4      360
        >>> df.rsub(1)
                   angles  degrees
        circle          1     -359
        triangle       -2     -179
        rectangle      -3     -359
        >>> df.rsub([1, 2])
                   angles  degrees
        circle          1     -358
        triangle       -2     -178
        rectangle      -3     -358
        """
        if axis not in (1, "columns"):
            raise NotImplementedError("Only axis=1 supported at this time.")

        if level is not None:
            raise NotImplementedError("level parameter is not supported yet.")

        return self._apply_op("rsub", other, fill_value)

    def __rsub__(self, other):
        return self._apply_op("__rsub__", other)

    def mul(self, other, axis="columns", level=None, fill_value=None):
        """
        Get Multiplication of dataframe and other, element-wise (binary
        operator `mul`).

        Equivalent to ``dataframe * other``, but with support to substitute a
        fill_value for missing data in one of the inputs. With reverse
        version, `rmul`.

        Among flexible wrappers (`add`, `sub`, `mul`, `div`, `mod`, `pow`) to
        arithmetic operators: `+`, `-`, `*`, `/`, `//`, `%`, `**`.

        Parameters
        ----------

        other : scalar, sequence, Series, or DataFrame
            Any single or multiple element data structure, or list-like object.
        fill_value  : float or None, default None
            Fill existing missing (NaN) values, and any new element needed
            for successful DataFrame alignment, with this value before
            computation. If data in both corresponding DataFrame locations
            is missing the result will be missing.

        Returns
        -------
        DataFrame
            Result of the arithmetic operation.

        Examples
        --------
        >>> import cudf
        >>> df = cudf.DataFrame({'angles': [0, 3, 4],
        ...                    'degrees': [360, 180, 360]},
        ...                   index=['circle', 'triangle', 'rectangle'])
        >>> other = pd.DataFrame({'angles': [0, 3, 4]},
        ...                      index=['circle', 'triangle', 'rectangle'])
        >>> df * other
                angles degrees
        circle          0    null
        triangle        9    null
        rectangle      16    null
        >>> df.mul(other, fill_value=0)
                angles  degrees
        circle          0        0
        triangle        9        0
        rectangle      16        0
        """
        if axis not in (1, "columns"):
            raise NotImplementedError("Only axis=1 supported at this time.")

        if level is not None:
            raise NotImplementedError("level parameter is not supported yet.")

        return self._apply_op("mul", other, fill_value)

    def __mul__(self, other):
        return self._apply_op("__mul__", other)

    def rmul(self, other, axis="columns", level=None, fill_value=None):
        """
        Get Multiplication of dataframe and other, element-wise (binary
        operator `rmul`).

        Equivalent to ``other * dataframe``, but with support to substitute a
        fill_value for missing data in one of the inputs. With reverse
        version, `mul`.

        Among flexible wrappers (`add`, `sub`, `mul`, `div`, `mod`, `pow`) to
        arithmetic operators: `+`, `-`, `*`, `/`, `//`, `%`, `**`.

        Parameters
        ----------

        other : scalar, sequence, Series, or DataFrame
            Any single or multiple element data structure, or list-like object.
        fill_value  : float or None, default None
            Fill existing missing (NaN) values, and any new element needed
            for successful DataFrame alignment, with this value before
            computation. If data in both corresponding DataFrame locations
            is missing the result will be missing.

        Returns
        -------
        DataFrame
            Result of the arithmetic operation.

        Examples
        --------
        >>> import cudf
        >>> df = cudf.DataFrame({'angles': [0, 3, 4],
        ...                    'degrees': [360, 180, 360]},
        ...                   index=['circle', 'triangle', 'rectangle'])
        >>> other = pd.DataFrame({'angles': [0, 3, 4]},
        ...                      index=['circle', 'triangle', 'rectangle'])
        >>> other * df
                angles degrees
        circle          0    null
        triangle        9    null
        rectangle      16    null
        >>> df.rmul(other, fill_value=0)
                angles  degrees
        circle          0        0
        triangle        9        0
        rectangle      16        0
        """
        if axis not in (1, "columns"):
            raise NotImplementedError("Only axis=1 supported at this time.")

        if level is not None:
            raise NotImplementedError("level parameter is not supported yet.")

        return self._apply_op("rmul", other, fill_value)

    def __rmul__(self, other):
        return self._apply_op("__rmul__", other)

    def mod(self, other, axis="columns", level=None, fill_value=None):
        """
        Get Modulo division of dataframe and other, element-wise (binary
        operator `mod`).

        Equivalent to ``dataframe % other``, but with support to substitute a
        fill_value for missing data in one of the inputs. With reverse
        version, `rmod`.

        Among flexible wrappers (`add`, `sub`, `mul`, `div`, `mod`, `pow`) to
        arithmetic operators: `+`, `-`, `*`, `/`, `//`, `%`, `**`.

        Parameters
        ----------

        other : scalar, sequence, Series, or DataFrame
            Any single or multiple element data structure, or list-like object.
        fill_value  : float or None, default None
            Fill existing missing (NaN) values, and any new element needed
            for successful DataFrame alignment, with this value before
            computation. If data in both corresponding DataFrame locations
            is missing the result will be missing.

        Returns
        -------
        DataFrame
            Result of the arithmetic operation.

        Examples
        --------
        >>> import cudf
        >>> df = cudf.DataFrame({'angles': [0, 3, 4],
        ...                    'degrees': [360, 180, 360]},
        ...                   index=['circle', 'triangle', 'rectangle'])
        >>> df % 100
                angles  degrees
        circle          0       60
        triangle        3       80
        rectangle       4       60
        >>> df.mod(100)
                angles  degrees
        circle          0       60
        triangle        3       80
        rectangle       4       60
        """
        if axis not in (1, "columns"):
            raise NotImplementedError("Only axis=1 supported at this time.")

        if level is not None:
            raise NotImplementedError("level parameter is not supported yet.")

        return self._apply_op("mod", other, fill_value)

    def __mod__(self, other):
        return self._apply_op("__mod__", other)

    def rmod(self, other, axis="columns", level=None, fill_value=None):
        """
        Get Modulo division of dataframe and other, element-wise (binary
        operator `rmod`).

        Equivalent to ``other % dataframe``, but with support to substitute a
        fill_value for missing data in one of the inputs. With reverse
        version, `mod`.

        Among flexible wrappers (`add`, `sub`, `mul`, `div`, `mod`, `pow`) to
        arithmetic operators: `+`, `-`, `*`, `/`, `//`, `%`, `**`.

        Parameters
        ----------

        other : scalar, sequence, Series, or DataFrame
            Any single or multiple element data structure, or list-like object.
        fill_value  : float or None, default None
            Fill existing missing (NaN) values, and any new element needed
            for successful DataFrame alignment, with this value before
            computation. If data in both corresponding DataFrame locations
            is missing the result will be missing.

        Returns
        -------
        DataFrame
            Result of the arithmetic operation.

        Examples
        --------
        >>> import cudf
        >>> df = cudf.DataFrame({'angles': [1, 3, 4],
        ...                    'degrees': [360, 180, 360]},
        ...                   index=['circle', 'triangle', 'rectangle'])
        >>> 100 % df
                angles  degrees
        circle          0      100
        triangle        1      100
        rectangle       0      100
        >>> df.rmod(100)
                angles  degrees
        circle          0      100
        triangle        1      100
        rectangle       0      100
        """
        if axis not in (1, "columns"):
            raise NotImplementedError("Only axis=1 supported at this time.")

        if level is not None:
            raise NotImplementedError("level parameter is not supported yet.")

        return self._apply_op("rmod", other, fill_value)

    def __rmod__(self, other):
        return self._apply_op("__rmod__", other)

    def pow(self, other, axis="columns", level=None, fill_value=None):
        """
        Get Exponential power of dataframe and other, element-wise (binary
        operator `pow`).

        Equivalent to ``dataframe ** other``, but with support to substitute a
        fill_value for missing data in one of the inputs. With reverse
        version, `rpow`.

        Among flexible wrappers (`add`, `sub`, `mul`, `div`, `mod`, `pow`) to
        arithmetic operators: `+`, `-`, `*`, `/`, `//`, `%`, `**`.

        Parameters
        ----------

        other : scalar, sequence, Series, or DataFrame
            Any single or multiple element data structure, or list-like object.
        fill_value  : float or None, default None
            Fill existing missing (NaN) values, and any new element needed
            for successful DataFrame alignment, with this value before
            computation. If data in both corresponding DataFrame locations
            is missing the result will be missing.

        Returns
        -------
        DataFrame
            Result of the arithmetic operation.

        Examples
        --------
        >>> import cudf
        >>> df = cudf.DataFrame({'angles': [1, 3, 4],
        ...                    'degrees': [360, 180, 360]},
        ...                   index=['circle', 'triangle', 'rectangle'])
        >>> df ** 2
                angles  degrees
        circle          0   129600
        triangle        9    32400
        rectangle      16   129600
        >>> df.pow(2)
                angles  degrees
        circle          0   129600
        triangle        9    32400
        rectangle      16   129600
        """
        if axis not in (1, "columns"):
            raise NotImplementedError("Only axis=1 supported at this time.")

        if level is not None:
            raise NotImplementedError("level parameter is not supported yet.")

        return self._apply_op("pow", other, fill_value)

    def __pow__(self, other):
        return self._apply_op("__pow__", other)

    def rpow(self, other, axis="columns", level=None, fill_value=None):
        """
        Get Exponential power of dataframe and other, element-wise (binary
        operator `pow`).

        Equivalent to ``other ** dataframe``, but with support to substitute a
        fill_value for missing data in one of the inputs. With reverse
        version, `pow`.

        Among flexible wrappers (`add`, `sub`, `mul`, `div`, `mod`, `pow`) to
        arithmetic operators: `+`, `-`, `*`, `/`, `//`, `%`, `**`.

        Parameters
        ----------

        other : scalar, sequence, Series, or DataFrame
            Any single or multiple element data structure, or list-like object.
        fill_value  : float or None, default None
            Fill existing missing (NaN) values, and any new element needed
            for successful DataFrame alignment, with this value before
            computation. If data in both corresponding DataFrame locations
            is missing the result will be missing.

        Returns
        -------
        DataFrame
            Result of the arithmetic operation.

        Examples
        --------
        >>> import cudf
        >>> df = cudf.DataFrame({'angles': [1, 3, 4],
        ...                    'degrees': [360, 180, 360]},
        ...                   index=['circle', 'triangle', 'rectangle'])
        >>> 1 ** df
                angles  degrees
        circle          1        1
        triangle        1        1
        rectangle       1        1
        >>> df.rpow(1)
                angles  degrees
        circle          1        1
        triangle        1        1
        rectangle       1        1
        """
        if axis not in (1, "columns"):
            raise NotImplementedError("Only axis=1 supported at this time.")

        if level is not None:
            raise NotImplementedError("level parameter is not supported yet.")

        return self._apply_op("rpow", other, fill_value)

    def __rpow__(self, other):
        return self._apply_op("__pow__", other)

    def floordiv(self, other, axis="columns", level=None, fill_value=None):
        """
        Get Integer division of dataframe and other, element-wise (binary
        operator `floordiv`).

        Equivalent to ``dataframe // other``, but with support to substitute a
        fill_value for missing data in one of the inputs. With reverse
        version, `rfloordiv`.

        Among flexible wrappers (`add`, `sub`, `mul`, `div`, `mod`, `pow`) to
        arithmetic operators: `+`, `-`, `*`, `/`, `//`, `%`, `**`.

        Parameters
        ----------

        other : scalar, sequence, Series, or DataFrame
            Any single or multiple element data structure, or list-like object.
        fill_value  : float or None, default None
            Fill existing missing (NaN) values, and any new element needed
            for successful DataFrame alignment, with this value before
            computation. If data in both corresponding DataFrame locations
            is missing the result will be missing.

        Returns
        -------
        DataFrame
            Result of the arithmetic operation.

        Examples
        --------
        >>> import cudf
        >>> df = cudf.DataFrame({'angles': [1, 3, 4],
        ...                    'degrees': [360, 180, 360]},
        ...                   index=['circle', 'triangle', 'rectangle'])
        >>> df.floordiv(2)
                angles  degrees
        circle          0      180
        triangle        1       90
        rectangle       2      180
        >>> df // 2
                angles  degrees
        circle          0      180
        triangle        1       90
        rectangle       2      180
        """
        if axis not in (1, "columns"):
            raise NotImplementedError("Only axis=1 supported at this time.")

        if level is not None:
            raise NotImplementedError("level parameter is not supported yet.")

        return self._apply_op("floordiv", other, fill_value)

    def __floordiv__(self, other):
        return self._apply_op("__floordiv__", other)

    def rfloordiv(self, other, axis="columns", level=None, fill_value=None):
        """
        Get Integer division of dataframe and other, element-wise (binary
        operator `rfloordiv`).

        Equivalent to ``other // dataframe``, but with support to substitute
        a fill_value for missing data in one of the inputs. With reverse
        version, `floordiv`.

        Among flexible wrappers (`add`, `sub`, `mul`, `div`, `mod`, `pow`) to
        arithmetic operators: `+`, `-`, `*`, `/`, `//`, `%`, `**`.

        Parameters
        ----------

        other : scalar, sequence, Series, or DataFrame
            Any single or multiple element data structure, or list-like object.
        fill_value  : float or None, default None
            Fill existing missing (NaN) values, and any new element needed
            for successful DataFrame alignment, with this value before
            computation. If data in both corresponding DataFrame locations
            is missing the result will be missing.

        Returns
        -------
        DataFrame
            Result of the arithmetic operation.

        Examples
        --------
        >>> import cudf
        >>> df = cudf.DataFrame({'col1': [10, 11, 23],
        ... 'col2': [101, 122, 321]})
        >>> df
           col1  col2
        0    10   101
        1    11   122
        2    23   321
        >>> df.rfloordiv(df)
           col1  col2
        0     1     1
        1     1     1
        2     1     1
        >>> df.rfloordiv(200)
           col1  col2
        0    20     1
        1    18     1
        2     8     0
        >>> df.rfloordiv(100)
           col1  col2
        0    10     0
        1     9     0
        2     4     0
        """

        if axis not in (1, "columns"):
            raise NotImplementedError("Only axis=1 supported at this time.")

        if level is not None:
            raise NotImplementedError("level parameter is not supported yet.")

        return self._apply_op("rfloordiv", other, fill_value)

    def __rfloordiv__(self, other):
        return self._apply_op("__rfloordiv__", other)

    def truediv(self, other, axis="columns", level=None, fill_value=None):
        """
        Get Floating division of dataframe and other, element-wise (binary
        operator `truediv`).

        Equivalent to ``dataframe / other``, but with support to substitute a
        fill_value for missing data in one of the inputs. With reverse
        version, `rtruediv`.

        Among flexible wrappers (`add`, `sub`, `mul`, `div`, `mod`, `pow`) to
        arithmetic operators: `+`, `-`, `*`, `/`, `//`, `%`, `**`.

        Parameters
        ----------

        other : scalar, sequence, Series, or DataFrame
            Any single or multiple element data structure, or list-like object.
        fill_value  : float or None, default None
            Fill existing missing (NaN) values, and any new element needed
            for successful DataFrame alignment, with this value before
            computation. If data in both corresponding DataFrame locations
            is missing the result will be missing.

        Returns
        -------
        DataFrame
            Result of the arithmetic operation.

        Examples
        --------
        >>> import cudf
        >>> df = cudf.DataFrame({'angles': [0, 3, 4],
        ...                    'degrees': [360, 180, 360]},
        ...                   index=['circle', 'triangle', 'rectangle'])
        >>> df.truediv(10)
                    angles  degrees
        circle        0.0     36.0
        triangle      0.3     18.0
        rectangle     0.4     36.0
        >>> df.div(10)
                    angles  degrees
        circle        0.0     36.0
        triangle      0.3     18.0
        rectangle     0.4     36.0
        >>> df / 10
                    angles  degrees
        circle        0.0     36.0
        triangle      0.3     18.0
        rectangle     0.4     36.0
        """
        if axis not in (1, "columns"):
            raise NotImplementedError("Only axis=1 supported at this time.")

        if level is not None:
            raise NotImplementedError("level parameter is not supported yet.")

        return self._apply_op("truediv", other, fill_value)

    # Alias for truediv
    div = truediv

    def __truediv__(self, other):
        return self._apply_op("__truediv__", other)

    def rtruediv(self, other, axis="columns", level=None, fill_value=None):
        """
        Get Floating division of dataframe and other, element-wise (binary
        operator `rtruediv`).

        Equivalent to ``other / dataframe``, but with support to substitute a
        fill_value for missing data in one of the inputs. With reverse
        version, `truediv`.

        Among flexible wrappers (`add`, `sub`, `mul`, `div`, `mod`, `pow`) to
        arithmetic operators: `+`, `-`, `*`, `/`, `//`, `%`, `**`.

        Parameters
        ----------

        other : scalar, sequence, Series, or DataFrame
            Any single or multiple element data structure, or list-like object.
        fill_value  : float or None, default None
            Fill existing missing (NaN) values, and any new element needed
            for successful DataFrame alignment, with this value before
            computation. If data in both corresponding DataFrame locations
            is missing the result will be missing.

        Returns
        -------
        DataFrame
            Result of the arithmetic operation.

        Examples
        --------
        >>> import cudf
        >>> df = cudf.DataFrame({'angles': [0, 3, 4],
        ...                    'degrees': [360, 180, 360]},
        ...                   index=['circle', 'triangle', 'rectangle'])
        >>> df
                   angles  degrees
        circle          0      360
        triangle        3      180
        rectangle       4      360
        >>> df.rtruediv(10)
                     angles   degrees
        circle          inf  0.027778
        triangle   3.333333  0.055556
        rectangle  2.500000  0.027778
        >>> df.rdiv(10)
                     angles   degrees
        circle          inf  0.027778
        triangle   3.333333  0.055556
        rectangle  2.500000  0.027778
        >>> 10 / df
                     angles   degrees
        circle          inf  0.027778
        triangle   3.333333  0.055556
        rectangle  2.500000  0.027778
        """
        if axis not in (1, "columns"):
            raise NotImplementedError("Only axis=1 supported at this time.")

        if level is not None:
            raise NotImplementedError("level parameter is not supported yet.")

        return self._apply_op("rtruediv", other, fill_value)

    # Alias for rtruediv
    rdiv = rtruediv

    def __rtruediv__(self, other):
        return self._apply_op("__rtruediv__", other)

    __div__ = __truediv__

    def __and__(self, other):
        return self._apply_op("__and__", other)

    def __or__(self, other):
        return self._apply_op("__or__", other)

    def __xor__(self, other):
        return self._apply_op("__xor__", other)

    def __eq__(self, other):
        return self._apply_op("__eq__", other)

    def __ne__(self, other):
        return self._apply_op("__ne__", other)

    def __lt__(self, other):
        return self._apply_op("__lt__", other)

    def __le__(self, other):
        return self._apply_op("__le__", other)

    def __gt__(self, other):
        return self._apply_op("__gt__", other)

    def __ge__(self, other):
        return self._apply_op("__ge__", other)

    def __invert__(self):
        return self._apply_op("__invert__")

    def __neg__(self):
        return self._apply_op("__neg__")

    def __abs__(self):
        return self._apply_op("__abs__")

    def __iter__(self):
        return iter(self.columns)

    def iteritems(self):
        """ Iterate over column names and series pairs """
        for k in self:
            yield (k, self[k])

    @property
    @annotate("DATAFRAME_LOC", color="blue", domain="cudf_python")
    def loc(self):
        """
        Selecting rows and columns by label or boolean mask.

        Examples
        --------

        DataFrame with string index.

        >>> print(df)
           a  b
        a  0  5
        b  1  6
        c  2  7
        d  3  8
        e  4  9

        Select a single row by label.

        >>> print(df.loc['a'])
        a    0
        b    5
        Name: a, dtype: int64

        Select multiple rows and a single column.

        >>> print(df.loc[['a', 'c', 'e'], 'b'])
        a    5
        c    7
        e    9
        Name: b, dtype: int64

        Selection by boolean mask.

        >>> print(df.loc[df.a > 2])
           a  b
        d  3  8
        e  4  9

        Setting values using loc.

        >>> df.loc[['a', 'c', 'e'], 'a'] = 0
        >>> print(df)
           a  b
        a  0  5
        b  1  6
        c  0  7
        d  3  8
        e  0  9

        See also
        --------
        DataFrame.iloc

        Notes
        -----
        One notable difference from Pandas is when DataFrame is of
        mixed types and result is expected to be a Series in case of Pandas.
        cuDF will return a DataFrame as it doesn't support mixed types
        under Series yet.

        Mixed dtype single row output as a dataframe (pandas results in Series)

        >>> import cudf
        >>> df = cudf.DataFrame({"a":[1, 2, 3], "b":["a", "b", "c"]})
        >>> df.loc[0]
           a  b
        0  1  a
        """
        return _DataFrameLocIndexer(self)

    @property
    def iloc(self):
        """
        Selecting rows and column by position.

        Examples
        --------
        >>> df = cudf.DataFrame({'a': range(20),
        ...                      'b': range(20),
        ...                      'c': range(20)})

        Select a single row using an integer index.

        >>> print(df.iloc[1])
        a    1
        b    1
        c    1

        Select multiple rows using a list of integers.

        >>> print(df.iloc[[0, 2, 9, 18]])
              a    b    c
         0    0    0    0
         2    2    2    2
         9    9    9    9
        18   18   18   18

        Select rows using a slice.

        >>> print(df.iloc[3:10:2])
             a    b    c
        3    3    3    3
        5    5    5    5
        7    7    7    7
        9    9    9    9

        Select both rows and columns.

        >>> print(df.iloc[[1, 3, 5, 7], 2])
        1    1
        3    3
        5    5
        7    7
        Name: c, dtype: int64

        Setting values in a column using iloc.

        >>> df.iloc[:4] = 0
        >>> print(df)
           a  b  c
        0  0  0  0
        1  0  0  0
        2  0  0  0
        3  0  0  0
        4  4  4  4
        5  5  5  5
        6  6  6  6
        7  7  7  7
        8  8  8  8
        9  9  9  9
        [10 more rows]

        See also
        --------
        DataFrame.loc

        Notes
        -----
        One notable difference from Pandas is when DataFrame is of
        mixed types and result is expected to be a Series in case of Pandas.
        cuDF will return a DataFrame as it doesn't support mixed types
        under Series yet.

        Mixed dtype single row output as a dataframe (pandas results in Series)

        >>> import cudf
        >>> df = cudf.DataFrame({"a":[1, 2, 3], "b":["a", "b", "c"]})
        >>> df.iloc[0]
           a  b
        0  1  a
        """
        return _DataFrameIlocIndexer(self)

    @property
    def iat(self):
        """
        Alias for ``DataFrame.iloc``; provided for compatibility with Pandas.
        """
        return self.iloc

    @property
    def at(self):
        """
        Alias for ``DataFrame.loc``; provided for compatibility with Pandas.
        """
        return self.loc

    @property
    @annotate("DATAFRAME_COLUMNS_GETTER", color="yellow", domain="cudf_python")
    def columns(self):
        """Returns a tuple of columns
        """
        return self._data.to_pandas_index()

    @columns.setter
    @annotate("DATAFRAME_COLUMNS_SETTER", color="yellow", domain="cudf_python")
    def columns(self, columns):
        if isinstance(columns, (cudf.MultiIndex, cudf.Index)):
            columns = columns.to_pandas()
        if columns is None:
            columns = pd.Index(range(len(self._data.columns)))
        is_multiindex = isinstance(columns, pd.MultiIndex)

        if isinstance(
            columns, (Series, cudf.Index, cudf.core.column.ColumnBase)
        ):
            columns = pd.Index(columns.to_array(), tupleize_cols=is_multiindex)
        elif not isinstance(columns, pd.Index):
            columns = pd.Index(columns, tupleize_cols=is_multiindex)

        if not len(columns) == len(self._data.names):
            raise ValueError(
                f"Length mismatch: expected {len(self._data.names)} elements ,"
                f"got {len(columns)} elements"
            )

        data = dict(zip(columns, self._data.columns))
        if len(columns) != len(data):
            raise ValueError("Duplicate column names are not allowed")

        self._data = ColumnAccessor(
            data, multiindex=is_multiindex, level_names=columns.names,
        )

    def _rename_columns(self, new_names):
        old_cols = iter(self._data.names)
        l_old_cols = len(self._data)
        l_new_cols = len(new_names)
        if l_new_cols != l_old_cols:
            msg = (
                f"Length of new column names: {l_new_cols} does not "
                "match length of previous column names: {l_old_cols}"
            )
            raise ValueError(msg)

        mapper = dict(zip(old_cols, new_names))
        self.rename(mapper=mapper, inplace=True, axis=1)

    @property
    def index(self):
        """Returns the index of the DataFrame
        """
        return self._index

    @index.setter
    def index(self, value):
        old_length = (
            self._num_rows if self._index is None else len(self._index)
        )
        if isinstance(value, cudf.core.multiindex.MultiIndex):
            if len(self._data) > 0 and len(value) != old_length:
                msg = (
                    f"Length mismatch: Expected axis has {old_length} "
                    f"elements, new values have {len(value)} elements"
                )
                raise ValueError(msg)
            self._index = value
            return

        new_length = len(value)

        if len(self._data) > 0 and new_length != old_length:
            msg = (
                f"Length mismatch: Expected axis has {old_length} elements, "
                f"new values have {new_length} elements"
            )
            raise ValueError(msg)

        # try to build an index from generic _index
        idx = as_index(value)
        self._index = idx

    def reindex(
        self, labels=None, axis=0, index=None, columns=None, copy=True
    ):
        """
        Return a new DataFrame whose axes conform to a new index

        ``DataFrame.reindex`` supports two calling conventions:
            - ``(index=index_labels, columns=column_names)``
            - ``(labels, axis={0 or 'index', 1 or 'columns'})``

        Parameters
        ----------
        labels : Index, Series-convertible, optional, default None
        axis : {0 or 'index', 1 or 'columns'}, optional, default 0
        index : Index, Series-convertible, optional, default None
            Shorthand for ``df.reindex(labels=index_labels, axis=0)``
        columns : array-like, optional, default None
            Shorthand for ``df.reindex(labels=column_names, axis=1)``
        copy : boolean, optional, default True

        Returns
        -------
        A DataFrame whose axes conform to the new index(es)

        Examples
        --------
        >>> import cudf
        >>> df = cudf.DataFrame()
        >>> df['key'] = [0, 1, 2, 3, 4]
        >>> df['val'] = [float(i + 10) for i in range(5)]
        >>> df_new = df.reindex(index=[0, 3, 4, 5],
        ...                     columns=['key', 'val', 'sum'])
        >>> print(df)
           key   val
        0    0  10.0
        1    1  11.0
        2    2  12.0
        3    3  13.0
        4    4  14.0
        >>> print(df_new)
           key   val  sum
        0    0  10.0  NaN
        3    3  13.0  NaN
        4    4  14.0  NaN
        5   -1   NaN  NaN
        """

        if labels is None and index is None and columns is None:
            return self.copy(deep=copy)

        df = self
        cols = columns
        original_cols = df._data
        dtypes = OrderedDict(df.dtypes)
        idx = labels if index is None and axis in (0, "index") else index
        cols = labels if cols is None and axis in (1, "columns") else cols
        df = df if cols is None else df[list(set(df.columns) & set(cols))]

        if idx is not None:
            idx = as_index(idx)

            if isinstance(idx, cudf.core.MultiIndex):
                idx_dtype_match = (
                    df.index._source_data.dtypes == idx._source_data.dtypes
                ).all()
            else:
                idx_dtype_match = df.index.dtype == idx.dtype

            if not idx_dtype_match:
                cols = cols if cols is not None else list(df.columns)
                df = DataFrame()
            else:
                df = DataFrame(None, idx).join(df, how="left", sort=True)
                # double-argsort to map back from sorted to unsorted positions
                df = df.take(idx.argsort(ascending=True).argsort())

        idx = idx if idx is not None else df.index
        names = cols if cols is not None else list(df.columns)

        length = len(idx)
        cols = OrderedDict()

        for name in names:
            if name in df:
                cols[name] = df._data[name].copy(deep=copy)
            else:
                dtype = dtypes.get(name, np.float64)
                col = original_cols.get(name, Series(dtype=dtype)._column)
                col = column.column_empty_like(
                    col, dtype=dtype, masked=True, newsize=length
                )
                cols[name] = col

        return DataFrame(cols, idx)

    def _set_index(
        self, index, to_drop=None, inplace=False, verify_integrity=False,
    ):
        """Helper for `.set_index`

        Parameters
        ----------
        index : Index
            The new index to set.
        to_drop : list optional, default None
            A list of labels indicating columns to drop.
        inplace : boolean, default False
            Modify the DataFrame in place (do not create a new object).
        verify_integrity : boolean, default False
            Check for duplicates in the new index.
        """
        if not isinstance(index, Index):
            raise ValueError("Parameter index should be type `Index`.")

        df = self if inplace else self.copy(deep=True)

        if verify_integrity and not index.is_unique:
            raise ValueError(f"Values in Index are not unique: {index}")

        if to_drop:
            df.drop(columns=to_drop, inplace=True)

        df.index = index
        return df if not inplace else None

    def set_index(
        self,
        keys,
        drop=True,
        append=False,
        inplace=False,
        verify_integrity=False,
    ):
        """Return a new DataFrame with a new index

        Parameters
        ----------
        keys : Index, Series-convertible, label-like, or list
            Index : the new index.
            Series-convertible : values for the new index.
            Label-like : Label of column to be used as index.
            List : List of items from above.
        drop : boolean, default True
            Whether to drop corresponding column for str index argument
        append : boolean, default True
            Whether to append columns to the existing index,
            resulting in a MultiIndex.
        inplace : boolean, default False
            Modify the DataFrame in place (do not create a new object).
        verify_integrity : boolean, default False
            Check for duplicates in the new index.

        Examples
        --------
        >>> df = cudf.DataFrame({"a": [1, 2, 3, 4, 5],
        ... "b": ["a", "b", "c", "d","e"],
        ... "c": [1.0, 2.0, 3.0, 4.0, 5.0]})
        >>> df
           a  b    c
        0  1  a  1.0
        1  2  b  2.0
        2  3  c  3.0
        3  4  d  4.0
        4  5  e  5.0

        Set the index to become the ‘b’ column:

        >>> df.set_index('b')
           a    c
        b
        a  1  1.0
        b  2  2.0
        c  3  3.0
        d  4  4.0
        e  5  5.0

        Create a MultiIndex using columns ‘a’ and ‘b’:

        >>> df.set_index(["a", "b"])
               c
        a b
        1 a  1.0
        2 b  2.0
        3 c  3.0
        4 d  4.0
        5 e  5.0

        Set new Index instance as index:

        >>> df.set_index(cudf.RangeIndex(10, 15))
            a  b    c
        10  1  a  1.0
        11  2  b  2.0
        12  3  c  3.0
        13  4  d  4.0
        14  5  e  5.0

        Setting `append=True` will combine current index with column `a`:

        >>> df.set_index("a", append=True)
             b    c
          a
        0 1  a  1.0
        1 2  b  2.0
        2 3  c  3.0
        3 4  d  4.0
        4 5  e  5.0

        `set_index` supports `inplace` parameter too:

        >>> df.set_index("a", inplace=True)
        >>> df
           b    c
        a
        1  a  1.0
        2  b  2.0
        3  c  3.0
        4  d  4.0
        5  e  5.0
        """

        if not isinstance(keys, list):
            keys = [keys]

        # Preliminary type check
        col_not_found = []
        columns_to_add = []
        names = []
        to_drop = []
        for i, col in enumerate(keys):
            # Is column label
            if is_scalar(col) or isinstance(col, tuple):
                if col in self.columns:
                    columns_to_add.append(self[col])
                    names.append(col)
                    if drop:
                        to_drop.append(col)
                else:
                    col_not_found.append(col)
            else:
                # Try coerce into column
                if not is_column_like(col):
                    try:
                        col = as_column(col)
                    except TypeError:
                        msg = f"{col} cannot be converted to column-like."
                        raise TypeError(msg)
                if isinstance(col, (cudf.MultiIndex, pd.MultiIndex)):
                    col = (
                        cudf.from_pandas(col)
                        if isinstance(col, pd.MultiIndex)
                        else col
                    )
                    cols = [col._data[x] for x in col._data]
                    columns_to_add.extend(cols)
                    names.extend(col.names)
                else:
                    if isinstance(col, (pd.RangeIndex, cudf.RangeIndex)):
                        # Corner case: RangeIndex does not need to instantiate
                        columns_to_add.append(col)
                    else:
                        # For pandas obj, convert to gpu obj
                        columns_to_add.append(as_column(col))
                    if isinstance(
                        col, (cudf.Series, cudf.Index, pd.Series, pd.Index)
                    ):
                        names.append(col.name)
                    else:
                        names.append(None)

        if col_not_found:
            raise KeyError(f"None of {col_not_found} are in the columns")

        if append:
            idx_cols = [self.index._data[x] for x in self.index._data]
            if isinstance(self.index, cudf.MultiIndex):
                idx_names = self.index.names
            else:
                idx_names = [self.index.name]
            columns_to_add = idx_cols + columns_to_add
            names = idx_names + names

        if len(columns_to_add) == 0:
            raise ValueError("No valid columns to be added to index.")
        elif len(columns_to_add) == 1:
            idx = cudf.Index(columns_to_add[0], name=names[0])
        else:
            idf = cudf.DataFrame()
            for i, col in enumerate(columns_to_add):
                idf[i] = col
            idx = cudf.MultiIndex.from_frame(idf, names=names)

        return self._set_index(
            index=idx,
            to_drop=to_drop,
            inplace=inplace,
            verify_integrity=verify_integrity,
        )

    def reset_index(
        self, level=None, drop=False, inplace=False, col_level=0, col_fill=""
    ):
        """
        Reset the index.

        Reset the index of the DataFrame, and use the default one instead.

        Parameters
        ----------
        drop : bool, default False
            Do not try to insert index into dataframe columns. This resets
            the index to the default integer index.
        inplace : bool, default False
            Modify the DataFrame in place (do not create a new object).

        Returns
        -------
        DataFrame or None
            DataFrame with the new index or None if ``inplace=True``.

        Examples
        --------
        >>> df = cudf.DataFrame([('bird', 389.0),
        ...                    ('bird', 24.0),
        ...                    ('mammal', 80.5),
        ...                    ('mammal', np.nan)],
        ...                   index=['falcon', 'parrot', 'lion', 'monkey'],
        ...                   columns=('class', 'max_speed'))
        >>> df
                class max_speed
        falcon    bird     389.0
        parrot    bird      24.0
        lion    mammal      80.5
        monkey  mammal      null
        >>> df.reset_index()
            index   class max_speed
        0  falcon    bird     389.0
        1  parrot    bird      24.0
        2    lion  mammal      80.5
        3  monkey  mammal      null
        >>> df.reset_index(drop=True)
            class max_speed
        0    bird     389.0
        1    bird      24.0
        2  mammal      80.5
        3  mammal      null
        """
        if level is not None:
            raise NotImplementedError("level parameter is not supported yet.")

        if col_level != 0:
            raise NotImplementedError(
                "col_level parameter is not supported yet."
            )

        if col_fill != "":
            raise NotImplementedError(
                "col_fill parameter is not supported yet."
            )

        if inplace:
            result = self
        else:
            result = self.copy()
        if all(name is None for name in self.index.names):
            if isinstance(self.index, cudf.MultiIndex):
                names = tuple(
                    f"level_{i}" for i, _ in enumerate(self.index.names)
                )
            else:
                names = ("index",)
        else:
            names = self.index.names

        if not drop:
            index_columns = self.index._data.columns
            for name, index_column in zip(
                reversed(names), reversed(index_columns)
            ):
                result.insert(0, name, index_column)
        result.index = RangeIndex(len(self))
        if inplace:
            return
        else:
            return result

    def take(self, positions, keep_index=True):
        """
        Return a new DataFrame containing the rows specified by *positions*

        Parameters
        ----------
        positions : array-like
            Integer or boolean array-like specifying the rows of the output.
            If integer, each element represents the integer index of a row.
            If boolean, *positions* must be of the same length as *self*,
            and represents a boolean mask.

        Returns
        -------
        out : DataFrame
            New DataFrame

        Examples
        --------
        >>> a = cudf.DataFrame({'a': [1.0, 2.0, 3.0],
        ...                    'b': cudf.Series(['a', 'b', 'c'])})
        >>> a.take([0, 2, 2])
             a  b
        0  1.0  a
        2  3.0  c
        2  3.0  c
        >>> a.take([True, False, True])
             a  b
        0  1.0  a
        2  3.0  c
        """
        positions = as_column(positions)
        if pd.api.types.is_bool_dtype(positions):
            return self._apply_boolean_mask(positions)
        out = self._gather(positions, keep_index=keep_index)
        out.columns = self.columns
        return out

    @annotate("DATAFRAME_COPY", color="cyan", domain="cudf_python")
    def copy(self, deep=True):
        """
        Returns a copy of this dataframe

        Parameters
        ----------
        deep: bool
           Make a full copy of Series columns and Index at the GPU level, or
           create a new allocation with references.
        """
        out = DataFrame(data=self._data.copy(deep=deep))
        out.index = self.index.copy(deep=deep)
        return out

    def __copy__(self):
        return self.copy(deep=True)

    def __deepcopy__(self, memo=None):
        """
        Parameters
        ----------
        memo, default None
            Standard signature. Unused
        """
        if memo is None:
            memo = {}
        return self.copy(deep=True)

    @annotate("INSERT", color="green", domain="cudf_python")
    def insert(self, loc, name, value):
        """ Add a column to DataFrame at the index specified by loc.

        Parameters
        ----------
        loc : int
            location to insert by index, cannot be greater then num columns + 1
        name : number or string
            name or label of column to be inserted
        value : Series or array-like
        """
        num_cols = len(self._data)
        if name in self._data:
            raise NameError(f"duplicated column name {name}")

        if loc < 0:
            loc = num_cols + loc + 1

        if not (0 <= loc <= num_cols):
            raise ValueError(
                f"insert location must be within range "
                f"{-(num_cols + 1) * (num_cols > 0)}, "
                f"{num_cols * (num_cols > 0)}"
            )

        if is_scalar(value):
            value = utils.scalar_broadcast_to(value, len(self))

        if len(self) == 0:
            if isinstance(value, (pd.Series, Series)):
                self._index = as_index(value.index)
            elif len(value) > 0:
                self._index = RangeIndex(start=0, stop=len(value))
                new_data = self._data.__class__()
                if num_cols != 0:
                    for col_name in self._data:
                        new_data[col_name] = column.column_empty_like(
                            self._data[col_name],
                            masked=True,
                            newsize=len(value),
                        )
                self._data = new_data
        elif isinstance(value, (pd.Series, Series)):
            value = Series(value)._align_to_index(
                self._index, how="right", sort=False
            )

        value = column.as_column(value)

        self._data.insert(name, value, loc=loc)

    def drop(
        self,
        labels=None,
        axis=0,
        index=None,
        columns=None,
        level=None,
        inplace=False,
        errors="raise",
    ):
        """
        Drop specified labels from rows or columns.

        Remove rows or columns by specifying label names and corresponding
        axis, or by specifying directly index or column names. When using a
        multi-index, labels on different levels can be removed by specifying
        the level.

        Parameters
        ----------
        labels : single label or list-like
            Index or column labels to drop.
        axis : {0 or 'index', 1 or 'columns'}, default 0
            Whether to drop labels from the index (0 or 'index') or
            columns (1 or 'columns').
        index : single label or list-like
            Alternative to specifying axis (``labels, axis=0``
            is equivalent to ``index=labels``).
        columns : single label or list-like
            Alternative to specifying axis (``labels, axis=1``
            is equivalent to ``columns=labels``).
        level : int or level name, optional
            For MultiIndex, level from which the labels will be removed.
        inplace : bool, default False
            If False, return a copy. Otherwise, do operation
            inplace and return None.
        errors : {'ignore', 'raise'}, default 'raise'
            If 'ignore', suppress error and only existing labels are
            dropped.

        Returns
        -------
        DataFrame
            DataFrame without the removed index or column labels.

        Raises
        ------
        KeyError
            If any of the labels is not found in the selected axis.

        See Also
        --------
        DataFrame.loc : Label-location based indexer for selection by label.
        DataFrame.dropna : Return DataFrame with labels on given axis omitted
            where (all or any) data are missing.
        DataFrame.drop_duplicates : Return DataFrame with duplicate rows
            removed, optionally only considering certain columns.

        Examples
        --------
        >>> import cudf
        >>> df = cudf.DataFrame({"A": [1, 2, 3, 4],
        ...                      "B": [5, 6, 7, 8],
        ...                      "C": [10, 11, 12, 13],
        ...                      "D": [20, 30, 40, 50]})
        >>> df
           A  B   C   D
        0  1  5  10  20
        1  2  6  11  30
        2  3  7  12  40
        3  4  8  13  50

        Drop columns

        >>> df.drop(['B', 'C'], axis=1)
           A   D
        0  1  20
        1  2  30
        2  3  40
        3  4  50
        >>> df.drop(columns=['B', 'C'])
           A   D
        0  1  20
        1  2  30
        2  3  40
        3  4  50

        Drop a row by index

        >>> df.drop([0, 1])
           A  B   C   D
        2  3  7  12  40
        3  4  8  13  50

        Drop columns and/or rows of MultiIndex DataFrame

        >>> midx = cudf.MultiIndex(levels=[['lama', 'cow', 'falcon'],
        ...                              ['speed', 'weight', 'length']],
        ...                      codes=[[0, 0, 0, 1, 1, 1, 2, 2, 2],
        ...                             [0, 1, 2, 0, 1, 2, 0, 1, 2]])
        >>> df = cudf.DataFrame(index=midx, columns=['big', 'small'],
        ...                   data=[[45, 30], [200, 100], [1.5, 1], [30, 20],
        ...                         [250, 150], [1.5, 0.8], [320, 250],
        ...                         [1, 0.8], [0.3, 0.2]])
        >>> df
                         big  small
        lama   speed    45.0   30.0
               weight  200.0  100.0
               length    1.5    1.0
        cow    speed    30.0   20.0
               weight  250.0  150.0
               length    1.5    0.8
        falcon speed   320.0  250.0
               weight    1.0    0.8
               length    0.3    0.2
        >>> df.drop(index='cow', columns='small')
                         big
        lama   speed    45.0
               weight  200.0
               length    1.5
        falcon speed   320.0
               weight    1.0
               length    0.3
        >>> df.drop(index='length', level=1)
                         big  small
        lama   speed    45.0   30.0
               weight  200.0  100.0
        cow    speed    30.0   20.0
               weight  250.0  150.0
        falcon speed   320.0  250.0
               weight    1.0    0.8
        """

        if labels is not None:
            if index is not None or columns is not None:
                raise ValueError(
                    "Cannot specify both 'labels' and 'index'/'columns'"
                )
            target = labels
        elif index is not None:
            target = index
            axis = 0
        elif columns is not None:
            target = columns
            axis = 1
        else:
            raise ValueError(
                "Need to specify at least one of 'labels', "
                "'index' or 'columns'"
            )

        if inplace:
            outdf = self
        else:
            outdf = self.copy()

        if axis in (1, "columns"):
            target = _get_host_unique(target)

            _drop_columns(outdf, target, errors)
        elif axis in (0, "index"):
            if not isinstance(target, (cudf.Series, cudf.Index)):
                target = column.as_column(target)

            if isinstance(self._index, cudf.MultiIndex):
                if level is None:
                    level = 0

                levels_index = outdf.index.get_level_values(level)
                if errors == "raise" and not target.isin(levels_index).all():
                    raise KeyError("One or more values not found in axis")

                # TODO : Could use anti-join as a future optimization
                sliced_df = outdf.take(~levels_index.isin(target))
                sliced_df._index.names = self._index.names
            else:
                if errors == "raise" and not target.isin(outdf.index).all():
                    raise KeyError("One or more values not found in axis")

                sliced_df = outdf.join(
                    cudf.DataFrame(index=target), how="leftanti"
                )

            if columns is not None:
                columns = _get_host_unique(columns)
                _drop_columns(sliced_df, columns, errors)

            outdf._data = sliced_df._data
            outdf._index = sliced_df._index

        if not inplace:
            return outdf

    def _drop_column(self, name):
        """Drop a column by *name*
        """
        if name not in self._data:
            raise KeyError(f"column '{name}' does not exist")
        del self._data[name]

    def drop_duplicates(
        self, subset=None, keep="first", inplace=False, ignore_index=False
    ):
        """
        Return DataFrame with duplicate rows removed, optionally only
        considering certain subset of columns.
        """
        outdf = super().drop_duplicates(
            subset=subset, keep=keep, ignore_index=ignore_index
        )

        return self._mimic_inplace(outdf, inplace=inplace)

    def pop(self, item):
        """Return a column and drop it from the DataFrame.
        """
        popped = self[item]
        del self[item]
        return popped

    def rename(
        self,
        mapper=None,
        index=None,
        columns=None,
        axis=0,
        copy=True,
        inplace=False,
        level=None,
        errors="ignore",
    ):
        """Alter column and index labels.

        Function / dict values must be unique (1-to-1). Labels not contained in
        a dict / Series will be left as-is. Extra labels listed don’t throw an
        error.

        ``DataFrame.rename`` supports two calling conventions:
            - ``(index=index_mapper, columns=columns_mapper, ...)``
            - ``(mapper, axis={0/'index' or 1/'column'}, ...)``

        We highly recommend using keyword arguments to clarify your intent.

        Parameters
        ----------
        mapper : dict-like or function, default None
            optional dict-like or functions transformations to apply to
            the index/column values depending on selected ``axis``.
        index : dict-like, default None
            Optional dict-like transformations to apply to the index axis'
            values. Does not support functions for axis 0 yet.
        columns : dict-like or function, default None
            optional dict-like or functions transformations to apply to
            the columns axis' values.
        axis : int, default 0
            Axis to rename with mapper.
            0 or 'index' for index
            1  or 'columns' for columns
        copy : boolean, default True
            Also copy underlying data
        inplace : boolean, default False
            Return new DataFrame.  If True, assign columns without copy
        level : int or level name, default None
            In case of a MultiIndex, only rename labels in the specified level.
        errors : {'raise', 'ignore', 'warn'}, default 'ignore'
            *Only 'ignore' supported*
            Control raising of exceptions on invalid data for provided dtype.

            -   ``raise`` : allow exceptions to be raised
            -   ``ignore`` : suppress exceptions. On error return original
                object.
            -   ``warn`` : prints last exceptions as warnings and
                return original object.

        Returns
        -------
        DataFrame

        Notes
        -----
        Difference from pandas:
            * Not supporting: level

        Rename will not overwite column names. If a list with duplicates is
        passed, column names will be postfixed with a number.
        """
        if errors != "ignore":
            raise NotImplementedError(
                "Only errors='ignore' is currently supported"
            )

        if level:
            raise NotImplementedError(
                "Only level=False is currently supported"
            )

        if mapper is None and index is None and columns is None:
            return self.copy(deep=copy)

        index = mapper if index is None and axis in (0, "index") else index
        columns = (
            mapper if columns is None and axis in (1, "columns") else columns
        )

        if index:
            if (
                any(type(item) == str for item in index.values())
                and type(self.index) != cudf.core.index.StringIndex
            ):
                raise NotImplementedError(
                    "Implicit conversion of index to "
                    "mixed type is not yet supported."
                )
            out = DataFrame(
                index=self.index.replace(
                    to_replace=list(index.keys()),
                    replacement=list(index.values()),
                )
            )
        else:
            out = DataFrame(index=self.index)

        if columns:
            postfix = 1
            if isinstance(columns, Mapping):
                # It is possible for DataFrames with a MultiIndex columns
                # object to have columns with the same name. The following
                # use of _cols.items and ("_1", "_2"... allows the use of
                # rename in this case
                for key, col in self._data.items():
                    if key in columns:
                        if columns[key] in out._data:
                            out_column = columns[key] + "_" + str(postfix)
                            postfix += 1
                        else:
                            out_column = columns[key]
                        out[out_column] = col
                    else:
                        out[key] = col
            elif callable(columns):
                for key, col in self._data.items():
                    out[columns(key)] = col
        else:
            out._data = self._data.copy(deep=copy)

        if inplace:
            self._data = out._data
        else:
            return out.copy(deep=copy)

    def nans_to_nulls(self):
        """
        Convert nans (if any) to nulls.
        """
        df = self.copy()
        for col in df.columns:
            df[col] = df[col].nans_to_nulls()
        return df

    def as_gpu_matrix(self, columns=None, order="F"):
        """Convert to a matrix in device memory.

        Parameters
        ----------
        columns : sequence of str
            List of a column names to be extracted.  The order is preserved.
            If None is specified, all columns are used.
        order : 'F' or 'C'
            Optional argument to determine whether to return a column major
            (Fortran) matrix or a row major (C) matrix.

        Returns
        -------
        A (nrow x ncol) numba device ndarray
        """
        if columns is None:
            columns = self._data.names

        cols = [self._data[k] for k in columns]
        ncol = len(cols)
        nrow = len(self)
        if ncol < 1:
            # This is the case for empty dataframe - construct empty cupy array
            matrix = cupy.empty(
                shape=(0, 0), dtype=np.dtype("float64"), order=order
            )
            return cuda.as_cuda_array(matrix)

        if any(
            (is_categorical_dtype(c) or np.issubdtype(c, np.dtype("object")))
            for c in cols
        ):
            raise TypeError("non-numeric data not yet supported")

        dtype = find_common_type([col.dtype for col in cols])
        for k, c in self._data.items():
            if c.has_nulls:
                raise ValueError(
                    f"column '{k}' has null values. "
                    f"hint: use .fillna() to replace null values"
                )
        cupy_dtype = dtype
        if np.issubdtype(cupy_dtype, np.datetime64):
            cupy_dtype = np.dtype("int64")

        if order not in ("F", "C"):
            raise ValueError(
                "order parameter should be 'C' for row major or 'F' for"
                "column major GPU matrix"
            )

        matrix = cupy.empty(shape=(nrow, ncol), dtype=cupy_dtype, order=order)
        for colidx, inpcol in enumerate(cols):
            dense = inpcol.astype(cupy_dtype)
            matrix[:, colidx] = cupy.asarray(dense)
        return cuda.as_cuda_array(matrix).view(dtype)

    def as_matrix(self, columns=None):
        """Convert to a matrix in host memory.

        Parameters
        ----------
        columns : sequence of str
            List of a column names to be extracted.  The order is preserved.
            If None is specified, all columns are used.

        Returns
        -------
        A (nrow x ncol) numpy ndarray in "F" order.
        """
        return self.as_gpu_matrix(columns=columns).copy_to_host()

    def one_hot_encoding(
        self, column, prefix, cats, prefix_sep="_", dtype="float64"
    ):
        """
        Expand a column with one-hot-encoding.

        Parameters
        ----------

        column : str
            the source column with binary encoding for the data.
        prefix : str
            the new column name prefix.
        cats : sequence of ints
            the sequence of categories as integers.
        prefix_sep : str
            the separator between the prefix and the category.
        dtype :
            the dtype for the outputs; defaults to float64.

        Returns
        -------

        a new dataframe with new columns append for each category.

        Examples
        --------
        >>> import pandas as pd
        >>> import cudf
        >>> pet_owner = [1, 2, 3, 4, 5]
        >>> pet_type = ['fish', 'dog', 'fish', 'bird', 'fish']
        >>> df = pd.DataFrame({'pet_owner': pet_owner, 'pet_type': pet_type})
        >>> df.pet_type = df.pet_type.astype('category')

        Create a column with numerically encoded category values

        >>> df['pet_codes'] = df.pet_type.cat.codes
        >>> gdf = cudf.from_pandas(df)

        Create the list of category codes to use in the encoding

        >>> codes = gdf.pet_codes.unique()
        >>> gdf.one_hot_encoding('pet_codes', 'pet_dummy', codes).head()
          pet_owner  pet_type  pet_codes  pet_dummy_0  pet_dummy_1  pet_dummy_2
        0         1      fish          2          0.0          0.0          1.0
        1         2       dog          1          0.0          1.0          0.0
        2         3      fish          2          0.0          0.0          1.0
        3         4      bird          0          1.0          0.0          0.0
        4         5      fish          2          0.0          0.0          1.0
        """
        if hasattr(cats, "to_arrow"):
            cats = cats.to_arrow().to_pylist()
        else:
            cats = pd.Series(cats, dtype="object")

        newnames = [
            prefix_sep.join([prefix, "null" if cat is None else str(cat)])
            for cat in cats
        ]
        newcols = self[column].one_hot_encoding(cats=cats, dtype=dtype)
        outdf = self.copy()
        for name, col in zip(newnames, newcols):
            outdf.insert(len(outdf._data), name, col)
        return outdf

    def label_encoding(
        self, column, prefix, cats, prefix_sep="_", dtype=None, na_sentinel=-1
    ):
        """Encode labels in a column with label encoding.

        Parameters
        ----------
        column : str
            the source column with binary encoding for the data.
        prefix : str
            the new column name prefix.
        cats : sequence of ints
            the sequence of categories as integers.
        prefix_sep : str
            the separator between the prefix and the category.
        dtype :
            the dtype for the outputs; see Series.label_encoding
        na_sentinel : number
            Value to indicate missing category.

        Returns
        -------
        a new dataframe with a new column append for the coded values.
        """

        newname = prefix_sep.join([prefix, "labels"])
        newcol = self[column].label_encoding(
            cats=cats, dtype=dtype, na_sentinel=na_sentinel
        )
        outdf = self.copy()
        outdf.insert(len(outdf._data), newname, newcol)

        return outdf

    @annotate("ARGSORT", color="yellow", domain="cudf_python")
    def argsort(self, ascending=True, na_position="last"):
        """
        Sort by the values.

        Parameters
        ----------
        ascending : bool or list of bool, default True
            If True, sort values in ascending order, otherwise descending.
        na_position : {‘first’ or ‘last’}, default ‘last’
            Argument ‘first’ puts NaNs at the beginning, ‘last’ puts NaNs
            at the end.

        Returns
        -------
        out_column_inds : cuDF Column of indices sorted based on input

        Notes
        -----
        Difference from pandas:

        - Support axis='index' only.
        - Not supporting: inplace, kind
        - Ascending can be a list of bools to control per column
        """
        return self._get_sorted_inds(
            ascending=ascending, na_position=na_position
        )

    @annotate("SORT_INDEX", color="red", domain="cudf_python")
    def sort_index(
        self,
        axis=0,
        level=None,
        ascending=True,
        inplace=False,
        kind=None,
        na_position="last",
        sort_remaining=True,
        ignore_index=False,
    ):
        """Sort object by labels (along an axis).

        Parameters
        ----------
        axis : {0 or ‘index’, 1 or ‘columns’}, default 0
            The axis along which to sort. The value 0 identifies the rows,
            and 1 identifies the columns.
        level : int or level name or list of ints or list of level names
            If not None, sort on values in specified index level(s).
            This is only useful in the case of MultiIndex.
        ascending : bool, default True
            Sort ascending vs. descending.
        inplace : bool, default False
            If True, perform operation in-place.
        kind : sorting method such as `quick sort` and others.
            Not yet supported.
        na_position : {‘first’, ‘last’}, default ‘last’
            Puts NaNs at the beginning if first; last puts NaNs at the end.
        sort_remaining : bool, default True
            Not yet supported
        ignore_index : bool, default False
            if True, index will be replaced with RangeIndex.

        Returns
        -------
        DataFrame or None

        Examples
        --------
        >>> df = cudf.DataFrame(
        ... {"b":[3, 2, 1], "a":[2, 1, 3]}, index=[1, 3, 2])
        >>> df.sort_index(axis=0)
           b  a
        1  3  2
        2  1  3
        3  2  1
        >>> df.sort_index(axis=1)
           a  b
        1  2  3
        3  1  2
        2  3  1
        """
        if kind is not None:
            raise NotImplementedError("kind is not yet supported")

        if not sort_remaining:
            raise NotImplementedError(
                "sort_remaining == False is not yet supported"
            )

        if axis in (0, "index"):
            if level is not None and isinstance(self.index, cudf.MultiIndex):
                # Pandas currently don't handle na_position
                # in case of MultiIndex
                if ascending is True:
                    na_position = "first"
                else:
                    na_position = "last"

                if is_list_like(level):
                    labels = [
                        self.index._get_level_label(lvl) for lvl in level
                    ]
                else:
                    labels = [self.index._get_level_label(level)]
                inds = self.index._source_data[labels].argsort(
                    ascending=ascending, na_position=na_position
                )
            else:
                inds = self.index.argsort(
                    ascending=ascending, na_position=na_position
                )
            outdf = self.take(inds)
        else:
            labels = sorted(self._data.names, reverse=not ascending)
            outdf = self[labels]

        if ignore_index is True:
            outdf = outdf.reset_index(drop=True)
        return self._mimic_inplace(outdf, inplace=inplace)

    def sort_values(
        self,
        by,
        axis=0,
        ascending=True,
        inplace=False,
        kind="quicksort",
        na_position="last",
        ignore_index=False,
    ):
        """

        Sort by the values row-wise.

        Parameters
        ----------
        by : str or list of str
            Name or list of names to sort by.
        ascending : bool or list of bool, default True
            Sort ascending vs. descending. Specify list for multiple sort
            orders. If this is a list of bools, must match the length of the
            by.
        na_position : {‘first’, ‘last’}, default ‘last’
            'first' puts nulls at the beginning, 'last' puts nulls at the end
        ignore_index : bool, default False
            If True, index will not be sorted.

        Returns
        -------
        sorted_obj : cuDF DataFrame

        Notes
        -----
        Difference from pandas:
          * Support axis='index' only.
          * Not supporting: inplace, kind

        Examples
        --------
        >>> import cudf
        >>> a = ('a', [0, 1, 2])
        >>> b = ('b', [-3, 2, 0])
        >>> df = cudf.DataFrame([a, b])
        >>> print(df.sort_values('b'))
           a  b
        0  0 -3
        2  2  0
        1  1  2
        """
        if inplace:
            raise NotImplementedError("`inplace` not currently implemented.")
        if kind != "quicksort":
            raise NotImplementedError("`kind` not currently implemented.")
        if axis != 0:
            raise NotImplementedError("`axis` not currently implemented.")

        # argsort the `by` column
        return self.take(
            self[by].argsort(ascending=ascending, na_position=na_position),
            keep_index=not ignore_index,
        )

    def nlargest(self, n, columns, keep="first"):
        """Get the rows of the DataFrame sorted by the n largest value of *columns*

        Notes
        -----
        Difference from pandas:
            - Only a single column is supported in *columns*
        """
        return self._n_largest_or_smallest("nlargest", n, columns, keep)

    def nsmallest(self, n, columns, keep="first"):
        """Get the rows of the DataFrame sorted by the n smallest value of *columns*

        Notes
        -----
        Difference from pandas:
            - Only a single column is supported in *columns*
        """
        return self._n_largest_or_smallest("nsmallest", n, columns, keep)

    def _n_largest_or_smallest(self, method, n, columns, keep):
        # Get column to operate on
        if not isinstance(columns, str):
            [column] = columns
        else:
            column = columns

        col = self[column].reset_index(drop=True)
        # Operate
        sorted_series = getattr(col, method)(n=n, keep=keep)
        df = DataFrame()
        new_positions = sorted_series.index.gpu_values
        for k in self._data.names:
            if k == column:
                df[k] = sorted_series
            else:
                df[k] = self[k].reset_index(drop=True).take(new_positions)
        return df.set_index(self.index.take(new_positions))

    def transpose(self):
        """Transpose index and columns.

        Returns
        -------
        a new (ncol x nrow) dataframe. self is (nrow x ncol)

        Notes
        -----
        Difference from pandas:
        Not supporting *copy* because default and only behavior is copy=True
        """
        # Never transpose a MultiIndex - remove the existing columns and
        # replace with a RangeIndex. Afterward, reassign.
        columns = self.index.copy(deep=False)
        index = self.columns.copy(deep=False)
        if self._num_columns == 0 or self._num_rows == 0:
            return DataFrame(index=index, columns=columns)
        # Cython renames the columns to the range [0...ncols]
        result = self.__class__._from_table(libcudf.transpose.transpose(self))
        # Set the old column names as the new index
        result._index = as_index(index)
        # Set the old index as the new column names
        result.columns = columns
        return result

    @property
    def T(self):
        """
        Transpose index and columns.

        Reflect the DataFrame over its main diagonal by writing rows
        as columns and vice-versa. The property T is an accessor to
        the method transpose().

        Returns
        -------
        out : DataFrame
            The transposed DataFrame.
        """

        return self.transpose()

    def melt(self, **kwargs):
        """Unpivots a DataFrame from wide format to long format,
        optionally leaving identifier variables set.

        Parameters
        ----------
        frame : DataFrame
        id_vars : tuple, list, or ndarray, optional
            Column(s) to use as identifier variables.
            default: None
        value_vars : tuple, list, or ndarray, optional
            Column(s) to unpivot.
            default: all columns that are not set as `id_vars`.
        var_name : scalar
            Name to use for the `variable` column.
            default: frame.columns.name or 'variable'
        value_name : str
            Name to use for the `value` column.
            default: 'value'

        Returns
        -------
        out : DataFrame
            Melted result
        """
        from cudf.core.reshape import melt

        return melt(self, **kwargs)

    @annotate("JOIN", color="blue", domain="cudf_python")
    def merge(
        self,
        right,
        on=None,
        left_on=None,
        right_on=None,
        left_index=False,
        right_index=False,
        how="inner",
        sort=False,
        lsuffix=None,
        rsuffix=None,
        method="hash",
        indicator=False,
        suffixes=("_x", "_y"),
    ):
        """Merge GPU DataFrame objects by performing a database-style join
        operation by columns or indexes.

        Parameters
        ----------
        right : DataFrame
        on : label or list; defaults to None
            Column or index level names to join on. These must be found in
            both DataFrames.

            If on is None and not merging on indexes then
            this defaults to the intersection of the columns
            in both DataFrames.
        how : {‘left’, ‘outer’, ‘inner’}, default ‘inner’
            Type of merge to be performed.

            - left : use only keys from left frame, similar to a SQL left
              outer join.
            - right : not supported.
            - outer : use union of keys from both frames, similar to a SQL
              full outer join.
            - inner: use intersection of keys from both frames, similar to
              a SQL inner join.
        left_on : label or list, or array-like
            Column or index level names to join on in the left DataFrame.
            Can also be an array or list of arrays of the length of the
            left DataFrame. These arrays are treated as if they are columns.
        right_on : label or list, or array-like
            Column or index level names to join on in the right DataFrame.
            Can also be an array or list of arrays of the length of the
            right DataFrame. These arrays are treated as if they are columns.
        left_index : bool, default False
            Use the index from the left DataFrame as the join key(s).
        right_index : bool, default False
            Use the index from the right DataFrame as the join key.
        sort : bool, default False
            Sort the resulting dataframe by the columns that were merged on,
            starting from the left.
        suffixes: Tuple[str, str], defaults to ('_x', '_y')
            Suffixes applied to overlapping column names on the left and right
            sides
        method : {‘hash’, ‘sort’}, default ‘hash’
            The implementation method to be used for the operation.

        Returns
        -------
            merged : DataFrame

        Notes
        -----
        **DataFrames merges in cuDF result in non-deterministic row ordering.**

        Examples
        --------
        >>> import cudf
        >>> df_a = cudf.DataFrame()
        >>> df_a['key'] = [0, 1, 2, 3, 4]
        >>> df_a['vals_a'] = [float(i + 10) for i in range(5)]
        >>> df_b = cudf.DataFrame()
        >>> df_b['key'] = [1, 2, 4]
        >>> df_b['vals_b'] = [float(i+10) for i in range(3)]
        >>> df_merged = df_a.merge(df_b, on=['key'], how='left')
        >>> df_merged.sort_values('key')  # doctest: +SKIP
           key  vals_a  vals_b
        3    0    10.0
        0    1    11.0    10.0
        1    2    12.0    11.0
        4    3    13.0
        2    4    14.0    12.0
        """
        if indicator:
            raise NotImplementedError(
                "Only indicator=False is currently supported"
            )

        if lsuffix or rsuffix:
            raise ValueError(
                "The lsuffix and rsuffix keywords have been replaced with the "
                "``suffixes=`` keyword.  "
                "Please provide the following instead: \n\n"
                "    suffixes=('%s', '%s')"
                % (lsuffix or "_x", rsuffix or "_y")
            )
        else:
            lsuffix, rsuffix = suffixes

        lhs = self.copy(deep=False)
        rhs = right.copy(deep=False)

        # Compute merge
        gdf_result = super(DataFrame, lhs)._merge(
            rhs,
            on=on,
            left_on=left_on,
            right_on=right_on,
            left_index=left_index,
            right_index=right_index,
            how=how,
            sort=sort,
            lsuffix=lsuffix,
            rsuffix=rsuffix,
            method=method,
            indicator=indicator,
            suffixes=suffixes,
        )
        return gdf_result

    @annotate("JOIN", color="blue", domain="cudf_python")
    def join(
        self,
        other,
        on=None,
        how="left",
        lsuffix="",
        rsuffix="",
        sort=False,
        method="hash",
    ):
        """Join columns with other DataFrame on index or on a key column.

        Parameters
        ----------
        other : DataFrame
        how : str
            Only accepts "left", "right", "inner", "outer"
        lsuffix, rsuffix : str
            The suffices to add to the left (*lsuffix*) and right (*rsuffix*)
            column names when avoiding conflicts.
        sort : bool
            Set to True to ensure sorted ordering.

        Returns
        -------
        joined : DataFrame

        Notes
        -----
        Difference from pandas:

        - *other* must be a single DataFrame for now.
        - *on* is not supported yet due to lack of multi-index support.
        """

        lhs = self
        rhs = other

        df = lhs.merge(
            rhs,
            left_index=True,
            right_index=True,
            how=how,
            suffixes=(lsuffix, rsuffix),
            method=method,
            sort=sort,
        )
        df.index.name = (
            None if lhs.index.name != rhs.index.name else lhs.index.name
        )
        return df

    @copy_docstring(DataFrameGroupBy.__init__)
    def groupby(
        self,
        by=None,
        axis=0,
        level=None,
        as_index=True,
        sort=True,
        group_keys=True,
        squeeze=False,
        observed=False,
        dropna=True,
    ):
        if axis not in (0, "index"):
            raise NotImplementedError("axis parameter is not yet implemented")

        if squeeze is not False:
            raise NotImplementedError(
                "squeeze parameter is not yet implemented"
            )

        if observed is not False:
            raise NotImplementedError(
                "observed parameter is not yet implemented"
            )

        if group_keys is not True:
            raise NotImplementedError(
                "The group_keys keyword is not yet implemented"
            )
        if by is None and level is None:
            raise TypeError(
                "groupby() requires either by or level to be" "specified."
            )

        return DataFrameGroupBy(
            self,
            by=by,
            level=level,
            as_index=as_index,
            dropna=dropna,
            sort=sort,
        )

    @copy_docstring(Rolling)
    def rolling(
        self, window, min_periods=None, center=False, axis=0, win_type=None
    ):
        return Rolling(
            self,
            window,
            min_periods=min_periods,
            center=center,
            axis=axis,
            win_type=win_type,
        )

    def query(self, expr, local_dict=None):
        """
        Query with a boolean expression using Numba to compile a GPU kernel.

        See pandas.DataFrame.query.

        Parameters
        ----------

        expr : str
            A boolean expression. Names in expression refer to columns.
            `index` can be used instead of index name, but this is not
            supported for MultiIndex.

            Names starting with `@` refer to Python variables.

            An output value will be `null` if any of the input values are
            `null` regardless of expression.

        local_dict : dict
            Containing the local variable to be used in query.

        Returns
        -------

        filtered :  DataFrame

        Examples
        --------
        >>> import cudf
        >>> a = ('a', [1, 2, 2])
        >>> b = ('b', [3, 4, 5])
        >>> df = cudf.DataFrame([a, b])
        >>> expr = "(a == 2 and b == 4) or (b == 3)"
        >>> print(df.query(expr))
           a  b
        0  1  3
        1  2  4

        DateTime conditionals:

        >>> import numpy as np
        >>> import datetime
        >>> df = cudf.DataFrame()
        >>> data = np.array(['2018-10-07', '2018-10-08'], dtype='datetime64')
        >>> df['datetimes'] = data
        >>> search_date = datetime.datetime.strptime('2018-10-08', '%Y-%m-%d')
        >>> print(df.query('datetimes==@search_date'))
                        datetimes
        1 2018-10-08T00:00:00.000

        Using local_dict:

        >>> import numpy as np
        >>> import datetime
        >>> df = cudf.DataFrame()
        >>> data = np.array(['2018-10-07', '2018-10-08'], dtype='datetime64')
        >>> df['datetimes'] = data
        >>> search_date2 = datetime.datetime.strptime('2018-10-08', '%Y-%m-%d')
        >>> print(df.query('datetimes==@search_date',
        >>>         local_dict={'search_date':search_date2}))
                        datetimes
        1 2018-10-08T00:00:00.000
        """
        # can't use `annotate` decorator here as we inspect the calling
        # environment.
        with annotate("QUERY", color="purple", domain="cudf_python"):
            if local_dict is None:
                local_dict = {}

            if self.empty:
                return self.copy()

            if not isinstance(local_dict, dict):
                raise TypeError(
                    f"local_dict type: expected dict but found "
                    f"{type(local_dict)}"
                )

            # Get calling environment
            callframe = inspect.currentframe().f_back
            callenv = {
                "locals": callframe.f_locals,
                "globals": callframe.f_globals,
                "local_dict": local_dict,
            }
            # Run query
            boolmask = queryutils.query_execute(self, expr, callenv)
            return self._apply_boolean_mask(boolmask)

    @applyutils.doc_apply()
    def apply_rows(
        self,
        func,
        incols,
        outcols,
        kwargs,
        pessimistic_nulls=True,
        cache_key=None,
    ):
        """
        Apply a row-wise user defined function.

        Parameters
        ----------
        {params}

        Examples
        --------
        The user function should loop over the columns and set the output for
        each row. Loop execution order is arbitrary, so each iteration of
        the loop **MUST** be independent of each other.

        When ``func`` is invoked, the array args corresponding to the
        input/output are strided so as to improve GPU parallelism.
        The loop in the function resembles serial code, but executes
        concurrently in multiple threads.

        >>> import cudf
        >>> import numpy as np
        >>> df = cudf.DataFrame()
        >>> nelem = 3
        >>> df['in1'] = np.arange(nelem)
        >>> df['in2'] = np.arange(nelem)
        >>> df['in3'] = np.arange(nelem)

        Define input columns for the kernel

        >>> in1 = df['in1']
        >>> in2 = df['in2']
        >>> in3 = df['in3']
        >>> def kernel(in1, in2, in3, out1, out2, kwarg1, kwarg2):
        ...     for i, (x, y, z) in enumerate(zip(in1, in2, in3)):
        ...         out1[i] = kwarg2 * x - kwarg1 * y
        ...         out2[i] = y - kwarg1 * z

        Call ``.apply_rows`` with the name of the input columns, the name and
        dtype of the output columns, and, optionally, a dict of extra
        arguments.

        >>> df.apply_rows(kernel,
        ...               incols=['in1', 'in2', 'in3'],
        ...               outcols=dict(out1=np.float64, out2=np.float64),
        ...               kwargs=dict(kwarg1=3, kwarg2=4))
           in1  in2  in3 out1 out2
        0    0    0    0  0.0  0.0
        1    1    1    1  1.0 -2.0
        2    2    2    2  2.0 -4.0
        """
        for col in incols:
            current_col_dtype = self._data[col].dtype
            if is_string_dtype(current_col_dtype) or is_categorical_dtype(
                current_col_dtype
            ):
                raise TypeError(
                    "User defined functions are currently not "
                    "supported on Series with dtypes `str` and `category`."
                )
        return applyutils.apply_rows(
            self,
            func,
            incols,
            outcols,
            kwargs,
            pessimistic_nulls,
            cache_key=cache_key,
        )

    @applyutils.doc_applychunks()
    def apply_chunks(
        self,
        func,
        incols,
        outcols,
        kwargs=None,
        pessimistic_nulls=True,
        chunks=None,
        blkct=None,
        tpb=None,
    ):
        """
        Transform user-specified chunks using the user-provided function.

        Parameters
        ----------
        {params}
        {params_chunks}

        Examples
        --------

        For ``tpb > 1``, ``func`` is executed by ``tpb`` number of threads
        concurrently.  To access the thread id and count,
        use ``numba.cuda.threadIdx.x`` and ``numba.cuda.blockDim.x``,
        respectively (See `numba CUDA kernel documentation`_).

        .. _numba CUDA kernel documentation:\
        http://numba.pydata.org/numba-doc/latest/cuda/kernels.html

        In the example below, the *kernel* is invoked concurrently on each
        specified chunk. The *kernel* computes the corresponding output
        for the chunk.

        By looping over the range
        ``range(cuda.threadIdx.x, in1.size, cuda.blockDim.x)``, the *kernel*
        function can be used with any *tpb* in an efficient manner.

        >>> from numba import cuda
        >>> @cuda.jit
        ... def kernel(in1, in2, in3, out1):
        ...      for i in range(cuda.threadIdx.x, in1.size, cuda.blockDim.x):
        ...          x = in1[i]
        ...          y = in2[i]
        ...          z = in3[i]
        ...          out1[i] = x * y + z

        See also
        --------
        DataFrame.apply_rows
        """
        if kwargs is None:
            kwargs = {}
        if chunks is None:
            raise ValueError("*chunks* must be defined")
        return applyutils.apply_chunks(
            self,
            func,
            incols,
            outcols,
            kwargs,
            pessimistic_nulls,
            chunks,
            tpb=tpb,
        )

    def hash_columns(self, columns=None):
        """Hash the given *columns* and return a new device array

        Parameters
        ----------
        columns : sequence of str; optional
            Sequence of column names. If columns is *None* (unspecified),
            all columns in the frame are used.
        """
        if columns is None:
            table_to_hash = self
        else:
            cols = [self[k]._column for k in columns]
            table_to_hash = Frame(data=OrderedColumnDict(zip(columns, cols)))

        return Series(table_to_hash._hash()).values

    def partition_by_hash(self, columns, nparts, keep_index=True):
        """Partition the dataframe by the hashed value of data in *columns*.

        Parameters
        ----------
        columns : sequence of str
            The names of the columns to be hashed.
            Must have at least one name.
        nparts : int
            Number of output partitions
        keep_index : boolean
            Whether to keep the index or drop it

        Returns
        -------
        partitioned: list of DataFrame
        """
        idx = (
            0
            if (self._index is None or keep_index is False)
            else self._index._num_columns
        )
        key_indices = [self._data.names.index(k) + idx for k in columns]
        outdf, offsets = self._hash_partition(key_indices, nparts, keep_index)
        # Slice into partition
        return [outdf[s:e] for s, e in zip(offsets, offsets[1:] + [None])]

    def replace(
        self,
        to_replace=None,
        value=None,
        inplace=False,
        limit=None,
        regex=False,
        method=None,
    ):
        """
        Replace values given in *to_replace* with *replacement*.

        Parameters
        ----------
        to_replace : numeric, str, list-like or dict
            Value(s) to replace.

            * numeric or str:

                - values equal to *to_replace* will be replaced
                  with *replacement*

            * list of numeric or str:

                - If *replacement* is also list-like,
                  *to_replace* and *replacement* must be of same length.

            * dict:

                - Dicts can be used to replace different values in different
                  columns. For example, `{'a': 1, 'z': 2}` specifies that the
                  value 1 in column `a` and the value 2 in column `z` should be
                  replaced with replacement*.
        value : numeric, str, list-like, or dict
            Value(s) to replace `to_replace` with. If a dict is provided, then
            its keys must match the keys in *to_replace*, and corresponding
            values must be compatible (e.g., if they are lists, then they must
            match in length).
        inplace : bool, default False
            If True, in place.

        Returns
        -------
        result : DataFrame
            DataFrame after replacement.

        Examples
        --------
        >>> import cudf
        >>> gdf = cudf.DataFrame()
        >>> gdf['id']= [0, 1, 2, -1, 4, -1, 6]
        >>> gdf['id']= gdf['id'].replace(-1, None)
        >>> gdf
             id
        0     0
        1     1
        2     2
        3  null
        4     4
        5  null
        6     6

        Notes
        -----
        Parameters that are currently not supported are: `limit`, `regex`,
        `method`
        """
        if limit is not None:
            raise NotImplementedError("limit parameter is not implemented yet")

        if regex:
            raise NotImplementedError("regex parameter is not implemented yet")

        if method not in ("pad", None):
            raise NotImplementedError(
                "method parameter is not implemented yet"
            )

        outdf = super().replace(to_replace=to_replace, replacement=value)

        return self._mimic_inplace(outdf, inplace=inplace)

    def info(
        self,
        verbose=None,
        buf=None,
        max_cols=None,
        memory_usage=None,
        null_counts=None,
    ):
        """
        Print a concise summary of a DataFrame.

        This method prints information about a DataFrame including
        the index dtype and column dtypes, non-null values and memory usage.

        Parameters
        ----------
        verbose : bool, optional
            Whether to print the full summary. By default, the setting in
            ``pandas.options.display.max_info_columns`` is followed.
        buf : writable buffer, defaults to sys.stdout
            Where to send the output. By default, the output is printed to
            sys.stdout. Pass a writable buffer if you need to further process
            the output.
        max_cols : int, optional
            When to switch from the verbose to the truncated output. If the
            DataFrame has more than `max_cols` columns, the truncated output
            is used. By default, the setting in
            ``pandas.options.display.max_info_columns`` is used.
        memory_usage : bool, str, optional
            Specifies whether total memory usage of the DataFrame
            elements (including the index) should be displayed. By default,
            this follows the ``pandas.options.display.memory_usage`` setting.
            True always show memory usage. False never shows memory usage.
            A value of 'deep' is equivalent to "True with deep introspection".
            Memory usage is shown in human-readable units (base-2
            representation). Without deep introspection a memory estimation is
            made based in column dtype and number of rows assuming values
            consume the same memory amount for corresponding dtypes. With deep
            memory introspection, a real memory usage calculation is performed
            at the cost of computational resources.
        null_counts : bool, optional
            Whether to show the non-null counts. By default, this is shown
            only if the frame is smaller than
            ``pandas.options.display.max_info_rows`` and
            ``pandas.options.display.max_info_columns``. A value of True always
            shows the counts, and False never shows the counts.

        Returns
        -------
        None
            This method prints a summary of a DataFrame and returns None.

        See Also
        --------
        DataFrame.describe: Generate descriptive statistics of DataFrame
            columns.
        DataFrame.memory_usage: Memory usage of DataFrame columns.

        Examples
        --------
        >>> import cudf
        >>> int_values = [1, 2, 3, 4, 5]
        >>> text_values = ['alpha', 'beta', 'gamma', 'delta', 'epsilon']
        >>> float_values = [0.0, 0.25, 0.5, 0.75, 1.0]
        >>> df = cudf.DataFrame({"int_col": int_values,
        ...                     "text_col": text_values,
        ...                     "float_col": float_values})
        >>> df
           int_col text_col  float_col
        0        1    alpha       0.00
        1        2     beta       0.25
        2        3    gamma       0.50
        3        4    delta       0.75
        4        5  epsilon       1.00

        Prints information of all columns:

        >>> df.info(verbose=True)
        <class 'cudf.core.dataframe.DataFrame'>
        RangeIndex: 5 entries, 0 to 4
        Data columns (total 3 columns):
         #   Column     Non-Null Count  Dtype
        ---  ------     --------------  -----
         0   int_col    5 non-null      int64
         1   text_col   5 non-null      object
         2   float_col  5 non-null      float64
        dtypes: float64(1), int64(1), object(1)
        memory usage: 130.0+ bytes

        Prints a summary of columns count and its dtypes but not per column
        information:

        >>> df.info(verbose=False)
        <class 'cudf.core.dataframe.DataFrame'>
        RangeIndex: 5 entries, 0 to 4
        Columns: 3 entries, int_col to float_col
        dtypes: float64(1), int64(1), object(1)
        memory usage: 130.0+ bytes

        Pipe output of DataFrame.info to buffer instead of sys.stdout,
        get buffer content and writes to a text file:

        >>> import io
        >>> buffer = io.StringIO()
        >>> df.info(buf=buffer)
        >>> s = buffer.getvalue()
        >>> with open("df_info.txt", "w",
        ...           encoding="utf-8") as f:
        ...     f.write(s)
        ...
        369

        The `memory_usage` parameter allows deep introspection mode, specially
        useful for big DataFrames and fine-tune memory optimization:

        >>> import numpy as np
        >>> random_strings_array = np.random.choice(['a', 'b', 'c'], 10 ** 6)
        >>> df = cudf.DataFrame({
        ...     'column_1': np.random.choice(['a', 'b', 'c'], 10 ** 6),
        ...     'column_2': np.random.choice(['a', 'b', 'c'], 10 ** 6),
        ...     'column_3': np.random.choice(['a', 'b', 'c'], 10 ** 6)
        ... })
        >>> df.info(memory_usage='deep')
        <class 'cudf.core.dataframe.DataFrame'>
        RangeIndex: 1000000 entries, 0 to 999999
        Data columns (total 3 columns):
         #   Column    Non-Null Count    Dtype
        ---  ------    --------------    -----
         0   column_1  1000000 non-null  object
         1   column_2  1000000 non-null  object
         2   column_3  1000000 non-null  object
        dtypes: object(3)
        memory usage: 14.3 MB
        """
        if buf is None:
            buf = sys.stdout

        lines = [str(type(self))]

        index_name = type(self._index).__name__
        if len(self._index) > 0:
            entries_summary = f", {self._index[0]} to {self._index[-1]}"
        else:
            entries_summary = ""
        index_summary = (
            f"{index_name}: {len(self._index)} entries{entries_summary}"
        )
        lines.append(index_summary)

        if len(self.columns) == 0:
            lines.append(f"Empty {type(self).__name__}")
            cudf.utils.ioutils.buffer_write_lines(buf, lines)
            return

        cols = self.columns
        col_count = len(self.columns)

        if max_cols is None:
            max_cols = pd.options.display.max_info_columns

        max_rows = pd.options.display.max_info_rows

        if null_counts is None:
            show_counts = (col_count <= max_cols) and (len(self) < max_rows)
        else:
            show_counts = null_counts

        exceeds_info_cols = col_count > max_cols

        def _put_str(s, space):
            return str(s)[:space].ljust(space)

        def _verbose_repr():
            lines.append(f"Data columns (total {len(self.columns)} columns):")

            id_head = " # "
            column_head = "Column"
            col_space = 2

            max_col = max(len(pprint_thing(k)) for k in cols)
            len_column = len(pprint_thing(column_head))
            space = max(max_col, len_column) + col_space

            max_id = len(pprint_thing(col_count))
            len_id = len(pprint_thing(id_head))
            space_num = max(max_id, len_id) + col_space
            counts = None

            header = _put_str(id_head, space_num) + _put_str(
                column_head, space
            )
            if show_counts:
                counts = self.count().to_pandas().tolist()
                if len(cols) != len(counts):
                    raise AssertionError(
                        f"Columns must equal "
                        f"counts ({len(cols)} != {len(counts)})"
                    )
                count_header = "Non-Null Count"
                len_count = len(count_header)
                non_null = " non-null"
                max_count = max(len(pprint_thing(k)) for k in counts) + len(
                    non_null
                )
                space_count = max(len_count, max_count) + col_space
                count_temp = "{count}" + non_null
            else:
                count_header = ""
                space_count = len(count_header)
                len_count = space_count
                count_temp = "{count}"

            dtype_header = "Dtype"
            len_dtype = len(dtype_header)
            max_dtypes = max(len(pprint_thing(k)) for k in self.dtypes)
            space_dtype = max(len_dtype, max_dtypes)
            header += (
                _put_str(count_header, space_count)
                + _put_str(dtype_header, space_dtype).rstrip()
            )

            lines.append(header)
            lines.append(
                _put_str("-" * len_id, space_num)
                + _put_str("-" * len_column, space)
                + _put_str("-" * len_count, space_count)
                + _put_str("-" * len_dtype, space_dtype).rstrip()
            )

            for i, col in enumerate(self.columns):
                dtype = self.dtypes.iloc[i]
                col = pprint_thing(col)

                line_no = _put_str(" {num}".format(num=i), space_num)
                count = ""
                if show_counts:
                    count = counts[i]

                lines.append(
                    line_no
                    + _put_str(col, space)
                    + _put_str(count_temp.format(count=count), space_count)
                    + _put_str(dtype, space_dtype).rstrip()
                )

        def _non_verbose_repr():
            if len(self.columns) > 0:
                entries_summary = f", {self.columns[0]} to {self.columns[-1]}"
            else:
                entries_summary = ""
            columns_summary = (
                f"Columns: {len(self.columns)} entries{entries_summary}"
            )
            lines.append(columns_summary)

        def _sizeof_fmt(num, size_qualifier):
            # returns size in human readable format
            for x in ["bytes", "KB", "MB", "GB", "TB"]:
                if num < 1024.0:
                    return f"{num:3.1f}{size_qualifier} {x}"
                num /= 1024.0
            return f"{num:3.1f}{size_qualifier} PB"

        if verbose:
            _verbose_repr()
        elif verbose is False:  # specifically set to False, not nesc None
            _non_verbose_repr()
        else:
            if exceeds_info_cols:
                _non_verbose_repr()
            else:
                _verbose_repr()

        dtype_counts = defaultdict(int)
        for col in self._data:
            dtype_counts[self._data[col].dtype.name] += 1

        dtypes = [f"{k[0]}({k[1]:d})" for k in sorted(dtype_counts.items())]
        lines.append(f"dtypes: {', '.join(dtypes)}")

        if memory_usage is None:
            memory_usage = pd.options.display.memory_usage

        if memory_usage:
            # append memory usage of df to display
            size_qualifier = ""
            if memory_usage == "deep":
                deep = True
            else:
                deep = False
                if "object" in dtype_counts or self.index.dtype == "object":
                    size_qualifier = "+"
            mem_usage = self.memory_usage(index=True, deep=deep).sum()
            lines.append(
                f"memory usage: {_sizeof_fmt(mem_usage, size_qualifier)}\n"
            )

        cudf.utils.ioutils.buffer_write_lines(buf, lines)

    @docutils.doc_describe()
    def describe(
        self,
        percentiles=None,
        include=None,
        exclude=None,
        datetime_is_numeric=False,
    ):
        """{docstring}"""

        if not include and not exclude:
            default_include = [np.number]
            if datetime_is_numeric:
                default_include.append("datetime")
            data_to_describe = self.select_dtypes(include=default_include)
            if len(data_to_describe.columns) == 0:
                data_to_describe = self

        elif include == "all":
            if exclude is not None:
                raise ValueError("exclude must be None when include is 'all'")

            data_to_describe = self
        else:
            data_to_describe = self.select_dtypes(
                include=include, exclude=exclude
            )

            if data_to_describe.empty:
                raise ValueError("No data of included types.")

        describe_series_list = [
            data_to_describe[col].describe(percentiles=percentiles)
            for col in data_to_describe.columns
        ]
        if len(describe_series_list) == 1:
            return describe_series_list[0].to_frame()
        else:
            ldesc_indexes = sorted(
                (x.index for x in describe_series_list), key=len
            )
            names = OrderedDict.fromkeys(
                [
                    name
                    for idxnames in ldesc_indexes
                    for name in idxnames.to_pandas()
                ],
                None,
            )

            return cudf.concat(
                [
                    series.reindex(names, copy=False)
                    for series in describe_series_list
                ],
                axis=1,
                sort=False,
            )

    def to_pandas(self, nullable=False, **kwargs):
        """
        Convert to a Pandas DataFrame.

        Parameters
        ----------
        nullable : Boolean, Default False
            If ``nullable`` is ``True``, the resulting columns
            in the dataframe will be having a corresponding
            nullable Pandas dtype. If ``nullable`` is ``False``,
            the resulting columns will either convert null
            values to ``np.nan`` or ``None`` depending on the dtype.

        Returns
        -------
        out : Pandas DataFrame

        Examples
        --------
        >>> import cudf
        >>> df = cudf.DataFrame({'a': [0, 1, 2], 'b': [-3, 2, 0]})
        >>> pdf = df.to_pandas()
        >>> pdf
           a  b
        0  0 -3
        1  1  2
        2  2  0
        >>> type(pdf)
        <class 'pandas.core.frame.DataFrame'>

        ``nullable`` parameter can be used to control
        whether dtype can be Pandas Nullable or not:

        >>> df = cudf.DataFrame({'a': [0, None, 2], 'b': [True, False, None]})
        >>> df
              a      b
        0     0   True
        1  <NA>  False
        2     2   <NA>
        >>> pdf = df.to_pandas(nullable=True)
        >>> pdf
              a      b
        0     0   True
        1  <NA>  False
        2     2   <NA>
        >>> pdf.dtypes
        a      Int64
        b    boolean
        dtype: object
        >>> pdf = df.to_pandas(nullable=False)
        >>> pdf
            a      b
        0  0.0   True
        1  NaN  False
        2  2.0   None
        >>> pdf.dtypes
        a    float64
        b     object
        dtype: object
        """

        out_data = {}
        out_index = self.index.to_pandas()

        if not isinstance(self.columns, pd.Index):
            out_columns = self.columns.to_pandas()
        else:
            out_columns = self.columns

        for i, col_key in enumerate(self._data):
            out_data[i] = self._data[col_key].to_pandas(
                index=out_index, nullable=nullable
            )

        if isinstance(self.columns, Index):
            out_columns = self.columns.to_pandas()
            if isinstance(self.columns, cudf.core.multiindex.MultiIndex):
                if self.columns.names is not None:
                    out_columns.names = self.columns.names
            else:
                out_columns.name = self.columns.name

        out_df = pd.DataFrame(out_data, index=out_index)
        out_df.columns = out_columns
        return out_df

    @classmethod
    def from_pandas(cls, dataframe, nan_as_null=None):
        """
        Convert from a Pandas DataFrame.

        Parameters
        ----------
        dataframe : Pandas DataFrame object
            A Pandads DataFrame object which has to be converted
            to cuDF DataFrame.
        nan_as_null : bool, Default True
            If ``True``, converts ``np.nan`` values to ``null`` values.
            If ``False``, leaves ``np.nan`` values as is.

        Raises
        ------
        TypeError for invalid input type.

        Examples
        --------
        >>> import cudf
        >>> import pandas as pd
        >>> data = [[0,1], [1,2], [3,4]]
        >>> pdf = pd.DataFrame(data, columns=['a', 'b'], dtype=int)
        >>> cudf.from_pandas(pdf)
           a  b
        0  0  1
        1  1  2
        2  3  4
        """
        if not isinstance(dataframe, pd.DataFrame):
            raise TypeError("not a pandas.DataFrame")

        if not dataframe.columns.is_unique:
            raise ValueError("Duplicate column names are not allowed")

        df = cls()
        # Set columns
        for col_name, col_value in dataframe.iteritems():
            # necessary because multi-index can return multiple
            # columns for a single key
            if len(col_value.shape) == 1:
                df[col_name] = column.as_column(
                    col_value.array, nan_as_null=nan_as_null
                )
            else:
                vals = col_value.values.T
                if vals.shape[0] == 1:
                    df[col_name] = column.as_column(
                        vals.flatten(), nan_as_null=nan_as_null
                    )
                else:
                    if isinstance(col_name, tuple):
                        col_name = str(col_name)
                    for idx in range(len(vals.shape)):
                        df[col_name] = column.as_column(
                            vals[idx], nan_as_null=nan_as_null
                        )

        # Set columns only if it is a MultiIndex
        if isinstance(dataframe.columns, pd.MultiIndex):
            df.columns = dataframe.columns

        # Set index
        if isinstance(dataframe.index, pd.MultiIndex):
            index = cudf.from_pandas(dataframe.index, nan_as_null=nan_as_null)
        else:
            index = dataframe.index
        result = df.set_index(index)

        return result

    @classmethod
    def from_arrow(cls, table):
        """
        Convert from PyArrow Table to DataFrame.

        Parameters
        ----------
        table : PyArrow Table Object
            PyArrow Table Object which has to be converted to cudf DataFrame.

        Raises
        ------
        TypeError for invalid input type.

        Returns
        -------
        cudf DataFrame

        Notes
        -----
        -   Does not support automatically setting index column(s) similar
            to how ``to_pandas`` works for PyArrow Tables.

        Examples
        --------
        >>> import cudf
        >>> import pyarrow as pa
        >>> data = pa.table({"a":[1, 2, 3], "b":[4, 5, 6]})
        >>> cudf.DataFrame.from_arrow(data)
           a  b
        0  1  4
        1  2  5
        2  3  6
        """
        index_col = None
        if isinstance(table, pa.Table) and isinstance(
            table.schema.pandas_metadata, dict
        ):
            index_col = table.schema.pandas_metadata["index_columns"]

        out = super().from_arrow(table)

        if index_col:
            if isinstance(index_col[0], dict):
                out = out.set_index(
                    cudf.RangeIndex(
                        index_col[0]["start"],
                        index_col[0]["stop"],
                        name=index_col[0]["name"],
                    )
                )
            else:
                out = out.set_index(index_col[0])

        return out

    def to_arrow(self, preserve_index=True):
        """
        Convert to a PyArrow Table.

        Parameters
        ----------
        preserve_index : bool, default True
            whether index column and its meta data needs to be saved or not

        Returns
        -------
        PyArrow Table

        Examples
        --------
        >>> import cudf
        >>> df = cudf.DataFrame(
        ...     {"a":[1, 2, 3], "b":[4, 5, 6]}, index=[1, 2, 3])
        >>> df.to_arrow()
        pyarrow.Table
        a: int64
        b: int64
        index: int64
        >>> df.to_arrow(preserve_index=False)
        pyarrow.Table
        a: int64
        b: int64
        """

        data = self.copy(deep=False)
        index_descr = []
        if preserve_index:
            if isinstance(self.index, cudf.RangeIndex):
                descr = {
                    "kind": "range",
                    "name": self.index.name,
                    "start": self.index._start,
                    "stop": self.index._stop,
                    "step": 1,
                }
            else:
                if isinstance(self.index, cudf.MultiIndex):
                    gen_names = tuple(
                        f"level_{i}"
                        for i, _ in enumerate(self.index._data.names)
                    )
                else:
                    gen_names = (
                        self.index.names
                        if self.index.name is not None
                        else ("index",)
                    )
                for gen_name, col_name in zip(
                    gen_names, self.index._data.names
                ):
                    data.insert(
                        data.shape[1], gen_name, self.index._data[col_name]
                    )
                descr = gen_names[0]
            index_descr.append(descr)

        out = super(DataFrame, data).to_arrow()
        metadata = pa.pandas_compat.construct_metadata(
            self,
            out.schema.names,
            [self.index],
            index_descr,
            preserve_index,
            types=out.schema.types,
        )

        return out.replace_schema_metadata(metadata)

    def to_records(self, index=True):
        """Convert to a numpy recarray

        Parameters
        ----------
        index : bool
            Whether to include the index in the output.

        Returns
        -------
        numpy recarray
        """
        members = [("index", self.index.dtype)] if index else []
        members += [(col, self[col].dtype) for col in self._data.names]
        dtype = np.dtype(members)
        ret = np.recarray(len(self), dtype=dtype)
        if index:
            ret["index"] = self.index.to_array()
        for col in self._data.names:
            ret[col] = self[col].to_array()
        return ret

    @classmethod
    def from_records(cls, data, index=None, columns=None, nan_as_null=False):
        """
        Convert structured or record ndarray to DataFrame.

        Parameters
        ----------
        data : numpy structured dtype or recarray of ndim=2
        index : str, array-like
            The name of the index column in *data*.
            If None, the default index is used.
        columns : list of str
            List of column names to include.

        Returns
        -------
        DataFrame
        """
        if data.ndim != 1 and data.ndim != 2:
            raise ValueError(
                f"records dimension expected 1 or 2 but found {data.ndim}"
            )

        num_cols = len(data[0])

        if columns is None and data.dtype.names is None:
            names = [i for i in range(num_cols)]

        elif data.dtype.names is not None:
            names = data.dtype.names

        else:
            if len(columns) != num_cols:
                raise ValueError(
                    f"columns length expected {num_cols} "
                    f"but found {len(columns)}"
                )
            names = columns

        df = DataFrame()

        if data.ndim == 2:
            for i, k in enumerate(names):
                df._data[k] = column.as_column(
                    data[:, i], nan_as_null=nan_as_null
                )
        elif data.ndim == 1:
            for k in names:
                df._data[k] = column.as_column(
                    data[k], nan_as_null=nan_as_null
                )

        if index is None:
            df._index = RangeIndex(start=0, stop=len(data))
        elif is_scalar(index):
            df._index = RangeIndex(start=0, stop=len(data))
            df = df.set_index(index)
        else:
            df._index = as_index(index)
        return df

    @classmethod
    def _from_arrays(cls, data, index=None, columns=None, nan_as_null=False):
        """Convert a numpy/cupy array to DataFrame.

        Parameters
        ----------
        data : numpy/cupy array of ndim 1 or 2,
            dimensions greater than 2 are not supported yet.
        index : Index or array-like
            Index to use for resulting frame. Will default to
            RangeIndex if no indexing information part of input data and
            no index provided.
        columns : list of str
            List of column names to include.

        Returns
        -------
        DataFrame
        """

        data = cupy.asarray(data)
        if data.ndim != 1 and data.ndim != 2:
            raise ValueError(
                f"records dimension expected 1 or 2 but found: {data.ndim}"
            )

        if data.ndim == 2:
            num_cols = len(data[0])
        else:
            # Since we validate ndim to be either 1 or 2 above,
            # this case can be assumed to be ndim == 1.
            num_cols = 1

        if columns is None:
            names = [i for i in range(num_cols)]
        else:
            if len(columns) != num_cols:
                raise ValueError(
                    f"columns length expected {num_cols} but "
                    f"found {len(columns)}"
                )
            names = columns

        df = cls()
        if data.ndim == 2:
            for i, k in enumerate(names):
                df._data[k] = column.as_column(
                    data[:, i], nan_as_null=nan_as_null
                )
        elif data.ndim == 1:
            df._data[names[0]] = column.as_column(
                data, nan_as_null=nan_as_null
            )

        if index is None:
            df._index = RangeIndex(start=0, stop=len(data))
        else:
            df._index = as_index(index)
        return df

    @classmethod
    def _from_columns(cls, cols, index=None, columns=None):
        """
        Construct a DataFrame from a list of Columns
        """
        if columns is not None:
            data = dict(zip(columns, cols))
        else:
            data = dict(enumerate(cols))

        return cls(data=data, index=index,)

    def quantile(
        self,
        q=0.5,
        axis=0,
        numeric_only=True,
        interpolation="linear",
        columns=None,
        exact=True,
    ):
        """
        Return values at the given quantile.

        Parameters
        ----------

        q : float or array-like
            0 <= q <= 1, the quantile(s) to compute
        axis : int
            axis is a NON-FUNCTIONAL parameter
        numeric_only : boolean
            numeric_only is a NON-FUNCTIONAL parameter
        interpolation : {`linear`, `lower`, `higher`, `midpoint`, `nearest`}
            This parameter specifies the interpolation method to use,
            when the desired quantile lies between two data points i and j.
            Default ``linear``.
        columns : list of str
            List of column names to include.
        exact : boolean
            Whether to use approximate or exact quantile algorithm.

        Returns
        -------

        DataFrame
        """
        if axis not in (0, None):
            raise NotImplementedError("axis is not implemented yet")

        if not numeric_only:
            raise NotImplementedError("numeric_only is not implemented yet")
        if columns is None:
            columns = self._data.names

        result = DataFrame()

        for k in self._data.names:

            if k in columns:
                res = self[k].quantile(
                    q,
                    interpolation=interpolation,
                    exact=exact,
                    quant_index=False,
                )
                if not isinstance(res, numbers.Number) and len(res) == 0:
                    res = column.column_empty_like(
                        q, dtype="float64", masked=True, newsize=len(q)
                    )
                result[k] = column.as_column(res)

        if isinstance(q, numbers.Number):
            result = result.fillna(np.nan)
            result = result.iloc[0]
            result.index = as_index(self.columns)
            result.name = q
            return result
        else:
            q = list(map(float, q))
            result.index = q
            return result

    def quantiles(self, q=0.5, interpolation="nearest"):
        """
        Return values at the given quantile.

        Parameters
        ----------

        q : float or array-like
            0 <= q <= 1, the quantile(s) to compute
        interpolation : {`lower`, `higher`, `nearest`}
            This parameter specifies the interpolation method to use,
            when the desired quantile lies between two data points i and j.
            Default 'nearest'.

        Returns
        -------

        DataFrame
        """
        if isinstance(q, numbers.Number):
            q_is_number = True
            q = [float(q)]
        elif pd.api.types.is_list_like(q):
            q_is_number = False
        else:
            msg = "`q` must be either a single element or list"
            raise TypeError(msg)

        result = self._quantiles(q, interpolation.upper())

        if q_is_number:
            result = result.transpose()
            return Series(
                data=result._columns[0], index=result.index, name=q[0]
            )
        else:
            result.index = as_index(q)
            return result

    def isin(self, values):
        """
        Whether each element in the DataFrame is contained in values.

        Parameters
        ----------

        values : iterable, Series, DataFrame or dict
            The result will only be true at a location if all
            the labels match. If values is a Series, that’s the index.
            If values is a dict, the keys must be the column names,
            which must match. If values is a DataFrame, then both the
            index and column labels must match.

        Returns
        -------
        DataFrame:
            DataFrame of booleans showing whether each element in
            the DataFrame is contained in values.
        """

        if isinstance(values, dict):

            result_df = DataFrame()

            for col in self._data.names:
                if col in values:
                    val = values[col]
                    result_df[col] = self._data[col].isin(val)
                else:
                    result_df[col] = column.full(
                        size=len(self), fill_value=False, dtype="bool"
                    )

            result_df.index = self.index
            return result_df
        elif isinstance(values, Series):
            values = values.reindex(self.index)

            result = DataFrame()

            for col in self._data.names:
                if isinstance(
                    self[col]._column, cudf.core.column.CategoricalColumn
                ) and isinstance(
                    values._column, cudf.core.column.CategoricalColumn
                ):
                    res = self._data[col] == values._column
                    result[col] = res
                elif (
                    isinstance(
                        self[col]._column, cudf.core.column.CategoricalColumn
                    )
                    or np.issubdtype(self[col].dtype, np.dtype("object"))
                ) or (
                    isinstance(
                        values._column, cudf.core.column.CategoricalColumn
                    )
                    or np.issubdtype(values.dtype, np.dtype("object"))
                ):
                    result[col] = utils.scalar_broadcast_to(False, len(self))
                else:
                    result[col] = self._data[col] == values._column

            result.index = self.index
            return result
        elif isinstance(values, DataFrame):
            values = values.reindex(self.index)

            result = DataFrame()
            for col in self._data.names:
                if col in values.columns:
                    result[col] = self._data[col] == values[col]._column
                else:
                    result[col] = utils.scalar_broadcast_to(False, len(self))
            result.index = self.index
            return result
        else:
            if not is_list_like(values):
                raise TypeError(
                    f"only list-like or dict-like objects are "
                    f"allowed to be passed to DataFrame.isin(), "
                    f"you passed a "
                    f"'{type(values).__name__}'"
                )

            result_df = DataFrame()

            for col in self._data.names:
                result_df[col] = self._data[col].isin(values)
            result_df.index = self.index
            return result_df

    #
    # Stats
    #
    def _prepare_for_rowwise_op(self, method, skipna):
        """Prepare a DataFrame for CuPy-based row-wise operations.
        """

        if method not in _cupy_nan_methods_map and any(
            col.nullable for col in self._columns
        ):
            msg = (
                f"Row-wise operations to calculate '{method}' is not "
                f"currently support columns with null values. "
                f"Consider removing them with .dropna() "
                f"or using .fillna()."
            )
            raise ValueError(msg)

        is_pure_dt = all(is_datetime_dtype(dt) for dt in self.dtypes)

        if not is_pure_dt:
            filtered = self.select_dtypes(include=[np.number, np.bool])
        else:
            filtered = self.copy(deep=False)

        common_dtype = find_common_type(filtered.dtypes)

        if filtered._num_columns < self._num_columns:
            msg = (
                "Row-wise operations currently only support int, float "
                "and bool dtypes. Non numeric columns are ignored."
            )
            warnings.warn(msg)

        if not skipna and any(col.nullable for col in filtered._columns):
            mask = cudf.DataFrame(
                {
                    name: filtered._data[name]._get_mask_as_column()
                    if filtered._data[name].nullable
                    else column.full(len(filtered._data[name]), True)
                    for name in filtered._data.names
                }
            )
            mask = mask.all(axis=1)
        else:
            mask = None

        coerced = filtered.astype(common_dtype, copy=False)
        if is_pure_dt:
            # Further convert into cupy friendly types
            coerced = coerced.astype("int64", copy=False)
        return coerced, mask, common_dtype

    def count(self, axis=0, level=None, numeric_only=False, **kwargs):
        """
        Count ``non-NA`` cells for each column or row.

        The values ``None``, ``NaN``, ``NaT`` are considered ``NA``.

        Returns
        -------
        Series
            For each column/row the number of non-NA/null entries.

        Notes
        -----
        Parameters currently not supported are `axis`, `level`, `numeric_only`.

        Examples
        --------
        >>> import cudf
        >>> import numpy as np
        >>> df = cudf.DataFrame({"Person":
        ...        ["John", "Myla", "Lewis", "John", "Myla"],
        ...        "Age": [24., np.nan, 21., 33, 26],
        ...        "Single": [False, True, True, True, False]})
        >>> df.count()
        Person    5
        Age       4
        Single    5
        dtype: int64
        """
        if axis not in (0, "index", None):
            raise NotImplementedError("Only axis=0 is currently supported.")

        return self._apply_support_method(
            "count",
            axis=axis,
            level=level,
            numeric_only=numeric_only,
            **kwargs,
        )

    def min(
        self, axis=None, skipna=None, level=None, numeric_only=None, **kwargs,
    ):
        """
        Return the minimum of the values in the DataFrame.

        Parameters
        ----------
        axis: {index (0), columns(1)}
            Axis for the function to be applied on.
        skipna: bool, default True
            Exclude NA/null values when computing the result.
        level: int or level name, default None
            If the axis is a MultiIndex (hierarchical), count along a
            particular level, collapsing into a Series.
        numeric_only: bool, default None
            Include only float, int, boolean columns. If None, will attempt to
            use everything, then use only numeric data.

        Returns
        -------
        Series

        Notes
        -----
        Parameters currently not supported are `level`, `numeric_only`.

        Examples
        --------
        >>> import cudf
        >>> df = cudf.DataFrame({'a': [1, 2, 3, 4], 'b': [7, 8, 9, 10]})
        >>> df.min()
        a    1
        b    7
        dtype: int64
        """
        return self._apply_support_method(
            "min",
            axis=axis,
            skipna=skipna,
            level=level,
            numeric_only=numeric_only,
            **kwargs,
        )

    def max(
        self, axis=None, skipna=None, level=None, numeric_only=None, **kwargs,
    ):
        """
        Return the maximum of the values in the DataFrame.

        Parameters
        ----------
        axis: {index (0), columns(1)}
            Axis for the function to be applied on.
        skipna: bool, default True
            Exclude NA/null values when computing the result.
        level: int or level name, default None
            If the axis is a MultiIndex (hierarchical), count along a
            particular level, collapsing into a Series.
        numeric_only: bool, default None
            Include only float, int, boolean columns. If None, will attempt to
            use everything, then use only numeric data.

        Returns
        -------
        Series

        Notes
        -----
        Parameters currently not supported are `level`, `numeric_only`.

        Examples
        --------
        >>> import cudf
        >>> df = cudf.DataFrame({'a': [1, 2, 3, 4], 'b': [7, 8, 9, 10]})
        >>> df.max()
        a     4
        b    10
        dtype: int64
        """
        return self._apply_support_method(
            "max",
            axis=axis,
            skipna=skipna,
            level=level,
            numeric_only=numeric_only,
            **kwargs,
        )

    def sum(
        self,
        axis=None,
        skipna=None,
        dtype=None,
        level=None,
        numeric_only=None,
        min_count=0,
        **kwargs,
    ):
        """
        Return sum of the values in the DataFrame.

        Parameters
        ----------

        axis: {index (0), columns(1)}
            Axis for the function to be applied on.
        skipna: bool, default True
            Exclude NA/null values when computing the result.
        dtype: data type
            Data type to cast the result to.
        min_count: int, default 0
            The required number of valid values to perform the operation.
            If fewer than min_count non-NA values are present the result
            will be NA.

            The default being 0. This means the sum of an all-NA or empty
            Series is 0, and the product of an all-NA or empty Series is 1.

        Returns
        -------
        Series

        Notes
        -----
        Parameters currently not supported are `level`, `numeric_only`.

        Examples
        --------
        >>> import cudf
        >>> df = cudf.DataFrame({'a': [1, 2, 3, 4], 'b': [7, 8, 9, 10]})
        >>> df.sum()
        a    10
        b    34
        dtype: int64
        """
        return self._apply_support_method(
            "sum",
            axis=axis,
            skipna=skipna,
            dtype=dtype,
            level=level,
            numeric_only=numeric_only,
            min_count=min_count,
            **kwargs,
        )

    def product(
        self,
        axis=None,
        skipna=None,
        dtype=None,
        level=None,
        numeric_only=None,
        min_count=0,
        **kwargs,
    ):
        """
        Return product of the values in the DataFrame.

        Parameters
        ----------

        axis: {index (0), columns(1)}
            Axis for the function to be applied on.
        skipna: bool, default True
            Exclude NA/null values when computing the result.
        dtype: data type
            Data type to cast the result to.
        min_count: int, default 0
            The required number of valid values to perform the operation.
            If fewer than min_count non-NA values are present the result
            will be NA.

            The default being 0. This means the sum of an all-NA or empty
            Series is 0, and the product of an all-NA or empty Series is 1.

        Returns
        -------
        Series

        Notes
        -----
        Parameters currently not supported are level`, `numeric_only`.

        Examples
        --------
        >>> import cudf
        >>> df = cudf.DataFrame({'a': [1, 2, 3, 4], 'b': [7, 8, 9, 10]})
        >>> df.product()
        a      24
        b    5040
        dtype: int64
        """
        return self._apply_support_method(
            "prod",
            axis=axis,
            skipna=skipna,
            dtype=dtype,
            level=level,
            numeric_only=numeric_only,
            min_count=min_count,
            **kwargs,
        )

    def prod(
        self,
        axis=None,
        skipna=None,
        dtype=None,
        level=None,
        numeric_only=None,
        min_count=0,
        **kwargs,
    ):
        """
        Return product of the values in the DataFrame.

        Parameters
        ----------

        axis: {index (0), columns(1)}
            Axis for the function to be applied on.
        skipna: bool, default True
            Exclude NA/null values when computing the result.
        dtype: data type
            Data type to cast the result to.
        min_count: int, default 0
            The required number of valid values to perform the operation.
            If fewer than min_count non-NA values are present the result
            will be NA.

            The default being 0. This means the sum of an all-NA or empty
            Series is 0, and the product of an all-NA or empty Series is 1.

        Returns
        -------
        scalar

        Notes
        -----
        Parameters currently not supported are `level`, `numeric_only`.

        Examples
        --------
        >>> import cudf
        >>> df = cudf.DataFrame({'a': [1, 2, 3, 4], 'b': [7, 8, 9, 10]})
        >>> df.prod()
        a      24
        b    5040
        dtype: int64
        """
        return self.product(
            axis=axis,
            skipna=skipna,
            dtype=dtype,
            level=level,
            numeric_only=numeric_only,
            min_count=min_count,
            **kwargs,
        )

    def cummin(self, axis=None, skipna=True, *args, **kwargs):
        """
        Return cumulative minimum of the DataFrame.

        Parameters
        ----------

        skipna: bool, default True
            Exclude NA/null values. If an entire row/column is NA,
            the result will be NA.

        Returns
        -------
        DataFrame

        Notes
        -----
        Parameters currently not supported is `axis`

        Examples
        --------
        >>> import cudf
        >>> df = cudf.DataFrame({'a': [1, 2, 3, 4], 'b': [7, 8, 9, 10]})
        >>> df.cummin()
           a  b
        0  1  7
        1  1  7
        2  1  7
        3  1  7
        """
        if axis not in (0, "index", None):
            raise NotImplementedError("Only axis=0 is currently supported.")

        return self._apply_support_method(
            "cummin", axis=axis, skipna=skipna, *args, **kwargs
        )

    def cummax(self, axis=None, skipna=True, *args, **kwargs):
        """
        Return cumulative maximum of the DataFrame.

        Parameters
        ----------

        skipna: bool, default True
            Exclude NA/null values. If an entire row/column is NA,
            the result will be NA.

        Returns
        -------
        DataFrame

        Notes
        -----
        Parameters currently not supported is `axis`

        Examples
        --------
        >>> import cudf
        >>> df = cudf.DataFrame({'a': [1, 2, 3, 4], 'b': [7, 8, 9, 10]})
        >>> df.cummax()
           a   b
        0  1   7
        1  2   8
        2  3   9
        3  4  10
        """
        if axis not in (0, "index", None):
            raise NotImplementedError("Only axis=0 is currently supported.")

        return self._apply_support_method(
            "cummax", axis=axis, skipna=skipna, *args, **kwargs
        )

    def cumsum(self, axis=None, skipna=True, *args, **kwargs):
        """
        Return cumulative sum of the DataFrame.

        Parameters
        ----------

        skipna: bool, default True
            Exclude NA/null values. If an entire row/column is NA,
            the result will be NA.


        Returns
        -------
        DataFrame

        Notes
        -----
        Parameters currently not supported is `axis`

        Examples
        --------
        >>> import cudf
        >>> df = cudf.DataFrame({'a': [1, 2, 3, 4], 'b': [7, 8, 9, 10]})
        >>> s.cumsum()
            a   b
        0   1   7
        1   3  15
        2   6  24
        3  10  34
        """
        if axis not in (0, "index", None):
            raise NotImplementedError("Only axis=0 is currently supported.")

        return self._apply_support_method(
            "cumsum", axis=axis, skipna=skipna, *args, **kwargs
        )

    def cumprod(self, axis=None, skipna=True, *args, **kwargs):
        """
        Return cumulative product of the DataFrame.

        Parameters
        ----------

        skipna: bool, default True
            Exclude NA/null values. If an entire row/column is NA,
            the result will be NA.

        Returns
        -------
        DataFrame

        Notes
        -----
        Parameters currently not supported is `axis`

        Examples
        --------
        >>> import cudf
        >>> df = cudf.DataFrame({'a': [1, 2, 3, 4], 'b': [7, 8, 9, 10]})
        >>> s.cumprod()
            a     b
        0   1     7
        1   2    56
        2   6   504
        3  24  5040
        """
        if axis not in (0, "index", None):
            raise NotImplementedError("Only axis=0 is currently supported.")

        return self._apply_support_method(
            "cumprod", axis=axis, skipna=skipna, *args, **kwargs
        )

    def mean(
        self, axis=None, skipna=None, level=None, numeric_only=None, **kwargs
    ):
        """
        Return the mean of the values for the requested axis.

        Parameters
        ----------
        axis : {0 or 'index', 1 or 'columns'}
            Axis for the function to be applied on.
        skipna : bool, default True
            Exclude NA/null values when computing the result.
        level : int or level name, default None
            If the axis is a MultiIndex (hierarchical), count along a
            particular level, collapsing into a Series.
        numeric_only : bool, default None
            Include only float, int, boolean columns. If None, will attempt to
            use everything, then use only numeric data. Not implemented for
            Series.
        **kwargs
            Additional keyword arguments to be passed to the function.

        Returns
        -------
        mean : Series or DataFrame (if level specified)

        Examples
        --------
        >>> import cudf
        >>> df = cudf.DataFrame({'a': [1, 2, 3, 4], 'b': [7, 8, 9, 10]})
        >>> df.mean()
        a    2.5
        b    8.5
        dtype: float64
        """
        return self._apply_support_method(
            "mean",
            axis=axis,
            skipna=skipna,
            level=level,
            numeric_only=numeric_only,
            **kwargs,
        )

    def mode(self, axis=0, numeric_only=False, dropna=True):
        """
        Get the mode(s) of each element along the selected axis.

        The mode of a set of values is the value that appears most often.
        It can be multiple values.

        Parameters
        ----------
        axis : {0 or 'index', 1 or 'columns'}, default 0
            The axis to iterate over while searching for the mode:

            - 0 or 'index' : get mode of each column
            - 1 or 'columns' : get mode of each row.
        numeric_only : bool, default False
            If True, only apply to numeric columns.
        dropna : bool, default True
            Don't consider counts of NA/NaN/NaT.

        Returns
        -------
        DataFrame
            The modes of each column or row.

        See Also
        --------
        cudf.core.series.Series.mode : Return the highest frequency value
            in a Series.
        cudf.core.series.Series.value_counts : Return the counts of values
            in a Series.

        Notes
        -----
        ``axis`` parameter is currently not supported.

        Examples
        --------
        >>> import cudf
        >>> df = cudf.DataFrame({
        ...     "species": ["bird", "mammal", "arthropod", "bird"],
        ...     "legs": [2, 4, 8, 2],
        ...     "wings": [2.0, None, 0.0, None]
        ... })
        >>> df
             species  legs wings
        0       bird     2   2.0
        1     mammal     4  <NA>
        2  arthropod     8   0.0
        3       bird     2  <NA>

        By default, missing values are not considered, and the mode of wings
        are both 0 and 2. The second row of species and legs contains ``NA``,
        because they have only one mode, but the DataFrame has two rows.

        >>> df.mode()
          species  legs  wings
        0    bird     2    0.0
        1    <NA>  <NA>    2.0

        Setting ``dropna=False``, ``NA`` values are considered and they can be
        the mode (like for wings).

        >>> df.mode(dropna=False)
          species  legs wings
        0    bird     2  <NA>

        Setting ``numeric_only=True``, only the mode of numeric columns is
        computed, and columns of other types are ignored.

        >>> df.mode(numeric_only=True)
           legs  wings
        0     2    0.0
        1  <NA>    2.0
        """
        if axis not in (0, "index"):
            raise NotImplementedError("Only axis=0 is currently supported")

        if numeric_only:
            data_df = self.select_dtypes(
                include=[np.number], exclude=["datetime64", "timedelta64"]
            )
        else:
            data_df = self

        mode_results = [
            data_df[col].mode(dropna=dropna) for col in data_df._data
        ]

        if len(mode_results) == 0:
            df = DataFrame(index=self.index)
            return df

        df = cudf.concat(mode_results, axis=1)
        if isinstance(df, Series):
            df = df.to_frame()

        df.columns = data_df.columns

        return df

    def std(
        self,
        axis=None,
        skipna=None,
        level=None,
        ddof=1,
        numeric_only=None,
        **kwargs,
    ):
        """
        Return sample standard deviation of the DataFrame.

        Normalized by N-1 by default. This can be changed using
        the `ddof` argument

        Parameters
        ----------

        axis: {index (0), columns(1)}
            Axis for the function to be applied on.
        skipna: bool, default True
            Exclude NA/null values. If an entire row/column is NA, the result
            will be NA.
        ddof: int, default 1
            Delta Degrees of Freedom. The divisor used in calculations
            is N - ddof, where N represents the number of elements.

        Returns
        -------
        Series

        Notes
        -----
        Parameters currently not supported are `level` and
        `numeric_only`

        Examples
        --------
        >>> import cudf
        >>> df = cudf.DataFrame({'a': [1, 2, 3, 4], 'b': [7, 8, 9, 10]})
        >>> df.std()
        a    1.290994
        b    1.290994
        dtype: float64
        """

        return self._apply_support_method(
            "std",
            axis=axis,
            skipna=skipna,
            level=level,
            ddof=ddof,
            numeric_only=numeric_only,
            **kwargs,
        )

    def var(
        self,
        axis=None,
        skipna=None,
        level=None,
        ddof=1,
        numeric_only=None,
        **kwargs,
    ):
        """
        Return unbiased variance of the DataFrame.

        Normalized by N-1 by default. This can be changed using the
        ddof argument

        Parameters
        ----------

        axis: {index (0), columns(1)}
            Axis for the function to be applied on.
        skipna: bool, default True
            Exclude NA/null values. If an entire row/column is NA, the result
            will be NA.
        ddof: int, default 1
            Delta Degrees of Freedom. The divisor used in calculations is
            N - ddof, where N represents the number of elements.

        Returns
        -------
        scalar

        Notes
        -----
        Parameters currently not supported are `level` and
        `numeric_only`

        Examples
        --------
        >>> import cudf
        >>> df = cudf.DataFrame({'a': [1, 2, 3, 4], 'b': [7, 8, 9, 10]})
        >>> df.var()
        a    1.666667
        b    1.666667
        dtype: float64
        """
        return self._apply_support_method(
            "var",
            axis=axis,
            skipna=skipna,
            level=level,
            ddof=ddof,
            numeric_only=numeric_only,
            **kwargs,
        )

    def kurtosis(
        self, axis=None, skipna=None, level=None, numeric_only=None, **kwargs
    ):
        """
        Return Fisher's unbiased kurtosis of a sample.

        Kurtosis obtained using Fisher’s definition of
        kurtosis (kurtosis of normal == 0.0). Normalized by N-1.

        Parameters
        ----------

        skipna: bool, default True
            Exclude NA/null values when computing the result.

        Returns
        -------
        Series

        Notes
        -----
        Parameters currently not supported are `axis`, `level` and
        `numeric_only`

        Examples
        --------
        >>> import cudf
        >>> df = cudf.DataFrame({'a': [1, 2, 3, 4], 'b': [7, 8, 9, 10]})
        >>> df.kurt()
        a   -1.2
        b   -1.2
        dtype: float64
        """
        if axis not in (0, "index", None):
            raise NotImplementedError("Only axis=0 is currently supported.")

        if numeric_only not in (None, True):
            msg = "Kurtosis only supports int, float, and bool dtypes."
            raise NotImplementedError(msg)

        self = self.select_dtypes(include=[np.number, np.bool])
        return self._apply_support_method(
            "kurtosis",
            axis=axis,
            skipna=skipna,
            level=level,
            numeric_only=numeric_only,
            **kwargs,
        )

    # Alias for kurtosis.
    kurt = kurtosis

    def skew(
        self, axis=None, skipna=None, level=None, numeric_only=None, **kwargs
    ):
        """
        Return unbiased Fisher-Pearson skew of a sample.

        Parameters
        ----------
        skipna: bool, default True
            Exclude NA/null values when computing the result.

        Returns
        -------
        Series

        Notes
        -----
        Parameters currently not supported are `axis`, `level` and
        `numeric_only`

        Examples
        --------
        >>> import cudf
        >>> df = cudf.DataFrame({'a': [3, 2, 3, 4], 'b': [7, 8, 10, 10]})
        >>> df.skew()
        a    0.00000
        b   -0.37037
        dtype: float64
        """
        if axis not in (0, "index", None):
            raise NotImplementedError("Only axis=0 is currently supported.")

        if numeric_only not in (None, True):
            msg = "Skew only supports int, float, and bool dtypes."
            raise NotImplementedError(msg)

        self = self.select_dtypes(include=[np.number, np.bool])
        return self._apply_support_method(
            "skew",
            axis=axis,
            skipna=skipna,
            level=level,
            numeric_only=numeric_only,
            **kwargs,
        )

    def all(self, axis=0, bool_only=None, skipna=True, level=None, **kwargs):
        """
        Return whether all elements are True in DataFrame.

        Parameters
        ----------

        skipna: bool, default True
            Exclude NA/null values. If the entire row/column is NA and
            skipna is True, then the result will be True, as for an
            empty row/column.
            If skipna is False, then NA are treated as True, because
            these are not equal to zero.

        Returns
        -------
        Series

        Notes
        -----
        Parameters currently not supported are `axis`, `bool_only`, `level`.

        Examples
        --------
        >>> import cudf
        >>> df = cudf.DataFrame({'a': [3, 2, 3, 4], 'b': [7, 0, 10, 10]})
        >>> df.all()
        a     True
        b    False
        dtype: bool
        """
        if bool_only:
            return self.select_dtypes(include="bool")._apply_support_method(
                "all",
                axis=axis,
                bool_only=bool_only,
                skipna=skipna,
                level=level,
                **kwargs,
            )
        return self._apply_support_method(
            "all",
            axis=axis,
            bool_only=bool_only,
            skipna=skipna,
            level=level,
            **kwargs,
        )

    def any(self, axis=0, bool_only=None, skipna=True, level=None, **kwargs):
        """
        Return whether any elements is True in DataFrame.

        Parameters
        ----------

        skipna: bool, default True
            Exclude NA/null values. If the entire row/column is NA and
            skipna is True, then the result will be False, as for an
            empty row/column.
            If skipna is False, then NA are treated as True, because
            these are not equal to zero.

        Returns
        -------
        Series

        Notes
        -----
        Parameters currently not supported are `axis`, `bool_only`, `level`.

        Examples
        --------
        >>> import cudf
        >>> df = cudf.DataFrame({'a': [3, 2, 3, 4], 'b': [7, 0, 10, 10]})
        >>> df.any()
        a    True
        b    True
        dtype: bool
        """
        if bool_only:
            return self.select_dtypes(include="bool")._apply_support_method(
                "any",
                axis=axis,
                bool_only=bool_only,
                skipna=skipna,
                level=level,
                **kwargs,
            )
        return self._apply_support_method(
            "any",
            axis=axis,
            bool_only=bool_only,
            skipna=skipna,
            level=level,
            **kwargs,
        )

    def _apply_support_method(self, method, axis=0, *args, **kwargs):
        assert axis in (None, 0, 1)

        if axis in (None, 0):
            result = [
                getattr(self[col], method)(*args, **kwargs)
                for col in self._data.names
            ]

            if isinstance(result[0], Series):
                support_result = result
                result = DataFrame(index=support_result[0].index)
                for idx, col in enumerate(self._data.names):
                    result[col] = support_result[idx]
            else:
                result = Series(result)
                result = result.set_index(self._data.names)
            return result

        elif axis == 1:
            # for dask metadata compatibility
            skipna = kwargs.pop("skipna", None)
            if method not in _cupy_nan_methods_map and skipna not in (
                None,
                True,
                1,
            ):
                raise NotImplementedError(
                    f"Row-wise operation to calculate '{method}'"
                    f" currently do not support `skipna=False`."
                )

            level = kwargs.pop("level", None)
            if level not in (None,):
                raise NotImplementedError(
                    "Row-wise operations currently do not support `level`."
                )

            numeric_only = kwargs.pop("numeric_only", None)
            if numeric_only not in (None, True):
                raise NotImplementedError(
                    "Row-wise operations currently do not "
                    "support `numeric_only=False`."
                )

            min_count = kwargs.pop("min_count", None)
            if min_count not in (None, 0):
                raise NotImplementedError(
                    "Row-wise operations currently do not "
                    "support `min_count`."
                )

            bool_only = kwargs.pop("bool_only", None)
            if bool_only not in (None, True):
                raise NotImplementedError(
                    "Row-wise operations currently do not "
                    "support `bool_only`."
                )

            prepared, mask, common_dtype = self._prepare_for_rowwise_op(
                method, skipna
            )
            for col in prepared._data.names:
                if prepared._data[col].nullable:
                    prepared._data[col] = (
                        prepared._data[col]
                        .astype(
                            cudf.utils.dtypes.get_min_float_dtype(
                                prepared._data[col]
                            )
                            if not is_datetime_dtype(common_dtype)
                            else np.dtype("float64")
                        )
                        .fillna(np.nan)
                    )
            arr = cupy.asarray(prepared.as_gpu_matrix())

            if skipna is not False and method in _cupy_nan_methods_map:
                method = _cupy_nan_methods_map[method]

            result = getattr(cupy, method)(arr, axis=1, **kwargs)

            if result.ndim == 1:
                type_coerced_methods = {
                    "count",
                    "min",
                    "max",
                    "sum",
                    "prod",
                    "cummin",
                    "cummax",
                    "cumsum",
                    "cumprod",
                }
                result_dtype = (
                    common_dtype
                    if method in type_coerced_methods
                    or is_datetime_dtype(common_dtype)
                    else None
                )
                result = column.as_column(result, dtype=result_dtype)
                if mask is not None:
                    result = result.set_mask(
                        cudf._lib.transform.bools_to_mask(mask._column)
                    )
                return Series(result, index=self.index, dtype=result_dtype,)
            else:
                result_df = DataFrame(result).set_index(self.index)
                result_df.columns = prepared.columns
                return result_df

    def _columns_view(self, columns):
        """
        Return a subset of the DataFrame's columns as a view.
        """
        result_columns = OrderedDict({})
        for col in columns:
            result_columns[col] = self._data[col]
        return DataFrame(result_columns, index=self.index)

    def select_dtypes(self, include=None, exclude=None):
        """Return a subset of the DataFrame’s columns based on the column dtypes.

        Parameters
        ----------
        include : str or list
            which columns to include based on dtypes
        exclude : str or list
            which columns to exclude based on dtypes

        Returns
        -------
        DataFrame
            The subset of the frame including the dtypes
            in ``include`` and excluding the dtypes in ``exclude``.

        Raises
        ------
        ValueError
            - If both of ``include`` and ``exclude`` are empty
            - If ``include`` and ``exclude`` have overlapping elements

        Examples
        --------
        >>> import cudf
        >>> df = cudf.DataFrame({'a': [1, 2] * 3,
        ...                    'b': [True, False] * 3,
        ...                    'c': [1.0, 2.0] * 3})
        >>> df
           a      b    c
        0  1   True  1.0
        1  2  False  2.0
        2  1   True  1.0
        3  2  False  2.0
        4  1   True  1.0
        5  2  False  2.0
        >>> df.select_dtypes(include='bool')
               b
        0   True
        1  False
        2   True
        3  False
        4   True
        5  False
        >>> df.select_dtypes(include=['float64'])
             c
        0  1.0
        1  2.0
        2  1.0
        3  2.0
        4  1.0
        5  2.0
        >>> df.select_dtypes(exclude=['int'])
               b    c
        0   True  1.0
        1  False  2.0
        2   True  1.0
        3  False  2.0
        4   True  1.0
        5  False  2.0
        """

        # code modified from:
        # https://github.com/pandas-dev/pandas/blob/master/pandas/core/frame.py#L3196

        if not isinstance(include, (list, tuple)):
            include = (include,) if include is not None else ()
        if not isinstance(exclude, (list, tuple)):
            exclude = (exclude,) if exclude is not None else ()

        df = DataFrame(index=self.index)

        # cudf_dtype_from_pydata_dtype can distinguish between
        # np.float and np.number
        selection = tuple(map(frozenset, (include, exclude)))

        if not any(selection):
            raise ValueError(
                "at least one of include or exclude must be nonempty"
            )

        include, exclude = map(
            lambda x: frozenset(map(cudf_dtype_from_pydata_dtype, x)),
            selection,
        )

        # can't both include AND exclude!
        if not include.isdisjoint(exclude):
            raise ValueError(
                f"include and exclude overlap on {(include & exclude)}"
            )

        # include all subtypes
        include_subtypes = set()
        for dtype in self.dtypes:
            for i_dtype in include:
                # category handling
                if is_categorical_dtype(i_dtype):
                    include_subtypes.add(i_dtype)
                elif issubclass(dtype.type, i_dtype):
                    include_subtypes.add(dtype.type)

        # exclude all subtypes
        exclude_subtypes = set()
        for dtype in self.dtypes:
            for e_dtype in exclude:
                # category handling
                if is_categorical_dtype(e_dtype):
                    exclude_subtypes.add(e_dtype)
                elif issubclass(dtype.type, e_dtype):
                    exclude_subtypes.add(dtype.type)

        include_all = set(
            [cudf_dtype_from_pydata_dtype(d) for d in self.dtypes]
        )

        if include:
            inclusion = include_all & include_subtypes
        elif exclude:
            inclusion = include_all
        else:
            inclusion = set()
        # remove all exclude types
        inclusion = inclusion - exclude_subtypes

        for k, col in self._data.items():
            infered_type = cudf_dtype_from_pydata_dtype(col.dtype)
            if infered_type in inclusion:
                df.insert(len(df._data), k, col)

        return df

    @ioutils.doc_to_parquet()
    def to_parquet(self, path, *args, **kwargs):
        """{docstring}"""
        from cudf.io import parquet as pq

        return pq.to_parquet(self, path, *args, **kwargs)

    @ioutils.doc_to_feather()
    def to_feather(self, path, *args, **kwargs):
        """{docstring}"""
        from cudf.io import feather as feather

        feather.to_feather(self, path, *args, **kwargs)

    @ioutils.doc_to_json()
    def to_json(self, path_or_buf=None, *args, **kwargs):
        """{docstring}"""
        from cudf.io import json as json

        return json.to_json(self, path_or_buf=path_or_buf, *args, **kwargs)

    @ioutils.doc_to_hdf()
    def to_hdf(self, path_or_buf, key, *args, **kwargs):
        """{docstring}"""
        from cudf.io import hdf as hdf

        hdf.to_hdf(path_or_buf, key, self, *args, **kwargs)

    @ioutils.doc_to_dlpack()
    def to_dlpack(self):
        """{docstring}"""
        from cudf.io import dlpack as dlpack

        return dlpack.to_dlpack(self)

    @ioutils.doc_dataframe_to_csv()
    def to_csv(
        self,
        path_or_buf=None,
        sep=",",
        na_rep="",
        columns=None,
        header=True,
        index=True,
        line_terminator="\n",
        chunksize=None,
    ):
        """{docstring}"""
        from cudf.io import csv as csv

        return csv.to_csv(
            self,
            path_or_buf=path_or_buf,
            sep=sep,
            na_rep=na_rep,
            columns=columns,
            header=header,
            index=index,
            line_terminator=line_terminator,
            chunksize=chunksize,
        )

    @ioutils.doc_to_orc()
    def to_orc(self, fname, compression=None, *args, **kwargs):
        """{docstring}"""
        from cudf.io import orc as orc

        orc.to_orc(self, fname, compression, *args, **kwargs)

    def stack(self, level=-1, dropna=True):
        """Stack the prescribed level(s) from columns to index

        Return a reshaped Series

        Parameters
        ----------
        dropna : bool, default True
            Whether to drop rows in the resulting Series with missing values.

        Returns
        -------
        The stacked cudf.Series

        Examples
        --------
        >>> import cudf
        >>> df = cudf.DataFrame({'a':[0,1,3], 'b':[1,2,4]})
        >>> df.stack()
        0  a    0
           b    1
        1  a    1
           b    2
        2  a    3
           b    4
        dtype: int64
        """
        assert level in (None, -1)
        repeated_index = self.index.repeat(self.shape[1])
        name_index = Frame({0: self._column_names}).tile(self.shape[0])
        new_index = list(repeated_index._columns) + [name_index._columns[0]]
        new_index = cudf.core.multiindex.MultiIndex.from_frame(
            DataFrame(dict(zip(range(0, len(new_index)), new_index)))
        )

        # Collect datatypes and cast columns as that type
        common_type = np.result_type(*self.dtypes)
        homogenized = DataFrame(
            {
                c: (
                    self._data[c].astype(common_type)
                    if not np.issubdtype(self._data[c].dtype, common_type)
                    else self._data[c]
                )
                for c in self._data
            }
        )

        data_col = libcudf.reshape.interleave_columns(homogenized)

        result = Series(data=data_col, index=new_index)
        if dropna:
            return result.dropna()
        else:
            return result

    def cov(self, **kwargs):
        """Compute the covariance matrix of a DataFrame.

        Parameters
        ----------
        **kwargs
            Keyword arguments to be passed to cupy.cov

        Returns
        -------
        cov : DataFrame
        """
        cov = cupy.cov(self.values, rowvar=False)
        df = DataFrame(cupy.asfortranarray(cov)).set_index(self.columns)
        df.columns = self.columns
        return df

    def corr(self):
        """Compute the correlation matrix of a DataFrame.
        """
        corr = cupy.corrcoef(self.values, rowvar=False)
        df = DataFrame(cupy.asfortranarray(corr)).set_index(self.columns)
        df.columns = self.columns
        return df

    def to_dict(self, orient="dict", into=dict):
        raise TypeError(
            "cuDF does not support conversion to host memory "
            "via `to_dict()` method. Consider using "
            "`.to_pandas().to_dict()` to construct a Python dictionary."
        )

    def keys(self):
        """
        Get the columns.
        This is index for Series, columns for DataFrame.

        Returns
        -------
        Index
            Columns of DataFrame.

        Examples
        --------
        >>> import cudf
        >>> df = cudf.DataFrame({'one' : [1, 2, 3], 'five' : ['a', 'b', 'c']})
        >>> df
           one five
        0    1    a
        1    2    b
        2    3    c
        >>> df.keys()
        Index(['one', 'five'], dtype='object')
        >>> df = cudf.DataFrame(columns=[0, 1, 2, 3])
        >>> df
        Empty DataFrame
        Columns: [0, 1, 2, 3]
        Index: []
        >>> df.keys()
        Int64Index([0, 1, 2, 3], dtype='int64')
        """
        return self.columns

    def itertuples(self, index=True, name="Pandas"):
        raise TypeError(
            "cuDF does not support iteration of DataFrame "
            "via itertuples. Consider using "
            "`.to_pandas().itertuples()` "
            "if you wish to iterate over namedtuples."
        )

    def iterrows(self):
        raise TypeError(
            "cuDF does not support iteration of DataFrame "
            "via iterrows. Consider using "
            "`.to_pandas().iterrows()` "
            "if you wish to iterate over each row."
        )

    def append(
        self, other, ignore_index=False, verify_integrity=False, sort=False
    ):
        """
        Append rows of `other` to the end of caller, returning a new object.
        Columns in `other` that are not in the caller are added as new columns.

        Parameters
        ----------
        other : DataFrame or Series/dict-like object, or list of these
            The data to append.
        ignore_index : bool, default False
            If True, do not use the index labels.
        sort : bool, default False
            Sort columns ordering if the columns of
            `self` and `other` are not aligned.
        verify_integrity : bool, default False
            This Parameter is currently not supported.

        Returns
        -------
        DataFrame

        See Also
        --------
        cudf.core.reshape.concat : General function to concatenate DataFrame or
            objects.

        Notes
        -----
        If a list of dict/series is passed and the keys are all contained in
        the DataFrame's index, the order of the columns in the resulting
        DataFrame will be unchanged.
        Iteratively appending rows to a cudf DataFrame can be more
        computationally intensive than a single concatenate. A better
        solution is to append those rows to a list and then concatenate
        the list with the original DataFrame all at once.
        `verify_integrity` parameter is not supported yet.

        Examples
        --------
        >>> import cudf
        >>> df = cudf.DataFrame([[1, 2], [3, 4]], columns=list('AB'))
        >>> df
           A  B
        0  1  2
        1  3  4
        >>> df2 = cudf.DataFrame([[5, 6], [7, 8]], columns=list('AB'))
        >>> df2
           A  B
        0  5  6
        1  7  8
        >>> df.append(df2)
           A  B
        0  1  2
        1  3  4
        0  5  6
        1  7  8

        With `ignore_index` set to True:

        >>> df.append(df2, ignore_index=True)
           A  B
        0  1  2
        1  3  4
        2  5  6
        3  7  8

        The following, while not recommended methods for generating DataFrames,
        show two ways to generate a DataFrame from multiple data sources.
        Less efficient:

        >>> df = cudf.DataFrame(columns=['A'])
        >>> for i in range(5):
        ...     df = df.append({'A': i}, ignore_index=True)
        >>> df
           A
        0  0
        1  1
        2  2
        3  3
        4  4

        More efficient than above:

        >>> cudf.concat([cudf.DataFrame([i], columns=['A']) for i in range(5)],
        ...           ignore_index=True)
           A
        0  0
        1  1
        2  2
        3  3
        4  4
        """
        if verify_integrity not in (None, False):
            raise NotImplementedError(
                "verify_integrity parameter is not supported yet."
            )

        if isinstance(other, dict):
            if not ignore_index:
                raise TypeError("Can only append a dict if ignore_index=True")
            other = DataFrame(other)
            result = cudf.concat(
                [self, other], ignore_index=ignore_index, sort=sort
            )
            return result
        elif isinstance(other, Series):
            if other.name is None and not ignore_index:
                raise TypeError(
                    "Can only append a Series if ignore_index=True "
                    "or if the Series has a name"
                )

            current_cols = self.columns
            combined_columns = other.index.to_pandas()
            if len(current_cols):

                if cudf.utils.dtypes.is_mixed_with_object_dtype(
                    current_cols, combined_columns
                ):
                    raise TypeError(
                        "cudf does not support mixed types, please type-cast "
                        "the column index of dataframe and index of series "
                        "to same dtypes."
                    )

                combined_columns = current_cols.union(
                    combined_columns, sort=False
                )

            if sort:
                combined_columns = combined_columns.sort_values()

            other = other.reindex(combined_columns, copy=False).to_frame().T
            if not current_cols.equals(combined_columns):
                self = self.reindex(columns=combined_columns)
        elif isinstance(other, list):
            if not other:
                pass
            elif not isinstance(other[0], cudf.DataFrame):
                other = cudf.DataFrame(other)
                if (self.columns.get_indexer(other.columns) >= 0).all():
                    other = other.reindex(columns=self.columns)

        if is_list_like(other):
            to_concat = [self, *other]
        else:
            to_concat = [self, other]

        return cudf.concat(to_concat, ignore_index=ignore_index, sort=sort)

    @copy_docstring(reshape.pivot)
    def pivot(self, index, columns, values=None):

        return cudf.core.reshape.pivot(
            self, index=index, columns=columns, values=values
        )

    @copy_docstring(reshape.unstack)
    def unstack(self, level=-1, fill_value=None):
        return cudf.core.reshape.unstack(
            self, level=level, fill_value=fill_value
        )

    def equals(self, other):
        if not isinstance(other, DataFrame):
            return False
        for self_name, other_name in zip(self._data.names, other._data.names):
            if self_name != other_name:
                return False
        return super().equals(other)

    _accessors = set()


def from_pandas(obj, nan_as_null=None):
    """
    Convert certain Pandas objects into the cudf equivalent.

    Supports DataFrame, Series, Index, or MultiIndex.

    Returns
    -------
    DataFrame/Series/Index/MultiIndex
        Return type depends on the passed input.

    Raises
    ------
    TypeError for invalid input type.

    Examples
    --------
    >>> import cudf
    >>> import pandas as pd
    >>> data = [[0, 1], [1, 2], [3, 4]]
    >>> pdf = pd.DataFrame(data, columns=['a', 'b'], dtype=int)
    >>> pdf
       a  b
    0  0  1
    1  1  2
    2  3  4
    >>> gdf = cudf.from_pandas(pdf)
    >>> gdf
       a  b
    0  0  1
    1  1  2
    2  3  4
    >>> type(gdf)
    <class 'cudf.core.dataframe.DataFrame'>
    >>> type(pdf)
    <class 'pandas.core.frame.DataFrame'>

    Converting a Pandas Series to cuDF Series:

    >>> psr = pd.Series(['a', 'b', 'c', 'd'], name='apple')
    >>> psr
    0    a
    1    b
    2    c
    3    d
    Name: apple, dtype: object
    >>> gsr = cudf.from_pandas(psr)
    >>> gsr
    0    a
    1    b
    2    c
    3    d
    Name: apple, dtype: object
    >>> type(gsr)
    <class 'cudf.core.series.Series'>
    >>> type(psr)
    <class 'pandas.core.series.Series'>

    Converting a Pandas Index to cuDF Index:

    >>> pidx = pd.Index([1, 2, 10, 20])
    >>> pidx
    Int64Index([1, 2, 10, 20], dtype='int64')
    >>> gidx = cudf.from_pandas(pidx)
    >>> gidx
    Int64Index([1, 2, 10, 20], dtype='int64')
    >>> type(gidx)
    <class 'cudf.core.index.Int64Index'>
    >>> type(pidx)
    <class 'pandas.core.indexes.numeric.Int64Index'>

    Converting a Pandas MultiIndex to cuDF MultiIndex:

    >>> pmidx = pd.MultiIndex(
    ...         levels=[[1, 3, 4, 5], [1, 2, 5]],
    ...         codes=[[0, 0, 1, 2, 3], [0, 2, 1, 1, 0]],
    ...         names=["x", "y"],
    ...     )
    >>> pmidx
    MultiIndex([(1, 1),
                (1, 5),
                (3, 2),
                (4, 2),
                (5, 1)],
            names=['x', 'y'])
    >>> gmidx = cudf.from_pandas(pmidx)
    >>> gmidx
    MultiIndex(levels=[0    1
    1    3
    2    4
    3    5
    dtype: int64, 0    1
    1    2
    2    5
    dtype: int64],
    codes=   x  y
    0  0  0
    1  0  2
    2  1  1
    3  2  1
    4  3  0)
    >>> type(gmidx)
    <class 'cudf.core.multiindex.MultiIndex'>
    >>> type(pmidx)
    <class 'pandas.core.indexes.multi.MultiIndex'>
    """
    if isinstance(obj, pd.DataFrame):
        return DataFrame.from_pandas(obj, nan_as_null=nan_as_null)
    elif isinstance(obj, pd.Series):
        return Series.from_pandas(obj, nan_as_null=nan_as_null)
    elif isinstance(obj, pd.MultiIndex):
        return cudf.MultiIndex.from_pandas(obj, nan_as_null=nan_as_null)
    elif isinstance(obj, pd.RangeIndex):
        if obj._step and obj._step != 1:
            raise ValueError("cudf RangeIndex requires step == 1")
        return cudf.core.index.RangeIndex(
            obj._start, stop=obj._stop, name=obj.name
        )
    elif isinstance(obj, pd.Index):
        return cudf.Index.from_pandas(obj, nan_as_null=nan_as_null)
    elif isinstance(obj, pd.CategoricalDtype):
        return cudf.CategoricalDtype.from_pandas(obj)
    else:
        raise TypeError(
            "from_pandas only accepts Pandas Dataframes, Series, "
            "Index, RangeIndex and MultiIndex objects. "
            "Got %s" % type(obj)
        )


def merge(left, right, *args, **kwargs):
    return left.merge(right, *args, **kwargs)


# a bit of fanciness to inject docstring with left parameter
merge_doc = DataFrame.merge.__doc__
idx = merge_doc.find("right")
merge.__doc__ = "".join(
    [merge_doc[:idx], "\n\tleft : DataFrame\n\t", merge_doc[idx:]]
)


def _align_indices(lhs, rhs):
    """
    Internal util to align the indices of two DataFrames. Returns a tuple of
    the aligned dataframes, or the original arguments if the indices are the
    same, or if rhs isn't a DataFrame.
    """
    lhs_out, rhs_out = lhs, rhs
    if isinstance(rhs, DataFrame) and not lhs.index.equals(rhs.index):
        df = lhs.merge(
            rhs,
            sort=True,
            how="outer",
            left_index=True,
            right_index=True,
            suffixes=("_x", "_y"),
        )
        df = df.sort_index()
        lhs_out = DataFrame(index=df.index)
        rhs_out = DataFrame(index=df.index)
        common = set(lhs.columns) & set(rhs.columns)
        common_x = set(["{}_x".format(x) for x in common])
        common_y = set(["{}_y".format(x) for x in common])
        for col in df.columns:
            if col in common_x:
                lhs_out[col[:-2]] = df[col]
            elif col in common_y:
                rhs_out[col[:-2]] = df[col]
            elif col in lhs:
                lhs_out[col] = df[col]
            elif col in rhs:
                rhs_out[col] = df[col]

    return lhs_out, rhs_out


def _setitem_with_dataframe(input_df, replace_df, input_cols=None, mask=None):
    """
        This function sets item dataframes relevant columns with replacement df
        :param input_df: Dataframe to be modified inplace
        :param replace_df: Replacement DataFrame to replace values with
        :param input_cols: columns to replace in the input dataframe
        :param mask: boolean mask in case of masked replacing
    """

    if input_cols is None:
        input_cols = input_df.columns

    if len(input_cols) != len(replace_df.columns):
        raise ValueError(
            "Number of Input Columns must be same replacement Dataframe"
        )

    for col_1, col_2 in zip(input_cols, replace_df.columns):
        if col_1 in input_df.columns:
            if mask is not None:
                input_df._data[col_1][mask] = column.as_column(
                    replace_df[col_2]
                )
            else:
                input_df._data[col_1] = column.as_column(replace_df[col_2])
        else:
            if mask is not None:
                raise ValueError("Can not insert new column with a bool mask")
            else:
                # handle append case
                input_df.insert(len(input_df._data), col_1, replace_df[col_2])


def extract_col(df, col):
    """
    Extract column from dataframe `df` with their name `col`.
    If `col` is index and there are no columns with name `index`,
    then this will return index column.
    """
    try:
        return df._data[col]
    except KeyError:
        if (
            col == "index"
            and col not in df.index._data
            and not isinstance(df.index, cudf.MultiIndex)
        ):
            return df.index._data.columns[0]
        return df.index._data[col]


def _get_union_of_indices(indexes):
    if len(indexes) == 1:
        return indexes[0]
    else:
        merged_index = cudf.core.Index._concat(indexes)
        merged_index = merged_index.drop_duplicates()
        _, inds = merged_index._values.sort_by_values()
        return merged_index.take(inds)


def _get_union_of_series_names(series_list):
    names_list = []
    unnamed_count = 0
    for series in series_list:
        if series.name is None:
            names_list.append(f"Unnamed {unnamed_count}")
            unnamed_count += 1
        else:
            names_list.append(series.name)
    if unnamed_count == len(series_list):
        names_list = [*range(len(series_list))]

    return names_list


def _drop_columns(df, columns, errors):
    for c in columns:
        try:
            df._drop_column(c)
        except KeyError as e:
            if errors == "ignore":
                pass
            else:
                raise e


def _get_host_unique(array):
    if isinstance(
        array, (cudf.Series, cudf.Index, cudf.core.column.ColumnBase)
    ):
        return array.unique.to_pandas()
    elif isinstance(array, (str, numbers.Number)):
        return [array]
    else:
        return set(array)<|MERGE_RESOLUTION|>--- conflicted
+++ resolved
@@ -400,11 +400,7 @@
         self._index = as_index(index)
 
         # list-of-dicts case
-<<<<<<< HEAD
-        if len(data) > 0 and np.all(isinstance(d, dict) for d in data):
-=======
         if len(data) > 0 and isinstance(data[0], dict):
->>>>>>> 94c07722
             data = DataFrame.from_pandas(pd.DataFrame(data))
             self._data = data._data
         else:
