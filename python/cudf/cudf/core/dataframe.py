# Copyright (c) 2018-2022, NVIDIA CORPORATION.

from __future__ import annotations, division

import functools
import inspect
import itertools
import numbers
import pickle
import sys
import warnings
from collections import defaultdict
from collections.abc import Iterable, Sequence
from typing import Any, MutableMapping, Optional, Set, TypeVar

import cupy
import numpy as np
import pandas as pd
import pyarrow as pa
from numba import cuda
from nvtx import annotate
from pandas._config import get_option
from pandas.io.formats import console
from pandas.io.formats.printing import pprint_thing

import cudf
import cudf.core.common
from cudf import _lib as libcudf
from cudf.api.types import (
    _is_scalar_or_zero_d_array,
    is_bool_dtype,
    is_categorical_dtype,
    is_datetime_dtype,
    is_dict_like,
    is_dtype_equal,
    is_list_dtype,
    is_list_like,
    is_numeric_dtype,
    is_scalar,
    is_string_dtype,
    is_struct_dtype,
)
from cudf.core import column, df_protocol, reshape
from cudf.core.abc import Serializable
from cudf.core.column import (
    as_column,
    build_categorical_column,
    build_column,
    column_empty,
    concat_columns,
)
from cudf.core.column_accessor import ColumnAccessor
from cudf.core.frame import Frame, _drop_rows_by_labels
from cudf.core.groupby.groupby import DataFrameGroupBy
from cudf.core.index import BaseIndex, RangeIndex, as_index
from cudf.core.indexed_frame import (
    IndexedFrame,
    _FrameIndexer,
    _get_label_range_or_mask,
    _indices_from_labels,
    doc_reset_index_template,
)
from cudf.core.multiindex import MultiIndex
from cudf.core.resample import DataFrameResampler
from cudf.core.series import Series
from cudf.utils import applyutils, docutils, ioutils, queryutils, utils
from cudf.utils.docutils import copy_docstring
from cudf.utils.dtypes import (
    can_convert_to_column,
    cudf_dtype_from_pydata_dtype,
    find_common_type,
    is_column_like,
    min_scalar_type,
    numeric_normalize_types,
)
from cudf.utils.utils import GetAttrGetItemMixin

T = TypeVar("T", bound="DataFrame")


_cupy_nan_methods_map = {
    "min": "nanmin",
    "max": "nanmax",
    "sum": "nansum",
    "prod": "nanprod",
    "product": "nanprod",
    "mean": "nanmean",
    "std": "nanstd",
    "var": "nanvar",
}


class _DataFrameIndexer(_FrameIndexer):
    def __getitem__(self, arg):
        if isinstance(self._frame.index, MultiIndex) or isinstance(
            self._frame.columns, MultiIndex
        ):
            # This try/except block allows the use of pandas-like
            # tuple arguments into MultiIndex dataframes.
            try:
                return self._getitem_tuple_arg(arg)
            except (TypeError, KeyError, IndexError, ValueError):
                return self._getitem_tuple_arg((arg, slice(None)))
        else:
            if not isinstance(arg, tuple):
                arg = (arg, slice(None))
            return self._getitem_tuple_arg(arg)

    def __setitem__(self, key, value):
        if not isinstance(key, tuple):
            key = (key, slice(None))
        return self._setitem_tuple_arg(key, value)

    def _can_downcast_to_series(self, df, arg):
        """
        This method encapsulates the logic used
        to determine whether or not the result of a loc/iloc
        operation should be "downcasted" from a DataFrame to a
        Series
        """
        if isinstance(df, cudf.Series):
            return False
        nrows, ncols = df.shape
        if nrows == 1:
            if type(arg[0]) is slice:
                if not is_scalar(arg[1]):
                    return False
            elif (is_list_like(arg[0]) or is_column_like(arg[0])) and (
                is_list_like(arg[1])
                or is_column_like(arg[0])
                or type(arg[1]) is slice
            ):
                return False
            else:
                if is_bool_dtype(as_column(arg[0]).dtype) and not isinstance(
                    arg[1], slice
                ):
                    return True
            dtypes = df.dtypes.values.tolist()
            all_numeric = all([is_numeric_dtype(t) for t in dtypes])
            if all_numeric:
                return True
        if ncols == 1:
            if type(arg[1]) is slice:
                return False
            if isinstance(arg[1], tuple):
                # Multiindex indexing with a slice
                if any(isinstance(v, slice) for v in arg):
                    return False
            if not (is_list_like(arg[1]) or is_column_like(arg[1])):
                return True
        return False

    def _downcast_to_series(self, df, arg):
        """
        "Downcast" from a DataFrame to a Series
        based on Pandas indexing rules
        """
        nrows, ncols = df.shape
        # determine the axis along which the Series is taken:
        if nrows == 1 and ncols == 1:
            if is_scalar(arg[0]) and is_scalar(arg[1]):
                return df[df.columns[0]].iloc[0]
            elif not is_scalar(arg[0]):
                axis = 1
            else:
                axis = 0

        elif nrows == 1:
            axis = 0
        elif ncols == 1:
            axis = 1
        else:
            raise ValueError("Cannot downcast DataFrame selection to Series")

        # take series along the axis:
        if axis == 1:
            return df[df._data.names[0]]
        else:
            if df._num_columns > 0:
                dtypes = df.dtypes.values.tolist()
                normalized_dtype = np.result_type(*dtypes)
                for name, col in df._data.items():
                    df[name] = col.astype(normalized_dtype)

            sr = df.T
            return sr[sr._data.names[0]]


class _DataFrameLocIndexer(_DataFrameIndexer):
    """
    For selection by label.
    """

    def _getitem_scalar(self, arg):
        return self._frame[arg[1]].loc[arg[0]]

    @annotate("LOC_GETITEM", color="blue", domain="cudf_python")
    def _getitem_tuple_arg(self, arg):
        from uuid import uuid4

        # Step 1: Gather columns
        if isinstance(arg, tuple):
            columns_df = self._frame._get_columns_by_label(arg[1])
            columns_df._index = self._frame._index
        else:
            columns_df = self._frame

        # Step 2: Gather rows
        if isinstance(columns_df.index, MultiIndex):
            if isinstance(arg, (MultiIndex, pd.MultiIndex)):
                if isinstance(arg, pd.MultiIndex):
                    arg = MultiIndex.from_pandas(arg)

                indices = _indices_from_labels(columns_df, arg)
                return columns_df.take(indices)

            else:
                if isinstance(arg, tuple):
                    return columns_df.index._get_row_major(columns_df, arg[0])
                else:
                    return columns_df.index._get_row_major(columns_df, arg)
        else:
            if isinstance(arg[0], slice):
                out = _get_label_range_or_mask(
                    columns_df.index, arg[0].start, arg[0].stop, arg[0].step
                )
                if isinstance(out, slice):
                    df = columns_df._slice(out)
                else:
                    df = columns_df._apply_boolean_mask(out)
            else:
                tmp_arg = arg
                if is_scalar(arg[0]):
                    # If a scalar, there is possibility of having duplicates.
                    # Join would get all the duplicates. So, coverting it to
                    # an array kind.
                    tmp_arg = ([tmp_arg[0]], tmp_arg[1])
                if len(tmp_arg[0]) == 0:
                    return columns_df._empty_like(keep_index=True)
                tmp_arg = (as_column(tmp_arg[0]), tmp_arg[1])

                if is_bool_dtype(tmp_arg[0]):
                    df = columns_df._apply_boolean_mask(tmp_arg[0])
                else:
                    tmp_col_name = str(uuid4())
                    other_df = DataFrame(
                        {tmp_col_name: column.arange(len(tmp_arg[0]))},
                        index=as_index(tmp_arg[0]),
                    )
                    df = other_df.join(columns_df, how="inner")
                    # as join is not assigning any names to index,
                    # update it over here
                    df.index.name = columns_df.index.name
                    df = df.sort_values(tmp_col_name)
                    df.drop(columns=[tmp_col_name], inplace=True)
                    # There were no indices found
                    if len(df) == 0:
                        raise KeyError(arg)

        # Step 3: Gather index
        if df.shape[0] == 1:  # we have a single row
            if isinstance(arg[0], slice):
                start = arg[0].start
                if start is None:
                    start = self._frame.index[0]
                df.index = as_index(start)
            else:
                row_selection = as_column(arg[0])
                if is_bool_dtype(row_selection.dtype):
                    df.index = self._frame.index.take(row_selection)
                else:
                    df.index = as_index(row_selection)
        # Step 4: Downcast
        if self._can_downcast_to_series(df, arg):
            return self._downcast_to_series(df, arg)
        return df

    @annotate("LOC_SETITEM", color="blue", domain="cudf_python")
    def _setitem_tuple_arg(self, key, value):
        if isinstance(self._frame.index, MultiIndex) or isinstance(
            self._frame.columns, pd.MultiIndex
        ):
            raise NotImplementedError(
                "Setting values using df.loc[] not supported on "
                "DataFrames with a MultiIndex"
            )

        try:
            columns_df = self._frame._get_columns_by_label(key[1])
        except KeyError:
            if not self._frame.empty and isinstance(key[0], slice):
                pos_range = _get_label_range_or_mask(
                    self._frame.index, key[0].start, key[0].stop, key[0].step
                )
                idx = self._frame.index[pos_range]
            elif self._frame.empty and isinstance(key[0], slice):
                idx = None
            else:
                idx = cudf.Index(key[0])
            if is_scalar(value):
                length = len(idx) if idx is not None else 1
                value = as_column(value, length=length)

            new_col = cudf.Series(value, index=idx)
            if not self._frame.empty:
                new_col = new_col._align_to_index(
                    self._frame.index, how="right"
                )

            if self._frame.empty:
                self._frame.index = (
                    idx if idx is not None else cudf.RangeIndex(len(new_col))
                )
            self._frame._data.insert(key[1], new_col)
        else:
            if isinstance(value, (cupy.ndarray, np.ndarray)):
                value_df = DataFrame(value)
                if value_df.shape[1] != columns_df.shape[1]:
                    if value_df.shape[1] == 1:
                        value_cols = (
                            value_df._data.columns * columns_df.shape[1]
                        )
                    else:
                        raise ValueError(
                            f"shape mismatch: value array of shape "
                            f"{value_df.shape} could not be "
                            f"broadcast to indexing result of shape "
                            f"{columns_df.shape}"
                        )
                else:
                    value_cols = value_df._data.columns
                for i, col in enumerate(columns_df._column_names):
                    self._frame[col].loc[key[0]] = value_cols[i]
            else:
                for col in columns_df._column_names:
                    self._frame[col].loc[key[0]] = value


class _DataFrameIlocIndexer(_DataFrameIndexer):
    """
    For selection by index.
    """

    @annotate("ILOC_GETITEM", color="blue", domain="cudf_python")
    def _getitem_tuple_arg(self, arg):
        # Iloc Step 1:
        # Gather the columns specified by the second tuple arg
        columns_df = DataFrame(self._frame._get_columns_by_index(arg[1]))

        columns_df._index = self._frame._index

        # Iloc Step 2:
        # Gather the rows specified by the first tuple arg
        if isinstance(columns_df.index, MultiIndex):
            if isinstance(arg[0], slice):
                df = columns_df[arg[0]]
            else:
                df = columns_df.index._get_row_major(columns_df, arg[0])
            if (len(df) == 1 and len(columns_df) >= 1) and not (
                isinstance(arg[0], slice) or isinstance(arg[1], slice)
            ):
                # Pandas returns a numpy scalar in this case
                return df.iloc[0]
            if self._can_downcast_to_series(df, arg):
                return self._downcast_to_series(df, arg)
            return df
        else:
            if isinstance(arg[0], slice):
                df = columns_df._slice(arg[0])
            elif is_scalar(arg[0]):
                index = arg[0]
                if index < 0:
                    index += len(columns_df)
                df = columns_df._slice(slice(index, index + 1, 1))
            else:
                arg = (as_column(arg[0]), arg[1])
                if is_bool_dtype(arg[0]):
                    df = columns_df._apply_boolean_mask(arg[0])
                else:
                    df = columns_df._gather(arg[0])

        # Iloc Step 3:
        # Reindex
        if df.shape[0] == 1:  # we have a single row without an index
            df.index = as_index(self._frame.index[arg[0]])

        # Iloc Step 4:
        # Downcast
        if self._can_downcast_to_series(df, arg):
            return self._downcast_to_series(df, arg)

        if df.shape[0] == 0 and df.shape[1] == 0 and isinstance(arg[0], slice):
            df._index = as_index(self._frame.index[arg[0]])
        return df

    @annotate("ILOC_SETITEM", color="blue", domain="cudf_python")
    def _setitem_tuple_arg(self, key, value):
        columns = DataFrame(self._frame._get_columns_by_index(key[1]))

        for col in columns:
            self._frame[col].iloc[key[0]] = value

    def _getitem_scalar(self, arg):
        col = self._frame.columns[arg[1]]
        return self._frame[col].iloc[arg[0]]


class DataFrame(IndexedFrame, Serializable, GetAttrGetItemMixin):
    """
    A GPU Dataframe object.

    Parameters
    ----------
    data : array-like, Iterable, dict, or DataFrame.
        Dict can contain Series, arrays, constants, or list-like objects.

    index : Index or array-like
        Index to use for resulting frame. Will default to
        RangeIndex if no indexing information part of input data and
        no index provided.

    columns : Index or array-like
        Column labels to use for resulting frame.
        Will default to RangeIndex (0, 1, 2, …, n) if no column
        labels are provided.

    dtype : dtype, default None
        Data type to force. Only a single dtype is allowed.
        If None, infer.

    nan_as_null : bool, Default True
        If ``None``/``True``, converts ``np.nan`` values to
        ``null`` values.
        If ``False``, leaves ``np.nan`` values as is.

    Examples
    --------

    Build dataframe with ``__setitem__``:

    >>> import cudf
    >>> df = cudf.DataFrame()
    >>> df['key'] = [0, 1, 2, 3, 4]
    >>> df['val'] = [float(i + 10) for i in range(5)]  # insert column
    >>> df
       key   val
    0    0  10.0
    1    1  11.0
    2    2  12.0
    3    3  13.0
    4    4  14.0

    Build DataFrame via dict of columns:

    >>> import numpy as np
    >>> from datetime import datetime, timedelta
    >>> t0 = datetime.strptime('2018-10-07 12:00:00', '%Y-%m-%d %H:%M:%S')
    >>> n = 5
    >>> df = cudf.DataFrame({
    ...     'id': np.arange(n),
    ...     'datetimes': np.array(
    ...     [(t0+ timedelta(seconds=x)) for x in range(n)])
    ... })
    >>> df
        id                datetimes
    0    0  2018-10-07T12:00:00.000
    1    1  2018-10-07T12:00:01.000
    2    2  2018-10-07T12:00:02.000
    3    3  2018-10-07T12:00:03.000
    4    4  2018-10-07T12:00:04.000

    Build DataFrame via list of rows as tuples:

    >>> df = cudf.DataFrame([
    ...     (5, "cats", "jump", np.nan),
    ...     (2, "dogs", "dig", 7.5),
    ...     (3, "cows", "moo", -2.1, "occasionally"),
    ... ])
    >>> df
       0     1     2     3             4
    0  5  cats  jump  <NA>          <NA>
    1  2  dogs   dig   7.5          <NA>
    2  3  cows   moo  -2.1  occasionally

    Convert from a Pandas DataFrame:

    >>> import pandas as pd
    >>> pdf = pd.DataFrame({'a': [0, 1, 2, 3],'b': [0.1, 0.2, None, 0.3]})
    >>> pdf
       a    b
    0  0  0.1
    1  1  0.2
    2  2  NaN
    3  3  0.3
    >>> df = cudf.from_pandas(pdf)
    >>> df
       a     b
    0  0   0.1
    1  1   0.2
    2  2  <NA>
    3  3   0.3
    """

    _PROTECTED_KEYS = frozenset(("_data", "_index"))
    _accessors: Set[Any] = set()
    _loc_indexer_type = _DataFrameLocIndexer
    _iloc_indexer_type = _DataFrameIlocIndexer

    @annotate("DATAFRAME_INIT", color="blue", domain="cudf_python")
    def __init__(
        self, data=None, index=None, columns=None, dtype=None, nan_as_null=True
    ):

        super().__init__()

        if isinstance(columns, (Series, cudf.BaseIndex)):
            columns = columns.to_pandas()

        if isinstance(data, (DataFrame, pd.DataFrame)):
            if isinstance(data, pd.DataFrame):
                data = self.from_pandas(data, nan_as_null=nan_as_null)

            if index is not None:
                if not data.index.equals(index):
                    data = data.reindex(index)
                    index = data._index
                else:
                    index = as_index(index)
            else:
                index = data._index

            self._index = index

            if columns is not None:
                self._data = data._data
                self._reindex(
                    columns=columns, index=index, deep=False, inplace=True
                )
            else:
                self._data = data._data
                self.columns = data.columns
        elif isinstance(data, (cudf.Series, pd.Series)):
            if isinstance(data, pd.Series):
                data = cudf.Series.from_pandas(data, nan_as_null=nan_as_null)

            name = data.name or 0
            self._init_from_dict_like(
                {name: data},
                index=index,
                columns=columns,
                nan_as_null=nan_as_null,
            )
        elif data is None:
            if index is None:
                self._index = RangeIndex(0)
            else:
                self._index = as_index(index)
            if columns is not None:
                self._data = ColumnAccessor(
                    {
                        k: column.column_empty(
                            len(self), dtype="object", masked=True
                        )
                        for k in columns
                    }
                )
        elif hasattr(data, "__cuda_array_interface__"):
            arr_interface = data.__cuda_array_interface__

            # descr is an optional field of the _cuda_ary_iface_
            if "descr" in arr_interface:
                if len(arr_interface["descr"]) == 1:
                    new_df = self._from_arrays(
                        data, index=index, columns=columns
                    )
                else:
                    new_df = self.from_records(
                        data, index=index, columns=columns
                    )
            else:
                new_df = self._from_arrays(data, index=index, columns=columns)

            self._data = new_df._data
            self.index = new_df._index
            self.columns = new_df.columns
        elif hasattr(data, "__array_interface__"):
            arr_interface = data.__array_interface__
            if len(arr_interface["descr"]) == 1:
                # not record arrays
                new_df = self._from_arrays(data, index=index, columns=columns)
            else:
                new_df = self.from_records(data, index=index, columns=columns)
            self._data = new_df._data
            self.index = new_df._index
            self.columns = new_df.columns
        else:
            if is_list_like(data):
                if len(data) > 0 and is_scalar(data[0]):
                    if columns is not None:
                        data = dict(zip(columns, [data]))
                    else:
                        data = dict(enumerate([data]))
                    new_df = DataFrame(data=data, index=index)

                    self._data = new_df._data
                    self.index = new_df._index
                    self.columns = new_df.columns
                elif len(data) > 0 and isinstance(data[0], Series):
                    self._init_from_series_list(
                        data=data, columns=columns, index=index
                    )
                else:
                    self._init_from_list_like(
                        data, index=index, columns=columns
                    )

            else:
                if not is_dict_like(data):
                    raise TypeError("data must be list or dict-like")

                self._init_from_dict_like(
                    data, index=index, columns=columns, nan_as_null=nan_as_null
                )

        if dtype:
            self._data = self.astype(dtype)._data

    def _init_from_series_list(self, data, columns, index):
        if index is None:
            # When `index` is `None`, the final index of
            # resulting dataframe will be union of
            # all Series's names.
            final_index = as_index(_get_union_of_series_names(data))
        else:
            # When an `index` is passed, the final index of
            # resulting dataframe will be whatever
            # index passed, but will need
            # shape validations - explained below
            data_length = len(data)
            index_length = len(index)
            if data_length != index_length:
                # If the passed `index` length doesn't match
                # length of Series objects in `data`, we must
                # check if `data` can be duplicated/expanded
                # to match the length of index. For that we
                # check if the length of index is a factor
                # of length of data.
                #
                # 1. If yes, we extend data
                # until length of data is equal to length of index.
                # 2. If no, we throw an error stating the
                # shape of resulting `data` and `index`

                # Simple example
                # >>> import pandas as pd
                # >>> s = pd.Series([1, 2, 3])
                # >>> pd.DataFrame([s], index=['a', 'b'])
                #    0  1  2
                # a  1  2  3
                # b  1  2  3
                # >>> pd.DataFrame([s], index=['a', 'b', 'c'])
                #    0  1  2
                # a  1  2  3
                # b  1  2  3
                # c  1  2  3
                if index_length % data_length == 0:
                    initial_data = data
                    data = []
                    for _ in range(int(index_length / data_length)):
                        data.extend([o for o in initial_data])
                else:
                    raise ValueError(
                        f"Shape of passed values is "
                        f"{(data_length, len(data[0]))}, "
                        f"indices imply {(index_length, len(data[0]))}"
                    )

            final_index = as_index(index)

        series_lengths = list(map(lambda x: len(x), data))
        data = numeric_normalize_types(*data)
        if series_lengths.count(series_lengths[0]) == len(series_lengths):
            # Calculating the final dataframe columns by
            # getting union of all `index` of the Series objects.
            final_columns = _get_union_of_indices([d.index for d in data])

            for idx, series in enumerate(data):
                if not series.index.is_unique:
                    raise ValueError(
                        "Reindexing only valid with uniquely valued Index "
                        "objects"
                    )
                if not series.index.equals(final_columns):
                    series = series.reindex(final_columns)
                self._data[idx] = column.as_column(series._column)

            # Setting `final_columns` to self._index so
            # that the resulting `transpose` will be have
            # columns set to `final_columns`
            self._index = as_index(final_columns)

            transpose = self.T
        else:
            concat_df = cudf.concat(data, axis=1)

            if concat_df.columns.dtype == "object":
                concat_df.columns = concat_df.columns.astype("str")

            transpose = concat_df.T

        transpose._index = final_index
        self._data = transpose._data
        self._index = transpose._index

        # If `columns` is passed, the result dataframe
        # contain a dataframe with only the
        # specified `columns` in the same order.
        if columns is not None:
            for col_name in columns:
                if col_name not in self._data:
                    self._data[col_name] = column.column_empty(
                        row_count=len(self), dtype=None, masked=True
                    )
            self._data = self._data.select_by_label(columns)

    def _init_from_list_like(self, data, index=None, columns=None):
        if index is None:
            index = RangeIndex(start=0, stop=len(data))
        else:
            index = as_index(index)

        self._index = as_index(index)
        # list-of-dicts case
        if len(data) > 0 and isinstance(data[0], dict):
            data = DataFrame.from_pandas(pd.DataFrame(data))
            self._data = data._data
        # interval in a list
        elif len(data) > 0 and isinstance(data[0], pd._libs.interval.Interval):
            data = DataFrame.from_pandas(pd.DataFrame(data))
            self._data = data._data
        else:
            data = list(itertools.zip_longest(*data))

            if columns is not None and len(data) == 0:
                data = [
                    cudf.core.column.column_empty(row_count=0, dtype=None)
                    for _ in columns
                ]

            for col_name, col in enumerate(data):
                self._data[col_name] = column.as_column(col)

        if columns is not None:
            if len(columns) != len(data):
                raise ValueError(
                    f"Shape of passed values is ({len(index)}, {len(data)}), "
                    f"indices imply ({len(index)}, {len(columns)})."
                )

            self.columns = columns

    def _init_from_dict_like(
        self, data, index=None, columns=None, nan_as_null=None
    ):
        if columns is not None:
            # remove all entries in `data` that are
            # not in `columns`
            keys = [key for key in data.keys() if key in columns]
            extra_cols = [col for col in columns if col not in keys]
            if keys:
                # if keys is non-empty,
                # add null columns for all values
                # in `columns` that don't exist in `keys`:
                data = {key: data[key] for key in keys}
                data.update({key: None for key in extra_cols})
            else:
                # If keys is empty, none of the data keys match the columns, so
                # we need to create an empty DataFrame. To match pandas, the
                # size of the dataframe must match the provided index, so we
                # need to return a masked array of nulls if an index is given.
                row_count = 0 if index is None else len(index)
                masked = index is not None
                data = {
                    key: cudf.core.column.column_empty(
                        row_count=row_count, dtype=None, masked=masked,
                    )
                    for key in extra_cols
                }

        data, index = self._align_input_series_indices(data, index=index)

        if index is None:
            num_rows = 0
            if data:
                col_name = next(iter(data))
                if is_scalar(data[col_name]):
                    num_rows = num_rows or 1
                else:
                    data[col_name] = column.as_column(
                        data[col_name], nan_as_null=nan_as_null
                    )
                    num_rows = len(data[col_name])
            self._index = RangeIndex(0, num_rows)
        else:
            self._index = as_index(index)

        if len(data):
            self._data.multiindex = True
            for (i, col_name) in enumerate(data):
                self._data.multiindex = self._data.multiindex and isinstance(
                    col_name, tuple
                )
                self.insert(
                    i, col_name, data[col_name], nan_as_null=nan_as_null
                )

        if columns is not None:
            self.columns = columns

    @classmethod
    def _from_data(
        cls,
        data: MutableMapping,
        index: Optional[BaseIndex] = None,
        columns: Any = None,
    ) -> DataFrame:
        out = super()._from_data(data, index)
        if index is None:
            out.index = RangeIndex(out._data.nrows)
        if columns is not None:
            out.columns = columns
        return out

    @staticmethod
    def _align_input_series_indices(data, index):
        data = data.copy()

        input_series = [
            Series(val)
            for val in data.values()
            if isinstance(val, (pd.Series, Series))
        ]

        if input_series:
            if index is not None:
                aligned_input_series = [
                    sr._align_to_index(index, how="right", sort=False)
                    for sr in input_series
                ]

            else:
                aligned_input_series = cudf.core.series._align_indices(
                    input_series
                )
                index = aligned_input_series[0].index

            for name, val in data.items():
                if isinstance(val, (pd.Series, Series)):
                    data[name] = aligned_input_series.pop(0)

        return data, index

    # The `constructor*` properties are used by `dask` (and `dask_cudf`)
    @property
    def _constructor(self):
        return DataFrame

    @property
    def _constructor_sliced(self):
        return Series

    @property
    def _constructor_expanddim(self):
        raise NotImplementedError(
            "_constructor_expanddim not supported for DataFrames!"
        )

    def serialize(self):
        header, frames = super().serialize()

        header["index"], index_frames = self._index.serialize()
        header["index_frame_count"] = len(index_frames)
        # For backwards compatibility with older versions of cuDF, index
        # columns are placed before data columns.
        frames = index_frames + frames

        return header, frames

    @classmethod
    def deserialize(cls, header, frames):
        index_nframes = header["index_frame_count"]
        obj = super().deserialize(
            header, frames[header["index_frame_count"] :]
        )

        idx_typ = pickle.loads(header["index"]["type-serialized"])
        index = idx_typ.deserialize(header["index"], frames[:index_nframes])
        obj._index = index

        return obj

    @property
    def dtypes(self):
        """
        Return the dtypes in this object.

        Returns
        -------
        pandas.Series
            The data type of each column.

        Examples
        --------
        >>> import cudf
        >>> import pandas as pd
        >>> df = cudf.DataFrame({'float': [1.0],
        ...                    'int': [1],
        ...                    'datetime': [pd.Timestamp('20180310')],
        ...                    'string': ['foo']})
        >>> df
           float  int   datetime string
        0    1.0    1 2018-03-10    foo
        >>> df.dtypes
        float              float64
        int                  int64
        datetime    datetime64[us]
        string              object
        dtype: object
        """
        return pd.Series(self._dtypes)

    @property
    def _dtypes(self):
        return dict(
            zip(self._data.names, (col.dtype for col in self._data.columns))
        )

    @property
    def ndim(self):
        """Dimension of the data. DataFrame ndim is always 2."""
        return 2

    def __dir__(self):
        # Add the columns of the DataFrame to the dir output.
        o = set(dir(type(self)))
        o.update(self.__dict__)
        o.update(
            c for c in self.columns if isinstance(c, str) and c.isidentifier()
        )
        return list(o)

    def __setattr__(self, key, col):
        try:
            # Preexisting attributes may be set. We cannot rely on checking the
            # `_PROTECTED_KEYS` because we must also allow for settable
            # properties, and we must call object.__getattribute__ to bypass
            # the `__getitem__` behavior inherited from `GetAttrGetItemMixin`.
            object.__getattribute__(self, key)
            super().__setattr__(key, col)
        except AttributeError:
            if key not in self._PROTECTED_KEYS:
                try:
                    # Check key existence.
                    self[key]
                    # If a column already exists, set it.
                    self[key] = col
                    return
                except KeyError:
                    pass

            # Set a new attribute that is not already a column.
            super().__setattr__(key, col)

    @annotate("DATAFRAME_GETITEM", color="blue", domain="cudf_python")
    def __getitem__(self, arg):
        """
        If *arg* is a ``str`` or ``int`` type, return the column Series.
        If *arg* is a ``slice``, return a new DataFrame with all columns
        sliced to the specified range.
        If *arg* is an ``array`` containing column names, return a new
        DataFrame with the corresponding columns.
        If *arg* is a ``dtype.bool array``, return the rows marked True

        Examples
        --------
        >>> df = DataFrame([('a', list(range(20))),
        ...                 ('b', list(range(20))),
        ...                 ('c', list(range(20)))])
        >>> df[:4]    # get first 4 rows of all columns
           a  b  c
        0  0  0  0
        1  1  1  1
        2  2  2  2
        3  3  3  3
        >>> df[-5:]  # get last 5 rows of all columns
             a   b   c
        15  15  15  15
        16  16  16  16
        17  17  17  17
        18  18  18  18
        19  19  19  19
        >>> df[['a', 'c']] # get columns a and c
           a  c
        0  0  0
        1  1  1
        2  2  2
        3  3  3
        4  4  4
        5  5  5
        6  6  6
        7  7  7
        8  8  8
        9  9  9
        >>> df[[True, False, True, False]] # mask the entire dataframe,
        # returning the rows specified in the boolean mask
        """
        if _is_scalar_or_zero_d_array(arg) or isinstance(arg, tuple):
            return self._get_columns_by_label(arg, downcast=True)

        elif isinstance(arg, slice):
            return self._slice(arg)

        elif can_convert_to_column(arg):
            mask = arg
            if is_list_like(mask):
                mask = cudf.utils.utils._create_pandas_series(data=mask)
            if mask.dtype == "bool":
                return self._apply_boolean_mask(mask)
            else:
                return self._get_columns_by_label(mask)
        elif isinstance(arg, DataFrame):
            return self.where(arg)
        else:
            raise TypeError(
                f"__getitem__ on type {type(arg)} is not supported"
            )

    @annotate("DATAFRAME_SETITEM", color="blue", domain="cudf_python")
    def __setitem__(self, arg, value):
        """Add/set column by *arg or DataFrame*"""
        if isinstance(arg, DataFrame):
            # not handling set_item where arg = df & value = df
            if isinstance(value, DataFrame):
                raise TypeError(
                    f"__setitem__ with arg = {type(value)} and "
                    f"value = {type(arg)} is not supported"
                )
            else:
                for col_name in self._data:
                    scatter_map = arg[col_name]
                    if is_scalar(value):
                        self._data[col_name][scatter_map] = value
                    else:

                        self._data[col_name][scatter_map] = column.as_column(
                            value
                        )[scatter_map]
        elif is_scalar(arg) or isinstance(arg, tuple):
            if isinstance(value, DataFrame):
                _setitem_with_dataframe(
                    input_df=self,
                    replace_df=value,
                    input_cols=[arg],
                    mask=None,
                )
            else:
                if arg in self._data:
                    if len(self) == 0:
                        if isinstance(value, (pd.Series, Series)):
                            self._index = as_index(value.index)
                        elif len(value) > 0:
                            self._index = RangeIndex(start=0, stop=len(value))
                        value = column.as_column(value)
                        new_data = self._data.__class__()
                        for key in self._data:
                            if key == arg:
                                new_data[key] = value
                            else:
                                new_data[key] = column.column_empty_like(
                                    self._data[key],
                                    masked=True,
                                    newsize=len(value),
                                )

                        self._data = new_data
                        return
                    elif isinstance(value, (pd.Series, Series)):
                        value = Series(value)._align_to_index(
                            self._index,
                            how="right",
                            sort=False,
                            allow_non_unique=True,
                        )
                    if is_scalar(value):
                        self._data[arg][:] = value
                    else:
                        value = as_column(value)
                        self._data[arg] = value
                else:
                    # disc. with pandas here
                    # pandas raises key error here
                    self.insert(len(self._data), arg, value)

        elif can_convert_to_column(arg):
            mask = arg
            if is_list_like(mask):
                mask = np.array(mask)

            if mask.dtype == "bool":
                mask = column.as_column(arg)

                if isinstance(value, DataFrame):
                    _setitem_with_dataframe(
                        input_df=self,
                        replace_df=value,
                        input_cols=None,
                        mask=mask,
                    )
                else:
                    if not is_scalar(value):
                        value = column.as_column(value)[mask]
                    for col_name in self._data:
                        self._data[col_name][mask] = value
            else:
                if isinstance(value, DataFrame):
                    _setitem_with_dataframe(
                        input_df=self,
                        replace_df=value,
                        input_cols=arg,
                        mask=None,
                    )
                else:
                    for col in arg:
                        if is_scalar(value):
                            self._data[col] = column.full(
                                size=len(self), fill_value=value
                            )
                        else:
                            self._data[col] = column.as_column(value)

        else:
            raise TypeError(
                f"__setitem__ on type {type(arg)} is not supported"
            )

    def __delitem__(self, name):
        """
        Drop the given column by *name*.
        """
        self._drop_column(name)

    def _slice(self: T, arg: slice) -> T:
        """
        _slice : slice the frame as per the arg

        Parameters
        ----------
        arg : should always be of type slice

        """
        num_rows = len(self)
        if num_rows == 0:
            return self
        start, stop, stride = arg.indices(num_rows)

        # This is just to handle RangeIndex type, stop
        # it from materializing unnecessarily
        keep_index = True
        if self.index is not None and isinstance(self.index, RangeIndex):
            if self._num_columns == 0:
                result = self._empty_like(keep_index)
                result._index = self.index[start:stop]
                return result
            keep_index = False

        # For decreasing slices, terminal at before-the-zero
        # position is preserved.
        if start < 0:
            start = start + num_rows
        if stop < 0 and not (stride < 0 and stop == -1):
            stop = stop + num_rows

        if start > stop and (stride is None or stride == 1):
            return self._empty_like(keep_index)
        else:
            start = len(self) if start > num_rows else start
            stop = len(self) if stop > num_rows else stop

            if stride is not None and stride != 1:
                return self._gather(
                    cudf.core.column.arange(
                        start, stop=stop, step=stride, dtype=np.int32
                    )
                )
            else:
                result = self._from_data(
                    *libcudf.copying.table_slice(
                        self, [start, stop], keep_index
                    )[0]
                )

                result._copy_type_metadata(self, include_index=keep_index)
                if self.index is not None:
                    if keep_index:
                        result._index.names = self.index.names
                    else:
                        # Adding index of type RangeIndex back to
                        # result
                        result.index = self.index[start:stop]
                result.columns = self.columns
                return result

    def memory_usage(self, index=True, deep=False):
        """
        Return the memory usage of each column in bytes.
        The memory usage can optionally include the contribution of
        the index and elements of `object` dtype.

        Parameters
        ----------
        index : bool, default True
            Specifies whether to include the memory usage of the DataFrame's
            index in returned Series. If ``index=True``, the memory usage of
            the index is the first item in the output.
        deep : bool, default False
            If True, introspect the data deeply by interrogating
            `object` dtypes for system-level memory consumption, and include
            it in the returned values.

        Returns
        -------
        Series
            A Series whose index is the original column names and whose values
            is the memory usage of each column in bytes.

        Examples
        --------
        >>> dtypes = ['int64', 'float64', 'object', 'bool']
        >>> data = dict([(t, np.ones(shape=5000).astype(t))
        ...              for t in dtypes])
        >>> df = cudf.DataFrame(data)
        >>> df.head()
           int64  float64  object  bool
        0      1      1.0     1.0  True
        1      1      1.0     1.0  True
        2      1      1.0     1.0  True
        3      1      1.0     1.0  True
        4      1      1.0     1.0  True
        >>> df.memory_usage(index=False)
        int64      40000
        float64    40000
        object     40000
        bool        5000
        dtype: int64
        Use a Categorical for efficient storage of an object-dtype column with
        many repeated values.
        >>> df['object'].astype('category').memory_usage(deep=True)
        5048
        """
        if deep:
            warnings.warn(
                "The deep parameter is ignored and is only included "
                "for pandas compatibility."
            )
        ind = list(self.columns)
        sizes = [col.memory_usage() for col in self._data.columns]
        if index:
            ind.append("Index")
            ind = cudf.Index(ind, dtype="str")
            sizes.append(self.index.memory_usage())
        return Series(sizes, index=ind)

    def __array_ufunc__(self, ufunc, method, *inputs, **kwargs):
        if method == "__call__" and hasattr(cudf, ufunc.__name__):
            func = getattr(cudf, ufunc.__name__)
            return func(self)
        else:
            return NotImplemented

    def __array_function__(self, func, types, args, kwargs):

        cudf_df_module = DataFrame
        cudf_series_module = Series

        for submodule in func.__module__.split(".")[1:]:
            # point cudf to the correct submodule
            if hasattr(cudf_df_module, submodule):
                cudf_df_module = getattr(cudf_df_module, submodule)
            else:
                return NotImplemented

        fname = func.__name__

        handled_types = [cudf_df_module, cudf_series_module]

        for t in types:
            if t not in handled_types:
                return NotImplemented

        if hasattr(cudf_df_module, fname):
            cudf_func = getattr(cudf_df_module, fname)
            # Handle case if cudf_func is same as numpy function
            if cudf_func is func:
                return NotImplemented
            # numpy returns an array from the dot product of two dataframes
            elif (
                func is np.dot
                and isinstance(args[0], (DataFrame, pd.DataFrame))
                and isinstance(args[1], (DataFrame, pd.DataFrame))
            ):
                return cudf_func(*args, **kwargs).values
            else:
                return cudf_func(*args, **kwargs)
        else:
            return NotImplemented

    # The _get_numeric_data method is necessary for dask compatibility.
    def _get_numeric_data(self):
        """Return a dataframe with only numeric data types"""
        columns = [
            c
            for c, dt in self.dtypes.items()
            if dt != object and not is_categorical_dtype(dt)
        ]
        return self[columns]

    def assign(self, **kwargs):
        """
        Assign columns to DataFrame from keyword arguments.

        Examples
        --------
        >>> import cudf
        >>> df = cudf.DataFrame()
        >>> df = df.assign(a=[0, 1, 2], b=[3, 4, 5])
        >>> df
           a  b
        0  0  3
        1  1  4
        2  2  5
        """
        new = self.copy()
        for k, v in kwargs.items():
            new[k] = v
        return new

    @classmethod
    @annotate("CONCAT", color="orange", domain="cudf_python")
    def _concat(
        cls, objs, axis=0, join="outer", ignore_index=False, sort=False
    ):
        # flag to indicate at least one empty input frame also has an index
        empty_has_index = False
        # length of output frame's RangeIndex if all input frames are empty,
        # and at least one has an index
        result_index_length = 0
        # the number of empty input frames
        num_empty_input_frames = 0

        # flag to indicate if all DataFrame's have
        # RangeIndex as their index
        are_all_range_index = False

        for i, obj in enumerate(objs):
            # shallow-copy the input DFs in case the same DF instance
            # is concatenated with itself
            objs[i] = obj.copy(deep=False)

            # If ignore_index is true, determine if
            # all or some objs are empty(and have index).
            # 1. If all objects are empty(and have index), we
            # should set the index separately using RangeIndex.
            # 2. If some objects are empty(and have index), we
            # create empty columns later while populating `columns`
            # variable. Detailed explanation of second case before
            # allocation of `columns` variable below.
            if ignore_index and obj.empty:
                num_empty_input_frames += 1
                result_index_length += len(obj)
                empty_has_index = empty_has_index or len(obj) > 0

            are_all_range_index = (
                True if i == 0 else are_all_range_index
            ) and isinstance(obj.index, cudf.RangeIndex)

        if join == "inner":
            sets_of_column_names = [set(obj._column_names) for obj in objs]

            intersecting_columns = functools.reduce(
                set.intersection, sets_of_column_names
            )
            union_of_columns = functools.reduce(
                set.union, sets_of_column_names
            )
            non_intersecting_columns = union_of_columns.symmetric_difference(
                intersecting_columns
            )

            # Get an ordered list of the intersecting columns to preserve input
            # order, which is promised by pandas for inner joins.
            ordered_intersecting_columns = [
                name
                for obj in objs
                for name in obj._column_names
                if name in intersecting_columns
            ]

            names = dict.fromkeys(ordered_intersecting_columns).keys()

            if axis == 0:
                if ignore_index and (
                    num_empty_input_frames > 0
                    or len(intersecting_columns) == 0
                ):
                    # When ignore_index is True and if there is
                    # at least 1 empty dataframe and no
                    # intersecting columns are present, an empty dataframe
                    # needs to be returned just with an Index.
                    empty_has_index = True
                    num_empty_input_frames = len(objs)
                    result_index_length = sum(len(obj) for obj in objs)

                # remove columns not present in all objs
                for obj in objs:
                    obj.drop(
                        columns=non_intersecting_columns,
                        inplace=True,
                        errors="ignore",
                    )
        elif join == "outer":
            # Get a list of the unique table column names
            names = [name for f in objs for name in f._column_names]
            names = dict.fromkeys(names).keys()

        else:
            raise ValueError(
                "Only can inner (intersect) or outer (union) when joining"
                "the other axis"
            )

        if sort:
            try:
                # Sorted always returns a list, but will fail to sort if names
                # include different types that are not comparable.
                names = sorted(names)
            except TypeError:
                names = list(names)
        else:
            names = list(names)

        # Combine the index and table columns for each Frame into a list of
        # [...index_cols, ...table_cols].
        #
        # If any of the input frames have a non-empty index, include these
        # columns in the list of columns to concatenate, even if the input
        # frames are empty and `ignore_index=True`.
        columns = [
            (
                []
                if are_all_range_index
                or (ignore_index and not empty_has_index)
                else list(f._index._data.columns)
            )
            + [f._data[name] if name in f._data else None for name in names]
            for f in objs
        ]

        # Get a list of the combined index and table column indices
        indices = list(range(functools.reduce(max, map(len, columns))))
        # The position of the first table colum in each
        # combined index + table columns list
        first_data_column_position = len(indices) - len(names)

        # Get the non-null columns and their dtypes
        non_null_cols, dtypes = _get_non_null_cols_and_dtypes(indices, columns)

        # Infer common dtypes between numeric columns
        # and combine CategoricalColumn categories
        categories = _find_common_dtypes_and_categories(non_null_cols, dtypes)

        # Cast all columns to a common dtype, assign combined categories,
        # and back-fill missing columns with all-null columns
        _cast_cols_to_common_dtypes(indices, columns, dtypes, categories)

        # Construct input tables with the index and data columns in the same
        # order. This strips the given index/column names and replaces the
        # names with their integer positions in the `cols` list
        tables = []
        for cols in columns:
            table_index = None
            if 1 == first_data_column_position:
                table_index = cudf.core.index.as_index(cols[0])
            elif first_data_column_position > 1:
                table_index = Frame(
                    data=dict(
                        zip(
                            indices[:first_data_column_position],
                            cols[:first_data_column_position],
                        )
                    )
                )
            tables.append(
                Frame(
                    data=dict(
                        zip(
                            indices[first_data_column_position:],
                            cols[first_data_column_position:],
                        )
                    ),
                    index=table_index,
                )
            )

        # Concatenate the Tables
        out = cls._from_data(
            *libcudf.concat.concat_tables(
                tables, ignore_index=ignore_index or are_all_range_index
            )
        )

        # If ignore_index is True, all input frames are empty, and at
        # least one input frame has an index, assign a new RangeIndex
        # to the result frame.
        if empty_has_index and num_empty_input_frames == len(objs):
            out._index = cudf.RangeIndex(result_index_length)
        elif are_all_range_index and not ignore_index:
            out._index = cudf.core.index.GenericIndex._concat(
                [o._index for o in objs]
            )

        # Reassign the categories for any categorical table cols
        _reassign_categories(
            categories, out._data, indices[first_data_column_position:]
        )

        # Reassign the categories for any categorical index cols
        if not isinstance(out._index, cudf.RangeIndex):
            _reassign_categories(
                categories,
                out._index._data,
                indices[:first_data_column_position],
            )
            if not isinstance(out._index, MultiIndex) and is_categorical_dtype(
                out._index._values.dtype
            ):
                out = out.set_index(
                    cudf.core.index.as_index(out.index._values)
                )

        # Reassign precision for decimal cols & type schema for struct cols
        for name, col in out._data.items():
<<<<<<< HEAD
            if isinstance(col, cudf.core.column.DecimalBaseColumn):
                col = col._with_type_metadata(tables[0]._data[name].dtype)
=======
            if isinstance(
                col,
                (
                    cudf.core.column.Decimal64Column,
                    cudf.core.column.StructColumn,
                ),
            ):
                out._data[name] = col._with_type_metadata(
                    tables[0]._data[name].dtype
                )
>>>>>>> 12adb8a9

        # Reassign index and column names
        if isinstance(objs[0].columns, pd.MultiIndex):
            out.columns = objs[0].columns
        else:
            out.columns = names
        if not ignore_index:
            out._index.name = objs[0]._index.name
            out._index.names = objs[0]._index.names

        return out

    def astype(self, dtype, copy=False, errors="raise", **kwargs):
        """
        Cast the DataFrame to the given dtype

        Parameters
        ----------

        dtype : data type, or dict of column name -> data type
            Use a numpy.dtype or Python type to cast entire DataFrame object to
            the same type. Alternatively, use ``{col: dtype, ...}``, where col
            is a column label and dtype is a numpy.dtype or Python type
            to cast one or more of the DataFrame's columns to
            column-specific types.
        copy : bool, default False
            Return a deep-copy when ``copy=True``. Note by default
            ``copy=False`` setting is used and hence changes to
            values then may propagate to other cudf objects.
        errors : {'raise', 'ignore', 'warn'}, default 'raise'
            Control raising of exceptions on invalid data for provided dtype.

            -   ``raise`` : allow exceptions to be raised
            -   ``ignore`` : suppress exceptions. On error return original
                object.
            -   ``warn`` : prints last exceptions as warnings and
                return original object.
        **kwargs : extra arguments to pass on to the constructor

        Returns
        -------
        casted : DataFrame

        Examples
        --------
        >>> import cudf
        >>> df = cudf.DataFrame({'a': [10, 20, 30], 'b': [1, 2, 3]})
        >>> df
            a  b
        0  10  1
        1  20  2
        2  30  3
        >>> df.dtypes
        a    int64
        b    int64
        dtype: object

        Cast all columns to `int32`:

        >>> df.astype('int32').dtypes
        a    int32
        b    int32
        dtype: object

        Cast `a` to `float32` using a dictionary:

        >>> df.astype({'a': 'float32'}).dtypes
        a    float32
        b      int64
        dtype: object
        >>> df.astype({'a': 'float32'})
              a  b
        0  10.0  1
        1  20.0  2
        2  30.0  3
        """
        result = DataFrame(index=self.index)

        if is_dict_like(dtype):
            current_cols = self._data.names
            if len(set(dtype.keys()) - set(current_cols)) > 0:
                raise KeyError(
                    "Only a column name can be used for the "
                    "key in a dtype mappings argument."
                )
            for col_name in current_cols:
                if col_name in dtype:
                    result._data[col_name] = self._data[col_name].astype(
                        dtype=dtype[col_name],
                        errors=errors,
                        copy=copy,
                        **kwargs,
                    )
                else:
                    result._data[col_name] = (
                        self._data[col_name].copy(deep=True)
                        if copy
                        else self._data[col_name]
                    )
        else:
            for col in self._data:
                result._data[col] = self._data[col].astype(
                    dtype=dtype, **kwargs
                )

        return result

    def _clean_renderable_dataframe(self, output):
        """
        This method takes in partial/preprocessed dataframe
        and returns correct representation of it with correct
        dimensions (rows x columns)
        """

        max_rows = get_option("display.max_rows")
        min_rows = get_option("display.min_rows")
        max_cols = get_option("display.max_columns")
        max_colwidth = get_option("display.max_colwidth")
        show_dimensions = get_option("display.show_dimensions")
        if get_option("display.expand_frame_repr"):
            width, _ = console.get_console_size()
        else:
            width = None

        output = output.to_pandas().to_string(
            max_rows=max_rows,
            min_rows=min_rows,
            max_cols=max_cols,
            line_width=width,
            max_colwidth=max_colwidth,
            show_dimensions=show_dimensions,
        )

        lines = output.split("\n")

        if lines[-1].startswith("["):
            lines = lines[:-1]
            lines.append(
                "[%d rows x %d columns]" % (len(self), len(self._data.names))
            )
        return "\n".join(lines)

    def _clean_nulls_from_dataframe(self, df):
        """
        This function converts all ``null`` values to ``<NA>`` for
        representation as a string in `__repr__`.

        Since we utilize Pandas `__repr__` at all places in our code
        for formatting purposes, we convert columns to `str` dtype for
        filling with `<NA>` values.
        """
        for col in df._data:
            if is_list_dtype(df._data[col]) or is_struct_dtype(df._data[col]):
                # TODO we need to handle this
                pass
            elif df._data[col].has_nulls():
                df[col] = df._data[col].astype("str").fillna(cudf._NA_REP)
            else:
                df[col] = df._data[col]

        return df

    def _get_renderable_dataframe(self):
        """
        takes rows and columns from pandas settings or estimation from size.
        pulls quadrents based off of some known parameters then style for
        multiindex as well producing an efficient representative string
        for printing with the dataframe.
        """
        max_rows = pd.options.display.max_rows
        nrows = np.max([len(self) if max_rows is None else max_rows, 1])
        if pd.options.display.max_rows == 0:
            nrows = len(self)
        ncols = (
            pd.options.display.max_columns
            if pd.options.display.max_columns
            else pd.options.display.width / 2
        )

        if len(self) <= nrows and len(self._data.names) <= ncols:
            output = self.copy(deep=False)
        elif self.empty and len(self.index) > 0:
            max_seq_items = pd.options.display.max_seq_items
            # Incase of Empty DataFrame with index, Pandas prints
            # first `pd.options.display.max_seq_items` index values
            # followed by ... To obtain ... at the end of index list,
            # adding 1 extra value.
            # If `pd.options.display.max_seq_items` is None,
            # entire sequence/Index is to be printed.
            # Note : Pandas truncates the dimensions at the end of
            # the resulting dataframe when `display.show_dimensions`
            # is set to truncate. Hence to display the dimensions we
            # need to extract maximum of `max_seq_items` and `nrows`
            # and have 1 extra value for ... to show up in the output
            # string.
            if max_seq_items is not None:
                output = self.head(max(max_seq_items, nrows) + 1)
            else:
                output = self.copy(deep=False)
        else:
            left_cols = len(self._data.names)
            right_cols = 0
            upper_rows = len(self)
            lower_rows = 0
            if len(self) > nrows and nrows > 0:
                upper_rows = int(nrows / 2.0) + 1
                lower_rows = upper_rows + (nrows % 2)
            if len(self._data.names) > ncols:
                right_cols = len(self._data.names) - int(ncols / 2.0)
                # adjust right columns for output if multiindex.
                right_cols = (
                    right_cols - 1
                    if isinstance(self.index, MultiIndex)
                    else right_cols
                )
                left_cols = int(ncols / 2.0) + 1
            if right_cols > 0:
                # Pick ncols - left_cols number of columns
                # from the right side/from the end.
                right_cols = -(int(ncols) - left_cols + 1)
            else:
                # If right_cols is 0 or negative, it means
                # self has lesser number of columns than ncols.
                # Hence assign len(self._data.names) which
                # will result in empty `*_right` quadrants.
                # This is because `*_left` quadrants will
                # contain all columns.
                right_cols = len(self._data.names)

            upper_left = self.head(upper_rows).iloc[:, :left_cols]
            upper_right = self.head(upper_rows).iloc[:, right_cols:]
            lower_left = self.tail(lower_rows).iloc[:, :left_cols]
            lower_right = self.tail(lower_rows).iloc[:, right_cols:]

            upper = cudf.concat([upper_left, upper_right], axis=1)
            lower = cudf.concat([lower_left, lower_right], axis=1)
            output = cudf.concat([upper, lower])

        output = self._clean_nulls_from_dataframe(output)
        output._index = output._index._clean_nulls_from_index()

        return output

    def __repr__(self):
        output = self._get_renderable_dataframe()
        return self._clean_renderable_dataframe(output)

    def _repr_html_(self):
        lines = (
            self._get_renderable_dataframe()
            .to_pandas()
            ._repr_html_()
            .split("\n")
        )
        if lines[-2].startswith("<p>"):
            lines = lines[:-2]
            lines.append(
                "<p>%d rows × %d columns</p>"
                % (len(self), len(self._data.names))
            )
            lines.append("</div>")
        return "\n".join(lines)

    def _repr_latex_(self):
        return self._get_renderable_dataframe().to_pandas()._repr_latex_()

    def _get_columns_by_label(self, labels, downcast=False):
        """
        Return columns of dataframe by `labels`

        If downcast is True, try and downcast from a DataFrame to a Series
        """
        new_data = super()._get_columns_by_label(labels, downcast)
        if downcast:
            if is_scalar(labels):
                nlevels = 1
            elif isinstance(labels, tuple):
                nlevels = len(labels)
            if self._data.multiindex is False or nlevels == self._data.nlevels:
                out = self._constructor_sliced._from_data(
                    new_data, index=self.index, name=labels
                )
                return out
        out = self.__class__._from_data(
            new_data, index=self.index, columns=new_data.to_pandas_index()
        )
        return out

    def _binaryop(
        self,
        other: Any,
        fn: str,
        fill_value: Any = None,
        reflect: bool = False,
        can_reindex: bool = False,
        *args,
        **kwargs,
    ):
        lhs, rhs = self, other

        if _is_scalar_or_zero_d_array(rhs):
            rhs = [rhs] * lhs._num_columns

        # For columns that exist in rhs but not lhs, we swap the order so that
        # we can always assume that left has a binary operator. This
        # implementation assumes that binary operations between a column and
        # NULL are always commutative, even for binops (like subtraction) that
        # are normally anticommutative.
        if isinstance(rhs, Sequence):
            # TODO: Consider validating sequence length (pandas does).
            operands = {
                name: (left, right, reflect, fill_value)
                for right, (name, left) in zip(rhs, lhs._data.items())
            }
        elif isinstance(rhs, DataFrame):
            if (
                not can_reindex
                and fn in cudf.utils.utils._EQUALITY_OPS
                and (
                    not lhs.columns.equals(rhs.columns)
                    or not lhs.index.equals(rhs.index)
                )
            ):
                raise ValueError(
                    "Can only compare identically-labeled " "DataFrame objects"
                )

            lhs, rhs = _align_indices(lhs, rhs)

            operands = {
                name: (
                    lcol,
                    rhs._data[name]
                    if name in rhs._data
                    else (fill_value or None),
                    reflect,
                    fill_value if name in rhs._data else None,
                )
                for name, lcol in lhs._data.items()
            }
            for name, col in rhs._data.items():
                if name not in lhs._data:
                    operands[name] = (
                        col,
                        (fill_value or None),
                        not reflect,
                        None,
                    )
        elif isinstance(rhs, Series):
            # Note: This logic will need updating if any of the user-facing
            # binop methods (e.g. DataFrame.add) ever support axis=0/rows.
            right_dict = dict(zip(rhs.index.values_host, rhs.values_host))
            left_cols = lhs._column_names
            # mypy thinks lhs._column_names is a List rather than a Tuple, so
            # we have to ignore the type check.
            result_cols = left_cols + tuple(  # type: ignore
                col for col in right_dict if col not in left_cols
            )
            operands = {}
            for col in result_cols:
                if col in left_cols:
                    left = lhs._data[col]
                    right = right_dict[col] if col in right_dict else None
                else:
                    # We match pandas semantics here by performing binops
                    # between a NaN (not NULL!) column and the actual values,
                    # which results in nans, the pandas output.
                    left = as_column(np.nan, length=lhs._num_rows)
                    right = right_dict[col]
                operands[col] = (left, right, reflect, fill_value)
        else:
            return NotImplemented

        return self._from_data(
            ColumnAccessor(type(self)._colwise_binop(operands, fn)),
            index=lhs._index,
        )

    def update(
        self,
        other,
        join="left",
        overwrite=True,
        filter_func=None,
        errors="ignore",
    ):
        """
        Modify a DataFrame in place using non-NA values from another DataFrame.

        Aligns on indices. There is no return value.

        Parameters
        ----------
        other : DataFrame, or object coercible into a DataFrame
            Should have at least one matching index/column label with the
            original DataFrame. If a Series is passed, its name attribute must
            be set, and that will be used as the column name to align with the
            original DataFrame.

        join : {'left'}, default 'left'
            Only left join is implemented, keeping the index and
            columns of the original object.

        overwrite : {True, False}, default True
            How to handle non-NA values for overlapping keys:
            True: overwrite original DataFrame's values with values from other.
            False: only update values that are NA in the original DataFrame.

        filter_func : None
            filter_func is not supported yet
            Return True for values that should be updated.S

        errors : {'raise', 'ignore'}, default 'ignore'
            If 'raise', will raise a ValueError if the DataFrame and other
            both contain non-NA data in the same place.


        Returns
        -------
        None : method directly changes calling object

        Raises
        -------
        ValueError
            - When ``errors`` = 'raise' and there's overlapping non-NA data.
            - When ``errors`` is not either 'ignore' or 'raise'

        NotImplementedError
            - If ``join`` != 'left'
        """
        # TODO: Support other joins
        if join != "left":
            raise NotImplementedError("Only left join is supported")
        if errors not in {"ignore", "raise"}:
            raise ValueError(
                "The parameter errors must be either 'ignore' or 'raise'"
            )
        if filter_func is not None:
            raise NotImplementedError("filter_func is not supported yet")

        if not isinstance(other, DataFrame):
            other = DataFrame(other)

        if not self.columns.equals(other.columns):
            other = other.reindex(self.columns, axis=1)
        if not self.index.equals(other.index):
            other = other.reindex(self.index, axis=0)

        source_df = self.copy(deep=False)
        for col in source_df._column_names:
            this = source_df[col]
            that = other[col]

            if errors == "raise":
                mask_this = that.notna()
                mask_that = this.notna()
                if (mask_this & mask_that).any():
                    raise ValueError("Data overlaps.")

            if overwrite:
                mask = that.isna()
            else:
                mask = this.notna()

            # don't overwrite columns unnecessarily
            if mask.all():
                continue
            source_df[col] = source_df[col].where(mask, that)

        self._mimic_inplace(source_df, inplace=True)

    def __iter__(self):
        return iter(self.columns)

    def iteritems(self):
        """Iterate over column names and series pairs"""
        for k in self:
            yield (k, self[k])

    def equals(self, other, **kwargs):
        ret = super().equals(other)
        # If all other checks matched, validate names.
        if ret:
            for self_name, other_name in zip(
                self._data.names, other._data.names
            ):
                if self_name != other_name:
                    ret = False
                    break
        return ret

    @property
    def iat(self):
        """
        Alias for ``DataFrame.iloc``; provided for compatibility with Pandas.
        """
        return self.iloc

    @property
    def at(self):
        """
        Alias for ``DataFrame.loc``; provided for compatibility with Pandas.
        """
        return self.loc

    @property  # type: ignore
    @annotate("DATAFRAME_COLUMNS_GETTER", color="yellow", domain="cudf_python")
    def columns(self):
        """Returns a tuple of columns"""
        return self._data.to_pandas_index()

    @columns.setter  # type: ignore
    @annotate("DATAFRAME_COLUMNS_SETTER", color="yellow", domain="cudf_python")
    def columns(self, columns):
        if isinstance(columns, cudf.BaseIndex):
            columns = columns.to_pandas()
        if columns is None:
            columns = pd.Index(range(len(self._data.columns)))
        is_multiindex = isinstance(columns, pd.MultiIndex)

        if isinstance(
            columns, (Series, cudf.Index, cudf.core.column.ColumnBase)
        ):
            columns = pd.Index(columns.to_numpy(), tupleize_cols=is_multiindex)
        elif not isinstance(columns, pd.Index):
            columns = pd.Index(columns, tupleize_cols=is_multiindex)

        if not len(columns) == len(self._data.names):
            raise ValueError(
                f"Length mismatch: expected {len(self._data.names)} elements, "
                f"got {len(columns)} elements"
            )

        data = dict(zip(columns, self._data.columns))
        if len(columns) != len(data):
            raise ValueError("Duplicate column names are not allowed")

        self._data = ColumnAccessor(
            data, multiindex=is_multiindex, level_names=columns.names,
        )

    def _reindex(
        self, columns, dtypes=None, deep=False, index=None, inplace=False
    ):
        """
        Helper for `.reindex`

        Parameters
        ----------
        columns : array-like
            The list of columns to select from the Frame,
            if ``columns`` is a superset of ``Frame.columns`` new
            columns are created.
        dtypes : dict
            Mapping of dtypes for the empty columns being created.
        deep : boolean, optional, default False
            Whether to make deep copy or shallow copy of the columns.
        index : Index or array-like, default None
            The ``index`` to be used to reindex the Frame with.
        inplace : bool, default False
            Whether to perform the operation in place on the data.

        Returns
        -------
        DataFrame
        """
        if dtypes is None:
            dtypes = {}

        df = self
        if index is not None:
            index = cudf.core.index.as_index(index)

            idx_dtype_match = (df.index.nlevels == index.nlevels) and all(
                left_dtype == right_dtype
                for left_dtype, right_dtype in zip(
                    (col.dtype for col in df.index._data.columns),
                    (col.dtype for col in index._data.columns),
                )
            )

            if not idx_dtype_match:
                columns = (
                    columns if columns is not None else list(df._column_names)
                )
                df = DataFrame()
            else:
                df = DataFrame(None, index).join(df, how="left", sort=True)
                # double-argsort to map back from sorted to unsorted positions
                df = df.take(index.argsort(ascending=True).argsort())

        index = index if index is not None else df.index
        names = columns if columns is not None else list(df._data.names)
        cols = {
            name: (
                df._data[name].copy(deep=deep)
                if name in df._data
                else column_empty(
                    dtype=dtypes.get(name, np.float64),
                    masked=True,
                    row_count=len(index),
                )
            )
            for name in names
        }

        result = self.__class__._from_data(
            data=cudf.core.column_accessor.ColumnAccessor(
                cols,
                multiindex=self._data.multiindex,
                level_names=self._data.level_names,
            ),
            index=index,
        )

        return self._mimic_inplace(result, inplace=inplace)

    def reindex(
        self, labels=None, axis=None, index=None, columns=None, copy=True
    ):
        """
        Return a new DataFrame whose axes conform to a new index

        ``DataFrame.reindex`` supports two calling conventions:
            - ``(index=index_labels, columns=column_names)``
            - ``(labels, axis={0 or 'index', 1 or 'columns'})``

        Parameters
        ----------
        labels : Index, Series-convertible, optional, default None
        axis : {0 or 'index', 1 or 'columns'}, optional, default 0
        index : Index, Series-convertible, optional, default None
            Shorthand for ``df.reindex(labels=index_labels, axis=0)``
        columns : array-like, optional, default None
            Shorthand for ``df.reindex(labels=column_names, axis=1)``
        copy : boolean, optional, default True

        Returns
        -------
        A DataFrame whose axes conform to the new index(es)

        Examples
        --------
        >>> import cudf
        >>> df = cudf.DataFrame()
        >>> df['key'] = [0, 1, 2, 3, 4]
        >>> df['val'] = [float(i + 10) for i in range(5)]
        >>> df_new = df.reindex(index=[0, 3, 4, 5],
        ...                     columns=['key', 'val', 'sum'])
        >>> df
           key   val
        0    0  10.0
        1    1  11.0
        2    2  12.0
        3    3  13.0
        4    4  14.0
        >>> df_new
           key   val  sum
        0    0  10.0  NaN
        3    3  13.0  NaN
        4    4  14.0  NaN
        5   -1   NaN  NaN
        """

        if labels is None and index is None and columns is None:
            return self.copy(deep=copy)

        # pandas simply ignores the labels keyword if it is provided in
        # addition to index and columns, but it prohibits the axis arg.
        if (index is not None or columns is not None) and axis is not None:
            raise TypeError(
                "Cannot specify both 'axis' and any of 'index' or 'columns'."
            )

        axis = self._get_axis_from_axis_arg(axis)
        if axis == 0:
            if index is None:
                index = labels
        else:
            if columns is None:
                columns = labels
        df = (
            self
            if columns is None
            else self[list(set(self._column_names) & set(columns))]
        )

        return df._reindex(
            columns=columns,
            dtypes=self._dtypes,
            deep=copy,
            index=index,
            inplace=False,
        )

    def set_index(
        self,
        keys,
        drop=True,
        append=False,
        inplace=False,
        verify_integrity=False,
    ):
        """Return a new DataFrame with a new index

        Parameters
        ----------
        keys : Index, Series-convertible, label-like, or list
            Index : the new index.
            Series-convertible : values for the new index.
            Label-like : Label of column to be used as index.
            List : List of items from above.
        drop : boolean, default True
            Whether to drop corresponding column for str index argument
        append : boolean, default True
            Whether to append columns to the existing index,
            resulting in a MultiIndex.
        inplace : boolean, default False
            Modify the DataFrame in place (do not create a new object).
        verify_integrity : boolean, default False
            Check for duplicates in the new index.

        Examples
        --------
        >>> df = cudf.DataFrame({
        ...     "a": [1, 2, 3, 4, 5],
        ...     "b": ["a", "b", "c", "d","e"],
        ...     "c": [1.0, 2.0, 3.0, 4.0, 5.0]
        ... })
        >>> df
           a  b    c
        0  1  a  1.0
        1  2  b  2.0
        2  3  c  3.0
        3  4  d  4.0
        4  5  e  5.0

        Set the index to become the ‘b’ column:

        >>> df.set_index('b')
           a    c
        b
        a  1  1.0
        b  2  2.0
        c  3  3.0
        d  4  4.0
        e  5  5.0

        Create a MultiIndex using columns ‘a’ and ‘b’:

        >>> df.set_index(["a", "b"])
               c
        a b
        1 a  1.0
        2 b  2.0
        3 c  3.0
        4 d  4.0
        5 e  5.0

        Set new Index instance as index:

        >>> df.set_index(cudf.RangeIndex(10, 15))
            a  b    c
        10  1  a  1.0
        11  2  b  2.0
        12  3  c  3.0
        13  4  d  4.0
        14  5  e  5.0

        Setting `append=True` will combine current index with column `a`:

        >>> df.set_index("a", append=True)
             b    c
          a
        0 1  a  1.0
        1 2  b  2.0
        2 3  c  3.0
        3 4  d  4.0
        4 5  e  5.0

        `set_index` supports `inplace` parameter too:

        >>> df.set_index("a", inplace=True)
        >>> df
           b    c
        a
        1  a  1.0
        2  b  2.0
        3  c  3.0
        4  d  4.0
        5  e  5.0
        """

        if not isinstance(keys, list):
            keys = [keys]

        # Preliminary type check
        col_not_found = []
        columns_to_add = []
        names = []
        to_drop = []
        for col in keys:
            # Is column label
            if is_scalar(col) or isinstance(col, tuple):
                if col in self.columns:
                    columns_to_add.append(self[col])
                    names.append(col)
                    if drop:
                        to_drop.append(col)
                else:
                    col_not_found.append(col)
            else:
                # Try coerce into column
                if not is_column_like(col):
                    try:
                        col = as_column(col)
                    except TypeError:
                        msg = f"{col} cannot be converted to column-like."
                        raise TypeError(msg)
                if isinstance(col, (MultiIndex, pd.MultiIndex)):
                    col = (
                        cudf.from_pandas(col)
                        if isinstance(col, pd.MultiIndex)
                        else col
                    )
                    cols = [col._data[x] for x in col._data]
                    columns_to_add.extend(cols)
                    names.extend(col.names)
                else:
                    if isinstance(col, (pd.RangeIndex, cudf.RangeIndex)):
                        # Corner case: RangeIndex does not need to instantiate
                        columns_to_add.append(col)
                    else:
                        # For pandas obj, convert to gpu obj
                        columns_to_add.append(as_column(col))
                    if isinstance(
                        col, (cudf.Series, cudf.Index, pd.Series, pd.Index)
                    ):
                        names.append(col.name)
                    else:
                        names.append(None)

        if col_not_found:
            raise KeyError(f"None of {col_not_found} are in the columns")

        if append:
            idx_cols = [self.index._data[x] for x in self.index._data]
            if isinstance(self.index, MultiIndex):
                idx_names = self.index.names
            else:
                idx_names = [self.index.name]
            columns_to_add = idx_cols + columns_to_add
            names = idx_names + names

        if len(columns_to_add) == 0:
            raise ValueError("No valid columns to be added to index.")
        elif len(columns_to_add) == 1:
            idx = cudf.Index(columns_to_add[0], name=names[0])
        else:
            idx = MultiIndex._from_data(
                {i: col for i, col in enumerate(columns_to_add)}
            )
            idx.names = names

        if not isinstance(idx, BaseIndex):
            raise ValueError("Parameter index should be type `Index`.")

        df = self if inplace else self.copy(deep=True)

        if verify_integrity and not idx.is_unique:
            raise ValueError(f"Values in Index are not unique: {idx}")

        if to_drop:
            df.drop(columns=to_drop, inplace=True)

        df.index = idx
        return df if not inplace else None

    @docutils.doc_apply(
        doc_reset_index_template.format(
            klass="DataFrame",
            argument="",
            return_type="DataFrame or None",
            return_doc="",
            example="""
        >>> df = cudf.DataFrame([('bird', 389.0),
        ...                    ('bird', 24.0),
        ...                    ('mammal', 80.5),
        ...                    ('mammal', np.nan)],
        ...                   index=['falcon', 'parrot', 'lion', 'monkey'],
        ...                   columns=('class', 'max_speed'))
        >>> df
                 class max_speed
        falcon    bird     389.0
        parrot    bird      24.0
        lion    mammal      80.5
        monkey  mammal      <NA>
        >>> df.reset_index()
            index   class max_speed
        0  falcon    bird     389.0
        1  parrot    bird      24.0
        2    lion  mammal      80.5
        3  monkey  mammal      <NA>
        >>> df.reset_index(drop=True)
            class max_speed
        0    bird     389.0
        1    bird      24.0
        2  mammal      80.5
        3  mammal      <NA>

        You can also use ``reset_index`` with MultiIndex.

        >>> index = cudf.MultiIndex.from_tuples([('bird', 'falcon'),
        ...                                     ('bird', 'parrot'),
        ...                                     ('mammal', 'lion'),
        ...                                     ('mammal', 'monkey')],
        ...                                     names=['class', 'name'])
        >>> df = cudf.DataFrame([(389.0, 'fly'),
        ...                      ( 24.0, 'fly'),
        ...                      ( 80.5, 'run'),
        ...                      (np.nan, 'jump')],
        ...                      index=index,
        ...                      columns=('speed', 'type'))
        >>> df
                       speed  type
        class  name
        bird   falcon  389.0   fly
               parrot   24.0   fly
        mammal lion     80.5   run
               monkey   <NA>  jump
        >>> df.reset_index(level='class')
                 class  speed  type
        name
        falcon    bird  389.0   fly
        parrot    bird   24.0   fly
        lion    mammal   80.5   run
        monkey  mammal   <NA>  jump
        """,
        )
    )
    def reset_index(
        self, level=None, drop=False, inplace=False, col_level=0, col_fill=""
    ):
        return self._mimic_inplace(
            DataFrame._from_data(
                *self._reset_index(
                    level=level,
                    drop=drop,
                    col_level=col_level,
                    col_fill=col_fill,
                )
            ),
            inplace=inplace,
        )

    def take(self, indices, axis=0, keep_index=None):
        axis = self._get_axis_from_axis_arg(axis)
        if axis != 0:
            raise NotImplementedError("Only axis=0 is supported.")
        out = super().take(indices, keep_index)
        out.columns = self.columns
        return out

    @annotate("INSERT", color="green", domain="cudf_python")
    def insert(self, loc, name, value, nan_as_null=None):
        """Add a column to DataFrame at the index specified by loc.

        Parameters
        ----------
        loc : int
            location to insert by index, cannot be greater then num columns + 1
        name : number or string
            name or label of column to be inserted
        value : Series or array-like
        """
        if name in self._data:
            raise NameError(f"duplicated column name {name}")

        num_cols = len(self._data)
        if loc < 0:
            loc += num_cols + 1

        if not (0 <= loc <= num_cols):
            raise ValueError(
                f"insert location must be within range "
                f"{-(num_cols + 1) * (num_cols > 0)}, "
                f"{num_cols * (num_cols > 0)}"
            )

        if _is_scalar_or_zero_d_array(value):
            value = utils.scalar_broadcast_to(value, len(self))

        if len(self) == 0:
            if isinstance(value, (pd.Series, Series)):
                self._index = as_index(value.index)
            elif len(value) > 0:
                self._index = RangeIndex(start=0, stop=len(value))
                new_data = self._data.__class__()
                if num_cols != 0:
                    for col_name in self._data:
                        new_data[col_name] = column.column_empty_like(
                            self._data[col_name],
                            masked=True,
                            newsize=len(value),
                        )
                self._data = new_data
        elif isinstance(value, (pd.Series, Series)):
            value = Series(value, nan_as_null=nan_as_null)._align_to_index(
                self._index, how="right", sort=False
            )

        value = column.as_column(value, nan_as_null=nan_as_null)

        self._data.insert(name, value, loc=loc)

    def drop(
        self,
        labels=None,
        axis=0,
        index=None,
        columns=None,
        level=None,
        inplace=False,
        errors="raise",
    ):
        """
        Drop specified labels from rows or columns.

        Remove rows or columns by specifying label names and corresponding
        axis, or by specifying directly index or column names. When using a
        multi-index, labels on different levels can be removed by specifying
        the level.

        Parameters
        ----------
        labels : single label or list-like
            Index or column labels to drop.
        axis : {0 or 'index', 1 or 'columns'}, default 0
            Whether to drop labels from the index (0 or 'index') or
            columns (1 or 'columns').
        index : single label or list-like
            Alternative to specifying axis (``labels, axis=0``
            is equivalent to ``index=labels``).
        columns : single label or list-like
            Alternative to specifying axis (``labels, axis=1``
            is equivalent to ``columns=labels``).
        level : int or level name, optional
            For MultiIndex, level from which the labels will be removed.
        inplace : bool, default False
            If False, return a copy. Otherwise, do operation
            inplace and return None.
        errors : {'ignore', 'raise'}, default 'raise'
            If 'ignore', suppress error and only existing labels are
            dropped.

        Returns
        -------
        DataFrame
            DataFrame without the removed index or column labels.

        Raises
        ------
        KeyError
            If any of the labels is not found in the selected axis.

        See Also
        --------
        DataFrame.loc : Label-location based indexer for selection by label.
        DataFrame.dropna : Return DataFrame with labels on given axis omitted
            where (all or any) data are missing.
        DataFrame.drop_duplicates : Return DataFrame with duplicate rows
            removed, optionally only considering certain columns.

        Examples
        --------
        >>> import cudf
        >>> df = cudf.DataFrame({"A": [1, 2, 3, 4],
        ...                      "B": [5, 6, 7, 8],
        ...                      "C": [10, 11, 12, 13],
        ...                      "D": [20, 30, 40, 50]})
        >>> df
           A  B   C   D
        0  1  5  10  20
        1  2  6  11  30
        2  3  7  12  40
        3  4  8  13  50

        Drop columns

        >>> df.drop(['B', 'C'], axis=1)
           A   D
        0  1  20
        1  2  30
        2  3  40
        3  4  50
        >>> df.drop(columns=['B', 'C'])
           A   D
        0  1  20
        1  2  30
        2  3  40
        3  4  50

        Drop a row by index

        >>> df.drop([0, 1])
           A  B   C   D
        2  3  7  12  40
        3  4  8  13  50

        Drop columns and/or rows of MultiIndex DataFrame

        >>> midx = cudf.MultiIndex(levels=[['lama', 'cow', 'falcon'],
        ...                              ['speed', 'weight', 'length']],
        ...                      codes=[[0, 0, 0, 1, 1, 1, 2, 2, 2],
        ...                             [0, 1, 2, 0, 1, 2, 0, 1, 2]])
        >>> df = cudf.DataFrame(index=midx, columns=['big', 'small'],
        ...                   data=[[45, 30], [200, 100], [1.5, 1], [30, 20],
        ...                         [250, 150], [1.5, 0.8], [320, 250],
        ...                         [1, 0.8], [0.3, 0.2]])
        >>> df
                         big  small
        lama   speed    45.0   30.0
               weight  200.0  100.0
               length    1.5    1.0
        cow    speed    30.0   20.0
               weight  250.0  150.0
               length    1.5    0.8
        falcon speed   320.0  250.0
               weight    1.0    0.8
               length    0.3    0.2
        >>> df.drop(index='cow', columns='small')
                         big
        lama   speed    45.0
               weight  200.0
               length    1.5
        falcon speed   320.0
               weight    1.0
               length    0.3
        >>> df.drop(index='length', level=1)
                         big  small
        lama   speed    45.0   30.0
               weight  200.0  100.0
        cow    speed    30.0   20.0
               weight  250.0  150.0
        falcon speed   320.0  250.0
               weight    1.0    0.8
        """

        if labels is not None:
            if index is not None or columns is not None:
                raise ValueError(
                    "Cannot specify both 'labels' and 'index'/'columns'"
                )
            target = labels
        elif index is not None:
            target = index
            axis = 0
        elif columns is not None:
            target = columns
            axis = 1
        else:
            raise ValueError(
                "Need to specify at least one of 'labels', "
                "'index' or 'columns'"
            )

        if inplace:
            out = self
        else:
            out = self.copy()

        if axis in (1, "columns"):
            target = _get_host_unique(target)

            _drop_columns(out, target, errors)
        elif axis in (0, "index"):
            dropped = _drop_rows_by_labels(out, target, level, errors)

            if columns is not None:
                columns = _get_host_unique(columns)
                _drop_columns(dropped, columns, errors)

            out._data = dropped._data
            out._index = dropped._index

        if not inplace:
            return out

    def _drop_column(self, name):
        """Drop a column by *name*"""
        if name not in self._data:
            raise KeyError(f"column '{name}' does not exist")
        del self._data[name]

    def drop_duplicates(
        self, subset=None, keep="first", inplace=False, ignore_index=False
    ):
        """
        Return DataFrame with duplicate rows removed, optionally only
        considering certain subset of columns.

        Parameters
        ----------
        subset : column label or sequence of labels, optional
            Only consider certain columns for identifying duplicates, by
            default use all of the columns.
        keep : {'first', 'last', False}, default 'first'
            Determines which duplicates (if any) to keep.
            - ``first`` : Drop duplicates except for the first occurrence.
            - ``last`` : Drop duplicates except for the last occurrence.
            - False : Drop all duplicates.
        inplace : bool, default False
            Whether to drop duplicates in place or to return a copy.
        ignore_index : bool, default False
            If True, the resulting axis will be labeled 0, 1, …, n - 1.

        Returns
        -------
        DataFrame or None
            DataFrame with duplicates removed or None if ``inplace=True``.

        Examples
        --------
        >>> import cudf
        >>> df = cudf.DataFrame({
        ...     'brand': ['Yum Yum', 'Yum Yum', 'Indomie', 'Indomie', 'Indomie'],
        ...     'style': ['cup', 'cup', 'cup', 'pack', 'pack'],
        ...     'rating': [4, 4, 3.5, 15, 5]
        ... })
        >>> df
             brand style  rating
        0  Yum Yum   cup     4.0
        1  Yum Yum   cup     4.0
        2  Indomie   cup     3.5
        3  Indomie  pack    15.0
        4  Indomie  pack     5.0

        By default, it removes duplicate rows based
        on all columns. Note that order of
        the rows being returned is not guaranteed
        to be sorted.

        >>> df.drop_duplicates()
             brand style  rating
        2  Indomie   cup     3.5
        4  Indomie  pack     5.0
        3  Indomie  pack    15.0
        0  Yum Yum   cup     4.0

        To remove duplicates on specific column(s),
        use `subset`.

        >>> df.drop_duplicates(subset=['brand'])
             brand style  rating
        2  Indomie   cup     3.5
        0  Yum Yum   cup     4.0

        To remove duplicates and keep last occurrences, use `keep`.

        >>> df.drop_duplicates(subset=['brand', 'style'], keep='last')
             brand style  rating
        2  Indomie   cup     3.5
        4  Indomie  pack     5.0
        1  Yum Yum   cup     4.0
        """  # noqa: E501
        outdf = super().drop_duplicates(
            subset=subset, keep=keep, ignore_index=ignore_index
        )

        return self._mimic_inplace(outdf, inplace=inplace)

    def pop(self, item):
        """Return a column and drop it from the DataFrame."""
        popped = self[item]
        del self[item]
        return popped

    def rename(
        self,
        mapper=None,
        index=None,
        columns=None,
        axis=0,
        copy=True,
        inplace=False,
        level=None,
        errors="ignore",
    ):
        """Alter column and index labels.

        Function / dict values must be unique (1-to-1). Labels not contained in
        a dict / Series will be left as-is. Extra labels listed don’t throw an
        error.

        ``DataFrame.rename`` supports two calling conventions:
            - ``(index=index_mapper, columns=columns_mapper, ...)``
            - ``(mapper, axis={0/'index' or 1/'column'}, ...)``

        We highly recommend using keyword arguments to clarify your intent.

        Parameters
        ----------
        mapper : dict-like or function, default None
            optional dict-like or functions transformations to apply to
            the index/column values depending on selected ``axis``.
        index : dict-like, default None
            Optional dict-like transformations to apply to the index axis'
            values. Does not support functions for axis 0 yet.
        columns : dict-like or function, default None
            optional dict-like or functions transformations to apply to
            the columns axis' values.
        axis : int, default 0
            Axis to rename with mapper.
            0 or 'index' for index
            1  or 'columns' for columns
        copy : boolean, default True
            Also copy underlying data
        inplace : boolean, default False
            Return new DataFrame.  If True, assign columns without copy
        level : int or level name, default None
            In case of a MultiIndex, only rename labels in the specified level.
        errors : {'raise', 'ignore', 'warn'}, default 'ignore'
            *Only 'ignore' supported*
            Control raising of exceptions on invalid data for provided dtype.

            -   ``raise`` : allow exceptions to be raised
            -   ``ignore`` : suppress exceptions. On error return original
                object.
            -   ``warn`` : prints last exceptions as warnings and
                return original object.

        Returns
        -------
        DataFrame

        Notes
        -----
        Difference from pandas:
            * Not supporting: level

        Rename will not overwite column names. If a list with duplicates is
        passed, column names will be postfixed with a number.

        Examples
        --------
        >>> import cudf
        >>> df = cudf.DataFrame({"A": [1, 2, 3], "B": [4, 5, 6]})
        >>> df
           A  B
        0  1  4
        1  2  5
        2  3  6

        Rename columns using a mapping:

        >>> df.rename(columns={"A": "a", "B": "c"})
           a  c
        0  1  4
        1  2  5
        2  3  6

        Rename index using a mapping:

        >>> df.rename(index={0: 10, 1: 20, 2: 30})
            A  B
        10  1  4
        20  2  5
        30  3  6
        """
        if errors != "ignore":
            raise NotImplementedError(
                "Only errors='ignore' is currently supported"
            )

        if mapper is None and index is None and columns is None:
            return self.copy(deep=copy)

        index = mapper if index is None and axis in (0, "index") else index
        columns = (
            mapper if columns is None and axis in (1, "columns") else columns
        )

        if index:
            if (
                any(type(item) == str for item in index.values())
                and type(self.index) != cudf.StringIndex
            ):
                raise NotImplementedError(
                    "Implicit conversion of index to "
                    "mixed type is not yet supported."
                )

            if level is not None and isinstance(self.index, MultiIndex):
                out_index = self.index.copy(deep=copy)
                out_index.get_level_values(level).to_frame().replace(
                    to_replace=list(index.keys()),
                    value=list(index.values()),
                    inplace=True,
                )
                out = DataFrame(index=out_index)
            else:
                out = DataFrame(
                    index=self.index.replace(
                        to_replace=list(index.keys()),
                        value=list(index.values()),
                    )
                )
        else:
            out = DataFrame(index=self.index)

        if columns:
            out._data = self._data.rename_levels(mapper=columns, level=level)
        else:
            out._data = self._data.copy(deep=copy)

        if inplace:
            self._data = out._data
        else:
            return out.copy(deep=copy)

    def add_prefix(self, prefix):
        out = self.copy(deep=True)
        out.columns = [
            prefix + col_name for col_name in list(self._data.keys())
        ]
        return out

    def add_suffix(self, suffix):
        out = self.copy(deep=True)
        out.columns = [
            col_name + suffix for col_name in list(self._data.keys())
        ]
        return out

    def as_gpu_matrix(self, columns=None, order="F"):
        warnings.warn(
            "The as_gpu_matrix method will be removed in a future cuDF "
            "release. Consider using `to_cupy` instead.",
            FutureWarning,
        )
        if columns is None:
            columns = self._data.names

        cols = [self._data[k] for k in columns]
        ncol = len(cols)
        nrow = len(self)
        if ncol < 1:
            # This is the case for empty dataframe - construct empty cupy array
            matrix = cupy.empty(
                shape=(0, 0), dtype=cudf.dtype("float64"), order=order
            )
            return cuda.as_cuda_array(matrix)

        if any(
            (is_categorical_dtype(c) or np.issubdtype(c, cudf.dtype("object")))
            for c in cols
        ):
            raise TypeError("non-numeric data not yet supported")

        dtype = find_common_type([col.dtype for col in cols])
        for k, c in self._data.items():
            if c.has_nulls():
                raise ValueError(
                    f"column '{k}' has null values. "
                    f"hint: use .fillna() to replace null values"
                )
        cupy_dtype = dtype
        if np.issubdtype(cupy_dtype, np.datetime64):
            cupy_dtype = cudf.dtype("int64")

        if order not in ("F", "C"):
            raise ValueError(
                "order parameter should be 'C' for row major or 'F' for"
                "column major GPU matrix"
            )

        matrix = cupy.empty(shape=(nrow, ncol), dtype=cupy_dtype, order=order)
        for colidx, inpcol in enumerate(cols):
            dense = inpcol.astype(cupy_dtype)
            matrix[:, colidx] = cupy.asarray(dense)
        return cuda.as_cuda_array(matrix).view(dtype)

    def as_matrix(self, columns=None):
        warnings.warn(
            "The as_matrix method will be removed in a future cuDF "
            "release. Consider using `to_numpy` instead.",
            FutureWarning,
        )
        return self.as_gpu_matrix(columns=columns).copy_to_host()

    def label_encoding(
        self, column, prefix, cats, prefix_sep="_", dtype=None, na_sentinel=-1
    ):
        """Encode labels in a column with label encoding.

        Parameters
        ----------
        column : str
            the source column with binary encoding for the data.
        prefix : str
            the new column name prefix.
        cats : sequence of ints
            the sequence of categories as integers.
        prefix_sep : str
            the separator between the prefix and the category.
        dtype :
            the dtype for the outputs; see Series.label_encoding
        na_sentinel : number
            Value to indicate missing category.

        Returns
        -------
        A new DataFrame with a new column appended for the coded values.

        Examples
        --------
        >>> import cudf
        >>> df = cudf.DataFrame({'a':[1, 2, 3], 'b':[10, 10, 20]})
        >>> df
           a   b
        0  1  10
        1  2  10
        2  3  20
        >>> df.label_encoding(column="b", prefix="b_col", cats=[10, 20])
           a   b  b_col_labels
        0  1  10             0
        1  2  10             0
        2  3  20             1
        """

        warnings.warn(
            "DataFrame.label_encoding is deprecated and will be removed in "
            "the future. Consider using cuML's LabelEncoder instead.",
            FutureWarning,
        )

        return self._label_encoding(
            column, prefix, cats, prefix_sep, dtype, na_sentinel
        )

    def _label_encoding(
        self, column, prefix, cats, prefix_sep="_", dtype=None, na_sentinel=-1
    ):
        # Private implementation of deprecated public label_encoding method
        newname = prefix_sep.join([prefix, "labels"])
        newcol = self[column]._label_encoding(
            cats=cats, dtype=dtype, na_sentinel=na_sentinel
        )
        outdf = self.copy()
        outdf.insert(len(outdf._data), newname, newcol)
        return outdf

    def agg(self, aggs, axis=None):
        """
        Aggregate using one or more operations over the specified axis.

        Parameters
        ----------
        aggs : Iterable (set, list, string, tuple or dict)
            Function to use for aggregating data. Accepted types are:
             * string name, e.g. ``"sum"``
             * list of functions, e.g. ``["sum", "min", "max"]``
             * dict of axis labels specified operations per column,
               e.g. ``{"a": "sum"}``

        axis : not yet supported

        Returns
        -------
        Aggregation Result : ``Series`` or ``DataFrame``
            When ``DataFrame.agg`` is called with single agg,
            ``Series`` is returned.
            When ``DataFrame.agg`` is called with several aggs,
            ``DataFrame`` is returned.

        Notes
        -----
        Difference from pandas:
          * Not supporting: ``axis``, ``*args``, ``**kwargs``

        """
        # TODO: Remove the typecasting below once issue #6846 is fixed
        # link <https://github.com/rapidsai/cudf/issues/6846>
        dtypes = [self[col].dtype for col in self._column_names]
        common_dtype = find_common_type(dtypes)
        df_normalized = self.astype(common_dtype)

        if any(is_string_dtype(dt) for dt in dtypes):
            raise NotImplementedError(
                "DataFrame.agg() is not supported for "
                "frames containing string columns"
            )

        if axis == 0 or axis is not None:
            raise NotImplementedError("axis not implemented yet")

        if isinstance(aggs, Iterable) and not isinstance(aggs, (str, dict)):
            result = DataFrame()
            # TODO : Allow simultaneous pass for multi-aggregation as
            # a future optimization
            for agg in aggs:
                result[agg] = getattr(df_normalized, agg)()
            return result.T.sort_index(axis=1, ascending=True)

        elif isinstance(aggs, str):
            if not hasattr(df_normalized, aggs):
                raise AttributeError(
                    f"{aggs} is not a valid function for "
                    f"'DataFrame' object"
                )
            result = DataFrame()
            result[aggs] = getattr(df_normalized, aggs)()
            result = result.iloc[:, 0]
            result.name = None
            return result

        elif isinstance(aggs, dict):
            cols = aggs.keys()
            if any([callable(val) for val in aggs.values()]):
                raise NotImplementedError(
                    "callable parameter is not implemented yet"
                )
            elif all([isinstance(val, str) for val in aggs.values()]):
                result = cudf.Series(index=cols)
                for key, value in aggs.items():
                    col = df_normalized[key]
                    if not hasattr(col, value):
                        raise AttributeError(
                            f"{value} is not a valid function for "
                            f"'Series' object"
                        )
                    result[key] = getattr(col, value)()
            elif all([isinstance(val, Iterable) for val in aggs.values()]):
                idxs = set()
                for val in aggs.values():
                    if isinstance(val, Iterable):
                        idxs.update(val)
                    elif isinstance(val, str):
                        idxs.add(val)
                idxs = sorted(list(idxs))
                for agg in idxs:
                    if agg is callable:
                        raise NotImplementedError(
                            "callable parameter is not implemented yet"
                        )
                result = DataFrame(index=idxs, columns=cols)
                for key in aggs.keys():
                    col = df_normalized[key]
                    col_empty = column_empty(
                        len(idxs), dtype=col.dtype, masked=True
                    )
                    ans = cudf.Series(data=col_empty, index=idxs)
                    if isinstance(aggs.get(key), Iterable):
                        # TODO : Allow simultaneous pass for multi-aggregation
                        # as a future optimization
                        for agg in aggs.get(key):
                            if not hasattr(col, agg):
                                raise AttributeError(
                                    f"{agg} is not a valid function for "
                                    f"'Series' object"
                                )
                            ans[agg] = getattr(col, agg)()
                    elif isinstance(aggs.get(key), str):
                        if not hasattr(col, aggs.get(key)):
                            raise AttributeError(
                                f"{aggs.get(key)} is not a valid function for "
                                f"'Series' object"
                            )
                        ans[aggs.get(key)] = getattr(col, agg)()
                    result[key] = ans
            else:
                raise ValueError("values of dict must be a string or list")

            return result

        elif callable(aggs):
            raise NotImplementedError(
                "callable parameter is not implemented yet"
            )

        else:
            raise ValueError("argument must be a string, list or dict")

    def nlargest(self, n, columns, keep="first"):
        """Get the rows of the DataFrame sorted by the n largest value of *columns*

        Parameters
        ----------
        n : int
            Number of rows to return.
        columns : label or list of labels
            Column label(s) to order by.
        keep : {'first', 'last'}, default 'first'
            Where there are duplicate values:

            - `first` : prioritize the first occurrence(s)
            - `last` : prioritize the last occurrence(s)

        Returns
        -------
        DataFrame
            The first `n` rows ordered by the given columns in descending
            order.

        Notes
        -----
        Difference from pandas:
            - Only a single column is supported in *columns*

        Examples
        --------
        >>> import cudf
        >>> df = cudf.DataFrame({'population': [59000000, 65000000, 434000,
        ...                                   434000, 434000, 337000, 11300,
        ...                                   11300, 11300],
        ...                    'GDP': [1937894, 2583560 , 12011, 4520, 12128,
        ...                            17036, 182, 38, 311],
        ...                    'alpha-2': ["IT", "FR", "MT", "MV", "BN",
        ...                                "IS", "NR", "TV", "AI"]},
        ...                   index=["Italy", "France", "Malta",
        ...                          "Maldives", "Brunei", "Iceland",
        ...                          "Nauru", "Tuvalu", "Anguilla"])
        >>> df
                  population      GDP alpha-2
        Italy       59000000  1937894      IT
        France      65000000  2583560      FR
        Malta         434000    12011      MT
        Maldives      434000     4520      MV
        Brunei        434000    12128      BN
        Iceland       337000    17036      IS
        Nauru          11300      182      NR
        Tuvalu         11300       38      TV
        Anguilla       11300      311      AI
        >>> df.nlargest(3, 'population')
                population      GDP alpha-2
        France    65000000  2583560      FR
        Italy     59000000  1937894      IT
        Malta       434000    12011      MT
        >>> df.nlargest(3, 'population', keep='last')
                population      GDP alpha-2
        France    65000000  2583560      FR
        Italy     59000000  1937894      IT
        Brunei      434000    12128      BN
        """
        return self._n_largest_or_smallest(True, n, columns, keep)

    def nsmallest(self, n, columns, keep="first"):
        """Get the rows of the DataFrame sorted by the n smallest value of *columns*

        Parameters
        ----------
        n : int
            Number of items to retrieve.
        columns : list or str
            Column name or names to order by.
        keep : {'first', 'last'}, default 'first'
            Where there are duplicate values:

            - ``first`` : take the first occurrence.
            - ``last`` : take the last occurrence.

        Returns
        -------
        DataFrame

        Notes
        -----
        Difference from pandas:
            - Only a single column is supported in *columns*

        Examples
        --------
        >>> import cudf
        >>> df = cudf.DataFrame({'population': [59000000, 65000000, 434000,
        ...                                   434000, 434000, 337000, 337000,
        ...                                   11300, 11300],
        ...                    'GDP': [1937894, 2583560 , 12011, 4520, 12128,
        ...                            17036, 182, 38, 311],
        ...                    'alpha-2': ["IT", "FR", "MT", "MV", "BN",
        ...                                "IS", "NR", "TV", "AI"]},
        ...                   index=["Italy", "France", "Malta",
        ...                          "Maldives", "Brunei", "Iceland",
        ...                          "Nauru", "Tuvalu", "Anguilla"])
        >>> df
                  population      GDP alpha-2
        Italy       59000000  1937894      IT
        France      65000000  2583560      FR
        Malta         434000    12011      MT
        Maldives      434000     4520      MV
        Brunei        434000    12128      BN
        Iceland       337000    17036      IS
        Nauru         337000      182      NR
        Tuvalu         11300       38      TV
        Anguilla       11300      311      AI

        In the following example, we will use ``nsmallest`` to select the
        three rows having the smallest values in column "population".

        >>> df.nsmallest(3, 'population')
                  population    GDP alpha-2
        Tuvalu         11300     38      TV
        Anguilla       11300    311      AI
        Iceland       337000  17036      IS

        When using ``keep='last'``, ties are resolved in reverse order:

        >>> df.nsmallest(3, 'population', keep='last')
                  population  GDP alpha-2
        Anguilla       11300  311      AI
        Tuvalu         11300   38      TV
        Nauru         337000  182      NR
        """
        return self._n_largest_or_smallest(False, n, columns, keep)

    def transpose(self):
        """Transpose index and columns.

        Returns
        -------
        a new (ncol x nrow) dataframe. self is (nrow x ncol)

        Notes
        -----
        Difference from pandas:
        Not supporting *copy* because default and only behavior is copy=True
        """
        # Never transpose a MultiIndex - remove the existing columns and
        # replace with a RangeIndex. Afterward, reassign.
        columns = self.index.copy(deep=False)
        index = self.columns.copy(deep=False)
        if self._num_columns == 0 or self._num_rows == 0:
            return DataFrame(index=index, columns=columns)
        # Set the old column names as the new index
        result = self.__class__._from_data(
            # Cython renames the columns to the range [0...ncols]
            libcudf.transpose.transpose(self),
            as_index(index),
        )
        # Set the old index as the new column names
        result.columns = columns
        return result

    T = property(transpose, doc=transpose.__doc__)

    def melt(self, **kwargs):
        """Unpivots a DataFrame from wide format to long format,
        optionally leaving identifier variables set.

        Parameters
        ----------
        frame : DataFrame
        id_vars : tuple, list, or ndarray, optional
            Column(s) to use as identifier variables.
            default: None
        value_vars : tuple, list, or ndarray, optional
            Column(s) to unpivot.
            default: all columns that are not set as `id_vars`.
        var_name : scalar
            Name to use for the `variable` column.
            default: frame.columns.name or 'variable'
        value_name : str
            Name to use for the `value` column.
            default: 'value'

        Returns
        -------
        out : DataFrame
            Melted result
        """
        from cudf.core.reshape import melt

        return melt(self, **kwargs)

    @annotate("JOIN", color="blue", domain="cudf_python")
    def merge(
        self,
        right,
        on=None,
        left_on=None,
        right_on=None,
        left_index=False,
        right_index=False,
        how="inner",
        sort=False,
        lsuffix=None,
        rsuffix=None,
        indicator=False,
        suffixes=("_x", "_y"),
    ):
        """Merge GPU DataFrame objects by performing a database-style join
        operation by columns or indexes.

        Parameters
        ----------
        right : DataFrame
        on : label or list; defaults to None
            Column or index level names to join on. These must be found in
            both DataFrames.

            If on is None and not merging on indexes then
            this defaults to the intersection of the columns
            in both DataFrames.
        how : {‘left’, ‘outer’, ‘inner’, 'leftsemi', 'leftanti'}, \
            default ‘inner’
            Type of merge to be performed.

            - left : use only keys from left frame, similar to a SQL left
              outer join.
            - right : not supported.
            - outer : use union of keys from both frames, similar to a SQL
              full outer join.
            - inner : use intersection of keys from both frames, similar to
              a SQL inner join.
            - leftsemi : similar to ``inner`` join, but only returns columns
               from the left dataframe and ignores all columns from the
               right dataframe.
            - leftanti : returns only rows columns from the left dataframe
              for non-matched records. This is exact opposite to ``leftsemi``
              join.
        left_on : label or list, or array-like
            Column or index level names to join on in the left DataFrame.
            Can also be an array or list of arrays of the length of the
            left DataFrame. These arrays are treated as if they are columns.
        right_on : label or list, or array-like
            Column or index level names to join on in the right DataFrame.
            Can also be an array or list of arrays of the length of the
            right DataFrame. These arrays are treated as if they are columns.
        left_index : bool, default False
            Use the index from the left DataFrame as the join key(s).
        right_index : bool, default False
            Use the index from the right DataFrame as the join key.
        sort : bool, default False
            Sort the resulting dataframe by the columns that were merged on,
            starting from the left.
        suffixes: Tuple[str, str], defaults to ('_x', '_y')
            Suffixes applied to overlapping column names on the left and right
            sides

        Returns
        -------
            merged : DataFrame

        Notes
        -----
        **DataFrames merges in cuDF result in non-deterministic row ordering.**

        Examples
        --------
        >>> import cudf
        >>> df_a = cudf.DataFrame()
        >>> df_a['key'] = [0, 1, 2, 3, 4]
        >>> df_a['vals_a'] = [float(i + 10) for i in range(5)]
        >>> df_b = cudf.DataFrame()
        >>> df_b['key'] = [1, 2, 4]
        >>> df_b['vals_b'] = [float(i+10) for i in range(3)]
        >>> df_merged = df_a.merge(df_b, on=['key'], how='left')
        >>> df_merged.sort_values('key')  # doctest: +SKIP
           key  vals_a  vals_b
        3    0    10.0
        0    1    11.0    10.0
        1    2    12.0    11.0
        4    3    13.0
        2    4    14.0    12.0

        **Merging on categorical variables is only allowed in certain cases**

        Categorical variable typecasting logic depends on both `how`
        and the specifics of the categorical variables to be merged.
        Merging categorical variables when only one side is ordered
        is ambiguous and not allowed. Merging when both categoricals
        are ordered is allowed, but only when the categories are
        exactly equal and have equal ordering, and will result in the
        common dtype.
        When both sides are unordered, the result categorical depends
        on the kind of join:
        - For inner joins, the result will be the intersection of the
        categories
        - For left or right joins, the result will be the the left or
        right dtype respectively. This extends to semi and anti joins.
        - For outer joins, the result will be the union of categories
        from both sides.
        """
        if indicator:
            raise NotImplementedError(
                "Only indicator=False is currently supported"
            )

        if lsuffix or rsuffix:
            raise ValueError(
                "The lsuffix and rsuffix keywords have been replaced with the "
                "``suffixes=`` keyword.  "
                "Please provide the following instead: \n\n"
                "    suffixes=('%s', '%s')"
                % (lsuffix or "_x", rsuffix or "_y")
            )
        else:
            lsuffix, rsuffix = suffixes

        # Compute merge
        gdf_result = super()._merge(
            right,
            on=on,
            left_on=left_on,
            right_on=right_on,
            left_index=left_index,
            right_index=right_index,
            how=how,
            sort=sort,
            indicator=indicator,
            suffixes=suffixes,
        )
        return gdf_result

    @annotate("JOIN", color="blue", domain="cudf_python")
    def join(
        self, other, on=None, how="left", lsuffix="", rsuffix="", sort=False,
    ):
        """Join columns with other DataFrame on index or on a key column.

        Parameters
        ----------
        other : DataFrame
        how : str
            Only accepts "left", "right", "inner", "outer"
        lsuffix, rsuffix : str
            The suffices to add to the left (*lsuffix*) and right (*rsuffix*)
            column names when avoiding conflicts.
        sort : bool
            Set to True to ensure sorted ordering.

        Returns
        -------
        joined : DataFrame

        Notes
        -----
        Difference from pandas:

        - *other* must be a single DataFrame for now.
        - *on* is not supported yet due to lack of multi-index support.
        """

        df = self.merge(
            other,
            left_index=True,
            right_index=True,
            how=how,
            suffixes=(lsuffix, rsuffix),
            sort=sort,
        )
        df.index.name = (
            None if self.index.name != other.index.name else self.index.name
        )
        return df

    @copy_docstring(DataFrameGroupBy)
    def groupby(
        self,
        by=None,
        axis=0,
        level=None,
        as_index=True,
        sort=False,
        group_keys=True,
        squeeze=False,
        observed=False,
        dropna=True,
    ):
        if axis not in (0, "index"):
            raise NotImplementedError("axis parameter is not yet implemented")

        if group_keys is not True:
            raise NotImplementedError(
                "The group_keys keyword is not yet implemented"
            )

        if squeeze is not False:
            raise NotImplementedError(
                "squeeze parameter is not yet implemented"
            )

        if observed is not False:
            raise NotImplementedError(
                "observed parameter is not yet implemented"
            )

        if by is None and level is None:
            raise TypeError(
                "groupby() requires either by or level to be specified."
            )

        return (
            DataFrameResampler(self, by=by)
            if isinstance(by, cudf.Grouper) and by.freq
            else DataFrameGroupBy(
                self,
                by=by,
                level=level,
                as_index=as_index,
                dropna=dropna,
                sort=sort,
            )
        )

    def query(self, expr, local_dict=None):
        """
        Query with a boolean expression using Numba to compile a GPU kernel.

        See pandas.DataFrame.query.

        Parameters
        ----------

        expr : str
            A boolean expression. Names in expression refer to columns.
            `index` can be used instead of index name, but this is not
            supported for MultiIndex.

            Names starting with `@` refer to Python variables.

            An output value will be `null` if any of the input values are
            `null` regardless of expression.

        local_dict : dict
            Containing the local variable to be used in query.

        Returns
        -------

        filtered :  DataFrame

        Examples
        --------
        >>> import cudf
        >>> a = ('a', [1, 2, 2])
        >>> b = ('b', [3, 4, 5])
        >>> df = cudf.DataFrame([a, b])
        >>> expr = "(a == 2 and b == 4) or (b == 3)"
        >>> df.query(expr)
           a  b
        0  1  3
        1  2  4

        DateTime conditionals:

        >>> import numpy as np
        >>> import datetime
        >>> df = cudf.DataFrame()
        >>> data = np.array(['2018-10-07', '2018-10-08'], dtype='datetime64')
        >>> df['datetimes'] = data
        >>> search_date = datetime.datetime.strptime('2018-10-08', '%Y-%m-%d')
        >>> df.query('datetimes==@search_date')
                        datetimes
        1 2018-10-08T00:00:00.000

        Using local_dict:

        >>> import numpy as np
        >>> import datetime
        >>> df = cudf.DataFrame()
        >>> data = np.array(['2018-10-07', '2018-10-08'], dtype='datetime64')
        >>> df['datetimes'] = data
        >>> search_date2 = datetime.datetime.strptime('2018-10-08', '%Y-%m-%d')
        >>> df.query('datetimes==@search_date',
        ...         local_dict={'search_date':search_date2})
                        datetimes
        1 2018-10-08T00:00:00.000
        """
        # can't use `annotate` decorator here as we inspect the calling
        # environment.
        with annotate("QUERY", color="purple", domain="cudf_python"):
            if local_dict is None:
                local_dict = {}

            if self.empty:
                return self.copy()

            if not isinstance(local_dict, dict):
                raise TypeError(
                    f"local_dict type: expected dict but found "
                    f"{type(local_dict)}"
                )

            # Get calling environment
            callframe = inspect.currentframe().f_back
            callenv = {
                "locals": callframe.f_locals,
                "globals": callframe.f_globals,
                "local_dict": local_dict,
            }
            # Run query
            boolmask = queryutils.query_execute(self, expr, callenv)
            return self._apply_boolean_mask(boolmask)

    def apply(
        self, func, axis=1, raw=False, result_type=None, args=(), **kwargs
    ):
        """
        Apply a function along an axis of the DataFrame.

        Designed to mimic `pandas.DataFrame.apply`. Applies a user
        defined function row wise over a dataframe, with true null
        handling. Works with UDFs using `core.udf.pipeline.nulludf`
        and returns a single series. Uses numba to jit compile the
        function to PTX via LLVM.

        Parameters
        ----------
        func : function
            Function to apply to each row.
        axis : {0 or 'index', 1 or 'columns'}, default 0
            Axis along which the function is applied:
            * 0 or 'index': apply function to each column.
              Note: axis=0 is not yet supported.
            * 1 or 'columns': apply function to each row.
        raw: bool, default False
            Not yet supported
        result_type: {'expand', 'reduce', 'broadcast', None}, default None
            Not yet supported
        args: tuple
            Positional arguments to pass to func in addition to the dataframe.

        Examples
        --------

        Simple function of a single variable which could be NA

        >>> def f(row):
        ...     if row['a'] is cudf.NA:
        ...             return 0
        ...     else:
        ...             return row['a'] + 1
        ...
        >>> df = cudf.DataFrame({'a': [1, cudf.NA, 3]})
        >>> df.apply(f, axis=1)
        0    2
        1    0
        2    4
        dtype: int64

        Function of multiple variables will operate in
        a null aware manner

        >>> def f(row):
        ...     return row['a'] - row['b']
        ...
        >>> df = cudf.DataFrame({
        ...     'a': [1, cudf.NA, 3, cudf.NA],
        ...     'b': [5, 6, cudf.NA, cudf.NA]
        ... })
        >>> df.apply(f)
        0      -4
        1    <NA>
        2    <NA>
        3    <NA>
        dtype: int64

        Functions may conditionally return NA as in pandas

        >>> def f(row):
        ...     if row['a'] + row['b'] > 3:
        ...             return cudf.NA
        ...     else:
        ...             return row['a'] + row['b']
        ...
        >>> df = cudf.DataFrame({
        ...     'a': [1, 2, 3],
        ...     'b': [2, 1, 1]
        ... })
        >>> df.apply(f, axis=1)
        0       3
        1       3
        2    <NA>
        dtype: int64

        Mixed types are allowed, but will return the common
        type, rather than object as in pandas

        >>> def f(row):
        ...     return row['a'] + row['b']
        ...
        >>> df = cudf.DataFrame({
        ...     'a': [1, 2, 3],
        ...     'b': [0.5, cudf.NA, 3.14]
        ... })
        >>> df.apply(f, axis=1)
        0     1.5
        1    <NA>
        2    6.14
        dtype: float64

        Functions may also return scalar values, however the
        result will be promoted to a safe type regardless of
        the data

        >>> def f(row):
        ...     if row['a'] > 3:
        ...             return row['a']
        ...     else:
        ...             return 1.5
        ...
        >>> df = cudf.DataFrame({
        ...     'a': [1, 3, 5]
        ... })
        >>> df.apply(f, axis=1)
        0    1.5
        1    1.5
        2    5.0
        dtype: float64

        Ops against N columns are supported generally

        >>> def f(row):
        ...     v, w, x, y, z = (
        ...         row['a'], row['b'], row['c'], row['d'], row['e']
        ...     )
        ...     return x + (y - (z / w)) % v
        ...
        >>> df = cudf.DataFrame({
        ...     'a': [1, 2, 3],
        ...     'b': [4, 5, 6],
        ...     'c': [cudf.NA, 4, 4],
        ...     'd': [8, 7, 8],
        ...     'e': [7, 1, 6]
        ... })
        >>> df.apply(f, axis=1)
        0    <NA>
        1     4.8
        2     5.0
        dtype: float64
        """
        if axis != 1:
            raise ValueError(
                "DataFrame.apply currently only supports row wise ops"
            )
        if raw:
            raise ValueError("The `raw` kwarg is not yet supported.")
        if result_type is not None:
            raise ValueError("The `result_type` kwarg is not yet supported.")
        if kwargs:
            raise ValueError("UDFs using **kwargs are not yet supported.")

        return self._apply(func, *args)

    @applyutils.doc_apply()
    def apply_rows(
        self,
        func,
        incols,
        outcols,
        kwargs,
        pessimistic_nulls=True,
        cache_key=None,
    ):
        """
        Apply a row-wise user defined function.

        Parameters
        ----------
        {params}

        Examples
        --------
        The user function should loop over the columns and set the output for
        each row. Loop execution order is arbitrary, so each iteration of
        the loop **MUST** be independent of each other.

        When ``func`` is invoked, the array args corresponding to the
        input/output are strided so as to improve GPU parallelism.
        The loop in the function resembles serial code, but executes
        concurrently in multiple threads.

        >>> import cudf
        >>> import numpy as np
        >>> df = cudf.DataFrame()
        >>> nelem = 3
        >>> df['in1'] = np.arange(nelem)
        >>> df['in2'] = np.arange(nelem)
        >>> df['in3'] = np.arange(nelem)

        Define input columns for the kernel

        >>> in1 = df['in1']
        >>> in2 = df['in2']
        >>> in3 = df['in3']
        >>> def kernel(in1, in2, in3, out1, out2, kwarg1, kwarg2):
        ...     for i, (x, y, z) in enumerate(zip(in1, in2, in3)):
        ...         out1[i] = kwarg2 * x - kwarg1 * y
        ...         out2[i] = y - kwarg1 * z

        Call ``.apply_rows`` with the name of the input columns, the name and
        dtype of the output columns, and, optionally, a dict of extra
        arguments.

        >>> df.apply_rows(kernel,
        ...               incols=['in1', 'in2', 'in3'],
        ...               outcols=dict(out1=np.float64, out2=np.float64),
        ...               kwargs=dict(kwarg1=3, kwarg2=4))
           in1  in2  in3 out1 out2
        0    0    0    0  0.0  0.0
        1    1    1    1  1.0 -2.0
        2    2    2    2  2.0 -4.0
        """
        for col in incols:
            current_col_dtype = self._data[col].dtype
            if is_string_dtype(current_col_dtype) or is_categorical_dtype(
                current_col_dtype
            ):
                raise TypeError(
                    "User defined functions are currently not "
                    "supported on Series with dtypes `str` and `category`."
                )
        return applyutils.apply_rows(
            self,
            func,
            incols,
            outcols,
            kwargs,
            pessimistic_nulls,
            cache_key=cache_key,
        )

    @applyutils.doc_applychunks()
    def apply_chunks(
        self,
        func,
        incols,
        outcols,
        kwargs=None,
        pessimistic_nulls=True,
        chunks=None,
        blkct=None,
        tpb=None,
    ):
        """
        Transform user-specified chunks using the user-provided function.

        Parameters
        ----------
        {params}
        {params_chunks}

        Examples
        --------

        For ``tpb > 1``, ``func`` is executed by ``tpb`` number of threads
        concurrently.  To access the thread id and count,
        use ``numba.cuda.threadIdx.x`` and ``numba.cuda.blockDim.x``,
        respectively (See `numba CUDA kernel documentation`_).

        .. _numba CUDA kernel documentation:\
        http://numba.pydata.org/numba-doc/latest/cuda/kernels.html

        In the example below, the *kernel* is invoked concurrently on each
        specified chunk. The *kernel* computes the corresponding output
        for the chunk.

        By looping over the range
        ``range(cuda.threadIdx.x, in1.size, cuda.blockDim.x)``, the *kernel*
        function can be used with any *tpb* in an efficient manner.

        >>> from numba import cuda
        >>> @cuda.jit
        ... def kernel(in1, in2, in3, out1):
        ...      for i in range(cuda.threadIdx.x, in1.size, cuda.blockDim.x):
        ...          x = in1[i]
        ...          y = in2[i]
        ...          z = in3[i]
        ...          out1[i] = x * y + z

        See also
        --------
        DataFrame.apply_rows
        """
        if kwargs is None:
            kwargs = {}
        if chunks is None:
            raise ValueError("*chunks* must be defined")
        return applyutils.apply_chunks(
            self,
            func,
            incols,
            outcols,
            kwargs,
            pessimistic_nulls,
            chunks,
            tpb=tpb,
        )

    def partition_by_hash(self, columns, nparts, keep_index=True):
        """Partition the dataframe by the hashed value of data in *columns*.

        Parameters
        ----------
        columns : sequence of str
            The names of the columns to be hashed.
            Must have at least one name.
        nparts : int
            Number of output partitions
        keep_index : boolean
            Whether to keep the index or drop it

        Returns
        -------
        partitioned: list of DataFrame
        """
        idx = (
            0
            if (self._index is None or keep_index is False)
            else self._index._num_columns
        )
        key_indices = [self._data.names.index(k) + idx for k in columns]

        output_data, output_index, offsets = libcudf.hash.hash_partition(
            self, key_indices, nparts, keep_index
        )
        outdf = self.__class__._from_data(output_data, output_index)
        outdf._copy_type_metadata(self, include_index=keep_index)

        # Slice into partition
        return [outdf[s:e] for s, e in zip(offsets, offsets[1:] + [None])]

    def info(
        self,
        verbose=None,
        buf=None,
        max_cols=None,
        memory_usage=None,
        null_counts=None,
    ):
        """
        Print a concise summary of a DataFrame.

        This method prints information about a DataFrame including
        the index dtype and column dtypes, non-null values and memory usage.

        Parameters
        ----------
        verbose : bool, optional
            Whether to print the full summary. By default, the setting in
            ``pandas.options.display.max_info_columns`` is followed.
        buf : writable buffer, defaults to sys.stdout
            Where to send the output. By default, the output is printed to
            sys.stdout. Pass a writable buffer if you need to further process
            the output.
        max_cols : int, optional
            When to switch from the verbose to the truncated output. If the
            DataFrame has more than `max_cols` columns, the truncated output
            is used. By default, the setting in
            ``pandas.options.display.max_info_columns`` is used.
        memory_usage : bool, str, optional
            Specifies whether total memory usage of the DataFrame
            elements (including the index) should be displayed. By default,
            this follows the ``pandas.options.display.memory_usage`` setting.
            True always show memory usage. False never shows memory usage.
            A value of 'deep' is equivalent to "True with deep introspection".
            Memory usage is shown in human-readable units (base-2
            representation). Without deep introspection a memory estimation is
            made based in column dtype and number of rows assuming values
            consume the same memory amount for corresponding dtypes. With deep
            memory introspection, a real memory usage calculation is performed
            at the cost of computational resources.
        null_counts : bool, optional
            Whether to show the non-null counts. By default, this is shown
            only if the frame is smaller than
            ``pandas.options.display.max_info_rows`` and
            ``pandas.options.display.max_info_columns``. A value of True always
            shows the counts, and False never shows the counts.

        Returns
        -------
        None
            This method prints a summary of a DataFrame and returns None.

        See Also
        --------
        DataFrame.describe: Generate descriptive statistics of DataFrame
            columns.
        DataFrame.memory_usage: Memory usage of DataFrame columns.

        Examples
        --------
        >>> import cudf
        >>> int_values = [1, 2, 3, 4, 5]
        >>> text_values = ['alpha', 'beta', 'gamma', 'delta', 'epsilon']
        >>> float_values = [0.0, 0.25, 0.5, 0.75, 1.0]
        >>> df = cudf.DataFrame({"int_col": int_values,
        ...                     "text_col": text_values,
        ...                     "float_col": float_values})
        >>> df
           int_col text_col  float_col
        0        1    alpha       0.00
        1        2     beta       0.25
        2        3    gamma       0.50
        3        4    delta       0.75
        4        5  epsilon       1.00

        Prints information of all columns:

        >>> df.info(verbose=True)
        <class 'cudf.core.dataframe.DataFrame'>
        RangeIndex: 5 entries, 0 to 4
        Data columns (total 3 columns):
         #   Column     Non-Null Count  Dtype
        ---  ------     --------------  -----
         0   int_col    5 non-null      int64
         1   text_col   5 non-null      object
         2   float_col  5 non-null      float64
        dtypes: float64(1), int64(1), object(1)
        memory usage: 130.0+ bytes

        Prints a summary of columns count and its dtypes but not per column
        information:

        >>> df.info(verbose=False)
        <class 'cudf.core.dataframe.DataFrame'>
        RangeIndex: 5 entries, 0 to 4
        Columns: 3 entries, int_col to float_col
        dtypes: float64(1), int64(1), object(1)
        memory usage: 130.0+ bytes

        Pipe output of DataFrame.info to buffer instead of sys.stdout,
        get buffer content and writes to a text file:

        >>> import io
        >>> buffer = io.StringIO()
        >>> df.info(buf=buffer)
        >>> s = buffer.getvalue()
        >>> with open("df_info.txt", "w",
        ...           encoding="utf-8") as f:
        ...     f.write(s)
        ...
        369

        The `memory_usage` parameter allows deep introspection mode, specially
        useful for big DataFrames and fine-tune memory optimization:

        >>> import numpy as np
        >>> random_strings_array = np.random.choice(['a', 'b', 'c'], 10 ** 6)
        >>> df = cudf.DataFrame({
        ...     'column_1': np.random.choice(['a', 'b', 'c'], 10 ** 6),
        ...     'column_2': np.random.choice(['a', 'b', 'c'], 10 ** 6),
        ...     'column_3': np.random.choice(['a', 'b', 'c'], 10 ** 6)
        ... })
        >>> df.info(memory_usage='deep')
        <class 'cudf.core.dataframe.DataFrame'>
        RangeIndex: 1000000 entries, 0 to 999999
        Data columns (total 3 columns):
         #   Column    Non-Null Count    Dtype
        ---  ------    --------------    -----
         0   column_1  1000000 non-null  object
         1   column_2  1000000 non-null  object
         2   column_3  1000000 non-null  object
        dtypes: object(3)
        memory usage: 14.3 MB
        """
        if buf is None:
            buf = sys.stdout

        lines = [str(type(self))]

        index_name = type(self._index).__name__
        if len(self._index) > 0:
            entries_summary = f", {self._index[0]} to {self._index[-1]}"
        else:
            entries_summary = ""
        index_summary = (
            f"{index_name}: {len(self._index)} entries{entries_summary}"
        )
        lines.append(index_summary)

        if len(self.columns) == 0:
            lines.append(f"Empty {type(self).__name__}")
            cudf.utils.ioutils.buffer_write_lines(buf, lines)
            return

        cols = self.columns
        col_count = len(self.columns)

        if max_cols is None:
            max_cols = pd.options.display.max_info_columns

        max_rows = pd.options.display.max_info_rows

        if null_counts is None:
            show_counts = (col_count <= max_cols) and (len(self) < max_rows)
        else:
            show_counts = null_counts

        exceeds_info_cols = col_count > max_cols

        def _put_str(s, space):
            return str(s)[:space].ljust(space)

        def _verbose_repr():
            lines.append(f"Data columns (total {len(self.columns)} columns):")

            id_head = " # "
            column_head = "Column"
            col_space = 2

            max_col = max(len(pprint_thing(k)) for k in cols)
            len_column = len(pprint_thing(column_head))
            space = max(max_col, len_column) + col_space

            max_id = len(pprint_thing(col_count))
            len_id = len(pprint_thing(id_head))
            space_num = max(max_id, len_id) + col_space
            counts = None

            header = _put_str(id_head, space_num) + _put_str(
                column_head, space
            )
            if show_counts:
                counts = self.count().to_pandas().tolist()
                if len(cols) != len(counts):
                    raise AssertionError(
                        f"Columns must equal "
                        f"counts ({len(cols)} != {len(counts)})"
                    )
                count_header = "Non-Null Count"
                len_count = len(count_header)
                non_null = " non-null"
                max_count = max(len(pprint_thing(k)) for k in counts) + len(
                    non_null
                )
                space_count = max(len_count, max_count) + col_space
                count_temp = "{count}" + non_null
            else:
                count_header = ""
                space_count = len(count_header)
                len_count = space_count
                count_temp = "{count}"

            dtype_header = "Dtype"
            len_dtype = len(dtype_header)
            max_dtypes = max(len(pprint_thing(k)) for k in self.dtypes)
            space_dtype = max(len_dtype, max_dtypes)
            header += (
                _put_str(count_header, space_count)
                + _put_str(dtype_header, space_dtype).rstrip()
            )

            lines.append(header)
            lines.append(
                _put_str("-" * len_id, space_num)
                + _put_str("-" * len_column, space)
                + _put_str("-" * len_count, space_count)
                + _put_str("-" * len_dtype, space_dtype).rstrip()
            )

            for i, col in enumerate(self.columns):
                dtype = self.dtypes.iloc[i]
                col = pprint_thing(col)

                line_no = _put_str(" {num}".format(num=i), space_num)
                count = ""
                if show_counts:
                    count = counts[i]

                lines.append(
                    line_no
                    + _put_str(col, space)
                    + _put_str(count_temp.format(count=count), space_count)
                    + _put_str(dtype, space_dtype).rstrip()
                )

        def _non_verbose_repr():
            if len(self.columns) > 0:
                entries_summary = f", {self.columns[0]} to {self.columns[-1]}"
            else:
                entries_summary = ""
            columns_summary = (
                f"Columns: {len(self.columns)} entries{entries_summary}"
            )
            lines.append(columns_summary)

        def _sizeof_fmt(num, size_qualifier):
            # returns size in human readable format
            for x in ["bytes", "KB", "MB", "GB", "TB"]:
                if num < 1024.0:
                    return f"{num:3.1f}{size_qualifier} {x}"
                num /= 1024.0
            return f"{num:3.1f}{size_qualifier} PB"

        if verbose:
            _verbose_repr()
        elif verbose is False:  # specifically set to False, not nesc None
            _non_verbose_repr()
        else:
            if exceeds_info_cols:
                _non_verbose_repr()
            else:
                _verbose_repr()

        dtype_counts = defaultdict(int)
        for col in self._data:
            dtype_counts[self._data[col].dtype.name] += 1

        dtypes = [f"{k[0]}({k[1]:d})" for k in sorted(dtype_counts.items())]
        lines.append(f"dtypes: {', '.join(dtypes)}")

        if memory_usage is None:
            memory_usage = pd.options.display.memory_usage

        if memory_usage:
            # append memory usage of df to display
            size_qualifier = ""
            if memory_usage == "deep":
                deep = True
            else:
                deep = False
                if "object" in dtype_counts or self.index.dtype == "object":
                    size_qualifier = "+"
            mem_usage = self.memory_usage(index=True, deep=deep).sum()
            lines.append(
                f"memory usage: {_sizeof_fmt(mem_usage, size_qualifier)}\n"
            )

        cudf.utils.ioutils.buffer_write_lines(buf, lines)

    @docutils.doc_describe()
    def describe(
        self,
        percentiles=None,
        include=None,
        exclude=None,
        datetime_is_numeric=False,
    ):
        """{docstring}"""

        if not include and not exclude:
            default_include = [np.number]
            if datetime_is_numeric:
                default_include.append("datetime")
            data_to_describe = self.select_dtypes(include=default_include)
            if len(data_to_describe.columns) == 0:
                data_to_describe = self

        elif include == "all":
            if exclude is not None:
                raise ValueError("exclude must be None when include is 'all'")

            data_to_describe = self
        else:
            data_to_describe = self.select_dtypes(
                include=include, exclude=exclude
            )

            if data_to_describe.empty:
                raise ValueError("No data of included types.")

        describe_series_list = [
            data_to_describe[col].describe(percentiles=percentiles)
            for col in data_to_describe.columns
        ]
        if len(describe_series_list) == 1:
            return describe_series_list[0].to_frame()
        else:
            ldesc_indexes = sorted(
                (x.index for x in describe_series_list), key=len
            )
            names = dict.fromkeys(
                [
                    name
                    for idxnames in ldesc_indexes
                    for name in idxnames.to_pandas()
                ],
                None,
            )

            return cudf.concat(
                [
                    series.reindex(names, copy=False)
                    for series in describe_series_list
                ],
                axis=1,
                sort=False,
            )

    def to_pandas(self, nullable=False, **kwargs):
        """
        Convert to a Pandas DataFrame.

        Parameters
        ----------
        nullable : Boolean, Default False
            If ``nullable`` is ``True``, the resulting columns
            in the dataframe will be having a corresponding
            nullable Pandas dtype. If ``nullable`` is ``False``,
            the resulting columns will either convert null
            values to ``np.nan`` or ``None`` depending on the dtype.

        Returns
        -------
        out : Pandas DataFrame

        Examples
        --------
        >>> import cudf
        >>> df = cudf.DataFrame({'a': [0, 1, 2], 'b': [-3, 2, 0]})
        >>> pdf = df.to_pandas()
        >>> pdf
           a  b
        0  0 -3
        1  1  2
        2  2  0
        >>> type(pdf)
        <class 'pandas.core.frame.DataFrame'>

        ``nullable`` parameter can be used to control
        whether dtype can be Pandas Nullable or not:

        >>> df = cudf.DataFrame({'a': [0, None, 2], 'b': [True, False, None]})
        >>> df
              a      b
        0     0   True
        1  <NA>  False
        2     2   <NA>
        >>> pdf = df.to_pandas(nullable=True)
        >>> pdf
              a      b
        0     0   True
        1  <NA>  False
        2     2   <NA>
        >>> pdf.dtypes
        a      Int64
        b    boolean
        dtype: object
        >>> pdf = df.to_pandas(nullable=False)
        >>> pdf
             a      b
        0  0.0   True
        1  NaN  False
        2  2.0   None
        >>> pdf.dtypes
        a    float64
        b     object
        dtype: object
        """
        out_data = {}
        out_index = self.index.to_pandas()

        if not isinstance(self.columns, pd.Index):
            out_columns = self.columns.to_pandas()
        else:
            out_columns = self.columns

        for i, col_key in enumerate(self._data):
            out_data[i] = self._data[col_key].to_pandas(
                index=out_index, nullable=nullable
            )

        if isinstance(self.columns, BaseIndex):
            out_columns = self.columns.to_pandas()
            if isinstance(self.columns, MultiIndex):
                if self.columns.names is not None:
                    out_columns.names = self.columns.names
            else:
                out_columns.name = self.columns.name

        out_df = pd.DataFrame(out_data, index=out_index)
        out_df.columns = out_columns
        return out_df

    @classmethod
    def from_pandas(cls, dataframe, nan_as_null=None):
        """
        Convert from a Pandas DataFrame.

        Parameters
        ----------
        dataframe : Pandas DataFrame object
            A Pandads DataFrame object which has to be converted
            to cuDF DataFrame.
        nan_as_null : bool, Default True
            If ``True``, converts ``np.nan`` values to ``null`` values.
            If ``False``, leaves ``np.nan`` values as is.

        Raises
        ------
        TypeError for invalid input type.

        Examples
        --------
        >>> import cudf
        >>> import pandas as pd
        >>> data = [[0,1], [1,2], [3,4]]
        >>> pdf = pd.DataFrame(data, columns=['a', 'b'], dtype=int)
        >>> cudf.from_pandas(pdf)
           a  b
        0  0  1
        1  1  2
        2  3  4
        """
        if not isinstance(dataframe, pd.DataFrame):
            raise TypeError("not a pandas.DataFrame")

        if not dataframe.columns.is_unique:
            raise ValueError("Duplicate column names are not allowed")

        df = cls()
        # Set columns
        for col_name, col_value in dataframe.iteritems():
            # necessary because multi-index can return multiple
            # columns for a single key
            if len(col_value.shape) == 1:
                df[col_name] = column.as_column(
                    col_value.array, nan_as_null=nan_as_null
                )
            else:
                vals = col_value.values.T
                if vals.shape[0] == 1:
                    df[col_name] = column.as_column(
                        vals.flatten(), nan_as_null=nan_as_null
                    )
                else:
                    if isinstance(col_name, tuple):
                        col_name = str(col_name)
                    for idx in range(len(vals.shape)):
                        df[col_name] = column.as_column(
                            vals[idx], nan_as_null=nan_as_null
                        )

        # Set columns only if it is a MultiIndex
        if isinstance(dataframe.columns, pd.MultiIndex):
            df.columns = dataframe.columns

        # Set index
        index = cudf.from_pandas(dataframe.index, nan_as_null=nan_as_null)
        result = df.set_index(index)

        return result

    @classmethod
    def from_arrow(cls, table):
        """
        Convert from PyArrow Table to DataFrame.

        Parameters
        ----------
        table : PyArrow Table Object
            PyArrow Table Object which has to be converted to cudf DataFrame.

        Raises
        ------
        TypeError for invalid input type.

        Returns
        -------
        cudf DataFrame

        Notes
        -----
        -   Does not support automatically setting index column(s) similar
            to how ``to_pandas`` works for PyArrow Tables.

        Examples
        --------
        >>> import cudf
        >>> import pyarrow as pa
        >>> data = pa.table({"a":[1, 2, 3], "b":[4, 5, 6]})
        >>> cudf.DataFrame.from_arrow(data)
           a  b
        0  1  4
        1  2  5
        2  3  6
        """
        index_col = None
        if isinstance(table, pa.Table) and isinstance(
            table.schema.pandas_metadata, dict
        ):
            index_col = table.schema.pandas_metadata["index_columns"]

        out = super().from_arrow(table)

        if index_col:
            if isinstance(index_col[0], dict):
                out = out.set_index(
                    cudf.RangeIndex(
                        index_col[0]["start"],
                        index_col[0]["stop"],
                        name=index_col[0]["name"],
                    )
                )
            else:
                out = out.set_index(index_col[0])

        return out

    def to_arrow(self, preserve_index=True):
        """
        Convert to a PyArrow Table.

        Parameters
        ----------
        preserve_index : bool, default True
            whether index column and its meta data needs to be saved or not

        Returns
        -------
        PyArrow Table

        Examples
        --------
        >>> import cudf
        >>> df = cudf.DataFrame(
        ...     {"a":[1, 2, 3], "b":[4, 5, 6]}, index=[1, 2, 3])
        >>> df.to_arrow()
        pyarrow.Table
        a: int64
        b: int64
        index: int64
        >>> df.to_arrow(preserve_index=False)
        pyarrow.Table
        a: int64
        b: int64
        """

        data = self.copy(deep=False)
        index_descr = []
        if preserve_index:
            if isinstance(self.index, cudf.RangeIndex):
                descr = {
                    "kind": "range",
                    "name": self.index.name,
                    "start": self.index._start,
                    "stop": self.index._stop,
                    "step": 1,
                }
            else:
                if isinstance(self.index, MultiIndex):
                    gen_names = tuple(
                        f"level_{i}"
                        for i, _ in enumerate(self.index._data.names)
                    )
                else:
                    gen_names = (
                        self.index.names
                        if self.index.name is not None
                        else ("index",)
                    )
                for gen_name, col_name in zip(
                    gen_names, self.index._data.names
                ):
                    data.insert(
                        data.shape[1], gen_name, self.index._data[col_name]
                    )
                descr = gen_names[0]
            index_descr.append(descr)

        out = super(DataFrame, data).to_arrow()
        metadata = pa.pandas_compat.construct_metadata(
            columns_to_convert=[self[col] for col in self._data.names],
            df=self,
            column_names=out.schema.names,
            index_levels=[self.index],
            index_descriptors=index_descr,
            preserve_index=preserve_index,
            types=out.schema.types,
        )

        return out.replace_schema_metadata(metadata)

    def to_records(self, index=True):
        """Convert to a numpy recarray

        Parameters
        ----------
        index : bool
            Whether to include the index in the output.

        Returns
        -------
        numpy recarray
        """
        members = [("index", self.index.dtype)] if index else []
        members += [(col, self[col].dtype) for col in self._data.names]
        dtype = np.dtype(members)
        ret = np.recarray(len(self), dtype=dtype)
        if index:
            ret["index"] = self.index.to_numpy()
        for col in self._data.names:
            ret[col] = self[col].to_numpy()
        return ret

    @classmethod
    def from_records(cls, data, index=None, columns=None, nan_as_null=False):
        """
        Convert structured or record ndarray to DataFrame.

        Parameters
        ----------
        data : numpy structured dtype or recarray of ndim=2
        index : str, array-like
            The name of the index column in *data*.
            If None, the default index is used.
        columns : list of str
            List of column names to include.

        Returns
        -------
        DataFrame
        """
        if data.ndim != 1 and data.ndim != 2:
            raise ValueError(
                f"records dimension expected 1 or 2 but found {data.ndim}"
            )

        num_cols = len(data[0])

        if columns is None and data.dtype.names is None:
            names = [i for i in range(num_cols)]

        elif data.dtype.names is not None:
            names = data.dtype.names

        else:
            if len(columns) != num_cols:
                raise ValueError(
                    f"columns length expected {num_cols} "
                    f"but found {len(columns)}"
                )
            names = columns

        df = DataFrame()

        if data.ndim == 2:
            for i, k in enumerate(names):
                df._data[k] = column.as_column(
                    data[:, i], nan_as_null=nan_as_null
                )
        elif data.ndim == 1:
            for k in names:
                df._data[k] = column.as_column(
                    data[k], nan_as_null=nan_as_null
                )

        if index is None:
            df._index = RangeIndex(start=0, stop=len(data))
        elif is_scalar(index):
            df._index = RangeIndex(start=0, stop=len(data))
            df = df.set_index(index)
        else:
            df._index = as_index(index)
        return df

    @classmethod
    def _from_arrays(cls, data, index=None, columns=None, nan_as_null=False):
        """Convert a numpy/cupy array to DataFrame.

        Parameters
        ----------
        data : numpy/cupy array of ndim 1 or 2,
            dimensions greater than 2 are not supported yet.
        index : Index or array-like
            Index to use for resulting frame. Will default to
            RangeIndex if no indexing information part of input data and
            no index provided.
        columns : list of str
            List of column names to include.

        Returns
        -------
        DataFrame
        """

        data = cupy.asarray(data)
        if data.ndim != 1 and data.ndim != 2:
            raise ValueError(
                f"records dimension expected 1 or 2 but found: {data.ndim}"
            )

        if data.ndim == 2:
            num_cols = data.shape[1]
        else:
            # Since we validate ndim to be either 1 or 2 above,
            # this case can be assumed to be ndim == 1.
            num_cols = 1

        if columns is None:
            names = [i for i in range(num_cols)]
        else:
            if len(columns) != num_cols:
                raise ValueError(
                    f"columns length expected {num_cols} but "
                    f"found {len(columns)}"
                )
            names = columns

        df = cls()
        if data.ndim == 2:
            for i, k in enumerate(names):
                df._data[k] = column.as_column(
                    data[:, i], nan_as_null=nan_as_null
                )
        elif data.ndim == 1:
            df._data[names[0]] = column.as_column(
                data, nan_as_null=nan_as_null
            )

        if index is None:
            df._index = RangeIndex(start=0, stop=len(data))
        else:
            df._index = as_index(index)
        return df

    def interpolate(
        self,
        method="linear",
        axis=0,
        limit=None,
        inplace=False,
        limit_direction=None,
        limit_area=None,
        downcast=None,
        **kwargs,
    ):

        if all(dt == np.dtype("object") for dt in self.dtypes):
            raise TypeError(
                "Cannot interpolate with all object-dtype "
                "columns in the DataFrame. Try setting at "
                "least one column to a numeric dtype."
            )

        return super().interpolate(
            method=method,
            axis=axis,
            limit=limit,
            inplace=inplace,
            limit_direction=limit_direction,
            limit_area=limit_area,
            downcast=downcast,
            **kwargs,
        )

    def quantile(
        self,
        q=0.5,
        axis=0,
        numeric_only=True,
        interpolation="linear",
        columns=None,
        exact=True,
    ):
        """
        Return values at the given quantile.

        Parameters
        ----------

        q : float or array-like
            0 <= q <= 1, the quantile(s) to compute
        axis : int
            axis is a NON-FUNCTIONAL parameter
        numeric_only : bool, default True
            If False, the quantile of datetime and timedelta data will be
            computed as well.
        interpolation : {`linear`, `lower`, `higher`, `midpoint`, `nearest`}
            This parameter specifies the interpolation method to use,
            when the desired quantile lies between two data points i and j.
            Default ``linear``.
        columns : list of str
            List of column names to include.
        exact : boolean
            Whether to use approximate or exact quantile algorithm.

        Returns
        -------
        Series or DataFrame
            If q is an array or numeric_only is set to False, a DataFrame
            will be returned where index is q, the columns are the columns
            of self, and the values are the quantile.

            If q is a float, a Series will be returned where the index is
            the columns of self and the values are the quantiles.

        Notes
        -----
        One notable difference from Pandas is when DataFrame is of
        non-numeric types and result is expected to be a Series in case of
        Pandas. cuDF will return a DataFrame as it doesn't support mixed
        types under Series.

        Examples
        --------
        >>> import cupy as cp
        >>> import cudf
        >>> df = cudf.DataFrame(cp.array([[1, 1], [2, 10], [3, 100], [4, 100]]),
        ...                   columns=['a', 'b'])
        >>> df
           a    b
        0  1    1
        1  2   10
        2  3  100
        3  4  100
        >>> df.quantile(0.1)
        a    1.3
        b    3.7
        Name: 0.1, dtype: float64
        >>> df.quantile([.1, .5])
               a     b
        0.1  1.3   3.7
        0.5  2.5  55.0
        """  # noqa: E501
        if axis not in (0, None):
            raise NotImplementedError("axis is not implemented yet")

        if numeric_only:
            data_df = self.select_dtypes(
                include=[np.number], exclude=["datetime64", "timedelta64"]
            )
        else:
            data_df = self

        if columns is None:
            columns = data_df._data.names

        result = DataFrame()

        for k in data_df._data.names:

            if k in columns:
                res = data_df[k].quantile(
                    q,
                    interpolation=interpolation,
                    exact=exact,
                    quant_index=False,
                )
                if (
                    not isinstance(
                        res, (numbers.Number, pd.Timestamp, pd.Timedelta)
                    )
                    and len(res) == 0
                ):
                    res = column.column_empty_like(
                        q, dtype=data_df[k].dtype, masked=True, newsize=len(q)
                    )
                result[k] = column.as_column(res)

        if isinstance(q, numbers.Number) and numeric_only:
            result = result.fillna(np.nan)
            result = result.iloc[0]
            result.index = as_index(data_df.columns)
            result.name = q
            return result
        else:
            q = list(map(float, [q] if isinstance(q, numbers.Number) else q))
            result.index = q
            return result

    def quantiles(self, q=0.5, interpolation="nearest"):
        """
        Return values at the given quantile.

        Parameters
        ----------

        q : float or array-like
            0 <= q <= 1, the quantile(s) to compute
        interpolation : {`lower`, `higher`, `nearest`}
            This parameter specifies the interpolation method to use,
            when the desired quantile lies between two data points i and j.
            Default 'nearest'.

        Returns
        -------

        DataFrame
        """
        if isinstance(q, numbers.Number):
            q_is_number = True
            q = [float(q)]
        elif pd.api.types.is_list_like(q):
            q_is_number = False
        else:
            msg = "`q` must be either a single element or list"
            raise TypeError(msg)

        result = self._quantiles(q, interpolation.upper())

        if q_is_number:
            result = result.transpose()
            return Series(
                data=result._columns[0], index=result.index, name=q[0]
            )
        else:
            result.index = as_index(q)
            return result

    def isin(self, values):
        """
        Whether each element in the DataFrame is contained in values.

        Parameters
        ----------

        values : iterable, Series, DataFrame or dict
            The result will only be true at a location if all
            the labels match. If values is a Series, that’s the index.
            If values is a dict, the keys must be the column names,
            which must match. If values is a DataFrame, then both the
            index and column labels must match.

        Returns
        -------
        DataFrame:
            DataFrame of booleans showing whether each element in
            the DataFrame is contained in values.

        Examples
        --------
        >>> import cudf
        >>> df = cudf.DataFrame({'num_legs': [2, 4], 'num_wings': [2, 0]},
        ...                     index=['falcon', 'dog'])
        >>> df
                num_legs  num_wings
        falcon         2          2
        dog            4          0

        When ``values`` is a list check whether every value in the DataFrame
        is present in the list (which animals have 0 or 2 legs or wings)

        >>> df.isin([0, 2])
                num_legs  num_wings
        falcon      True       True
        dog        False       True

        When ``values`` is a dict, we can pass values to check for each
        column separately:

        >>> df.isin({'num_wings': [0, 3]})
                num_legs  num_wings
        falcon     False      False
        dog        False       True

        When ``values`` is a Series or DataFrame the index and column must
        match. Note that 'falcon' does not match based on the number of legs
        in other.

        >>> other = cudf.DataFrame({'num_legs': [8, 2], 'num_wings': [0, 2]},
        ...                         index=['spider', 'falcon'])
        >>> df.isin(other)
                num_legs  num_wings
        falcon      True       True
        dog        False      False
        """
        if isinstance(values, dict):

            result_df = DataFrame()

            for col in self._data.names:
                if col in values:
                    val = values[col]
                    result_df[col] = self._data[col].isin(val)
                else:
                    result_df[col] = column.full(
                        size=len(self), fill_value=False, dtype="bool"
                    )

            result_df.index = self.index
            return result_df
        elif isinstance(values, Series):
            values = values.reindex(self.index)

            result = DataFrame()
            # TODO: propagate nulls through isin
            # https://github.com/rapidsai/cudf/issues/7556
            for col in self._data.names:
                if isinstance(
                    self[col]._column, cudf.core.column.CategoricalColumn
                ) and isinstance(
                    values._column, cudf.core.column.CategoricalColumn
                ):
                    res = (self._data[col] == values._column).fillna(False)
                    result[col] = res
                elif (
                    isinstance(
                        self[col]._column, cudf.core.column.CategoricalColumn
                    )
                    or np.issubdtype(self[col].dtype, cudf.dtype("object"))
                ) or (
                    isinstance(
                        values._column, cudf.core.column.CategoricalColumn
                    )
                    or np.issubdtype(values.dtype, cudf.dtype("object"))
                ):
                    result[col] = utils.scalar_broadcast_to(False, len(self))
                else:
                    result[col] = (self._data[col] == values._column).fillna(
                        False
                    )

            result.index = self.index
            return result
        elif isinstance(values, DataFrame):
            values = values.reindex(self.index)

            result = DataFrame()
            for col in self._data.names:
                if col in values.columns:
                    result[col] = (
                        self._data[col] == values[col]._column
                    ).fillna(False)
                else:
                    result[col] = utils.scalar_broadcast_to(False, len(self))
            result.index = self.index
            return result
        else:
            if not is_list_like(values):
                raise TypeError(
                    f"only list-like or dict-like objects are "
                    f"allowed to be passed to DataFrame.isin(), "
                    f"you passed a "
                    f"'{type(values).__name__}'"
                )

            result_df = DataFrame()

            for col in self._data.names:
                result_df[col] = self._data[col].isin(values)
            result_df.index = self.index
            return result_df

    #
    # Stats
    #
    def _prepare_for_rowwise_op(self, method, skipna):
        """Prepare a DataFrame for CuPy-based row-wise operations."""

        if method not in _cupy_nan_methods_map and any(
            col.nullable for col in self._columns
        ):
            msg = (
                f"Row-wise operations to calculate '{method}' do not "
                f"currently support columns with null values. "
                f"Consider removing them with .dropna() "
                f"or using .fillna()."
            )
            raise ValueError(msg)

        is_pure_dt = all(is_datetime_dtype(dt) for dt in self.dtypes)

        if not is_pure_dt:
            filtered = self.select_dtypes(include=[np.number, np.bool_])
        else:
            filtered = self.copy(deep=False)

        common_dtype = find_common_type(filtered.dtypes)

        if filtered._num_columns < self._num_columns:
            msg = (
                "Row-wise operations currently only support int, float "
                "and bool dtypes. Non numeric columns are ignored."
            )
            warnings.warn(msg)

        if not skipna and any(col.nullable for col in filtered._columns):
            mask = DataFrame(
                {
                    name: filtered._data[name]._get_mask_as_column()
                    if filtered._data[name].nullable
                    else column.full(len(filtered._data[name]), True)
                    for name in filtered._data.names
                }
            )
            mask = mask.all(axis=1)
        else:
            mask = None

        coerced = filtered.astype(common_dtype, copy=False)
        if is_pure_dt:
            # Further convert into cupy friendly types
            coerced = coerced.astype("int64", copy=False)
        return coerced, mask, common_dtype

    def count(self, axis=0, level=None, numeric_only=False, **kwargs):
        """
        Count ``non-NA`` cells for each column or row.

        The values ``None``, ``NaN``, ``NaT`` are considered ``NA``.

        Returns
        -------
        Series
            For each column/row the number of non-NA/null entries.

        Notes
        -----
        Parameters currently not supported are `axis`, `level`, `numeric_only`.

        Examples
        --------
        >>> import cudf
        >>> import numpy as np
        >>> df = cudf.DataFrame({"Person":
        ...        ["John", "Myla", "Lewis", "John", "Myla"],
        ...        "Age": [24., np.nan, 21., 33, 26],
        ...        "Single": [False, True, True, True, False]})
        >>> df.count()
        Person    5
        Age       4
        Single    5
        dtype: int64
        """
        axis = self._get_axis_from_axis_arg(axis)
        if axis != 0:
            raise NotImplementedError("Only axis=0 is currently supported.")

        return Series._from_data(
            {None: [self._data[col].valid_count for col in self._data.names]},
            as_index(self._data.names),
        )

    _SUPPORT_AXIS_LOOKUP = {
        0: 0,
        1: 1,
        None: 0,
        "index": 0,
        "columns": 1,
    }

    def _reduce(
        self, op, axis=None, level=None, numeric_only=None, **kwargs,
    ):
        if level is not None:
            raise NotImplementedError("level parameter is not implemented yet")

        if numeric_only not in (None, True):
            raise NotImplementedError(
                "numeric_only parameter is not implemented yet"
            )
        axis = self._get_axis_from_axis_arg(axis)

        if axis == 0:
            result = [
                getattr(self._data[col], op)(**kwargs)
                for col in self._data.names
            ]

            return Series._from_data(
                {None: result}, as_index(self._data.names)
            )
        elif axis == 1:
            return self._apply_cupy_method_axis_1(op, **kwargs)

    def _scan(
        self, op, axis=None, *args, **kwargs,
    ):
        axis = self._get_axis_from_axis_arg(axis)

        if axis == 0:
            return super()._scan(op, axis=axis, *args, **kwargs)
        elif axis == 1:
            return self._apply_cupy_method_axis_1(f"cum{op}", **kwargs)

    def mode(self, axis=0, numeric_only=False, dropna=True):
        """
        Get the mode(s) of each element along the selected axis.

        The mode of a set of values is the value that appears most often.
        It can be multiple values.

        Parameters
        ----------
        axis : {0 or 'index', 1 or 'columns'}, default 0
            The axis to iterate over while searching for the mode:

            - 0 or 'index' : get mode of each column
            - 1 or 'columns' : get mode of each row.
        numeric_only : bool, default False
            If True, only apply to numeric columns.
        dropna : bool, default True
            Don't consider counts of NA/NaN/NaT.

        Returns
        -------
        DataFrame
            The modes of each column or row.

        See Also
        --------
        cudf.Series.mode : Return the highest frequency value
            in a Series.
        cudf.Series.value_counts : Return the counts of values
            in a Series.

        Notes
        -----
        ``axis`` parameter is currently not supported.

        Examples
        --------
        >>> import cudf
        >>> df = cudf.DataFrame({
        ...     "species": ["bird", "mammal", "arthropod", "bird"],
        ...     "legs": [2, 4, 8, 2],
        ...     "wings": [2.0, None, 0.0, None]
        ... })
        >>> df
             species  legs wings
        0       bird     2   2.0
        1     mammal     4  <NA>
        2  arthropod     8   0.0
        3       bird     2  <NA>

        By default, missing values are not considered, and the mode of wings
        are both 0 and 2. The second row of species and legs contains ``NA``,
        because they have only one mode, but the DataFrame has two rows.

        >>> df.mode()
          species  legs  wings
        0    bird     2    0.0
        1    <NA>  <NA>    2.0

        Setting ``dropna=False``, ``NA`` values are considered and they can be
        the mode (like for wings).

        >>> df.mode(dropna=False)
          species  legs wings
        0    bird     2  <NA>

        Setting ``numeric_only=True``, only the mode of numeric columns is
        computed, and columns of other types are ignored.

        >>> df.mode(numeric_only=True)
           legs  wings
        0     2    0.0
        1  <NA>    2.0
        """
        if axis not in (0, "index"):
            raise NotImplementedError("Only axis=0 is currently supported")

        if numeric_only:
            data_df = self.select_dtypes(
                include=[np.number], exclude=["datetime64", "timedelta64"]
            )
        else:
            data_df = self

        mode_results = [
            data_df[col].mode(dropna=dropna) for col in data_df._data
        ]

        if len(mode_results) == 0:
            return DataFrame()

        df = cudf.concat(mode_results, axis=1)
        if isinstance(df, Series):
            df = df.to_frame()

        df.columns = data_df.columns

        return df

    def kurtosis(
        self, axis=None, skipna=None, level=None, numeric_only=None, **kwargs
    ):
        obj = self.select_dtypes(include=[np.number, np.bool_])
        return super(DataFrame, obj).kurtosis(
            axis, skipna, level, numeric_only, **kwargs
        )

    def skew(
        self, axis=None, skipna=None, level=None, numeric_only=None, **kwargs
    ):
        obj = self.select_dtypes(include=[np.number, np.bool_])
        return super(DataFrame, obj).skew(
            axis, skipna, level, numeric_only, **kwargs
        )

    def all(self, axis=0, bool_only=None, skipna=True, level=None, **kwargs):
        obj = self.select_dtypes(include="bool") if bool_only else self
        return super(DataFrame, obj).all(axis, skipna, level, **kwargs)

    def any(self, axis=0, bool_only=None, skipna=True, level=None, **kwargs):
        obj = self.select_dtypes(include="bool") if bool_only else self
        return super(DataFrame, obj).any(axis, skipna, level, **kwargs)

    def _apply_cupy_method_axis_1(self, method, *args, **kwargs):
        # This method uses cupy to perform scans and reductions along rows of a
        # DataFrame. Since cuDF is designed around columnar storage and
        # operations, we convert DataFrames to 2D cupy arrays for these ops.

        # for dask metadata compatibility
        skipna = kwargs.pop("skipna", None)
        skipna = True if skipna is None else skipna
        if method not in _cupy_nan_methods_map and skipna not in (
            None,
            True,
            1,
        ):
            raise NotImplementedError(
                f"Row-wise operations to calculate '{method}'"
                f" currently do not support `skipna=False`."
            )

        level = kwargs.pop("level", None)
        if level not in (None,):
            raise NotImplementedError(
                "Row-wise operations currently do not support `level`."
            )

        numeric_only = kwargs.pop("numeric_only", None)
        if numeric_only not in (None, True):
            raise NotImplementedError(
                "Row-wise operations currently do not "
                "support `numeric_only=False`."
            )

        min_count = kwargs.pop("min_count", None)
        if min_count not in (None, 0):
            raise NotImplementedError(
                "Row-wise operations currently do not support `min_count`."
            )

        bool_only = kwargs.pop("bool_only", None)
        if bool_only not in (None, True):
            raise NotImplementedError(
                "Row-wise operations currently do not support `bool_only`."
            )

        # This parameter is only necessary for axis 0 reductions that cuDF
        # performs internally. cupy already upcasts smaller integer/bool types
        # to int64 when accumulating.
        kwargs.pop("cast_to_int", None)

        prepared, mask, common_dtype = self._prepare_for_rowwise_op(
            method, skipna
        )
        for col in prepared._data.names:
            if prepared._data[col].nullable:
                prepared._data[col] = (
                    prepared._data[col]
                    .astype(
                        cudf.utils.dtypes.get_min_float_dtype(
                            prepared._data[col]
                        )
                        if not is_datetime_dtype(common_dtype)
                        else cudf.dtype("float64")
                    )
                    .fillna(np.nan)
                )
        arr = cupy.asarray(prepared.as_gpu_matrix())

        if skipna is not False and method in _cupy_nan_methods_map:
            method = _cupy_nan_methods_map[method]

        result = getattr(cupy, method)(arr, axis=1, **kwargs)

        if result.ndim == 1:
            type_coerced_methods = {
                "count",
                "min",
                "max",
                "sum",
                "prod",
                "cummin",
                "cummax",
                "cumsum",
                "cumprod",
            }
            result_dtype = (
                common_dtype
                if method in type_coerced_methods
                or is_datetime_dtype(common_dtype)
                else None
            )
            result = column.as_column(result, dtype=result_dtype)
            if mask is not None:
                result = result.set_mask(
                    cudf._lib.transform.bools_to_mask(mask._column)
                )
            return Series(result, index=self.index, dtype=result_dtype,)
        else:
            result_df = DataFrame(result).set_index(self.index)
            result_df.columns = prepared.columns
            return result_df

    def _columns_view(self, columns):
        """
        Return a subset of the DataFrame's columns as a view.
        """
        return DataFrame(
            {col: self._data[col] for col in columns}, index=self.index
        )

    def select_dtypes(self, include=None, exclude=None):
        """Return a subset of the DataFrame’s columns based on the column dtypes.

        Parameters
        ----------
        include : str or list
            which columns to include based on dtypes
        exclude : str or list
            which columns to exclude based on dtypes

        Returns
        -------
        DataFrame
            The subset of the frame including the dtypes
            in ``include`` and excluding the dtypes in ``exclude``.

        Raises
        ------
        ValueError
            - If both of ``include`` and ``exclude`` are empty
            - If ``include`` and ``exclude`` have overlapping elements

        Examples
        --------
        >>> import cudf
        >>> df = cudf.DataFrame({'a': [1, 2] * 3,
        ...                    'b': [True, False] * 3,
        ...                    'c': [1.0, 2.0] * 3})
        >>> df
           a      b    c
        0  1   True  1.0
        1  2  False  2.0
        2  1   True  1.0
        3  2  False  2.0
        4  1   True  1.0
        5  2  False  2.0
        >>> df.select_dtypes(include='bool')
               b
        0   True
        1  False
        2   True
        3  False
        4   True
        5  False
        >>> df.select_dtypes(include=['float64'])
             c
        0  1.0
        1  2.0
        2  1.0
        3  2.0
        4  1.0
        5  2.0
        >>> df.select_dtypes(exclude=['int'])
               b    c
        0   True  1.0
        1  False  2.0
        2   True  1.0
        3  False  2.0
        4   True  1.0
        5  False  2.0
        """

        # code modified from:
        # https://github.com/pandas-dev/pandas/blob/master/pandas/core/frame.py#L3196

        if not isinstance(include, (list, tuple)):
            include = (include,) if include is not None else ()
        if not isinstance(exclude, (list, tuple)):
            exclude = (exclude,) if exclude is not None else ()

        df = DataFrame(index=self.index)

        # cudf_dtype_from_pydata_dtype can distinguish between
        # np.float and np.number
        selection = tuple(map(frozenset, (include, exclude)))

        if not any(selection):
            raise ValueError(
                "at least one of include or exclude must be nonempty"
            )

        include, exclude = map(
            lambda x: frozenset(map(cudf_dtype_from_pydata_dtype, x)),
            selection,
        )

        # can't both include AND exclude!
        if not include.isdisjoint(exclude):
            raise ValueError(
                f"include and exclude overlap on {(include & exclude)}"
            )

        # include all subtypes
        include_subtypes = set()
        for dtype in self.dtypes:
            for i_dtype in include:
                # category handling
                if is_categorical_dtype(i_dtype):
                    include_subtypes.add(i_dtype)
                elif inspect.isclass(dtype.type):
                    if issubclass(dtype.type, i_dtype):
                        include_subtypes.add(dtype.type)

        # exclude all subtypes
        exclude_subtypes = set()
        for dtype in self.dtypes:
            for e_dtype in exclude:
                # category handling
                if is_categorical_dtype(e_dtype):
                    exclude_subtypes.add(e_dtype)
                elif inspect.isclass(dtype.type):
                    if issubclass(dtype.type, e_dtype):
                        exclude_subtypes.add(dtype.type)

        include_all = set(
            [cudf_dtype_from_pydata_dtype(d) for d in self.dtypes]
        )

        if include:
            inclusion = include_all & include_subtypes
        elif exclude:
            inclusion = include_all
        else:
            inclusion = set()
        # remove all exclude types
        inclusion = inclusion - exclude_subtypes

        for k, col in self._data.items():
            infered_type = cudf_dtype_from_pydata_dtype(col.dtype)
            if infered_type in inclusion:
                df.insert(len(df._data), k, col)

        return df

    @ioutils.doc_to_parquet()
    def to_parquet(self, path, *args, **kwargs):
        """{docstring}"""
        from cudf.io import parquet as pq

        return pq.to_parquet(self, path, *args, **kwargs)

    @ioutils.doc_to_feather()
    def to_feather(self, path, *args, **kwargs):
        """{docstring}"""
        from cudf.io import feather as feather

        feather.to_feather(self, path, *args, **kwargs)

    @ioutils.doc_dataframe_to_csv()
    def to_csv(
        self,
        path_or_buf=None,
        sep=",",
        na_rep="",
        columns=None,
        header=True,
        index=True,
        line_terminator="\n",
        chunksize=None,
        encoding=None,
        compression=None,
        **kwargs,
    ):
        """{docstring}"""
        from cudf.io import csv as csv

        return csv.to_csv(
            self,
            path_or_buf=path_or_buf,
            sep=sep,
            na_rep=na_rep,
            columns=columns,
            header=header,
            index=index,
            line_terminator=line_terminator,
            chunksize=chunksize,
            encoding=encoding,
            compression=compression,
            **kwargs,
        )

    @ioutils.doc_to_orc()
    def to_orc(self, fname, compression=None, *args, **kwargs):
        """{docstring}"""
        from cudf.io import orc as orc

        orc.to_orc(self, fname, compression, *args, **kwargs)

    def stack(self, level=-1, dropna=True):
        """Stack the prescribed level(s) from columns to index

        Return a reshaped Series

        Parameters
        ----------
        dropna : bool, default True
            Whether to drop rows in the resulting Series with missing values.

        Returns
        -------
        The stacked cudf.Series

        Examples
        --------
        >>> import cudf
        >>> df = cudf.DataFrame({'a':[0,1,3], 'b':[1,2,4]})
        >>> df.stack()
        0  a    0
           b    1
        1  a    1
           b    2
        2  a    3
           b    4
        dtype: int64
        """
        assert level in (None, -1)
        repeated_index = self.index.repeat(self.shape[1])
        name_index = Frame({0: self._column_names}).tile(self.shape[0])
        new_index = list(repeated_index._columns) + [name_index._columns[0]]
        if isinstance(self._index, MultiIndex):
            index_names = self._index.names + [None]
        else:
            index_names = [None] * len(new_index)
        new_index = MultiIndex.from_frame(
            DataFrame(dict(zip(range(0, len(new_index)), new_index))),
            names=index_names,
        )

        # Collect datatypes and cast columns as that type
        common_type = np.result_type(*self.dtypes)
        homogenized = DataFrame(
            {
                c: (
                    self._data[c].astype(common_type)
                    if not np.issubdtype(self._data[c].dtype, common_type)
                    else self._data[c]
                )
                for c in self._data
            }
        )

        data_col = libcudf.reshape.interleave_columns(homogenized)

        result = Series(data=data_col, index=new_index)
        if dropna:
            return result.dropna()
        else:
            return result

    def cov(self, **kwargs):
        """Compute the covariance matrix of a DataFrame.

        Parameters
        ----------
        **kwargs
            Keyword arguments to be passed to cupy.cov

        Returns
        -------
        cov : DataFrame
        """
        cov = cupy.cov(self.values, rowvar=False)
        df = DataFrame(cupy.asfortranarray(cov)).set_index(self.columns)
        df.columns = self.columns
        return df

    def corr(self):
        """Compute the correlation matrix of a DataFrame."""
        corr = cupy.corrcoef(self.values, rowvar=False)
        df = DataFrame(cupy.asfortranarray(corr)).set_index(self.columns)
        df.columns = self.columns
        return df

    def to_struct(self, name=None):
        """
        Return a struct Series composed of the columns of the DataFrame.

        Parameters
        ----------
        name: optional
            Name of the resulting Series

        Notes
        -----
        Note that a copy of the columns is made.
        """
        col = cudf.core.column.build_struct_column(
            names=self._data.names, children=self._data.columns, size=len(self)
        )
        return cudf.Series._from_data(
            cudf.core.column_accessor.ColumnAccessor(
                {name: col.copy(deep=True)}
            ),
            index=self.index,
            name=name,
        )

    def keys(self):
        """
        Get the columns.
        This is index for Series, columns for DataFrame.

        Returns
        -------
        Index
            Columns of DataFrame.

        Examples
        --------
        >>> import cudf
        >>> df = cudf.DataFrame({'one' : [1, 2, 3], 'five' : ['a', 'b', 'c']})
        >>> df
           one five
        0    1    a
        1    2    b
        2    3    c
        >>> df.keys()
        Index(['one', 'five'], dtype='object')
        >>> df = cudf.DataFrame(columns=[0, 1, 2, 3])
        >>> df
        Empty DataFrame
        Columns: [0, 1, 2, 3]
        Index: []
        >>> df.keys()
        Int64Index([0, 1, 2, 3], dtype='int64')
        """
        return self.columns

    def itertuples(self, index=True, name="Pandas"):
        raise TypeError(
            "cuDF does not support iteration of DataFrame "
            "via itertuples. Consider using "
            "`.to_pandas().itertuples()` "
            "if you wish to iterate over namedtuples."
        )

    def iterrows(self):
        raise TypeError(
            "cuDF does not support iteration of DataFrame "
            "via iterrows. Consider using "
            "`.to_pandas().iterrows()` "
            "if you wish to iterate over each row."
        )

    def append(
        self, other, ignore_index=False, verify_integrity=False, sort=False
    ):
        """
        Append rows of `other` to the end of caller, returning a new object.
        Columns in `other` that are not in the caller are added as new columns.

        Parameters
        ----------
        other : DataFrame or Series/dict-like object, or list of these
            The data to append.
        ignore_index : bool, default False
            If True, do not use the index labels.
        sort : bool, default False
            Sort columns ordering if the columns of
            `self` and `other` are not aligned.
        verify_integrity : bool, default False
            This Parameter is currently not supported.

        Returns
        -------
        DataFrame

        See Also
        --------
        cudf.concat : General function to concatenate DataFrame or
            objects.

        Notes
        -----
        If a list of dict/series is passed and the keys are all contained in
        the DataFrame's index, the order of the columns in the resulting
        DataFrame will be unchanged.
        Iteratively appending rows to a cudf DataFrame can be more
        computationally intensive than a single concatenate. A better
        solution is to append those rows to a list and then concatenate
        the list with the original DataFrame all at once.
        `verify_integrity` parameter is not supported yet.

        Examples
        --------
        >>> import cudf
        >>> df = cudf.DataFrame([[1, 2], [3, 4]], columns=list('AB'))
        >>> df
           A  B
        0  1  2
        1  3  4
        >>> df2 = cudf.DataFrame([[5, 6], [7, 8]], columns=list('AB'))
        >>> df2
           A  B
        0  5  6
        1  7  8
        >>> df.append(df2)
           A  B
        0  1  2
        1  3  4
        0  5  6
        1  7  8

        With `ignore_index` set to True:

        >>> df.append(df2, ignore_index=True)
           A  B
        0  1  2
        1  3  4
        2  5  6
        3  7  8

        The following, while not recommended methods for generating DataFrames,
        show two ways to generate a DataFrame from multiple data sources.
        Less efficient:

        >>> df = cudf.DataFrame(columns=['A'])
        >>> for i in range(5):
        ...     df = df.append({'A': i}, ignore_index=True)
        >>> df
           A
        0  0
        1  1
        2  2
        3  3
        4  4

        More efficient than above:

        >>> cudf.concat([cudf.DataFrame([i], columns=['A']) for i in range(5)],
        ...           ignore_index=True)
           A
        0  0
        1  1
        2  2
        3  3
        4  4
        """
        if verify_integrity not in (None, False):
            raise NotImplementedError(
                "verify_integrity parameter is not supported yet."
            )

        if isinstance(other, dict):
            if not ignore_index:
                raise TypeError("Can only append a dict if ignore_index=True")
            other = DataFrame(other)
            result = cudf.concat(
                [self, other], ignore_index=ignore_index, sort=sort
            )
            return result
        elif isinstance(other, Series):
            if other.name is None and not ignore_index:
                raise TypeError(
                    "Can only append a Series if ignore_index=True "
                    "or if the Series has a name"
                )

            current_cols = self.columns
            combined_columns = other.index.to_pandas()
            if len(current_cols):

                if cudf.utils.dtypes.is_mixed_with_object_dtype(
                    current_cols, combined_columns
                ):
                    raise TypeError(
                        "cudf does not support mixed types, please type-cast "
                        "the column index of dataframe and index of series "
                        "to same dtypes."
                    )

                combined_columns = current_cols.union(
                    combined_columns, sort=False
                )

            if sort:
                combined_columns = combined_columns.sort_values()

            other = other.reindex(combined_columns, copy=False).to_frame().T
            if not current_cols.equals(combined_columns):
                self = self.reindex(columns=combined_columns)
        elif isinstance(other, list):
            if not other:
                pass
            elif not isinstance(other[0], DataFrame):
                other = DataFrame(other)
                if (self.columns.get_indexer(other.columns) >= 0).all():
                    other = other.reindex(columns=self.columns)

        if is_list_like(other):
            to_concat = [self, *other]
        else:
            to_concat = [self, other]

        return cudf.concat(to_concat, ignore_index=ignore_index, sort=sort)

    @copy_docstring(reshape.pivot)
    def pivot(self, index, columns, values=None):

        return cudf.core.reshape.pivot(
            self, index=index, columns=columns, values=values
        )

    @copy_docstring(reshape.unstack)
    def unstack(self, level=-1, fill_value=None):
        return cudf.core.reshape.unstack(
            self, level=level, fill_value=fill_value
        )

    def explode(self, column, ignore_index=False):
        """
        Transform each element of a list-like to a row, replicating index
        values.

        Parameters
        ----------
        column : str or tuple
            Column to explode.
        ignore_index : bool, default False
            If True, the resulting index will be labeled 0, 1, …, n - 1.

        Returns
        -------
        DataFrame

        Examples
        --------
        >>> import cudf
        >>> cudf.DataFrame(
                {"a": [[1, 2, 3], [], None, [4, 5]], "b": [11, 22, 33, 44]})
                   a   b
        0  [1, 2, 3]  11
        1         []  22
        2       None  33
        3     [4, 5]  44
        >>> df.explode('a')
              a   b
        0     1  11
        0     2  11
        0     3  11
        1  <NA>  22
        2  <NA>  33
        3     4  44
        3     5  44
        """
        if column not in self._column_names:
            raise KeyError(column)

        if not is_list_dtype(self._data[column].dtype):
            data = self._data.copy(deep=True)
            idx = None if ignore_index else self._index.copy(deep=True)
            return self.__class__._from_data(data, index=idx)

        return super()._explode(column, ignore_index)

    def __dataframe__(
        self, nan_as_null: bool = False, allow_copy: bool = True
    ):
        return df_protocol.__dataframe__(
            self, nan_as_null=nan_as_null, allow_copy=allow_copy
        )


def from_dataframe(df, allow_copy=False):
    return df_protocol.from_dataframe(df, allow_copy=allow_copy)


def make_binop_func(op, postprocess=None):
    # This function is used to wrap binary operations in Frame with an
    # appropriate API for DataFrame as required for pandas compatibility. The
    # main effect is reordering and error-checking parameters in
    # DataFrame-specific ways. The postprocess argument is a callable that may
    # optionally be provided to modify the result of the binop if additional
    # processing is needed for pandas compatibility. The callable must have the
    # signature
    # def postprocess(left, right, output)
    # where left and right are the inputs to the binop and output is the result
    # of calling the wrapped Frame binop.
    wrapped_func = getattr(Frame, op)

    @functools.wraps(wrapped_func)
    def wrapper(self, other, axis="columns", level=None, fill_value=None):
        if axis not in (1, "columns"):
            raise NotImplementedError("Only axis=1 supported at this time.")
        output = wrapped_func(self, other, axis, level, fill_value)
        if postprocess is None:
            return output
        return postprocess(self, other, output)

    # functools.wraps copies module level attributes to `wrapper` and sets
    # __wrapped__ attributes to `wrapped_func`. Cpython looks up the signature
    # string of a function by recursively delving into __wrapped__ until
    # it hits the first function that has __signature__ attribute set. To make
    # the signature string of `wrapper` matches with its actual parameter list,
    # we directly set the __signature__ attribute of `wrapper` below.

    new_sig = inspect.signature(
        lambda self, other, axis="columns", level=None, fill_value=None: None
    )

    wrapper.__signature__ = new_sig
    return wrapper


# Wrap arithmetic Frame binop functions with the expected API for Series.
for binop in [
    "add",
    "radd",
    "subtract",
    "sub",
    "rsub",
    "multiply",
    "mul",
    "rmul",
    "mod",
    "rmod",
    "pow",
    "rpow",
    "floordiv",
    "rfloordiv",
    "truediv",
    "div",
    "divide",
    "rtruediv",
    "rdiv",
]:
    setattr(DataFrame, binop, make_binop_func(binop))


def _make_replacement_func(value):
    # This function generates a postprocessing function suitable for use with
    # make_binop_func that fills null columns with the desired fill value.

    def func(left, right, output):
        # This function may be passed as the postprocess argument to
        # make_binop_func. Columns that are only present in one of the inputs
        # will be null in the output. This function postprocesses the output to
        # replace those nulls with some desired output.
        if isinstance(right, Series):
            uncommon_columns = set(left._column_names) ^ set(right.index)
        elif isinstance(right, DataFrame):
            uncommon_columns = set(left._column_names) ^ set(
                right._column_names
            )
        elif _is_scalar_or_zero_d_array(right):
            for name, col in output._data.items():
                output._data[name] = col.fillna(value)
            return output
        else:
            return output

        for name in uncommon_columns:
            output._data[name] = column.full(
                size=len(output), fill_value=value, dtype="bool"
            )
        return output

    return func


# The ne comparator needs special postprocessing because elements that missing
# in one operand should be treated as null and result in True in the output
# rather than simply propagating nulls.
DataFrame.ne = make_binop_func("ne", _make_replacement_func(True))


# All other comparison operators needs return False when one of the operands is
# missing in the input.
for binop in [
    "eq",
    "lt",
    "le",
    "gt",
    "ge",
]:
    setattr(
        DataFrame, binop, make_binop_func(binop, _make_replacement_func(False))
    )


def from_pandas(obj, nan_as_null=None):
    """
    Convert certain Pandas objects into the cudf equivalent.

    Supports DataFrame, Series, Index, or MultiIndex.

    Returns
    -------
    DataFrame/Series/Index/MultiIndex
        Return type depends on the passed input.

    Raises
    ------
    TypeError for invalid input type.

    Examples
    --------
    >>> import cudf
    >>> import pandas as pd
    >>> data = [[0, 1], [1, 2], [3, 4]]
    >>> pdf = pd.DataFrame(data, columns=['a', 'b'], dtype=int)
    >>> pdf
       a  b
    0  0  1
    1  1  2
    2  3  4
    >>> gdf = cudf.from_pandas(pdf)
    >>> gdf
       a  b
    0  0  1
    1  1  2
    2  3  4
    >>> type(gdf)
    <class 'cudf.core.dataframe.DataFrame'>
    >>> type(pdf)
    <class 'pandas.core.frame.DataFrame'>

    Converting a Pandas Series to cuDF Series:

    >>> psr = pd.Series(['a', 'b', 'c', 'd'], name='apple')
    >>> psr
    0    a
    1    b
    2    c
    3    d
    Name: apple, dtype: object
    >>> gsr = cudf.from_pandas(psr)
    >>> gsr
    0    a
    1    b
    2    c
    3    d
    Name: apple, dtype: object
    >>> type(gsr)
    <class 'cudf.core.series.Series'>
    >>> type(psr)
    <class 'pandas.core.series.Series'>

    Converting a Pandas Index to cuDF Index:

    >>> pidx = pd.Index([1, 2, 10, 20])
    >>> pidx
    Int64Index([1, 2, 10, 20], dtype='int64')
    >>> gidx = cudf.from_pandas(pidx)
    >>> gidx
    Int64Index([1, 2, 10, 20], dtype='int64')
    >>> type(gidx)
    <class 'cudf.core.index.Int64Index'>
    >>> type(pidx)
    <class 'pandas.core.indexes.numeric.Int64Index'>

    Converting a Pandas MultiIndex to cuDF MultiIndex:

    >>> pmidx = pd.MultiIndex(
    ...         levels=[[1, 3, 4, 5], [1, 2, 5]],
    ...         codes=[[0, 0, 1, 2, 3], [0, 2, 1, 1, 0]],
    ...         names=["x", "y"],
    ...     )
    >>> pmidx
    MultiIndex([(1, 1),
                (1, 5),
                (3, 2),
                (4, 2),
                (5, 1)],
               names=['x', 'y'])
    >>> gmidx = cudf.from_pandas(pmidx)
    >>> gmidx
    MultiIndex([(1, 1),
                (1, 5),
                (3, 2),
                (4, 2),
                (5, 1)],
               names=['x', 'y'])
    >>> type(gmidx)
    <class 'cudf.core.multiindex.MultiIndex'>
    >>> type(pmidx)
    <class 'pandas.core.indexes.multi.MultiIndex'>
    """
    if isinstance(obj, pd.DataFrame):
        return DataFrame.from_pandas(obj, nan_as_null=nan_as_null)
    elif isinstance(obj, pd.Series):
        return Series.from_pandas(obj, nan_as_null=nan_as_null)
    elif isinstance(obj, pd.MultiIndex):
        return MultiIndex.from_pandas(obj, nan_as_null=nan_as_null)
    elif isinstance(obj, pd.RangeIndex):
        return cudf.core.index.RangeIndex(
            start=obj.start, stop=obj.stop, step=obj.step, name=obj.name
        )
    elif isinstance(obj, pd.Index):
        return cudf.Index.from_pandas(obj, nan_as_null=nan_as_null)
    elif isinstance(obj, pd.CategoricalDtype):
        return cudf.CategoricalDtype.from_pandas(obj)
    else:
        raise TypeError(
            "from_pandas only accepts Pandas Dataframes, Series, "
            "Index, RangeIndex and MultiIndex objects. "
            "Got %s" % type(obj)
        )


def merge(left, right, *args, **kwargs):
    return left.merge(right, *args, **kwargs)


# a bit of fanciness to inject docstring with left parameter
merge_doc = DataFrame.merge.__doc__
if merge_doc is not None:
    idx = merge_doc.find("right")
    merge.__doc__ = "".join(
        [merge_doc[:idx], "\n\tleft : DataFrame\n\t", merge_doc[idx:]]
    )


def _align_indices(lhs, rhs):
    """
    Internal util to align the indices of two DataFrames. Returns a tuple of
    the aligned dataframes, or the original arguments if the indices are the
    same, or if rhs isn't a DataFrame.
    """
    lhs_out, rhs_out = lhs, rhs
    if isinstance(rhs, DataFrame) and not lhs.index.equals(rhs.index):
        df = lhs.merge(
            rhs,
            sort=True,
            how="outer",
            left_index=True,
            right_index=True,
            suffixes=("_x", "_y"),
        )
        df = df.sort_index()
        lhs_out = DataFrame(index=df.index)
        rhs_out = DataFrame(index=df.index)
        common = set(lhs.columns) & set(rhs.columns)
        common_x = set(["{}_x".format(x) for x in common])
        common_y = set(["{}_y".format(x) for x in common])
        for col in df.columns:
            if col in common_x:
                lhs_out[col[:-2]] = df[col]
            elif col in common_y:
                rhs_out[col[:-2]] = df[col]
            elif col in lhs:
                lhs_out[col] = df[col]
            elif col in rhs:
                rhs_out[col] = df[col]

    return lhs_out, rhs_out


def _setitem_with_dataframe(
    input_df: DataFrame,
    replace_df: DataFrame,
    input_cols: Any = None,
    mask: Optional[cudf.core.column.ColumnBase] = None,
):
    """
    This function sets item dataframes relevant columns with replacement df
    :param input_df: Dataframe to be modified inplace
    :param replace_df: Replacement DataFrame to replace values with
    :param input_cols: columns to replace in the input dataframe
    :param mask: boolean mask in case of masked replacing
    """

    if input_cols is None:
        input_cols = input_df.columns

    if len(input_cols) != len(replace_df.columns):
        raise ValueError(
            "Number of Input Columns must be same replacement Dataframe"
        )

    if len(input_df) != 0 and not input_df.index.equals(replace_df.index):
        replace_df = replace_df.reindex(input_df.index)

    for col_1, col_2 in zip(input_cols, replace_df.columns):
        if col_1 in input_df.columns:
            if mask is not None:
                input_df._data[col_1][mask] = column.as_column(
                    replace_df[col_2]
                )
            else:
                input_df._data[col_1] = column.as_column(replace_df[col_2])
        else:
            if mask is not None:
                raise ValueError("Can not insert new column with a bool mask")
            else:
                # handle append case
                input_df.insert(len(input_df._data), col_1, replace_df[col_2])


def extract_col(df, col):
    """
    Extract column from dataframe `df` with their name `col`.
    If `col` is index and there are no columns with name `index`,
    then this will return index column.
    """
    try:
        return df._data[col]
    except KeyError:
        if (
            col == "index"
            and col not in df.index._data
            and not isinstance(df.index, MultiIndex)
        ):
            return df.index._data.columns[0]
        return df.index._data[col]


def _get_union_of_indices(indexes):
    if len(indexes) == 1:
        return indexes[0]
    else:
        merged_index = cudf.core.index.GenericIndex._concat(indexes)
        merged_index = merged_index.drop_duplicates()
        _, inds = merged_index._values.sort_by_values()
        return merged_index.take(inds)


def _get_union_of_series_names(series_list):
    names_list = []
    unnamed_count = 0
    for series in series_list:
        if series.name is None:
            names_list.append(f"Unnamed {unnamed_count}")
            unnamed_count += 1
        else:
            names_list.append(series.name)
    if unnamed_count == len(series_list):
        names_list = [*range(len(series_list))]

    return names_list


def _get_host_unique(array):
    if isinstance(
        array, (cudf.Series, cudf.Index, cudf.core.column.ColumnBase)
    ):
        return array.unique.to_pandas()
    elif isinstance(array, (str, numbers.Number)):
        return [array]
    else:
        return set(array)


def _drop_columns(df: DataFrame, columns: Iterable, errors: str):
    for c in columns:
        try:
            df._drop_column(c)
        except KeyError as e:
            if errors == "ignore":
                pass
            else:
                raise e


# Create a dictionary of the common, non-null columns
def _get_non_null_cols_and_dtypes(col_idxs, list_of_columns):
    # A mapping of {idx: np.dtype}
    dtypes = dict()
    # A mapping of {idx: [...columns]}, where `[...columns]`
    # is a list of columns with at least one valid value for each
    # column name across all input frames
    non_null_columns = dict()
    for idx in col_idxs:
        for cols in list_of_columns:
            # Skip columns not in this frame
            if idx >= len(cols) or cols[idx] is None:
                continue
            # Store the first dtype we find for a column, even if it's
            # all-null. This ensures we always have at least one dtype
            # for each name. This dtype will be overwritten later if a
            # non-null Column with the same name is found.
            if idx not in dtypes:
                dtypes[idx] = cols[idx].dtype
            if cols[idx].valid_count > 0:
                if idx not in non_null_columns:
                    non_null_columns[idx] = [cols[idx]]
                else:
                    non_null_columns[idx].append(cols[idx])
    return non_null_columns, dtypes


def _find_common_dtypes_and_categories(non_null_columns, dtypes):
    # A mapping of {idx: categories}, where `categories` is a
    # column of all the unique categorical values from each
    # categorical column across all input frames
    categories = dict()
    for idx, cols in non_null_columns.items():
        # default to the first non-null dtype
        dtypes[idx] = cols[0].dtype
        # If all the non-null dtypes are int/float, find a common dtype
        if all(is_numeric_dtype(col.dtype) for col in cols):
            dtypes[idx] = find_common_type([col.dtype for col in cols])
        # If all categorical dtypes, combine the categories
        elif all(
            isinstance(col, cudf.core.column.CategoricalColumn) for col in cols
        ):
            # Combine and de-dupe the categories
            categories[idx] = (
                cudf.Series(concat_columns([col.categories for col in cols]))
                .drop_duplicates(ignore_index=True)
                ._column
            )
            # Set the column dtype to the codes' dtype. The categories
            # will be re-assigned at the end
            dtypes[idx] = min_scalar_type(len(categories[idx]))
        # Otherwise raise an error if columns have different dtypes
        elif not all(is_dtype_equal(c.dtype, dtypes[idx]) for c in cols):
            raise ValueError("All columns must be the same type")
    return categories


def _cast_cols_to_common_dtypes(col_idxs, list_of_columns, dtypes, categories):
    # Cast all columns to a common dtype, assign combined categories,
    # and back-fill missing columns with all-null columns
    for idx in col_idxs:
        dtype = dtypes[idx]
        for cols in list_of_columns:
            # If column not in this df, fill with an all-null column
            if idx >= len(cols) or cols[idx] is None:
                n = len(next(x for x in cols if x is not None))
                cols[idx] = column_empty(row_count=n, dtype=dtype, masked=True)
            else:
                # If column is categorical, rebase the codes with the
                # combined categories, and cast the new codes to the
                # min-scalar-sized dtype
                if idx in categories:
                    cols[idx] = (
                        cols[idx]
                        ._set_categories(categories[idx], is_unique=True,)
                        .codes
                    )
                cols[idx] = cols[idx].astype(dtype)


def _reassign_categories(categories, cols, col_idxs):
    for name, idx in zip(cols, col_idxs):
        if idx in categories:
            cols[name] = build_categorical_column(
                categories=categories[idx],
                codes=build_column(
                    cols[name].base_data, dtype=cols[name].dtype
                ),
                mask=cols[name].base_mask,
                offset=cols[name].offset,
                size=cols[name].size,
            )<|MERGE_RESOLUTION|>--- conflicted
+++ resolved
@@ -1550,21 +1550,16 @@
 
         # Reassign precision for decimal cols & type schema for struct cols
         for name, col in out._data.items():
-<<<<<<< HEAD
-            if isinstance(col, cudf.core.column.DecimalBaseColumn):
-                col = col._with_type_metadata(tables[0]._data[name].dtype)
-=======
             if isinstance(
                 col,
                 (
-                    cudf.core.column.Decimal64Column,
+                    cudf.core.column.DecimalBaseColumn,
                     cudf.core.column.StructColumn,
                 ),
             ):
                 out._data[name] = col._with_type_metadata(
                     tables[0]._data[name].dtype
                 )
->>>>>>> 12adb8a9
 
         # Reassign index and column names
         if isinstance(objs[0].columns, pd.MultiIndex):
