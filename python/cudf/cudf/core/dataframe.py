--- conflicted
+++ resolved
@@ -2533,17 +2533,7 @@
             inplace=inplace,
         )
 
-<<<<<<< HEAD
-    @annotate("DATAFRAME_TAKE", color="blue", domain="cudf_python")
-    def take(self, indices, axis=0):
-        out = super().take(indices)
-        out.columns = self.columns
-        return out
-
     @annotate("DATAFRAME_INSERT", color="green", domain="cudf_python")
-=======
-    @annotate("INSERT", color="green", domain="cudf_python")
->>>>>>> 3fe168df
     def insert(self, loc, name, value, nan_as_null=None):
         """Add a column to DataFrame at the index specified by loc.
 
@@ -2595,9 +2585,6 @@
 
         self._data.insert(name, value, loc=loc)
 
-<<<<<<< HEAD
-    @annotate("DATAFRAME_DROP", color="green", domain="cudf_python")
-=======
     def diff(self, periods=1, axis=0):
         """
         First discrete difference of element.
@@ -2672,7 +2659,7 @@
 
         return self - self.shift(periods=periods)
 
->>>>>>> 3fe168df
+    @annotate("DATAFRAME_DROP", color="green", domain="cudf_python")
     def drop(
         self,
         labels=None,
