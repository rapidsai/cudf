# Copyright (c) 2018-2024, NVIDIA CORPORATION.

from __future__ import annotations

import functools
import inspect
import itertools
import numbers
import os
import pickle
import re
import sys
import textwrap
import warnings
from collections import abc, defaultdict
from collections.abc import Callable, Iterator
from typing import TYPE_CHECKING, Any, Literal, MutableMapping, cast

import cupy
import numba
import numpy as np
import pandas as pd
import pyarrow as pa
from nvtx import annotate
from pandas.io.formats import console
from pandas.io.formats.printing import pprint_thing
from typing_extensions import Self, assert_never

import cudf
import cudf.core.common
from cudf import _lib as libcudf
from cudf.api.extensions import no_default
from cudf.api.types import (
    _is_scalar_or_zero_d_array,
    is_dict_like,
    is_dtype_equal,
    is_list_like,
    is_numeric_dtype,
    is_object_dtype,
    is_scalar,
    is_string_dtype,
)
from cudf.core import column, df_protocol, indexing_utils, reshape
from cudf.core._compat import PANDAS_LT_300
from cudf.core.abc import Serializable
from cudf.core.column import (
    CategoricalColumn,
    ColumnBase,
    StructColumn,
    as_column,
    column_empty,
    concat_columns,
)
from cudf.core.column.categorical import as_unsigned_codes
from cudf.core.column_accessor import ColumnAccessor
from cudf.core.copy_types import BooleanMask
from cudf.core.groupby.groupby import DataFrameGroupBy, groupby_doc_template
from cudf.core.index import (
    BaseIndex,
    RangeIndex,
    _index_from_data,
    ensure_index,
)
from cudf.core.indexed_frame import (
    IndexedFrame,
    _FrameIndexer,
    _get_label_range_or_mask,
    _indices_from_labels,
    doc_reset_index_template,
)
from cudf.core.join import Merge, MergeSemi
from cudf.core.missing import NA
from cudf.core.multiindex import MultiIndex
from cudf.core.resample import DataFrameResampler
from cudf.core.series import Series
from cudf.core.udf.row_function import _get_row_kernel
from cudf.errors import MixedTypeError
from cudf.utils import applyutils, docutils, ioutils, queryutils
from cudf.utils.docutils import copy_docstring
from cudf.utils.dtypes import (
    can_convert_to_column,
    cudf_dtype_from_pydata_dtype,
    find_common_type,
    is_column_like,
    min_signed_type,
)
from cudf.utils.performance_tracking import _performance_tracking
from cudf.utils.utils import GetAttrGetItemMixin, _external_only_api

if TYPE_CHECKING:
    from cudf._typing import ColumnLike, Dtype, NotImplementedType

_cupy_nan_methods_map = {
    "min": "nanmin",
    "max": "nanmax",
    "sum": "nansum",
    "prod": "nanprod",
    "product": "nanprod",
    "mean": "nanmean",
    "std": "nanstd",
    "var": "nanvar",
}


def _shape_mismatch_error(x, y):
    raise ValueError(
        f"shape mismatch: value array of shape {x} "
        f"could not be broadcast to indexing result of "
        f"shape {y}"
    )


class _DataFrameIndexer(_FrameIndexer):
    def __getitem__(self, arg):
        if (
            isinstance(self._frame.index, MultiIndex)
            or self._frame._data.multiindex
        ):
            # This try/except block allows the use of pandas-like
            # tuple arguments into MultiIndex dataframes.
            try:
                return self._getitem_tuple_arg(arg)
            except (TypeError, KeyError, IndexError, ValueError):
                return self._getitem_tuple_arg((arg, slice(None)))
        else:
            if not isinstance(arg, tuple):
                arg = (arg, slice(None))
            return self._getitem_tuple_arg(arg)

    def __setitem__(self, key, value):
        if not isinstance(key, tuple):
            key = (key, slice(None))
        return self._setitem_tuple_arg(key, value)

    @_performance_tracking
    def _can_downcast_to_series(self, df, arg):
        """
        This method encapsulates the logic used
        to determine whether or not the result of a loc/iloc
        operation should be "downcasted" from a DataFrame to a
        Series
        """
        if isinstance(df, cudf.Series):
            return False
        nrows, ncols = df.shape
        if nrows == 1:
            if type(arg[0]) is slice:
                if not is_scalar(arg[1]):
                    return False
            elif (is_list_like(arg[0]) or is_column_like(arg[0])) and (
                is_list_like(arg[1])
                or is_column_like(arg[0])
                or type(arg[1]) is slice
            ):
                return False
            else:
                if as_column(arg[0]).dtype.kind == "b" and not isinstance(
                    arg[1], slice
                ):
                    return True
            dtypes = df.dtypes.values.tolist()
            all_numeric = all(is_numeric_dtype(t) for t in dtypes)
            if all_numeric or (
                len(dtypes) and all(t == dtypes[0] for t in dtypes)
            ):
                return True
            if isinstance(arg[1], tuple):
                return True
        if ncols == 1:
            if type(arg[1]) is slice:
                return False
            if isinstance(arg[1], tuple):
                return len(arg[1]) == df._data.nlevels
            if not (is_list_like(arg[1]) or is_column_like(arg[1])):
                return True
        return False

    @_performance_tracking
    def _downcast_to_series(self, df: DataFrame, arg):
        """
        "Downcast" from a DataFrame to a Series
        based on Pandas indexing rules
        """
        nrows, ncols = df.shape
        # determine the axis along which the Series is taken:
        if nrows == 1 and ncols == 1:
            if is_scalar(arg[0]) and (
                is_scalar(arg[1])
                or (df._data.multiindex and arg[1] in df._column_names)
            ):
                return df[df._column_names[0]].iloc[0]
            elif not is_scalar(arg[0]):
                axis = 1
            else:
                axis = 0

        elif nrows == 1:
            axis = 0
        elif ncols == 1:
            axis = 1
        else:
            raise ValueError("Cannot downcast DataFrame selection to Series")

        # take series along the axis:
        if axis == 1:
            return df[df._column_names[0]]
        else:
            if df._num_columns > 0:
                dtypes = df.dtypes.values.tolist()
                normalized_dtype = np.result_type(*dtypes)
                for name, col in df._column_labels_and_values:
                    df[name] = col.astype(normalized_dtype)

            sr = df.T
            return sr[sr._column_names[0]]


class _DataFrameLocIndexer(_DataFrameIndexer):
    """
    For selection by label.
    """

    @_performance_tracking
    def _getitem_scalar(self, arg):
        return self._frame[arg[1]].loc[arg[0]]

    @_performance_tracking
    def _getitem_tuple_arg(self, arg):
        from uuid import uuid4

        # Step 1: Gather columns
        if isinstance(arg, tuple):
            columns_df = self._frame._get_columns_by_label(arg[1])
            columns_df.index = self._frame.index
        else:
            columns_df = self._frame

        # Step 2: Gather rows
        if isinstance(columns_df.index, MultiIndex):
            if isinstance(arg, (MultiIndex, pd.MultiIndex)):
                if isinstance(arg, pd.MultiIndex):
                    arg = MultiIndex.from_pandas(arg)

                indices = _indices_from_labels(columns_df, arg)
                return columns_df.take(indices)

            else:
                if isinstance(arg, tuple):
                    row_arg = arg[0]
                elif is_scalar(arg):
                    row_arg = (arg,)
                else:
                    row_arg = arg
                result = columns_df.index._get_row_major(columns_df, row_arg)
                if (
                    len(result) == 1
                    and isinstance(arg, tuple)
                    and len(arg) > 1
                    and is_scalar(arg[1])
                ):
                    return result._columns[0].element_indexing(0)
                return result
        else:
            if isinstance(arg[0], slice):
                out = _get_label_range_or_mask(
                    columns_df.index, arg[0].start, arg[0].stop, arg[0].step
                )
                if isinstance(out, slice):
                    df = columns_df._slice(out)
                else:
                    df = columns_df._apply_boolean_mask(
                        BooleanMask.from_column_unchecked(
                            cudf.core.column.as_column(out)
                        )
                    )
            else:
                tmp_arg = arg
                if is_scalar(arg[0]):
                    # If a scalar, there is possibility of having duplicates.
                    # Join would get all the duplicates. So, converting it to
                    # an array kind.
                    if cudf.get_option("mode.pandas_compatible"):
                        if any(
                            c.dtype != columns_df._columns[0].dtype
                            for c in columns_df._columns
                        ):
                            raise TypeError(
                                "All columns need to be of same type, please "
                                "typecast to common dtype."
                            )
                    tmp_arg = ([tmp_arg[0]], tmp_arg[1])
                if len(tmp_arg[0]) == 0:
                    return columns_df._empty_like(keep_index=True)
                tmp_arg = (
                    as_column(
                        tmp_arg[0],
                        dtype=self._frame.index.dtype
                        if isinstance(
                            self._frame.index.dtype, cudf.CategoricalDtype
                        )
                        else None,
                    ),
                    tmp_arg[1],
                )

                if tmp_arg[0].dtype.kind == "b":
                    df = columns_df._apply_boolean_mask(
                        BooleanMask(tmp_arg[0], len(columns_df))
                    )
                else:
                    tmp_col_name = str(uuid4())
                    cantor_name = "_" + "_".join(
                        map(str, columns_df._column_names)
                    )
                    if columns_df._data.multiindex:
                        # column names must be appropriate length tuples
                        extra = tuple(
                            "" for _ in range(columns_df._data.nlevels - 1)
                        )
                        tmp_col_name = (tmp_col_name, *extra)
                        cantor_name = (cantor_name, *extra)
                    other_df = DataFrame(
                        {
                            tmp_col_name: column.as_column(
                                range(len(tmp_arg[0]))
                            )
                        },
                        index=cudf.Index._from_column(tmp_arg[0]),
                    )
                    columns_df[cantor_name] = column.as_column(
                        range(len(columns_df))
                    )
                    df = other_df.join(columns_df, how="inner")
                    # as join is not assigning any names to index,
                    # update it over here
                    df.index.name = columns_df.index.name
                    if not isinstance(
                        df.index, MultiIndex
                    ) and is_numeric_dtype(df.index.dtype):
                        # Preserve the original index type.
                        df.index = df.index.astype(self._frame.index.dtype)
                    df = df.sort_values(by=[tmp_col_name, cantor_name])
                    df.drop(columns=[tmp_col_name, cantor_name], inplace=True)
                    # There were no indices found
                    if len(df) == 0:
                        raise KeyError(arg)

        # Step 3: Downcast
        if self._can_downcast_to_series(df, arg):
            return self._downcast_to_series(df, arg)
        return df

    @_performance_tracking
    def _setitem_tuple_arg(self, key, value):
        if (
            isinstance(self._frame.index, MultiIndex)
            or self._frame._data.multiindex
        ):
            raise NotImplementedError(
                "Setting values using df.loc[] not supported on "
                "DataFrames with a MultiIndex"
            )

        try:
            columns_df = self._frame._get_columns_by_label(key[1])
        except KeyError:
            if not self._frame.empty and isinstance(key[0], slice):
                pos_range = _get_label_range_or_mask(
                    self._frame.index, key[0].start, key[0].stop, key[0].step
                )
                idx = self._frame.index[pos_range]
            elif self._frame.empty and isinstance(key[0], slice):
                idx = None
            else:
                if is_scalar(key[0]):
                    arr = [key[0]]
                else:
                    arr = key[0]
                idx = cudf.Index(arr)
            if is_scalar(value):
                length = len(idx) if idx is not None else 1
                value = as_column(value, length=length)

            if isinstance(value, ColumnBase):
                new_ser = cudf.Series._from_column(value, index=idx)
            else:
                new_ser = cudf.Series(value, index=idx)
            if len(self._frame.index) != 0:
                new_ser = new_ser._align_to_index(
                    self._frame.index, how="right"
                )

            if len(self._frame.index) == 0:
                self._frame.index = (
                    idx if idx is not None else cudf.RangeIndex(len(new_ser))
                )
            self._frame._data.insert(key[1], new_ser._column)
        else:
            if is_scalar(value):
                for col in columns_df._column_names:
                    self._frame[col].loc[key[0]] = value

            elif isinstance(value, cudf.DataFrame):
                if value.shape != self._frame.loc[key[0]].shape:
                    _shape_mismatch_error(
                        value.shape,
                        self._frame.loc[key[0]].shape,
                    )
                value_column_names = set(value._column_names)
                scatter_map = _indices_from_labels(self._frame, key[0])
                for col in columns_df._column_names:
                    columns_df[col][scatter_map] = (
                        value._data[col] if col in value_column_names else NA
                    )

            else:
                if not is_column_like(value):
                    value = cupy.asarray(value)
                if getattr(value, "ndim", 1) == 2:
                    # If the inner dimension is 1, it's broadcastable to
                    # all columns of the dataframe.
                    indexed_shape = columns_df.loc[key[0]].shape
                    if value.shape[1] == 1:
                        if value.shape[0] != indexed_shape[0]:
                            _shape_mismatch_error(value.shape, indexed_shape)
                        for i, col in enumerate(columns_df._column_names):
                            self._frame[col].loc[key[0]] = value[:, 0]
                    else:
                        if value.shape != indexed_shape:
                            _shape_mismatch_error(value.shape, indexed_shape)
                        for i, col in enumerate(columns_df._column_names):
                            self._frame[col].loc[key[0]] = value[:, i]
                else:
                    # handle cases where value is 1d object:
                    # If the key on column axis is a scalar, we indexed
                    # a single column; The 1d value should assign along
                    # the columns.
                    if is_scalar(key[1]):
                        for col in columns_df._column_names:
                            self._frame[col].loc[key[0]] = value
                    # Otherwise, there are two situations. The key on row axis
                    # can be a scalar or 1d. In either of the situation, the
                    # ith element in value corresponds to the ith row in
                    # the indexed object.
                    # If the key is 1d, a broadcast will happen.
                    else:
                        for i, col in enumerate(columns_df._column_names):
                            self._frame[col].loc[key[0]] = value[i]


class _DataFrameAtIndexer(_DataFrameLocIndexer):
    pass


class _DataFrameIlocIndexer(_DataFrameIndexer):
    """
    For selection by index.
    """

    _frame: DataFrame

    def __getitem__(self, arg):
        (
            row_key,
            (
                col_is_scalar,
                column_names,
            ),
        ) = indexing_utils.destructure_dataframe_iloc_indexer(arg, self._frame)
        row_spec = indexing_utils.parse_row_iloc_indexer(
            row_key, len(self._frame)
        )
        ca = self._frame._data
        index = self._frame.index
        if col_is_scalar:
            s = Series._from_data(
                data=ColumnAccessor(
                    {key: ca._data[key] for key in column_names},
                    multiindex=ca.multiindex,
                    level_names=ca.level_names,
                    verify=False,
                ),
                index=index,
            )
            return s._getitem_preprocessed(row_spec)
        if column_names != list(self._frame._column_names):
            frame = self._frame._from_data(
                data=ColumnAccessor(
                    {key: ca._data[key] for key in column_names},
                    multiindex=ca.multiindex,
                    level_names=ca.level_names,
                    verify=False,
                ),
                index=index,
            )
        else:
            frame = self._frame
        if isinstance(row_spec, indexing_utils.MapIndexer):
            return frame._gather(row_spec.key, keep_index=True)
        elif isinstance(row_spec, indexing_utils.MaskIndexer):
            return frame._apply_boolean_mask(row_spec.key, keep_index=True)
        elif isinstance(row_spec, indexing_utils.SliceIndexer):
            return frame._slice(row_spec.key)
        elif isinstance(row_spec, indexing_utils.ScalarIndexer):
            result = frame._gather(row_spec.key, keep_index=True)
            new_name = result.index[0]
            new_index = ensure_index(result.keys())
            # Attempt to turn into series.
            if len(column_names) == 0:
                return Series([], index=new_index, name=new_name)
            else:
                try:
                    # Behaviour difference from pandas, which will merrily
                    # turn any heterogeneous set of columns into a series if
                    # you only ask for one row.
                    ser = Series._concat(
                        [result[name] for name in column_names],
                    )
                except TypeError as err:
                    # Couldn't find a common type, Hence:
                    # Raise in pandas compatibility mode,
                    # or just return a 1xN dataframe otherwise
                    if cudf.get_option("mode.pandas_compatible"):
                        raise TypeError(
                            "All columns need to be of same type, please "
                            "typecast to common dtype."
                        ) from err
                    return result
                else:
                    ser.index = new_index
                    ser.name = new_name
                    return ser
        elif isinstance(row_spec, indexing_utils.EmptyIndexer):
            return frame._empty_like(keep_index=True)
        assert_never(row_spec)

    @_performance_tracking
    def _setitem_tuple_arg(self, key, value):
        columns_df = self._frame._from_data(
            self._frame._data.select_by_index(key[1]), self._frame.index
        )

        if is_scalar(value):
            for col in columns_df._column_names:
                self._frame[col].iloc[key[0]] = value

        elif isinstance(value, cudf.DataFrame):
            if value.shape != self._frame.iloc[key[0]].shape:
                _shape_mismatch_error(
                    value.shape,
                    self._frame.loc[key[0]].shape,
                )
            value_column_names = set(value._column_names)
            for col in columns_df._column_names:
                columns_df[col][key[0]] = (
                    value._data[col] if col in value_column_names else NA
                )

        else:
            # TODO: consolidate code path with identical counterpart
            # in `_DataFrameLocIndexer._setitem_tuple_arg`
            if not is_column_like(value):
                value = cupy.asarray(value)
            if getattr(value, "ndim", 1) == 2:
                indexed_shape = columns_df.iloc[key[0]].shape
                if value.shape[1] == 1:
                    if value.shape[0] != indexed_shape[0]:
                        _shape_mismatch_error(value.shape, indexed_shape)
                    for i, col in enumerate(columns_df._column_names):
                        self._frame[col].iloc[key[0]] = value[:, 0]
                else:
                    if value.shape != indexed_shape:
                        _shape_mismatch_error(value.shape, indexed_shape)
                    for i, col in enumerate(columns_df._column_names):
                        self._frame._data[col][key[0]] = value[:, i]
            else:
                if is_scalar(key[1]):
                    for col in columns_df._column_names:
                        self._frame[col].iloc[key[0]] = value
                else:
                    for i, col in enumerate(columns_df._column_names):
                        self._frame[col].iloc[key[0]] = value[i]


class _DataFrameiAtIndexer(_DataFrameIlocIndexer):
    pass


class DataFrame(IndexedFrame, Serializable, GetAttrGetItemMixin):
    """
    A GPU Dataframe object.

    Parameters
    ----------
    data : array-like, Iterable, dict, or DataFrame.
        Dict can contain Series, arrays, constants, or list-like objects.
    index : Index or array-like
        Index to use for resulting frame. Will default to
        RangeIndex if no indexing information part of input data and
        no index provided.
    columns : Index or array-like
        Column labels to use for resulting frame.
        Will default to RangeIndex (0, 1, 2, …, n) if no column
        labels are provided.
    dtype : dtype, default None
        Data type to force. Only a single dtype is allowed.
        If None, infer.
    copy : bool or None, default None
        Copy data from inputs.
        Currently not implemented.
    nan_as_null : bool, Default True
        If ``None``/``True``, converts ``np.nan`` values to
        ``null`` values.
        If ``False``, leaves ``np.nan`` values as is.

    Examples
    --------
    Build dataframe with ``__setitem__``:

    >>> import cudf
    >>> df = cudf.DataFrame()
    >>> df['key'] = [0, 1, 2, 3, 4]
    >>> df['val'] = [float(i + 10) for i in range(5)]  # insert column
    >>> df
       key   val
    0    0  10.0
    1    1  11.0
    2    2  12.0
    3    3  13.0
    4    4  14.0

    Build DataFrame via dict of columns:

    >>> import numpy as np
    >>> from datetime import datetime, timedelta
    >>> t0 = datetime.strptime('2018-10-07 12:00:00', '%Y-%m-%d %H:%M:%S')
    >>> n = 5
    >>> df = cudf.DataFrame({
    ...     'id': np.arange(n),
    ...     'datetimes': np.array(
    ...     [(t0+ timedelta(seconds=x)) for x in range(n)])
    ... })
    >>> df
        id            datetimes
    0    0  2018-10-07 12:00:00
    1    1  2018-10-07 12:00:01
    2    2  2018-10-07 12:00:02
    3    3  2018-10-07 12:00:03
    4    4  2018-10-07 12:00:04

    Build DataFrame via list of rows as tuples:

    >>> df = cudf.DataFrame([
    ...     (5, "cats", "jump", np.nan),
    ...     (2, "dogs", "dig", 7.5),
    ...     (3, "cows", "moo", -2.1, "occasionally"),
    ... ])
    >>> df
       0     1     2     3             4
    0  5  cats  jump  <NA>          <NA>
    1  2  dogs   dig   7.5          <NA>
    2  3  cows   moo  -2.1  occasionally

    Convert from a Pandas DataFrame:

    >>> import pandas as pd
    >>> pdf = pd.DataFrame({'a': [0, 1, 2, 3],'b': [0.1, 0.2, None, 0.3]})
    >>> pdf
       a    b
    0  0  0.1
    1  1  0.2
    2  2  NaN
    3  3  0.3
    >>> df = cudf.from_pandas(pdf)
    >>> df
       a     b
    0  0   0.1
    1  1   0.2
    2  2  <NA>
    3  3   0.3
    """

    _PROTECTED_KEYS = frozenset(
        ("_data", "_index", "_ipython_canary_method_should_not_exist_")
    )
    _accessors: set[Any] = set()
    _loc_indexer_type = _DataFrameLocIndexer
    _iloc_indexer_type = _DataFrameIlocIndexer
    _groupby = DataFrameGroupBy
    _resampler = DataFrameResampler

    @_performance_tracking
    def __init__(
        self,
        data=None,
        index=None,
        columns=None,
        dtype=None,
        copy=None,
        nan_as_null=no_default,
    ):
        if copy is not None:
            raise NotImplementedError("copy is not currently implemented.")
        super().__init__({}, index=cudf.Index([]))
        if nan_as_null is no_default:
            nan_as_null = not cudf.get_option("mode.pandas_compatible")

        if isinstance(columns, (Series, cudf.BaseIndex)):
            columns = columns.to_pandas()

        if isinstance(data, (DataFrame, pd.DataFrame)):
            if isinstance(data, pd.DataFrame):
                data = self.from_pandas(data, nan_as_null=nan_as_null)

            if index is not None:
                if not data.index.equals(index):
                    data = data.reindex(index)
                    index = data.index
                else:
                    index = ensure_index(index)
            else:
                index = data.index

            self._index = index

            if columns is not None:
                self._data = data._data
                self._reindex(
                    column_names=columns, index=index, deep=False, inplace=True
                )
                if isinstance(
                    columns, (range, pd.RangeIndex, cudf.RangeIndex)
                ):
                    self._data.rangeindex = True
            else:
                self._data = data._data
                self._data.rangeindex = True
        elif isinstance(data, (cudf.Series, pd.Series)):
            if isinstance(data, pd.Series):
                data = cudf.Series.from_pandas(data, nan_as_null=nan_as_null)

            # Series.name is not None and Series.name in columns
            #   -> align
            # Series.name is not None and Series.name not in columns
            #   -> return empty DataFrame
            # Series.name is None and no columns
            #   -> return 1 column DataFrame
            # Series.name is None and columns
            #   -> return 1 column DataFrame if len(columns) in {0, 1}
            if data.name is None and columns is not None:
                if len(columns) > 1:
                    raise ValueError(
                        "Length of columns must be less than 2 if "
                        f"{type(data).__name__}.name is None."
                    )
                name = columns[0]
            else:
                name = data.name or 0
            self._init_from_dict_like(
                {name: data},
                index=index,
                columns=columns,
                nan_as_null=nan_as_null,
            )
        elif data is None:
            if index is None:
                self._index = RangeIndex(0)
            else:
                self._index = ensure_index(index)
            if columns is not None:
                rangeindex = isinstance(
                    columns, (range, pd.RangeIndex, cudf.RangeIndex)
                )
                label_dtype = getattr(columns, "dtype", None)
                self._data = ColumnAccessor(
                    {
                        k: column.column_empty(
                            len(self), dtype="object", masked=True
                        )
                        for k in columns
                    },
                    level_names=tuple(columns.names)
                    if isinstance(columns, pd.Index)
                    else None,
                    rangeindex=rangeindex,
                    label_dtype=label_dtype,
                    verify=False,
                )
        elif isinstance(data, ColumnAccessor):
            raise TypeError(
                "Use cudf.Series._from_data for constructing a Series from "
                "ColumnAccessor"
            )
        elif hasattr(data, "__cuda_array_interface__"):
            arr_interface = data.__cuda_array_interface__
            # descr is an optional field of the _cuda_ary_iface_
            if "descr" in arr_interface:
                if len(arr_interface["descr"]) == 1:
                    new_df = self._from_arrays(
                        data, index=index, columns=columns
                    )
                else:
                    new_df = self.from_records(
                        data, index=index, columns=columns
                    )
            else:
                new_df = self._from_arrays(data, index=index, columns=columns)

            self._data = new_df._data
            self._index = new_df._index
            self._check_data_index_length_match()
        elif hasattr(data, "__array_interface__"):
            arr_interface = data.__array_interface__
            if len(arr_interface["descr"]) == 1:
                # not record arrays
                new_df = self._from_arrays(data, index=index, columns=columns)
            else:
                new_df = self.from_records(data, index=index, columns=columns)
            self._data = new_df._data
            self._index = new_df._index
            self._check_data_index_length_match()
        else:
            if isinstance(data, Iterator):
                data = list(data)
            if is_list_like(data):
                if len(data) > 0 and is_scalar(data[0]):
                    if columns is not None:
                        label_dtype = getattr(columns, "dtype", None)
                        data = dict(zip(columns, [data]))
                        rangeindex = isinstance(
                            columns, (range, pd.RangeIndex, cudf.RangeIndex)
                        )
                    else:
                        data = dict(enumerate([data]))
                        rangeindex = True
                        label_dtype = None
                    new_df = DataFrame(data=data, index=index)

                    self._data = new_df._data
                    self._index = new_df._index
                    self._data._level_names = (
                        tuple(columns.names)
                        if isinstance(columns, pd.Index)
                        else self._data._level_names
                    )
                    self._data.rangeindex = rangeindex
                    self._data.label_dtype = (
                        cudf.dtype(label_dtype)
                        if label_dtype is not None
                        else None
                    )
                elif len(data) > 0 and isinstance(data[0], Series):
                    self._init_from_series_list(
                        data=data, columns=columns, index=index
                    )
                else:
                    self._init_from_list_like(
                        data, index=index, columns=columns
                    )
                self._check_data_index_length_match()
            else:
                if not is_dict_like(data):
                    raise TypeError("data must be list or dict-like")

                self._init_from_dict_like(
                    data, index=index, columns=columns, nan_as_null=nan_as_null
                )
                self._check_data_index_length_match()

        if dtype:
            self._data = self.astype(dtype)._data

        self._data.multiindex = self._data.multiindex or isinstance(
            columns, pd.MultiIndex
        )

    @_performance_tracking
    def _init_from_series_list(self, data, columns, index):
        if index is None:
            # When `index` is `None`, the final index of
            # resulting dataframe will be union of
            # all Series's names.
            final_index = cudf.Index(_get_union_of_series_names(data))
        else:
            # When an `index` is passed, the final index of
            # resulting dataframe will be whatever
            # index passed, but will need
            # shape validations - explained below
            data_length = len(data)
            index_length = len(index)
            if data_length != index_length:
                # If the passed `index` length doesn't match
                # length of Series objects in `data`, we must
                # check if `data` can be duplicated/expanded
                # to match the length of index. For that we
                # check if the length of index is a factor
                # of length of data.
                #
                # 1. If yes, we extend data
                # until length of data is equal to length of index.
                # 2. If no, we throw an error stating the
                # shape of resulting `data` and `index`

                # Simple example
                # >>> import pandas as pd
                # >>> s = pd.Series([1, 2, 3])
                # >>> pd.DataFrame([s], index=['a', 'b'])
                #    0  1  2
                # a  1  2  3
                # b  1  2  3
                # >>> pd.DataFrame([s], index=['a', 'b', 'c'])
                #    0  1  2
                # a  1  2  3
                # b  1  2  3
                # c  1  2  3
                if index_length % data_length == 0:
                    initial_data = data
                    data = []
                    for _ in range(int(index_length / data_length)):
                        data.extend([o for o in initial_data])
                else:
                    raise ValueError(
                        f"Length of values ({data_length}) does "
                        f"not match length of index ({index_length})"
                    )

            final_index = ensure_index(index)

        series_lengths = list(map(len, data))
        common_dtype = find_common_type([obj.dtype for obj in data])
        data = [obj.astype(common_dtype) for obj in data]
        if series_lengths.count(series_lengths[0]) == len(series_lengths):
            # Calculating the final dataframe columns by
            # getting union of all `index` of the Series objects.
            final_columns = _get_union_of_indices([d.index for d in data])
            if isinstance(final_columns, cudf.RangeIndex):
                self._data.rangeindex = True

            for idx, series in enumerate(data):
                if not series.index.is_unique:
                    raise ValueError(
                        "Reindexing only valid with uniquely valued Index "
                        "objects"
                    )
                if not series.index.equals(final_columns):
                    series = series.reindex(final_columns)
                self._data[idx] = series._column

            # Setting `final_columns` to self._index so
            # that the resulting `transpose` will be have
            # columns set to `final_columns`
            self._index = cudf.Index(final_columns)

            transpose = self.T
        else:
            with warnings.catch_warnings():
                warnings.simplefilter("ignore", FutureWarning)
                concat_df = cudf.concat(data, axis=1)

            cols = concat_df._data.to_pandas_index()
            if cols.dtype == "object":
                concat_df.columns = cols.astype("str")

            transpose = concat_df.T

        transpose._index = final_index
        self._data = transpose._data
        self._index = transpose._index

        # If `columns` is passed, the result dataframe
        # contain a dataframe with only the
        # specified `columns` in the same order.
        if columns is not None:
            for col_name in columns:
                if col_name not in self._data:
                    self._data[col_name] = column.column_empty(
                        row_count=len(self), dtype=None, masked=True
                    )
            self._data._level_names = (
                tuple(columns.names)
                if isinstance(columns, pd.Index)
                else self._data._level_names
            )
            self._data = self._data.select_by_label(columns)
            self._data.rangeindex = isinstance(
                columns, (range, cudf.RangeIndex, pd.RangeIndex)
            )
            self._data.label_dtype = pd.Index(columns).dtype
        else:
            self._data.rangeindex = True

    @_performance_tracking
    def _init_from_list_like(self, data, index=None, columns=None):
        if index is None:
            index = RangeIndex(start=0, stop=len(data))
        else:
            index = ensure_index(index)

        self._index = index
        # list-of-dicts case
        if len(data) > 0 and isinstance(data[0], dict):
            data = DataFrame.from_pandas(pd.DataFrame(data))
            self._data = data._data
        # interval in a list
        elif len(data) > 0 and isinstance(data[0], pd.Interval):
            data = DataFrame.from_pandas(pd.DataFrame(data))
            self._data = data._data
        elif any(
            not isinstance(col, (abc.Iterable, abc.Sequence)) for col in data
        ):
            raise TypeError("Inputs should be an iterable or sequence.")
        elif len(data) > 0 and not can_convert_to_column(data[0]):
            raise ValueError("Must pass 2-d input.")
        else:
            if (
                len(data) > 0
                and columns is None
                and isinstance(data[0], tuple)
                and hasattr(data[0], "_fields")
            ):
                # pandas behavior is to use the fields from the first
                # namedtuple as the column names
                columns = data[0]._fields

            data = list(itertools.zip_longest(*data))

            if columns is not None and len(data) == 0:
                data = [
                    cudf.core.column.column_empty(row_count=0, dtype=None)
                    for _ in columns
                ]

            for col_name, col in enumerate(data):
                self._data[col_name] = column.as_column(col)
            self._data.rangeindex = True

        if columns is not None:
            if len(columns) != len(data):
                raise ValueError(
                    f"Shape of passed values is ({len(index)}, {len(data)}), "
                    f"indices imply ({len(index)}, {len(columns)})."
                )

            self.columns = columns
            self._data.rangeindex = isinstance(
                columns, (range, pd.RangeIndex, cudf.RangeIndex)
            )
            self._data.label_dtype = getattr(columns, "dtype", None)

    @_performance_tracking
    def _init_from_dict_like(
        self, data, index=None, columns=None, nan_as_null=None
    ):
        label_dtype = None
        if columns is not None:
            label_dtype = getattr(columns, "dtype", None)
            # remove all entries in data that are not in columns,
            # inserting new empty columns for entries in columns that
            # are not in data
            if any(c in data for c in columns):
                # Let the downstream logic determine the length of the
                # empty columns here
                empty_column = lambda: None  # noqa: E731
            else:
                # If keys is empty, none of the data keys match the
                # columns, so we need to create an empty DataFrame. To
                # match pandas, the size of the dataframe must match
                # the provided index, so we need to return a masked
                # array of nulls if an index is given.
                empty_column = functools.partial(
                    cudf.core.column.column_empty,
                    row_count=(0 if index is None else len(index)),
                    masked=index is not None,
                )

            data = {
                c: data[c] if c in data else empty_column() for c in columns
            }

        data, index = self._align_input_series_indices(data, index=index)

        if index is None:
            num_rows = 0
            if data:
                keys, values, lengths = zip(
                    *(
                        (k, v, 1)
                        if is_scalar(v)
                        else (
                            k,
                            vc := as_column(v, nan_as_null=nan_as_null),
                            len(vc),
                        )
                        for k, v in data.items()
                    )
                )
                data = dict(zip(keys, values))
                try:
                    (num_rows,) = (set(lengths) - {1}) or {1}
                except ValueError:
                    raise ValueError("All arrays must be the same length")

            self._index = RangeIndex(0, num_rows)
        else:
            self._index = ensure_index(index)

        if len(data):
            self._data.multiindex = True
            for i, col_name in enumerate(data):
                self._data.multiindex = self._data.multiindex and isinstance(
                    col_name, tuple
                )
                self._insert(
                    i,
                    col_name,
                    data[col_name],
                    nan_as_null=nan_as_null,
                )
        self._data._level_names = (
            tuple(columns.names)
            if isinstance(columns, pd.Index)
            else self._data._level_names
        )
        self._data.label_dtype = label_dtype

    @classmethod
    def _from_data(
        cls,
        data: MutableMapping,
        index: BaseIndex | None = None,
        columns: Any = None,
    ) -> DataFrame:
        out = super()._from_data(data=data, index=index)
        if columns is not None:
            out.columns = columns
        return out

    @staticmethod
    @_performance_tracking
    def _align_input_series_indices(data, index):
        input_series = [
            Series(val)
            for val in data.values()
            if isinstance(val, (pd.Series, Series, dict))
        ]

        if input_series:
            if index is not None:
                aligned_input_series = [
                    sr._align_to_index(index, how="right", sort=False)
                    for sr in input_series
                ]

            else:
                aligned_input_series = cudf.core.series._align_indices(
                    input_series
                )
                index = aligned_input_series[0].index

            data = data.copy()
            for name, val in data.items():
                if isinstance(val, (pd.Series, Series, dict)):
                    data[name] = aligned_input_series.pop(0)

        return data, index

    # The `constructor*` properties are used by `dask` (and `dask_cudf`)
    @property
    def _constructor(self):
        return DataFrame

    @property
    def _constructor_sliced(self):
        return Series

    @property
    def _constructor_expanddim(self):
        raise NotImplementedError(
            "_constructor_expanddim not supported for DataFrames!"
        )

    def serialize(self):
        header, frames = super().serialize()

        header["index"], index_frames = self.index.serialize()
        header["index_frame_count"] = len(index_frames)
        # For backwards compatibility with older versions of cuDF, index
        # columns are placed before data columns.
        frames = index_frames + frames

        return header, frames

    @classmethod
    def deserialize(cls, header, frames):
        index_nframes = header["index_frame_count"]
        obj = super().deserialize(
            header, frames[header["index_frame_count"] :]
        )

        idx_typ = pickle.loads(header["index"]["type-serialized"])
        index = idx_typ.deserialize(header["index"], frames[:index_nframes])
        obj.index = index

        return obj

    @property
    @_performance_tracking
    def shape(self):
        """Returns a tuple representing the dimensionality of the DataFrame."""
        return self._num_rows, self._num_columns

    @property
    def dtypes(self):
        """
        Return the dtypes in this object.

        Returns
        -------
        pandas.Series
            The data type of each column.

        Examples
        --------
        >>> import cudf
        >>> import pandas as pd
        >>> df = cudf.DataFrame({'float': [1.0],
        ...                    'int': [1],
        ...                    'datetime': [pd.Timestamp('20180310')],
        ...                    'string': ['foo']})
        >>> df
           float  int   datetime string
        0    1.0    1 2018-03-10    foo
        >>> df.dtypes
        float              float64
        int                  int64
        datetime    datetime64[ns]
        string              object
        dtype: object
        """
        return pd.Series(dict(self._dtypes), dtype="object")

    @property
    def ndim(self) -> int:
        """Dimension of the data. DataFrame ndim is always 2."""
        return 2

    def __dir__(self):
        # Add the columns of the DataFrame to the dir output.
        o = set(dir(type(self)))
        o.update(self.__dict__)
        o.update(
            c
            for c in self._column_names
            if isinstance(c, str) and c.isidentifier()
        )
        return list(o)

    def __setattr__(self, key, col):
        try:
            # Preexisting attributes may be set. We cannot rely on checking the
            # `_PROTECTED_KEYS` because we must also allow for settable
            # properties, and we must call object.__getattribute__ to bypass
            # the `__getitem__` behavior inherited from `GetAttrGetItemMixin`.
            object.__getattribute__(self, key)
        except AttributeError:
            if key not in self._PROTECTED_KEYS:
                try:
                    # Check key existence.
                    self[key]
                    # If a column already exists, set it.
                    self[key] = col
                    return
                except KeyError:
                    pass

            # Set a new attribute that is not already a column.
            super().__setattr__(key, col)

        except RuntimeError as e:
            # TODO: This allows setting properties that are marked as forbidden
            # for internal usage. It is necessary because the __getattribute__
            # call in the try block will trigger the error. We should see if
            # setting these variables can also always be disabled
            if "External-only API" not in str(e):
                raise
            super().__setattr__(key, col)
        else:
            super().__setattr__(key, col)

    @_performance_tracking
    def __getitem__(self, arg):
        """
        If *arg* is a ``str`` or ``int`` type, return the column Series.
        If *arg* is a ``slice``, return a new DataFrame with all columns
        sliced to the specified range.
        If *arg* is an ``array`` containing column names, return a new
        DataFrame with the corresponding columns.
        If *arg* is a ``dtype.bool array``, return the rows marked True

        Examples
        --------
        >>> df = cudf.DataFrame({
        ...     'a': list(range(10)),
        ...     'b': list(range(10)),
        ...     'c': list(range(10)),
        ... })

        Get first 4 rows of all columns.

        >>> df[:4]
           a  b  c
        0  0  0  0
        1  1  1  1
        2  2  2  2
        3  3  3  3

        Get last 5 rows of all columns.

        >>> df[-5:]
           a  b  c
        5  5  5  5
        6  6  6  6
        7  7  7  7
        8  8  8  8
        9  9  9  9

        Get columns a and c.

        >>> df[['a', 'c']]
           a  c
        0  0  0
        1  1  1
        2  2  2
        3  3  3
        4  4  4
        5  5  5
        6  6  6
        7  7  7
        8  8  8
        9  9  9

        Return the rows specified in the boolean mask.

        >>> df[[True, False, True, False, True,
        ...     False, True, False, True, False]]
           a  b  c
        0  0  0  0
        2  2  2  2
        4  4  4  4
        6  6  6  6
        8  8  8  8
        """
        if _is_scalar_or_zero_d_array(arg) or isinstance(arg, tuple):
            out = self._get_columns_by_label(arg)
            if is_scalar(arg):
                nlevels = 1
            elif isinstance(arg, tuple):
                nlevels = len(arg)
            if self._data.multiindex is False or nlevels == self._data.nlevels:
                out = self._constructor_sliced._from_data(out._data)
                out.index = self.index
                out.name = arg
            return out

        elif isinstance(arg, slice):
            return self._slice(arg)

        elif can_convert_to_column(arg):
            mask = arg
            if is_list_like(mask):
                dtype = None
                mask = pd.Series(mask, dtype=dtype)
            if mask.dtype == "bool":
                return self._apply_boolean_mask(BooleanMask(mask, len(self)))
            else:
                return self._get_columns_by_label(mask)
        elif isinstance(arg, DataFrame):
            return self.where(arg)
        else:
            raise TypeError(
                f"__getitem__ on type {type(arg)} is not supported"
            )

    @_performance_tracking
    def __setitem__(self, arg, value):
        """Add/set column by *arg or DataFrame*"""
        if isinstance(arg, DataFrame):
            # not handling set_item where arg = df & value = df
            if isinstance(value, DataFrame):
                raise TypeError(
                    f"__setitem__ with arg = {type(value)} and "
                    f"value = {type(arg)} is not supported"
                )
            else:
                for col_name in self._data:
                    scatter_map = arg._data[col_name]
                    if is_scalar(value):
                        self._data[col_name][scatter_map] = value
                    else:
                        self._data[col_name][scatter_map] = column.as_column(
                            value
                        )[scatter_map]
        elif is_scalar(arg) or isinstance(arg, tuple):
            if isinstance(value, DataFrame):
                _setitem_with_dataframe(
                    input_df=self,
                    replace_df=value,
                    input_cols=[arg],
                    mask=None,
                )
            else:
                if arg in self._data:
                    if not is_scalar(value) and len(self) == 0:
                        value = column.as_column(value)
                        length = len(value)
                        new_columns = (
                            value
                            if key == arg
                            else column.column_empty_like(
                                col, masked=True, newsize=length
                            )
                            for key, col in self._column_labels_and_values
                        )
                        self._data = self._data._from_columns_like_self(
                            new_columns, verify=False
                        )
                        if isinstance(value, (pd.Series, Series)):
                            self._index = cudf.Index(value.index)
                        elif len(value) > 0:
                            self._index = RangeIndex(length)
                        return
                    elif isinstance(value, (pd.Series, Series)):
                        value = Series(value)._align_to_index(
                            self.index,
                            how="right",
                            sort=False,
                            allow_non_unique=True,
                        )
                    if is_scalar(value):
                        self._data[arg] = as_column(value, length=len(self))
                    else:
                        value = as_column(value)
                        self._data[arg] = value
                else:
                    # disc. with pandas here
                    # pandas raises key error here
                    self.insert(self._num_columns, arg, value)

        elif can_convert_to_column(arg):
            mask = arg
            if is_list_like(mask):
                mask = np.array(mask)

            if mask.dtype == "bool":
                mask = column.as_column(arg)

                if isinstance(value, DataFrame):
                    _setitem_with_dataframe(
                        input_df=self,
                        replace_df=value,
                        input_cols=None,
                        mask=mask,
                    )
                else:
                    if not is_scalar(value):
                        value = column.as_column(value)[mask]
                    for col_name in self._data:
                        self._data[col_name][mask] = value
            else:
                if isinstance(value, (cupy.ndarray, np.ndarray)):
                    _setitem_with_dataframe(
                        input_df=self,
                        replace_df=cudf.DataFrame(value),
                        input_cols=arg,
                        mask=None,
                        ignore_index=True,
                    )
                elif isinstance(value, DataFrame):
                    _setitem_with_dataframe(
                        input_df=self,
                        replace_df=value,
                        input_cols=arg,
                        mask=None,
                    )
                else:
                    for col in arg:
                        if is_scalar(value):
                            self._data[col] = as_column(
                                value, length=len(self)
                            )
                        else:
                            self._data[col] = column.as_column(value)

        else:
            raise TypeError(
                f"__setitem__ on type {type(arg)} is not supported"
            )

    def __delitem__(self, name):
        self._drop_column(name)

    @_performance_tracking
    def memory_usage(self, index=True, deep=False) -> cudf.Series:
        mem_usage = [col.memory_usage for col in self._columns]
        names = [str(name) for name in self._column_names]
        if index:
            mem_usage.append(self.index.memory_usage())
            names.append("Index")
        return Series._from_column(
            as_column(mem_usage),
            index=cudf.Index(names),
        )

    @_performance_tracking
    def __array_function__(self, func, types, args, kwargs):
        if "out" in kwargs or not all(
            issubclass(t, (Series, DataFrame)) for t in types
        ):
            return NotImplemented

        try:
            if func.__name__ in {"any", "all"}:
                # NumPy default for `axis` is
                # different from `cudf`/`pandas`
                # hence need this special handling.
                kwargs.setdefault("axis", None)
            if cudf_func := getattr(self.__class__, func.__name__, None):
                out = cudf_func(*args, **kwargs)
                # The dot product of two DataFrames returns an array in pandas.
                if (
                    func is np.dot
                    and isinstance(args[0], (DataFrame, pd.DataFrame))
                    and isinstance(args[1], (DataFrame, pd.DataFrame))
                ):
                    return out.values
                return out
        except Exception:
            # The rare instance where a "silent" failure is preferable. Except
            # in the (highly unlikely) case that some other library
            # interoperates with cudf objects, the result will be that numpy
            # raises a TypeError indicating that the operation is not
            # implemented, which is much friendlier than an arbitrary internal
            # cudf error.
            pass
        return NotImplemented

    def __arrow_c_stream__(self, requested_schema=None):
        """
        Export the cudf DataFrame as an Arrow C stream PyCapsule.

        Parameters
        ----------
        requested_schema : PyCapsule, default None
            The schema to which the dataframe should be casted, passed as a
            PyCapsule containing a C ArrowSchema representation of the
            requested schema. Currently not implemented.

        Returns
        -------
        PyCapsule
        """
        if requested_schema is not None:
            raise NotImplementedError("requested_schema is not supported")
        return self.to_arrow().__arrow_c_stream__()

    # The _get_numeric_data method is necessary for dask compatibility.
    @_performance_tracking
    def _get_numeric_data(self):
        """Return a dataframe with only numeric data types"""
        columns = [
            c
            for c, dt in self.dtypes.items()
            if dt != object and not isinstance(dt, cudf.CategoricalDtype)
        ]
        return self[columns]

    @_performance_tracking
    def assign(self, **kwargs: Callable[[Self], Any] | Any):
        """
        Assign columns to DataFrame from keyword arguments.

        Parameters
        ----------
        **kwargs: dict mapping string column names to values
            The value for each key can either be a literal column (or
            something that can be converted to a column), or
            a callable of one argument that will be given the
            dataframe as an argument and should return the new column
            (without modifying the input argument).
            Columns are added in-order, so callables can refer to
            column names constructed in the assignment.

        Examples
        --------
        >>> import cudf
        >>> df = cudf.DataFrame()
        >>> df = df.assign(a=[0, 1, 2], b=[3, 4, 5])
        >>> df
           a  b
        0  0  3
        1  1  4
        2  2  5
        """
        new_df = self.copy(deep=False)
        for k, v in kwargs.items():
            new_df[k] = v(new_df) if callable(v) else v
        return new_df

    @classmethod
    @_performance_tracking
    def _concat(
        cls, objs, axis=0, join="outer", ignore_index=False, sort=False
    ):
        # flag to indicate at least one empty input frame also has an index
        empty_has_index = False
        # length of output frame's RangeIndex if all input frames are empty,
        # and at least one has an index
        result_index_length = 0
        # the number of empty input frames
        num_empty_input_frames = 0

        # flag to indicate if all DataFrame's have
        # RangeIndex as their index
        are_all_range_index = False

        for i, obj in enumerate(objs):
            # shallow-copy the input DFs in case the same DF instance
            # is concatenated with itself
            objs[i] = obj.copy(deep=False)

            # If ignore_index is true, determine if
            # all or some objs are empty(and have index).
            # 1. If all objects are empty(and have index), we
            # should set the index separately using RangeIndex.
            # 2. If some objects are empty(and have index), we
            # create empty columns later while populating `columns`
            # variable. Detailed explanation of second case before
            # allocation of `columns` variable below.
            if ignore_index and obj.empty:
                num_empty_input_frames += 1
                result_index_length += len(obj)
                empty_has_index = empty_has_index or len(obj) > 0

            are_all_range_index = (
                True if i == 0 else are_all_range_index
            ) and isinstance(obj.index, cudf.RangeIndex)

        if join == "inner":
            sets_of_column_names = [set(obj._column_names) for obj in objs]

            intersecting_columns = functools.reduce(
                set.intersection, sets_of_column_names
            )
            union_of_columns = functools.reduce(
                set.union, sets_of_column_names
            )
            non_intersecting_columns = union_of_columns.symmetric_difference(
                intersecting_columns
            )

            # Get an ordered list of the intersecting columns to preserve input
            # order, which is promised by pandas for inner joins.
            ordered_intersecting_columns = [
                name
                for obj in objs
                for name in obj._column_names
                if name in intersecting_columns
            ]

            names = dict.fromkeys(ordered_intersecting_columns).keys()

            if axis == 0:
                if ignore_index and (
                    num_empty_input_frames > 0
                    or len(intersecting_columns) == 0
                ):
                    # When ignore_index is True and if there is
                    # at least 1 empty dataframe and no
                    # intersecting columns are present, an empty dataframe
                    # needs to be returned just with an Index.
                    empty_has_index = True
                    num_empty_input_frames = len(objs)
                    result_index_length = sum(len(obj) for obj in objs)

                # remove columns not present in all objs
                for obj in objs:
                    obj.drop(
                        columns=non_intersecting_columns,
                        inplace=True,
                        errors="ignore",
                    )
        elif join == "outer":
            # Get a list of the unique table column names
            names = [name for f in objs for name in f._column_names]
            names = dict.fromkeys(names).keys()

        else:
            raise ValueError(
                "Only can inner (intersect) or outer (union) when joining"
                "the other axis"
            )

        if sort:
            try:
                # Sorted always returns a list, but will fail to sort if names
                # include different types that are not comparable.
                names = sorted(names)
            except TypeError:
                # For pandas compatibility, we also try to handle the case
                # where some column names are strings and others are ints. Just
                # assume that everything that isn't a str is numerical, we
                # can't sort anything else.
                try:
                    str_names = sorted(n for n in names if isinstance(n, str))
                    non_str_names = sorted(
                        n for n in names if not isinstance(n, str)
                    )
                    names = non_str_names + str_names
                except TypeError:
                    names = list(names)
        else:
            names = list(names)

        # Combine the index and table columns for each Frame into a list of
        # [...index_cols, ...table_cols].
        #
        # If any of the input frames have a non-empty index, include these
        # columns in the list of columns to concatenate, even if the input
        # frames are empty and `ignore_index=True`.
        columns = [
            (
                []
                if are_all_range_index
                or (ignore_index and not empty_has_index)
                else list(f.index._columns)
            )
            + [f._data[name] if name in f._data else None for name in names]
            for f in objs
        ]

        # Get a list of the combined index and table column indices
        indices = list(range(functools.reduce(max, map(len, columns))))
        # The position of the first table column in each
        # combined index + table columns list
        first_data_column_position = len(indices) - len(names)

        # Get the non-null columns and their dtypes
        non_null_cols, dtypes = _get_non_null_cols_and_dtypes(indices, columns)

        # Infer common dtypes between numeric columns
        # and combine CategoricalColumn categories
        categories = _find_common_dtypes_and_categories(non_null_cols, dtypes)

        # Cast all columns to a common dtype, assign combined categories,
        # and back-fill missing columns with all-null columns
        _cast_cols_to_common_dtypes(indices, columns, dtypes, categories)

        # Construct input tables with the index and data columns in the same
        # order. This strips the given index/column names and replaces the
        # names with their integer positions in the `cols` list
        tables = []
        for cols in columns:
            table_index = None
            if 1 == first_data_column_position:
                table_index = cudf.Index._from_column(cols[0])
            elif first_data_column_position > 1:
                table_index = cudf.MultiIndex._from_data(
                    data=dict(
                        zip(
                            indices[:first_data_column_position],
                            cols[:first_data_column_position],
                        )
                    )
                )
            tables.append(
                DataFrame._from_data(
                    data=dict(
                        zip(
                            indices[first_data_column_position:],
                            cols[first_data_column_position:],
                        )
                    ),
                    index=table_index,
                )
            )

        # Concatenate the Tables
        out = cls._from_data(
            *libcudf.concat.concat_tables(
                tables, ignore_index=ignore_index or are_all_range_index
            )
        )

        # If ignore_index is True, all input frames are empty, and at
        # least one input frame has an index, assign a new RangeIndex
        # to the result frame.
        if empty_has_index and num_empty_input_frames == len(objs):
            out.index = cudf.RangeIndex(result_index_length)
        elif are_all_range_index and not ignore_index:
            out.index = cudf.core.index.Index._concat([o.index for o in objs])

        # Reassign the categories for any categorical table cols
        _reassign_categories(
            categories, out._data, indices[first_data_column_position:]
        )

        # Reassign the categories for any categorical index cols
        if not isinstance(out.index, cudf.RangeIndex):
            _reassign_categories(
                categories,
                out.index._data,
                indices[:first_data_column_position],
            )
            if not isinstance(out.index, MultiIndex) and isinstance(
                out.index.dtype, cudf.CategoricalDtype
            ):
                out = out.set_index(out.index)
        for name, col in out._column_labels_and_values:
            out._data[name] = col._with_type_metadata(
                tables[0]._data[name].dtype
            )

        # Reassign index and column names
        if objs[0]._data.multiindex:
            out._set_columns_like(objs[0]._data)
        else:
            out.columns = names
        if not ignore_index:
            out.index.name = objs[0].index.name
            out.index.names = objs[0].index.names

        return out

    def astype(
        self,
        dtype,
        copy: bool = False,
        errors: Literal["raise", "ignore"] = "raise",
    ):
        if is_dict_like(dtype):
            if len(set(dtype.keys()) - set(self._column_names)) > 0:
                raise KeyError(
                    "Only a column name can be used for the "
                    "key in a dtype mappings argument."
                )
        else:
            dtype = {cc: dtype for cc in self._column_names}
        return super().astype(dtype, copy, errors)

    def _clean_renderable_dataframe(self, output):
        """
        This method takes in partial/preprocessed dataframe
        and returns correct representation of it with correct
        dimensions (rows x columns)
        """

        max_rows = pd.get_option("display.max_rows")
        min_rows = pd.get_option("display.min_rows")
        max_cols = pd.get_option("display.max_columns")
        max_colwidth = pd.get_option("display.max_colwidth")
        show_dimensions = pd.get_option("display.show_dimensions")
        if pd.get_option("display.expand_frame_repr"):
            width, _ = console.get_console_size()
        else:
            width = None

        output = output.to_pandas().to_string(
            max_rows=max_rows,
            min_rows=min_rows,
            max_cols=max_cols,
            line_width=width,
            max_colwidth=max_colwidth,
            show_dimensions=show_dimensions,
        )

        lines = output.split("\n")

        if lines[-1].startswith("["):
            lines = lines[:-1]
            lines.append(
                "[%d rows x %d columns]" % (len(self), self._num_columns)
            )
        return "\n".join(lines)

    def _clean_nulls_from_dataframe(self, df):
        """
        This function converts all ``null`` values to ``<NA>`` for
        representation as a string in `__repr__`.

        Since we utilize Pandas `__repr__` at all places in our code
        for formatting purposes, we convert columns to `str` dtype for
        filling with `<NA>` values.
        """
        for col in df._data:
            if isinstance(
                df._data[col].dtype, (cudf.StructDtype, cudf.ListDtype)
            ):
                # TODO we need to handle this
                pass
            elif df._data[col].has_nulls():
                fill_value = (
                    str(cudf.NaT)
                    if isinstance(
                        df._data[col],
                        (
                            cudf.core.column.DatetimeColumn,
                            cudf.core.column.TimeDeltaColumn,
                        ),
                    )
                    else str(cudf.NA)
                )

                df[col] = df._data[col].astype("str").fillna(fill_value)
            else:
                df[col] = df._data[col]

        return df

    def _get_renderable_dataframe(self):
        """
        Takes rows and columns from pandas settings or estimation from size.
        pulls quadrants based off of some known parameters then style for
        multiindex as well producing an efficient representative string
        for printing with the dataframe.
        """
        max_rows = pd.options.display.max_rows
        nrows = np.max([len(self) if max_rows is None else max_rows, 1])
        if pd.options.display.max_rows == 0:
            nrows = len(self)
        ncols = (
            pd.options.display.max_columns
            if pd.options.display.max_columns
            else pd.options.display.width / 2
        )

        if len(self) <= nrows and self._num_columns <= ncols:
            output = self.copy(deep=False)
        elif self.empty and len(self.index) > 0:
            max_seq_items = pd.options.display.max_seq_items
            # In case of Empty DataFrame with index, Pandas prints
            # first `pd.options.display.max_seq_items` index values
            # followed by ... To obtain ... at the end of index list,
            # adding 1 extra value.
            # If `pd.options.display.max_seq_items` is None,
            # entire sequence/Index is to be printed.
            # Note : Pandas truncates the dimensions at the end of
            # the resulting dataframe when `display.show_dimensions`
            # is set to truncate. Hence to display the dimensions we
            # need to extract maximum of `max_seq_items` and `nrows`
            # and have 1 extra value for ... to show up in the output
            # string.
            if max_seq_items is not None:
                output = self.head(max(max_seq_items, nrows) + 1)
            else:
                output = self.copy(deep=False)
        else:
            left_cols = self._num_columns
            right_cols = 0
            upper_rows = len(self)
            lower_rows = 0
            if len(self) > nrows and nrows > 0:
                upper_rows = int(nrows / 2.0) + 1
                lower_rows = upper_rows + (nrows % 2)
            if left_cols > ncols:
                right_cols = left_cols - int(ncols / 2.0)
                # adjust right columns for output if multiindex.
                right_cols = (
                    right_cols - 1
                    if isinstance(self.index, MultiIndex)
                    else right_cols
                )
                left_cols = int(ncols / 2.0) + 1
            if right_cols > 0:
                # Pick ncols - left_cols number of columns
                # from the right side/from the end.
                right_cols = -(int(ncols) - left_cols + 1)
            else:
                # If right_cols is 0 or negative, it means
                # self has lesser number of columns than ncols.
                # Hence assign self._num_columns which
                # will result in empty `*_right` quadrants.
                # This is because `*_left` quadrants will
                # contain all columns.
                right_cols = self._num_columns

            upper_left = self.head(upper_rows).iloc[:, :left_cols]
            upper_right = self.head(upper_rows).iloc[:, right_cols:]
            lower_left = self.tail(lower_rows).iloc[:, :left_cols]
            lower_right = self.tail(lower_rows).iloc[:, right_cols:]

            with warnings.catch_warnings():
                warnings.simplefilter("ignore", FutureWarning)
                upper = cudf.concat([upper_left, upper_right], axis=1)
                lower = cudf.concat([lower_left, lower_right], axis=1)
                output = cudf.concat([upper, lower])

        output = self._clean_nulls_from_dataframe(output)
        output.index = output.index._clean_nulls_from_index()

        return output

    @_performance_tracking
    def __repr__(self):
        output = self._get_renderable_dataframe()
        return self._clean_renderable_dataframe(output)

    @_performance_tracking
    def _repr_html_(self):
        lines = (
            self._get_renderable_dataframe()
            .to_pandas()
            ._repr_html_()
            .split("\n")
        )
        if lines[-2].startswith("<p>"):
            lines = lines[:-2]
            lines.append(
                "<p>%d rows × %d columns</p>" % (len(self), self._num_columns)
            )
            lines.append("</div>")
        return "\n".join(lines)

    @_performance_tracking
    def _repr_latex_(self):
        return self._get_renderable_dataframe().to_pandas()._repr_latex_()

    def _make_operands_and_index_for_binop(
        self,
        other: Any,
        fn: str,
        fill_value: Any = None,
        reflect: bool = False,
        can_reindex: bool = False,
    ) -> tuple[
        dict[str | None, tuple[ColumnBase, Any, bool, Any]]
        | NotImplementedType,
        BaseIndex | None,
        bool,
    ]:
        lhs, rhs = self._data, other
        index = self.index
        fill_requires_key = False
        left_default: Any = False
        equal_columns = False
        can_use_self_column_name = True

        if _is_scalar_or_zero_d_array(other):
            rhs = {name: other for name in self._data}
            equal_columns = True
        elif isinstance(other, Series):
            if (
                not (self_pd_columns := self._data.to_pandas_index()).equals(
                    other_pd_index := other.index.to_pandas()
                )
                and not can_reindex
                and fn in cudf.utils.utils._EQUALITY_OPS
            ):
                raise ValueError(
                    "Can only compare DataFrame & Series objects "
                    "whose columns & index are same respectively, "
                    "please reindex."
                )
            rhs = dict(zip(other_pd_index, other.values_host))
            # For keys in right but not left, perform binops between NaN (not
            # NULL!) and the right value (result is NaN).
            left_default = as_column(np.nan, length=len(self))
            equal_columns = other_pd_index.equals(self_pd_columns)
            can_use_self_column_name = (
                equal_columns or other_pd_index.names == self_pd_columns.names
            )
        elif isinstance(other, DataFrame):
            if (
                not can_reindex
                and fn in cudf.utils.utils._EQUALITY_OPS
                and (
                    not self.index.equals(other.index)
                    or not self._data.to_pandas_index().equals(
                        other._data.to_pandas_index()
                    )
                )
            ):
                raise ValueError(
                    "Can only compare identically-labeled DataFrame objects"
                )
            new_lhs, new_rhs = _align_indices(self, other)
            index = new_lhs.index
            lhs, rhs = new_lhs._data, new_rhs._data
            fill_requires_key = True
            # For DataFrame-DataFrame ops, always default to operating against
            # the fill value.
            left_default = fill_value
            equal_columns = self._column_names == other._column_names
            can_use_self_column_name = (
                equal_columns
                or self._data._level_names == other._data._level_names
            )
        elif isinstance(other, (dict, abc.Mapping)):
            # Need to fail early on host mapping types because we ultimately
            # convert everything to a dict.
            return NotImplemented, None, True

        if not isinstance(rhs, (dict, abc.Mapping)):
            return NotImplemented, None, True

        operands = {
            k: (
                v,
                rhs.get(k, fill_value),
                reflect,
                fill_value if (not fill_requires_key or k in rhs) else None,
            )
            for k, v in lhs.items()
        }

        if left_default is not False:
            for k, v in rhs.items():
                if k not in lhs:
                    operands[k] = (left_default, v, reflect, None)

        if not equal_columns:
            if isinstance(other, DataFrame):
                column_names_list = self._data.to_pandas_index().join(
                    other._data.to_pandas_index(), how="outer"
                )
            elif isinstance(other, Series):
                column_names_list = self._data.to_pandas_index().join(
                    other.index.to_pandas(), how="outer"
                )
            else:
                raise ValueError("other must be a DataFrame or Series.")

            sorted_dict = {key: operands[key] for key in column_names_list}
            return sorted_dict, index, can_use_self_column_name
        return operands, index, can_use_self_column_name

    @classmethod
    @_performance_tracking
    def from_dict(
        cls,
        data: dict,
        orient: str = "columns",
        dtype: Dtype | None = None,
        columns: list | None = None,
    ) -> DataFrame:
        """
        Construct DataFrame from dict of array-like or dicts.
        Creates DataFrame object from dictionary by columns or by index
        allowing dtype specification.

        Parameters
        ----------
        data : dict
            Of the form {field : array-like} or {field : dict}.
        orient : {'columns', 'index', 'tight'}, default 'columns'
            The "orientation" of the data. If the keys of the passed dict
            should be the columns of the resulting DataFrame, pass 'columns'
            (default). Otherwise if the keys should be rows, pass 'index'.
            If 'tight', assume a dict with keys ['index', 'columns', 'data',
            'index_names', 'column_names'].
        dtype : dtype, default None
            Data type to force, otherwise infer.
        columns : list, default None
            Column labels to use when ``orient='index'``. Raises a ``ValueError``
            if used with ``orient='columns'`` or ``orient='tight'``.

        Returns
        -------
        DataFrame

        See Also
        --------
        DataFrame.from_records : DataFrame from structured ndarray, sequence
            of tuples or dicts, or DataFrame.
        DataFrame : DataFrame object creation using constructor.
        DataFrame.to_dict : Convert the DataFrame to a dictionary.

        Examples
        --------
        By default the keys of the dict become the DataFrame columns:

        >>> import cudf
        >>> data = {'col_1': [3, 2, 1, 0], 'col_2': ['a', 'b', 'c', 'd']}
        >>> cudf.DataFrame.from_dict(data)
           col_1 col_2
        0      3     a
        1      2     b
        2      1     c
        3      0     d

        Specify ``orient='index'`` to create the DataFrame using dictionary
        keys as rows:

        >>> data = {'row_1': [3, 2, 1, 0], 'row_2': [10, 11, 12, 13]}
        >>> cudf.DataFrame.from_dict(data, orient='index')
                0   1   2   3
        row_1   3   2   1   0
        row_2  10  11  12  13

        When using the 'index' orientation, the column names can be
        specified manually:

        >>> cudf.DataFrame.from_dict(data, orient='index',
        ...                          columns=['A', 'B', 'C', 'D'])
                A   B   C   D
        row_1   3   2   1   0
        row_2  10  11  12  13

        Specify ``orient='tight'`` to create the DataFrame using a 'tight'
        format:

        >>> data = {'index': [('a', 'b'), ('a', 'c')],
        ...         'columns': [('x', 1), ('y', 2)],
        ...         'data': [[1, 3], [2, 4]],
        ...         'index_names': ['n1', 'n2'],
        ...         'column_names': ['z1', 'z2']}
        >>> cudf.DataFrame.from_dict(data, orient='tight')
        z1     x  y
        z2     1  2
        n1 n2
        a  b   1  3
           c   2  4
        """  # noqa: E501

        orient = orient.lower()
        if orient == "index":
            if isinstance(
                next(iter(data.values()), None), (cudf.Series, cupy.ndarray)
            ):
                result = cls(data).T
                result.columns = (
                    columns
                    if columns is not None
                    else range(len(result._data))
                )
                if dtype is not None:
                    result = result.astype(dtype)
                return result
            else:
                return cls.from_pandas(
                    pd.DataFrame.from_dict(
                        data=data,
                        orient=orient,
                        dtype=dtype,
                        columns=columns,
                    )
                )
        elif orient == "columns":
            if columns is not None:
                raise ValueError(
                    "Cannot use columns parameter with orient='columns'"
                )
            return cls(data, columns=None, dtype=dtype)
        elif orient == "tight":
            if columns is not None:
                raise ValueError(
                    "Cannot use columns parameter with orient='right'"
                )

            index = _from_dict_create_index(
                data["index"], data["index_names"], cudf
            )
            columns = _from_dict_create_index(
                data["columns"], data["column_names"], pd
            )
            return cls(data["data"], index=index, columns=columns, dtype=dtype)
        else:
            raise ValueError(
                "Expected 'index', 'columns' or 'tight' for orient "
                f"parameter. Got '{orient}' instead"
            )

    @_performance_tracking
    def to_dict(
        self,
        orient: str = "dict",
        into: type[dict] = dict,
        index: bool = True,
    ) -> dict | list[dict]:
        """
        Convert the DataFrame to a dictionary.

        The type of the key-value pairs can be customized with the parameters
        (see below).

        Parameters
        ----------
        orient : str {'dict', 'list', 'series', 'split', 'tight', 'records', 'index'}
            Determines the type of the values of the dictionary.

            - 'dict' (default) : dict like {column -> {index -> value}}
            - 'list' : dict like {column -> [values]}
            - 'series' : dict like {column -> Series(values)}
            - 'split' : dict like
              {'index' -> [index], 'columns' -> [columns], 'data' -> [values]}
            - 'tight' : dict like
              {'index' -> [index], 'columns' -> [columns], 'data' -> [values],
              'index_names' -> [index.names], 'column_names' -> [column.names]}
            - 'records' : list like
              [{column -> value}, ... , {column -> value}]
            - 'index' : dict like {index -> {column -> value}}

            Abbreviations are allowed. `s` indicates `series` and `sp`
            indicates `split`.

        into : class, default dict
            The collections.abc.Mapping subclass used for all Mappings
            in the return value.  Can be the actual class or an empty
            instance of the mapping type you want.  If you want a
            collections.defaultdict, you must pass it initialized.

        index : bool, default True
            Whether to include the index item (and index_names item if `orient`
            is 'tight') in the returned dictionary. Can only be ``False``
            when `orient` is 'split' or 'tight'. Note that when `orient` is
            'records', this parameter does not take effect (index item always
            not included).

        Returns
        -------
        dict, list or collections.abc.Mapping
            Return a collections.abc.Mapping object representing the DataFrame.
            The resulting transformation depends on the `orient` parameter.

        See Also
        --------
        DataFrame.from_dict: Create a DataFrame from a dictionary.
        DataFrame.to_json: Convert a DataFrame to JSON format.

        Examples
        --------
        >>> import cudf
        >>> df = cudf.DataFrame({'col1': [1, 2],
        ...                      'col2': [0.5, 0.75]},
        ...                     index=['row1', 'row2'])
        >>> df
              col1  col2
        row1     1  0.50
        row2     2  0.75
        >>> df.to_dict()
        {'col1': {'row1': 1, 'row2': 2}, 'col2': {'row1': 0.5, 'row2': 0.75}}

        You can specify the return orientation.

        >>> df.to_dict('series')
        {'col1': row1    1
                 row2    2
        Name: col1, dtype: int64,
        'col2': row1    0.50
                row2    0.75
        Name: col2, dtype: float64}

        >>> df.to_dict('split')
        {'index': ['row1', 'row2'], 'columns': ['col1', 'col2'],
         'data': [[1, 0.5], [2, 0.75]]}

        >>> df.to_dict('records')
        [{'col1': 1, 'col2': 0.5}, {'col1': 2, 'col2': 0.75}]

        >>> df.to_dict('index')
        {'row1': {'col1': 1, 'col2': 0.5}, 'row2': {'col1': 2, 'col2': 0.75}}

        >>> df.to_dict('tight')
        {'index': ['row1', 'row2'], 'columns': ['col1', 'col2'],
         'data': [[1, 0.5], [2, 0.75]], 'index_names': [None], 'column_names': [None]}

        You can also specify the mapping type.

        >>> from collections import OrderedDict, defaultdict
        >>> df.to_dict(into=OrderedDict)
        OrderedDict([('col1', OrderedDict([('row1', 1), ('row2', 2)])),
                     ('col2', OrderedDict([('row1', 0.5), ('row2', 0.75)]))])

        If you want a `defaultdict`, you need to initialize it:

        >>> dd = defaultdict(list)
        >>> df.to_dict('records', into=dd)
        [defaultdict(<class 'list'>, {'col1': 1, 'col2': 0.5}),
         defaultdict(<class 'list'>, {'col1': 2, 'col2': 0.75})]
        """  # noqa: E501
        orient = orient.lower()

        if orient == "series":
            # Special case needed to avoid converting
            # cudf.Series objects into pd.Series
            if not inspect.isclass(into):
                cons = type(into)  # type: ignore[assignment]
                if isinstance(into, defaultdict):
                    cons = functools.partial(cons, into.default_factory)
            elif issubclass(into, abc.Mapping):
                cons = into  # type: ignore[assignment]
                if issubclass(into, defaultdict):
                    raise TypeError(
                        "to_dict() only accepts initialized defaultdicts"
                    )
            else:
                raise TypeError(f"unsupported type: {into}")
            return cons(self.items())  # type: ignore[misc]

        return self.to_pandas().to_dict(orient=orient, into=into, index=index)

    @_performance_tracking
    def scatter_by_map(
        self, map_index, map_size=None, keep_index=True, debug: bool = False
    ):
        """Scatter to a list of dataframes.

        Uses map_index to determine the destination
        of each row of the original DataFrame.

        Parameters
        ----------
        map_index : Series, str or list-like
            Scatter assignment for each row
        map_size : int
            Length of output list. Must be >= uniques in map_index
        keep_index : bool
            Conserve original index values for each row

        Returns
        -------
        A list of cudf.DataFrame objects.

        Raises
        ------
        ValueError
            If the map_index has invalid entries (not all in [0,
            num_partitions)).
        """
        # map_index might be a column name or array,
        # make it a Column
        if isinstance(map_index, str):
            map_index = self._data[map_index]
        elif isinstance(map_index, cudf.Series):
            map_index = map_index._column
        else:
            map_index = as_column(map_index)

        # Convert float to integer
        if map_index.dtype.kind == "f":
            map_index = map_index.astype(np.int32)

        # Convert string or categorical to integer
        if isinstance(map_index, cudf.core.column.StringColumn):
            cat_index = cast(
                cudf.core.column.CategoricalColumn,
                map_index.astype("category"),
            )
            map_index = cat_index.codes
            warnings.warn(
                "Using StringColumn for map_index in scatter_by_map. "
                "Use an integer array/column for better performance."
            )
        elif isinstance(map_index, cudf.core.column.CategoricalColumn):
            map_index = map_index.codes
            warnings.warn(
                "Using CategoricalColumn for map_index in scatter_by_map. "
                "Use an integer array/column for better performance."
            )

        if debug and map_size is not None:
            count = map_index.distinct_count()
            if map_size < count:
                raise ValueError(
                    f"ERROR: map_size must be >= {count} (got {map_size})."
                )

        partitioned_columns, output_offsets = libcudf.partitioning.partition(
            [*(self.index._columns if keep_index else ()), *self._columns],
            map_index,
            map_size,
        )
        partitioned = self._from_columns_like_self(
            partitioned_columns,
            column_names=self._column_names,
            index_names=list(self._index_names) if keep_index else None,
        )

        # due to the split limitation mentioned
        # here: https://github.com/rapidsai/cudf/issues/4607
        # we need to remove first & last elements in offsets.
        # TODO: Remove this after the above issue is fixed.
        output_offsets = output_offsets[1:-1]

        result = partitioned._split(output_offsets, keep_index=keep_index)

        if map_size:
            result += [
                self._empty_like(keep_index)
                for _ in range(map_size - len(result))
            ]

        return result

    @_performance_tracking
    def update(
        self,
        other,
        join="left",
        overwrite=True,
        filter_func=None,
        errors="ignore",
    ):
        """
        Modify a DataFrame in place using non-NA values from another DataFrame.

        Aligns on indices. There is no return value.

        Parameters
        ----------
        other : DataFrame, or object coercible into a DataFrame
            Should have at least one matching index/column label with the
            original DataFrame. If a Series is passed, its name attribute must
            be set, and that will be used as the column name to align with the
            original DataFrame.

        join : {'left'}, default 'left'
            Only left join is implemented, keeping the index and
            columns of the original object.

        overwrite : {True, False}, default True
            How to handle non-NA values for overlapping keys:
            True: overwrite original DataFrame's values with values from other.
            False: only update values that are NA in the original DataFrame.

        filter_func : None
            filter_func is not supported yet
            Return True for values that should be updated.S

        errors : {'raise', 'ignore'}, default 'ignore'
            If 'raise', will raise a ValueError if the DataFrame and other
            both contain non-NA data in the same place.


        Returns
        -------
        None : method directly changes calling object

        Raises
        ------
        ValueError
            - When ``errors`` = 'raise' and there's overlapping non-NA data.
            - When ``errors`` is not either 'ignore' or 'raise'

        NotImplementedError
            - If ``join`` != 'left'
        """
        # TODO: Support other joins
        if join != "left":
            raise NotImplementedError("Only left join is supported")
        if errors not in {"ignore", "raise"}:
            raise ValueError(
                "The parameter errors must be either 'ignore' or 'raise'"
            )
        if filter_func is not None:
            raise NotImplementedError("filter_func is not supported yet")

        if not isinstance(other, DataFrame):
            other = DataFrame(other)

        self_cols = self._data.to_pandas_index()
        if not self_cols.equals(other._data.to_pandas_index()):
            other = other.reindex(self_cols, axis=1)
        if not self.index.equals(other.index):
            other = other.reindex(self.index, axis=0)

        source_df = self.copy(deep=False)
        for col in source_df._column_names:
            this = source_df[col]
            that = other[col]

            if errors == "raise":
                mask_this = that.notna()
                mask_that = this.notna()
                if (mask_this & mask_that).any():
                    raise ValueError("Data overlaps.")

            if overwrite:
                mask = that.isna()
            else:
                mask = this.notna()

            # don't overwrite columns unnecessarily
            if mask.all():
                continue
            source_df[col] = source_df[col].where(mask, that)

        self._mimic_inplace(source_df, inplace=True)

    @_performance_tracking
    def __iter__(self):
        return iter(self._column_names)

    @_performance_tracking
    def __contains__(self, item):
        # This must check against containment in the pandas Index and not
        # self._column_names to handle NA, None, nan, etc. correctly.
        return item in self._data.to_pandas_index()

    @_performance_tracking
    def items(self):
        """Iterate over column names and series pairs"""
        for k in self:
            yield (k, self[k])

    @_performance_tracking
    def equals(self, other) -> bool:
        ret = super().equals(other)
        # If all other checks matched, validate names.
        if ret:
            for self_name, other_name in zip(
                self._column_names, other._column_names
            ):
                if self_name != other_name:
                    ret = False
                    break
        return ret

    @property
    def iat(self):
        """
        Alias for ``DataFrame.iloc``; provided for compatibility with Pandas.
        """
        return _DataFrameiAtIndexer(self)

    @property
    def at(self):
        """
        Alias for ``DataFrame.loc``; provided for compatibility with Pandas.
        """
        return _DataFrameAtIndexer(self)

    @property  # type: ignore
    @_external_only_api(
        "Use _column_names instead, or _data.to_pandas_index() if a pandas "
        "index is absolutely necessary. For checking if the columns are a "
        "MultiIndex, use _data.multiindex."
    )
    @_performance_tracking
    def columns(self):
        """Returns a tuple of columns"""
        return self._data.to_pandas_index()

    @columns.setter  # type: ignore
    @_performance_tracking
    def columns(self, columns):
        multiindex = False
        rangeindex = False
        label_dtype = None
        level_names = None
        if isinstance(columns, (pd.MultiIndex, cudf.MultiIndex)):
            multiindex = True
            if isinstance(columns, cudf.MultiIndex):
                pd_columns = columns.to_pandas()
            else:
                pd_columns = columns
            if pd_columns.nunique(dropna=False) != len(pd_columns):
                raise ValueError("Duplicate column names are not allowed")
            level_names = list(pd_columns.names)
        elif isinstance(columns, (cudf.BaseIndex, ColumnBase, Series)):
            level_names = (getattr(columns, "name", None),)
            rangeindex = isinstance(columns, cudf.RangeIndex)
            if rangeindex:
                unique_count = len(columns)
            else:
                columns = as_column(columns)
                unique_count = columns.distinct_count(dropna=False)
            if unique_count != len(columns):
                raise ValueError("Duplicate column names are not allowed")
            pd_columns = pd.Index(columns.to_pandas())
            label_dtype = pd_columns.dtype
        else:
            pd_columns = pd.Index(columns)
            if pd_columns.nunique(dropna=False) != len(pd_columns):
                raise ValueError("Duplicate column names are not allowed")
            rangeindex = isinstance(pd_columns, pd.RangeIndex)
            level_names = (pd_columns.name,)
            label_dtype = pd_columns.dtype

        if len(pd_columns) != self._num_columns:
            raise ValueError(
                f"Length mismatch: expected {self._num_columns} elements, "
                f"got {len(pd_columns)} elements"
            )

        self._data = ColumnAccessor(
            data=dict(zip(pd_columns, self._columns)),
            multiindex=multiindex,
            level_names=level_names,
            label_dtype=label_dtype,
            rangeindex=rangeindex,
            verify=False,
        )

    def _set_columns_like(self, other: ColumnAccessor) -> None:
        """
        Modify self with the column properties of other.

        * Whether .columns is a MultiIndex/RangeIndex
        * The possible .columns.dtype
        * The .columns.names/name (depending on if it's a MultiIndex)
        """
        if self._num_columns != len(other.names):
            raise ValueError(
                f"Length mismatch: expected {len(other)} elements, "
                f"got {len(self)} elements"
            )
        self._data = ColumnAccessor(
            data=dict(zip(other.names, self._columns)),
            multiindex=other.multiindex,
            rangeindex=other.rangeindex,
            level_names=other.level_names,
            label_dtype=other.label_dtype,
            verify=False,
        )

    @_performance_tracking
    def reindex(
        self,
        labels=None,
        index=None,
        columns=None,
        axis=None,
        method=None,
        copy=True,
        level=None,
        fill_value=NA,
        limit=None,
        tolerance=None,
    ):
        """
        Conform DataFrame to new index. Places NA/NaN in locations
        having no value in the previous index. A new object is produced
        unless the new index is equivalent to the current one and copy=False.

        Parameters
        ----------
        labels : Index, Series-convertible, optional, default None
            New labels / index to conform the axis specified by ``axis`` to.
        index : Index, Series-convertible, optional, default None
            The index labels specifying the index to conform to.
        columns : array-like, optional, default None
            The column labels specifying the columns to conform to.
        axis : Axis to target.
            Can be either the axis name
            (``index``, ``columns``) or number (0, 1).
        method : Not supported
        copy : boolean, default True
            Return a new object, even if the passed indexes are the same.
        level : Not supported
        fill_value : Value to use for missing values.
            Defaults to ``NA``, but can be any "compatible" value.
        limit : Not supported
        tolerance : Not supported

        Returns
        -------
        DataFrame with changed index.

        Examples
        --------
        ``DataFrame.reindex`` supports two calling conventions
        * ``(index=index_labels, columns=column_labels, ...)``
        * ``(labels, axis={'index', 'columns'}, ...)``
        We _highly_ recommend using keyword arguments to clarify your intent.

        Create a dataframe with some fictional data.

        >>> index = ['Firefox', 'Chrome', 'Safari', 'IE10', 'Konqueror']
        >>> df = cudf.DataFrame({'http_status': [200, 200, 404, 404, 301],
        ...                    'response_time': [0.04, 0.02, 0.07, 0.08, 1.0]},
        ...                      index=index)
        >>> df
                http_status  response_time
        Firefox            200           0.04
        Chrome             200           0.02
        Safari             404           0.07
        IE10               404           0.08
        Konqueror          301           1.00
        >>> new_index = ['Safari', 'Iceweasel', 'Comodo Dragon', 'IE10',
        ...              'Chrome']
        >>> df.reindex(new_index)
                    http_status response_time
        Safari                404          0.07
        Iceweasel            <NA>          <NA>
        Comodo Dragon        <NA>          <NA>
        IE10                  404          0.08
        Chrome                200          0.02

        .. pandas-compat::
            :meth:`pandas.DataFrame.reindex`

            Note: One difference from Pandas is that ``NA`` is used for rows
            that do not match, rather than ``NaN``. One side effect of this is
            that the column ``http_status`` retains an integer dtype in cuDF
            where it is cast to float in Pandas.

        We can fill in the missing values by
        passing a value to the keyword ``fill_value``.

        >>> df.reindex(new_index, fill_value=0)
                    http_status  response_time
        Safari                 404           0.07
        Iceweasel                0           0.00
        Comodo Dragon            0           0.00
        IE10                   404           0.08
        Chrome                 200           0.02

        We can also reindex the columns.

        >>> df.reindex(columns=['http_status', 'user_agent'])
                http_status user_agent
        Firefox            200       <NA>
        Chrome             200       <NA>
        Safari             404       <NA>
        IE10               404       <NA>
        Konqueror          301       <NA>

        Or we can use "axis-style" keyword arguments

        >>> df.reindex(columns=['http_status', 'user_agent'])
                http_status user_agent
        Firefox            200       <NA>
        Chrome             200       <NA>
        Safari             404       <NA>
        IE10               404       <NA>
        Konqueror          301       <NA>
        """

        if labels is None and index is None and columns is None:
            return self.copy(deep=copy)

        # pandas simply ignores the labels keyword if it is provided in
        # addition to index and columns, but it prohibits the axis arg.
        if (index is not None or columns is not None) and axis is not None:
            raise TypeError(
                "Cannot specify both 'axis' and any of 'index' or 'columns'."
            )

        axis = 0 if axis is None else self._get_axis_from_axis_arg(axis)
        if axis == 0:
            if index is None:
                index = labels
        else:
            if columns is None:
                columns = labels
        if columns is None:
            df = self
        else:
            columns = cudf.Index(columns)
            intersection = self._data.to_pandas_index().intersection(
                columns.to_pandas()
            )
            df = self.loc[:, intersection]

        return df._reindex(
            column_names=columns,
            dtypes=dict(self._dtypes),
            deep=copy,
            index=index,
            inplace=False,
            fill_value=fill_value,
            level=level,
            method=method,
            limit=limit,
            tolerance=tolerance,
        )

    @_performance_tracking
    def set_index(
        self,
        keys,
        drop=True,
        append=False,
        inplace=False,
        verify_integrity=False,
    ):
        """Return a new DataFrame with a new index

        Parameters
        ----------
        keys : Index, Series-convertible, label-like, or list
            Index : the new index.
            Series-convertible : values for the new index.
            Label-like : Label of column to be used as index.
            List : List of items from above.
        drop : boolean, default True
            Whether to drop corresponding column for str index argument
        append : boolean, default True
            Whether to append columns to the existing index,
            resulting in a MultiIndex.
        inplace : boolean, default False
            Modify the DataFrame in place (do not create a new object).
        verify_integrity : boolean, default False
            Check for duplicates in the new index.

        Examples
        --------
        >>> df = cudf.DataFrame({
        ...     "a": [1, 2, 3, 4, 5],
        ...     "b": ["a", "b", "c", "d","e"],
        ...     "c": [1.0, 2.0, 3.0, 4.0, 5.0]
        ... })
        >>> df
           a  b    c
        0  1  a  1.0
        1  2  b  2.0
        2  3  c  3.0
        3  4  d  4.0
        4  5  e  5.0

        Set the index to become the 'b' column:

        >>> df.set_index('b')
           a    c
        b
        a  1  1.0
        b  2  2.0
        c  3  3.0
        d  4  4.0
        e  5  5.0

        Create a MultiIndex using columns 'a' and 'b':

        >>> df.set_index(["a", "b"])
               c
        a b
        1 a  1.0
        2 b  2.0
        3 c  3.0
        4 d  4.0
        5 e  5.0

        Set new Index instance as index:

        >>> df.set_index(cudf.RangeIndex(10, 15))
            a  b    c
        10  1  a  1.0
        11  2  b  2.0
        12  3  c  3.0
        13  4  d  4.0
        14  5  e  5.0

        Setting `append=True` will combine current index with column `a`:

        >>> df.set_index("a", append=True)
             b    c
          a
        0 1  a  1.0
        1 2  b  2.0
        2 3  c  3.0
        3 4  d  4.0
        4 5  e  5.0

        `set_index` supports `inplace` parameter too:

        >>> df.set_index("a", inplace=True)
        >>> df
           b    c
        a
        1  a  1.0
        2  b  2.0
        3  c  3.0
        4  d  4.0
        5  e  5.0
        """

        if not isinstance(keys, list):
            keys = [keys]
        if len(keys) == 0:
            raise ValueError("No valid columns to be added to index.")
        if append:
            keys = [self.index] + keys

        # Preliminary type check
        labels_not_found = []
        data_to_add = []
        names = []
        to_drop = []
        for col in keys:
            # label-like
            if is_scalar(col) or isinstance(col, tuple):
                if col in self._column_names:
                    data_to_add.append(self[col]._column)
                    names.append(col)
                    if drop:
                        to_drop.append(col)
                else:
                    labels_not_found.append(col)
            # index-like
            elif isinstance(col, (MultiIndex, pd.MultiIndex)):
                if isinstance(col, pd.MultiIndex):
                    col = MultiIndex.from_pandas(col)
                data_to_add.extend(col._columns)
                names.extend(col.names)
            elif isinstance(
                col, (cudf.Series, cudf.Index, pd.Series, pd.Index)
            ):
                data_to_add.append(as_column(col))
                names.append(col.name)
            else:
                try:
                    col = as_column(col)
                except TypeError as err:
                    msg = f"{col} cannot be converted to column-like."
                    raise TypeError(msg) from err
                data_to_add.append(col)
                names.append(None)

        if labels_not_found:
            raise KeyError(f"None of {labels_not_found} are in the columns")

        if (
            len(data_to_add) == 1
            and len(keys) == 1
            and not isinstance(keys[0], (cudf.MultiIndex, pd.MultiIndex))
        ):
            # Don't turn single level MultiIndex into an Index
            idx = cudf.Index._from_column(data_to_add[0], name=names[0])
        else:
            idx = MultiIndex._from_data(dict(enumerate(data_to_add)))
            idx.names = names

        # TODO: Change to deep=False when copy-on-write is default
        df = self if inplace else self.copy(deep=True)

        if verify_integrity and not idx.is_unique:
            raise ValueError(f"Values in Index are not unique: {idx}")

        if to_drop:
            df.drop(columns=to_drop, inplace=True)

        df.index = idx
        return df if not inplace else None

    @_performance_tracking
    def fillna(
        self, value=None, method=None, axis=None, inplace=False, limit=None
    ):  # noqa: D102
        if isinstance(value, (pd.Series, pd.DataFrame)):
            value = cudf.from_pandas(value)
        if isinstance(value, cudf.Series):
            # Align value.index to self.columns
            value = value.reindex(self._column_names)
        elif isinstance(value, cudf.DataFrame):
            if not self.index.equals(value.index):
                # Align value.index to self.index
                value = value.reindex(self.index)
            value = dict(value.items())
        elif isinstance(value, abc.Mapping):
            # Align value.indexes to self.index
            value = {
                key: value.reindex(self.index)
                if isinstance(value, cudf.Series)
                else value
                for key, value in value.items()
            }
        return super().fillna(
            value=value, method=method, axis=axis, inplace=inplace, limit=limit
        )

    @_performance_tracking
    def where(self, cond, other=None, inplace=False, axis=None, level=None):
        if axis is not None:
            raise NotImplementedError("axis is not supported.")
        elif level is not None:
            raise NotImplementedError("level is not supported.")

        from cudf.core._internals.where import (
            _check_and_cast_columns_with_other,
        )

        # First process the condition.
        if isinstance(cond, Series):
            cond = self._from_data(
                self._data._from_columns_like_self(
                    itertools.repeat(cond._column, len(self._column_names)),
                    verify=False,
                )
            )
        elif hasattr(cond, "__cuda_array_interface__"):
            cond = DataFrame(
                cond, columns=self._column_names, index=self.index
            )
        elif (
            hasattr(cond, "__array_interface__")
            and cond.__array_interface__["shape"] != self.shape
        ):
            raise ValueError("conditional must be same shape as self")
        elif not isinstance(cond, DataFrame):
            cond = cudf.DataFrame(cond)

        if set(self._column_names).intersection(set(cond._column_names)):
            if not self.index.equals(cond.index):
                cond = cond.reindex(self.index)
        else:
            if cond.shape != self.shape:
                raise ValueError(
                    "Array conditional must be same shape as self"
                )
            # Setting `self` column names to `cond` as it has no column names.
            cond._set_columns_like(self._data)

        # If other was provided, process that next.
        if isinstance(other, DataFrame):
            other_cols = [other._data[col] for col in self._column_names]
        elif cudf.api.types.is_scalar(other):
            other_cols = [other] * len(self._column_names)
        elif isinstance(other, cudf.Series):
            other_cols = other.to_pandas()
        else:
            other_cols = other

        if len(self._columns) != len(other_cols):
            raise ValueError(
                """Replacement list length or number of data columns
                should be equal to number of columns of self"""
            )

        out = []
<<<<<<< HEAD
        for (name, col), other_col in zip(
            self._column_labels_and_values, other_cols
        ):
            col, other_col = _check_and_cast_columns_with_other(
=======
        for (name, col), other_col in zip(self._data.items(), other_cols):
            source_col, other_col = _check_and_cast_columns_with_other(
>>>>>>> f6e2355d
                source_col=col,
                other=other_col,
                inplace=inplace,
            )

            if cond_col := cond._data.get(name):
                result = cudf._lib.copying.copy_if_else(
                    source_col, other_col, cond_col
                )

                out.append(result._with_type_metadata(col.dtype))
            else:
                out_mask = cudf._lib.null_mask.create_null_mask(
                    len(source_col),
                    state=cudf._lib.null_mask.MaskState.ALL_NULL,
                )
                out.append(source_col.set_mask(out_mask))

        return self._mimic_inplace(
            self._from_data_like_self(self._data._from_columns_like_self(out)),
            inplace=inplace,
        )

    @docutils.doc_apply(
        doc_reset_index_template.format(
            klass="DataFrame",
            argument="",
            return_type="DataFrame or None",
            return_doc="",
            example="""
        >>> df = cudf.DataFrame([('bird', 389.0),
        ...                    ('bird', 24.0),
        ...                    ('mammal', 80.5),
        ...                    ('mammal', np.nan)],
        ...                   index=['falcon', 'parrot', 'lion', 'monkey'],
        ...                   columns=('class', 'max_speed'))
        >>> df
                 class max_speed
        falcon    bird     389.0
        parrot    bird      24.0
        lion    mammal      80.5
        monkey  mammal      <NA>
        >>> df.reset_index()
            index   class max_speed
        0  falcon    bird     389.0
        1  parrot    bird      24.0
        2    lion  mammal      80.5
        3  monkey  mammal      <NA>
        >>> df.reset_index(drop=True)
            class max_speed
        0    bird     389.0
        1    bird      24.0
        2  mammal      80.5
        3  mammal      <NA>

        You can also use ``reset_index`` with MultiIndex.

        >>> index = cudf.MultiIndex.from_tuples([('bird', 'falcon'),
        ...                                     ('bird', 'parrot'),
        ...                                     ('mammal', 'lion'),
        ...                                     ('mammal', 'monkey')],
        ...                                     names=['class', 'name'])
        >>> df = cudf.DataFrame([(389.0, 'fly'),
        ...                      ( 24.0, 'fly'),
        ...                      ( 80.5, 'run'),
        ...                      (np.nan, 'jump')],
        ...                      index=index,
        ...                      columns=('speed', 'type'))
        >>> df
                       speed  type
        class  name
        bird   falcon  389.0   fly
               parrot   24.0   fly
        mammal lion     80.5   run
               monkey   <NA>  jump
        >>> df.reset_index(level='class')
                 class  speed  type
        name
        falcon    bird  389.0   fly
        parrot    bird   24.0   fly
        lion    mammal   80.5   run
        monkey  mammal   <NA>  jump
        """,
        )
    )
    def reset_index(
        self,
        level=None,
        drop=False,
        inplace=False,
        col_level=0,
        col_fill="",
        allow_duplicates: bool = False,
        names: abc.Hashable | abc.Sequence[abc.Hashable] | None = None,
    ):
        return self._mimic_inplace(
            DataFrame._from_data(
                *self._reset_index(
                    level=level,
                    drop=drop,
                    col_level=col_level,
                    col_fill=col_fill,
                    allow_duplicates=allow_duplicates,
                    names=names,
                )
            ),
            inplace=inplace,
        )

    @_performance_tracking
    def insert(
        self,
        loc,
        column,
        value,
        allow_duplicates: bool = False,
        nan_as_null=no_default,
    ):
        """Add a column to DataFrame at the index specified by loc.

        Parameters
        ----------
        loc : int
            location to insert by index, cannot be greater then num columns + 1
        column : number or string
            column or label of column to be inserted
        value : Series or array-like
        nan_as_null : bool, Default None
            If ``None``/``True``, converts ``np.nan`` values to
            ``null`` values.
            If ``False``, leaves ``np.nan`` values as is.
        """
        if allow_duplicates is not False:
            raise NotImplementedError(
                "allow_duplicates is currently not implemented."
            )
        if nan_as_null is no_default:
            nan_as_null = not cudf.get_option("mode.pandas_compatible")
        return self._insert(
            loc=loc,
            name=column,
            value=value,
            nan_as_null=nan_as_null,
            ignore_index=False,
        )

    @_performance_tracking
    def _insert(self, loc, name, value, nan_as_null=None, ignore_index=True):
        """
        Same as `insert`, with additional `ignore_index` param.

        ignore_index : bool, default True
            If True, there will be no index equality check & reindexing
            happening.
            If False, a reindexing operation is performed if
            `value.index` is not equal to `self.index`.
        """
        num_cols = self._num_columns
        if loc < 0:
            loc += num_cols + 1

        if not (0 <= loc <= num_cols):
            raise ValueError(
                f"insert location must be within range "
                f"{-(num_cols + 1) * (num_cols > 0)}, "
                f"{num_cols * (num_cols > 0)}"
            )

        # TODO: This check is currently necessary because
        # _is_scalar_or_zero_d_array below will treat a length 1 pd.Categorical
        # as a scalar and attempt to use column.full, which can't handle it.
        # Maybe _is_scalar_or_zero_d_array should be changed, or maybe we just
        # shouldn't support pd.Categorical at all, but those changes will at
        # least require a deprecation cycle because we currently support
        # inserting a pd.Categorical.
        if isinstance(value, pd.Categorical):
            value = as_column(value)

        if _is_scalar_or_zero_d_array(value):
            dtype = None
            if isinstance(value, (np.ndarray, cupy.ndarray)):
                dtype = value.dtype
                value = value.item()
            if libcudf.scalar._is_null_host_scalar(value):
                dtype = "str"
            value = as_column(
                value,
                length=len(self),
                dtype=dtype,
            )

        if len(self) == 0:
            if isinstance(value, (pd.Series, Series)):
                if not ignore_index:
                    self.index = cudf.Index(value.index)
            elif (length := len(value)) > 0:
                if num_cols != 0:
                    ca = self._data._from_columns_like_self(
                        (
                            column.column_empty_like(
                                col_data, masked=True, newsize=length
                            )
                            for col_data in self._columns
                        ),
                        verify=False,
                    )
                else:
                    ca = ColumnAccessor({})
                self._data = ca
                self._index = RangeIndex(length)

        elif isinstance(value, (pd.Series, Series)):
            value = Series(value, nan_as_null=nan_as_null)
            if not ignore_index:
                value = value._align_to_index(
                    self.index, how="right", sort=False
                )

        value = column.as_column(value, nan_as_null=nan_as_null)

        self._data.insert(name, value, loc=loc)

    @property  # type:ignore
    @_performance_tracking
    def axes(self):
        """
        Return a list representing the axes of the DataFrame.

        DataFrame.axes returns a list of two elements:
        element zero is the row index and element one is the columns.

        Examples
        --------
        >>> import cudf
        >>> cdf1 = cudf.DataFrame()
        >>> cdf1["key"] = [0,0,1,1]
        >>> cdf1["k2"] = [1,2,2,3]
        >>> cdf1["val"] = [1,2,3,4]
        >>> cdf1["temp"] = [-1,2,2,3]
        >>> cdf1.axes
        [RangeIndex(start=0, stop=4, step=1),
            Index(['key', 'k2', 'val', 'temp'], dtype='object')]

        """
        return [self.index, self._data.to_pandas_index()]

    def diff(self, periods=1, axis=0):
        """
        First discrete difference of element.

        Calculates the difference of a DataFrame element compared with another
        element in the DataFrame (default is element in previous row).

        Parameters
        ----------
        periods : int, default 1
            Periods to shift for calculating difference,
            accepts negative values.
        axis : {0 or 'index', 1 or 'columns'}, default 0
            Take difference over rows (0) or columns (1).
            Only row-wise (0) shift is supported.

        Returns
        -------
        DataFrame
            First differences of the DataFrame.

        Examples
        --------
        >>> import cudf
        >>> gdf = cudf.DataFrame({'a': [1, 2, 3, 4, 5, 6],
        ...                       'b': [1, 1, 2, 3, 5, 8],
        ...                       'c': [1, 4, 9, 16, 25, 36]})
        >>> gdf
           a  b   c
        0  1  1   1
        1  2  1   4
        2  3  2   9
        3  4  3  16
        4  5  5  25
        5  6  8  36
        >>> gdf.diff(periods=2)
              a     b     c
        0  <NA>  <NA>  <NA>
        1  <NA>  <NA>  <NA>
        2     2     1     8
        3     2     2    12
        4     2     3    16
        5     2     5    20

        .. pandas-compat::
            :meth:`pandas.DataFrame.diff`

            Diff currently only supports numeric dtype columns.
        """
        if not isinstance(periods, int):
            if not (isinstance(periods, float) and periods.is_integer()):
                raise ValueError("periods must be an integer")
            periods = int(periods)

        axis = self._get_axis_from_axis_arg(axis)
        if axis != 0:
            raise NotImplementedError("Only axis=0 is supported.")

        if abs(periods) > len(self):
            df = cudf.DataFrame._from_data(
                {
                    name: column_empty(len(self), dtype=dtype, masked=True)
                    for name, dtype in zip(self._column_names, self.dtypes)
                }
            )
            return df

        return self - self.shift(periods=periods)

    @_performance_tracking
    def drop_duplicates(
        self,
        subset=None,
        keep="first",
        inplace=False,
        ignore_index=False,
    ):
        """
        Return DataFrame with duplicate rows removed.

        Considering certain columns is optional. Indexes, including time
        indexes are ignored.

        Parameters
        ----------
        subset : column label or sequence of labels, optional
            Only consider certain columns for identifying duplicates, by
            default use all of the columns.
        keep : {'first', 'last', ``False``}, default 'first'
            Determines which duplicates (if any) to keep.
            - 'first' : Drop duplicates except for the first occurrence.
            - 'last' : Drop duplicates except for the last occurrence.
            - ``False`` : Drop all duplicates.
        inplace : bool, default ``False``
            Whether to drop duplicates in place or to return a copy.
        ignore_index : bool, default ``False``
            If True, the resulting axis will be labeled 0, 1, ..., n - 1.

        Returns
        -------
        DataFrame or None
            DataFrame with duplicates removed or None if ``inplace=True``.

        See Also
        --------
        DataFrame.value_counts: Count unique combinations of columns.

        Examples
        --------
        Consider a dataset containing ramen ratings.

        >>> import cudf
        >>> df = cudf.DataFrame({
        ...     'brand': ['Yum Yum', 'Yum Yum', 'Indomie', 'Indomie', 'Indomie'],
        ...     'style': ['cup', 'cup', 'cup', 'pack', 'pack'],
        ...     'rating': [4, 4, 3.5, 15, 5]
        ... })
        >>> df
             brand style  rating
        0  Yum Yum   cup     4.0
        1  Yum Yum   cup     4.0
        2  Indomie   cup     3.5
        3  Indomie  pack    15.0
        4  Indomie  pack     5.0

        By default, it removes duplicate rows based on all columns.

        >>> df.drop_duplicates()
             brand style  rating
        0  Yum Yum   cup     4.0
        2  Indomie   cup     3.5
        3  Indomie  pack    15.0
        4  Indomie  pack     5.0

        To remove duplicates on specific column(s), use ``subset``.

        >>> df.drop_duplicates(subset=['brand'])
             brand style  rating
        0  Yum Yum   cup     4.0
        2  Indomie   cup     3.5

        To remove duplicates and keep last occurrences, use ``keep``.

        >>> df.drop_duplicates(subset=['brand', 'style'], keep='last')
             brand style  rating
        1  Yum Yum   cup     4.0
        2  Indomie   cup     3.5
        4  Indomie  pack     5.0
        """  # noqa: E501
        outdf = super().drop_duplicates(
            subset=subset,
            keep=keep,
            ignore_index=ignore_index,
        )

        return self._mimic_inplace(outdf, inplace=inplace)

    @_performance_tracking
    def pop(self, item):
        """Return a column and drop it from the DataFrame."""
        popped = self[item]
        del self[item]
        return popped

    @_performance_tracking
    def rename(
        self,
        mapper=None,
        index=None,
        columns=None,
        axis=0,
        copy=True,
        inplace=False,
        level=None,
        errors="ignore",
    ):
        """Alter column and index labels.

        Function / dict values must be unique (1-to-1). Labels not contained in
        a dict / Series will be left as-is. Extra labels listed don't throw an
        error.

        ``DataFrame.rename`` supports two calling conventions:
            - ``(index=index_mapper, columns=columns_mapper, ...)``
            - ``(mapper, axis={0/'index' or 1/'column'}, ...)``

        We highly recommend using keyword arguments to clarify your intent.

        Parameters
        ----------
        mapper : dict-like or function, default None
            optional dict-like or functions transformations to apply to
            the index/column values depending on selected ``axis``.
        index : dict-like, default None
            Optional dict-like transformations to apply to the index axis'
            values. Does not support functions for axis 0 yet.
        columns : dict-like or function, default None
            optional dict-like or functions transformations to apply to
            the columns axis' values.
        axis : int, default 0
            Axis to rename with mapper.
            0 or 'index' for index
            1  or 'columns' for columns
        copy : boolean, default True
            Also copy underlying data
        inplace : boolean, default False
            Return new DataFrame.  If True, assign columns without copy
        level : int or level name, default None
            In case of a MultiIndex, only rename labels in the specified level.
        errors : {'raise', 'ignore', 'warn'}, default 'ignore'
            *Only 'ignore' supported*
            Control raising of exceptions on invalid data for provided dtype.

            -   ``raise`` : allow exceptions to be raised
            -   ``ignore`` : suppress exceptions. On error return original
                object.
            -   ``warn`` : prints last exceptions as warnings and
                return original object.

        Returns
        -------
        DataFrame

        Examples
        --------
        >>> import cudf
        >>> df = cudf.DataFrame({"A": [1, 2, 3], "B": [4, 5, 6]})
        >>> df
           A  B
        0  1  4
        1  2  5
        2  3  6

        Rename columns using a mapping:

        >>> df.rename(columns={"A": "a", "B": "c"})
           a  c
        0  1  4
        1  2  5
        2  3  6

        Rename index using a mapping:

        >>> df.rename(index={0: 10, 1: 20, 2: 30})
            A  B
        10  1  4
        20  2  5
        30  3  6

        .. pandas-compat::
            :meth:`pandas.DataFrame.rename`

            * Not Supporting: level

            Rename will not overwrite column names. If a list with
            duplicates is passed, column names will be postfixed
            with a number.
        """
        if errors != "ignore":
            raise NotImplementedError(
                "Only errors='ignore' is currently supported"
            )

        if mapper is None and index is None and columns is None:
            return self.copy(deep=copy)

        index = mapper if index is None and axis in (0, "index") else index
        columns = (
            mapper if columns is None and axis in (1, "columns") else columns
        )

        result = self if inplace else self.copy(deep=copy)

        out_index = None
        if index:
            if (
                any(isinstance(item, str) for item in index.values())
                and self.index.dtype != "object"
            ):
                raise NotImplementedError(
                    "Implicit conversion of index to "
                    "mixed type is not yet supported."
                )

            if level is not None and isinstance(self.index, MultiIndex):
                level = self.index._get_level_label(level)
                level_values = self.index.get_level_values(level)
                ca = self.index._data.copy(deep=copy)
                ca[level] = level_values._column.find_and_replace(
                    to_replace=list(index.keys()),
                    replacement=list(index.values()),
                )
                out_index = type(self.index)._from_data(
                    ca, name=self.index.name
                )
            else:
                to_replace = list(index.keys())
                vals = list(index.values())
                is_all_na = vals.count(None) == len(vals)

                try:
                    out_index = _index_from_data(
                        {
                            name: col.find_and_replace(
                                to_replace, vals, is_all_na
                            )
                            for name, col in self.index._column_labels_and_values
                        }
                    )
                except OverflowError:
                    pass

        if out_index is not None:
            result.index = out_index

        if columns:
            result._data = result._data.rename_levels(
                mapper=columns, level=level
            )

        return result

    @_performance_tracking
    def add_prefix(self, prefix, axis=None):
        if axis is not None:
            raise NotImplementedError("axis is currently not implemented.")
        # TODO: Change to deep=False when copy-on-write is default
        out = self.copy(deep=True)
        out.columns = [prefix + col_name for col_name in self._column_names]
        return out

    @_performance_tracking
    def add_suffix(self, suffix, axis=None):
        if axis is not None:
            raise NotImplementedError("axis is currently not implemented.")
        # TODO: Change to deep=False when copy-on-write is default
        out = self.copy(deep=True)
        out.columns = [col_name + suffix for col_name in self._column_names]
        return out

    @_performance_tracking
    def agg(self, aggs, axis=None):
        """
        Aggregate using one or more operations over the specified axis.

        Parameters
        ----------
        aggs : Iterable (set, list, string, tuple or dict)
            Function to use for aggregating data. Accepted types are:
             * string name, e.g. ``"sum"``
             * list of functions, e.g. ``["sum", "min", "max"]``
             * dict of axis labels specified operations per column,
               e.g. ``{"a": "sum"}``

        axis : not yet supported

        Returns
        -------
        Aggregation Result : ``Series`` or ``DataFrame``
            When ``DataFrame.agg`` is called with single agg,
            ``Series`` is returned.
            When ``DataFrame.agg`` is called with several aggs,
            ``DataFrame`` is returned.

        .. pandas-compat::
            :meth:`pandas.DataFrame.agg`

            * Not supporting: ``axis``, ``*args``, ``**kwargs``

        """
        dtypes = [self[col].dtype for col in self._column_names]
        common_dtype = find_common_type(dtypes)
        if common_dtype.kind != "b" and any(
            dtype.kind == "b" for dtype in dtypes
        ):
            raise MixedTypeError("Cannot create a column with mixed types")

        if any(is_string_dtype(dt) for dt in dtypes):
            raise NotImplementedError(
                "DataFrame.agg() is not supported for "
                "frames containing string columns"
            )

        if axis == 0 or axis is not None:
            raise NotImplementedError("axis not implemented yet")

        if isinstance(aggs, abc.Iterable) and not isinstance(
            aggs, (str, dict)
        ):
            result = DataFrame()
            # TODO : Allow simultaneous pass for multi-aggregation as
            # a future optimization
            for agg in aggs:
                result[agg] = getattr(self, agg)()
            return result.T.sort_index(axis=1, ascending=True)

        elif isinstance(aggs, str):
            if not hasattr(self, aggs):
                raise AttributeError(
                    f"{aggs} is not a valid function for "
                    f"'DataFrame' object"
                )
            result = DataFrame()
            result[aggs] = getattr(self, aggs)()
            result = result.iloc[:, 0]
            result.name = None
            return result

        elif isinstance(aggs, dict):
            cols = aggs.keys()
            if any(callable(val) for val in aggs.values()):
                raise NotImplementedError(
                    "callable parameter is not implemented yet"
                )
            elif all(isinstance(val, str) for val in aggs.values()):
                res = {}
                for key, value in aggs.items():
                    col = self[key]
                    if not hasattr(col, value):
                        raise AttributeError(
                            f"{value} is not a valid function for "
                            f"'Series' object"
                        )
                    res[key] = getattr(col, value)()
                result = cudf.Series(list(res.values()), index=res.keys())
            elif all(isinstance(val, abc.Iterable) for val in aggs.values()):
                idxs = set()
                for val in aggs.values():
                    if isinstance(val, str):
                        idxs.add(val)
                    elif isinstance(val, abc.Iterable):
                        idxs.update(val)
                idxs = sorted(list(idxs))
                for agg in idxs:
                    if agg is callable:
                        raise NotImplementedError(
                            "callable parameter is not implemented yet"
                        )
                result = DataFrame(index=idxs, columns=cols)
                for key in aggs.keys():
                    col = self[key]
                    col_empty = column_empty(
                        len(idxs), dtype=col.dtype, masked=True
                    )
                    ans = cudf.Series._from_column(
                        col_empty, index=cudf.Index(idxs)
                    )
                    if isinstance(aggs.get(key), abc.Iterable):
                        # TODO : Allow simultaneous pass for multi-aggregation
                        # as a future optimization
                        for agg in aggs.get(key):
                            if not hasattr(col, agg):
                                raise AttributeError(
                                    f"{agg} is not a valid function for "
                                    f"'Series' object"
                                )
                            ans[agg] = getattr(col, agg)()
                    elif isinstance(aggs.get(key), str):
                        if not hasattr(col, aggs.get(key)):
                            raise AttributeError(
                                f"{aggs.get(key)} is not a valid function for "
                                f"'Series' object"
                            )
                        ans[aggs.get(key)] = getattr(col, agg)()
                    result[key] = ans
            else:
                raise ValueError("values of dict must be a string or list")

            return result

        elif callable(aggs):
            raise NotImplementedError(
                "callable parameter is not implemented yet"
            )

        else:
            raise ValueError("argument must be a string, list or dict")

    @_performance_tracking
    def nlargest(self, n, columns, keep="first"):
        """Return the first *n* rows ordered by *columns* in descending order.

        Return the first *n* rows with the largest values in *columns*, in
        descending order. The columns that are not specified are returned as
        well, but not used for ordering.

        Parameters
        ----------
        n : int
            Number of rows to return.
        columns : label or list of labels
            Column label(s) to order by.
        keep : {'first', 'last'}, default 'first'
            Where there are duplicate values:

            - `first` : prioritize the first occurrence(s)
            - `last` : prioritize the last occurrence(s)

        Returns
        -------
        DataFrame
            The first `n` rows ordered by the given columns in descending
            order.

        Examples
        --------
        >>> import cudf
        >>> df = cudf.DataFrame({'population': [59000000, 65000000, 434000,
        ...                                   434000, 434000, 337000, 11300,
        ...                                   11300, 11300],
        ...                    'GDP': [1937894, 2583560 , 12011, 4520, 12128,
        ...                            17036, 182, 38, 311],
        ...                    'alpha-2': ["IT", "FR", "MT", "MV", "BN",
        ...                                "IS", "NR", "TV", "AI"]},
        ...                   index=["Italy", "France", "Malta",
        ...                          "Maldives", "Brunei", "Iceland",
        ...                          "Nauru", "Tuvalu", "Anguilla"])
        >>> df
                  population      GDP alpha-2
        Italy       59000000  1937894      IT
        France      65000000  2583560      FR
        Malta         434000    12011      MT
        Maldives      434000     4520      MV
        Brunei        434000    12128      BN
        Iceland       337000    17036      IS
        Nauru          11300      182      NR
        Tuvalu         11300       38      TV
        Anguilla       11300      311      AI
        >>> df.nlargest(3, 'population')
                population      GDP alpha-2
        France    65000000  2583560      FR
        Italy     59000000  1937894      IT
        Malta       434000    12011      MT
        >>> df.nlargest(3, 'population', keep='last')
                population      GDP alpha-2
        France    65000000  2583560      FR
        Italy     59000000  1937894      IT
        Brunei      434000    12128      BN

        .. pandas-compat::
            :meth:`pandas.DataFrame.nlargest`

            - Only a single column is supported in *columns*
        """
        return self._n_largest_or_smallest(True, n, columns, keep)

    def nsmallest(self, n, columns, keep="first"):
        """Return the first *n* rows ordered by *columns* in ascending order.

        Return the first *n* rows with the smallest values in *columns*, in
        ascending order. The columns that are not specified are returned as
        well, but not used for ordering.

        Parameters
        ----------
        n : int
            Number of items to retrieve.
        columns : list or str
            Column name or names to order by.
        keep : {'first', 'last'}, default 'first'
            Where there are duplicate values:

            - ``first`` : take the first occurrence.
            - ``last`` : take the last occurrence.

        Returns
        -------
        DataFrame

        Examples
        --------
        >>> import cudf
        >>> df = cudf.DataFrame({'population': [59000000, 65000000, 434000,
        ...                                   434000, 434000, 337000, 337000,
        ...                                   11300, 11300],
        ...                    'GDP': [1937894, 2583560 , 12011, 4520, 12128,
        ...                            17036, 182, 38, 311],
        ...                    'alpha-2': ["IT", "FR", "MT", "MV", "BN",
        ...                                "IS", "NR", "TV", "AI"]},
        ...                   index=["Italy", "France", "Malta",
        ...                          "Maldives", "Brunei", "Iceland",
        ...                          "Nauru", "Tuvalu", "Anguilla"])
        >>> df
                  population      GDP alpha-2
        Italy       59000000  1937894      IT
        France      65000000  2583560      FR
        Malta         434000    12011      MT
        Maldives      434000     4520      MV
        Brunei        434000    12128      BN
        Iceland       337000    17036      IS
        Nauru         337000      182      NR
        Tuvalu         11300       38      TV
        Anguilla       11300      311      AI

        In the following example, we will use ``nsmallest`` to select the
        three rows having the smallest values in column "population".

        >>> df.nsmallest(3, 'population')
                  population    GDP alpha-2
        Tuvalu         11300     38      TV
        Anguilla       11300    311      AI
        Iceland       337000  17036      IS

        When using ``keep='last'``, ties are resolved in reverse order:

        >>> df.nsmallest(3, 'population', keep='last')
                  population  GDP alpha-2
        Anguilla       11300  311      AI
        Tuvalu         11300   38      TV
        Nauru         337000  182      NR

        .. pandas-compat::
            :meth:`pandas.DataFrame.nsmallest`

            - Only a single column is supported in *columns*
        """
        return self._n_largest_or_smallest(False, n, columns, keep)

    @_performance_tracking
    def swaplevel(self, i=-2, j=-1, axis=0):
        """
        Swap level i with level j.
        Calling this method does not change the ordering of the values.

        Parameters
        ----------
        i : int or str, default -2
            First level of index to be swapped.
        j : int or str, default -1
            Second level of index to be swapped.
        axis : The axis to swap levels on.
            0 or 'index' for row-wise, 1 or 'columns' for column-wise.

        Examples
        --------
        >>> import cudf
        >>> midx = cudf.MultiIndex(levels=[['llama', 'cow', 'falcon'],
        ...   ['speed', 'weight', 'length'],['first','second']],
        ...   codes=[[0, 0, 0, 1, 1, 1, 2, 2, 2], [0, 1, 2, 0, 1, 2, 0, 1, 2],
        ...             [0, 0, 0, 0, 0, 0, 1, 1, 1]])
        >>> cdf = cudf.DataFrame(index=midx, columns=['big', 'small'],
        ...  data=[[45, 30], [200, 100], [1.5, 1], [30, 20],
        ...         [250, 150], [1.5, 0.8], [320, 250], [1, 0.8], [0.3, 0.2]])

        >>> cdf
                                     big  small
             llama  speed  first    45.0   30.0
                    weight first   200.0  100.0
                    length first     1.5    1.0
             cow    speed  first    30.0   20.0
                    weight first   250.0  150.0
                    length first     1.5    0.8
             falcon speed  second  320.0  250.0
                    weight second    1.0    0.8
                    length second    0.3    0.2

        >>> cdf.swaplevel()
                                     big  small
             llama  first  speed    45.0   30.0
                           weight  200.0  100.0
                           length    1.5    1.0
             cow    first  speed    30.0   20.0
                           weight  250.0  150.0
                           length    1.5    0.8
             falcon second speed   320.0  250.0
                           weight    1.0    0.8
                           length    0.3    0.2
        """
        # TODO: Change to deep=False when copy-on-write is default
        result = self.copy(deep=True)

        # To get axis number
        axis = self._get_axis_from_axis_arg(axis)

        if axis == 0:
            if not isinstance(result.index, MultiIndex):
                raise TypeError("Can only swap levels on a hierarchical axis.")
            result.index = result.index.swaplevel(i, j)
        else:
            if not result._data.multiindex:
                raise TypeError("Can only swap levels on a hierarchical axis.")
            result._data = result._data.swaplevel(i, j)

        return result

    @_performance_tracking
    def transpose(self):
        """Transpose index and columns.

        Returns
        -------
        a new (ncol x nrow) dataframe. self is (nrow x ncol)

        .. pandas-compat::
            :meth:`pandas.DataFrame.transpose`, :attr:`pandas.DataFrame.T`

            Not supporting *copy* because default and only behavior is
            copy=True
        """
        index = self._data.to_pandas_index()
        columns = self.index.copy(deep=False)
        if self._num_columns == 0 or self._num_rows == 0:
            return DataFrame(index=index, columns=columns)

        # No column from index is transposed with libcudf.
        source_columns = [*self._columns]
        source_dtype = source_columns[0].dtype
        if isinstance(source_dtype, cudf.CategoricalDtype):
            if any(
                not isinstance(c.dtype, cudf.CategoricalDtype)
                for c in source_columns
            ):
                raise ValueError("Columns must all have the same dtype")
            cats = list(c.categories for c in source_columns)
            cats = cudf.core.column.concat_columns(cats).unique()
            source_columns = [
                col._set_categories(cats, is_unique=True).codes
                for col in source_columns
            ]

        if any(c.dtype != source_columns[0].dtype for c in source_columns):
            raise ValueError("Columns must all have the same dtype")

        result_columns = libcudf.transpose.transpose(source_columns)

        if isinstance(source_dtype, cudf.CategoricalDtype):
            result_columns = [
                codes._with_type_metadata(
                    cudf.core.dtypes.CategoricalDtype(categories=cats)
                )
                for codes in result_columns
            ]
        else:
            result_columns = [
                result_column._with_type_metadata(source_dtype)
                for result_column in result_columns
            ]

        # Set the old column names as the new index
        result = self.__class__._from_data(
            ColumnAccessor(dict(enumerate(result_columns)), verify=False),
            index=cudf.Index(index),
        )
        # Set the old index as the new column names
        result.columns = columns
        return result

    T = property(transpose, doc=transpose.__doc__)

    @_performance_tracking
    def melt(
        self,
        id_vars=None,
        value_vars=None,
        var_name=None,
        value_name="value",
        col_level=None,
        ignore_index: bool = True,
    ):
        """Unpivots a DataFrame from wide format to long format,
        optionally leaving identifier variables set.

        Parameters
        ----------
        frame : DataFrame
        id_vars : tuple, list, or ndarray, optional
            Column(s) to use as identifier variables.
            default: None
        value_vars : tuple, list, or ndarray, optional
            Column(s) to unpivot.
            default: all columns that are not set as `id_vars`.
        var_name : scalar
            Name to use for the `variable` column.
            default: frame.columns.name or 'variable'
        value_name : str
            Name to use for the `value` column.
            default: 'value'

        Returns
        -------
        out : DataFrame
            Melted result
        """
        from cudf.core.reshape import melt

        return melt(
            self,
            id_vars=id_vars,
            value_vars=value_vars,
            var_name=var_name,
            value_name=value_name,
            col_level=col_level,
            ignore_index=ignore_index,
        )

    @_performance_tracking
    def merge(
        self,
        right,
        how="inner",
        on=None,
        left_on=None,
        right_on=None,
        left_index=False,
        right_index=False,
        sort=False,
        suffixes=("_x", "_y"),
        indicator=False,
        validate=None,
    ):
        """Merge GPU DataFrame objects by performing a database-style join
        operation by columns or indexes.

        Parameters
        ----------
        right : DataFrame
        on : label or list; defaults to None
            Column or index level names to join on. These must be found in
            both DataFrames.

            If on is None and not merging on indexes then
            this defaults to the intersection of the columns
            in both DataFrames.
        how : {'left', 'outer', 'inner', 'leftsemi', 'leftanti'}, \
            default 'inner'
            Type of merge to be performed.

            - left : use only keys from left frame, similar to a SQL left
              outer join.
            - right : not supported.
            - outer : use union of keys from both frames, similar to a SQL
              full outer join.
            - inner : use intersection of keys from both frames, similar to
              a SQL inner join.
            - leftsemi : similar to ``inner`` join, but only returns columns
               from the left dataframe and ignores all columns from the
               right dataframe.
            - leftanti : returns only rows columns from the left dataframe
              for non-matched records. This is exact opposite to ``leftsemi``
              join.
        left_on : label or list, or array-like
            Column or index level names to join on in the left DataFrame.
            Can also be an array or list of arrays of the length of the
            left DataFrame. These arrays are treated as if they are columns.
        right_on : label or list, or array-like
            Column or index level names to join on in the right DataFrame.
            Can also be an array or list of arrays of the length of the
            right DataFrame. These arrays are treated as if they are columns.
        left_index : bool, default False
            Use the index from the left DataFrame as the join key(s).
        right_index : bool, default False
            Use the index from the right DataFrame as the join key.
        sort : bool, default False
            Sort the resulting dataframe by the columns that were merged on,
            starting from the left.
        suffixes: Tuple[str, str], defaults to ('_x', '_y')
            Suffixes applied to overlapping column names on the left and right
            sides

        Returns
        -------
            merged : DataFrame

        Examples
        --------
        >>> import cudf
        >>> df_a = cudf.DataFrame()
        >>> df_a['key'] = [0, 1, 2, 3, 4]
        >>> df_a['vals_a'] = [float(i + 10) for i in range(5)]
        >>> df_b = cudf.DataFrame()
        >>> df_b['key'] = [1, 2, 4]
        >>> df_b['vals_b'] = [float(i+10) for i in range(3)]
        >>> df_merged = df_a.merge(df_b, on=['key'], how='left')
        >>> df_merged.sort_values('key')  # doctest: +SKIP
           key  vals_a  vals_b
        3    0    10.0
        0    1    11.0    10.0
        1    2    12.0    11.0
        4    3    13.0
        2    4    14.0    12.0

        **Merging on categorical variables is only allowed in certain cases**

        Categorical variable typecasting logic depends on both `how`
        and the specifics of the categorical variables to be merged.
        Merging categorical variables when only one side is ordered
        is ambiguous and not allowed. Merging when both categoricals
        are ordered is allowed, but only when the categories are
        exactly equal and have equal ordering, and will result in the
        common dtype.
        When both sides are unordered, the result categorical depends
        on the kind of join:
        - For inner joins, the result will be the intersection of the
        categories
        - For left or right joins, the result will be the left or
        right dtype respectively. This extends to semi and anti joins.
        - For outer joins, the result will be the union of categories
        from both sides.

        .. pandas-compat::
            :meth:`pandas.DataFrame.merge`

            DataFrames merges in cuDF result in non-deterministic row
            ordering.
        """
        if indicator:
            raise NotImplementedError(
                "Only indicator=False is currently supported"
            )
        if validate is not None:
            raise NotImplementedError("validate is currently not supported.")

        lhs, rhs = self, right
        merge_cls = Merge
        if how == "right":
            # Merge doesn't support right, so just swap
            how = "left"
            lhs, rhs = right, self
            left_on, right_on = right_on, left_on
            left_index, right_index = right_index, left_index
            suffixes = (suffixes[1], suffixes[0])
        elif how in {"leftsemi", "leftanti"}:
            merge_cls = MergeSemi

        return merge_cls(
            lhs,
            rhs,
            on=on,
            left_on=left_on,
            right_on=right_on,
            left_index=left_index,
            right_index=right_index,
            how=how,
            sort=sort,
            indicator=indicator,
            suffixes=suffixes,
        ).perform_merge()

    @_performance_tracking
    def join(
        self,
        other,
        on=None,
        how="left",
        lsuffix="",
        rsuffix="",
        sort=False,
        validate: str | None = None,
    ):
        """Join columns with other DataFrame on index or on a key column.

        Parameters
        ----------
        other : DataFrame
        how : str
            Only accepts "left", "right", "inner", "outer"
        lsuffix, rsuffix : str
            The suffices to add to the left (*lsuffix*) and right (*rsuffix*)
            column names when avoiding conflicts.
        sort : bool
            Set to True to ensure sorted ordering.
        validate : str, optional
            If specified, checks if join is of specified type.

            * "one_to_one" or "1:1": check if join keys are unique in both left
              and right datasets.
            * "one_to_many" or "1:m": check if join keys are unique in left dataset.
            * "many_to_one" or "m:1": check if join keys are unique in right dataset.
            * "many_to_many" or "m:m": allowed, but does not result in checks.

            Currently not supported.

        Returns
        -------
        joined : DataFrame

        .. pandas-compat::
            :meth:`pandas.DataFrame.join`

            - *other* must be a single DataFrame for now.
            - *on* is not supported yet due to lack of multi-index support.
        """
        if on is not None:
            raise NotImplementedError("The on parameter is not yet supported")
        elif validate is not None:
            raise NotImplementedError(
                "The validate parameter is not yet supported"
            )

        df = self.merge(
            other,
            left_index=True,
            right_index=True,
            how=how,
            suffixes=(lsuffix, rsuffix),
            sort=sort,
        )
        df.index.name = (
            None if self.index.name != other.index.name else self.index.name
        )
        return df

    @_performance_tracking
    @docutils.doc_apply(
        groupby_doc_template.format(
            ret=textwrap.dedent(
                """
                Returns
                -------
                DataFrameGroupBy
                    Returns a DataFrameGroupBy object that contains
                    information about the groups.
                """
            )
        )
    )
    def groupby(
        self,
        by=None,
        axis=0,
        level=None,
        as_index=True,
        sort=no_default,
        group_keys=False,
        observed=True,
        dropna=True,
    ):
        return super().groupby(
            by,
            axis,
            level,
            as_index,
            sort,
            group_keys,
            observed,
            dropna,
        )

    def query(self, expr, local_dict=None):
        """
        Query with a boolean expression using Numba to compile a GPU kernel.

        See :meth:`pandas.DataFrame.query`.

        Parameters
        ----------
        expr : str
            A boolean expression. Names in expression refer to columns.
            `index` can be used instead of index name, but this is not
            supported for MultiIndex.

            Names starting with `@` refer to Python variables.

            An output value will be `null` if any of the input values are
            `null` regardless of expression.

        local_dict : dict
            Containing the local variable to be used in query.

        Returns
        -------
        filtered : DataFrame

        Examples
        --------
        >>> df = cudf.DataFrame({
        ...     "a": [1, 2, 2],
        ...     "b": [3, 4, 5],
        ... })
        >>> expr = "(a == 2 and b == 4) or (b == 3)"
        >>> df.query(expr)
           a  b
        0  1  3
        1  2  4

        DateTime conditionals:

        >>> import numpy as np
        >>> import datetime
        >>> df = cudf.DataFrame()
        >>> data = np.array(['2018-10-07', '2018-10-08'], dtype='datetime64')
        >>> df['datetimes'] = data
        >>> search_date = datetime.datetime.strptime('2018-10-08', '%Y-%m-%d')
        >>> df.query('datetimes==@search_date')
           datetimes
        1 2018-10-08

        Using local_dict:

        >>> import numpy as np
        >>> import datetime
        >>> df = cudf.DataFrame()
        >>> data = np.array(['2018-10-07', '2018-10-08'], dtype='datetime64')
        >>> df['datetimes'] = data
        >>> search_date2 = datetime.datetime.strptime('2018-10-08', '%Y-%m-%d')
        >>> df.query('datetimes==@search_date',
        ...          local_dict={'search_date': search_date2})
           datetimes
        1 2018-10-08

        .. pandas-compat::
            :meth:`pandas.DataFrame.query`

            One difference from pandas is that ``query`` currently only
            supports numeric, datetime, timedelta, or bool dtypes.
        """
        # can't use `annotate` decorator here as we inspect the calling
        # environment.
        with annotate("DATAFRAME_QUERY", color="purple", domain="cudf_python"):
            if local_dict is None:
                local_dict = {}

            if self.empty:
                return self.copy()

            if not isinstance(local_dict, dict):
                raise TypeError(
                    f"local_dict type: expected dict but found "
                    f"{type(local_dict)}"
                )

            # Get calling environment
            callframe = inspect.currentframe().f_back
            callenv = {
                "locals": callframe.f_locals,
                "globals": callframe.f_globals,
                "local_dict": local_dict,
            }
            # Run query
            boolmask = queryutils.query_execute(self, expr, callenv)
            return self._apply_boolean_mask(
                BooleanMask.from_column_unchecked(boolmask)
            )

    @_performance_tracking
    def apply(
        self,
        func,
        axis=1,
        raw=False,
        result_type=None,
        args=(),
        by_row: Literal[False, "compat"] = "compat",
        engine: Literal["python", "numba"] = "python",
        engine_kwargs: dict[str, bool] | None = None,
        **kwargs,
    ):
        """
        Apply a function along an axis of the DataFrame.
        ``apply`` relies on Numba to JIT compile ``func``.
        Thus the allowed operations within ``func`` are limited to `those
        supported by the CUDA Python Numba target
        <https://numba.readthedocs.io/en/stable/cuda/cudapysupported.html>`__.
        For more information, see the `cuDF guide to user defined functions
        <https://docs.rapids.ai/api/cudf/stable/user_guide/guide-to-udfs.html>`__.

        Some string functions and methods are supported. Refer to the guide
        to UDFs for details.

        Parameters
        ----------
        func : function
            Function to apply to each row.
        axis : {0 or 'index', 1 or 'columns'}, default 0
            Axis along which the function is applied.
            - 0 or 'index': apply function to each column (not yet supported).
            - 1 or 'columns': apply function to each row.
        raw: bool, default False
            Not yet supported
        result_type: {'expand', 'reduce', 'broadcast', None}, default None
            Not yet supported
        args: tuple
            Positional arguments to pass to func in addition to the dataframe.
        by_row : False or "compat", default "compat"
            Only has an effect when ``func`` is a listlike or dictlike of funcs
            and the func isn't a string.
            If "compat", will if possible first translate the func into pandas
            methods (e.g. ``Series().apply(np.sum)`` will be translated to
            ``Series().sum()``). If that doesn't work, will try call to apply again with
            ``by_row=True`` and if that fails, will call apply again with
            ``by_row=False`` (backward compatible).
            If False, the funcs will be passed the whole Series at once.

            Currently not supported.
        engine : {'python', 'numba'}, default 'python'
            Unused. Added for compatibility with pandas.
        engine_kwargs : dict
            Unused. Added for compatibility with pandas.
        **kwargs
            Additional keyword arguments to pass as keywords arguments to
            `func`.

        Examples
        --------
        Simple function of a single variable which could be NA:

        >>> def f(row):
        ...     if row['a'] is cudf.NA:
        ...             return 0
        ...     else:
        ...             return row['a'] + 1
        ...
        >>> df = cudf.DataFrame({'a': [1, cudf.NA, 3]})
        >>> df.apply(f, axis=1)
        0    2
        1    0
        2    4
        dtype: int64

        Function of multiple variables will operate in
        a null aware manner:

        >>> def f(row):
        ...     return row['a'] - row['b']
        ...
        >>> df = cudf.DataFrame({
        ...     'a': [1, cudf.NA, 3, cudf.NA],
        ...     'b': [5, 6, cudf.NA, cudf.NA]
        ... })
        >>> df.apply(f)
        0      -4
        1    <NA>
        2    <NA>
        3    <NA>
        dtype: int64

        Functions may conditionally return NA as in pandas:

        >>> def f(row):
        ...     if row['a'] + row['b'] > 3:
        ...             return cudf.NA
        ...     else:
        ...             return row['a'] + row['b']
        ...
        >>> df = cudf.DataFrame({
        ...     'a': [1, 2, 3],
        ...     'b': [2, 1, 1]
        ... })
        >>> df.apply(f, axis=1)
        0       3
        1       3
        2    <NA>
        dtype: int64

        Mixed types are allowed, but will return the common
        type, rather than object as in pandas:

        >>> def f(row):
        ...     return row['a'] + row['b']
        ...
        >>> df = cudf.DataFrame({
        ...     'a': [1, 2, 3],
        ...     'b': [0.5, cudf.NA, 3.14]
        ... })
        >>> df.apply(f, axis=1)
        0     1.5
        1    <NA>
        2    6.14
        dtype: float64

        Functions may also return scalar values, however the
        result will be promoted to a safe type regardless of
        the data:

        >>> def f(row):
        ...     if row['a'] > 3:
        ...             return row['a']
        ...     else:
        ...             return 1.5
        ...
        >>> df = cudf.DataFrame({
        ...     'a': [1, 3, 5]
        ... })
        >>> df.apply(f, axis=1)
        0    1.5
        1    1.5
        2    5.0
        dtype: float64

        Ops against N columns are supported generally:

        >>> def f(row):
        ...     v, w, x, y, z = (
        ...         row['a'], row['b'], row['c'], row['d'], row['e']
        ...     )
        ...     return x + (y - (z / w)) % v
        ...
        >>> df = cudf.DataFrame({
        ...     'a': [1, 2, 3],
        ...     'b': [4, 5, 6],
        ...     'c': [cudf.NA, 4, 4],
        ...     'd': [8, 7, 8],
        ...     'e': [7, 1, 6]
        ... })
        >>> df.apply(f, axis=1)
        0    <NA>
        1     4.8
        2     5.0
        dtype: float64

        UDFs manipulating string data are allowed, as long as
        they neither modify strings in place nor create new strings.
        For example, the following UDF is allowed:

        >>> def f(row):
        ...     st = row['str_col']
        ...     scale = row['scale']
        ...     if len(st) == 0:
        ...             return -1
        ...     elif st.startswith('a'):
        ...             return 1 - scale
        ...     elif 'example' in st:
        ...             return 1 + scale
        ...     else:
        ...             return 42
        ...
        >>> df = cudf.DataFrame({
        ...     'str_col': ['', 'abc', 'some_example'],
        ...     'scale': [1, 2, 3]
        ... })
        >>> df.apply(f, axis=1)  # doctest: +SKIP
        0   -1
        1   -1
        2    4
        dtype: int64

        However, the following UDF is not allowed since it includes an
        operation that requires the creation of a new string: a call to the
        ``upper`` method. Methods that are not supported in this manner
        will raise an ``AttributeError``.

        >>> def f(row):
        ...     st = row['str_col'].upper()
        ...     return 'ABC' in st
        >>> df.apply(f, axis=1)  # doctest: +SKIP

        For a complete list of supported functions and methods that may be
        used to manipulate string data, see the UDF guide,
        <https://docs.rapids.ai/api/cudf/stable/user_guide/guide-to-udfs.html>
        """
        if axis != 1:
            raise NotImplementedError(
                "DataFrame.apply currently only supports row wise ops"
            )
        if raw:
            raise NotImplementedError("The `raw` kwarg is not yet supported.")
        if result_type is not None:
            raise NotImplementedError(
                "The `result_type` kwarg is not yet supported."
            )
        if by_row != "compat":
            raise NotImplementedError("by_row is currently not supported.")

        return self._apply(func, _get_row_kernel, *args, **kwargs)

    def applymap(
        self,
        func: Callable[[Any], Any],
        na_action: str | None = None,
        **kwargs,
    ) -> DataFrame:
        """
        Apply a function to a Dataframe elementwise.

        This method applies a function that accepts and returns a scalar
        to every element of a DataFrame.

        Parameters
        ----------
        func : callable
            Python function, returns a single value from a single value.
        na_action : {None, 'ignore'}, default None
            If 'ignore', propagate NaN values, without passing them to func.

        Returns
        -------
        DataFrame
            Transformed DataFrame.
        """
        # Do not remove until pandas 3.0 support is added.
        assert PANDAS_LT_300, "Need to drop after pandas-3.0 support is added."
        warnings.warn(
            "DataFrame.applymap has been deprecated. Use DataFrame.map "
            "instead.",
            FutureWarning,
        )
        return self.map(func=func, na_action=na_action, **kwargs)

    def map(
        self,
        func: Callable[[Any], Any],
        na_action: str | None = None,
        **kwargs,
    ) -> DataFrame:
        """
        Apply a function to a Dataframe elementwise.

        This method applies a function that accepts and returns a scalar
        to every element of a DataFrame.

        Parameters
        ----------
        func : callable
            Python function, returns a single value from a single value.
        na_action : {None, 'ignore'}, default None
            If 'ignore', propagate NaN values, without passing them to func.

        Returns
        -------
        DataFrame
            Transformed DataFrame.
        """

        if kwargs:
            raise NotImplementedError(
                "DataFrame.applymap does not yet support **kwargs."
            )

        if na_action not in {"ignore", None}:
            raise ValueError(
                f"na_action must be 'ignore' or None. Got {repr(na_action)}"
            )

        if na_action == "ignore":
            devfunc = numba.cuda.jit(device=True)(func)

            # promote to a null-ignoring function
            # this code is never run in python, it only
            # exists to provide numba with the correct
            # bytecode to generate the equivalent PTX
            # as a null-ignoring version of the function
            def _func(x):  # pragma: no cover
                if x is NA:
                    return NA
                else:
                    return devfunc(x)

        else:
            _func = func

        # TODO: naive implementation
        # this could be written as a single kernel
        result = {}
        for name, col in self._column_labels_and_values:
            apply_sr = Series._from_column(col)
            result[name] = apply_sr.apply(_func)._column

        return DataFrame._from_data(result, index=self.index)

    @_performance_tracking
    @applyutils.doc_apply()
    def apply_rows(
        self,
        func,
        incols,
        outcols,
        kwargs,
        pessimistic_nulls=True,
        cache_key=None,
    ):
        """
        Apply a row-wise user defined function.

        Parameters
        ----------
        {params}

        Examples
        --------
        The user function should loop over the columns and set the output for
        each row. Loop execution order is arbitrary, so each iteration of
        the loop **MUST** be independent of each other.

        When ``func`` is invoked, the array args corresponding to the
        input/output are strided so as to improve GPU parallelism.
        The loop in the function resembles serial code, but executes
        concurrently in multiple threads.

        >>> import cudf
        >>> import numpy as np
        >>> df = cudf.DataFrame()
        >>> nelem = 3
        >>> df['in1'] = np.arange(nelem)
        >>> df['in2'] = np.arange(nelem)
        >>> df['in3'] = np.arange(nelem)

        Define input columns for the kernel

        >>> in1 = df['in1']
        >>> in2 = df['in2']
        >>> in3 = df['in3']
        >>> def kernel(in1, in2, in3, out1, out2, kwarg1, kwarg2):
        ...     for i, (x, y, z) in enumerate(zip(in1, in2, in3)):
        ...         out1[i] = kwarg2 * x - kwarg1 * y
        ...         out2[i] = y - kwarg1 * z

        Call ``.apply_rows`` with the name of the input columns, the name and
        dtype of the output columns, and, optionally, a dict of extra
        arguments.

        >>> df.apply_rows(kernel,
        ...               incols=['in1', 'in2', 'in3'],
        ...               outcols=dict(out1=np.float64, out2=np.float64),
        ...               kwargs=dict(kwarg1=3, kwarg2=4))
           in1  in2  in3 out1 out2
        0    0    0    0  0.0  0.0
        1    1    1    1  1.0 -2.0
        2    2    2    2  2.0 -4.0
        """
        for col in incols:
            current_col_dtype = self._data[col].dtype
            if is_string_dtype(current_col_dtype) or isinstance(
                current_col_dtype, cudf.CategoricalDtype
            ):
                raise TypeError(
                    "User defined functions are currently not "
                    "supported on Series with dtypes `str` and `category`."
                )
        return applyutils.apply_rows(
            self,
            func,
            incols,
            outcols,
            kwargs,
            pessimistic_nulls,
            cache_key=cache_key,
        )

    @_performance_tracking
    @applyutils.doc_applychunks()
    def apply_chunks(
        self,
        func,
        incols,
        outcols,
        kwargs=None,
        pessimistic_nulls=True,
        chunks=None,
        blkct=None,
        tpb=None,
    ):
        """
        Transform user-specified chunks using the user-provided function.

        Parameters
        ----------
        {params}
        {params_chunks}

        Examples
        --------
        For ``tpb > 1``, ``func`` is executed by ``tpb`` number of threads
        concurrently.  To access the thread id and count,
        use ``numba.cuda.threadIdx.x`` and ``numba.cuda.blockDim.x``,
        respectively (See `numba CUDA kernel documentation`_).

        .. _numba CUDA kernel documentation:\
        https://numba.readthedocs.io/en/stable/cuda/kernels.html

        In the example below, the *kernel* is invoked concurrently on each
        specified chunk. The *kernel* computes the corresponding output
        for the chunk.

        By looping over the range
        ``range(cuda.threadIdx.x, in1.size, cuda.blockDim.x)``, the *kernel*
        function can be used with any *tpb* in an efficient manner.

        >>> from numba import cuda
        >>> @cuda.jit
        ... def kernel(in1, in2, in3, out1):
        ...      for i in range(cuda.threadIdx.x, in1.size, cuda.blockDim.x):
        ...          x = in1[i]
        ...          y = in2[i]
        ...          z = in3[i]
        ...          out1[i] = x * y + z

        See Also
        --------
        DataFrame.apply_rows
        """
        if kwargs is None:
            kwargs = {}
        if chunks is None:
            raise ValueError("*chunks* must be defined")
        return applyutils.apply_chunks(
            self,
            func,
            incols,
            outcols,
            kwargs,
            pessimistic_nulls,
            chunks,
            tpb=tpb,
        )

    @_performance_tracking
    def partition_by_hash(self, columns, nparts, keep_index=True):
        """Partition the dataframe by the hashed value of data in *columns*.

        Parameters
        ----------
        columns : sequence of str
            The names of the columns to be hashed.
            Must have at least one name.
        nparts : int
            Number of output partitions
        keep_index : boolean
            Whether to keep the index or drop it

        Returns
        -------
        partitioned: list of DataFrame
        """
        key_indices = [self._column_names.index(k) for k in columns]
        if keep_index:
            cols = [*self.index._columns, *self._columns]
            key_indices = [i + len(self.index._columns) for i in key_indices]
        else:
            cols = [*self._columns]

        output_columns, offsets = libcudf.hash.hash_partition(
            cols, key_indices, nparts
        )
        outdf = self._from_columns_like_self(
            output_columns,
            self._column_names,
            self._index_names if keep_index else None,
        )
        # Slice into partitions. Notice, `hash_partition` returns the start
        # offset of each partition thus we skip the first offset
        ret = outdf._split(offsets[1:], keep_index=keep_index)

        # Calling `_split()` on an empty dataframe returns an empty list
        # so we add empty partitions here
        ret += [self._empty_like(keep_index) for _ in range(nparts - len(ret))]
        return ret

    def info(
        self,
        verbose=None,
        buf=None,
        max_cols=None,
        memory_usage=None,
        null_counts=None,
    ):
        """
        Print a concise summary of a DataFrame.

        This method prints information about a DataFrame including
        the index dtype and column dtypes, non-null values and memory usage.

        Parameters
        ----------
        verbose : bool, optional
            Whether to print the full summary. By default, the setting in
            ``pandas.options.display.max_info_columns`` is followed.
        buf : writable buffer, defaults to sys.stdout
            Where to send the output. By default, the output is printed to
            sys.stdout. Pass a writable buffer if you need to further process
            the output.
        max_cols : int, optional
            When to switch from the verbose to the truncated output. If the
            DataFrame has more than `max_cols` columns, the truncated output
            is used. By default, the setting in
            ``pandas.options.display.max_info_columns`` is used.
        memory_usage : bool, str, optional
            Specifies whether total memory usage of the DataFrame
            elements (including the index) should be displayed. By default,
            this follows the ``pandas.options.display.memory_usage`` setting.
            True always show memory usage. False never shows memory usage.
            A value of 'deep' is equivalent to "True with deep introspection".
            Memory usage is shown in human-readable units (base-2
            representation). Without deep introspection a memory estimation is
            made based in column dtype and number of rows assuming values
            consume the same memory amount for corresponding dtypes. With deep
            memory introspection, a real memory usage calculation is performed
            at the cost of computational resources.
        null_counts : bool, optional
            Whether to show the non-null counts. By default, this is shown
            only if the frame is smaller than
            ``pandas.options.display.max_info_rows`` and
            ``pandas.options.display.max_info_columns``. A value of True always
            shows the counts, and False never shows the counts.

        Returns
        -------
        None
            This method prints a summary of a DataFrame and returns None.

        See Also
        --------
        DataFrame.describe: Generate descriptive statistics of DataFrame
            columns.
        DataFrame.memory_usage: Memory usage of DataFrame columns.

        Examples
        --------
        >>> import cudf
        >>> int_values = [1, 2, 3, 4, 5]
        >>> text_values = ['alpha', 'beta', 'gamma', 'delta', 'epsilon']
        >>> float_values = [0.0, 0.25, 0.5, 0.75, 1.0]
        >>> df = cudf.DataFrame({"int_col": int_values,
        ...                     "text_col": text_values,
        ...                     "float_col": float_values})
        >>> df
           int_col text_col  float_col
        0        1    alpha       0.00
        1        2     beta       0.25
        2        3    gamma       0.50
        3        4    delta       0.75
        4        5  epsilon       1.00

        Prints information of all columns:

        >>> df.info(verbose=True)
        <class 'cudf.core.dataframe.DataFrame'>
        RangeIndex: 5 entries, 0 to 4
        Data columns (total 3 columns):
         #   Column     Non-Null Count  Dtype
        ---  ------     --------------  -----
         0   int_col    5 non-null      int64
         1   text_col   5 non-null      object
         2   float_col  5 non-null      float64
        dtypes: float64(1), int64(1), object(1)
        memory usage: 130.0+ bytes

        Prints a summary of columns count and its dtypes but not per column
        information:

        >>> df.info(verbose=False)
        <class 'cudf.core.dataframe.DataFrame'>
        RangeIndex: 5 entries, 0 to 4
        Columns: 3 entries, int_col to float_col
        dtypes: float64(1), int64(1), object(1)
        memory usage: 130.0+ bytes

        Pipe output of DataFrame.info to a buffer instead of sys.stdout and
        print buffer contents:

        >>> import io
        >>> buffer = io.StringIO()
        >>> df.info(buf=buffer)
        >>> print(buffer.getvalue())
        <class 'cudf.core.dataframe.DataFrame'>
        RangeIndex: 5 entries, 0 to 4
        Data columns (total 3 columns):
         #   Column     Non-Null Count  Dtype
        ---  ------     --------------  -----
         0   int_col    5 non-null      int64
         1   text_col   5 non-null      object
         2   float_col  5 non-null      float64
        dtypes: float64(1), int64(1), object(1)
        memory usage: 130.0+ bytes

        The `memory_usage` parameter allows deep introspection mode, specially
        useful for big DataFrames and fine-tune memory optimization:

        >>> import numpy as np
        >>> random_strings_array = np.random.choice(['a', 'b', 'c'], 10 ** 6)
        >>> df = cudf.DataFrame({
        ...     'column_1': np.random.choice(['a', 'b', 'c'], 10 ** 6),
        ...     'column_2': np.random.choice(['a', 'b', 'c'], 10 ** 6),
        ...     'column_3': np.random.choice(['a', 'b', 'c'], 10 ** 6)
        ... })
        >>> df.info(memory_usage='deep')
        <class 'cudf.core.dataframe.DataFrame'>
        RangeIndex: 1000000 entries, 0 to 999999
        Data columns (total 3 columns):
         #   Column    Non-Null Count    Dtype
        ---  ------    --------------    -----
         0   column_1  1000000 non-null  object
         1   column_2  1000000 non-null  object
         2   column_3  1000000 non-null  object
        dtypes: object(3)
        memory usage: 14.3 MB
        """
        if buf is None:
            buf = sys.stdout

        lines = [str(type(self))]

        index_name = type(self.index).__name__
        if len(self.index) > 0:
            entries_summary = f", {self.index[0]} to {self.index[-1]}"
        else:
            entries_summary = ""
        index_summary = (
            f"{index_name}: {len(self.index)} entries{entries_summary}"
        )
        lines.append(index_summary)

        if self._num_columns == 0:
            lines.append(f"Empty {type(self).__name__}")
            cudf.utils.ioutils.buffer_write_lines(buf, lines)
            return

        cols = self._column_names
        col_count = len(cols)

        if max_cols is None:
            max_cols = pd.options.display.max_info_columns

        max_rows = pd.options.display.max_info_rows

        if null_counts is None:
            show_counts = (col_count <= max_cols) and (len(self) < max_rows)
        else:
            show_counts = null_counts

        exceeds_info_cols = col_count > max_cols

        def _put_str(s, space):
            return str(s)[:space].ljust(space)

        def _verbose_repr():
            lines.append(f"Data columns (total {col_count} columns):")

            id_head = " # "
            column_head = "Column"
            col_space = 2

            max_col = max(len(pprint_thing(k)) for k in cols)
            len_column = len(pprint_thing(column_head))
            space = max(max_col, len_column) + col_space

            max_id = len(pprint_thing(col_count))
            len_id = len(pprint_thing(id_head))
            space_num = max(max_id, len_id) + col_space
            counts = None

            header = _put_str(id_head, space_num) + _put_str(
                column_head, space
            )
            if show_counts:
                counts = self.count().to_pandas().tolist()
                if col_count != len(counts):
                    raise AssertionError(
                        f"Columns must equal "
                        f"counts ({col_count} != {len(counts)})"
                    )
                count_header = "Non-Null Count"
                len_count = len(count_header)
                non_null = " non-null"
                max_count = max(len(pprint_thing(k)) for k in counts) + len(
                    non_null
                )
                space_count = max(len_count, max_count) + col_space
                count_temp = "{count}" + non_null
            else:
                count_header = ""
                space_count = len(count_header)
                len_count = space_count
                count_temp = "{count}"

            dtype_header = "Dtype"
            len_dtype = len(dtype_header)
            max_dtypes = max(len(pprint_thing(k)) for k in self.dtypes)
            space_dtype = max(len_dtype, max_dtypes)
            header += (
                _put_str(count_header, space_count)
                + _put_str(dtype_header, space_dtype).rstrip()
            )

            lines.append(header)
            lines.append(
                _put_str("-" * len_id, space_num)
                + _put_str("-" * len_column, space)
                + _put_str("-" * len_count, space_count)
                + _put_str("-" * len_dtype, space_dtype).rstrip()
            )

            for i, col in enumerate(self._column_names):
                dtype = self.dtypes.iloc[i]
                col = pprint_thing(col)

                line_no = _put_str(f" {i}", space_num)
                count = ""
                if show_counts:
                    count = counts[i]

                lines.append(
                    line_no
                    + _put_str(col, space)
                    + _put_str(count_temp.format(count=count), space_count)
                    + _put_str(dtype, space_dtype).rstrip()
                )

        def _non_verbose_repr():
            if col_count > 0:
                entries_summary = f", {cols[0]} to {cols[-1]}"
            else:
                entries_summary = ""
            columns_summary = f"Columns: {col_count} entries{entries_summary}"
            lines.append(columns_summary)

        def _sizeof_fmt(num, size_qualifier):
            # returns size in human readable format
            for x in ["bytes", "KB", "MB", "GB", "TB"]:
                if num < 1024.0:
                    return f"{num:3.1f}{size_qualifier} {x}"
                num /= 1024.0
            return f"{num:3.1f}{size_qualifier} PB"

        if verbose:
            _verbose_repr()
        elif verbose is False:  # specifically set to False, not nesc None
            _non_verbose_repr()
        else:
            if exceeds_info_cols:
                _non_verbose_repr()
            else:
                _verbose_repr()

        dtype_counts = defaultdict(int)
        for col in self._data:
            dtype_counts[self._data[col].dtype.name] += 1

        dtypes = [f"{k[0]}({k[1]:d})" for k in sorted(dtype_counts.items())]
        lines.append(f"dtypes: {', '.join(dtypes)}")

        if memory_usage is None:
            memory_usage = pd.options.display.memory_usage

        if memory_usage:
            # append memory usage of df to display
            size_qualifier = ""
            if memory_usage == "deep":
                deep = True
            else:
                deep = False
                if "object" in dtype_counts or self.index.dtype == "object":
                    size_qualifier = "+"
            mem_usage = self.memory_usage(index=True, deep=deep).sum()
            lines.append(
                f"memory usage: {_sizeof_fmt(mem_usage, size_qualifier)}\n"
            )

        cudf.utils.ioutils.buffer_write_lines(buf, lines)

    @_performance_tracking
    @docutils.doc_describe()
    def describe(
        self,
        percentiles=None,
        include=None,
        exclude=None,
    ):
        """{docstring}"""

        if not include and not exclude:
            default_include = [np.number, "datetime"]
            data_to_describe = self.select_dtypes(include=default_include)
            if data_to_describe._num_columns == 0:
                data_to_describe = self

        elif include == "all":
            if exclude is not None:
                raise ValueError("exclude must be None when include is 'all'")

            data_to_describe = self
        else:
            data_to_describe = self.select_dtypes(
                include=include, exclude=exclude
            )

            if data_to_describe.empty:
                raise ValueError("No data of included types.")

        describe_series_list = [
            data_to_describe[col].describe(
                percentiles=percentiles,
            )
            for col in data_to_describe._column_names
        ]
        if len(describe_series_list) == 1:
            return describe_series_list[0].to_frame()
        else:
            ldesc_indexes = sorted(
                (x.index for x in describe_series_list), key=len
            )
            names = dict.fromkeys(
                [
                    name
                    for idxnames in ldesc_indexes
                    for name in idxnames.to_pandas()
                ],
                None,
            )

            with warnings.catch_warnings():
                warnings.simplefilter("ignore", FutureWarning)
                res = cudf.concat(
                    [
                        series.reindex(names, copy=False)
                        for series in describe_series_list
                    ],
                    axis=1,
                    sort=False,
                )
            return res

    @_performance_tracking
    def to_pandas(
        self, *, nullable: bool = False, arrow_type: bool = False
    ) -> pd.DataFrame:
        """
        Convert to a Pandas DataFrame.

        Parameters
        ----------
        nullable : Boolean, Default False
            If ``nullable`` is ``True``, the resulting columns
            in the dataframe will be having a corresponding
            nullable Pandas dtype. If there is no corresponding
            nullable Pandas dtype present, the resulting dtype
            will be a regular pandas dtype.
            If ``nullable`` is ``False``,
            the resulting columns will either convert null
            values to ``np.nan`` or ``None`` depending on the dtype.
        arrow_type : bool, Default False
            Return the columns with a ``pandas.ArrowDtype``

        Returns
        -------
        out : Pandas DataFrame

        Notes
        -----
        nullable and arrow_type cannot both be set to ``True``

        Examples
        --------
        >>> import cudf
        >>> df = cudf.DataFrame({'a': [0, 1, 2], 'b': [-3, 2, 0]})
        >>> pdf = df.to_pandas()
        >>> pdf
           a  b
        0  0 -3
        1  1  2
        2  2  0
        >>> type(pdf)
        <class 'pandas.core.frame.DataFrame'>

        ``nullable=True`` converts the result to pandas nullable types:

        >>> df = cudf.DataFrame({'a': [0, None, 2], 'b': [True, False, None]})
        >>> df
              a      b
        0     0   True
        1  <NA>  False
        2     2   <NA>
        >>> pdf = df.to_pandas(nullable=True)
        >>> pdf
              a      b
        0     0   True
        1  <NA>  False
        2     2   <NA>
        >>> pdf.dtypes
        a      Int64
        b    boolean
        dtype: object
        >>> pdf = df.to_pandas(nullable=False)
        >>> pdf
             a      b
        0  0.0   True
        1  NaN  False
        2  2.0   None
        >>> pdf.dtypes
        a    float64
        b     object
        dtype: object

        ``arrow_type=True`` converts the result to ``pandas.ArrowDtype``:

        >>> df.to_pandas(arrow_type=True).dtypes
        a    int64[pyarrow]
        b     bool[pyarrow]
        dtype: object
        """
        out_index = self.index.to_pandas()
        out_data = {
            i: col.to_pandas(nullable=nullable, arrow_type=arrow_type)
            for i, col in enumerate(self._columns)
        }

        out_df = pd.DataFrame(out_data, index=out_index)
        out_df.columns = self._data.to_pandas_index()

        return out_df

    @classmethod
    @_performance_tracking
    def from_pandas(cls, dataframe, nan_as_null=no_default):
        """
        Convert from a Pandas DataFrame.

        Parameters
        ----------
        dataframe : Pandas DataFrame object
            A Pandas DataFrame object which has to be converted
            to cuDF DataFrame.
        nan_as_null : bool, Default True
            If ``True``, converts ``np.nan`` values to ``null`` values.
            If ``False``, leaves ``np.nan`` values as is.

        Raises
        ------
        TypeError for invalid input type.

        Examples
        --------
        >>> import cudf
        >>> import pandas as pd
        >>> data = [[0,1], [1,2], [3,4]]
        >>> pdf = pd.DataFrame(data, columns=['a', 'b'], dtype=int)
        >>> cudf.from_pandas(pdf)
           a  b
        0  0  1
        1  1  2
        2  3  4
        """
        if nan_as_null is no_default:
            nan_as_null = (
                False if cudf.get_option("mode.pandas_compatible") else None
            )

        if isinstance(dataframe, pd.DataFrame):
            data = {
                i: column.as_column(col_value.array, nan_as_null=nan_as_null)
                for i, (_, col_value) in enumerate(dataframe.items())
            }
            if isinstance(dataframe.index, pd.MultiIndex):
                index = cudf.MultiIndex.from_pandas(
                    dataframe.index, nan_as_null=nan_as_null
                )
            else:
                index = cudf.Index.from_pandas(
                    dataframe.index, nan_as_null=nan_as_null
                )
            df = cls._from_data(data, index)
            # Checks duplicate columns and sets column metadata
            df.columns = dataframe.columns
            return df
        elif hasattr(dataframe, "__dataframe__"):
            # TODO: Probably should be handled in the constructor as
            # this isn't pandas specific
            return from_dataframe(dataframe, allow_copy=True)
        else:
            raise TypeError(
                f"Could not construct DataFrame from {type(dataframe)}"
            )

    @classmethod
    @_performance_tracking
    def from_arrow(cls, table):
        """
        Convert from PyArrow Table to DataFrame.

        Parameters
        ----------
        table : PyArrow Table Object
            PyArrow Table Object which has to be converted to cudf DataFrame.

        Raises
        ------
        TypeError for invalid input type.

        Returns
        -------
        cudf DataFrame

        Examples
        --------
        >>> import cudf
        >>> import pyarrow as pa
        >>> data = pa.table({"a":[1, 2, 3], "b":[4, 5, 6]})
        >>> cudf.DataFrame.from_arrow(data)
           a  b
        0  1  4
        1  2  5
        2  3  6

        .. pandas-compat::
            `pandas.DataFrame.from_arrow`

            This method does not exist in pandas but it is similar to
            how :meth:`pyarrow.Table.to_pandas` works for PyArrow Tables i.e.
            it does not support automatically setting index column(s).
        """
        index_col = None
        col_index_names = None
        physical_column_md = []
        if isinstance(table, pa.Table) and isinstance(
            table.schema.pandas_metadata, dict
        ):
            physical_column_md = table.schema.pandas_metadata["columns"]
            index_col = table.schema.pandas_metadata["index_columns"]
            if "column_indexes" in table.schema.pandas_metadata:
                col_index_names = []
                for col_meta in table.schema.pandas_metadata["column_indexes"]:
                    col_index_names.append(col_meta["name"])

        out = super().from_arrow(table)
        if col_index_names is not None:
            out._data._level_names = col_index_names
        if index_col:
            if isinstance(index_col[0], dict):
                range_meta = index_col[0]
                idx = cudf.RangeIndex(
                    start=range_meta["start"],
                    stop=range_meta["stop"],
                    step=range_meta["step"],
                    name=range_meta["name"],
                )
                if len(idx) == len(out):
                    # `idx` is generated from arrow `pandas_metadata`
                    # which can get out of date with many of the
                    # arrow operations. Hence verifying if the
                    # lengths match, or else don't need to set
                    # an index at all i.e., Default RangeIndex
                    # will be set.
                    # See more about the discussion here:
                    # https://github.com/apache/arrow/issues/15178
                    out = out.set_index(idx)
            else:
                out = out.set_index(index_col)

        if (
            "__index_level_0__" in out.index.names
            and len(out.index.names) == 1
        ):
            real_index_name = None
            for md in physical_column_md:
                if md["field_name"] == "__index_level_0__":
                    real_index_name = md["name"]
                    break
            out.index.name = real_index_name

        return out

    @_performance_tracking
    def to_arrow(self, preserve_index=None) -> pa.Table:
        """
        Convert to a PyArrow Table.

        Parameters
        ----------
        preserve_index : bool, optional
            whether index column and its meta data needs to be saved
            or not. The default of None will store the index as a
            column, except for a RangeIndex which is stored as
            metadata only. Setting preserve_index to True will force
            a RangeIndex to be materialized.

        Returns
        -------
        PyArrow Table

        Examples
        --------
        >>> import cudf
        >>> df = cudf.DataFrame(
        ...     {"a":[1, 2, 3], "b":[4, 5, 6]}, index=[1, 2, 3])
        >>> df.to_arrow()
        pyarrow.Table
        a: int64
        b: int64
        index: int64
        ----
        a: [[1,2,3]]
        b: [[4,5,6]]
        index: [[1,2,3]]
        >>> df.to_arrow(preserve_index=False)
        pyarrow.Table
        a: int64
        b: int64
        ----
        a: [[1,2,3]]
        b: [[4,5,6]]
        """

        data = self
        index_descr = []
        write_index = preserve_index is not False
        keep_range_index = write_index and preserve_index is None
        index = self.index
        index_levels = [self.index]
        if write_index:
            if isinstance(index, cudf.RangeIndex) and keep_range_index:
                index_descr = [
                    {
                        "kind": "range",
                        "name": index.name,
                        "start": index.start,
                        "stop": index.stop,
                        "step": index.step,
                    }
                ]
            else:
                if isinstance(index, cudf.RangeIndex):
                    index = index._as_int_index()
                    index.name = "__index_level_0__"
                if isinstance(index, MultiIndex):
                    index_descr = index._column_names
                    index_levels = index.levels
                else:
                    index_descr = (
                        index.names if index.name is not None else ("index",)
                    )
                data = data.copy(deep=False)
                for gen_name, col_name in zip(
                    index_descr, index._column_names
                ):
                    data._insert(
                        data.shape[1],
                        gen_name,
                        index._data[col_name],
                    )

        out = super(DataFrame, data).to_arrow()
        metadata = pa.pandas_compat.construct_metadata(
            columns_to_convert=[self[col] for col in self._column_names],
            df=self,
            column_names=out.schema.names,
            index_levels=index_levels,
            index_descriptors=index_descr,
            preserve_index=preserve_index,
            types=out.schema.types,
        )

        return out.replace_schema_metadata(metadata)

    @_performance_tracking
    def to_records(self, index=True, column_dtypes=None, index_dtypes=None):
        """Convert to a numpy recarray

        Parameters
        ----------
        index : bool
            Whether to include the index in the output.
        column_dtypes : str, type, dict, default None
            If a string or type, the data type to store all columns. If
            a dictionary, a mapping of column names and indices (zero-indexed)
            to specific data types. Currently not supported.
        index_dtypes : str, type, dict, default None
            If a string or type, the data type to store all index levels. If
            a dictionary, a mapping of index level names and indices
            (zero-indexed) to specific data types.
            This mapping is applied only if `index=True`.
            Currently not supported.

        Returns
        -------
        numpy recarray
        """
        if column_dtypes is not None:
            raise NotImplementedError(
                "column_dtypes is currently not supported."
            )
        elif index_dtypes is not None:
            raise NotImplementedError(
                "column_dtypes is currently not supported."
            )
        members = [("index", self.index.dtype)] if index else []
        members += list(self._dtypes)
        dtype = np.dtype(members)
        ret = np.recarray(len(self), dtype=dtype)
        if index:
            ret["index"] = self.index.to_numpy()
        for col in self._column_namess:
            ret[col] = self[col].to_numpy()
        return ret

    @classmethod
    @_performance_tracking
    def from_records(
        cls,
        data,
        index=None,
        exclude=None,
        columns=None,
        coerce_float: bool = False,
        nrows: int | None = None,
        nan_as_null=False,
    ):
        """
        Convert structured or record ndarray to DataFrame.

        Parameters
        ----------
        data : numpy structured dtype or recarray of ndim=2
        index : str, array-like
            The name of the index column in *data*.
            If None, the default index is used.
        exclude : sequence, default None
            Columns or fields to exclude.
            Currently not implemented.
        columns : list of str
            List of column names to include.
        coerce_float : bool, default False
            Attempt to convert values of non-string, non-numeric objects (like
            decimal.Decimal) to floating point, useful for SQL result sets.
            Currently not implemented.
        nrows : int, default None
            Number of rows to read if data is an iterator.
            Currently not implemented.

        Returns
        -------
        DataFrame
        """
        if exclude is not None:
            raise NotImplementedError("exclude is currently not supported.")
        if coerce_float is not False:
            raise NotImplementedError(
                "coerce_float is currently not supported."
            )
        if nrows is not None:
            raise NotImplementedError("nrows is currently not supported.")

        if data.ndim != 1 and data.ndim != 2:
            raise ValueError(
                f"records dimension expected 1 or 2 but found {data.ndim}"
            )

        num_cols = len(data[0])

        if columns is None and data.dtype.names is None:
            names = range(num_cols)

        elif data.dtype.names is not None:
            names = data.dtype.names

        else:
            if len(columns) != num_cols:
                raise ValueError(
                    f"columns length expected {num_cols} "
                    f"but found {len(columns)}"
                )
            names = columns

        if data.ndim == 2:
            ca_data = {
                k: column.as_column(data[:, i], nan_as_null=nan_as_null)
                for i, k in enumerate(names)
            }
        elif data.ndim == 1:
            ca_data = {
                name: column.as_column(data[name], nan_as_null=nan_as_null)
                for name in names
            }

        if not is_scalar(index):
            new_index = ensure_index(index)
        else:
            new_index = None

        if isinstance(columns, (pd.Index, cudf.Index)):
            level_names = tuple(columns.names)
        else:
            level_names = None

        df = cls._from_data(
            ColumnAccessor(
                data=ca_data,  # type: ignore[arg-type]
                multiindex=isinstance(
                    columns, (pd.MultiIndex, cudf.MultiIndex)
                ),
                rangeindex=isinstance(
                    columns, (range, pd.RangeIndex, cudf.RangeIndex)
                ),
                level_names=level_names,
                label_dtype=getattr(columns, "dtype", None),
                verify=False,
            ),
            index=new_index,
        )
        if is_scalar(index) and index is not None:
            df = df.set_index(index)
        return df

    @classmethod
    @_performance_tracking
    def _from_arrays(
        cls,
        data,
        index=None,
        columns=None,
        nan_as_null=False,
    ):
        """
        Convert an object implementing an array interface to DataFrame.

        Parameters
        ----------
        data : object of ndim 1 or 2,
            Object implementing ``__array_interface__`` or ``__cuda_array_interface__``
        index : Index or array-like
            Index to use for resulting frame. Will default to
            RangeIndex if no indexing information part of input data and
            no index provided.
        columns : list of str
            List of column names to include.

        Returns
        -------
        DataFrame
        """
        array_data: np.ndarray | cupy.ndarray
        if hasattr(data, "__cuda_array_interface__"):
            array_data = cupy.asarray(data, order="F")
        elif hasattr(data, "__array_interface__"):
            array_data = np.asarray(data, order="F")
        else:
            raise ValueError(
                "data must be an object implementing __cuda_array_interface__ or __array_interface__"
            )

        if array_data.ndim not in {1, 2}:
            raise ValueError(
                f"records dimension expected 1 or 2 but found: {array_data.ndim}"
            )

        if data.ndim == 2:
            num_cols = array_data.shape[1]
        else:
            # Since we validate ndim to be either 1 or 2 above,
            # this case can be assumed to be ndim == 1.
            num_cols = 1

        if columns is None:
            names = range(num_cols)
        else:
            if len(columns) != num_cols:
                raise ValueError(
                    f"columns length expected {num_cols} but "
                    f"found {len(columns)}"
                )
            elif len(columns) != len(set(columns)):
                raise ValueError("Duplicate column names are not allowed")
            names = columns

        if array_data.ndim == 2:
            ca_data = {
                k: column.as_column(array_data[:, i], nan_as_null=nan_as_null)
                for i, k in enumerate(names)
            }
        elif array_data.ndim == 1:
            ca_data = {
                names[0]: column.as_column(array_data, nan_as_null=nan_as_null)
            }

        if index is not None:
            index = ensure_index(index)

        if isinstance(columns, (pd.Index, cudf.Index)):
            level_names = tuple(columns.names)
        else:
            level_names = None

        return cls._from_data(
            ColumnAccessor(
                data=ca_data,
                multiindex=isinstance(
                    columns, (pd.MultiIndex, cudf.MultiIndex)
                ),
                rangeindex=isinstance(
                    columns, (range, pd.RangeIndex, cudf.RangeIndex)
                ),
                level_names=level_names,
                label_dtype=getattr(columns, "dtype", None),
                verify=False,
            ),
            index=index,
        )

    @_performance_tracking
    def interpolate(
        self,
        method="linear",
        axis=0,
        limit=None,
        inplace=False,
        limit_direction=None,
        limit_area=None,
        downcast=None,
        **kwargs,
    ):
        if all(dt == np.dtype("object") for dt in self.dtypes):
            raise TypeError(
                "Cannot interpolate with all object-dtype "
                "columns in the DataFrame. Try setting at "
                "least one column to a numeric dtype."
            )

        return super().interpolate(
            method=method,
            axis=axis,
            limit=limit,
            inplace=inplace,
            limit_direction=limit_direction,
            limit_area=limit_area,
            downcast=downcast,
            **kwargs,
        )

    @_performance_tracking
    def quantile(
        self,
        q=0.5,
        axis=0,
        numeric_only=True,
        interpolation=None,
        method="single",
        columns=None,
        exact=True,
    ):
        """
        Return values at the given quantile.

        Parameters
        ----------
        q : float or array-like
            0 <= q <= 1, the quantile(s) to compute
        axis : int
            axis is a NON-FUNCTIONAL parameter
        numeric_only : bool, default True
            If False, the quantile of datetime and timedelta data will be
            computed as well.
        interpolation : {'linear', 'lower', 'higher', 'midpoint', 'nearest'}
            This parameter specifies the interpolation method to use,
            when the desired quantile lies between two data points i and j.
            Default is ``'linear'`` for ``method="single"``, and ``'nearest'``
            for ``method="table"``.

                * linear: `i + (j - i) * fraction`, where `fraction` is the
                  fractional part of the index surrounded by `i` and `j`.
                * lower: `i`.
                * higher: `j`.
                * nearest: `i` or `j` whichever is nearest.
                * midpoint: (`i` + `j`) / 2.
        method : {'single', 'table'}, default `'single'`
            Whether to compute quantiles per-column ('single') or over all
            columns ('table'). When 'table', the only allowed interpolation
            methods are 'nearest', 'lower', and 'higher'.
        columns : list of str
            List of column names to include.
        exact : boolean
            Whether to use approximate or exact quantile algorithm.

        Returns
        -------
        Series or DataFrame
            If q is an array or numeric_only is set to False, a DataFrame
            will be returned where index is q, the columns are the columns
            of self, and the values are the quantile.

            If q is a float, a Series will be returned where the index is
            the columns of self and the values are the quantiles.

        Examples
        --------
        >>> import cupy as cp
        >>> import cudf
        >>> df = cudf.DataFrame(cp.array([[1, 1], [2, 10], [3, 100], [4, 100]]),
        ...                   columns=['a', 'b'])
        >>> df
           a    b
        0  1    1
        1  2   10
        2  3  100
        3  4  100
        >>> df.quantile(0.1)
        a    1.3
        b    3.7
        Name: 0.1, dtype: float64
        >>> df.quantile([.1, .5])
               a     b
        0.1  1.3   3.7
        0.5  2.5  55.0

        .. pandas-compat::
            :meth:`pandas.DataFrame.quantile`

            One notable difference from Pandas is when DataFrame is of
            non-numeric types and result is expected to be a Series in case of
            Pandas. cuDF will return a DataFrame as it doesn't support mixed
            types under Series.
        """  # noqa: E501
        if axis not in (0, None):
            raise NotImplementedError("axis is not implemented yet")

        data_df = self
        if numeric_only:
            data_df = data_df.select_dtypes(
                include=[np.number], exclude=["datetime64", "timedelta64"]
            )

        if columns is None:
            columns = set(data_df._column_names)

        if isinstance(q, numbers.Number):
            q_is_number = True
            qs = [float(q)]
        elif pd.api.types.is_list_like(q):
            q_is_number = False
            qs = q
        else:
            msg = "`q` must be either a single element or list"
            raise TypeError(msg)

        if method == "table":
            interpolation = interpolation or "nearest"
            result = self._quantile_table(qs, interpolation.upper())

            if q_is_number:
                result = result.transpose()
                return Series._from_column(
                    result._columns[0], name=q, index=result.index
                )
        else:
            # Ensure that qs is non-scalar so that we always get a column back.
            interpolation = interpolation or "linear"
            result = {}
            for k in data_df._column_names:
                if k in columns:
                    ser = data_df[k]
                    res = ser.quantile(
                        qs,
                        interpolation=interpolation,
                        exact=exact,
                        quant_index=False,
                    )._column
                    if len(res) == 0:
                        res = column.column_empty_like(
                            qs, dtype=ser.dtype, masked=True, newsize=len(qs)
                        )
                    result[k] = res
            result = DataFrame._from_data(result)

            if q_is_number and numeric_only:
                result = result.fillna(np.nan).iloc[0]
                result.index = data_df.keys()
                result.name = q
                return result

        result.index = cudf.Index(list(map(float, qs)), dtype="float64")
        return result

    @_performance_tracking
    def isin(self, values):
        """
        Whether each element in the DataFrame is contained in values.

        Parameters
        ----------
        values : iterable, Series, DataFrame or dict
            The result will only be true at a location if all
            the labels match. If values is a Series, that's the index.
            If values is a dict, the keys must be the column names,
            which must match. If values is a DataFrame, then both the
            index and column labels must match.

        Returns
        -------
        DataFrame:
            DataFrame of booleans showing whether each element in
            the DataFrame is contained in values.

        Examples
        --------
        >>> import cudf
        >>> df = cudf.DataFrame({'num_legs': [2, 4], 'num_wings': [2, 0]},
        ...                     index=['falcon', 'dog'])
        >>> df
                num_legs  num_wings
        falcon         2          2
        dog            4          0

        When ``values`` is a list check whether every value in the DataFrame
        is present in the list (which animals have 0 or 2 legs or wings)

        >>> df.isin([0, 2])
                num_legs  num_wings
        falcon      True       True
        dog        False       True

        When ``values`` is a dict, we can pass values to check for each
        column separately:

        >>> df.isin({'num_wings': [0, 3]})
                num_legs  num_wings
        falcon     False      False
        dog        False       True

        When ``values`` is a Series or DataFrame the index and column must
        match. Note that 'falcon' does not match based on the number of legs
        in other.

        >>> other = cudf.DataFrame({'num_legs': [8, 2], 'num_wings': [0, 2]},
        ...                         index=['spider', 'falcon'])
        >>> df.isin(other)
                num_legs  num_wings
        falcon      True       True
        dog        False      False
        """
        # TODO: propagate nulls through isin
        # https://github.com/rapidsai/cudf/issues/7556

        fill_value = cudf.Scalar(False)

        def make_false_column_like_self():
            return column.as_column(fill_value, length=len(self), dtype="bool")

        # Preprocess different input types into a mapping from column names to
        # a list of values to check.
        result = {}
        if isinstance(values, IndexedFrame):
            # Note: In the case where values is a Series, computing some
            # information about the values column outside the loop may result
            # in performance gains.  However, since categorical conversion
            # depends on the current column in the loop, using the correct
            # precomputed variables inside the loop requires nontrivial logic.
            # This optimization could be attempted if `isin` ever becomes a
            # bottleneck.
            if (
                isinstance(values, (Series, DataFrame))
                and not values.index.is_unique
            ):
                # if DataFrame ever supports duplicate columns
                # would need to check that here
                raise ValueError("cannot compute isin with a duplicate axis.")
            values = values.reindex(self.index)
            other_cols = (
                values._data
                if isinstance(values, DataFrame)
                else {name: values._column for name in self._data}
            )
            for col, self_col in self._column_labels_and_values:
                if col in other_cols:
                    other_col = other_cols[col]
                    self_is_cat = isinstance(self_col, CategoricalColumn)
                    other_is_cat = isinstance(other_col, CategoricalColumn)

                    if self_is_cat != other_is_cat:
                        # It is valid to compare the levels of a categorical
                        # column to a non-categorical column.
                        if self_is_cat:
                            self_col = self_col._get_decategorized_column()
                        else:
                            other_col = other_col._get_decategorized_column()

                    # We use the type checks from _before_ the conversion
                    # because if only one was categorical then it's already
                    # been converted and we have to check if they're strings.
                    if self_is_cat and other_is_cat:
                        self_is_str = other_is_str = False
                    else:
                        # These checks must happen after the conversions above
                        # since numpy can't handle categorical dtypes.
                        self_is_str = is_string_dtype(self_col.dtype)
                        other_is_str = is_string_dtype(other_col.dtype)

                    if self_is_str != other_is_str:
                        # Strings can't compare to anything else.
                        result[col] = make_false_column_like_self()
                    else:
                        result[col] = (self_col == other_col).fillna(False)
                else:
                    result[col] = make_false_column_like_self()
        elif is_dict_like(values):
            for name, col in self._column_labels_and_values:
                if name in values:
                    result[name] = col.isin(values[name])
                else:
                    result[name] = make_false_column_like_self()
        elif is_list_like(values):
            for name, col in self._column_labels_and_values:
                result[name] = col.isin(values)
        else:
            raise TypeError(
                "only list-like or dict-like objects are "
                "allowed to be passed to DataFrame.isin(), "
                "you passed a "
                f"'{type(values).__name__}'"
            )

        # TODO: Update this logic to properly preserve MultiIndex columns.
        return DataFrame._from_data(result, self.index)

    #
    # Stats
    #
    @_performance_tracking
    def _prepare_for_rowwise_op(self, method, skipna, numeric_only):
        """Prepare a DataFrame for CuPy-based row-wise operations."""

        if method not in _cupy_nan_methods_map and any(
            col.nullable for col in self._columns
        ):
            msg = (
                f"Row-wise operations to calculate '{method}' do not "
                f"currently support columns with null values. "
                f"Consider removing them with .dropna() "
                f"or using .fillna()."
            )
            raise ValueError(msg)

        if numeric_only:
            filtered = self.select_dtypes(include=[np.number, np.bool_])
        else:
            filtered = self.copy(deep=False)

        is_pure_dt = all(dt.kind == "M" for dt in filtered.dtypes)

        common_dtype = find_common_type(filtered.dtypes)
        if (
            not numeric_only
            and is_string_dtype(common_dtype)
            and any(not is_string_dtype(dt) for dt in filtered.dtypes)
        ):
            raise TypeError(
                f"Cannot perform row-wise {method} across mixed-dtype columns,"
                " try type-casting all the columns to same dtype."
            )

        if not skipna and any(col.nullable for col in filtered._columns):
            mask = DataFrame(
                {
                    name: filtered._data[name]._get_mask_as_column()
                    if filtered._data[name].nullable
                    else as_column(True, length=len(filtered._data[name]))
                    for name in filtered._column_names
                }
            )
            mask = mask.all(axis=1)
        else:
            mask = None

        coerced = filtered.astype(common_dtype, copy=False)
        if is_pure_dt:
            # Further convert into cupy friendly types
            coerced = coerced.astype("int64", copy=False)
        return coerced, mask, common_dtype

    @_performance_tracking
    def count(self, axis=0, numeric_only=False):
        """
        Count ``non-NA`` cells for each column or row.

        The values ``None``, ``NaN``, ``NaT`` are considered ``NA``.

        Returns
        -------
        Series
            For each column/row the number of non-NA/null entries.

        Examples
        --------
        >>> import cudf
        >>> import numpy as np
        >>> df = cudf.DataFrame({"Person":
        ...        ["John", "Myla", "Lewis", "John", "Myla"],
        ...        "Age": [24., np.nan, 21., 33, 26],
        ...        "Single": [False, True, True, True, False]})
        >>> df.count()
        Person    5
        Age       4
        Single    5
        dtype: int64

        .. pandas-compat::
            :meth:`pandas.DataFrame.count`

            Parameters currently not supported are `axis` and `numeric_only`.
        """
        axis = self._get_axis_from_axis_arg(axis)
        if axis != 0:
            raise NotImplementedError("Only axis=0 is currently supported.")
        length = len(self)
        return Series._from_column(
            as_column([length - col.null_count for col in self._columns]),
            index=cudf.Index(self._column_names),
        )

    _SUPPORT_AXIS_LOOKUP = {
        0: 0,
        1: 1,
        "index": 0,
        "columns": 1,
    }

    @_performance_tracking
    def _reduce(
        self,
        op,
        axis=None,
        numeric_only=False,
        **kwargs,
    ):
        source = self

        if axis is None:
            assert PANDAS_LT_300, "Replace if/else with just axis=2"
            # TODO(pandas3.0): Remove if/else for just axis = 2
            if op in {"sum", "product", "std", "var"}:
                # pandas only raises FutureWarning for these ops
                # though it applies for all reductions
                warnings.warn(
                    f"In a future version, {type(self).__name__}"
                    f".{op}(axis=None) will return a scalar {op} over "
                    "the entire DataFrame. To retain the old behavior, "
                    f"use '{type(self).__name__}.{op}(axis=0)' or "
                    f"just '{type(self)}.{op}()'",
                    FutureWarning,
                )
                axis = 0
            else:
                axis = 2
        elif axis is no_default:
            axis = 0
        else:
            axis = source._get_axis_from_axis_arg(axis)

        if numeric_only:
            numeric_cols = (
                name for name, dtype in self._dtypes if is_numeric_dtype(dtype)
            )
            source = self._get_columns_by_label(numeric_cols)
            if source.empty:
                return Series(
                    index=self._data.to_pandas_index()[:0]
                    if axis == 0
                    else source.index,
                    dtype="float64",
                )
        if (
            axis == 2
            and op in {"kurtosis", "skew"}
            and self._num_rows < 4
            and self._num_columns > 1
        ):
            # Total number of elements may satisfy the min number of values
            # to compute skew/kurtosis
            return getattr(concat_columns(source._columns), op)(**kwargs)
        elif axis == 1:
            return source._apply_cupy_method_axis_1(op, **kwargs)
        else:
            axis_0_results = []
            for col_label, col in source._column_labels_and_values:
                try:
                    axis_0_results.append(getattr(col, op)(**kwargs))
                except AttributeError as err:
                    if numeric_only:
                        raise NotImplementedError(
                            f"Column {col_label} with type {col.dtype} does not support {op}"
                        ) from err
                    elif not is_numeric_dtype(col.dtype):
                        raise TypeError(
                            "Non numeric columns passed with "
                            "`numeric_only=False`, pass `numeric_only=True` "
                            f"to perform DataFrame.{op}"
                        ) from err
                    else:
                        raise
            if axis == 2:
                return getattr(
                    as_column(axis_0_results, nan_as_null=False), op
                )(**kwargs)
            else:
                source_dtypes = [dtype for _, dtype in source._dtypes]
                common_dtype = find_common_type(source_dtypes)
                if (
                    is_object_dtype(common_dtype)
                    and any(
                        not is_object_dtype(dtype) for dtype in source_dtypes
                    )
                    or common_dtype.kind != "b"
                    and any(dtype.kind == "b" for dtype in source_dtypes)
                ):
                    raise TypeError(
                        "Columns must all have the same dtype to "
                        f"perform {op=} with {axis=}"
                    )
                pd_index = source._data.to_pandas_index()
                if source._data.multiindex:
                    idx = MultiIndex.from_pandas(pd_index)
                else:
                    idx = cudf.Index.from_pandas(pd_index)
                return Series._from_column(
                    as_column(axis_0_results), index=idx
                )

    @_performance_tracking
    def _scan(
        self,
        op,
        axis=None,
        *args,
        **kwargs,
    ):
        if axis is None:
            axis = 0
        axis = self._get_axis_from_axis_arg(axis)

        if axis == 0:
            return super()._scan(op, axis=axis, *args, **kwargs)
        elif axis == 1:
            return self._apply_cupy_method_axis_1(op, **kwargs)

    @_performance_tracking
    def mode(self, axis=0, numeric_only=False, dropna=True):
        """
        Get the mode(s) of each element along the selected axis.

        The mode of a set of values is the value that appears most often.
        It can be multiple values.

        Parameters
        ----------
        axis : {0 or 'index', 1 or 'columns'}, default 0
            The axis to iterate over while searching for the mode:

            - 0 or 'index' : get mode of each column
            - 1 or 'columns' : get mode of each row.
        numeric_only : bool, default False
            If True, only apply to numeric columns.
        dropna : bool, default True
            Don't consider counts of NA/NaN/NaT.

        Returns
        -------
        DataFrame
            The modes of each column or row.

        See Also
        --------
        cudf.Series.mode : Return the highest frequency value
            in a Series.
        cudf.Series.value_counts : Return the counts of values
            in a Series.

        Examples
        --------
        >>> import cudf
        >>> df = cudf.DataFrame({
        ...     "species": ["bird", "mammal", "arthropod", "bird"],
        ...     "legs": [2, 4, 8, 2],
        ...     "wings": [2.0, None, 0.0, None]
        ... })
        >>> df
             species  legs wings
        0       bird     2   2.0
        1     mammal     4  <NA>
        2  arthropod     8   0.0
        3       bird     2  <NA>

        By default, missing values are not considered, and the mode of wings
        are both 0 and 2. The second row of species and legs contains ``NA``,
        because they have only one mode, but the DataFrame has two rows.

        >>> df.mode()
          species  legs  wings
        0    bird     2    0.0
        1    <NA>  <NA>    2.0

        Setting ``dropna=False``, ``NA`` values are considered and they can be
        the mode (like for wings).

        >>> df.mode(dropna=False)
          species  legs wings
        0    bird     2  <NA>

        Setting ``numeric_only=True``, only the mode of numeric columns is
        computed, and columns of other types are ignored.

        >>> df.mode(numeric_only=True)
           legs  wings
        0     2    0.0
        1  <NA>    2.0

        .. pandas-compat::
            :meth:`pandas.DataFrame.transpose`

            ``axis`` parameter is currently not supported.
        """
        if axis not in (0, "index"):
            raise NotImplementedError("Only axis=0 is currently supported")

        if numeric_only:
            data_df = self.select_dtypes(
                include=[np.number], exclude=["datetime64", "timedelta64"]
            )
        else:
            data_df = self

        mode_results = [
            data_df[col].mode(dropna=dropna) for col in data_df._data
        ]

        if len(mode_results) == 0:
            return DataFrame()

        with warnings.catch_warnings():
            assert (
                PANDAS_LT_300
            ), "Need to drop after pandas-3.0 support is added."
            warnings.simplefilter("ignore", FutureWarning)
            df = cudf.concat(mode_results, axis=1)

        if isinstance(df, Series):
            df = df.to_frame()

        df._set_columns_like(data_df._data)

        return df

    @_performance_tracking
    def all(self, axis=0, bool_only=None, skipna=True, **kwargs):
        obj = self.select_dtypes(include="bool") if bool_only else self
        return super(DataFrame, obj).all(axis, skipna, **kwargs)

    @_performance_tracking
    def any(self, axis=0, bool_only=None, skipna=True, **kwargs):
        obj = self.select_dtypes(include="bool") if bool_only else self
        return super(DataFrame, obj).any(axis, skipna, **kwargs)

    @_performance_tracking
    def _apply_cupy_method_axis_1(self, method, *args, **kwargs):
        # This method uses cupy to perform scans and reductions along rows of a
        # DataFrame. Since cuDF is designed around columnar storage and
        # operations, we convert DataFrames to 2D cupy arrays for these ops.

        # for dask metadata compatibility
        skipna = kwargs.pop("skipna", None)
        skipna = True if skipna is None else skipna
        if method not in _cupy_nan_methods_map and skipna not in (
            None,
            True,
            1,
        ):
            raise NotImplementedError(
                f"Row-wise operations to calculate '{method}'"
                f" currently do not support `skipna=False`."
            )

        level = kwargs.pop("level", None)
        if level not in (None,):
            raise NotImplementedError(
                "Row-wise operations currently do not support `level`."
            )

        numeric_only = kwargs.pop("numeric_only", False)

        min_count = kwargs.pop("min_count", None)
        if min_count not in (None, 0):
            raise NotImplementedError(
                "Row-wise operations currently do not support `min_count`."
            )

        bool_only = kwargs.pop("bool_only", None)
        if bool_only not in (None, True):
            raise NotImplementedError(
                "Row-wise operations currently do not support `bool_only`."
            )

        # This parameter is only necessary for axis 0 reductions that cuDF
        # performs internally. cupy already upcasts smaller integer/bool types
        # to int64 when accumulating.
        kwargs.pop("cast_to_int", None)

        prepared, mask, common_dtype = self._prepare_for_rowwise_op(
            method, skipna, numeric_only
        )
        for col in prepared._column_names:
            if prepared._data[col].nullable:
                prepared._data[col] = (
                    prepared._data[col]
                    .astype(
                        cudf.utils.dtypes.get_min_float_dtype(
                            prepared._data[col]
                        )
                        if common_dtype.kind != "M"
                        else cudf.dtype("float64")
                    )
                    .fillna(np.nan)
                )
        arr = prepared.to_cupy()

        if skipna is not False and method in _cupy_nan_methods_map:
            method = _cupy_nan_methods_map[method]

        result = getattr(cupy, method)(arr, axis=1, **kwargs)

        if result.ndim == 1:
            type_coerced_methods = {
                "count",
                "min",
                "max",
                "sum",
                "prod",
                "cummin",
                "cummax",
                "cumsum",
                "cumprod",
            }
            result_dtype = (
                common_dtype
                if method in type_coerced_methods
                or (common_dtype is not None and common_dtype.kind == "M")
                else None
            )
            result = column.as_column(result, dtype=result_dtype)
            if mask is not None:
                result = result.set_mask(
                    cudf._lib.transform.bools_to_mask(mask._column)
                )
            return Series._from_column(result, index=self.index)
        else:
            result_df = DataFrame(result).set_index(self.index)
            result_df._set_columns_like(prepared._data)
            return result_df

    @_performance_tracking
    def _columns_view(self, columns):
        """
        Return a subset of the DataFrame's columns as a view.
        """
        return DataFrame(
            {col: self._data[col] for col in columns}, index=self.index
        )

    @_performance_tracking
    def select_dtypes(self, include=None, exclude=None):
        """Return a subset of the DataFrame's columns based on the column dtypes.

        Parameters
        ----------
        include : str or list
            which columns to include based on dtypes
        exclude : str or list
            which columns to exclude based on dtypes

        Returns
        -------
        DataFrame
            The subset of the frame including the dtypes
            in ``include`` and excluding the dtypes in ``exclude``.

        Raises
        ------
        ValueError
            - If both of ``include`` and ``exclude`` are empty
            - If ``include`` and ``exclude`` have overlapping elements

        Examples
        --------
        >>> import cudf
        >>> df = cudf.DataFrame({'a': [1, 2] * 3,
        ...                    'b': [True, False] * 3,
        ...                    'c': [1.0, 2.0] * 3})
        >>> df
           a      b    c
        0  1   True  1.0
        1  2  False  2.0
        2  1   True  1.0
        3  2  False  2.0
        4  1   True  1.0
        5  2  False  2.0
        >>> df.select_dtypes(include='bool')
               b
        0   True
        1  False
        2   True
        3  False
        4   True
        5  False
        >>> df.select_dtypes(include=['float64'])
             c
        0  1.0
        1  2.0
        2  1.0
        3  2.0
        4  1.0
        5  2.0
        >>> df.select_dtypes(exclude=['int'])
               b    c
        0   True  1.0
        1  False  2.0
        2   True  1.0
        3  False  2.0
        4   True  1.0
        5  False  2.0
        """  # noqa: E501

        # code modified from:
        # https://github.com/pandas-dev/pandas/blob/master/pandas/core/frame.py#L3196

        if not isinstance(include, (list, tuple)):
            include = (include,) if include is not None else ()
        if not isinstance(exclude, (list, tuple)):
            exclude = (exclude,) if exclude is not None else ()

        df = DataFrame(index=self.index)

        # cudf_dtype_from_pydata_dtype can distinguish between
        # np.float and np.number
        selection = tuple(map(frozenset, (include, exclude)))

        if not any(selection):
            raise ValueError(
                "at least one of include or exclude must be nonempty"
            )

        include, exclude = map(
            lambda x: frozenset(map(cudf_dtype_from_pydata_dtype, x)),
            selection,
        )

        # can't both include AND exclude!
        if not include.isdisjoint(exclude):
            raise ValueError(
                f"include and exclude overlap on {(include & exclude)}"
            )

        # include all subtypes
        include_subtypes = set()
        for dtype in self.dtypes:
            for i_dtype in include:
                # category handling
                if i_dtype == cudf.CategoricalDtype:
                    # Matches cudf & pandas dtype objects
                    include_subtypes.add(i_dtype)
                elif inspect.isclass(dtype.type):
                    if issubclass(dtype.type, i_dtype):
                        include_subtypes.add(dtype.type)

        # exclude all subtypes
        exclude_subtypes = set()
        for dtype in self.dtypes:
            for e_dtype in exclude:
                # category handling
                if e_dtype == cudf.CategoricalDtype:
                    # Matches cudf & pandas dtype objects
                    exclude_subtypes.add(e_dtype)
                elif inspect.isclass(dtype.type):
                    if issubclass(dtype.type, e_dtype):
                        exclude_subtypes.add(dtype.type)

        include_all = {cudf_dtype_from_pydata_dtype(d) for d in self.dtypes}

        if include:
            inclusion = include_all & include_subtypes
        elif exclude:
            inclusion = include_all
        else:
            inclusion = set()
        # remove all exclude types
        inclusion = inclusion - exclude_subtypes

        for k, col in self._column_labels_and_values:
            infered_type = cudf_dtype_from_pydata_dtype(col.dtype)
            if infered_type in inclusion:
                df._insert(len(df._data), k, col)

        return df

    @ioutils.doc_to_parquet()
    def to_parquet(
        self,
        path,
        engine="cudf",
        compression="snappy",
        index=None,
        partition_cols=None,
        partition_file_name=None,
        partition_offsets=None,
        statistics="ROWGROUP",
        metadata_file_path=None,
        int96_timestamps=False,
        row_group_size_bytes=ioutils._ROW_GROUP_SIZE_BYTES_DEFAULT,
        row_group_size_rows=None,
        max_page_size_bytes=None,
        max_page_size_rows=None,
        storage_options=None,
        return_metadata=False,
        use_dictionary=True,
        header_version="1.0",
        skip_compression=None,
        column_encoding=None,
        column_type_length=None,
        output_as_binary=None,
        *args,
        **kwargs,
    ):
        """{docstring}"""
        from cudf.io import parquet

        return parquet.to_parquet(
            self,
            path=path,
            engine=engine,
            compression=compression,
            index=index,
            partition_cols=partition_cols,
            partition_file_name=partition_file_name,
            partition_offsets=partition_offsets,
            statistics=statistics,
            metadata_file_path=metadata_file_path,
            int96_timestamps=int96_timestamps,
            row_group_size_bytes=row_group_size_bytes,
            row_group_size_rows=row_group_size_rows,
            max_page_size_bytes=max_page_size_bytes,
            max_page_size_rows=max_page_size_rows,
            storage_options=storage_options,
            return_metadata=return_metadata,
            use_dictionary=use_dictionary,
            header_version=header_version,
            skip_compression=skip_compression,
            column_encoding=column_encoding,
            column_type_length=column_type_length,
            output_as_binary=output_as_binary,
            *args,
            **kwargs,
        )

    @ioutils.doc_to_feather()
    def to_feather(self, path, *args, **kwargs):
        """{docstring}"""
        from cudf.io import feather

        feather.to_feather(self, path, *args, **kwargs)

    @ioutils.doc_dataframe_to_csv()
    def to_csv(
        self,
        path_or_buf=None,
        sep=",",
        na_rep="",
        columns=None,
        header=True,
        index=True,
        encoding=None,
        compression=None,
        lineterminator=None,
        chunksize=None,
        storage_options=None,
    ):
        """{docstring}"""
        from cudf.io import csv

        if lineterminator is None:
            lineterminator = os.linesep
        return csv.to_csv(
            self,
            path_or_buf=path_or_buf,
            sep=sep,
            na_rep=na_rep,
            columns=columns,
            header=header,
            index=index,
            lineterminator=lineterminator,
            chunksize=chunksize,
            encoding=encoding,
            compression=compression,
            storage_options=storage_options,
        )

    @ioutils.doc_to_orc()
    def to_orc(
        self,
        fname,
        compression="snappy",
        statistics="ROWGROUP",
        stripe_size_bytes=None,
        stripe_size_rows=None,
        row_index_stride=None,
        cols_as_map_type=None,
        storage_options=None,
        index=None,
    ):
        """{docstring}"""
        from cudf.io import orc

        return orc.to_orc(
            df=self,
            fname=fname,
            compression=compression,
            statistics=statistics,
            stripe_size_bytes=stripe_size_bytes,
            stripe_size_rows=stripe_size_rows,
            row_index_stride=row_index_stride,
            cols_as_map_type=cols_as_map_type,
            storage_options=storage_options,
            index=index,
        )

    @_performance_tracking
    def stack(self, level=-1, dropna=no_default, future_stack=False):
        """Stack the prescribed level(s) from columns to index

        Return a reshaped DataFrame or Series having a multi-level
        index with one or more new inner-most levels compared to
        the current DataFrame. The new inner-most levels are created
        by pivoting the columns of the current dataframe:

          - if the columns have a single level, the output is a Series;
          - if the columns have multiple levels, the new index
            level(s) is (are) taken from the prescribed level(s) and
            the output is a DataFrame.

        Parameters
        ----------
        level : int, str, list default -1
            Level(s) to stack from the column axis onto the index axis,
            defined as one index or label, or a list of indices or labels.
        dropna : bool, default True
            Whether to drop rows in the resulting Frame/Series with missing
            values. When multiple levels are specified, `dropna==False` is
            unsupported.

        Returns
        -------
        DataFrame or Series
            Stacked dataframe or series.

        See Also
        --------
        DataFrame.unstack : Unstack prescribed level(s) from index axis
             onto column axis.
        DataFrame.pivot : Reshape dataframe from long format to wide
             format.
        DataFrame.pivot_table : Create a spreadsheet-style pivot table
             as a DataFrame.

        Notes
        -----
        The function is named by analogy with a collection of books
        being reorganized from being side by side on a horizontal
        position (the columns of the dataframe) to being stacked
        vertically on top of each other (in the index of the
        dataframe).

        Examples
        --------
        **Single level columns**

        >>> df_single_level_cols = cudf.DataFrame([[0, 1], [2, 3]],
        ...                                     index=['cat', 'dog'],
        ...                                     columns=['weight', 'height'])

        Stacking a dataframe with a single level column axis returns a Series:

        >>> df_single_level_cols
             weight height
        cat       0      1
        dog       2      3
        >>> df_single_level_cols.stack()
        cat  height    1
             weight    0
        dog  height    3
             weight    2
        dtype: int64

        **Multi level columns: simple case**

        >>> import pandas as pd
        >>> multicol1 = pd.MultiIndex.from_tuples([('weight', 'kg'),
        ...                                        ('weight', 'pounds')])
        >>> df_multi_level_cols1 = cudf.DataFrame([[1, 2], [2, 4]],
        ...                                     index=['cat', 'dog'],
        ...                                     columns=multicol1)

        Stacking a dataframe with a multi-level column axis:

        >>> df_multi_level_cols1
             weight
                 kg    pounds
        cat       1        2
        dog       2        4
        >>> df_multi_level_cols1.stack()
                    weight
        cat kg           1
            pounds       2
        dog kg           2
            pounds       4

        **Missing values**

        >>> multicol2 = pd.MultiIndex.from_tuples([('weight', 'kg'),
        ...                                        ('height', 'm')])
        >>> df_multi_level_cols2 = cudf.DataFrame([[1.0, 2.0], [3.0, 4.0]],
        ...                                     index=['cat', 'dog'],
        ...                                     columns=multicol2)

        It is common to have missing values when stacking a dataframe
        with multi-level columns, as the stacked dataframe typically
        has more values than the original dataframe. Missing values
        are filled with NULLs:

        >>> df_multi_level_cols2
            weight height
                kg      m
        cat    1.0    2.0
        dog    3.0    4.0
        >>> df_multi_level_cols2.stack()
               weight height
        cat kg    1.0   <NA>
            m    <NA>    2.0
        dog kg    3.0   <NA>
            m    <NA>    4.0

        **Prescribing the level(s) to be stacked**

        The first parameter controls which level or levels are stacked:

        >>> df_multi_level_cols2.stack(0)
                    kg     m
        cat height  <NA>   2.0
            weight   1.0  <NA>
        dog height  <NA>   4.0
            weight   3.0  <NA>

        >>> df_multi_level_cols2.stack([0, 1])
        cat  height  m     2.0
             weight  kg    1.0
        dog  height  m     4.0
             weight  kg    3.0
        dtype: float64
        """
        if future_stack:
            if dropna is not no_default:
                raise ValueError(
                    "dropna must be unspecified with future_stack=True as "
                    "the new implementation does not introduce rows of NA "
                    "values. This argument will be removed in a future "
                    "version of cudf."
                )
        else:
            if dropna is not no_default or self._data.nlevels > 1:
                warnings.warn(
                    "The previous implementation of stack is deprecated and "
                    "will be removed in a future version of cudf. Specify "
                    "future_stack=True to adopt the new implementation and "
                    "silence this warning.",
                    FutureWarning,
                )
            if dropna is no_default:
                dropna = True

        if isinstance(level, (int, str)):
            level = [level]
        elif isinstance(level, list):
            if not all(isinstance(lv, (int, str)) for lv in level):
                raise ValueError(
                    "level must be either an int/str, or a list of int/str."
                )
        else:
            raise ValueError(
                "level must be either an int/str, or a list of int/str."
            )

        level = [level] if not isinstance(level, list) else level

        if not future_stack and len(level) > 1 and not dropna:
            raise NotImplementedError(
                "When stacking multiple levels, setting `dropna` to False "
                "will generate new column combination that does not exist "
                "in original dataframe. This behavior is unsupported in "
                "cuDF. See pandas deprecation note: "
                "https://github.com/pandas-dev/pandas/issues/53515"
            )

        # Compute the columns to stack based on specified levels

        level_indices: list[int] = []

        # If all passed in level names match up to the dataframe column's level
        # names, cast them to indices
        if all(lv in self._data.level_names for lv in level):
            level_indices = [self._data.level_names.index(lv) for lv in level]
        elif not all(isinstance(lv, int) for lv in level):
            raise ValueError(
                "`level` must either be a list of names or positions, not a "
                "mixture of both."
            )
        else:
            # Must be a list of positions, normalize negative positions
            level_indices = [
                lv + self._data.nlevels if lv < 0 else lv for lv in level
            ]

        unnamed_levels_indices = [
            i for i in range(self._data.nlevels) if i not in level_indices
        ]
        has_unnamed_levels = len(unnamed_levels_indices) > 0

        column_name_idx = self._data.to_pandas_index()
        # Construct new index from the levels specified by `level`
        named_levels = pd.MultiIndex.from_arrays(
            [column_name_idx.get_level_values(lv) for lv in level_indices]
        )

        # Since `level` may only specify a subset of all levels, `unique()` is
        # required to remove duplicates. In pandas, the order of the keys in
        # the specified levels are always sorted.
        unique_named_levels = named_levels.unique()
        if not future_stack:
            unique_named_levels = unique_named_levels.sort_values()

        # Each index from the original dataframe should repeat by the number
        # of unique values in the named_levels
        repeated_index = self.index.repeat(len(unique_named_levels))

        # Each column name should tile itself by len(df) times
        tiled_index = libcudf.reshape.tile(
            [
                as_column(unique_named_levels.get_level_values(i))
                for i in range(unique_named_levels.nlevels)
            ],
            self.shape[0],
        )

        # Assemble the final index
        new_index_columns = [*repeated_index._columns, *tiled_index]
        index_names = [*self.index.names, *unique_named_levels.names]
        new_index = MultiIndex._from_data(dict(enumerate(new_index_columns)))
        new_index.names = index_names

        # Compute the column indices that serves as the input for
        # `interleave_columns`
        column_idx_df = pd.DataFrame(
            data=range(self._num_columns), index=named_levels
        )

        column_indices: list[list[int]] = []
        if has_unnamed_levels:
            unnamed_level_values = list(
                map(column_name_idx.get_level_values, unnamed_levels_indices)
            )
            unnamed_level_values = pd.MultiIndex.from_arrays(
                unnamed_level_values
            )

        def unnamed_group_generator():
            if has_unnamed_levels:
                for _, grpdf in column_idx_df.groupby(by=unnamed_level_values):
                    # When stacking part of the levels, some combinations
                    # of keys may not be present in this group but can be
                    # present in others. Reindexing with the globally computed
                    # `unique_named_levels` assigns -1 to these key
                    # combinations, representing an all-null column that
                    # is used in the subsequent libcudf call.
                    if future_stack:
                        yield grpdf.reindex(
                            unique_named_levels, axis=0, fill_value=-1
                        ).values
                    else:
                        yield (
                            grpdf.reindex(
                                unique_named_levels, axis=0, fill_value=-1
                            )
                            .sort_index()
                            .values
                        )
            else:
                if future_stack:
                    yield column_idx_df.values
                else:
                    yield column_idx_df.sort_index().values

        column_indices = list(unnamed_group_generator())

        # For each of the group constructed from the unnamed levels,
        # invoke `interleave_columns` to stack the values.
        stacked = []

        for column_idx in column_indices:
            # Collect columns based on indices, append None for -1 indices.
            columns = [
                None if i == -1 else self._data.select_by_index(i).columns[0]
                for i in column_idx
            ]

            # Collect datatypes and cast columns as that type
            common_type = np.result_type(
                *(col.dtype for col in columns if col is not None)
            )

            all_nulls = functools.cache(
                functools.partial(
                    column_empty, self.shape[0], common_type, masked=True
                )
            )

            # homogenize the dtypes of the columns
            homogenized = [
                col.astype(common_type) if col is not None else all_nulls()
                for col in columns
            ]

            stacked.append(libcudf.reshape.interleave_columns(homogenized))

        # Construct the resulting dataframe / series
        if not has_unnamed_levels:
            result = Series._from_column(stacked[0], index=new_index)
        else:
            if unnamed_level_values.nlevels == 1:
                unnamed_level_values = unnamed_level_values.get_level_values(0)
            unnamed_level_values = unnamed_level_values.unique()

            data = ColumnAccessor(
                dict(
                    zip(
                        unnamed_level_values,
                        [
                            stacked[i]
                            for i in unnamed_level_values.argsort().argsort()
                        ]
                        if not future_stack
                        else [
                            stacked[i] for i in unnamed_level_values.argsort()
                        ],
                    )
                ),
                isinstance(unnamed_level_values, pd.MultiIndex),
                unnamed_level_values.names,
            )

            result = DataFrame._from_data(data, index=new_index)

        if not future_stack and dropna:
            return result.dropna(how="all")
        else:
            return result

    @_performance_tracking
    def cov(self, min_periods=None, ddof: int = 1, numeric_only: bool = False):
        """Compute the covariance matrix of a DataFrame.

        Parameters
        ----------
        min_periods : int, optional
            Minimum number of observations required per pair of columns to
            have a valid result.
            Currently not supported.

        ddof : int, default 1
            Delta degrees of freedom.  The divisor used in calculations
            is ``N - ddof``, where ``N`` represents the number of elements.

        numeric_only : bool, default False
            Include only `float`, `int` or `boolean` data.
            Currently not supported.

        Returns
        -------
        cov : DataFrame
        """
        if min_periods is not None:
            raise NotImplementedError(
                "min_periods is currently not supported."
            )

        if numeric_only is not False:
            raise NotImplementedError(
                "numeric_only is currently not supported."
            )

        cov = cupy.cov(self.values, ddof=ddof, rowvar=False)
        cols = self._data.to_pandas_index()
        df = DataFrame(cupy.asfortranarray(cov)).set_index(cols)
        df._set_columns_like(self._data)
        return df

    def corr(
        self, method="pearson", min_periods=None, numeric_only: bool = False
    ):
        """Compute the correlation matrix of a DataFrame.

        Parameters
        ----------
        method : {'pearson', 'spearman'}, default 'pearson'
            Method used to compute correlation:

            - pearson : Standard correlation coefficient
            - spearman : Spearman rank correlation

        min_periods : int, optional
            Minimum number of observations required per pair of columns to
            have a valid result.

        Returns
        -------
        DataFrame
            The requested correlation matrix.
        """
        if method == "pearson":
            values = self.values
        elif method == "spearman":
            values = self.rank().values
        else:
            raise ValueError("method must be either 'pearson', 'spearman'")

        if min_periods is not None:
            raise NotImplementedError("Unsupported argument 'min_periods'")

        if numeric_only is not False:
            raise NotImplementedError(
                "numeric_only is currently not supported."
            )

        corr = cupy.corrcoef(values, rowvar=False)
        cols = self._data.to_pandas_index()
        df = DataFrame(cupy.asfortranarray(corr)).set_index(cols)
        df._set_columns_like(self._data)
        return df

    @_performance_tracking
    def to_struct(self, name=None):
        """
        Return a struct Series composed of the columns of the DataFrame.

        Parameters
        ----------
        name: optional
            Name of the resulting Series

        Notes
        -----
        Note: a copy of the columns is made.
        """
        if not all(isinstance(name, str) for name in self._column_names):
            warnings.warn(
                "DataFrame contains non-string column name(s). Struct column "
                "requires field name to be string. Non-string column names "
                "will be casted to string as the field name."
            )
        fields = {str(name): dtype for name, dtype in self._dtypes}
        col = StructColumn(
            data=None,
            dtype=cudf.StructDtype(fields=fields),
            children=tuple(col.copy(deep=True) for col in self._columns),
            size=len(self),
            offset=0,
        )
        return cudf.Series._from_column(
            col,
            index=self.index,
            name=name,
        )

    @_performance_tracking
    def keys(self):
        """
        Get the columns.
        This is index for Series, columns for DataFrame.

        Returns
        -------
        Index
            Columns of DataFrame.

        Examples
        --------
        >>> import cudf
        >>> df = cudf.DataFrame({'one' : [1, 2, 3], 'five' : ['a', 'b', 'c']})
        >>> df
           one five
        0    1    a
        1    2    b
        2    3    c
        >>> df.keys()
        Index(['one', 'five'], dtype='object')
        >>> df = cudf.DataFrame(columns=[0, 1, 2, 3])
        >>> df
        Empty DataFrame
        Columns: [0, 1, 2, 3]
        Index: []
        >>> df.keys()
        Index([0, 1, 2, 3], dtype='int64')
        """
        return self._data.to_pandas_index()

    def itertuples(self, index=True, name="Pandas"):
        """
        Iteration is unsupported.

        See :ref:`iteration <pandas-comparison/iteration>` for more
        information.
        """
        raise TypeError(
            "cuDF does not support iteration of DataFrame "
            "via itertuples. Consider using "
            "`.to_pandas().itertuples()` "
            "if you wish to iterate over namedtuples."
        )

    def iterrows(self):
        """
        Iteration is unsupported.

        See :ref:`iteration <pandas-comparison/iteration>` for more
        information.
        """
        raise TypeError(
            "cuDF does not support iteration of DataFrame "
            "via iterrows. Consider using "
            "`.to_pandas().iterrows()` "
            "if you wish to iterate over each row."
        )

    @_performance_tracking
    @copy_docstring(reshape.pivot)
    def pivot(self, *, columns, index=no_default, values=no_default):
        return cudf.core.reshape.pivot(
            self, index=index, columns=columns, values=values
        )

    @_performance_tracking
    @copy_docstring(reshape.pivot_table)
    def pivot_table(
        self,
        values=None,
        index=None,
        columns=None,
        aggfunc="mean",
        fill_value=None,
        margins=False,
        dropna=None,
        margins_name="All",
        observed=False,
        sort=True,
    ):
        return cudf.core.reshape.pivot_table(
            self,
            values=values,
            index=index,
            columns=columns,
            aggfunc=aggfunc,
            fill_value=fill_value,
            margins=margins,
            dropna=dropna,
            margins_name=margins_name,
            observed=observed,
            sort=sort,
        )

    @_performance_tracking
    @copy_docstring(reshape.unstack)
    def unstack(self, level=-1, fill_value=None, sort: bool = True):
        return cudf.core.reshape.unstack(
            self, level=level, fill_value=fill_value, sort=sort
        )

    @_performance_tracking
    def explode(self, column, ignore_index=False):
        """
        Transform each element of a list-like to a row, replicating index
        values.

        Parameters
        ----------
        column : str
            Column to explode.
        ignore_index : bool, default False
            If True, the resulting index will be labeled 0, 1, …, n - 1.

        Returns
        -------
        DataFrame

        Examples
        --------
        >>> import cudf
        >>> df = cudf.DataFrame({
        ...     "a": [[1, 2, 3], [], None, [4, 5]],
        ...     "b": [11, 22, 33, 44],
        ... })
        >>> df
                   a   b
        0  [1, 2, 3]  11
        1         []  22
        2       None  33
        3     [4, 5]  44
        >>> df.explode('a')
              a   b
        0     1  11
        0     2  11
        0     3  11
        1  <NA>  22
        2  <NA>  33
        3     4  44
        3     5  44
        """
        return super()._explode(column, ignore_index)

    def pct_change(
        self,
        periods=1,
        fill_method=no_default,
        limit=no_default,
        freq=None,
        **kwargs,
    ):
        """
        Calculates the percent change between sequential elements
        in the DataFrame.

        Parameters
        ----------
        periods : int, default 1
            Periods to shift for forming percent change.
        fill_method : str, default 'ffill'
            How to handle NAs before computing percent changes.

            .. deprecated:: 24.04
                All options of `fill_method` are deprecated
                except `fill_method=None`.
        limit : int, optional
            The number of consecutive NAs to fill before stopping.
            Not yet implemented.

            .. deprecated:: 24.04
                `limit` is deprecated.
        freq : str, optional
            Increment to use from time series API.
            Not yet implemented.
        **kwargs
            Additional keyword arguments are passed into
            `DataFrame.shift`.

        Returns
        -------
        DataFrame
        """
        if limit is not no_default:
            raise NotImplementedError("limit parameter not supported yet.")
        if freq is not None:
            raise NotImplementedError("freq parameter not supported yet.")
        elif fill_method not in {
            no_default,
            None,
            "ffill",
            "pad",
            "bfill",
            "backfill",
        }:
            raise ValueError(
                "fill_method must be one of None, 'ffill', 'pad', "
                "'bfill', or 'backfill'."
            )

        if fill_method not in (no_default, None) or limit is not no_default:
            # Do not remove until pandas 3.0 support is added.
            assert (
                PANDAS_LT_300
            ), "Need to drop after pandas-3.0 support is added."
            warnings.warn(
                "The 'fill_method' and 'limit' keywords in "
                f"{type(self).__name__}.pct_change are deprecated and will be "
                "removed in a future version. Either fill in any non-leading "
                "NA values prior to calling pct_change or specify "
                "'fill_method=None' to not fill NA values.",
                FutureWarning,
            )
        if fill_method is no_default:
            fill_method = "ffill"
        if limit is no_default:
            limit = None

        with warnings.catch_warnings():
            warnings.simplefilter("ignore")
            data = self.fillna(method=fill_method, limit=limit)

        return data.diff(periods=periods) / data.shift(
            periods=periods, freq=freq, **kwargs
        )

    def __dataframe__(
        self, nan_as_null: bool = False, allow_copy: bool = True
    ):
        return df_protocol.__dataframe__(
            self, nan_as_null=nan_as_null, allow_copy=allow_copy
        )

    def nunique(self, axis=0, dropna: bool = True) -> Series:
        """
        Count number of distinct elements in specified axis.
        Return Series with number of distinct elements. Can ignore NaN values.

        Parameters
        ----------
        axis : {0 or 'index', 1 or 'columns'}, default 0
            The axis to use. 0 or 'index' for row-wise, 1 or 'columns' for
            column-wise.
        dropna : bool, default True
            Don't include NaN in the counts.

        Returns
        -------
        Series

        Examples
        --------
        >>> import cudf
        >>> df = cudf.DataFrame({'A': [4, 5, 6], 'B': [4, 1, 1]})
        >>> df.nunique()
        A    3
        B    2
        dtype: int64
        """
        if axis != 0:
            raise NotImplementedError("axis parameter is not supported yet.")
        counts = [col.distinct_count(dropna=dropna) for col in self._columns]
        return self._constructor_sliced(
            counts, index=self._data.to_pandas_index()
        )

    def _sample_axis_1(
        self,
        n: int,
        weights: ColumnLike | None,
        replace: bool,
        random_state: np.random.RandomState,
        ignore_index: bool,
    ):
        if replace:
            # Since cuDF does not support multiple columns with same name,
            # sample with replace=True at axis 1 is unsupported.
            raise NotImplementedError(
                "Sample is not supported for axis 1/`columns` when"
                "`replace=True`."
            )

        sampled_column_labels = random_state.choice(
            self._column_names, size=n, replace=False, p=weights
        )

        result = self._get_columns_by_label(sampled_column_labels)
        if ignore_index:
            result.reset_index(drop=True)

        return result

    def _from_columns_like_self(
        self,
        columns: list[ColumnBase],
        column_names: abc.Iterable[str] | None = None,
        index_names: list[str] | None = None,
    ) -> DataFrame:
        result = super()._from_columns_like_self(
            columns,
            column_names,
            index_names,
        )
        result._set_columns_like(self._data)
        return result

    @_performance_tracking
    def interleave_columns(self):
        """
        Interleave Series columns of a table into a single column.

        Converts the column major table `cols` into a row major column.

        Parameters
        ----------
        cols : input Table containing columns to interleave.

        Examples
        --------
        >>> import cudf
        >>> df = cudf.DataFrame({0: ['A1', 'A2', 'A3'], 1: ['B1', 'B2', 'B3']})
        >>> df
            0   1
        0  A1  B1
        1  A2  B2
        2  A3  B3
        >>> df.interleave_columns()
        0    A1
        1    B1
        2    A2
        3    B2
        4    A3
        5    B3
        dtype: object

        Returns
        -------
        The interleaved columns as a single column

        .. pandas-compat::
            `pandas.DataFrame.interleave_columns`

            This method does not exist in pandas but it can be run
            as ``pd.Series(np.vstack(df.to_numpy()).reshape((-1,)))``.
        """
        if ("category" == self.dtypes).any():
            raise ValueError(
                "interleave_columns does not support 'category' dtype."
            )

        return self._constructor_sliced._from_data(
            {None: libcudf.reshape.interleave_columns([*self._columns])}
        )

    @_performance_tracking
    def eval(self, expr: str, inplace: bool = False, **kwargs):
        """Evaluate a string describing operations on DataFrame columns.

        Operates on columns only, not specific rows or elements.

        Parameters
        ----------
        expr : str
            The expression string to evaluate.
        inplace : bool, default False
            If the expression contains an assignment, whether to perform the
            operation inplace and mutate the existing DataFrame. Otherwise,
            a new DataFrame is returned.
        **kwargs
            Not supported.

        Returns
        -------
        DataFrame, Series, or None
            Series if a single column is returned (the typical use case),
            DataFrame if any assignment statements are included in
            ``expr``, or None if ``inplace=True``.


        Examples
        --------
        >>> df = cudf.DataFrame({'A': range(1, 6), 'B': range(10, 0, -2)})
        >>> df
           A   B
        0  1  10
        1  2   8
        2  3   6
        3  4   4
        4  5   2
        >>> df.eval('A + B')
        0    11
        1    10
        2     9
        3     8
        4     7
        dtype: int64

        Assignment is allowed though by default the original DataFrame is not
        modified.

        >>> df.eval('C = A + B')
           A   B   C
        0  1  10  11
        1  2   8  10
        2  3   6   9
        3  4   4   8
        4  5   2   7
        >>> df
           A   B
        0  1  10
        1  2   8
        2  3   6
        3  4   4
        4  5   2

        Use ``inplace=True`` to modify the original DataFrame.

        >>> df.eval('C = A + B', inplace=True)
        >>> df
           A   B   C
        0  1  10  11
        1  2   8  10
        2  3   6   9
        3  4   4   8
        4  5   2   7

        Multiple columns can be assigned to using multi-line expressions:

        >>> df.eval(
        ...     '''
        ... C = A + B
        ... D = A - B
        ... '''
        ... )
           A   B   C  D
        0  1  10  11 -9
        1  2   8  10 -6
        2  3   6   9 -3
        3  4   4   8  0
        4  5   2   7  3

        .. pandas-compat::
            :meth:`pandas.DataFrame.eval`

            * Additional kwargs are not supported.
            * Bitwise and logical operators are not dtype-dependent.
              Specifically, `&` must be used for bitwise operators on integers,
              not `and`, which is specifically for the logical and between
              booleans.
            * Only numerical types are currently supported.
            * Operators generally will not cast automatically. Users are
              responsible for casting columns to suitable types before
              evaluating a function.
            * Multiple assignments to the same name (i.e. a sequence of
              assignment statements where later statements are conditioned upon
              the output of earlier statements) is not supported.
        """
        if kwargs:
            raise ValueError(
                "Keyword arguments other than `inplace` are not supported"
            )

        # Have to use a regex match to avoid capturing ==, >=, or <=
        equals_sign_regex = "[^=><]=[^=]"
        includes_assignment = re.search(equals_sign_regex, expr) is not None

        # Check if there were multiple statements. Filter out empty lines.
        statements = tuple(filter(None, expr.strip().split("\n")))
        if len(statements) > 1 and any(
            re.search(equals_sign_regex, st) is None for st in statements
        ):
            raise ValueError(
                "Multi-line expressions are only valid if all expressions "
                "contain an assignment."
            )

        if not includes_assignment:
            if inplace:
                raise ValueError(
                    "Cannot operate inplace if there is no assignment"
                )
            return Series._from_column(
                libcudf.transform.compute_column(
                    [*self._columns], self._column_names, statements[0]
                )
            )

        targets = []
        exprs = []
        for st in statements:
            try:
                t, e = re.split("[^=]=[^=]", st)
            except ValueError as err:
                if "too many values" in str(err):
                    raise ValueError(
                        f"Statement {st} contains too many assignments ('=')"
                    )
                raise
            targets.append(t.strip())
            exprs.append(e.strip())

        cols = (
            libcudf.transform.compute_column(
                [*self._columns], self._column_names, e
            )
            for e in exprs
        )
        ret = self if inplace else self.copy(deep=False)
        for name, col in zip(targets, cols):
            ret._data[name] = col
        if not inplace:
            return ret

    def value_counts(
        self,
        subset=None,
        normalize=False,
        sort=True,
        ascending=False,
        dropna=True,
    ):
        """
        Return a Series containing counts of unique rows in the DataFrame.

        Parameters
        ----------
        subset: list-like, optional
            Columns to use when counting unique combinations.
        normalize: bool, default False
            Return proportions rather than frequencies.
        sort: bool, default True
            Sort by frequencies.
        ascending: bool, default False
            Sort in ascending order.
        dropna: bool, default True
            Don't include counts of rows that contain NA values.

        Returns
        -------
        Series

        Notes
        -----
        The returned Series will have a MultiIndex with one level per input
        column. By default, rows that contain any NA values are omitted from
        the result. By default, the resulting Series will be in descending
        order so that the first element is the most frequently-occurring row.

        Examples
        --------
        >>> import cudf
        >>> df = cudf.DataFrame({'num_legs': [2, 4, 4, 6],
        ...                    'num_wings': [2, 0, 0, 0]},
        ...                    index=['falcon', 'dog', 'cat', 'ant'])
        >>> df
                num_legs  num_wings
        falcon         2          2
        dog            4          0
        cat            4          0
        ant            6          0
        >>> df.value_counts().sort_index()
        num_legs  num_wings
        2         2            1
        4         0            2
        6         0            1
        Name: count, dtype: int64
        """
        if subset:
            diff = set(subset) - set(self._data)
            if len(diff) != 0:
                raise KeyError(f"columns {diff} do not exist")
        columns = list(self._column_names) if subset is None else subset
        result = (
            self.groupby(
                by=columns,
                dropna=dropna,
            )
            .size()
            .astype("int64")
        )
        if sort:
            result = result.sort_values(ascending=ascending)
        if normalize:
            result = result / result._column.sum()
        # Pandas always returns MultiIndex even if only one column.
        if not isinstance(result.index, MultiIndex):
            result.index = MultiIndex._from_data(result.index._data)
        result.name = "proportion" if normalize else "count"
        return result


def from_dataframe(df, allow_copy: bool = False) -> DataFrame:
    """
    Build a :class:`DataFrame` from an object supporting the dataframe interchange protocol.

    .. note::

        If you have a ``pandas.DataFrame``, use :func:`from_pandas` instead.

    Parameters
    ----------
    df : DataFrameXchg
        Object supporting the interchange protocol, i.e. ``__dataframe__`` method.
    allow_copy : bool, default: True
        Whether to allow copying the memory to perform the conversion
        (if false then zero-copy approach is requested).

    Returns
    -------
    :class:`DataFrame`
    """
    return df_protocol.from_dataframe(df, allow_copy=allow_copy)


def make_binop_func(op, postprocess=None):
    # This function is used to wrap binary operations in Frame with an
    # appropriate API for DataFrame as required for pandas compatibility. The
    # main effect is reordering and error-checking parameters in
    # DataFrame-specific ways. The postprocess argument is a callable that may
    # optionally be provided to modify the result of the binop if additional
    # processing is needed for pandas compatibility. The callable must have the
    # signature
    # def postprocess(left, right, output)
    # where left and right are the inputs to the binop and output is the result
    # of calling the wrapped Frame binop.
    wrapped_func = getattr(IndexedFrame, op)

    @functools.wraps(wrapped_func)
    def wrapper(self, other, axis="columns", level=None, fill_value=None):
        if axis not in (1, "columns"):
            raise NotImplementedError("Only axis=1 supported at this time.")
        output = wrapped_func(self, other, axis, level, fill_value)
        if postprocess is None:
            return output
        return postprocess(self, other, output)

    # functools.wraps copies module level attributes to `wrapper` and sets
    # __wrapped__ attributes to `wrapped_func`. Cpython looks up the signature
    # string of a function by recursively delving into __wrapped__ until
    # it hits the first function that has __signature__ attribute set. To make
    # the signature string of `wrapper` matches with its actual parameter list,
    # we directly set the __signature__ attribute of `wrapper` below.

    new_sig = inspect.signature(
        lambda self, other, axis="columns", level=None, fill_value=None: None
    )

    wrapper.__signature__ = new_sig
    return wrapper


# Wrap arithmetic Frame binop functions with the expected API for Series.
for binop in [
    "add",
    "radd",
    "subtract",
    "sub",
    "rsub",
    "multiply",
    "mul",
    "rmul",
    "mod",
    "rmod",
    "pow",
    "rpow",
    "floordiv",
    "rfloordiv",
    "truediv",
    "div",
    "divide",
    "rtruediv",
    "rdiv",
]:
    setattr(DataFrame, binop, make_binop_func(binop))


def _make_replacement_func(value):
    # This function generates a postprocessing function suitable for use with
    # make_binop_func that fills null columns with the desired fill value.

    def func(left, right, output):
        # This function may be passed as the postprocess argument to
        # make_binop_func. Columns that are only present in one of the inputs
        # will be null in the output. This function postprocesses the output to
        # replace those nulls with some desired output.
        if isinstance(right, Series):
            uncommon_columns = set(left._column_names) ^ set(right.index)
        elif isinstance(right, DataFrame):
            uncommon_columns = set(left._column_names) ^ set(
                right._column_names
            )
        elif _is_scalar_or_zero_d_array(right):
            for name, col in output._column_labels_and_values:
                output._data[name] = col.fillna(value)
            return output
        else:
            return output

        for name in uncommon_columns:
            output._data[name] = as_column(
                value, length=len(output), dtype="bool"
            )
        return output

    return func


# The ne comparator needs special postprocessing because elements that missing
# in one operand should be treated as null and result in True in the output
# rather than simply propagating nulls.
DataFrame.ne = make_binop_func("ne", _make_replacement_func(True))


# All other comparison operators needs return False when one of the operands is
# missing in the input.
for binop in [
    "eq",
    "lt",
    "le",
    "gt",
    "ge",
]:
    setattr(
        DataFrame, binop, make_binop_func(binop, _make_replacement_func(False))
    )


@_performance_tracking
def from_pandas(obj, nan_as_null=no_default):
    """
    Convert certain Pandas objects into the cudf equivalent.

    Supports DataFrame, Series, Index, or MultiIndex.

    Returns
    -------
    DataFrame/Series/Index/MultiIndex
        Return type depends on the passed input.

    Raises
    ------
    TypeError for invalid input type.

    Examples
    --------
    >>> import cudf
    >>> import pandas as pd
    >>> data = [[0, 1], [1, 2], [3, 4]]
    >>> pdf = pd.DataFrame(data, columns=['a', 'b'], dtype=int)
    >>> pdf
       a  b
    0  0  1
    1  1  2
    2  3  4
    >>> gdf = cudf.from_pandas(pdf)
    >>> gdf
       a  b
    0  0  1
    1  1  2
    2  3  4
    >>> type(gdf)
    <class 'cudf.core.dataframe.DataFrame'>
    >>> type(pdf)
    <class 'pandas.core.frame.DataFrame'>

    Converting a Pandas Series to cuDF Series:

    >>> psr = pd.Series(['a', 'b', 'c', 'd'], name='apple', dtype='str')
    >>> psr
    0    a
    1    b
    2    c
    3    d
    Name: apple, dtype: object
    >>> gsr = cudf.from_pandas(psr)
    >>> gsr
    0    a
    1    b
    2    c
    3    d
    Name: apple, dtype: object
    >>> type(gsr)
    <class 'cudf.core.series.Series'>
    >>> type(psr)
    <class 'pandas.core.series.Series'>

    Converting a Pandas Index to cuDF Index:

    >>> pidx = pd.Index([1, 2, 10, 20])
    >>> pidx
    Index([1, 2, 10, 20], dtype='int64')
    >>> gidx = cudf.from_pandas(pidx)
    >>> gidx
    Index([1, 2, 10, 20], dtype='int64')
    >>> type(gidx)
    <class 'cudf.core.index.Index'>
    >>> type(pidx)
    <class 'pandas.core.indexes.base.Index'>

    Converting a Pandas MultiIndex to cuDF MultiIndex:

    >>> pmidx = pd.MultiIndex(
    ...         levels=[[1, 3, 4, 5], [1, 2, 5]],
    ...         codes=[[0, 0, 1, 2, 3], [0, 2, 1, 1, 0]],
    ...         names=["x", "y"],
    ...     )
    >>> pmidx
    MultiIndex([(1, 1),
                (1, 5),
                (3, 2),
                (4, 2),
                (5, 1)],
               names=['x', 'y'])
    >>> gmidx = cudf.from_pandas(pmidx)
    >>> gmidx
    MultiIndex([(1, 1),
                (1, 5),
                (3, 2),
                (4, 2),
                (5, 1)],
               names=['x', 'y'])
    >>> type(gmidx)
    <class 'cudf.core.multiindex.MultiIndex'>
    >>> type(pmidx)
    <class 'pandas.core.indexes.multi.MultiIndex'>
    """
    if nan_as_null is no_default:
        nan_as_null = (
            False if cudf.get_option("mode.pandas_compatible") else None
        )

    if isinstance(obj, pd.DataFrame):
        return DataFrame.from_pandas(obj, nan_as_null=nan_as_null)
    elif isinstance(obj, pd.Series):
        return Series.from_pandas(obj, nan_as_null=nan_as_null)
    # This carveout for cudf.pandas is undesirable, but fixes crucial issues
    # for core RAPIDS projects like cuML and cuGraph that rely on
    # `cudf.from_pandas`, so we allow it for now.
    elif (ret := getattr(obj, "_fsproxy_wrapped", None)) is not None:
        return ret
    elif isinstance(obj, pd.MultiIndex):
        return MultiIndex.from_pandas(obj, nan_as_null=nan_as_null)
    elif isinstance(obj, pd.Index):
        return cudf.Index.from_pandas(obj, nan_as_null=nan_as_null)
    elif isinstance(obj, pd.CategoricalDtype):
        return cudf.CategoricalDtype.from_pandas(obj)
    elif isinstance(obj, pd.IntervalDtype):
        return cudf.IntervalDtype.from_pandas(obj)
    else:
        raise TypeError(
            f"from_pandas unsupported for object of type {type(obj).__name__}"
        )


@_performance_tracking
def merge(left, right, *args, **kwargs):
    if isinstance(left, Series):
        left = left.to_frame()
    return left.merge(right, *args, **kwargs)


# a bit of fanciness to inject docstring with left parameter
merge_doc = DataFrame.merge.__doc__
if merge_doc is not None:
    idx = merge_doc.find("right")
    merge.__doc__ = "".join(
        [
            merge_doc[:idx],
            "\n\tleft : Series or DataFrame\n\t",
            merge_doc[idx:],
        ]
    )


def _align_indices(lhs, rhs):
    """
    Internal util to align the indices of two DataFrames. Returns a tuple of
    the aligned dataframes, or the original arguments if the indices are the
    same, or if rhs isn't a DataFrame.
    """
    lhs_out, rhs_out = lhs, rhs
    if isinstance(rhs, DataFrame) and not lhs.index.equals(rhs.index):
        df = lhs.merge(
            rhs,
            sort=True,
            how="outer",
            left_index=True,
            right_index=True,
            suffixes=("_x", "_y"),
        )
        df = df.sort_index()
        lhs_out = DataFrame(index=df.index)
        rhs_out = DataFrame(index=df.index)
        common = set(lhs._column_names) & set(rhs._column_names)
        common_x = {f"{x}_x": x for x in common}
        common_y = {f"{x}_y": x for x in common}
        for col in df._column_names:
            if col in common_x:
                lhs_out[common_x[col]] = df[col]
            elif col in common_y:
                rhs_out[common_y[col]] = df[col]
            elif col in lhs:
                lhs_out[col] = df[col]
            elif col in rhs:
                rhs_out[col] = df[col]

    return lhs_out, rhs_out


def _setitem_with_dataframe(
    input_df: DataFrame,
    replace_df: DataFrame,
    input_cols: Any = None,
    mask: ColumnBase | None = None,
    ignore_index: bool = False,
):
    """
    This function sets item dataframes relevant columns with replacement df
    :param input_df: Dataframe to be modified inplace
    :param replace_df: Replacement DataFrame to replace values with
    :param input_cols: columns to replace in the input dataframe
    :param mask: boolean mask in case of masked replacing
    :param ignore_index: Whether to conduct index equality and reindex
    """

    if input_cols is None:
        input_cols = input_df._column_names

    if len(input_cols) != len(replace_df._column_names):
        raise ValueError(
            "Number of Input Columns must be same replacement Dataframe"
        )

    if (
        not ignore_index
        and len(input_df) != 0
        and not input_df.index.equals(replace_df.index)
    ):
        replace_df = replace_df.reindex(input_df.index)

    for col_1, col_2 in zip(input_cols, replace_df._column_names):
        if col_1 in input_df._column_names:
            if mask is not None:
                input_df._data[col_1][mask] = column.as_column(
                    replace_df[col_2]
                )
            else:
                input_df._data[col_1] = column.as_column(replace_df[col_2])
        else:
            if mask is not None:
                raise ValueError("Can not insert new column with a bool mask")
            else:
                # handle append case
                input_df._insert(
                    loc=len(input_df._data),
                    name=col_1,
                    value=replace_df[col_2],
                )


def extract_col(df, col):
    """
    Extract column from dataframe `df` with their name `col`.
    If `col` is index and there are no columns with name `index`,
    then this will return index column.
    """
    try:
        return df._data[col]
    except KeyError:
        if (
            col == "index"
            and col not in df.index._data
            and not isinstance(df.index, MultiIndex)
        ):
            return df.index._column
        return df.index._data[col]


def _get_union_of_indices(indexes):
    if len(indexes) == 1:
        return indexes[0]
    else:
        merged_index = cudf.core.index.Index._concat(indexes)
        return merged_index.drop_duplicates()


def _get_union_of_series_names(series_list):
    names_list = []
    unnamed_count = 0
    for series in series_list:
        if series.name is None:
            names_list.append(f"Unnamed {unnamed_count}")
            unnamed_count += 1
        else:
            names_list.append(series.name)
    if unnamed_count == len(series_list):
        names_list = range(len(series_list))

    return names_list


# Create a dictionary of the common, non-null columns
def _get_non_null_cols_and_dtypes(col_idxs, list_of_columns):
    # A mapping of {idx: np.dtype}
    dtypes = dict()
    # A mapping of {idx: [...columns]}, where `[...columns]`
    # is a list of columns with at least one valid value for each
    # column name across all input frames
    non_null_columns = dict()
    for idx in col_idxs:
        for cols in list_of_columns:
            # Skip columns not in this frame
            if idx >= len(cols) or cols[idx] is None:
                continue
            # Store the first dtype we find for a column, even if it's
            # all-null. This ensures we always have at least one dtype
            # for each name. This dtype will be overwritten later if a
            # non-null Column with the same name is found.
            if idx not in dtypes:
                dtypes[idx] = cols[idx].dtype
            if cols[idx].null_count != len(cols[idx]):
                if idx not in non_null_columns:
                    non_null_columns[idx] = [cols[idx]]
                else:
                    non_null_columns[idx].append(cols[idx])
    return non_null_columns, dtypes


def _find_common_dtypes_and_categories(
    non_null_columns, dtypes
) -> dict[Any, ColumnBase]:
    # A mapping of {idx: categories}, where `categories` is a
    # column of all the unique categorical values from each
    # categorical column across all input frames
    categories = dict()
    for idx, cols in non_null_columns.items():
        # default to the first non-null dtype
        dtypes[idx] = cols[0].dtype
        # If all the non-null dtypes are int/float, find a common dtype
        if all(is_numeric_dtype(col.dtype) for col in cols):
            dtypes[idx] = find_common_type([col.dtype for col in cols])
        # If all categorical dtypes, combine the categories
        elif all(
            isinstance(col, cudf.core.column.CategoricalColumn) for col in cols
        ):
            # Combine and de-dupe the categories
            categories[idx] = concat_columns(
                [col.categories for col in cols]
            ).unique()
            # Set the column dtype to the codes' dtype. The categories
            # will be re-assigned at the end
            dtypes[idx] = min_signed_type(len(categories[idx]))
        # Otherwise raise an error if columns have different dtypes
        elif not all(is_dtype_equal(c.dtype, dtypes[idx]) for c in cols):
            raise ValueError("All columns must be the same type")
    return categories


def _cast_cols_to_common_dtypes(col_idxs, list_of_columns, dtypes, categories):
    # Cast all columns to a common dtype, assign combined categories,
    # and back-fill missing columns with all-null columns
    for idx in col_idxs:
        dtype = dtypes[idx]
        for cols in list_of_columns:
            # If column not in this df, fill with an all-null column
            if idx >= len(cols) or cols[idx] is None:
                n = len(next(x for x in cols if x is not None))
                cols[idx] = column_empty(row_count=n, dtype=dtype, masked=True)
            else:
                # If column is categorical, rebase the codes with the
                # combined categories, and cast the new codes to the
                # min-scalar-sized dtype
                if idx in categories:
                    cols[idx] = (
                        cols[idx]
                        ._set_categories(
                            categories[idx],
                            is_unique=True,
                        )
                        .codes
                    )
                cols[idx] = cols[idx].astype(dtype)


def _reassign_categories(categories, cols, col_idxs):
    for name, idx in zip(cols, col_idxs):
        if idx in categories:
            codes = as_unsigned_codes(len(categories[idx]), cols[name])
            cols[name] = CategoricalColumn(
                data=None,
                size=codes.size,
                dtype=cudf.CategoricalDtype(
                    categories=categories[idx], ordered=False
                ),
                mask=codes.base_mask,
                offset=codes.offset,
                children=(codes,),
            )


def _from_dict_create_index(indexlist, namelist, library):
    if len(namelist) > 1:
        index = library.MultiIndex.from_tuples(indexlist, names=namelist)
    else:
        index = library.Index(indexlist, name=namelist[0])
    return index<|MERGE_RESOLUTION|>--- conflicted
+++ resolved
@@ -3117,15 +3117,10 @@
             )
 
         out = []
-<<<<<<< HEAD
         for (name, col), other_col in zip(
             self._column_labels_and_values, other_cols
         ):
-            col, other_col = _check_and_cast_columns_with_other(
-=======
-        for (name, col), other_col in zip(self._data.items(), other_cols):
             source_col, other_col = _check_and_cast_columns_with_other(
->>>>>>> f6e2355d
                 source_col=col,
                 other=other_col,
                 inplace=inplace,
