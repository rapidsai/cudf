--- conflicted
+++ resolved
@@ -8,11 +8,6 @@
 from cudf.api.types import is_list_like
 from cudf.core.column import as_column, build_categorical_column
 from cudf.core.index import IntervalIndex, interval_range
-<<<<<<< HEAD
-
-# from cudf._lib.filling import sequence
-=======
->>>>>>> de06d29b
 
 
 def cut(
