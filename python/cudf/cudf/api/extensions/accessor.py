--- conflicted
+++ resolved
@@ -4,8 +4,8 @@
 
 from pandas.core.accessor import CachedAccessor
 
-from cudf.core._base_index import BaseIndex
 from cudf.core.dataframe import DataFrame
+from cudf.core.index import Index
 from cudf.core.series import Series
 from cudf.utils.docutils import docfmt_partial
 
@@ -154,11 +154,7 @@
 @doc_register_index_accessor()
 def register_index_accessor(name):
     """{docstring}"""
-<<<<<<< HEAD
-    return _register_accessor(name, cudf.Index)
-=======
-    return _register_accessor(name, BaseIndex)
->>>>>>> 0ca63dde
+    return _register_accessor(name, Index)
 
 
 @doc_register_series_accessor()
