--- conflicted
+++ resolved
@@ -15,14 +15,7 @@
 from cudf.comm.serialize import register_distributed_serializer
 from cudf.dataframe import columnops
 from cudf.dataframe.buffer import Buffer
-<<<<<<< HEAD
-from cudf.dataframe.numerical import NumericalColumn
-from cudf.util import cudautils, internalutil
-from cudf.util.internalutil import is_single_value
-=======
-from cudf.utils import utils
-from cudf.utils.utils import is_single_value
->>>>>>> 3e0d06e0
+from cudf.util.internalutil import is_single_value, scalar_broadcast_to
 
 
 class DatetimeColumn(columnops.TypedColumnBase):
@@ -103,14 +96,14 @@
             other = np.datetime64(other)
 
         if isinstance(other, pd.Timestamp):
-            ary = internalutil.scalar_broadcast_to(
+            ary = scalar_broadcast_to(
                 other.value * self._pandas_conversion_factor,
                 shape=len(self),
                 dtype=self._npdatetime64_dtype,
             )
         elif isinstance(other, np.datetime64):
             other = other.astype(self._npdatetime64_dtype)
-            ary = internalutil.scalar_broadcast_to(
+            ary = scalar_broadcast_to(
                 other, shape=len(self), dtype=self._npdatetime64_dtype
             )
         else:
