"""
Provides base classes and utils for implementing type-specific logical
view of Columns.
"""

import warnings

import numpy as np
import pandas as pd
import pyarrow as pa
from numba import cuda, njit

import nvstrings
from librmm_cffi import librmm as rmm

import cudf
from cudf.dataframe.buffer import Buffer
from cudf.dataframe.column import Column
<<<<<<< HEAD
from cudf.util import cudautils
from cudf.util.utils import (
    buffers_from_pyarrow,
    mask_get,
    min_scalar_type,
    scalar_broadcast_to,
)
=======
from cudf.utils import cudautils, utils
from cudf.utils.dtypes import is_categorical_dtype
from cudf.utils.utils import buffers_from_pyarrow, min_scalar_type
>>>>>>> 3f30951d


class TypedColumnBase(Column):
    """Base class for all typed column
    e.g. NumericalColumn, CategoricalColumn

    This class provides common operations to implement logical view and
    type-based operations for the column.

    Notes
    -----
    Not designed to be instantiated directly.  Instantiate subclasses instead.
    """

    def __init__(self, **kwargs):
        dtype = kwargs.pop("dtype")
        super(TypedColumnBase, self).__init__(**kwargs)
        # Logical dtype
        self._dtype = pd.api.types.pandas_dtype(dtype)

    @property
    def dtype(self):
        return self._dtype

    def is_type_equivalent(self, other):
        """Is the logical type of the column equal to the other column.
        """
        mine = self._replace_defaults()
        theirs = other._replace_defaults()

        def remove_base(dct):
            # removes base attributes in the phyiscal layer.
            basekeys = Column._replace_defaults(self).keys()
            for k in basekeys:
                del dct[k]

        remove_base(mine)
        remove_base(theirs)

        # Check categories via Column.equals(). Pop them off the
        # dicts so the == below doesn't try to invoke `__eq__()`
        if ("categories" in mine) or ("categories" in theirs):
            if "categories" not in mine:
                return False
            if "categories" not in theirs:
                return False
            if not mine.pop("categories").equals(theirs.pop("categories")):
                return False

        return type(self) == type(other) and mine == theirs

    def _replace_defaults(self):
        params = super(TypedColumnBase, self)._replace_defaults()
        params.update(dict(dtype=self._dtype))
        return params

    def _mimic_inplace(self, result, inplace=False):
        """
        If `inplace=True`, used to mimic an inplace operation
        by replacing data in ``self`` with data in ``result``.

        Otherwise, returns ``result`` unchanged.
        """
        if inplace:
            self._data = result._data
            self._mask = result._mask
            self._null_count = result._null_count
        else:
            return result

    def argsort(self, ascending):
        _, inds = self.sort_by_values(ascending=ascending)
        return inds

    def sort_by_values(self, ascending):
        raise NotImplementedError

    def find_and_replace(self, to_replace, values):
        raise NotImplementedError

    def dropna(self):
        from cudf.bindings.stream_compaction import cpp_drop_nulls

        dropped_col = cpp_drop_nulls(self)
        return self.replace(data=dropped_col.data, mask=None, null_count=0)

    def apply_boolean_mask(self, mask):
        from cudf.bindings.stream_compaction import cpp_apply_boolean_mask

        mask = as_column(mask, dtype="bool")
        data = cpp_apply_boolean_mask(self, mask)
        return self.replace(data=data.data, mask=data.mask)

    def fillna(self, fill_value, inplace):
        raise NotImplementedError

    def searchsorted(self, value, side="left"):
        raise NotImplementedError

    def astype(self, dtype, **kwargs):
        if is_categorical_dtype(dtype):
            return self.as_categorical_column(dtype, **kwargs)
        elif pd.api.types.pandas_dtype(dtype).type in (np.str_, np.object_):
            return self.as_string_column(dtype, **kwargs)

        elif np.issubdtype(dtype, np.datetime64):
            return self.as_datetime_column(dtype, **kwargs)

        else:
            return self.as_numerical_column(dtype, **kwargs)

    def as_categorical_column(self, dtype, **kwargs):
        if "ordered" in kwargs:
            ordered = kwargs["ordered"]
        else:
            ordered = False

        sr = cudf.Series(self)
        labels, cats = sr.factorize()

        # string columns include null index in factorization; remove:
        if (
            pd.api.types.pandas_dtype(self.dtype).type in (np.str_, np.object_)
        ) and self.null_count > 0:
            cats = cats.dropna()
            labels = labels - 1

        return cudf.dataframe.categorical.CategoricalColumn(
            data=labels._column.data,
            mask=self.mask,
            null_count=self.null_count,
            categories=cats._column,
            ordered=ordered,
        )
        raise NotImplementedError

    def as_numerical_column(self, dtype, **kwargs):
        raise NotImplementedError

    def as_datetime_column(self, dtype, **kwargs):
        raise NotImplementedError

    def as_string_column(self, dtype, **kwargs):
        raise NotImplementedError


def column_empty_like(column, dtype=None, masked=False, newsize=None):
    """Allocate a new column like the given *column*
    """
    if dtype is None:
        dtype = column.dtype
    row_count = len(column) if newsize is None else newsize
    categories = None
    if is_categorical_dtype(dtype):
        categories = column.cat().categories
        dtype = column.data.dtype
    return column_empty(row_count, dtype, masked, categories=categories)


def column_empty(row_count, dtype, masked, categories=None):
    """Allocate a new column like the given row_count and dtype.
    """
    dtype = pd.api.types.pandas_dtype(dtype)
    if masked:
        mask = cudautils.make_empty_mask(row_count)
    else:
        mask = None

    if categories is None and is_categorical_dtype(dtype):
        categories = [] if dtype.categories is None else dtype.categories

    if categories is not None:
        dtype = min_scalar_type(len(categories))
        mem = rmm.device_array((row_count,), dtype=dtype)
        data = Buffer(mem)
        dtype = "category"
    elif dtype.kind in "OU":
        if row_count == 0:
            data = nvstrings.to_device([])
        else:
            mem = rmm.device_array((row_count,), dtype="float64")
            data = nvstrings.dtos(mem, len(mem), nulls=mask, bdevmem=True)
    else:
        mem = rmm.device_array((row_count,), dtype=dtype)
        data = Buffer(mem)

    if mask is not None:
        mask = Buffer(mask)

    from cudf.dataframe.columnops import build_column

    return build_column(data, dtype, mask, categories)


def column_empty_like_same_mask(column, dtype):
    """Create a new empty Column with the same length and the same mask.

    Parameters
    ----------
    dtype : np.dtype like
        The dtype of the data buffer.
    """
    data = rmm.device_array(shape=len(column), dtype=dtype)
    params = dict(data=Buffer(data))
    if column.has_null_mask:
        params.update(mask=column.nullmask)
    return Column(**params)


def column_select_by_boolmask(column, boolmask):
    """Select by a boolean mask to a column.

    Returns (selected_column, selected_positions)
    """
    from cudf.dataframe.numerical import NumericalColumn

    assert column.null_count == 0  # We don't properly handle the boolmask yet
    boolbits = cudautils.compact_mask_bytes(boolmask.to_gpu_array())
    indices = cudautils.arange(len(boolmask))
    _, selinds = cudautils.copy_to_dense(indices, mask=boolbits)
    _, selvals = cudautils.copy_to_dense(
        column.data.to_gpu_array(), mask=boolbits
    )

    selected_values = column.replace(data=Buffer(selvals))
    selected_index = Buffer(selinds)
    return (
        selected_values,
        NumericalColumn(data=selected_index, dtype=selected_index.dtype),
    )


def column_select_by_position(column, positions):
    """Select by a series of dtype int64 indicating positions.

    Returns (selected_column, selected_positions)
    """
    from cudf.dataframe.numerical import NumericalColumn
    import cudf.bindings.copying as cpp_copying

    pos_ary = positions.data.to_gpu_array()
    selected_values = cpp_copying.apply_gather_column(column, pos_ary)
    selected_index = Buffer(pos_ary)

    return (
        selected_values,
        NumericalColumn(data=selected_index, dtype=selected_index.dtype),
    )


def build_column(
    buffer, dtype, mask=None, categories=None, name=None, null_count=None
):
    from cudf.dataframe import numerical, categorical, datetime, string

    dtype = pd.api.types.pandas_dtype(dtype)
    if is_categorical_dtype(dtype):
        return categorical.CategoricalColumn(
            data=buffer,
            dtype="categorical",
            categories=categories,
            ordered=False,
            mask=mask,
            name=name,
            null_count=null_count,
        )
    elif dtype.type is np.datetime64:
        return datetime.DatetimeColumn(
            data=buffer,
            dtype=dtype,
            mask=mask,
            name=name,
            null_count=null_count,
        )
    elif dtype.type in (np.object_, np.str_):
        if not isinstance(buffer, nvstrings.nvstrings):
            raise TypeError
        return string.StringColumn(
            data=buffer, name=name, null_count=null_count
        )
    else:
        return numerical.NumericalColumn(
            data=buffer,
            dtype=dtype,
            mask=mask,
            name=name,
            null_count=null_count,
        )


def as_column(arbitrary, nan_as_null=True, dtype=None, name=None):
    """Create a Column from an arbitrary object
    Currently support inputs are:
    * ``Column``
    * ``Buffer``
    * ``Series``
    * ``Index``
    * numba device array
    * cuda array interface
    * numpy array
    * pyarrow array
    * pandas.Categorical
    Returns
    -------
    result : subclass of TypedColumnBase
        - CategoricalColumn for pandas.Categorical input.
        - DatetimeColumn for datetime input.
        - StringColumn for string input.
        - NumericalColumn for all other inputs.
    """
    from cudf.dataframe import numerical, categorical, datetime, string
    from cudf.dataframe.series import Series
    from cudf.dataframe.index import Index
    from cudf.bindings.cudf_cpp import np_to_pa_dtype

    if name is None and hasattr(arbitrary, "name"):
        name = arbitrary.name

    if isinstance(arbitrary, Column):
        categories = None
        if hasattr(arbitrary, "categories"):
            categories = arbitrary.categories
        data = build_column(
            arbitrary.data,
            arbitrary.dtype,
            mask=arbitrary.mask,
            categories=categories,
        )

    elif isinstance(arbitrary, Series):
        data = arbitrary._column
        if dtype is not None:
            data = data.astype(dtype)
    elif isinstance(arbitrary, Index):
        data = arbitrary._values
        if dtype is not None:
            data = data.astype(dtype)
    elif isinstance(arbitrary, Buffer):
        data = numerical.NumericalColumn(data=arbitrary, dtype=arbitrary.dtype)

    elif isinstance(arbitrary, nvstrings.nvstrings):
        data = string.StringColumn(data=arbitrary)

    elif cuda.devicearray.is_cuda_ndarray(arbitrary):
        data = as_column(Buffer(arbitrary))
        if (
            data.dtype in [np.float16, np.float32, np.float64]
            and arbitrary.size > 0
        ):
            if nan_as_null:
                mask = cudautils.mask_from_devary(arbitrary)
                data = data.set_mask(mask)

    elif cuda.is_cuda_array(arbitrary):
        # Use cuda array interface to do create a numba device array by
        # reference
        new_dev_array = cuda.as_cuda_array(arbitrary)

        # Allocate new output array using rmm and copy the numba device array
        # to an rmm owned device array
        out_dev_array = rmm.device_array_like(new_dev_array)
        out_dev_array.copy_to_device(new_dev_array)

        data = as_column(out_dev_array)

    elif isinstance(arbitrary, np.ndarray):
        # CUDF assumes values are always contiguous
        if not arbitrary.flags["C_CONTIGUOUS"]:
            arbitrary = np.ascontiguousarray(arbitrary)

        if dtype is not None:
            arbitrary = arbitrary.astype(dtype)

        if arbitrary.dtype.kind == "M":
            data = datetime.DatetimeColumn.from_numpy(arbitrary)
        elif arbitrary.dtype.kind in ("O", "U"):
            data = as_column(pa.Array.from_pandas(arbitrary))
        else:
            data = as_column(rmm.to_device(arbitrary), nan_as_null=nan_as_null)

    elif isinstance(arbitrary, pa.Array):
        if isinstance(arbitrary, pa.StringArray):
            count = len(arbitrary)
            null_count = arbitrary.null_count

            buffers = arbitrary.buffers()
            # Buffer of actual strings values
            if buffers[2] is not None:
                sbuf = np.frombuffer(buffers[2], dtype="int8")
            else:
                sbuf = np.empty(0, dtype="int8")
            # Buffer of offsets values
            obuf = np.frombuffer(buffers[1], dtype="int32")
            # Buffer of null bitmask
            nbuf = None
            if null_count > 0:
                nbuf = np.frombuffer(buffers[0], dtype="int8")

            data = as_column(
                nvstrings.from_offsets(
                    sbuf, obuf, count, nbuf=nbuf, ncount=null_count
                )
            )
        elif isinstance(arbitrary, pa.NullArray):
            new_dtype = pd.api.types.pandas_dtype(dtype)
            if (type(dtype) == str and dtype == "empty") or dtype is None:
                new_dtype = pd.api.types.pandas_dtype(
                    arbitrary.type.to_pandas_dtype()
                )

            if is_categorical_dtype(new_dtype):
                arbitrary = arbitrary.dictionary_encode()
            else:
                if nan_as_null:
                    arbitrary = arbitrary.cast(np_to_pa_dtype(new_dtype))
                else:
                    # casting a null array doesn't make nans valid
                    # so we create one with valid nans from scratch:
                    if new_dtype == np.dtype("object"):
                        arbitrary = scalar_broadcast_to(
                            None, (len(arbitrary),), dtype=new_dtype
                        )
                    else:
                        arbitrary = scalar_broadcast_to(
                            np.nan, (len(arbitrary),), dtype=new_dtype
                        )
            data = as_column(arbitrary, nan_as_null=nan_as_null)
        elif isinstance(arbitrary, pa.DictionaryArray):
            pamask, padata = buffers_from_pyarrow(arbitrary)
            data = categorical.CategoricalColumn(
                data=padata,
                mask=pamask,
                null_count=arbitrary.null_count,
                categories=arbitrary.dictionary,
                ordered=arbitrary.type.ordered,
            )
        elif isinstance(arbitrary, pa.TimestampArray):
            arbitrary = arbitrary.cast(pa.timestamp("ms"))
            pamask, padata = buffers_from_pyarrow(arbitrary, dtype="M8[ms]")
            data = datetime.DatetimeColumn(
                data=padata,
                mask=pamask,
                null_count=arbitrary.null_count,
                dtype=np.dtype("M8[ms]"),
            )
        elif isinstance(arbitrary, pa.Date64Array):
            pamask, padata = buffers_from_pyarrow(arbitrary, dtype="M8[ms]")
            data = datetime.DatetimeColumn(
                data=padata,
                mask=pamask,
                null_count=arbitrary.null_count,
                dtype=np.dtype("M8[ms]"),
            )
        elif isinstance(arbitrary, pa.Date32Array):
            # No equivalent np dtype and not yet supported
            warnings.warn(
                "Date32 values are not yet supported so this will "
                "be typecast to a Date64 value",
                UserWarning,
            )
            arbitrary = arbitrary.cast(pa.date64())
            data = as_column(arbitrary)
        elif isinstance(arbitrary, pa.BooleanArray):
            # Arrow uses 1 bit per value while we use int8
            dtype = np.dtype(np.bool)
            # Needed because of bug in PyArrow
            # https://issues.apache.org/jira/browse/ARROW-4766
            if len(arbitrary) > 0:
                arbitrary = arbitrary.cast(pa.int8())
            else:
                arbitrary = pa.array([], type=pa.int8())
            pamask, padata = buffers_from_pyarrow(arbitrary, dtype=dtype)
            data = numerical.NumericalColumn(
                data=padata,
                mask=pamask,
                null_count=arbitrary.null_count,
                dtype=dtype,
            )
        else:
            pamask, padata = buffers_from_pyarrow(arbitrary)
            data = numerical.NumericalColumn(
                data=padata,
                mask=pamask,
                null_count=arbitrary.null_count,
                dtype=np.dtype(arbitrary.type.to_pandas_dtype()),
            )

    elif isinstance(arbitrary, pa.ChunkedArray):
        gpu_cols = [
            as_column(chunk, dtype=dtype) for chunk in arbitrary.chunks
        ]

        if dtype and dtype != "empty":
            new_dtype = dtype
        else:
            pa_type = arbitrary.type
            if pa.types.is_dictionary(pa_type):
                new_dtype = "category"
            else:
                new_dtype = np.dtype(pa_type.to_pandas_dtype())

        data = Column._concat(gpu_cols, dtype=new_dtype)

    elif isinstance(arbitrary, (pd.Series, pd.Categorical)):
        if is_categorical_dtype(arbitrary):
            data = as_column(pa.array(arbitrary, from_pandas=True))
        elif arbitrary.dtype == np.bool:
            # Bug in PyArrow or HDF that requires us to do this
            data = as_column(pa.array(np.array(arbitrary), from_pandas=True))
        else:
            data = as_column(pa.array(arbitrary, from_pandas=nan_as_null))

    elif isinstance(arbitrary, pd.Timestamp):
        arbitrary = arbitrary.ceil("ms")
        # This will always treat NaTs as nulls since it's not technically a
        # discrete value like NaN
        data = as_column(pa.array(pd.Series([arbitrary]), from_pandas=True))

    elif np.isscalar(arbitrary) and not isinstance(arbitrary, memoryview):
        if hasattr(arbitrary, "dtype"):
            data_type = np_to_pa_dtype(arbitrary.dtype)
            if data_type in (pa.date64(), pa.date32()):
                # PyArrow can't construct date64 or date32 arrays from np
                # datetime types
                arbitrary = arbitrary.astype("int64")
            data = as_column(pa.array([arbitrary], type=data_type))
        else:
            data = as_column(pa.array([arbitrary]), nan_as_null=nan_as_null)

    elif isinstance(arbitrary, memoryview):
        data = as_column(
            np.array(arbitrary), dtype=dtype, nan_as_null=nan_as_null
        )

    else:
        try:
            data = as_column(
                memoryview(arbitrary), dtype=dtype, nan_as_null=nan_as_null
            )
        except TypeError:
            pa_type = None
            np_type = None
            try:
                if dtype is not None:
                    dtype = pd.api.types.pandas_dtype(dtype)
                    if is_categorical_dtype(dtype):
                        raise TypeError
                    else:
                        np_type = np.dtype(dtype).type
                        if np_type == np.bool_:
                            pa_type = pa.bool_()
                        else:
                            pa_type = np_to_pa_dtype(np_type)
                data = as_column(
                    pa.array(arbitrary, type=pa_type, from_pandas=nan_as_null),
                    dtype=dtype,
                    nan_as_null=nan_as_null,
                )
            except (pa.ArrowInvalid, pa.ArrowTypeError, TypeError):
                if is_categorical_dtype(dtype):
                    data = as_column(
                        pd.Series(arbitrary, dtype="category"),
                        nan_as_null=nan_as_null,
                    )
                else:
                    data = as_column(
                        np.array(arbitrary, dtype=np_type),
                        nan_as_null=nan_as_null,
                    )
    if hasattr(data, "name") and (name is not None):
        data.name = name
    return data


def column_applymap(udf, column, out_dtype):
    """Apply a elemenwise function to transform the values in the Column.

    Parameters
    ----------
    udf : function
        Wrapped by numba jit for call on the GPU as a device function.
    column : Column
        The source column.
    out_dtype  : numpy.dtype
        The dtype for use in the output.

    Returns
    -------
    result : Buffer
    """
    core = njit(udf)
    results = rmm.device_array(shape=len(column), dtype=out_dtype)
    values = column.data.to_gpu_array()
    if column.mask:
        # For masked columns
        @cuda.jit
        def kernel_masked(values, masks, results):
            i = cuda.grid(1)
            # in range?
            if i < values.size:
                # valid?
                if mask_get(masks, i):
                    # call udf
                    results[i] = core(values[i])

        masks = column.mask.to_gpu_array()
        kernel_masked.forall(len(column))(values, masks, results)
    else:
        # For non-masked columns
        @cuda.jit
        def kernel_non_masked(values, results):
            i = cuda.grid(1)
            # in range?
            if i < values.size:
                # call udf
                results[i] = core(values[i])

        kernel_non_masked.forall(len(column))(values, results)
    # Output
    return Buffer(results)<|MERGE_RESOLUTION|>--- conflicted
+++ resolved
@@ -16,19 +16,14 @@
 import cudf
 from cudf.dataframe.buffer import Buffer
 from cudf.dataframe.column import Column
-<<<<<<< HEAD
 from cudf.util import cudautils
+from cudf.util.dtypes import is_categorical_dtype
 from cudf.util.utils import (
     buffers_from_pyarrow,
     mask_get,
     min_scalar_type,
     scalar_broadcast_to,
 )
-=======
-from cudf.utils import cudautils, utils
-from cudf.utils.dtypes import is_categorical_dtype
-from cudf.utils.utils import buffers_from_pyarrow, min_scalar_type
->>>>>>> 3f30951d
 
 
 class TypedColumnBase(Column):
