from libc.stdint cimport int32_t, uint32_t
from libcpp cimport bool
from libcpp.vector cimport vector
from libcpp.memory cimport unique_ptr

from rmm._lib.device_buffer cimport device_buffer, DeviceBuffer, move

cdef extern from "cudf/types.hpp" namespace "cudf" nogil:
    ctypedef int32_t size_type
    ctypedef uint32_t bitmask_type

    cdef enum:
        UNKNOWN_NULL_COUNT = -1

    cdef enum type_id:
        EMPTY = 0
        INT8 = 1
        INT16 = 2
        INT32 = 3
        INT64 = 4
        FLOAT32 = 5
        FLOAT64 = 6
        BOOL8 = 7
        TIMESTAMP_DAYS = 8
        TIMESTAMP_SECONDS = 9
        TIMESTAMP_MILLISECONDS = 10
        TIMESTAMP_MICROSECONDS = 11
        TIMESTAMP_NANOSECONDS = 12
        CATEGORY = 13
        STRING = 14
        NUM_TYPE_IDS = 15

    cdef cppclass data_type:
        data_type()
        data_type(const data_type&)
        data_type(type_id id)
        type_id id()

cdef extern from "cudf/column/column.hpp" namespace "cudf" nogil:
    cdef cppclass column_contents "cudf::column::contents":
        unique_ptr[device_buffer] data
        unique_ptr[device_buffer] null_mask
        vector[unique_ptr[column]] children

    cdef cppclass column:
        column()
        column(const column& other)
        column(data_type dtype, size_type size, device_buffer&& data)
        size_type size()
        bool has_nulls()
        data_type type()
        column_view view()
        mutable_column_view mutable_view()
        column_contents release()

cdef extern from "cudf/column/column_view.hpp" namespace "cudf" nogil:
    cdef cppclass column_view:
        column_view()
        column_view(const column_view& other)

        column_view& operator=(const column_view&)
        column_view& operator=(column_view&&)
        column_view(data_type type, size_type size, const void* data)
        column_view(data_type type, size_type size, const void* data,
                    const bitmask_type* null_mask)
        column_view(data_type type, size_type size, const void* data,
                    const bitmask_type* null_mask, size_type null_count)
        column_view(data_type type, size_type size, const void* data,
                    const bitmask_type* null_mask, size_type null_count,
                    size_type offset)
        column_view(data_type type, size_type size, const void* data,
                    const bitmask_type* null_mask, size_type null_count,
                    size_type offset, vector[column_view] children)
        T* data[T]()
        bitmask_type* null_mask()
        size_type size()
        data_type type()
        bool nullable()
        size_type null_count()
        bool has_nulls()
        size_type offset()
        size_type num_children()

    cdef cppclass mutable_column_view:
        mutable_column_view()
        mutable_column_view(const mutable_column_view&)
        mutable_column_view& operator=(const mutable_column_view&)
        mutable_column_view(data_type type, size_type size, const void* data)
        mutable_column_view(data_type type, size_type size, const void* data,
                            const bitmask_type* null_mask)
        mutable_column_view(
            data_type type, size_type size, const void* data,
            const bitmask_type* null_mask, size_type null_count
        )
        mutable_column_view(
            data_type type, size_type size, const void* data,
            const bitmask_type* null_mask, size_type null_count,
            size_type offset
        )
        mutable_column_view(
            data_type type, size_type size, const void* data,
            const bitmask_type* null_mask, size_type null_count,
            size_type offset, vector[mutable_column_view] children
        )
        T* data[T]()
        bitmask_type* null_mask()
        size_type size()
        data_type type()
        bool nullable()
        size_type null_count()
        bool has_nulls()
        size_type offset()
        size_type num_children()

cdef extern from "cudf/table/table_view.hpp" namespace "cudf" nogil:
    cdef cppclass table_view:
        table_view()
        table_view(const vector[column_view])
        column_view column(size_type column_index)
        size_type num_columns()
        size_type num_rows()

    cdef cppclass mutable_table_view:
        mutable_table_view()
        mutable_table_view(const vector[mutable_column_view])
        mutable_column_view column(size_type column_index)
        size_type num_columns()
        size_type num_rows()

cdef extern from "cudf/table/table.hpp" namespace "cudf::experimental" nogil:
    cdef cppclass table:
        table(const table&)
        table(vector[unique_ptr[column]]&& columns)
        table(table_view)
        size_type num_columns()
        table_view view()
        mutable_table_view mutable_view()
        vector[unique_ptr[column]] release()

cdef extern from "cudf/copying.hpp" namespace "cudf::experimental" nogil:
    cdef unique_ptr[table] cpp_gather "cudf::experimental::gather" (
        table_view source_table,
<<<<<<< HEAD
        column_view gather_map,
        bool check_bounds
    ) except +
    cdef unique_ptr[table] cpp_scatter "cudf::experimental::scatter" (
        table_view source_table,
        column_view scatter_map,
        table_view target_table,
        bool check_bounds,
    ) except +
    
=======
        column_view gather_map
    )

>>>>>>> 0600c183
cdef extern from "<utility>" namespace "std" nogil:
    cdef unique_ptr[column] move(unique_ptr[column])
    cdef unique_ptr[table] move(unique_ptr[table])
    cdef vector[unique_ptr[column]] move(vector[unique_ptr[column]])<|MERGE_RESOLUTION|>--- conflicted
+++ resolved
@@ -140,22 +140,17 @@
 cdef extern from "cudf/copying.hpp" namespace "cudf::experimental" nogil:
     cdef unique_ptr[table] cpp_gather "cudf::experimental::gather" (
         table_view source_table,
-<<<<<<< HEAD
         column_view gather_map,
         bool check_bounds
     ) except +
+    
     cdef unique_ptr[table] cpp_scatter "cudf::experimental::scatter" (
         table_view source_table,
         column_view scatter_map,
         table_view target_table,
         bool check_bounds,
     ) except +
-    
-=======
-        column_view gather_map
-    )
 
->>>>>>> 0600c183
 cdef extern from "<utility>" namespace "std" nogil:
     cdef unique_ptr[column] move(unique_ptr[column])
     cdef unique_ptr[table] move(unique_ptr[table])
