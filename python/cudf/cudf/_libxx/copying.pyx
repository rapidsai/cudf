# Copyright (c) 2020, NVIDIA CORPORATION.

import pandas as pd

<<<<<<< HEAD
from libcpp cimport bool
from libcpp.memory cimport make_unique, unique_ptr
from libcpp.vector cimport vector

from cudf.core.column.column import as_column

from cudf._libxx.column cimport Column
from cudf._libxx.scalar cimport Scalar
from cudf._libxx.table cimport Table
=======
from libc.stdint cimport int32_t
from libcpp.memory cimport unique_ptr
from libcpp.vector cimport vector

from cudf._libxx.column cimport Column
>>>>>>> 83208046
from cudf._libxx.move cimport move
from cudf._libxx.scalar cimport Scalar
from cudf._libxx.table cimport Table

from cudf._libxx.cpp.column.column cimport column
<<<<<<< HEAD
from cudf._libxx.cpp.column.column_view cimport (
    column_view,
    mutable_column_view
)
=======
from cudf._libxx.cpp.column.column_view cimport column_view
>>>>>>> 83208046
from cudf._libxx.cpp.libcpp.functional cimport reference_wrapper
from cudf._libxx.cpp.scalar.scalar cimport scalar
from cudf._libxx.cpp.table.table cimport table
from cudf._libxx.cpp.table.table_view cimport table_view
from cudf._libxx.cpp.types cimport size_type
cimport cudf._libxx.cpp.copying as cpp_copying


def copy_column(Column input_column):
    """
    Deep copies a column

    Parameters
    ----------
    input_columns : column to be copied

    Returns
    -------
    Deep copied column
    """

    cdef column_view input_column_view = input_column.view()
    cdef unique_ptr[column] c_result = make_unique[column](input_column_view)

    return Column.from_unique_ptr(move(c_result))


def _copy_range_in_place(Column input_column,
                         Column target_column,
                         size_type input_begin,
                         size_type input_end,
                         size_type target_begin):

    cdef column_view input_column_view = input_column.view()
    cdef mutable_column_view target_column_view = target_column.mutable_view()
    cdef size_type c_input_begin = input_begin
    cdef size_type c_input_end = input_end
    cdef size_type c_target_begin = target_begin

    with nogil:
        cpp_copying.copy_range_in_place(
            input_column_view,
            target_column_view,
            c_input_begin,
            c_input_end,
            c_target_begin)


def _copy_range(Column input_column,
                Column target_column,
                size_type input_begin,
                size_type input_end,
                size_type target_begin):

    cdef column_view input_column_view = input_column.view()
    cdef column_view target_column_view = target_column.view()
    cdef size_type c_input_begin = input_begin
    cdef size_type c_input_end = input_end
    cdef size_type c_target_begin = target_begin

    cdef unique_ptr[column] c_result

    with nogil:
        c_result = move(cpp_copying.copy_range(
            input_column_view,
            target_column_view,
            c_input_begin,
            c_input_end,
            c_target_begin)
        )

    return Column.from_unique_ptr(move(c_result))


def copy_range(Column input_column,
               Column target_column,
               size_type input_begin,
               size_type input_end,
               size_type target_begin,
               size_type target_end,
               bool inplace):
    """
    Copy input_column from input_begin to input_end to
    target_column from target_begin to target_end
    """

    if abs(target_end - target_begin) <= 1:
        return target_column

    if target_begin < 0:
        target_begin = target_begin + target_column.size

    if target_end < 0:
        target_end = target_end + target_column.size

    if target_begin > target_end:
        return target_column

    if inplace is True:
        _copy_range_in_place(input_column, target_column,
                             input_begin, input_end, target_begin)
    else:
        return _copy_range(input_column, target_column,
                           input_begin, input_end, target_begin)


def gather(Table source_table, Column gather_map):
    assert pd.api.types.is_integer_dtype(gather_map.dtype)

    cdef unique_ptr[table] c_result
    cdef table_view source_table_view = source_table.view()
    cdef column_view gather_map_view = gather_map.view()

    with nogil:
        c_result = move(
            cpp_copying.gather(
                source_table_view,
                gather_map_view
            )
        )

    return Table.from_unique_ptr(
        move(c_result),
        column_names=source_table._column_names,
<<<<<<< HEAD
        index_names=(
            None if (
                source_table._index is None) else source_table._index_names
        )
    )


def _scatter_table(Table source_table, Column scatter_map,
                   Table target_table, bool bounds_check=True):

    cdef table_view source_table_view = source_table.data_view()
    cdef column_view scatter_map_view = scatter_map.view()
    cdef table_view target_table_view = target_table.data_view()
    cdef bool c_bounds_check = bounds_check

    cdef unique_ptr[table] c_result

    with nogil:
        c_result = move(
            cpp_copying.scatter(
                source_table_view,
                scatter_map_view,
                target_table_view,
                c_bounds_check
            )
        )

    out_table = Table.from_unique_ptr(
        move(c_result),
        column_names=target_table._column_names,
        index_names=None
    )

    out_table._index = (
        None if target_table._index is None else target_table._index.copy()
    )

    return out_table


def _scatter_scalar(scalars, Column scatter_map,
                    Table target_table, bool bounds_check=True):

    cdef vector[unique_ptr[scalar]] source_scalars
    source_scalars.reserve(len(scalars))
    cdef bool c_bounds_check = bounds_check
    cdef Scalar slr
    for val, col in zip(scalars, target_table._columns):
        slr = Scalar(val, col.dtype)
        source_scalars.push_back(move(slr.c_value))
    cdef column_view scatter_map_view = scatter_map.view()
    cdef table_view target_table_view = target_table.data_view()

    cdef unique_ptr[table] c_result

    with nogil:
        c_result = move(
            cpp_copying.scatter(
                source_scalars,
                scatter_map_view,
                target_table_view,
                c_bounds_check
            )
        )

    out_table = Table.from_unique_ptr(
        move(c_result),
        column_names=target_table._column_names,
        index_names=None
    )

    out_table._index = (
        None if target_table._index is None else target_table._index.copy()
    )

    return out_table


def scatter(object input, object scatter_map, Table target,
            bool bounds_check=True):
    """
    Scattering input into taregt as per the scatter map,
    input can be a list of scalars or can be a table
    """

    if not isinstance(scatter_map, Column):
        scatter_map = as_column(scatter_map)

    if isinstance(input, Table):
        return _scatter_table(input, scatter_map, target, bounds_check)
    else:
        return _scatter_scalar(input, scatter_map, target, bounds_check)


def scatter_to_tables(Table source_table, Column partition_map):
    """
    Scatter the source_table to a set of tables as per the partition_map
    """

    cdef table_view source_table_view = source_table.view()
    cdef column_view partition_map_view = partition_map.view()

    cdef vector[unique_ptr[table]] c_result

    with nogil:
        c_result = move(cpp_copying.scatter_to_tables(
            source_table_view,
            partition_map_view
        ))

    result = [
        Table.from_unique_ptr(
            move(c_result[i]),
            column_names=source_table._column_names,
            index_names=source_table._index._column_names
        ) for i in range(c_result.size())]

    return result


def column_empty_like(Column input_column):

    cdef column_view input_column_view = input_column.view()
    cdef unique_ptr[column] c_result

    with nogil:
        c_result = move(cpp_copying.empty_like(input_column_view))

    return Column.from_unique_ptr(move(c_result))


def column_allocate_like(Column input_column, size=None):

    cdef size_type c_size = 0
    cdef column_view input_column_view = input_column.view()
    cdef unique_ptr[column] c_result

    if size is None:
        with nogil:
            c_result = move(cpp_copying.allocate_like(
                input_column_view,
                cpp_copying.mask_allocation_policy.RETAIN)
            )
    else:
        c_size = size
        with nogil:
            c_result = move(cpp_copying.allocate_like(
                input_column_view,
                c_size,
                cpp_copying.mask_allocation_policy.RETAIN)
            )

    return Column.from_unique_ptr(move(c_result))


def table_empty_like(Table input_table):

    cdef table_view input_table_view = input_table.view()
    cdef unique_ptr[table] c_result

    with nogil:
        c_result = move(cpp_copying.empty_like(input_table_view))

    return Table.from_unique_ptr(
        move(c_result),
        column_names=input_table._column_names,
        index_names=input_table._index._column_names
    )


def column_slice(Column input_column, object indices):

    cdef column_view input_column_view = input_column.view()
    cdef vector[size_type] c_indices
    c_indices.reserve(len(indices))

    cdef vector[column_view] c_result

    cdef int index

    for index in indices:
        c_indices.push_back(index)

    with nogil:
        c_result = move(
            cpp_copying.slice(
                input_column_view,
                c_indices)
        )

    num_of_result_cols = c_result.size()
    result = [
        Column.from_column_view(
            c_result[i],
            input_column) for i in range(num_of_result_cols)]

    return result


def table_slice(Table input_table, object indices):

    cdef table_view input_table_view = input_table.view()
    cdef vector[size_type] c_indices
    c_indices.reserve(len(indices))

    cdef vector[table_view] c_result

    cdef int index
    for index in indices:
        c_indices.push_back(index)

    with nogil:
        c_result = move(
            cpp_copying.slice(
                input_table_view,
                c_indices)
        )

    num_of_result_cols = c_result.size()
    result =[
        Table.from_table_view(
            c_result[i],
            input_table,
            column_names=input_table._column_names,
            index_names=input_table._index._column_names
        ) for i in range(num_of_result_cols)]

    return result


def column_split(Column input_column, object splits):

    cdef column_view input_column_view = input_column.view()
    cdef vector[size_type] c_splits
    c_splits.reserve(len(splits))

    cdef vector[column_view] c_result

    cdef int split

    for split in splits:
        c_splits.push_back(split)

    with nogil:
        c_result = move(
            cpp_copying.split(
                input_column_view,
                c_splits)
        )

    num_of_result_cols = c_result.size()
    result = [
        Column.from_column_view(
            c_result[i],
            input_column
        ) for i in range(num_of_result_cols)
    ]

    return result


def table_split(Table input_table, object splits):

    cdef table_view input_table_view = input_table.view()
    cdef vector[size_type] c_splits
    c_splits.reserve(len(splits))

    cdef vector[table_view] c_result

    cdef int split
    for split in splits:
        c_splits.push_back(split)

    with nogil:
        c_result = move(
            cpp_copying.split(
                input_table_view,
                c_splits)
        )

    num_of_result_cols = c_result.size()
    result = [
        Table.from_table_view(
            c_result[i],
            input_table,
            column_names=input_table._column_names,
            index_names=input_table._index._column_names
        ) for i in range(num_of_result_cols)]

    return result


def _copy_if_else_column_column(Column lhs, Column rhs, Column boolean_mask):

    cdef column_view lhs_view = lhs.view()
    cdef column_view rhs_view = rhs.view()
    cdef column_view boolean_mask_view = boolean_mask.view()

    cdef unique_ptr[column] c_result

    with nogil:
        c_result = move(
            cpp_copying.copy_if_else(
                lhs_view,
                rhs_view,
                boolean_mask_view
            )
        )

    return Column.from_unique_ptr(move(c_result))


def _copy_if_else_scalar_column(Scalar lhs, Column rhs, Column boolean_mask):

    cdef scalar* lhs_scalar = lhs.c_value.get()
    cdef column_view rhs_view = rhs.view()
    cdef column_view boolean_mask_view = boolean_mask.view()

    cdef unique_ptr[column] c_result

    with nogil:
        c_result = move(
            cpp_copying.copy_if_else(
                lhs_scalar[0],
                rhs_view,
                boolean_mask_view
            )
        )

    return Column.from_unique_ptr(move(c_result))


def _copy_if_else_column_scalar(Column lhs, Scalar rhs, Column boolean_mask):

    cdef column_view lhs_view = lhs.view()
    cdef scalar* rhs_scalar = rhs.c_value.get()
    cdef column_view boolean_mask_view = boolean_mask.view()

    cdef unique_ptr[column] c_result

    with nogil:
        c_result = move(
            cpp_copying.copy_if_else(
                lhs_view,
                rhs_scalar[0],
                boolean_mask_view
            )
        )

    return Column.from_unique_ptr(move(c_result))


def _copy_if_else_scalar_scalar(Scalar lhs, Scalar rhs, Column boolean_mask):

    cdef scalar* lhs_scalar = lhs.c_value.get()
    cdef scalar* rhs_scalar = rhs.c_value.get()
    cdef column_view boolean_mask_view = boolean_mask.view()

    cdef unique_ptr[column] c_result

    with nogil:
        c_result = move(
            cpp_copying.copy_if_else(
                lhs_scalar[0],
                rhs_scalar[0],
                boolean_mask_view
            )
        )

    return Column.from_unique_ptr(move(c_result))


def copy_if_else(object lhs, object rhs, Column boolean_mask):

    if isinstance(lhs, Column):
        if isinstance(rhs, Column):
            return _copy_if_else_column_column(lhs, rhs, boolean_mask)
        else:
            return _copy_if_else_column_scalar(
                lhs, Scalar(rhs, lhs.dtype), boolean_mask)
    else:
        if isinstance(rhs, Column):
            return _copy_if_else_scalar_column(
                Scalar(lhs, rhs.dtype), rhs, boolean_mask)
        else:
            if lhs is None and rhs is None:
                return lhs

            return _copy_if_else_scalar_scalar(
                Scalar(lhs), Scalar(rhs), boolean_mask)


def _boolean_mask_scatter_table(Table input_table, Table target_table,
                                Column boolean_mask):

    cdef table_view input_table_view = input_table.view()
    cdef table_view target_table_view = target_table.view()
    cdef column_view boolean_mask_view = boolean_mask.view()

    cdef unique_ptr[table] c_result

    with nogil:
        c_result = move(
            cpp_copying.boolean_mask_scatter(
                input_table_view,
                target_table_view,
                boolean_mask_view
            )
        )

    return Table.from_unique_ptr(
        move(c_result),
        column_names=target_table._column_names,
        index_names=target_table._index._column_names
    )


def _boolean_mask_scatter_scalar(list input_scalars, Table target_table,
                                 Column boolean_mask):

    cdef vector[reference_wrapper[scalar]] input_scalar_vector
    input_scalar_vector.reserve(len(input_scalars))
    cdef Scalar scl
    for scl in input_scalars:
        input_scalar_vector.push_back(reference_wrapper[scalar](
            scl.c_value.get()[0]))
    cdef table_view target_table_view = target_table.view()
    cdef column_view boolean_mask_view = boolean_mask.view()

    cdef unique_ptr[table] c_result

    with nogil:
        c_result = move(
            cpp_copying.boolean_mask_scatter(
                input_scalar_vector,
                target_table_view,
                boolean_mask_view
            )
        )

    return Table.from_unique_ptr(
        move(c_result),
        column_names=target_table._column_names,
        index_names=target_table._index._column_names
    )


def boolean_mask_scatter(object input, Table target_table,
                         Column boolean_mask):

    if isinstance(input, Table):
        _boolean_mask_scatter_table(input, target_table, boolean_mask)
    else:
        scalar_list = [Scalar(i) for i in input]
        _boolean_mask_scatter_scalar(scalar_list, target_table, boolean_mask)
=======
        index_names=source_table._index._column_names
    )


def shift(Column input, int offset, object fill_value=None):

    cdef Scalar fill

    if isinstance(fill_value, Scalar):
        fill = fill_value
    else:
        fill = Scalar(fill_value, input.dtype)

    cdef column_view c_input = input.view()
    cdef int32_t c_offset = offset
    cdef scalar* c_fill_value = fill.c_value.get()
    cdef unique_ptr[column] c_output

    with nogil:
        c_output = move(
            cpp_copying.shift(
                c_input,
                c_offset,
                c_fill_value[0]
            )
        )

    return Column.from_unique_ptr(move(c_output))
>>>>>>> 83208046
<|MERGE_RESOLUTION|>--- conflicted
+++ resolved
@@ -2,36 +2,25 @@
 
 import pandas as pd
 
-<<<<<<< HEAD
 from libcpp cimport bool
 from libcpp.memory cimport make_unique, unique_ptr
 from libcpp.vector cimport vector
+from libc.stdint cimport int32_t
 
 from cudf.core.column.column import as_column
 
 from cudf._libxx.column cimport Column
 from cudf._libxx.scalar cimport Scalar
 from cudf._libxx.table cimport Table
-=======
-from libc.stdint cimport int32_t
-from libcpp.memory cimport unique_ptr
-from libcpp.vector cimport vector
-
-from cudf._libxx.column cimport Column
->>>>>>> 83208046
 from cudf._libxx.move cimport move
 from cudf._libxx.scalar cimport Scalar
 from cudf._libxx.table cimport Table
 
 from cudf._libxx.cpp.column.column cimport column
-<<<<<<< HEAD
 from cudf._libxx.cpp.column.column_view cimport (
     column_view,
     mutable_column_view
 )
-=======
-from cudf._libxx.cpp.column.column_view cimport column_view
->>>>>>> 83208046
 from cudf._libxx.cpp.libcpp.functional cimport reference_wrapper
 from cudf._libxx.cpp.scalar.scalar cimport scalar
 from cudf._libxx.cpp.table.table cimport table
@@ -54,7 +43,9 @@
     """
 
     cdef column_view input_column_view = input_column.view()
-    cdef unique_ptr[column] c_result = make_unique[column](input_column_view)
+    cdef unique_ptr[column] c_result
+    with nogil:
+        c_result = move(make_unique[column](input_column_view))
 
     return Column.from_unique_ptr(move(c_result))
 
@@ -156,7 +147,6 @@
     return Table.from_unique_ptr(
         move(c_result),
         column_names=source_table._column_names,
-<<<<<<< HEAD
         index_names=(
             None if (
                 source_table._index is None) else source_table._index_names
@@ -191,7 +181,7 @@
     )
 
     out_table._index = (
-        None if target_table._index is None else target_table._index.copy()
+        None if target_table._index is None else target_table._index.copy(deep=False)
     )
 
     return out_table
@@ -229,7 +219,7 @@
     )
 
     out_table._index = (
-        None if target_table._index is None else target_table._index.copy()
+        None if target_table._index is None else target_table._index.copy(deep=False)
     )
 
     return out_table
@@ -612,9 +602,6 @@
     else:
         scalar_list = [Scalar(i) for i in input]
         _boolean_mask_scatter_scalar(scalar_list, target_table, boolean_mask)
-=======
-        index_names=source_table._index._column_names
-    )
 
 
 def shift(Column input, int offset, object fill_value=None):
@@ -640,5 +627,4 @@
             )
         )
 
-    return Column.from_unique_ptr(move(c_output))
->>>>>>> 83208046
+    return Column.from_unique_ptr(move(c_output))