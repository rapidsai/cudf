# Copyright (c) 2018-2023, NVIDIA CORPORATION.
<<<<<<< HEAD
=======

# See the docstring in versioneer.py for instructions. Note that you must
# re-run 'versioneer.py setup' after changing this section, and commit the
# resulting files.

[versioneer]
VCS = git
style = pep440
versionfile_source = cudf/_version.py
versionfile_build = cudf/_version.py
tag_prefix = v
parentdir_prefix = cudf-
>>>>>>> d077c9b2

[isort]
line_length=79
multi_line_output=3
include_trailing_comma=True
force_grid_wrap=0
combine_as_imports=True
order_by_type=True
known_dask=
    dask
    distributed
    dask_cuda
known_rapids=
    rmm
known_first_party=
    cudf
default_section=THIRDPARTY
sections=FUTURE,STDLIB,THIRDPARTY,DASK,RAPIDS,FIRSTPARTY,LOCALFOLDER
skip=
    thirdparty
    .eggs
    .git
    .hg
    .mypy_cache
    .tox
    .venv
    _build
    buck-out
    build
    dist
    __init__.py<|MERGE_RESOLUTION|>--- conflicted
+++ resolved
@@ -1,19 +1,4 @@
 # Copyright (c) 2018-2023, NVIDIA CORPORATION.
-<<<<<<< HEAD
-=======
-
-# See the docstring in versioneer.py for instructions. Note that you must
-# re-run 'versioneer.py setup' after changing this section, and commit the
-# resulting files.
-
-[versioneer]
-VCS = git
-style = pep440
-versionfile_source = cudf/_version.py
-versionfile_build = cudf/_version.py
-tag_prefix = v
-parentdir_prefix = cudf-
->>>>>>> d077c9b2
 
 [isort]
 line_length=79
