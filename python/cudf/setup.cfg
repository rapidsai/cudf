# Copyright (c) 2018-2022, NVIDIA CORPORATION.

# See the docstring in versioneer.py for instructions. Note that you must
# re-run 'versioneer.py setup' after changing this section, and commit the
# resulting files.

[versioneer]
VCS = git
style = pep440
versionfile_source = cudf/_version.py
versionfile_build = cudf/_version.py
tag_prefix = v
parentdir_prefix = cudf-

[isort]
line_length=79
multi_line_output=3
include_trailing_comma=True
force_grid_wrap=0
combine_as_imports=True
order_by_type=True
known_dask=
    dask
    distributed
    dask_cuda
known_rapids=
    rmm
known_first_party=
    cudf
default_section=THIRDPARTY
sections=FUTURE,STDLIB,THIRDPARTY,DASK,RAPIDS,FIRSTPARTY,LOCALFOLDER
skip=
    thirdparty
    .eggs
    .git
    .hg
    .mypy_cache
    .tox
    .venv
    _build
    buck-out
    build
    dist
    __init__.py

<<<<<<< HEAD
[mypy]
ignore_missing_imports = True
 
[mypy-cudf._lib.*]
ignore_errors = True

[mypy-cudf._version]
ignore_errors = True

[mypy-cudf.utils.metadata.orc_column_statistics_pb2]
ignore_errors = True

[mypy-cudf.tests.*]
ignore_errors = True
=======
[tool:pytest]
addopts =
          --benchmark-warmup=off
          --benchmark-warmup-iterations=0
          --benchmark-min-rounds=1
          --benchmark-columns="min, max, mean, stddev, outliers, rounds"

python_files =
                 bench_*
                 test_*

python_functions =
                   bench_*
                   test_*
>>>>>>> ec0b32bf
<|MERGE_RESOLUTION|>--- conflicted
+++ resolved
@@ -41,36 +41,4 @@
     buck-out
     build
     dist
-    __init__.py
-
-<<<<<<< HEAD
-[mypy]
-ignore_missing_imports = True
- 
-[mypy-cudf._lib.*]
-ignore_errors = True
-
-[mypy-cudf._version]
-ignore_errors = True
-
-[mypy-cudf.utils.metadata.orc_column_statistics_pb2]
-ignore_errors = True
-
-[mypy-cudf.tests.*]
-ignore_errors = True
-=======
-[tool:pytest]
-addopts =
-          --benchmark-warmup=off
-          --benchmark-warmup-iterations=0
-          --benchmark-min-rounds=1
-          --benchmark-columns="min, max, mean, stddev, outliers, rounds"
-
-python_files =
-                 bench_*
-                 test_*
-
-python_functions =
-                   bench_*
-                   test_*
->>>>>>> ec0b32bf
+    __init__.py