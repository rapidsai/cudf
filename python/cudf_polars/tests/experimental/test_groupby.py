# SPDX-FileCopyrightText: Copyright (c) 2025 NVIDIA CORPORATION & AFFILIATES.
# SPDX-License-Identifier: Apache-2.0

from __future__ import annotations

import contextlib

import pytest

import polars as pl

from cudf_polars.testing.asserts import DEFAULT_SCHEDULER, assert_gpu_result_equal
from cudf_polars.utils.versions import POLARS_VERSION_LT_130


@pytest.fixture(scope="module")
def engine():
    return pl.GPUEngine(
        raise_on_fail=True,
        executor="streaming",
        executor_options={
            "max_rows_per_partition": 4,
            "scheduler": DEFAULT_SCHEDULER,
        },
    )


@pytest.fixture(scope="module")
def df():
    return pl.LazyFrame(
        {
            "x": range(150),
            "xx": list(range(75)) * 2,
            "y": [1, 2, 3] * 50,
            "z": [1.0, 2.0, 3.0, 4.0, 5.0] * 30,
        }
    )


@pytest.mark.parametrize("op", ["sum", "mean", "len"])
@pytest.mark.parametrize("keys", [("y",), ("y", "z")])
def test_groupby(df, engine, op, keys):
    q = getattr(df.group_by(*keys), op)()
    assert_gpu_result_equal(q, engine=engine, check_row_order=False)


@pytest.mark.parametrize("op", ["sum", "mean", "len"])
@pytest.mark.parametrize("keys", [("y",), ("y", "z")])
def test_groupby_single_partitions(df, op, keys):
    q = getattr(df.group_by(*keys), op)()
    assert_gpu_result_equal(
        q,
        engine=pl.GPUEngine(
            raise_on_fail=True,
            executor="streaming",
            executor_options={
                "max_rows_per_partition": int(1e9),
                "scheduler": DEFAULT_SCHEDULER,
            },
        ),
        check_row_order=False,
    )


@pytest.mark.parametrize(
    "op", ["sum", "mean", "len", "count", "min", "max", "n_unique"]
)
@pytest.mark.parametrize("keys", [("y",), ("y", "z")])
def test_groupby_agg(df, engine, op, keys):
    agg = getattr(pl.col("x"), op)()
    if op == "n_unique":
        agg = agg.cast(pl.Int64)
    q = df.group_by(*keys).agg(agg)
    assert_gpu_result_equal(q, engine=engine, check_row_order=False)


@pytest.mark.parametrize("keys", [("y",), ("y", "z")])
def test_groupby_n_unique(df, engine, keys):
    q = df.group_by(*keys).agg(pl.col("xx").n_unique().cast(pl.Int64))
    assert_gpu_result_equal(q, engine=engine, check_row_order=False)


@pytest.mark.parametrize("op", ["sum", "mean", "len", "count"])
@pytest.mark.parametrize("keys", [("y",), ("y", "z")])
def test_groupby_agg_config_options(df, op, keys):
    engine = pl.GPUEngine(
        raise_on_fail=True,
        executor="streaming",
        executor_options={
            "max_rows_per_partition": 4,
            # Trigger shuffle-based groupby
            "cardinality_factor": {"z": 0.5},
            # Check that we can change the n-ary factor
            "groupby_n_ary": 8,
            "scheduler": DEFAULT_SCHEDULER,
            "shuffle_method": "tasks",
        },
    )
    agg = getattr(pl.col("x"), op)()
    if op in ("sum", "mean"):
        if POLARS_VERSION_LT_130:
            agg = agg.cast(pl.Float64)
        agg = agg.round(2)  # Unary test coverage
    q = df.group_by(*keys).agg(agg)
    assert_gpu_result_equal(q, engine=engine, check_row_order=False)


@pytest.mark.parametrize("fallback_mode", ["silent", "raise", "warn", "foo"])
def test_groupby_fallback(df, engine, fallback_mode):
    engine = pl.GPUEngine(
        raise_on_fail=True,
        executor="streaming",
        executor_options={
            "fallback_mode": fallback_mode,
            "max_rows_per_partition": 4,
            "scheduler": DEFAULT_SCHEDULER,
        },
    )
    match = "Failed to decompose groupby aggs"

    q = df.group_by("y").median()

    if fallback_mode == "silent":
        ctx = contextlib.nullcontext()
    elif fallback_mode == "raise":
        ctx = pytest.raises(
            pl.exceptions.ComputeError
            if POLARS_VERSION_LT_130
            else NotImplementedError,
            match=match,
        )
    elif fallback_mode == "foo":
        ctx = pytest.raises(
            pl.exceptions.ComputeError,
            match="'foo' is not a valid StreamingFallbackMode",
        )
    else:
        ctx = pytest.warns(UserWarning, match=match)
    with ctx:
        assert_gpu_result_equal(q, engine=engine, check_row_order=False)


def test_groupby_agg_literal(df, engine):
    q = df.group_by("y").agg(1)
    assert_gpu_result_equal(q, engine=engine, check_row_order=False)


@pytest.mark.parametrize(
    "op",
    [
        pl.max("x") - pl.min("x"),
        pl.mean("x") * pl.sum("x"),
        pl.max("x") + pl.max("z"),
        pl.max("x") + 1,
    ],
)
def test_groupby_agg_binop(df: pl.LazyFrame, engine: pl.GPUEngine, op: pl.Expr) -> None:
    q = df.group_by("y").agg(op)
    assert_gpu_result_equal(q, engine=engine, check_row_order=False)


@pytest.mark.parametrize(
    "op, column_name",
    [
        (pl.max("x") - pl.min("x"), "x__max_min"),
        (pl.mean("x"), "x__mean_sum"),
    ],
)
def test_groupby_agg_duplicate(
    engine: pl.GPUEngine, op: pl.Expr, column_name: str
) -> None:
    # Ensure that the column names we create internally don't collide with
    # the user's column names.
    df = pl.LazyFrame(
        {
            "x": [0, 1, 2, 3] * 2,
            column_name: [4, 5, 6, 7] * 2,
            "y": [1, 2, 1, 2] * 2,
        }
    )
    q = df.group_by("y").agg(op, pl.min(column_name))
    assert_gpu_result_equal(q, engine=engine, check_row_order=False)


def test_groupby_agg_empty(df: pl.LazyFrame, engine: pl.GPUEngine) -> None:
    q = df.group_by("y").agg()
    assert_gpu_result_equal(q, engine=engine, check_row_order=False)


<<<<<<< HEAD
=======
@pytest.mark.parametrize("zlice", [(0, 2), (2, 2), (-2, None)])
def test_groupby_then_slice(
    df: pl.LazyFrame, engine: pl.GPUEngine, zlice: tuple[int, int]
) -> None:
    df = pl.LazyFrame(
        {
            "x": [0, 1, 2, 3] * 2,
            "y": [1, 2, 1, 2] * 2,
        }
    )
    q = df.group_by("y", maintain_order=True).max().slice(*zlice)
    assert_gpu_result_equal(q, engine=engine)


>>>>>>> d03d87ce
def test_groupby_on_equality(df: pl.LazyFrame, engine: pl.GPUEngine) -> None:
    # See: https://github.com/rapidsai/cudf/issues/19152
    df = pl.LazyFrame(
        {
            "key1": [1, 1, 1, 2, 3, 1, 4, 6, 7],
            "key2": [2, 2, 2, 2, 6, 1, 4, 6, 8],
            "int32": pl.Series([1, 2, 3, 4, 5, 6, 7, 8, 9], dtype=pl.Int32()),
        }
    )
    q = df.group_by(pl.col("key1") == pl.col("key2")).agg(pl.col("int32").sum())
    assert_gpu_result_equal(q, engine=engine, check_row_order=False)


@pytest.mark.parametrize(
    "values",
    [
        [1, None, 2, None],
        [1, None, None, None],
    ],
)
def test_mean_partitioned(values: list[int | None]) -> None:
    df = pl.LazyFrame(
        {
            "key1": [1, 1, 2, 2],
            "uint16_with_null": pl.Series(values, dtype=pl.UInt16()),
        }
    )

    q = df.group_by("key1").agg(pl.col("uint16_with_null").mean())
    assert_gpu_result_equal(
        q,
        engine=pl.GPUEngine(
            executor="streaming", executor_options={"max_rows_per_partition": 2}
        ),
        check_row_order=False,
    )<|MERGE_RESOLUTION|>--- conflicted
+++ resolved
@@ -187,8 +187,6 @@
     assert_gpu_result_equal(q, engine=engine, check_row_order=False)
 
 
-<<<<<<< HEAD
-=======
 @pytest.mark.parametrize("zlice", [(0, 2), (2, 2), (-2, None)])
 def test_groupby_then_slice(
     df: pl.LazyFrame, engine: pl.GPUEngine, zlice: tuple[int, int]
@@ -203,7 +201,6 @@
     assert_gpu_result_equal(q, engine=engine)
 
 
->>>>>>> d03d87ce
 def test_groupby_on_equality(df: pl.LazyFrame, engine: pl.GPUEngine) -> None:
     # See: https://github.com/rapidsai/cudf/issues/19152
     df = pl.LazyFrame(
