# SPDX-FileCopyrightText: Copyright (c) 2025 NVIDIA CORPORATION & AFFILIATES.
# SPDX-License-Identifier: Apache-2.0

from __future__ import annotations

import contextlib

import pytest

import polars as pl

from cudf_polars.testing.asserts import DEFAULT_SCHEDULER, assert_gpu_result_equal
from cudf_polars.utils.versions import POLARS_VERSION_LT_130


@pytest.fixture(scope="module")
def engine():
    return pl.GPUEngine(
        raise_on_fail=True,
        executor="streaming",
        executor_options={
            "max_rows_per_partition": 4,
            "scheduler": DEFAULT_SCHEDULER,
        },
    )


@pytest.fixture(scope="module")
def df():
    return pl.LazyFrame(
        {
            "x": range(150),
            "xx": list(range(75)) * 2,
            "y": [1, 2, 3] * 50,
            "z": [1.0, 2.0, 3.0, 4.0, 5.0] * 30,
        }
    )


@pytest.mark.parametrize("op", ["sum", "mean", "len"])
@pytest.mark.parametrize("keys", [("y",), ("y", "z")])
def test_groupby(df, engine, op, keys):
    q = getattr(df.group_by(*keys), op)()
    assert_gpu_result_equal(q, engine=engine, check_row_order=False)


@pytest.mark.parametrize("op", ["sum", "mean", "len"])
@pytest.mark.parametrize("keys", [("y",), ("y", "z")])
def test_groupby_single_partitions(df, op, keys):
    q = getattr(df.group_by(*keys), op)()
    assert_gpu_result_equal(
        q,
        engine=pl.GPUEngine(
            raise_on_fail=True,
            executor="streaming",
            executor_options={
                "max_rows_per_partition": int(1e9),
                "scheduler": DEFAULT_SCHEDULER,
            },
        ),
        check_row_order=False,
    )


@pytest.mark.parametrize(
    "op", ["sum", "mean", "len", "count", "min", "max", "n_unique"]
)
@pytest.mark.parametrize("keys", [("y",), ("y", "z")])
def test_groupby_agg(df, engine, op, keys):
    agg = getattr(pl.col("x"), op)()
    if op == "n_unique":
        agg = agg.cast(pl.Int64)
    q = df.group_by(*keys).agg(agg)
    assert_gpu_result_equal(q, engine=engine, check_row_order=False)


@pytest.mark.parametrize("keys", [("y",), ("y", "z")])
def test_groupby_n_unique(df, engine, keys):
    q = df.group_by(*keys).agg(pl.col("xx").n_unique().cast(pl.Int64))
    assert_gpu_result_equal(q, engine=engine, check_row_order=False)


@pytest.mark.parametrize("op", ["sum", "mean", "len", "count"])
@pytest.mark.parametrize("keys", [("y",), ("y", "z")])
def test_groupby_agg_config_options(df, op, keys):
    engine = pl.GPUEngine(
        raise_on_fail=True,
        executor="streaming",
        executor_options={
            "max_rows_per_partition": 4,
            # Trigger shuffle-based groupby
            "cardinality_factor": {"z": 0.5},
            # Check that we can change the n-ary factor
            "groupby_n_ary": 8,
            "scheduler": DEFAULT_SCHEDULER,
            "shuffle_method": "tasks",
        },
    )
    agg = getattr(pl.col("x"), op)()
    if op in ("sum", "mean"):
        if POLARS_VERSION_LT_130:
            agg = agg.cast(pl.Float64)
        agg = agg.round(2)  # Unary test coverage
    q = df.group_by(*keys).agg(agg)
    assert_gpu_result_equal(q, engine=engine, check_row_order=False)


@pytest.mark.parametrize("fallback_mode", ["silent", "raise", "warn", "foo"])
def test_groupby_fallback(df, engine, fallback_mode):
    engine = pl.GPUEngine(
        raise_on_fail=True,
        executor="streaming",
        executor_options={
            "fallback_mode": fallback_mode,
            "max_rows_per_partition": 4,
            "scheduler": DEFAULT_SCHEDULER,
        },
    )
    match = "Failed to decompose groupby aggs"

    q = df.group_by("y").median()

    if fallback_mode == "silent":
        ctx = contextlib.nullcontext()
    elif fallback_mode == "raise":
        ctx = pytest.raises(
            pl.exceptions.ComputeError
            if POLARS_VERSION_LT_130
            else NotImplementedError,
            match=match,
        )
    elif fallback_mode == "foo":
        ctx = pytest.raises(
            pl.exceptions.ComputeError,
            match="'foo' is not a valid StreamingFallbackMode",
        )
    else:
        ctx = pytest.warns(UserWarning, match=match)
    with ctx:
        assert_gpu_result_equal(q, engine=engine, check_row_order=False)


def test_groupby_agg_literal(df, engine):
    q = df.group_by("y").agg(1)
    assert_gpu_result_equal(q, engine=engine, check_row_order=False)


@pytest.mark.parametrize(
    "op",
    [
        pl.max("x") - pl.min("x"),
        pl.mean("x") * pl.sum("x"),
        pl.max("x") + pl.max("z"),
        pl.max("x") + 1,
    ],
)
def test_groupby_agg_binop(df: pl.LazyFrame, engine: pl.GPUEngine, op: pl.Expr) -> None:
    q = df.group_by("y").agg(op)
    assert_gpu_result_equal(q, engine=engine, check_row_order=False)


@pytest.mark.parametrize(
    "op, column_name",
    [
        (pl.max("x") - pl.min("x"), "x__max_min"),
        (pl.mean("x"), "x__mean_sum"),
    ],
)
def test_groupby_agg_duplicate(
    engine: pl.GPUEngine, op: pl.Expr, column_name: str
) -> None:
    # Ensure that the column names we create internally don't collide with
    # the user's column names.
    df = pl.LazyFrame(
        {
            "x": [0, 1, 2, 3] * 2,
            column_name: [4, 5, 6, 7] * 2,
            "y": [1, 2, 1, 2] * 2,
        }
    )
    q = df.group_by("y").agg(op, pl.min(column_name))
    assert_gpu_result_equal(q, engine=engine, check_row_order=False)


def test_groupby_agg_empty(df: pl.LazyFrame, engine: pl.GPUEngine) -> None:
    q = df.group_by("y").agg()
    assert_gpu_result_equal(q, engine=engine, check_row_order=False)


<<<<<<< HEAD
def test_groupby_on_equality(df: pl.LazyFrame, engine: pl.GPUEngine) -> None:
    # See: https://github.com/rapidsai/cudf/issues/19152
    df = pl.LazyFrame(
        {
            "key1": [1, 1, 1, 2, 3, 1, 4, 6, 7],
            "key2": [2, 2, 2, 2, 6, 1, 4, 6, 8],
            "int32": pl.Series([1, 2, 3, 4, 5, 6, 7, 8, 9], dtype=pl.Int32()),
        }
    )
    q = df.group_by(pl.col("key1") == pl.col("key2")).agg(pl.col("int32").sum())
    assert_gpu_result_equal(q, engine=engine, check_row_order=False)
=======
@pytest.mark.parametrize(
    "values",
    [
        [1, None, 2, None],
        [1, None, None, None],
    ],
)
def test_mean_partitioned(values: list[int | None]) -> None:
    df = pl.LazyFrame(
        {
            "key1": [1, 1, 2, 2],
            "uint16_with_null": pl.Series(values, dtype=pl.UInt16()),
        }
    )

    q = df.group_by("key1").agg(pl.col("uint16_with_null").mean())
    assert_gpu_result_equal(
        q,
        engine=pl.GPUEngine(
            executor="streaming", executor_options={"max_rows_per_partition": 2}
        ),
        check_row_order=False,
    )
>>>>>>> 63a88eff
<|MERGE_RESOLUTION|>--- conflicted
+++ resolved
@@ -187,7 +187,6 @@
     assert_gpu_result_equal(q, engine=engine, check_row_order=False)
 
 
-<<<<<<< HEAD
 def test_groupby_on_equality(df: pl.LazyFrame, engine: pl.GPUEngine) -> None:
     # See: https://github.com/rapidsai/cudf/issues/19152
     df = pl.LazyFrame(
@@ -199,7 +198,8 @@
     )
     q = df.group_by(pl.col("key1") == pl.col("key2")).agg(pl.col("int32").sum())
     assert_gpu_result_equal(q, engine=engine, check_row_order=False)
-=======
+
+
 @pytest.mark.parametrize(
     "values",
     [
@@ -222,5 +222,4 @@
             executor="streaming", executor_options={"max_rows_per_partition": 2}
         ),
         check_row_order=False,
-    )
->>>>>>> 63a88eff
+    )