--- conflicted
+++ resolved
@@ -76,13 +76,8 @@
     result = evaluate_streaming(
         qir3,
         options,
-<<<<<<< HEAD
-    ).to_polars()
+    )
     # Cast needed because polars' EngineType "cpu" isn't publicly exported.
-=======
-    )
-    # ignore is for polars' EngineType, which isn't publicly exported.
->>>>>>> f035f3cc
     # https://github.com/pola-rs/polars/issues/17420
     expect = df.collect(
         engine=cast(Literal["auto", "in-memory", "streaming", "gpu"], "cpu")
