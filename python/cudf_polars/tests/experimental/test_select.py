--- conflicted
+++ resolved
@@ -64,11 +64,7 @@
         ctx = pytest.raises(pl.exceptions.ComputeError, match=match)
     elif fallback_mode == "foo":
         ctx = pytest.raises(
-<<<<<<< HEAD
-            pl.exceptions.ComputeError, match="not a supported 'fallback_mode'"
-=======
             pl.exceptions.ComputeError, match="Unsupported fallback_mode option"
->>>>>>> 80d86ca4
         )
     else:
         ctx = pytest.warns(UserWarning, match=match)
