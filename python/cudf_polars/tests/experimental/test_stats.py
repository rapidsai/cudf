# SPDX-FileCopyrightText: Copyright (c) 2025, NVIDIA CORPORATION & AFFILIATES.
# SPDX-License-Identifier: Apache-2.0

from __future__ import annotations

import math

import pytest

import polars as pl

from cudf_polars import Translator
from cudf_polars.experimental.io import _clear_source_info_cache
from cudf_polars.experimental.statistics import (
    apply_pkfk_heuristics,
    collect_base_stats,
    find_equivalence_sets,
)
from cudf_polars.testing.asserts import DEFAULT_SCHEDULER, assert_gpu_result_equal
from cudf_polars.testing.io import make_partitioned_source
from cudf_polars.utils.config import ConfigOptions


@pytest.fixture(scope="module")
def df():
    return pl.DataFrame(
        {
            "x": range(3_000),
            "y": ["cat", "dog", "fish"] * 1_000,
            "z": [1.0, 2.0, 3.0, 4.0, 5.0] * 600,
        }
    )


def test_base_stats_dataframescan(df):
    row_count = df.height
    q = pl.LazyFrame(df)
    engine = pl.GPUEngine(
        raise_on_fail=True,
        executor="streaming",
        executor_options={
            "max_rows_per_partition": 1_000,
            "scheduler": DEFAULT_SCHEDULER,
        },
    )
    ir = Translator(q._ldf.visit(), engine).translate_ir()
    stats = collect_base_stats(ir, ConfigOptions.from_polars_engine(engine))
    column_stats = stats.column_stats[ir]

    # Source info is the same for all columns
    source_info_x = column_stats["x"].source_info
    source_info_y = column_stats["y"].source_info
    source_info_z = column_stats["z"].source_info
    table_source_info = source_info_x.table_source_info
    assert table_source_info is source_info_y.table_source_info
    assert table_source_info is source_info_z.table_source_info
    assert source_info_x.row_count.value == row_count
    assert source_info_x.row_count.exact

    # Storage stats should not be available
    assert source_info_x.storage_size.value is None

<<<<<<< HEAD
    # Check unique stats
    assert math.isclose(source_info_x.unique_stats.count.value, row_count, rel_tol=5e-2)
    assert math.isclose(source_info_x.unique_stats.fraction.value, 1.0, abs_tol=1e-2)
    assert not source_info_x.unique_stats.count.exact
    assert math.isclose(source_info_y.unique_stats.count.value, 3, rel_tol=5e-2)
    assert math.isclose(
        source_info_y.unique_stats.fraction.value, 3 / row_count, abs_tol=1e-2
    )
    assert not source_info_y.unique_stats.count.exact
    assert math.isclose(source_info_z.unique_stats.count.value, 5, rel_tol=5e-2)
    assert math.isclose(
        source_info_z.unique_stats.fraction.value, 5 / row_count, abs_tol=1e-2
    )
    assert not source_info_z.unique_stats.count.exact
=======
    # Check unique stats.
    # We need to use force=True to sample unique-value statistics,
    # because nothing in the query requires unique-value statistics.
    assert math.isclose(
        source_info_x.unique_stats(force=True).count.value, row_count, rel_tol=5e-2
    )
    assert math.isclose(
        source_info_x.unique_stats(force=True).fraction.value, 1.0, abs_tol=1e-2
    )
    assert not source_info_x.unique_stats(force=True).count.exact
    assert math.isclose(
        source_info_y.unique_stats(force=True).count.value, 3, rel_tol=5e-2
    )
    assert math.isclose(
        source_info_y.unique_stats(force=True).fraction.value,
        3 / row_count,
        abs_tol=1e-2,
    )
    assert not source_info_y.unique_stats(force=True).count.exact
    assert math.isclose(
        source_info_z.unique_stats(force=True).count.value, 5, rel_tol=5e-2
    )
    assert math.isclose(
        source_info_z.unique_stats(force=True).fraction.value,
        5 / row_count,
        abs_tol=1e-2,
    )
    assert not source_info_z.unique_stats(force=True).count.exact
>>>>>>> 77790001


@pytest.mark.parametrize("n_files", [1, 3])
@pytest.mark.parametrize("row_group_size", [None, 10_000])
@pytest.mark.parametrize("max_footer_samples", [3, 0])
@pytest.mark.parametrize("max_row_group_samples", [1, 0])
def test_base_stats_parquet(
    tmp_path,
    df,
    n_files,
    row_group_size,
    max_footer_samples,
    max_row_group_samples,
):
    _clear_source_info_cache()
    make_partitioned_source(
        df,
        tmp_path,
        "parquet",
        n_files=n_files,
        row_group_size=row_group_size,
    )
    q = pl.scan_parquet(tmp_path)
    engine = pl.GPUEngine(
        raise_on_fail=True,
        executor="streaming",
        executor_options={
            "target_partition_size": 10_000,
            "scheduler": DEFAULT_SCHEDULER,
        },
        parquet_options={
            "max_footer_samples": max_footer_samples,
            "max_row_group_samples": max_row_group_samples,
        },
    )
    ir = Translator(q._ldf.visit(), engine).translate_ir()
    stats = collect_base_stats(ir, ConfigOptions.from_polars_engine(engine))
    column_stats = stats.column_stats[ir]

    # Source info is the same for all columns
    source_info_x = column_stats["x"].source_info
    source_info_y = column_stats["y"].source_info
    source_info_z = column_stats["z"].source_info
    table_source_info = source_info_x.table_source_info
    assert table_source_info is source_info_y.table_source_info
    assert table_source_info is source_info_z.table_source_info
    if max_footer_samples:
        assert source_info_x.row_count.value == df.height
        assert source_info_x.row_count.exact
    else:
        assert source_info_x.row_count.value is None

    # Storage stats should be available
    if max_footer_samples:
        assert source_info_x.storage_size.value > 0
        assert source_info_y.storage_size.value > 0
    else:
        assert source_info_x.storage_size.value is None
        assert source_info_y.storage_size.value is None

    # source._unique_stats should be empty
    assert set(table_source_info._unique_stats) == set()

    if max_footer_samples and max_row_group_samples:
<<<<<<< HEAD
        assert source_info_x.unique_stats.count.value == df.height
        assert source_info_x.unique_stats.fraction.value == 1.0
    else:
        assert source_info_x.unique_stats.count.value is None
        assert source_info_x.unique_stats.fraction.value is None
=======
        assert source_info_x.unique_stats(force=True).count.value == df.height
        assert source_info_x.unique_stats(force=True).fraction.value == 1.0
    else:
        assert source_info_x.unique_stats(force=True).count.value is None
        assert source_info_x.unique_stats(force=True).fraction.value is None
>>>>>>> 77790001

    # source_info._unique_stats should only contain 'x'
    if max_footer_samples and max_row_group_samples:
        assert set(table_source_info._unique_stats) == {"x"}
    else:
        assert set(table_source_info._unique_stats) == set()

    # Check add_unique_stats_column behavior
    if max_footer_samples and max_row_group_samples:
        # Can add a "bad"/missing key column
        source_info_x.add_unique_stats_column("foo")
        assert set(table_source_info._unique_stats) == {"x"}

        # Mark 'z' as a key column, and query 'y' stats
        source_info_z.add_unique_stats_column()
        if n_files == 1 and row_group_size == 10_000:
<<<<<<< HEAD
            assert source_info_y.unique_stats.count.value == 3
        else:
            assert source_info_y.unique_stats.count.value is None
        assert source_info_y.unique_stats.fraction.value < 1.0
=======
            assert source_info_y.unique_stats(force=True).count.value == 3
        else:
            assert source_info_y.unique_stats(force=True).count.value is None
        assert source_info_y.unique_stats(force=True).fraction.value < 1.0
>>>>>>> 77790001

        # source_info._unique_stats should contain all columns now
        assert set(table_source_info._unique_stats) == {"x", "y", "z"}


def test_base_stats_csv(tmp_path, df):
    make_partitioned_source(df, tmp_path, "csv", n_files=3)
    q = pl.scan_csv(tmp_path)
    engine = pl.GPUEngine(
        raise_on_fail=True,
        executor="streaming",
        executor_options={
            "target_partition_size": 10_000,
            "scheduler": DEFAULT_SCHEDULER,
        },
    )
    ir = Translator(q._ldf.visit(), engine).translate_ir()
    stats = collect_base_stats(ir, ConfigOptions.from_polars_engine(engine))
    column_stats = stats.column_stats[ir]

    # Source info should be empty for CSV
    source_info_x = column_stats["x"].source_info
    assert source_info_x.row_count.value is None
<<<<<<< HEAD
    assert source_info_x.unique_stats.count.value is None
    assert source_info_x.unique_stats.fraction.value is None
=======
    assert source_info_x.unique_stats().count.value is None
    assert source_info_x.unique_stats().fraction.value is None
>>>>>>> 77790001


@pytest.mark.parametrize("max_footer_samples", [1, 3])
@pytest.mark.parametrize("max_row_group_samples", [1, 2])
def test_base_stats_parquet_groupby(
    tmp_path,
    df,
    max_footer_samples,
    max_row_group_samples,
):
    n_files = 3
    _clear_source_info_cache()
    make_partitioned_source(df, tmp_path, "parquet", n_files=n_files)
    q = pl.scan_parquet(tmp_path)
    engine = pl.GPUEngine(
        raise_on_fail=True,
        executor="streaming",
        executor_options={
            "target_partition_size": 10_000,
            "scheduler": DEFAULT_SCHEDULER,
        },
        parquet_options={
            "max_footer_samples": max_footer_samples,
            "max_row_group_samples": max_row_group_samples,
        },
    )

    # Check simple selection
    q1 = q.select(pl.col("x"), pl.col("y"))
    qir1 = Translator(q1._ldf.visit(), engine).translate_ir()
    stats = collect_base_stats(qir1, ConfigOptions.from_polars_engine(engine))
    source_info_y = stats.column_stats[qir1]["y"].source_info
<<<<<<< HEAD
    unique_stats_y = source_info_y.unique_stats
=======
    unique_stats_y = source_info_y.unique_stats(force=True)
>>>>>>> 77790001
    y_unique_fraction = unique_stats_y.fraction
    y_row_count = source_info_y.row_count
    assert y_unique_fraction.value < 1.0
    assert y_unique_fraction.value > 0.0
    assert unique_stats_y.count.value is None
    if max_footer_samples >= n_files:
        # We should have "exact" row-count statistics
        assert y_row_count.value == df.height
        assert y_row_count.exact
    else:
        # We should have "estimated" row-count statistics
        assert y_row_count.value > 0
        assert not y_row_count.exact
    assert_gpu_result_equal(q1.sort(pl.col("x")).slice(0, 2), engine=engine)

    # Source statistics of "y" should match after GroupBy/Select/HStack/etc
    q2 = (
        pl.concat(
            [
                q.select(pl.col("x")),
                q.select(pl.col("y")),
            ],
            how="horizontal",
        )
        .group_by(pl.col("y"))
        .sum()
        .select(pl.col("x").max(), pl.col("y"))
        .with_columns((pl.col("x") * pl.col("x")).alias("x2"))
    )
    qir2 = Translator(q2._ldf.visit(), engine).translate_ir()
    stats = collect_base_stats(qir2, ConfigOptions.from_polars_engine(engine))
    source_info_y = stats.column_stats[qir2]["y"].source_info
<<<<<<< HEAD
    assert source_info_y.unique_stats.fraction == y_unique_fraction
=======
    assert source_info_y.unique_stats().fraction == y_unique_fraction
>>>>>>> 77790001
    assert y_row_count == source_info_y.row_count
    assert_gpu_result_equal(q2.sort(pl.col("y")).slice(0, 2), engine=engine)


@pytest.mark.parametrize("how", ["inner", "left", "right"])
def test_base_stats_join(how):
    engine = pl.GPUEngine(
        raise_on_fail=True,
        executor="streaming",
        executor_options={
            "scheduler": DEFAULT_SCHEDULER,
            "shuffle_method": "tasks",
        },
    )
    left = pl.LazyFrame(
        {
            "x": range(15),
            "y": [1, 2, 3] * 5,
            "z": [1.0, 2.0, 3.0, 4.0, 5.0] * 3,
        }
    )
    right = pl.LazyFrame(
        {
            "xx": range(9),
            "y": [2, 4, 3] * 3,
            "z": [1, 2, 3] * 3,
        }
    )
    q = left.join(right, on="y", how=how)
    ir = Translator(q._ldf.visit(), engine).translate_ir()
    stats = collect_base_stats(ir, ConfigOptions.from_polars_engine(engine))

    ir_column_stats = stats.column_stats[ir]
    left_count, right_count = 15, 9
    if how == "left":
        assert ir_column_stats["x"].source_info.row_count.value == left_count
        assert ir_column_stats["y"].source_info.row_count.value == left_count
        assert ir_column_stats["z"].source_info.row_count.value == left_count
    if how == "inner":
        assert ir_column_stats["x"].source_info.row_count.value == left_count
        assert ir_column_stats["y"].source_info.row_count.value == left_count
        assert ir_column_stats["z"].source_info.row_count.value == left_count
        assert ir_column_stats["xx"].source_info.row_count.value == right_count
        assert ir_column_stats["z_right"].source_info.row_count.value == right_count
    if how == "right":
        assert ir_column_stats["xx"].source_info.row_count.value == right_count
        assert ir_column_stats["y"].source_info.row_count.value == right_count
        assert ir_column_stats["z"].source_info.row_count.value == right_count


def test_base_stats_union():
    engine = pl.GPUEngine(
        raise_on_fail=True,
        executor="streaming",
        executor_options={
            "scheduler": DEFAULT_SCHEDULER,
            "shuffle_method": "tasks",
        },
    )
    left = pl.LazyFrame(
        {
            "x": range(15),
            "y": [1, 2, 3] * 5,
            "z": [1.0, 2.0, 3.0, 4.0, 5.0] * 3,
        }
    )
    right = pl.LazyFrame(
        {
            "x": range(9),
            "y": [2, 4, 3] * 3,
            "z": [1.0, 2.0, 3.0] * 3,
        }
    )

    q = pl.concat([left, right])
    ir = Translator(q._ldf.visit(), engine).translate_ir()
    stats = collect_base_stats(ir, ConfigOptions.from_polars_engine(engine))
    column_stats = stats.column_stats[ir]

    # We lose source info after a Union, but we
    # can set accurate row-count and unique-value
    # estimates for the current IR in #19392
    source_info_x = column_stats["x"].source_info
    assert source_info_x.row_count.value is None


def test_base_stats_distinct(df):
    row_count = df.height
    engine = pl.GPUEngine(
        raise_on_fail=True,
        executor="streaming",
        executor_options={
            "scheduler": DEFAULT_SCHEDULER,
            "shuffle_method": "tasks",
        },
    )
    q = pl.LazyFrame(df).unique(subset=["y"])
    ir = Translator(q._ldf.visit(), engine).translate_ir()
    stats = collect_base_stats(ir, ConfigOptions.from_polars_engine(engine))
    column_stats = stats.column_stats[ir]

    source_info_y = column_stats["y"].source_info
    assert source_info_y.row_count.value == row_count
<<<<<<< HEAD
    assert source_info_y.row_count.exact


def test_base_stats_join_key_info():
    engine = pl.GPUEngine(
        raise_on_fail=True,
        executor="streaming",
        executor_options={
            "scheduler": DEFAULT_SCHEDULER,
            "shuffle_method": "tasks",
        },
    )

    # Customers table (PK: cust_id)
    customers = pl.LazyFrame(
        {
            "cust_id": [1, 2],
            "cust_name": ["Alice", "Bob"],
        }
    )

    # Orders table (PK: order_id)
    orders = pl.LazyFrame(
        {
            "order_id": [100, 101, 102],
            "cust_id": [1, 2, 1],
            "prod_id": [10, 20, 10],
            "loc_id": [501, 501, 502],
            "quant": [2, 1, 4],
        }
    )

    # locations table (PK: prod_id, loc_id)
    locations = pl.LazyFrame(
        {
            "prod_id": [10, 20, 10],
            "loc_id": [501, 501, 502],
            "price": [50, 60, 55],
        }
    )

    # Step 1: Multi-key join orders and locations on prod_id & loc_id
    orders_with_price = orders.join(locations, on=["prod_id", "loc_id"], how="inner")

    # Step 2: Join result to customers on cust_id
    q = orders_with_price.join(customers, on="cust_id", how="inner")

    ir = Translator(q._ldf.visit(), engine).translate_ir()
    config_options = ConfigOptions.from_polars_engine(engine)
    stats = collect_base_stats(ir, config_options)

    # Check equivalence sets
    key_sets = sorted(
        sorted(k.names() for k in group)
        for group in find_equivalence_sets(stats.join_keys)
    )
    assert len(key_sets) == 2
    assert key_sets[0] == [("cust_id",), ("cust_id",)]
    assert key_sets[1] == [("prod_id", "loc_id"), ("prod_id", "loc_id")]

    # Check basic PK-FK unique-count heuristics
    stats = apply_pkfk_heuristics(stats, config_options)
    unique_count_estimate = stats.joins[ir][0].unique_count_estimate
    assert unique_count_estimate == stats.joins[ir][1].unique_count_estimate
    assert (
        q.select(pl.col("cust_id").n_unique()).collect().item() == unique_count_estimate
    )
=======
    assert source_info_y.row_count.exact
>>>>>>> 77790001
<|MERGE_RESOLUTION|>--- conflicted
+++ resolved
@@ -60,22 +60,6 @@
     # Storage stats should not be available
     assert source_info_x.storage_size.value is None
 
-<<<<<<< HEAD
-    # Check unique stats
-    assert math.isclose(source_info_x.unique_stats.count.value, row_count, rel_tol=5e-2)
-    assert math.isclose(source_info_x.unique_stats.fraction.value, 1.0, abs_tol=1e-2)
-    assert not source_info_x.unique_stats.count.exact
-    assert math.isclose(source_info_y.unique_stats.count.value, 3, rel_tol=5e-2)
-    assert math.isclose(
-        source_info_y.unique_stats.fraction.value, 3 / row_count, abs_tol=1e-2
-    )
-    assert not source_info_y.unique_stats.count.exact
-    assert math.isclose(source_info_z.unique_stats.count.value, 5, rel_tol=5e-2)
-    assert math.isclose(
-        source_info_z.unique_stats.fraction.value, 5 / row_count, abs_tol=1e-2
-    )
-    assert not source_info_z.unique_stats.count.exact
-=======
     # Check unique stats.
     # We need to use force=True to sample unique-value statistics,
     # because nothing in the query requires unique-value statistics.
@@ -104,7 +88,6 @@
         abs_tol=1e-2,
     )
     assert not source_info_z.unique_stats(force=True).count.exact
->>>>>>> 77790001
 
 
 @pytest.mark.parametrize("n_files", [1, 3])
@@ -169,19 +152,11 @@
     assert set(table_source_info._unique_stats) == set()
 
     if max_footer_samples and max_row_group_samples:
-<<<<<<< HEAD
-        assert source_info_x.unique_stats.count.value == df.height
-        assert source_info_x.unique_stats.fraction.value == 1.0
-    else:
-        assert source_info_x.unique_stats.count.value is None
-        assert source_info_x.unique_stats.fraction.value is None
-=======
         assert source_info_x.unique_stats(force=True).count.value == df.height
         assert source_info_x.unique_stats(force=True).fraction.value == 1.0
     else:
         assert source_info_x.unique_stats(force=True).count.value is None
         assert source_info_x.unique_stats(force=True).fraction.value is None
->>>>>>> 77790001
 
     # source_info._unique_stats should only contain 'x'
     if max_footer_samples and max_row_group_samples:
@@ -198,17 +173,10 @@
         # Mark 'z' as a key column, and query 'y' stats
         source_info_z.add_unique_stats_column()
         if n_files == 1 and row_group_size == 10_000:
-<<<<<<< HEAD
-            assert source_info_y.unique_stats.count.value == 3
-        else:
-            assert source_info_y.unique_stats.count.value is None
-        assert source_info_y.unique_stats.fraction.value < 1.0
-=======
             assert source_info_y.unique_stats(force=True).count.value == 3
         else:
             assert source_info_y.unique_stats(force=True).count.value is None
         assert source_info_y.unique_stats(force=True).fraction.value < 1.0
->>>>>>> 77790001
 
         # source_info._unique_stats should contain all columns now
         assert set(table_source_info._unique_stats) == {"x", "y", "z"}
@@ -232,13 +200,8 @@
     # Source info should be empty for CSV
     source_info_x = column_stats["x"].source_info
     assert source_info_x.row_count.value is None
-<<<<<<< HEAD
-    assert source_info_x.unique_stats.count.value is None
-    assert source_info_x.unique_stats.fraction.value is None
-=======
     assert source_info_x.unique_stats().count.value is None
     assert source_info_x.unique_stats().fraction.value is None
->>>>>>> 77790001
 
 
 @pytest.mark.parametrize("max_footer_samples", [1, 3])
@@ -271,11 +234,7 @@
     qir1 = Translator(q1._ldf.visit(), engine).translate_ir()
     stats = collect_base_stats(qir1, ConfigOptions.from_polars_engine(engine))
     source_info_y = stats.column_stats[qir1]["y"].source_info
-<<<<<<< HEAD
-    unique_stats_y = source_info_y.unique_stats
-=======
     unique_stats_y = source_info_y.unique_stats(force=True)
->>>>>>> 77790001
     y_unique_fraction = unique_stats_y.fraction
     y_row_count = source_info_y.row_count
     assert y_unique_fraction.value < 1.0
@@ -308,11 +267,7 @@
     qir2 = Translator(q2._ldf.visit(), engine).translate_ir()
     stats = collect_base_stats(qir2, ConfigOptions.from_polars_engine(engine))
     source_info_y = stats.column_stats[qir2]["y"].source_info
-<<<<<<< HEAD
-    assert source_info_y.unique_stats.fraction == y_unique_fraction
-=======
     assert source_info_y.unique_stats().fraction == y_unique_fraction
->>>>>>> 77790001
     assert y_row_count == source_info_y.row_count
     assert_gpu_result_equal(q2.sort(pl.col("y")).slice(0, 2), engine=engine)
 
@@ -416,7 +371,6 @@
 
     source_info_y = column_stats["y"].source_info
     assert source_info_y.row_count.value == row_count
-<<<<<<< HEAD
     assert source_info_y.row_count.exact
 
 
@@ -483,7 +437,4 @@
     assert unique_count_estimate == stats.joins[ir][1].unique_count_estimate
     assert (
         q.select(pl.col("cust_id").n_unique()).collect().item() == unique_count_estimate
-    )
-=======
-    assert source_info_y.row_count.exact
->>>>>>> 77790001
+    )