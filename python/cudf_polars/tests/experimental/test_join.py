--- conflicted
+++ resolved
@@ -206,33 +206,6 @@
 
     # Need sort to match order after a join
     q = left.join(right, on="a", how="inner").sort(pl.col("a")).slice(*zlice)
-<<<<<<< HEAD
-    assert_gpu_result_equal(q, engine=engine)
-
-
-@pytest.mark.parametrize(
-    "maintain_order", ["left_right", "right_left", "left", "right"]
-)
-def test_join_maintain_order_fallback_streaming(left, right, maintain_order):
-    engine = pl.GPUEngine(
-        raise_on_fail=True,
-        executor="streaming",
-        executor_options={
-            "scheduler": DEFAULT_SCHEDULER,
-            "max_rows_per_partition": 3,
-            "broadcast_join_limit": 1,
-            "shuffle_method": "tasks",
-            "fallback_mode": "warn",
-        },
-    )
-
-    q = left.join(right, on="y", how="inner", maintain_order=maintain_order)
-
-    with pytest.warns(
-        UserWarning,
-        match=r"Join\(maintain_order=.*\) not supported for multiple partitions\.",
-    ):
-=======
     if zlice == (2, 2):
         with pytest.warns(
             UserWarning,
@@ -240,5 +213,29 @@
         ):
             assert_gpu_result_equal(q, engine=engine)
     else:
->>>>>>> 7dc23833
+        assert_gpu_result_equal(q, engine=engine)
+
+
+@pytest.mark.parametrize(
+    "maintain_order", ["left_right", "right_left", "left", "right"]
+)
+def test_join_maintain_order_fallback_streaming(left, right, maintain_order):
+    engine = pl.GPUEngine(
+        raise_on_fail=True,
+        executor="streaming",
+        executor_options={
+            "scheduler": DEFAULT_SCHEDULER,
+            "max_rows_per_partition": 3,
+            "broadcast_join_limit": 1,
+            "shuffle_method": "tasks",
+            "fallback_mode": "warn",
+        },
+    )
+
+    q = left.join(right, on="y", how="inner", maintain_order=maintain_order)
+
+    with pytest.warns(
+        UserWarning,
+        match=r"Join\(maintain_order=.*\) not supported for multiple partitions\.",
+    ):
         assert_gpu_result_equal(q, engine=engine)