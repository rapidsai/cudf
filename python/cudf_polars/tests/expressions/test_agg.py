--- conflicted
+++ resolved
@@ -179,12 +179,6 @@
     assert_ir_translation_raises(q, NotImplementedError)
 
 
-<<<<<<< HEAD
-def test_invalid_agg():
-    df = pl.LazyFrame({"s": pl.Series(["a", "b", "c"], dtype=pl.String())})
-    q = df.select(pl.col("s").sum())
-    assert_ir_translation_raises(q, NotImplementedError)
-=======
 def test_decimal_aggs(decimal_df: pl.LazyFrame) -> None:
     q = decimal_df.with_columns(
         sum=pl.col("a").sum(),
@@ -194,4 +188,9 @@
         median=pl.col("a").median(),
     )
     assert_gpu_result_equal(q)
->>>>>>> 01f4ad05
+
+
+def test_invalid_agg():
+    df = pl.LazyFrame({"s": pl.Series(["a", "b", "c"], dtype=pl.String())})
+    q = df.select(pl.col("s").sum())
+    assert_ir_translation_raises(q, NotImplementedError)