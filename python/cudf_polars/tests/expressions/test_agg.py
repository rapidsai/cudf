# SPDX-FileCopyrightText: Copyright (c) 2024 NVIDIA CORPORATION & AFFILIATES.
# SPDX-License-Identifier: Apache-2.0
from __future__ import annotations

import pytest

import polars as pl

from cudf_polars.dsl import expr
from cudf_polars.testing.asserts import assert_gpu_result_equal


@pytest.fixture(params=sorted(expr.Agg._SUPPORTED))
def agg(request):
    return request.param


@pytest.fixture(params=[pl.Int32, pl.Float32, pl.Int16])
def dtype(request):
    return request.param


@pytest.fixture(params=[False, True], ids=["unsorted", "sorted"])
def is_sorted(request):
    return request.param


@pytest.fixture
def df(dtype, with_nulls, is_sorted):
    values = [-10, 4, 5, 2, 3, 6, 8, 9, 4, 4, 5, 2, 3, 7, 3, 6, -10, -11]
    if with_nulls:
        values = [None if v % 5 == 0 else v for v in values]

    if is_sorted:
        values = sorted(values, key=lambda x: -1000 if x is None else x)

    df = pl.LazyFrame({"a": values}, schema={"a": dtype})
    if is_sorted:
        return df.set_sorted("a")
    return df


def test_agg(df, agg):
    expr = getattr(pl.col("a"), agg)()
    q = df.select(expr)

    # https://github.com/rapidsai/cudf/issues/15852
    check_dtypes = agg not in {"n_unique", "median"}
    if not check_dtypes and q.collect_schema()["a"] != pl.Float64:
        with pytest.raises(AssertionError):
            assert_gpu_result_equal(q)
    assert_gpu_result_equal(q, check_dtypes=check_dtypes, check_exact=False)


@pytest.mark.parametrize(
    "op", [pl.Expr.min, pl.Expr.nan_min, pl.Expr.max, pl.Expr.nan_max]
)
<<<<<<< HEAD
@pytest.mark.parametrize("op", ["min", "max"])
def test_agg_float_with_nans(propagate_nans, op):
    df = pl.LazyFrame({"a": pl.Series([1, 2, float("nan")], dtype=pl.Float64())})
    op = getattr(pl.Expr, f"nan_{op}" if propagate_nans else op)
=======
def test_agg_float_with_nans(op):
    df = pl.LazyFrame(
        {
            "a": pl.Series([1, 2, float("nan")], dtype=pl.Float64()),
            "b": pl.Series([1, 2, None], dtype=pl.Int8()),
        }
    )
    q = df.select(op(pl.col("a")), op(pl.col("b")))

    assert_gpu_result_equal(q)


@pytest.mark.xfail(reason="https://github.com/pola-rs/polars/issues/17513")
@pytest.mark.parametrize("op", [pl.Expr.max, pl.Expr.min])
def test_agg_singleton(op):
    df = pl.LazyFrame({"a": pl.Series([float("nan")])})

>>>>>>> d1588c88
    q = df.select(op(pl.col("a")))

    assert_gpu_result_equal(q)<|MERGE_RESOLUTION|>--- conflicted
+++ resolved
@@ -55,12 +55,6 @@
 @pytest.mark.parametrize(
     "op", [pl.Expr.min, pl.Expr.nan_min, pl.Expr.max, pl.Expr.nan_max]
 )
-<<<<<<< HEAD
-@pytest.mark.parametrize("op", ["min", "max"])
-def test_agg_float_with_nans(propagate_nans, op):
-    df = pl.LazyFrame({"a": pl.Series([1, 2, float("nan")], dtype=pl.Float64())})
-    op = getattr(pl.Expr, f"nan_{op}" if propagate_nans else op)
-=======
 def test_agg_float_with_nans(op):
     df = pl.LazyFrame(
         {
@@ -78,7 +72,6 @@
 def test_agg_singleton(op):
     df = pl.LazyFrame({"a": pl.Series([float("nan")])})
 
->>>>>>> d1588c88
     q = df.select(op(pl.col("a")))
 
     assert_gpu_result_equal(q)