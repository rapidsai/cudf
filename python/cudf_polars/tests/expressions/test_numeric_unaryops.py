--- conflicted
+++ resolved
@@ -101,21 +101,6 @@
     assert_gpu_result_equal(q)
 
 
-<<<<<<< HEAD
-@pytest.mark.parametrize("method", ["average", "min", "max", "dense"])
-@pytest.mark.parametrize("descending", [False, True])
-def test_rank_supported(ldf, method, descending):
-    expr = pl.col("a").rank(method=method, descending=descending)
-    q = ldf.select(expr)
-    assert_gpu_result_equal(q)
-
-
-@pytest.mark.parametrize("method", ["ordinal", "random"])
-def test_rank_unsupported(ldf, method):
-    expr = pl.col("a").rank(method=method)
-    q = ldf.select(expr)
-    assert_ir_translation_raises(q, NotImplementedError)
-=======
 def test_null_count():
     lf = pl.LazyFrame(
         {
@@ -130,4 +115,19 @@
         pl.col("baz").is_null().sum(),
     )
     assert_gpu_result_equal(q)
->>>>>>> e16e7629
+
+
+@pytest.mark.parametrize("method", ["average", "min", "max", "dense"])
+@pytest.mark.parametrize("descending", [False, True])
+def test_rank_supported(ldf, method, descending):
+    expr = pl.col("a").rank(method=method, descending=descending)
+    q = ldf.select(expr)
+    assert_gpu_result_equal(q)
+
+
+@pytest.mark.parametrize("seed", [42])
+@pytest.mark.parametrize("method", ["random"])
+def test_rank_unsupported(ldf, method, seed):
+    expr = pl.col("a").rank(method=method, seed=seed)
+    q = ldf.select(expr)
+    assert_ir_translation_raises(q, NotImplementedError)