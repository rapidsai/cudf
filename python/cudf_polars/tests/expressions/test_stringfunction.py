# SPDX-FileCopyrightText: Copyright (c) 2024-2025, NVIDIA CORPORATION & AFFILIATES.
# SPDX-License-Identifier: Apache-2.0
from __future__ import annotations

from functools import partial

import pytest

import polars as pl

from cudf_polars import execute_with_cudf
from cudf_polars.testing.asserts import (
    assert_collect_raises,
    assert_gpu_result_equal,
    assert_ir_translation_raises,
)
from cudf_polars.utils.versions import POLARS_VERSION_LT_129, POLARS_VERSION_LT_130


@pytest.fixture
def ldf(with_nulls):
    a = [
        "AbC",
        "de",
        "FGHI",
        "j",
        "kLm",
        "nOPq",
        "",
        "RsT",
        "sada",
        "uVw",
        "h",
        "Wıth ünιcοde",  # noqa: RUF001
    ]
    if with_nulls:
        a[4] = None
        a[-3] = None
    return pl.LazyFrame(
        {"a": a, "b": range(len(a)), "c": [str(i) for i in range(len(a))]}
    )


@pytest.fixture(params=[pl.Int8, pl.Int16, pl.Int32, pl.Int64])
def integer_type(request):
    return request.param


@pytest.fixture(params=[pl.Float32, pl.Float64])
def floating_type(request):
    return request.param


@pytest.fixture(params=[pl.Int8, pl.Int16, pl.Int32, pl.Int64, pl.Float32, pl.Float64])
def numeric_type(request):
    return request.param


@pytest.fixture
def str_to_integer_data(with_nulls):
    a = ["1", "2", "3", "4", "5", "6"]
    if with_nulls:
        a[4] = None
    return pl.LazyFrame({"a": a})


@pytest.fixture
def str_to_float_data(with_nulls):
    a = [
        "1.1",
        "2.2",
        "3.3",
        "4.4",
        "5.5",
        "6.6",
        "inf",
        "+inf",
        "-inf",
        "Inf",
        "-Inf",
        "nan",
        "-1.234",
        "2e2",
    ]
    if with_nulls:
        a[4] = None
    return pl.LazyFrame({"a": a})


@pytest.fixture
def str_from_integer_data(with_nulls, integer_type):
    a = [1, 2, 3, 4, 5, 6]
    if with_nulls:
        a[4] = None
    return pl.LazyFrame({"a": pl.Series(a, dtype=integer_type)})


@pytest.fixture
def str_from_float_data(with_nulls, floating_type):
    a = [
        1.1,
        2.2,
        3.3,
        4.4,
        5.5,
        6.6,
        float("inf"),
        float("+inf"),
        float("-inf"),
        float("nan"),
    ]
    if with_nulls:
        a[4] = None
    return pl.LazyFrame({"a": pl.Series(a, dtype=floating_type)})


slice_cases = [
    (1, 3),
    (0, 3),
    (0, 0),
    (-3, 1),
    (-100, 5),
    (1, 1),
    (100, 100),
    (-3, 4),
    (-3, 3),
]


@pytest.fixture(params=slice_cases)
def slice_column_data(ldf, request):
    start, length = request.param
    if length:
        return ldf.with_columns(
            pl.lit(start).alias("start"), pl.lit(length).alias("length")
        )
    else:
        return ldf.with_columns(pl.lit(start).alias("start"))


def test_supported_stringfunction_expression(ldf):
    query = ldf.select(
        pl.col("a").str.starts_with("Z"),
        pl.col("a").str.ends_with("h").alias("endswith_h"),
        pl.col("a").str.to_lowercase().alias("lower"),
        pl.col("a").str.to_uppercase().alias("upper"),
    )
    assert_gpu_result_equal(query)


def test_unsupported_stringfunction(ldf):
    q = ldf.select(pl.col("a").str.count_matches("e", literal=True))

    assert_ir_translation_raises(q, NotImplementedError)


def test_contains_re_non_strict_raises(ldf):
    q = ldf.select(pl.col("a").str.contains(".", strict=False))

    assert_ir_translation_raises(q, NotImplementedError)


def test_contains_re_non_literal_raises(ldf):
    q = ldf.select(pl.col("a").str.contains(pl.col("c"), literal=False))

    assert_ir_translation_raises(q, NotImplementedError)


@pytest.mark.parametrize(
    "substr",
    [
        "A",
        "de",
        ".*",
        "^a",
        "^A",
        "[^a-z]",
        "[a-z]{3,}",
        "^[A-Z]{2,}",
        "j|u",
    ],
)
def test_contains_regex(ldf, substr):
    query = ldf.select(pl.col("a").str.contains(substr))
    assert_gpu_result_equal(query)


@pytest.mark.parametrize(
    "literal", ["A", "de", "FGHI", "j", "kLm", "nOPq", "RsT", "uVw"]
)
def test_contains_literal(ldf, literal):
    query = ldf.select(pl.col("a").str.contains(pl.lit(literal), literal=True))
    assert_gpu_result_equal(query)


def test_contains_column(ldf):
    query = ldf.select(pl.col("a").str.contains(pl.col("a"), literal=True))
    assert_gpu_result_equal(query)


def test_contains_invalid(ldf):
    query = ldf.select(pl.col("a").str.contains("["))

    with pytest.raises(pl.exceptions.ComputeError):
        query.collect()
    with pytest.raises(pl.exceptions.ComputeError):
        query.collect(post_opt_callback=partial(execute_with_cudf, raise_on_fail=True))


@pytest.mark.parametrize("offset", [1, -1, 0, 100, -100])
def test_slice_scalars_offset(ldf, offset):
    query = ldf.select(pl.col("a").str.slice(offset))
    assert_gpu_result_equal(query)


@pytest.mark.parametrize("offset,length", slice_cases)
def test_slice_scalars_length_and_offset(ldf, offset, length):
    query = ldf.select(pl.col("a").str.slice(offset, length))
    assert_gpu_result_equal(query)


def test_slice_column(slice_column_data):
    if "length" in slice_column_data.collect_schema():
        query = slice_column_data.select(
            pl.col("a").str.slice(pl.col("start"), pl.col("length"))
        )
    else:
        query = slice_column_data.select(pl.col("a").str.slice(pl.col("start")))
    assert_ir_translation_raises(query, NotImplementedError)


@pytest.fixture
def to_datetime_data():
    return pl.LazyFrame(
        {
            "a": [
                "2021-01-01",
                "2021-01-02",
                "abcd",
            ]
        }
    )


@pytest.mark.parametrize("cache", [True, False], ids=lambda cache: f"{cache=}")
@pytest.mark.parametrize("strict", [True, False], ids=lambda strict: f"{strict=}")
@pytest.mark.parametrize("exact", [True, False], ids=lambda exact: f"{exact=}")
@pytest.mark.parametrize("format", ["%Y-%m-%d", None], ids=lambda format: f"{format=}")
def test_to_datetime(to_datetime_data, cache, strict, format, exact):
    query = to_datetime_data.select(
        pl.col("a").str.strptime(
            pl.Datetime("ns"), format=format, cache=cache, strict=strict, exact=exact
        )
    )
    if cache or format is None or not exact:
        assert_ir_translation_raises(query, NotImplementedError)
    elif strict:
        assert_collect_raises(
            query,
            polars_except=pl.exceptions.InvalidOperationError,
            cudf_except=pl.exceptions.ComputeError
            if POLARS_VERSION_LT_130
            else pl.exceptions.InvalidOperationError,
        )
    else:
        assert_gpu_result_equal(query)


@pytest.mark.parametrize(
    "target, repl",
    [("a", "a"), ("Wı", "☺"), ("FG", ""), ("doesnotexist", "blahblah")],  # noqa: RUF001
)
@pytest.mark.parametrize("n", [0, 3, -1])
def test_replace_literal(ldf, target, repl, n):
    query = ldf.select(pl.col("a").str.replace(target, repl, literal=True, n=n))
    assert_gpu_result_equal(query)


@pytest.mark.parametrize("target, repl", [("", ""), ("a", pl.col("a"))])
def test_replace_literal_unsupported(ldf, target, repl):
    query = ldf.select(pl.col("a").str.replace(target, repl, literal=True))
    assert_ir_translation_raises(query, NotImplementedError)


def test_replace_re(ldf):
    query = ldf.select(pl.col("a").str.replace("A", "a", literal=False))
    assert_ir_translation_raises(query, NotImplementedError)


@pytest.mark.parametrize(
    "target,repl",
    [
        (["A", "de", "kLm", "awef"], "a"),
        (["A", "de", "kLm", "awef"], ""),
        (["A", "de", "kLm", "awef"], ["a", "b", "c", "d"]),
        (["A", "de", "kLm", "awef"], ["a", "b", "c", ""]),
        (
            pl.lit(pl.Series(["A", "de", "kLm", "awef"])),
            pl.lit(pl.Series(["a", "b", "c", "d"])),
        ),
    ],
)
def test_replace_many(request, ldf, target, repl):
    query = ldf.select(pl.col("a").str.replace_many(target, repl))
    # TODO: Remove when we support implode agg
    _need_support_for_implode_agg = isinstance(repl, list)
    if POLARS_VERSION_LT_129 or _need_support_for_implode_agg:
        assert_gpu_result_equal(query)
    else:
        assert_ir_translation_raises(query, NotImplementedError)


@pytest.mark.parametrize(
    "target,repl",
    [(["A", ""], ["a", "b"]), (pl.col("a").drop_nulls(), pl.col("a").drop_nulls())],
)
def test_replace_many_notimplemented(ldf, target, repl):
    query = ldf.select(pl.col("a").str.replace_many(target, repl))
    assert_ir_translation_raises(query, NotImplementedError)


def test_replace_many_ascii_case(ldf):
    query = ldf.select(
        pl.col("a").str.replace_many(["a", "b", "c"], "a", ascii_case_insensitive=True)
    )

    assert_ir_translation_raises(query, NotImplementedError)


_strip_data = [
    "AbC",
    "123abc",
    "",
    " ",
    None,
    "aAaaaAAaa",
    " ab c ",
    "abc123",
    "    ",
    "\tabc\t",
    "\nabc\n",
    "\r\nabc\r\n",
    "\t\n abc \n\t",
    "!@#$%^&*()",
    "   abc!!!   ",
    "   abc\t\n!!!   ",
    "__abc__",
    "abc\n\n",
    "123abc456",
    "abcxyzabc",
]

strip_chars = [
    "a",
    "",
    " ",
    "\t",
    "\n",
    "\r\n",
    "!",
    "@#",
    "123",
    "xyz",
    "abc",
    "__",
    " \t\n",
    "abc123",
    None,
]


@pytest.fixture
def strip_ldf():
    return pl.DataFrame({"a": _strip_data}).lazy()


@pytest.fixture(params=strip_chars)
def to_strip(request):
    return request.param


def test_strip_chars(strip_ldf, to_strip):
    q = strip_ldf.select(pl.col("a").str.strip_chars(to_strip))
    assert_gpu_result_equal(q)


def test_strip_chars_start(strip_ldf, to_strip):
    q = strip_ldf.select(pl.col("a").str.strip_chars_start(to_strip))
    assert_gpu_result_equal(q)


def test_strip_chars_end(strip_ldf, to_strip):
    q = strip_ldf.select(pl.col("a").str.strip_chars_end(to_strip))
    assert_gpu_result_equal(q)


def test_strip_chars_column(strip_ldf):
    q = strip_ldf.select(pl.col("a").str.strip_chars(pl.col("a")))
    assert_ir_translation_raises(q, NotImplementedError)


def test_invalid_regex_raises():
    df = pl.LazyFrame({"a": ["abc"]})

    q = df.select(pl.col("a").str.contains(r"ab)", strict=True))

    assert_collect_raises(
        q,
        polars_except=pl.exceptions.ComputeError,
        cudf_except=pl.exceptions.ComputeError,
    )


@pytest.mark.parametrize("pattern", ["a{1000}", "a(?i:B)"])
def test_unsupported_regex_raises(pattern):
    df = pl.LazyFrame({"a": ["abc"]})

    q = df.select(pl.col("a").str.contains(pattern, strict=True))
    assert_ir_translation_raises(q, NotImplementedError)


def test_string_to_integer(str_to_integer_data, integer_type):
    query = str_to_integer_data.select(pl.col("a").cast(integer_type))
    assert_gpu_result_equal(query)


def test_string_from_integer(str_from_integer_data):
    query = str_from_integer_data.select(pl.col("a").cast(pl.String))
    assert_gpu_result_equal(query)


def test_string_to_float(str_to_float_data, floating_type):
    query = str_to_float_data.select(pl.col("a").cast(floating_type))
    assert_gpu_result_equal(query)


def test_string_from_float(request, str_from_float_data):
    if str_from_float_data.collect_schema()["a"] == pl.Float32:
        # libcudf will return a string representing the precision out to
        # a certain number of hardcoded decimal places. This results in
        # the fractional part being thrown away which causes discrepancies
        # for certain numbers. For instance, the float32 representation of
        # 1.1 is 1.100000023841858. When cast to a string, this will become
        # 1.100000024. But the float64 representation of 1.1 is
        # 1.1000000000000000888 which will result in libcudf truncating the
        # final value to 1.1.
        request.applymarker(pytest.mark.xfail(reason="libcudf truncation"))
    query = str_from_float_data.select(pl.col("a").cast(pl.String))

    # libcudf reads float('inf') -> "inf"
    # but polars reads float('inf') -> "Inf"
    query = query.select(pl.col("a").str.to_lowercase())
    assert_gpu_result_equal(query)


def test_string_to_numeric_invalid(numeric_type):
    df = pl.LazyFrame({"a": ["a", "b", "c"]})
    q = df.select(pl.col("a").cast(numeric_type))
    assert_collect_raises(
        q,
        polars_except=pl.exceptions.InvalidOperationError,
        cudf_except=pl.exceptions.ComputeError
        if POLARS_VERSION_LT_130
        else pl.exceptions.InvalidOperationError,
    )


@pytest.mark.parametrize("ignore_nulls", [False, True])
@pytest.mark.parametrize("delimiter", ["", "/"])
def test_string_join(ldf, ignore_nulls, delimiter):
    q = ldf.select(pl.col("a").str.join(delimiter, ignore_nulls=ignore_nulls))
    assert_gpu_result_equal(q)


<<<<<<< HEAD
@pytest.mark.parametrize(
    "width",
    [
        1,
        0,
        999,
        pytest.param(
            -1, marks=pytest.mark.xfail(reason="negative width fails before collect")
        ),
        pytest.param(
            None, marks=pytest.mark.xfail(reason="None width fails before collect")
        ),
    ],
)
@pytest.mark.parametrize(
    "char",
    [
        "*",
        "a",
        " ",
        pytest.param("", marks=pytest.mark.xfail(reason="length one characters only")),
        pytest.param(
            None, marks=pytest.mark.xfail(reason="None char fails before collect")
        ),
    ],
)
def test_string_pad_start(width, char):
    df = pl.LazyFrame({"a": ["abc", "defg", "hij"]})
    q = df.select(pl.col("a").str.pad_start(width, char))
    assert_gpu_result_equal(q)


@pytest.mark.parametrize(
    "width",
    [
        1,
        0,
        999,
        pytest.param(
            -1, marks=pytest.mark.xfail(reason="negative width fails before collect")
        ),
        pytest.param(
            None, marks=pytest.mark.xfail(reason="None width fails before collect")
        ),
    ],
)
@pytest.mark.parametrize(
    "char",
    [
        "*",
        "a",
        " ",
        pytest.param("", marks=pytest.mark.xfail(reason="length one characters only")),
        pytest.param(
            None, marks=pytest.mark.xfail(reason="None char fails before collect")
        ),
    ],
)
def test_string_pad_end(width, char):
    df = pl.LazyFrame({"a": ["abc", "defg", "hij"]})
    q = df.select(pl.col("a").str.pad_end(width, char))
=======
def test_string_to_titlecase():
    df = pl.LazyFrame(
        {
            "quotes": [
                "'e.t. phone home'",
                "you talkin' to me?",
                "to infinity,and BEYOND!",
            ]
        }
    )
    q = df.with_columns(
        quotes_title=pl.col("quotes").str.to_titlecase(),
    )
    assert_gpu_result_equal(q)


@pytest.mark.parametrize("tail", [1, 2, 999, -1, 0, None])
def test_string_tail(ldf, tail):
    q = ldf.select(pl.col("a").str.tail(tail))
    assert_gpu_result_equal(q)


@pytest.mark.parametrize("head", [1, 2, 999, -1, 0, None])
def test_string_head(ldf, head):
    q = ldf.select(pl.col("a").str.head(head))
    assert_gpu_result_equal(q)


@pytest.mark.parametrize("ignore_nulls", [True, False])
@pytest.mark.parametrize("separator", ["*", ""])
def test_concat_horizontal(ldf, ignore_nulls, separator):
    q = ldf.select(
        pl.concat_str(["a", "c"], separator=separator, ignore_nulls=ignore_nulls)
    )
>>>>>>> 5b9d9a5b
    assert_gpu_result_equal(q)<|MERGE_RESOLUTION|>--- conflicted
+++ resolved
@@ -472,7 +472,6 @@
     assert_gpu_result_equal(q)
 
 
-<<<<<<< HEAD
 @pytest.mark.parametrize(
     "width",
     [
@@ -534,7 +533,9 @@
 def test_string_pad_end(width, char):
     df = pl.LazyFrame({"a": ["abc", "defg", "hij"]})
     q = df.select(pl.col("a").str.pad_end(width, char))
-=======
+    assert_gpu_result_equal(q)
+
+
 def test_string_to_titlecase():
     df = pl.LazyFrame(
         {
@@ -569,5 +570,4 @@
     q = ldf.select(
         pl.concat_str(["a", "c"], separator=separator, ignore_nulls=ignore_nulls)
     )
->>>>>>> 5b9d9a5b
     assert_gpu_result_equal(q)