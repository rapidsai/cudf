--- conflicted
+++ resolved
@@ -472,11 +472,11 @@
     assert_gpu_result_equal(q)
 
 
-<<<<<<< HEAD
 def test_string_reverse(ldf):
     query = ldf.select(pl.col("a").str.reverse())
     assert_gpu_result_equal(query)
-=======
+
+
 def test_string_to_titlecase():
     df = pl.LazyFrame(
         {
@@ -502,5 +502,4 @@
 @pytest.mark.parametrize("head", [1, 2, 999, -1, 0, None])
 def test_string_head(ldf, head):
     q = ldf.select(pl.col("a").str.head(head))
-    assert_gpu_result_equal(q)
->>>>>>> 06c073fe
+    assert_gpu_result_equal(q)