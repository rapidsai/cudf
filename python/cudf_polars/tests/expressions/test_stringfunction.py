# SPDX-FileCopyrightText: Copyright (c) 2024-2025, NVIDIA CORPORATION & AFFILIATES.
# SPDX-License-Identifier: Apache-2.0
from __future__ import annotations

from functools import partial

import pytest

import polars as pl

from cudf_polars import execute_with_cudf
from cudf_polars.testing.asserts import (
    assert_collect_raises,
    assert_gpu_result_equal,
    assert_ir_translation_raises,
)
from cudf_polars.utils.versions import POLARS_VERSION_LT_129, POLARS_VERSION_LT_130


@pytest.fixture
def ldf(with_nulls):
    a = [
        "AbC",
        "de",
        "FGHI",
        "j",
        "kLm",
        "nOPq",
        "",
        "RsT",
        "sada",
        "uVw",
        "h",
        "Wıth ünιcοde",  # noqa: RUF001
    ]
    if with_nulls:
        a[4] = None
        a[-3] = None
    return pl.LazyFrame(
        {"a": a, "b": range(len(a)), "c": [str(i) for i in range(len(a))]}
    )


@pytest.fixture(params=[pl.Int8, pl.Int16, pl.Int32, pl.Int64])
def integer_type(request):
    return request.param


@pytest.fixture(params=[pl.Float32, pl.Float64])
def floating_type(request):
    return request.param


@pytest.fixture(params=[pl.Int8, pl.Int16, pl.Int32, pl.Int64, pl.Float32, pl.Float64])
def numeric_type(request):
    return request.param


@pytest.fixture
def str_to_integer_data(with_nulls):
    a = ["1", "2", "3", "4", "5", "6"]
    if with_nulls:
        a[4] = None
    return pl.LazyFrame({"a": a})


@pytest.fixture
def str_to_float_data(with_nulls):
    a = [
        "1.1",
        "2.2",
        "3.3",
        "4.4",
        "5.5",
        "6.6",
        "inf",
        "+inf",
        "-inf",
        "Inf",
        "-Inf",
        "nan",
        "-1.234",
        "2e2",
    ]
    if with_nulls:
        a[4] = None
    return pl.LazyFrame({"a": a})


@pytest.fixture
def str_from_integer_data(with_nulls, integer_type):
    a = [1, 2, 3, 4, 5, 6]
    if with_nulls:
        a[4] = None
    return pl.LazyFrame({"a": pl.Series(a, dtype=integer_type)})


@pytest.fixture
def str_from_float_data(with_nulls, floating_type):
    a = [
        1.1,
        2.2,
        3.3,
        4.4,
        5.5,
        6.6,
        float("inf"),
        float("+inf"),
        float("-inf"),
        float("nan"),
    ]
    if with_nulls:
        a[4] = None
    return pl.LazyFrame({"a": pl.Series(a, dtype=floating_type)})


slice_cases = [
    (1, 3),
    (0, 3),
    (0, 0),
    (-3, 1),
    (-100, 5),
    (1, 1),
    (100, 100),
    (-3, 4),
    (-3, 3),
]


@pytest.fixture(params=slice_cases)
def slice_column_data(ldf, request):
    start, length = request.param
    if length:
        return ldf.with_columns(
            pl.lit(start).alias("start"), pl.lit(length).alias("length")
        )
    else:
        return ldf.with_columns(pl.lit(start).alias("start"))


def test_supported_stringfunction_expression(ldf):
    query = ldf.select(
        pl.col("a").str.starts_with("Z"),
        pl.col("a").str.ends_with("h").alias("endswith_h"),
        pl.col("a").str.to_lowercase().alias("lower"),
        pl.col("a").str.to_uppercase().alias("upper"),
    )
    assert_gpu_result_equal(query)


def test_unsupported_stringfunction(ldf):
    q = ldf.select(pl.col("a").str.count_matches("e", literal=True))

    assert_ir_translation_raises(q, NotImplementedError)


def test_contains_re_non_strict_raises(ldf):
    q = ldf.select(pl.col("a").str.contains(".", strict=False))

    assert_ir_translation_raises(q, NotImplementedError)


def test_contains_re_non_literal_raises(ldf):
    q = ldf.select(pl.col("a").str.contains(pl.col("c"), literal=False))

    assert_ir_translation_raises(q, NotImplementedError)


@pytest.mark.parametrize(
    "substr",
    [
        "A",
        "de",
        ".*",
        "^a",
        "^A",
        "[^a-z]",
        "[a-z]{3,}",
        "^[A-Z]{2,}",
        "j|u",
    ],
)
def test_contains_regex(ldf, substr):
    query = ldf.select(pl.col("a").str.contains(substr))
    assert_gpu_result_equal(query)


@pytest.mark.parametrize(
    "literal", ["A", "de", "FGHI", "j", "kLm", "nOPq", "RsT", "uVw"]
)
def test_contains_literal(ldf, literal):
    query = ldf.select(pl.col("a").str.contains(pl.lit(literal), literal=True))
    assert_gpu_result_equal(query)


def test_contains_column(ldf):
    query = ldf.select(pl.col("a").str.contains(pl.col("a"), literal=True))
    assert_gpu_result_equal(query)


def test_contains_invalid(ldf):
    query = ldf.select(pl.col("a").str.contains("["))

    with pytest.raises(pl.exceptions.ComputeError):
        query.collect()
    with pytest.raises(pl.exceptions.ComputeError):
        query.collect(post_opt_callback=partial(execute_with_cudf, raise_on_fail=True))


@pytest.mark.parametrize("offset", [1, -1, 0, 100, -100])
def test_slice_scalars_offset(ldf, offset):
    query = ldf.select(pl.col("a").str.slice(offset))
    assert_gpu_result_equal(query)


@pytest.mark.parametrize("offset,length", slice_cases)
def test_slice_scalars_length_and_offset(ldf, offset, length):
    query = ldf.select(pl.col("a").str.slice(offset, length))
    assert_gpu_result_equal(query)


def test_slice_column(slice_column_data):
    if "length" in slice_column_data.collect_schema():
        query = slice_column_data.select(
            pl.col("a").str.slice(pl.col("start"), pl.col("length"))
        )
    else:
        query = slice_column_data.select(pl.col("a").str.slice(pl.col("start")))
    assert_ir_translation_raises(query, NotImplementedError)


@pytest.fixture
def to_datetime_data():
    return pl.LazyFrame(
        {
            "a": [
                "2021-01-01",
                "2021-01-02",
                "abcd",
            ]
        }
    )


@pytest.mark.parametrize("cache", [True, False], ids=lambda cache: f"{cache=}")
@pytest.mark.parametrize("strict", [True, False], ids=lambda strict: f"{strict=}")
@pytest.mark.parametrize("exact", [True, False], ids=lambda exact: f"{exact=}")
@pytest.mark.parametrize("format", ["%Y-%m-%d", None], ids=lambda format: f"{format=}")
def test_to_datetime(to_datetime_data, cache, strict, format, exact):
    query = to_datetime_data.select(
        pl.col("a").str.strptime(
            pl.Datetime("ns"), format=format, cache=cache, strict=strict, exact=exact
        )
    )
    if cache or format is None or not exact:
        assert_ir_translation_raises(query, NotImplementedError)
    elif strict:
        assert_collect_raises(
            query,
            polars_except=pl.exceptions.InvalidOperationError,
            cudf_except=pl.exceptions.ComputeError
            if POLARS_VERSION_LT_130
            else pl.exceptions.InvalidOperationError,
        )
    else:
        assert_gpu_result_equal(query)


@pytest.mark.parametrize(
    "target, repl",
    [("a", "a"), ("Wı", "☺"), ("FG", ""), ("doesnotexist", "blahblah")],  # noqa: RUF001
)
@pytest.mark.parametrize("n", [0, 3, -1])
def test_replace_literal(ldf, target, repl, n):
    query = ldf.select(pl.col("a").str.replace(target, repl, literal=True, n=n))
    assert_gpu_result_equal(query)


@pytest.mark.parametrize("target, repl", [("", ""), ("a", pl.col("a"))])
def test_replace_literal_unsupported(ldf, target, repl):
    query = ldf.select(pl.col("a").str.replace(target, repl, literal=True))
    assert_ir_translation_raises(query, NotImplementedError)


def test_replace_re(ldf):
    query = ldf.select(pl.col("a").str.replace("A", "a", literal=False))
    assert_ir_translation_raises(query, NotImplementedError)


@pytest.mark.parametrize(
    "target,repl",
    [
        (["A", "de", "kLm", "awef"], "a"),
        (["A", "de", "kLm", "awef"], ""),
        (["A", "de", "kLm", "awef"], ["a", "b", "c", "d"]),
        (["A", "de", "kLm", "awef"], ["a", "b", "c", ""]),
        (
            pl.lit(pl.Series(["A", "de", "kLm", "awef"])),
            pl.lit(pl.Series(["a", "b", "c", "d"])),
        ),
    ],
)
def test_replace_many(request, ldf, target, repl):
    query = ldf.select(pl.col("a").str.replace_many(target, repl))
    # TODO: Remove when we support implode agg
    _need_support_for_implode_agg = isinstance(repl, list)
    if POLARS_VERSION_LT_129 or _need_support_for_implode_agg:
        assert_gpu_result_equal(query)
    else:
        assert_ir_translation_raises(query, NotImplementedError)


@pytest.mark.parametrize(
    "target,repl",
    [(["A", ""], ["a", "b"]), (pl.col("a").drop_nulls(), pl.col("a").drop_nulls())],
)
def test_replace_many_notimplemented(ldf, target, repl):
    query = ldf.select(pl.col("a").str.replace_many(target, repl))
    assert_ir_translation_raises(query, NotImplementedError)


def test_replace_many_ascii_case(ldf):
    query = ldf.select(
        pl.col("a").str.replace_many(["a", "b", "c"], "a", ascii_case_insensitive=True)
    )

    assert_ir_translation_raises(query, NotImplementedError)


_strip_data = [
    "AbC",
    "123abc",
    "",
    " ",
    None,
    "aAaaaAAaa",
    " ab c ",
    "abc123",
    "    ",
    "\tabc\t",
    "\nabc\n",
    "\r\nabc\r\n",
    "\t\n abc \n\t",
    "!@#$%^&*()",
    "   abc!!!   ",
    "   abc\t\n!!!   ",
    "__abc__",
    "abc\n\n",
    "123abc456",
    "abcxyzabc",
]

strip_chars = [
    "a",
    "",
    " ",
    "\t",
    "\n",
    "\r\n",
    "!",
    "@#",
    "123",
    "xyz",
    "abc",
    "__",
    " \t\n",
    "abc123",
    None,
]


@pytest.fixture
def strip_ldf():
    return pl.DataFrame({"a": _strip_data}).lazy()


@pytest.fixture(params=strip_chars)
def to_strip(request):
    return request.param


def test_strip_chars(strip_ldf, to_strip):
    q = strip_ldf.select(pl.col("a").str.strip_chars(to_strip))
    assert_gpu_result_equal(q)


def test_strip_chars_start(strip_ldf, to_strip):
    q = strip_ldf.select(pl.col("a").str.strip_chars_start(to_strip))
    assert_gpu_result_equal(q)


def test_strip_chars_end(strip_ldf, to_strip):
    q = strip_ldf.select(pl.col("a").str.strip_chars_end(to_strip))
    assert_gpu_result_equal(q)


def test_strip_chars_column(strip_ldf):
    q = strip_ldf.select(pl.col("a").str.strip_chars(pl.col("a")))
    assert_ir_translation_raises(q, NotImplementedError)


def test_invalid_regex_raises():
    df = pl.LazyFrame({"a": ["abc"]})

    q = df.select(pl.col("a").str.contains(r"ab)", strict=True))

    assert_collect_raises(
        q,
        polars_except=pl.exceptions.ComputeError,
        cudf_except=pl.exceptions.ComputeError,
    )


@pytest.mark.parametrize("pattern", ["a{1000}", "a(?i:B)"])
def test_unsupported_regex_raises(pattern):
    df = pl.LazyFrame({"a": ["abc"]})

    q = df.select(pl.col("a").str.contains(pattern, strict=True))
    assert_ir_translation_raises(q, NotImplementedError)


def test_string_to_integer(str_to_integer_data, integer_type):
    query = str_to_integer_data.select(pl.col("a").cast(integer_type))
    assert_gpu_result_equal(query)


def test_string_from_integer(str_from_integer_data):
    query = str_from_integer_data.select(pl.col("a").cast(pl.String))
    assert_gpu_result_equal(query)


def test_string_to_float(str_to_float_data, floating_type):
    query = str_to_float_data.select(pl.col("a").cast(floating_type))
    assert_gpu_result_equal(query)


def test_string_from_float(request, str_from_float_data):
    if str_from_float_data.collect_schema()["a"] == pl.Float32:
        # libcudf will return a string representing the precision out to
        # a certain number of hardcoded decimal places. This results in
        # the fractional part being thrown away which causes discrepancies
        # for certain numbers. For instance, the float32 representation of
        # 1.1 is 1.100000023841858. When cast to a string, this will become
        # 1.100000024. But the float64 representation of 1.1 is
        # 1.1000000000000000888 which will result in libcudf truncating the
        # final value to 1.1.
        request.applymarker(pytest.mark.xfail(reason="libcudf truncation"))
    query = str_from_float_data.select(pl.col("a").cast(pl.String))

    # libcudf reads float('inf') -> "inf"
    # but polars reads float('inf') -> "Inf"
    query = query.select(pl.col("a").str.to_lowercase())
    assert_gpu_result_equal(query)


def test_string_to_numeric_invalid(numeric_type):
    df = pl.LazyFrame({"a": ["a", "b", "c"]})
    q = df.select(pl.col("a").cast(numeric_type))
    assert_collect_raises(
        q,
        polars_except=pl.exceptions.InvalidOperationError,
        cudf_except=pl.exceptions.ComputeError
        if POLARS_VERSION_LT_130
        else pl.exceptions.InvalidOperationError,
    )


@pytest.mark.parametrize("ignore_nulls", [False, True])
@pytest.mark.parametrize("delimiter", ["", "/"])
def test_string_join(ldf, ignore_nulls, delimiter):
    q = ldf.select(pl.col("a").str.join(delimiter, ignore_nulls=ignore_nulls))
    assert_gpu_result_equal(q)


<<<<<<< HEAD
def test_string_to_titlecase():
    df = pl.LazyFrame(
        {
            "quotes": [
                "'e.t. phone home'",
                "you talkin' to me?",
                "to infinity,and BEYOND!",
            ]
        }
    )
    q = df.with_columns(
        quotes_title=pl.col("quotes").str.to_titlecase(),
    )
=======
@pytest.mark.parametrize("tail", [1, 2, 999, -1, 0, None])
def test_string_tail(ldf, tail):
    q = ldf.select(pl.col("a").str.tail(tail))
    assert_gpu_result_equal(q)


@pytest.mark.parametrize("head", [1, 2, 999, -1, 0, None])
def test_string_head(ldf, head):
    q = ldf.select(pl.col("a").str.head(head))
>>>>>>> 45e69704
    assert_gpu_result_equal(q)<|MERGE_RESOLUTION|>--- conflicted
+++ resolved
@@ -472,7 +472,6 @@
     assert_gpu_result_equal(q)
 
 
-<<<<<<< HEAD
 def test_string_to_titlecase():
     df = pl.LazyFrame(
         {
@@ -486,7 +485,9 @@
     q = df.with_columns(
         quotes_title=pl.col("quotes").str.to_titlecase(),
     )
-=======
+    assert_gpu_result_equal(q)
+
+
 @pytest.mark.parametrize("tail", [1, 2, 999, -1, 0, None])
 def test_string_tail(ldf, tail):
     q = ldf.select(pl.col("a").str.tail(tail))
@@ -496,5 +497,4 @@
 @pytest.mark.parametrize("head", [1, 2, 999, -1, 0, None])
 def test_string_head(ldf, head):
     q = ldf.select(pl.col("a").str.head(head))
->>>>>>> 45e69704
     assert_gpu_result_equal(q)