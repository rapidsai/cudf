--- conflicted
+++ resolved
@@ -543,7 +543,6 @@
     assert_ir_translation_raises(q, NotImplementedError)
 
 
-<<<<<<< HEAD
 def test_strip_prefix(ldf):
     q = ldf.select(pl.col("a").str.strip_prefix("A"))
     assert_gpu_result_equal(q)
@@ -567,7 +566,9 @@
     assert_gpu_result_equal(q)
 
     q = ldf.select(pl.col("a").str.strip_suffix("b"))
-=======
+    assert_gpu_result_equal(q)
+
+
 @pytest.fixture
 def ldf_extract():
     return pl.LazyFrame({"a": ["?!. 123 foo", None]})
@@ -586,7 +587,6 @@
 
 def test_extract_groups(ldf_extract):
     q = ldf_extract.select(pl.col("a").str.extract_groups(r"(\S+) (\d+) (.+)"))
->>>>>>> b196ee35
     assert_gpu_result_equal(q)
 
 
