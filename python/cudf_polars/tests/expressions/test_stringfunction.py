# SPDX-FileCopyrightText: Copyright (c) 2024-2025, NVIDIA CORPORATION & AFFILIATES.
# SPDX-License-Identifier: Apache-2.0
from __future__ import annotations

from functools import partial

import pytest

import polars as pl

from cudf_polars import execute_with_cudf
from cudf_polars.testing.asserts import (
    assert_collect_raises,
    assert_gpu_result_equal,
    assert_ir_translation_raises,
)
from cudf_polars.utils.versions import POLARS_VERSION_LT_129, POLARS_VERSION_LT_130


@pytest.fixture
def ldf(with_nulls):
    a = [
        "AbC",
        "de",
        "FGHI",
        "j",
        "kLm",
        "nOPq",
        "",
        "RsT",
        "sada",
        "uVw",
        "h",
        "Wıth ünιcοde",  # noqa: RUF001
    ]
    if with_nulls:
        a[4] = None
        a[-3] = None
    return pl.LazyFrame(
        {"a": a, "b": range(len(a)), "c": [str(i) for i in range(len(a))]}
    )


@pytest.fixture(params=[pl.Int8, pl.Int16, pl.Int32, pl.Int64])
def integer_type(request):
    return request.param


@pytest.fixture(params=[pl.Float32, pl.Float64])
def floating_type(request):
    return request.param


@pytest.fixture(params=[pl.Int8, pl.Int16, pl.Int32, pl.Int64, pl.Float32, pl.Float64])
def numeric_type(request):
    return request.param


@pytest.fixture
def str_to_integer_data(with_nulls):
    a = ["1", "2", "3", "4", "5", "6"]
    if with_nulls:
        a[4] = None
    return pl.LazyFrame({"a": a})


@pytest.fixture
def str_to_float_data(with_nulls):
    a = [
        "1.1",
        "2.2",
        "3.3",
        "4.4",
        "5.5",
        "6.6",
        "inf",
        "+inf",
        "-inf",
        "Inf",
        "-Inf",
        "nan",
        "-1.234",
        "2e2",
    ]
    if with_nulls:
        a[4] = None
    return pl.LazyFrame({"a": a})


@pytest.fixture
def str_from_integer_data(with_nulls, integer_type):
    a = [1, 2, 3, 4, 5, 6]
    if with_nulls:
        a[4] = None
    return pl.LazyFrame({"a": pl.Series(a, dtype=integer_type)})


@pytest.fixture
def str_from_float_data(with_nulls, floating_type):
    a = [
        1.1,
        2.2,
        3.3,
        4.4,
        5.5,
        6.6,
        float("inf"),
        float("+inf"),
        float("-inf"),
        float("nan"),
    ]
    if with_nulls:
        a[4] = None
    return pl.LazyFrame({"a": pl.Series(a, dtype=floating_type)})


slice_cases = [
    (1, 3),
    (0, 3),
    (0, 0),
    (-3, 1),
    (-100, 5),
    (1, 1),
    (100, 100),
    (-3, 4),
    (-3, 3),
]


@pytest.fixture(params=slice_cases)
def slice_column_data(ldf, request):
    start, length = request.param
    if length:
        return ldf.with_columns(
            pl.lit(start).alias("start"), pl.lit(length).alias("length")
        )
    else:
        return ldf.with_columns(pl.lit(start).alias("start"))


def test_supported_stringfunction_expression(ldf):
    query = ldf.select(
        pl.col("a").str.starts_with("Z"),
        pl.col("a").str.ends_with("h").alias("endswith_h"),
        pl.col("a").str.to_lowercase().alias("lower"),
        pl.col("a").str.to_uppercase().alias("upper"),
    )
    assert_gpu_result_equal(query)


def test_unsupported_stringfunction(ldf):
    q = ldf.select(pl.col("a").str.count_matches("e", literal=True))

    assert_ir_translation_raises(q, NotImplementedError)


def test_contains_re_non_strict_raises(ldf):
    q = ldf.select(pl.col("a").str.contains(".", strict=False))

    assert_ir_translation_raises(q, NotImplementedError)


def test_contains_re_non_literal_raises(ldf):
    q = ldf.select(pl.col("a").str.contains(pl.col("c"), literal=False))

    assert_ir_translation_raises(q, NotImplementedError)


@pytest.mark.parametrize(
    "substr",
    [
        "A",
        "de",
        ".*",
        "^a",
        "^A",
        "[^a-z]",
        "[a-z]{3,}",
        "^[A-Z]{2,}",
        "j|u",
    ],
)
def test_contains_regex(ldf, substr):
    query = ldf.select(pl.col("a").str.contains(substr))
    assert_gpu_result_equal(query)


@pytest.mark.parametrize(
    "literal", ["A", "de", "FGHI", "j", "kLm", "nOPq", "RsT", "uVw"]
)
def test_contains_literal(ldf, literal):
    query = ldf.select(pl.col("a").str.contains(pl.lit(literal), literal=True))
    assert_gpu_result_equal(query)


def test_contains_column(ldf):
    query = ldf.select(pl.col("a").str.contains(pl.col("a"), literal=True))
    assert_gpu_result_equal(query)


def test_contains_invalid(ldf):
    query = ldf.select(pl.col("a").str.contains("["))

    with pytest.raises(pl.exceptions.ComputeError):
        query.collect()
    with pytest.raises(pl.exceptions.ComputeError):
        query.collect(post_opt_callback=partial(execute_with_cudf, raise_on_fail=True))


@pytest.mark.parametrize("offset", [1, -1, 0, 100, -100])
def test_slice_scalars_offset(ldf, offset):
    query = ldf.select(pl.col("a").str.slice(offset))
    assert_gpu_result_equal(query)


@pytest.mark.parametrize("offset,length", slice_cases)
def test_slice_scalars_length_and_offset(ldf, offset, length):
    query = ldf.select(pl.col("a").str.slice(offset, length))
    assert_gpu_result_equal(query)


def test_slice_column(slice_column_data):
    if "length" in slice_column_data.collect_schema():
        query = slice_column_data.select(
            pl.col("a").str.slice(pl.col("start"), pl.col("length"))
        )
    else:
        query = slice_column_data.select(pl.col("a").str.slice(pl.col("start")))
    assert_ir_translation_raises(query, NotImplementedError)


@pytest.fixture
def to_datetime_data():
    return pl.LazyFrame(
        {
            "a": [
                "2021-01-01",
                "2021-01-02",
                "abcd",
            ]
        }
    )


@pytest.mark.parametrize("cache", [True, False], ids=lambda cache: f"{cache=}")
@pytest.mark.parametrize("strict", [True, False], ids=lambda strict: f"{strict=}")
@pytest.mark.parametrize("exact", [True, False], ids=lambda exact: f"{exact=}")
@pytest.mark.parametrize("format", ["%Y-%m-%d", None], ids=lambda format: f"{format=}")
def test_to_datetime(to_datetime_data, cache, strict, format, exact):
    query = to_datetime_data.select(
        pl.col("a").str.strptime(
            pl.Datetime("ns"), format=format, cache=cache, strict=strict, exact=exact
        )
    )
    if cache or format is None or not exact:
        assert_ir_translation_raises(query, NotImplementedError)
    elif strict:
        assert_collect_raises(
            query,
            polars_except=pl.exceptions.InvalidOperationError,
            cudf_except=pl.exceptions.ComputeError
            if POLARS_VERSION_LT_130
            else pl.exceptions.InvalidOperationError,
        )
    else:
        assert_gpu_result_equal(query)


@pytest.mark.parametrize(
    "target, repl",
    [("a", "a"), ("Wı", "☺"), ("FG", ""), ("doesnotexist", "blahblah")],  # noqa: RUF001
)
@pytest.mark.parametrize("n", [0, 3, -1])
def test_replace_literal(ldf, target, repl, n):
    query = ldf.select(pl.col("a").str.replace(target, repl, literal=True, n=n))
    assert_gpu_result_equal(query)


@pytest.mark.parametrize("target, repl", [("", ""), ("a", pl.col("a"))])
def test_replace_literal_unsupported(ldf, target, repl):
    query = ldf.select(pl.col("a").str.replace(target, repl, literal=True))
    assert_ir_translation_raises(query, NotImplementedError)


def test_replace_re(ldf):
    query = ldf.select(pl.col("a").str.replace("A", "a", literal=False))
    assert_ir_translation_raises(query, NotImplementedError)


@pytest.mark.parametrize(
    "target,repl",
    [
        (["A", "de", "kLm", "awef"], "a"),
        (["A", "de", "kLm", "awef"], ""),
        (["A", "de", "kLm", "awef"], ["a", "b", "c", "d"]),
        (["A", "de", "kLm", "awef"], ["a", "b", "c", ""]),
        (
            pl.lit(pl.Series(["A", "de", "kLm", "awef"])),
            pl.lit(pl.Series(["a", "b", "c", "d"])),
        ),
    ],
)
def test_replace_many(request, ldf, target, repl):
    query = ldf.select(pl.col("a").str.replace_many(target, repl))
    # TODO: Remove when we support implode agg
    _need_support_for_implode_agg = isinstance(repl, list)
    if POLARS_VERSION_LT_129 or _need_support_for_implode_agg:
        assert_gpu_result_equal(query)
    else:
        assert_ir_translation_raises(query, NotImplementedError)


@pytest.mark.parametrize(
    "target,repl",
    [(["A", ""], ["a", "b"]), (pl.col("a").drop_nulls(), pl.col("a").drop_nulls())],
)
def test_replace_many_notimplemented(ldf, target, repl):
    query = ldf.select(pl.col("a").str.replace_many(target, repl))
    assert_ir_translation_raises(query, NotImplementedError)


def test_replace_many_ascii_case(ldf):
    query = ldf.select(
        pl.col("a").str.replace_many(["a", "b", "c"], "a", ascii_case_insensitive=True)
    )

    assert_ir_translation_raises(query, NotImplementedError)


_strip_data = [
    "AbC",
    "123abc",
    "",
    " ",
    None,
    "aAaaaAAaa",
    " ab c ",
    "abc123",
    "    ",
    "\tabc\t",
    "\nabc\n",
    "\r\nabc\r\n",
    "\t\n abc \n\t",
    "!@#$%^&*()",
    "   abc!!!   ",
    "   abc\t\n!!!   ",
    "__abc__",
    "abc\n\n",
    "123abc456",
    "abcxyzabc",
]

strip_chars = [
    "a",
    "",
    " ",
    "\t",
    "\n",
    "\r\n",
    "!",
    "@#",
    "123",
    "xyz",
    "abc",
    "__",
    " \t\n",
    "abc123",
    None,
]


@pytest.fixture
def strip_ldf():
    return pl.DataFrame({"a": _strip_data}).lazy()


@pytest.fixture(params=strip_chars)
def to_strip(request):
    return request.param


def test_strip_chars(strip_ldf, to_strip):
    q = strip_ldf.select(pl.col("a").str.strip_chars(to_strip))
    assert_gpu_result_equal(q)


def test_strip_chars_start(strip_ldf, to_strip):
    q = strip_ldf.select(pl.col("a").str.strip_chars_start(to_strip))
    assert_gpu_result_equal(q)


def test_strip_chars_end(strip_ldf, to_strip):
    q = strip_ldf.select(pl.col("a").str.strip_chars_end(to_strip))
    assert_gpu_result_equal(q)


def test_strip_chars_column(strip_ldf):
    q = strip_ldf.select(pl.col("a").str.strip_chars(pl.col("a")))
    assert_ir_translation_raises(q, NotImplementedError)


def test_invalid_regex_raises():
    df = pl.LazyFrame({"a": ["abc"]})

    q = df.select(pl.col("a").str.contains(r"ab)", strict=True))

    assert_collect_raises(
        q,
        polars_except=pl.exceptions.ComputeError,
        cudf_except=pl.exceptions.ComputeError,
    )


@pytest.mark.parametrize("pattern", ["a{1000}", "a(?i:B)"])
def test_unsupported_regex_raises(pattern):
    df = pl.LazyFrame({"a": ["abc"]})

    q = df.select(pl.col("a").str.contains(pattern, strict=True))
    assert_ir_translation_raises(q, NotImplementedError)


def test_string_to_integer(str_to_integer_data, integer_type):
    query = str_to_integer_data.select(pl.col("a").cast(integer_type))
    assert_gpu_result_equal(query)


def test_string_from_integer(str_from_integer_data):
    query = str_from_integer_data.select(pl.col("a").cast(pl.String))
    assert_gpu_result_equal(query)


def test_string_to_float(str_to_float_data, floating_type):
    query = str_to_float_data.select(pl.col("a").cast(floating_type))
    assert_gpu_result_equal(query)


def test_string_from_float(request, str_from_float_data):
    if str_from_float_data.collect_schema()["a"] == pl.Float32:
        # libcudf will return a string representing the precision out to
        # a certain number of hardcoded decimal places. This results in
        # the fractional part being thrown away which causes discrepancies
        # for certain numbers. For instance, the float32 representation of
        # 1.1 is 1.100000023841858. When cast to a string, this will become
        # 1.100000024. But the float64 representation of 1.1 is
        # 1.1000000000000000888 which will result in libcudf truncating the
        # final value to 1.1.
        request.applymarker(pytest.mark.xfail(reason="libcudf truncation"))
    query = str_from_float_data.select(pl.col("a").cast(pl.String))

    # libcudf reads float('inf') -> "inf"
    # but polars reads float('inf') -> "Inf"
    query = query.select(pl.col("a").str.to_lowercase())
    assert_gpu_result_equal(query)


def test_string_to_numeric_invalid(numeric_type):
    df = pl.LazyFrame({"a": ["a", "b", "c"]})
    q = df.select(pl.col("a").cast(numeric_type))
    assert_collect_raises(
        q,
        polars_except=pl.exceptions.InvalidOperationError,
        cudf_except=pl.exceptions.ComputeError
        if POLARS_VERSION_LT_130
        else pl.exceptions.InvalidOperationError,
    )


@pytest.mark.parametrize("ignore_nulls", [False, True])
@pytest.mark.parametrize("delimiter", ["", "/"])
def test_string_join(ldf, ignore_nulls, delimiter):
    q = ldf.select(pl.col("a").str.join(delimiter, ignore_nulls=ignore_nulls))
    assert_gpu_result_equal(q)


<<<<<<< HEAD
@pytest.mark.parametrize(
    "fill",
    [
        0,
        1,
        2,
        5,
        999,
        -1,
        None,
    ],
)
@pytest.mark.parametrize(
    "input_strings",
    [
        ["1", "0"],
        ["123", "45"],
        ["", "0"],
        ["-1", "+2"],
        ["abc", "def"],
    ],
)
def test_string_zfill(fill, input_strings):
    ldf = pl.LazyFrame({"a": input_strings})
    q = ldf.select(pl.col("a").str.zfill(fill))

    if fill is not None and fill < 0:
        assert_collect_raises(
            q,
            polars_except=pl.exceptions.InvalidOperationError,
            cudf_except=pl.exceptions.ComputeError,
        )
    else:
        assert_gpu_result_equal(q)
=======
def test_string_to_titlecase():
    df = pl.LazyFrame(
        {
            "quotes": [
                "'e.t. phone home'",
                "you talkin' to me?",
                "to infinity,and BEYOND!",
            ]
        }
    )
    q = df.with_columns(
        quotes_title=pl.col("quotes").str.to_titlecase(),
    )
    assert_gpu_result_equal(q)


@pytest.mark.parametrize("tail", [1, 2, 999, -1, 0, None])
def test_string_tail(ldf, tail):
    q = ldf.select(pl.col("a").str.tail(tail))
    assert_gpu_result_equal(q)


@pytest.mark.parametrize("head", [1, 2, 999, -1, 0, None])
def test_string_head(ldf, head):
    q = ldf.select(pl.col("a").str.head(head))
    assert_gpu_result_equal(q)
>>>>>>> 2fb78b3f
<|MERGE_RESOLUTION|>--- conflicted
+++ resolved
@@ -472,7 +472,6 @@
     assert_gpu_result_equal(q)
 
 
-<<<<<<< HEAD
 @pytest.mark.parametrize(
     "fill",
     [
@@ -507,7 +506,8 @@
         )
     else:
         assert_gpu_result_equal(q)
-=======
+
+
 def test_string_to_titlecase():
     df = pl.LazyFrame(
         {
@@ -533,5 +533,4 @@
 @pytest.mark.parametrize("head", [1, 2, 999, -1, 0, None])
 def test_string_head(ldf, head):
     q = ldf.select(pl.col("a").str.head(head))
-    assert_gpu_result_equal(q)
->>>>>>> 2fb78b3f
+    assert_gpu_result_equal(q)