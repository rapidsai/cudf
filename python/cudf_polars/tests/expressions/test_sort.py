# SPDX-FileCopyrightText: Copyright (c) 2024 NVIDIA CORPORATION & AFFILIATES.
# SPDX-License-Identifier: Apache-2.0
from __future__ import annotations

import itertools

import pytest

import polars as pl

<<<<<<< HEAD
from cudf_polars import Translator
=======
import pylibcudf as plc

from cudf_polars import translate_ir
>>>>>>> adf32694
from cudf_polars.testing.asserts import assert_gpu_result_equal


@pytest.mark.parametrize("descending", [False, True])
@pytest.mark.parametrize("nulls_last", [False, True])
def test_sort_expression(descending, nulls_last):
    ldf = pl.LazyFrame(
        {
            "a": [5, -1, 3, 4, None, 8, 6, 7, None],
        }
    )

    query = ldf.select(pl.col("a").sort(descending=descending, nulls_last=nulls_last))
    assert_gpu_result_equal(query)


@pytest.mark.parametrize(
    "descending", itertools.combinations_with_replacement([False, True], 3)
)
@pytest.mark.parametrize(
    "nulls_last", itertools.combinations_with_replacement([False, True], 3)
)
@pytest.mark.parametrize("maintain_order", [False, True], ids=["unstable", "stable"])
def test_sort_by_expression(descending, nulls_last, maintain_order):
    ldf = pl.LazyFrame(
        {
            "a": [1, 2, 3, 4, 5, 6, 7, 8, 9, 10],
            "b": [1, 2, 2, 3, 9, 5, -1, 2, -2, 16],
            "c": ["a", "A", "b", "b", "c", "d", "A", "Z", "ä", "̈Ä"],
        }
    )

    query = ldf.select(
        pl.col("a").sort_by(
            pl.col("b"),
            pl.col("c"),
            pl.col("b") + pl.col("a"),
            descending=descending,
            nulls_last=nulls_last,
            maintain_order=maintain_order,
        )
    )
    assert_gpu_result_equal(query, check_row_order=maintain_order)


@pytest.mark.parametrize("descending", [False, True])
@pytest.mark.parametrize("nulls_last", [False, True])
def test_setsorted(descending, nulls_last, with_nulls):
    values = sorted([1, 2, 3, 4, 5, 6, -2], reverse=descending)
    if with_nulls:
        values[-1 if nulls_last else 0] = None
    df = pl.LazyFrame({"a": values})

    q = df.set_sorted("a", descending=descending)

    assert_gpu_result_equal(q)

    df = Translator(q._ldf.visit()).translate_ir().evaluate(cache={})

    a = df.column_map["a"]

    assert a.is_sorted == plc.types.Sorted.YES
    null_order = (
        plc.types.NullOrder.AFTER
        if (descending ^ nulls_last) and with_nulls
        else plc.types.NullOrder.BEFORE
    )
    assert a.null_order == null_order
    assert a.order == (
        plc.types.Order.DESCENDING if descending else plc.types.Order.ASCENDING
    )<|MERGE_RESOLUTION|>--- conflicted
+++ resolved
@@ -8,13 +8,9 @@
 
 import polars as pl
 
-<<<<<<< HEAD
-from cudf_polars import Translator
-=======
 import pylibcudf as plc
 
-from cudf_polars import translate_ir
->>>>>>> adf32694
+from cudf_polars import Translator
 from cudf_polars.testing.asserts import assert_gpu_result_equal
 
 
