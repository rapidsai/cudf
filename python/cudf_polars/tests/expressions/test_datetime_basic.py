# SPDX-FileCopyrightText: Copyright (c) 2024-2025, NVIDIA CORPORATION & AFFILIATES.
# SPDX-License-Identifier: Apache-2.0
from __future__ import annotations

import datetime
from operator import methodcaller

import pytest

import polars as pl

from cudf_polars.dsl.expr import TemporalFunction
from cudf_polars.testing.asserts import (
    assert_gpu_result_equal,
    assert_ir_translation_raises,
)


@pytest.mark.parametrize(
    "dtype",
    [
        pl.Date(),
        pl.Datetime("ms"),
        pl.Datetime("us"),
        pl.Datetime("ns"),
        pl.Duration("ms"),
        pl.Duration("us"),
        pl.Duration("ns"),
    ],
    ids=repr,
)
def test_datetime_dataframe_scan(dtype):
    ldf = pl.DataFrame(
        {
            "a": pl.Series([1, 2, 3, 4, 5, 6, 7], dtype=dtype),
            "b": pl.Series([3, 4, 5, 6, 7, 8, 9], dtype=pl.UInt16),
        }
    ).lazy()

    query = ldf.select(pl.col("b"), pl.col("a"))
    assert_gpu_result_equal(query)


datetime_extract_fields = [
    "year",
    "month",
    "day",
    "weekday",
    "hour",
    "minute",
    "second",
    "millisecond",
    "microsecond",
    "nanosecond",
]


@pytest.fixture(
    ids=datetime_extract_fields,
    params=[methodcaller(f) for f in datetime_extract_fields],
)
def field(request):
    return request.param


def test_datetime_extract(field):
    ldf = pl.LazyFrame(
        {
            "datetimes": pl.datetime_range(
                datetime.datetime(2020, 1, 1),
                datetime.datetime(2021, 12, 30),
                "3mo14h15s11ms33us999ns",
                eager=True,
            )
        }
    )

    q = ldf.select(field(pl.col("datetimes").dt))

    assert_gpu_result_equal(q)


def test_datetime_extra_unsupported(monkeypatch):
    ldf = pl.LazyFrame(
        {
            "datetimes": pl.datetime_range(
                datetime.datetime(2020, 1, 1),
                datetime.datetime(2021, 12, 30),
                "3mo14h15s11ms33us999ns",
                eager=True,
            )
        }
    )

    def unsupported_name_setter(self, value):
        pass

    def unsupported_name_getter(self):
        return "unsupported"

    monkeypatch.setattr(
        TemporalFunction,
        "name",
        property(unsupported_name_getter, unsupported_name_setter),
    )

    q = ldf.select(pl.col("datetimes").dt.nanosecond())

    assert_ir_translation_raises(q, NotImplementedError)


@pytest.mark.parametrize(
    "field",
    [
        methodcaller("year"),
        methodcaller("month"),
        methodcaller("day"),
        methodcaller("weekday"),
    ],
)
def test_date_extract(field):
    ldf = pl.LazyFrame(
        {
            "dates": [
                datetime.date(2024, 1, 1),
                datetime.date(2024, 10, 11),
            ]
        }
    )

    ldf = pl.LazyFrame(
        {"dates": [datetime.date(2024, 1, 1), datetime.date(2024, 10, 11)]}
    )

    q = ldf.select(field(pl.col("dates").dt))

    assert_gpu_result_equal(q)


@pytest.mark.parametrize(
<<<<<<< HEAD
    "dtype", [pl.Date(), pl.Datetime("ms"), pl.Datetime("us"), pl.Datetime("ns")]
)
def test_datetime_month_start(dtype):
    data = pl.DataFrame(
        {
            "dates": pl.Series(
                [
                    datetime.date(2024, 1, 1),
                    datetime.date(2024, 10, 11),
                    datetime.date(2024, 10, 31),
                    datetime.date(2000, 2, 1),
                    datetime.date(2000, 2, 29),
                    datetime.date(2000, 3, 1),
                ],
                dtype=dtype,
            )
        }
    ).lazy()

    q = data.select(pl.col("dates").dt.month_start())
    assert_gpu_result_equal(q)


@pytest.mark.parametrize(
    "dtype", [pl.Date(), pl.Datetime("ms"), pl.Datetime("us"), pl.Datetime("ns")]
)
def test_datetime_month_end(dtype):
    data = pl.DataFrame(
        {
            "dates": pl.Series(
                [
                    datetime.date(2024, 1, 1),
                    datetime.date(2024, 10, 11),
                    datetime.date(2024, 10, 31),
                    datetime.date(2000, 2, 1),
                    datetime.date(2000, 2, 29),
                    datetime.date(2000, 3, 1),
                ],
                dtype=dtype,
            )
        }
    ).lazy()

    q = data.select(pl.col("dates").dt.month_end())
=======
    "start_date, end_date",
    [
        (datetime.date(2001, 12, 22), datetime.date(2001, 12, 25)),
        (datetime.date(2000, 2, 27), datetime.date(2000, 3, 1)),  # Leap year transition
        (datetime.date(1999, 12, 31), datetime.date(2000, 1, 2)),
        (datetime.date(2020, 2, 28), datetime.date(2020, 3, 1)),
        (datetime.date(2021, 1, 1), datetime.date(2021, 1, 2)),
    ],
)
def test_ordinal_day(start_date, end_date):
    df = pl.DataFrame({"date": pl.date_range(start_date, end_date, eager=True)}).lazy()

    q = df.with_columns(
        pl.col("date").dt.ordinal_day().alias("day_of_year"),
    )

>>>>>>> 6f594474
    assert_gpu_result_equal(q)<|MERGE_RESOLUTION|>--- conflicted
+++ resolved
@@ -138,7 +138,6 @@
 
 
 @pytest.mark.parametrize(
-<<<<<<< HEAD
     "dtype", [pl.Date(), pl.Datetime("ms"), pl.Datetime("us"), pl.Datetime("ns")]
 )
 def test_datetime_month_start(dtype):
@@ -183,7 +182,10 @@
     ).lazy()
 
     q = data.select(pl.col("dates").dt.month_end())
-=======
+    assert_gpu_result_equal(q)
+
+
+@pytest.mark.parametrize(
     "start_date, end_date",
     [
         (datetime.date(2001, 12, 22), datetime.date(2001, 12, 25)),
@@ -200,5 +202,4 @@
         pl.col("date").dt.ordinal_day().alias("day_of_year"),
     )
 
->>>>>>> 6f594474
     assert_gpu_result_equal(q)