--- conflicted
+++ resolved
@@ -285,22 +285,6 @@
     assert_gpu_result_equal(q, check_row_order=False)
 
 
-<<<<<<< HEAD
-@pytest.mark.parametrize(
-    "strategy", ["forward", "backward", "min", "max", "mean", "zero", "one"]
-)
-def test_groupby_fill_null_with_strategy(strategy):
-    lf = pl.LazyFrame(
-        {
-            "key": [1, 1, 2, 2, 2],
-            "val": [None, 2, None, 4, None],
-        }
-    )
-
-    q = lf.group_by("key").agg(pl.col("val").fill_null(strategy=strategy))
-
-    assert_ir_translation_raises(q, NotImplementedError)
-=======
 def test_groupby_null_count_raises(df: pl.LazyFrame):
     q = df.group_by("key1").agg(pl.col("int") + pl.col("uint16_with_null").null_count())
 
@@ -365,4 +349,19 @@
     lf = df.filter(pl.col("datetime") == date(2004, 12, 1))
     q = lf.group_by("datetime").agg(agg_expr)
     assert_gpu_result_equal(q)
->>>>>>> 783feb44
+
+
+@pytest.mark.parametrize(
+    "strategy", ["forward", "backward", "min", "max", "mean", "zero", "one"]
+)
+def test_groupby_fill_null_with_strategy(strategy):
+    lf = pl.LazyFrame(
+        {
+            "key": [1, 1, 2, 2, 2],
+            "val": [None, 2, None, 4, None],
+        }
+    )
+
+    q = lf.group_by("key").agg(pl.col("val").fill_null(strategy=strategy))
+
+    assert_ir_translation_raises(q, NotImplementedError)