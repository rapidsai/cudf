--- conflicted
+++ resolved
@@ -424,7 +424,16 @@
     assert_gpu_result_equal(q, check_row_order=False)
 
 
-<<<<<<< HEAD
+@pytest.mark.xfail(
+    raises=AssertionError,
+    reason="https://github.com/rapidsai/cudf/issues/19610",
+)
+def test_groupby_literal_agg():
+    df = pl.LazyFrame({"c0": [True, False]})
+    q = df.group_by("c0").agg(pl.lit(1).is_not_null())
+    assert_gpu_result_equal(q, check_row_order=False)
+
+
 @pytest.mark.parametrize(
     "series",
     [
@@ -439,15 +448,12 @@
         ),
     ],
 )
-def test_groupby_agg_list_literal(series: pl.Series) -> None:
+def test_groupby_agg_list_literal(request, series: pl.Series) -> None:
+    request.applymarker(
+        pytest.mark.xfail(
+            condition=POLARS_VERSION_LT_132,
+            reason="polars CPU bug: dtype missing nesting level",
+        )
+    )
     q = pl.LazyFrame({"a": [1, 1, 2]}).group_by("a").agg(series)
-=======
-@pytest.mark.xfail(
-    raises=AssertionError,
-    reason="https://github.com/rapidsai/cudf/issues/19610",
-)
-def test_groupby_literal_agg():
-    df = pl.LazyFrame({"c0": [True, False]})
-    q = df.group_by("c0").agg(pl.lit(1).is_not_null())
->>>>>>> 28bb6cb0
     assert_gpu_result_equal(q, check_row_order=False)