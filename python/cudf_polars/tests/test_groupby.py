--- conflicted
+++ resolved
@@ -317,7 +317,18 @@
     assert_gpu_result_equal(q, check_row_order=False)
 
 
-<<<<<<< HEAD
+def test_groupby_sum_all_null_group_returns_null():
+    df = pl.LazyFrame(
+        {
+            "key": ["a", "a", "b", "b", "c"],
+            "null_groups": [None, None, None, 2, None],
+        }
+    )
+
+    q = df.group_by("key").agg(out=pl.col("null_groups").sum())
+    assert_gpu_result_equal(q, check_row_order=False)
+
+
 @pytest.mark.parametrize(
     "expr",
     [
@@ -348,15 +359,4 @@
 )
 def test_groupby_ternary_supported(df: pl.LazyFrame, expr: pl.Expr) -> None:
     q = df.group_by("key1").agg(expr)
-=======
-def test_groupby_sum_all_null_group_returns_null():
-    df = pl.LazyFrame(
-        {
-            "key": ["a", "a", "b", "b", "c"],
-            "null_groups": [None, None, None, 2, None],
-        }
-    )
-
-    q = df.group_by("key").agg(out=pl.col("null_groups").sum())
->>>>>>> d71e00de
     assert_gpu_result_equal(q, check_row_order=False)