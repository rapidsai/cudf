# SPDX-FileCopyrightText: Copyright (c) 2024-2025, NVIDIA CORPORATION & AFFILIATES.
# SPDX-License-Identifier: Apache-2.0
from __future__ import annotations

import itertools
import random
from datetime import date

import pytest

import polars as pl

from cudf_polars.testing.asserts import (
    assert_gpu_result_equal,
    assert_ir_translation_raises,
)
from cudf_polars.utils.versions import POLARS_VERSION_LT_132, POLARS_VERSION_LT_1321


@pytest.fixture
def df():
    lf = pl.LazyFrame(
        {
            "key1": [1, 1, 1, 2, 3, 1, 4, 6, 7],
            "key2": [2, 2, 2, 2, 6, 1, 4, 6, 8],
            "int": [1, 2, 3, 4, 5, 6, 7, 8, 9],
            "int32": pl.Series([1, 2, 3, 4, 5, 6, 7, 8, 9], dtype=pl.Int32()),
            "uint16_with_null": pl.Series(
                [1, None, 2, None, None, None, 4, 5, 6], dtype=pl.UInt16()
            ),
            "float": [7.0, 1, 2, 3, 4.5, 5, 6, 7, 8],
            "string": ["abc", "def", "hijk", "lmno", "had", "to", "be", "or", "not"],
            "datetime": [
                date(1970, 1, 1),
                date(1972, 1, 10),
                date(2000, 1, 1),
                date(2004, 12, 1),
                date(2004, 10, 1),
                date(1971, 2, 1),
                date(2003, 12, 1),
                date(2001, 1, 1),
                date(1999, 12, 31),
            ],
        }
    )
    if not POLARS_VERSION_LT_132:
        lf = lf.with_columns(
            pl.col("float").cast(pl.Decimal(precision=9, scale=2)).alias("decimal")
        )
    return lf


@pytest.fixture(
    params=[
        [pl.col("key1")],
        [pl.col("key2")],
        [pl.col("key1"), pl.lit(1)],
        [pl.col("key1") * pl.col("key2")],
        [pl.col("key1"), pl.col("key2")],
        [pl.col("key1") == pl.col("key2")],
        [pl.col("key2"), pl.col("key1") == pl.lit(1, dtype=pl.Int64)],
    ],
    ids=lambda keys: "-".join(map(str, keys)),
)
def keys(request):
    return request.param


_EXPRS: list[list[pl.Expr | str]] = [
    [],
    ["int"],
    ["float", "int"],
    [pl.col("float") + pl.col("int")],
    [pl.col("float").is_not_null()],
    [pl.col("int32").sum()],
    [pl.col("int32").mean()],
    [
        pl.col("uint16_with_null").sum(),
        pl.col("uint16_with_null").mean().alias("mean"),
    ],
    [pl.col("float").max() - pl.col("int").min() + pl.col("int").max()],
    [pl.col("float").mean(), pl.col("int").std()],
    [(pl.col("float") - pl.lit(2)).max()],
    [pl.lit(10).alias("literal_value")],
    [pl.col("float").sum().round(decimals=1)],
    [pl.col("float").round(decimals=1).sum()],
    [pl.col("float").sum().round()],
    [pl.col("float").round().sum()],
    [pl.col("int").first(), pl.col("float").last()],
    [pl.col("int").sum(), pl.col("string").str.replace("h", "foo", literal=True)],
    [pl.col("float").quantile(0.3, interpolation="nearest")],
    [pl.col("float").quantile(0.3, interpolation="higher")],
    [pl.col("float").quantile(0.3, interpolation="lower")],
    [pl.col("float").quantile(0.3, interpolation="midpoint")],
    [pl.col("float").quantile(0.3, interpolation="linear")],
    [
        pl.col("datetime").max(),
        pl.col("datetime").max().dt.is_leap_year().alias("leapyear"),
    ],
]

# polars gives us precision=None, which we
# do not supprt
if not POLARS_VERSION_LT_132:
    _EXPRS.append([pl.col("decimal").median()])


@pytest.fixture(
    params=_EXPRS,
    ids=lambda aggs: "-".join(map(str, aggs)),
)
def exprs(request):
    return request.param


@pytest.fixture(
    params=[False, True],
    ids=["no_maintain_order", "maintain_order"],
)
def maintain_order(request):
    return request.param


def test_groupby(df: pl.LazyFrame, maintain_order, keys, exprs):
    q = df.group_by(*keys, maintain_order=maintain_order).agg(*exprs)

    if not maintain_order:
        sort_keys = list(q.collect_schema().keys())[: len(keys)]
        q = q.sort(*sort_keys)

    assert_gpu_result_equal(q, check_exact=False)


def test_groupby_sorted_keys(df: pl.LazyFrame, keys, exprs):
    sorted_keys = [
        key.sort(descending=descending)
        for key, descending in zip(keys, itertools.cycle([False, True]))
    ]

    q = df.group_by(*sorted_keys).agg(*exprs)

    schema = q.collect_schema()
    sort_keys = list(schema.keys())[: len(keys)]
    # Multiple keys don't do sorting
    qsorted = q.sort(*sort_keys)
    if len(keys) > 1:
        # https://github.com/pola-rs/polars/issues/17556
        # Can't assert that the query without post-sorting fails,
        # since it _might_ pass.
        assert_gpu_result_equal(qsorted, check_exact=False)
    elif schema[sort_keys[0]] == pl.Boolean():
        # Boolean keys don't do sorting, so we get random order
        assert_gpu_result_equal(qsorted, check_exact=False)
    else:
        assert_gpu_result_equal(q, check_exact=False)


def test_groupby_len(df, keys):
    q = df.group_by(*keys).agg(pl.len())

    assert_gpu_result_equal(q, check_row_order=False)


@pytest.mark.parametrize(
    "expr",
    [
        (pl.col("int").max() + pl.col("float").min()).max(),
        (
            pl.when((pl.col("float") - pl.col("float").mean()) > 0)
            .then(pl.col("float"))
            .otherwise(None)
            .sum()
        ),
        (pl.when(pl.col("int") > 5).then(pl.col("float")).otherwise(pl.lit(0.0))),
        (pl.when(pl.col("int").min() >= 3).then(pl.col("float"))),
    ],
)
def test_groupby_unsupported(df: pl.LazyFrame, expr: pl.Expr) -> None:
    q = df.group_by("key1").agg(expr)

    assert_ir_translation_raises(q, NotImplementedError)


def test_groupby_null_keys(maintain_order):
    df = pl.LazyFrame(
        {
            "key": pl.Series([1, float("nan"), 2, None, 2, None], dtype=pl.Float64()),
            "value": [-1, 2, 1, 2, 3, 4],
        }
    )

    q = df.group_by("key", maintain_order=maintain_order).agg(pl.col("value").min())
    if not maintain_order:
        q = q.sort("key")

    assert_gpu_result_equal(q)


@pytest.mark.xfail(reason="https://github.com/pola-rs/polars/issues/17513")
def test_groupby_minmax_with_nan():
    df = pl.LazyFrame(
        {"key": [1, 2, 2, 2], "value": [float("nan"), 1, -1, float("nan")]}
    )

    q = df.group_by("key").agg(
        pl.col("value").max().alias("max"), pl.col("value").min().alias("min")
    )

    assert_gpu_result_equal(q)


@pytest.mark.parametrize("op", [pl.Expr.nan_max, pl.Expr.nan_min])
def test_groupby_nan_minmax_raises(op):
    df = pl.LazyFrame(
        {"key": [1, 2, 2, 2], "value": [float("nan"), 1, -1, float("nan")]}
    )

    q = df.group_by("key").agg(op(pl.col("value")))

    assert_ir_translation_raises(q, NotImplementedError)


@pytest.mark.parametrize(
    "key",
    [1, pl.col("key1")],
)
@pytest.mark.parametrize(
    "expr",
    [
        pl.lit(1).alias("value"),
        pytest.param(
            pl.lit([[4, 5, 6]]).alias("value"),
            marks=pytest.mark.xfail(reason="Need to expose OtherScalar in rust IR"),
        ),
        pytest.param(
            pl.Series("value", [[4, 5, 6]], dtype=pl.List(pl.Int32)),
            marks=pytest.mark.xfail(
                condition=not POLARS_VERSION_LT_1321,
                reason="https://github.com/rapidsai/cudf/issues/19610",
            ),
        ),
        pl.col("float") * (1 - pl.col("int")),
        [pl.lit(2).alias("value"), pl.col("float") * 2],
    ],
)
def test_groupby_literal_in_agg(df, key, expr):
    # check_row_order=False doesn't work for list aggregations
    # so just sort by the group key
    q = df.group_by(key).agg(expr).sort(key, maintain_order=True)
    assert_gpu_result_equal(q)


@pytest.mark.parametrize(
    "expr",
    [pl.col("int").unique(), pl.col("int").drop_nulls(), pl.col("int").cum_max()],
)
def test_groupby_unary_non_pointwise_raises(df, expr):
    q = df.group_by("key1").agg(expr)
    assert_ir_translation_raises(q, NotImplementedError)


def test_groupby_agg_broadcast_raises(df):
    q = df.group_by("key1").agg(pl.col("int") + pl.col("float").max())
    assert_ir_translation_raises(q, NotImplementedError)


@pytest.mark.parametrize("nrows", [30, 300, 300_000])
@pytest.mark.parametrize("nkeys", [1, 2, 4])
def test_groupby_maintain_order_random(nrows, nkeys, with_nulls):
    key_names = [f"key{key}" for key in range(nkeys)]
    rng = random.Random(2)
    key_values = [rng.choices(range(100), k=nrows) for _ in key_names]
    value = rng.choices(range(-100, 100), k=nrows)
    df = pl.DataFrame(dict(zip(key_names, key_values, strict=True), value=value))
    if with_nulls:
        df = df.with_columns(
            *(
                pl.when(pl.col(name) == 1)
                .then(None)
                .otherwise(pl.col(name))
                .alias(name)
                for name in key_names
            )
        )
    q = df.lazy().group_by(key_names, maintain_order=True).agg(pl.col("value").sum())
    # The streaming executor is too slow for large n_rows with blocksize_mode="small"
    assert_gpu_result_equal(q, blocksize_mode="default" if nrows > 30 else None)


def test_groupby_len_with_nulls():
    df = pl.DataFrame({"a": [1, 1, 1, 2], "b": [1, None, 2, 3]})
    q = df.lazy().group_by("a").agg(pl.col("b").len())
    assert_gpu_result_equal(q, check_row_order=False)


@pytest.mark.parametrize("column", ["int", "string", "uint16_with_null"])
def test_groupby_nunique(df: pl.LazyFrame, column):
    q = df.group_by("key1").agg(pl.col(column).n_unique())

    assert_gpu_result_equal(q, check_row_order=False)


def test_groupby_null_count(df: pl.LazyFrame):
    q = df.group_by("key1").agg(pl.col("uint16_with_null").null_count())

    assert_gpu_result_equal(q, check_row_order=False)


@pytest.mark.parametrize(
    "expr",
    [
        pl.col("int").all(),
        pl.col("int").any(),
        pl.col("int").is_duplicated(),
        pl.col("int").is_first_distinct(),
        pl.col("int").is_last_distinct(),
        pl.col("int").is_unique(),
    ],
    ids=[
        "all_horizontal",
        "any_horizontal",
        "is_duplicated",
        "is_first_distinct",
        "is_last_distinct",
        "is_unique",
    ],
)
def test_groupby_unsupported_non_pointwise_boolean_function(df: pl.LazyFrame, expr):
    q = df.group_by("key1").agg(expr)
    assert_ir_translation_raises(q, NotImplementedError)


def test_groupby_mean_type_promotion(df: pl.LazyFrame) -> None:
    df = df.with_columns(pl.col("float").cast(pl.Float32))

    q = df.group_by("key1").agg(pl.col("float").mean())

    assert_gpu_result_equal(q, check_row_order=False)


def test_groupby_sum_all_null_group_returns_null():
    df = pl.LazyFrame(
        {
            "key": ["a", "a", "b", "b", "c"],
            "null_groups": [None, None, None, 2, None],
        }
    )

    q = df.group_by("key").agg(out=pl.col("null_groups").sum())
    assert_gpu_result_equal(q, check_row_order=False)


@pytest.mark.parametrize(
    "agg_expr",
    [
        pl.all().sum(),
        pl.all().mean(),
        pl.all().median(),
        pl.all().quantile(0.5),
    ],
    ids=["sum", "mean", "median", "quantile-0.5"],
)
def test_groupby_aggs_keep_unsupported_as_null(df: pl.LazyFrame, agg_expr) -> None:
    lf = df.filter(pl.col("datetime") == date(2004, 12, 1))
    q = lf.group_by("datetime").agg(agg_expr)
    assert_gpu_result_equal(q)


@pytest.mark.parametrize(
    "expr",
    [
        pl.when(pl.col("int") > 5).then(pl.col("float")).otherwise(None).sum(),
        pl.when(pl.col("float").count() > 0)
        .then(pl.col("float").sum())
        .otherwise(None),
        (
            pl.when(pl.col("float").min() < pl.col("float").max())
            .then(pl.col("float").max() - pl.col("float").min())
            .otherwise(pl.lit(0.0))
        ),
        (
            pl.when(pl.col("int").count() > 0)
            .then(
                pl.col("int").cast(pl.Float64).sum()
                / pl.col("int").count().cast(pl.Float64)
            )
            .otherwise(None)
        ),
    ],
    ids=[
        "pre_pointwise_then_sum",
        "post_over_aggs",
        "post_multiple_aggs_range",
        "post_manually_compute_mean",
    ],
)
def test_groupby_ternary_supported(df: pl.LazyFrame, expr: pl.Expr) -> None:
    q = df.group_by("key1").agg(expr)
    assert_gpu_result_equal(q, check_row_order=False)


<<<<<<< HEAD
def test_groupby_rank_raises(df: pl.LazyFrame) -> None:
    q = df.group_by("key1").agg(pl.col("int").rank())
=======
@pytest.mark.parametrize(
    "strategy", ["forward", "backward", "min", "max", "mean", "zero", "one"]
)
def test_groupby_fill_null_with_strategy(strategy):
    lf = pl.LazyFrame(
        {
            "key": [1, 1, 2, 2, 2],
            "val": [None, 2, None, 4, None],
        }
    )

    q = lf.group_by("key").agg(pl.col("val").fill_null(strategy=strategy))
>>>>>>> ccd4e028

    assert_ir_translation_raises(q, NotImplementedError)<|MERGE_RESOLUTION|>--- conflicted
+++ resolved
@@ -399,10 +399,6 @@
     assert_gpu_result_equal(q, check_row_order=False)
 
 
-<<<<<<< HEAD
-def test_groupby_rank_raises(df: pl.LazyFrame) -> None:
-    q = df.group_by("key1").agg(pl.col("int").rank())
-=======
 @pytest.mark.parametrize(
     "strategy", ["forward", "backward", "min", "max", "mean", "zero", "one"]
 )
@@ -415,6 +411,11 @@
     )
 
     q = lf.group_by("key").agg(pl.col("val").fill_null(strategy=strategy))
->>>>>>> ccd4e028
+
+    assert_ir_translation_raises(q, NotImplementedError)
+
+
+def test_groupby_rank_raises(df: pl.LazyFrame) -> None:
+    q = df.group_by("key1").agg(pl.col("int").rank())
 
     assert_ir_translation_raises(q, NotImplementedError)