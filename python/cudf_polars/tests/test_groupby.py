# SPDX-FileCopyrightText: Copyright (c) 2024-2025, NVIDIA CORPORATION & AFFILIATES.
# SPDX-License-Identifier: Apache-2.0
from __future__ import annotations

import itertools
import random
from datetime import date

import pytest

import polars as pl

from cudf_polars.testing.asserts import (
    assert_gpu_result_equal,
    assert_ir_translation_raises,
)
from cudf_polars.utils.versions import POLARS_VERSION_LT_1321


@pytest.fixture
def df():
    return pl.LazyFrame(
        {
            "key1": [1, 1, 1, 2, 3, 1, 4, 6, 7],
            "key2": [2, 2, 2, 2, 6, 1, 4, 6, 8],
            "int": [1, 2, 3, 4, 5, 6, 7, 8, 9],
            "int32": pl.Series([1, 2, 3, 4, 5, 6, 7, 8, 9], dtype=pl.Int32()),
            "uint16_with_null": pl.Series(
                [1, None, 2, None, None, None, 4, 5, 6], dtype=pl.UInt16()
            ),
            "float": [7.0, 1, 2, 3, 4.5, 5, 6, 7, 8],
            "string": ["abc", "def", "hijk", "lmno", "had", "to", "be", "or", "not"],
            "datetime": [
                date(1970, 1, 1),
                date(1972, 1, 10),
                date(2000, 1, 1),
                date(2004, 12, 1),
                date(2004, 10, 1),
                date(1971, 2, 1),
                date(2003, 12, 1),
                date(2001, 1, 1),
                date(1999, 12, 31),
            ],
        }
    )


@pytest.fixture(
    params=[
        [pl.col("key1")],
        [pl.col("key2")],
        [pl.col("key1"), pl.lit(1)],
        [pl.col("key1") * pl.col("key2")],
        [pl.col("key1"), pl.col("key2")],
        [pl.col("key1") == pl.col("key2")],
        [pl.col("key2"), pl.col("key1") == pl.lit(1, dtype=pl.Int64)],
    ],
    ids=lambda keys: "-".join(map(str, keys)),
)
def keys(request):
    return request.param


@pytest.fixture(
    params=[
        [],
        ["int"],
        ["float", "int"],
        [pl.col("float") + pl.col("int")],
        [pl.col("float").is_not_null()],
        [pl.col("int32").sum()],
        [pl.col("int32").mean()],
        [
            pl.col("uint16_with_null").sum(),
            pl.col("uint16_with_null").mean().alias("mean"),
        ],
        [pl.col("float").max() - pl.col("int").min() + pl.col("int").max()],
        [pl.col("float").mean(), pl.col("int").std()],
        [(pl.col("float") - pl.lit(2)).max()],
        [pl.lit(10).alias("literal_value")],
        [pl.col("float").sum().round(decimals=1)],
        [pl.col("float").round(decimals=1).sum()],
        [pl.col("float").sum().round()],
        [pl.col("float").round().sum()],
        [pl.col("int").first(), pl.col("float").last()],
        [pl.col("int").sum(), pl.col("string").str.replace("h", "foo", literal=True)],
        [pl.col("float").quantile(0.3, interpolation="nearest")],
        [pl.col("float").quantile(0.3, interpolation="higher")],
        [pl.col("float").quantile(0.3, interpolation="lower")],
        [pl.col("float").quantile(0.3, interpolation="midpoint")],
        [pl.col("float").quantile(0.3, interpolation="linear")],
        [
            pl.col("datetime").max(),
            pl.col("datetime").max().dt.is_leap_year().alias("leapyear"),
        ],
    ],
    ids=lambda aggs: "-".join(map(str, aggs)),
)
def exprs(request):
    return request.param


@pytest.fixture(
    params=[False, True],
    ids=["no_maintain_order", "maintain_order"],
)
def maintain_order(request):
    return request.param


def test_groupby(df: pl.LazyFrame, maintain_order, keys, exprs):
    q = df.group_by(*keys, maintain_order=maintain_order).agg(*exprs)

    if not maintain_order:
        sort_keys = list(q.collect_schema().keys())[: len(keys)]
        q = q.sort(*sort_keys)

    assert_gpu_result_equal(q, check_exact=False)


def test_groupby_sorted_keys(df: pl.LazyFrame, keys, exprs):
    sorted_keys = [
        key.sort(descending=descending)
        for key, descending in zip(keys, itertools.cycle([False, True]))
    ]

    q = df.group_by(*sorted_keys).agg(*exprs)

    schema = q.collect_schema()
    sort_keys = list(schema.keys())[: len(keys)]
    # Multiple keys don't do sorting
    qsorted = q.sort(*sort_keys)
    if len(keys) > 1:
        # https://github.com/pola-rs/polars/issues/17556
        # Can't assert that the query without post-sorting fails,
        # since it _might_ pass.
        assert_gpu_result_equal(qsorted, check_exact=False)
    elif schema[sort_keys[0]] == pl.Boolean():
        # Boolean keys don't do sorting, so we get random order
        assert_gpu_result_equal(qsorted, check_exact=False)
    else:
        assert_gpu_result_equal(q, check_exact=False)


def test_groupby_len(df, keys):
    q = df.group_by(*keys).agg(pl.len())

    assert_gpu_result_equal(q, check_row_order=False)


@pytest.mark.parametrize(
    "expr",
    [
        (pl.col("int").max() + pl.col("float").min()).max(),
        (
            pl.when((pl.col("float") - pl.col("float").mean()) > 0)
            .then(pl.col("float"))
            .otherwise(None)
            .sum()
        ),
        (pl.when(pl.col("int") > 5).then(pl.col("float")).otherwise(pl.lit(0.0))),
        (pl.when(pl.col("int").min() >= 3).then(pl.col("float"))),
    ],
)
def test_groupby_unsupported(df: pl.LazyFrame, expr: pl.Expr) -> None:
    q = df.group_by("key1").agg(expr)

    assert_ir_translation_raises(q, NotImplementedError)


def test_groupby_null_keys(maintain_order):
    df = pl.LazyFrame(
        {
            "key": pl.Series([1, float("nan"), 2, None, 2, None], dtype=pl.Float64()),
            "value": [-1, 2, 1, 2, 3, 4],
        }
    )

    q = df.group_by("key", maintain_order=maintain_order).agg(pl.col("value").min())
    if not maintain_order:
        q = q.sort("key")

    assert_gpu_result_equal(q)


@pytest.mark.xfail(reason="https://github.com/pola-rs/polars/issues/17513")
def test_groupby_minmax_with_nan():
    df = pl.LazyFrame(
        {"key": [1, 2, 2, 2], "value": [float("nan"), 1, -1, float("nan")]}
    )

    q = df.group_by("key").agg(
        pl.col("value").max().alias("max"), pl.col("value").min().alias("min")
    )

    assert_gpu_result_equal(q)


@pytest.mark.parametrize("op", [pl.Expr.nan_max, pl.Expr.nan_min])
def test_groupby_nan_minmax_raises(op):
    df = pl.LazyFrame(
        {"key": [1, 2, 2, 2], "value": [float("nan"), 1, -1, float("nan")]}
    )

    q = df.group_by("key").agg(op(pl.col("value")))

    assert_ir_translation_raises(q, NotImplementedError)


@pytest.mark.parametrize(
    "key",
    [1, pl.col("key1")],
)
@pytest.mark.parametrize(
    "expr",
    [
        pl.lit(1).alias("value"),
        pytest.param(
            pl.lit([[4, 5, 6]]).alias("value"),
            marks=pytest.mark.xfail(reason="Need to expose OtherScalar in rust IR"),
        ),
        pytest.param(
            pl.Series("value", [[4, 5, 6]], dtype=pl.List(pl.Int32)),
            marks=pytest.mark.xfail(
                condition=not POLARS_VERSION_LT_1321,
                reason="https://github.com/rapidsai/cudf/issues/19610",
            ),
        ),
        pl.col("float") * (1 - pl.col("int")),
        [pl.lit(2).alias("value"), pl.col("float") * 2],
    ],
)
def test_groupby_literal_in_agg(df, key, expr):
    # check_row_order=False doesn't work for list aggregations
    # so just sort by the group key
    q = df.group_by(key).agg(expr).sort(key, maintain_order=True)
    assert_gpu_result_equal(q)


@pytest.mark.parametrize(
    "expr",
    [pl.col("int").unique(), pl.col("int").drop_nulls(), pl.col("int").cum_max()],
)
def test_groupby_unary_non_pointwise_raises(df, expr):
    q = df.group_by("key1").agg(expr)
    assert_ir_translation_raises(q, NotImplementedError)


def test_groupby_agg_broadcast_raises(df):
    q = df.group_by("key1").agg(pl.col("int") + pl.col("float").max())
    assert_ir_translation_raises(q, NotImplementedError)


@pytest.mark.parametrize("nrows", [30, 300, 300_000])
@pytest.mark.parametrize("nkeys", [1, 2, 4])
def test_groupby_maintain_order_random(nrows, nkeys, with_nulls):
    key_names = [f"key{key}" for key in range(nkeys)]
    rng = random.Random(2)
    key_values = [rng.choices(range(100), k=nrows) for _ in key_names]
    value = rng.choices(range(-100, 100), k=nrows)
    df = pl.DataFrame(dict(zip(key_names, key_values, strict=True), value=value))
    if with_nulls:
        df = df.with_columns(
            *(
                pl.when(pl.col(name) == 1)
                .then(None)
                .otherwise(pl.col(name))
                .alias(name)
                for name in key_names
            )
        )
    q = df.lazy().group_by(key_names, maintain_order=True).agg(pl.col("value").sum())
    # The streaming executor is too slow for large n_rows with blocksize_mode="small"
    assert_gpu_result_equal(q, blocksize_mode="default" if nrows > 30 else None)


def test_groupby_len_with_nulls():
    df = pl.DataFrame({"a": [1, 1, 1, 2], "b": [1, None, 2, 3]})
    q = df.lazy().group_by("a").agg(pl.col("b").len())
    assert_gpu_result_equal(q, check_row_order=False)


@pytest.mark.parametrize("column", ["int", "string", "uint16_with_null"])
def test_groupby_nunique(df: pl.LazyFrame, column):
    q = df.group_by("key1").agg(pl.col(column).n_unique())

    assert_gpu_result_equal(q, check_row_order=False)


def test_groupby_null_count(df: pl.LazyFrame):
    q = df.group_by("key1").agg(pl.col("uint16_with_null").null_count())

    assert_gpu_result_equal(q, check_row_order=False)


@pytest.mark.parametrize(
    "expr",
    [
        pl.col("int").all(),
        pl.col("int").any(),
        pl.col("int").is_duplicated(),
        pl.col("int").is_first_distinct(),
        pl.col("int").is_last_distinct(),
        pl.col("int").is_unique(),
    ],
    ids=[
        "all_horizontal",
        "any_horizontal",
        "is_duplicated",
        "is_first_distinct",
        "is_last_distinct",
        "is_unique",
    ],
)
def test_groupby_unsupported_non_pointwise_boolean_function(df: pl.LazyFrame, expr):
    q = df.group_by("key1").agg(expr)
    assert_ir_translation_raises(q, NotImplementedError)


def test_groupby_mean_type_promotion(df: pl.LazyFrame) -> None:
    df = df.with_columns(pl.col("float").cast(pl.Float32))

    q = df.group_by("key1").agg(pl.col("float").mean())

    assert_gpu_result_equal(q, check_row_order=False)


def test_groupby_sum_all_null_group_returns_null():
    df = pl.LazyFrame(
        {
            "key": ["a", "a", "b", "b", "c"],
            "null_groups": [None, None, None, 2, None],
        }
    )

    q = df.group_by("key").agg(out=pl.col("null_groups").sum())
    assert_gpu_result_equal(q, check_row_order=False)


@pytest.mark.parametrize(
    "agg_expr",
    [
        pl.all().sum(),
        pl.all().mean(),
        pl.all().median(),
        pl.all().quantile(0.5),
    ],
    ids=["sum", "mean", "median", "quantile-0.5"],
)
def test_groupby_aggs_keep_unsupported_as_null(df: pl.LazyFrame, agg_expr) -> None:
    lf = df.filter(pl.col("datetime") == date(2004, 12, 1))
    q = lf.group_by("datetime").agg(agg_expr)
    assert_gpu_result_equal(q)


@pytest.mark.parametrize(
<<<<<<< HEAD
    "strategy", ["forward", "backward", "min", "max", "mean", "zero", "one"]
)
def test_groupby_fill_null_with_strategy(strategy):
    lf = pl.LazyFrame(
        {
            "key": [1, 1, 2, 2, 2],
            "val": [None, 2, None, 4, None],
        }
    )

    q = lf.group_by("key").agg(pl.col("val").fill_null(strategy=strategy))

    assert_ir_translation_raises(q, NotImplementedError)
=======
    "expr",
    [
        pl.when(pl.col("int") > 5).then(pl.col("float")).otherwise(None).sum(),
        pl.when(pl.col("float").count() > 0)
        .then(pl.col("float").sum())
        .otherwise(None),
        (
            pl.when(pl.col("float").min() < pl.col("float").max())
            .then(pl.col("float").max() - pl.col("float").min())
            .otherwise(pl.lit(0.0))
        ),
        (
            pl.when(pl.col("int").count() > 0)
            .then(
                pl.col("int").cast(pl.Float64).sum()
                / pl.col("int").count().cast(pl.Float64)
            )
            .otherwise(None)
        ),
    ],
    ids=[
        "pre_pointwise_then_sum",
        "post_over_aggs",
        "post_multiple_aggs_range",
        "post_manually_compute_mean",
    ],
)
def test_groupby_ternary_supported(df: pl.LazyFrame, expr: pl.Expr) -> None:
    q = df.group_by("key1").agg(expr)
    assert_gpu_result_equal(q, check_row_order=False)
>>>>>>> c09beacd
<|MERGE_RESOLUTION|>--- conflicted
+++ resolved
@@ -354,21 +354,6 @@
 
 
 @pytest.mark.parametrize(
-<<<<<<< HEAD
-    "strategy", ["forward", "backward", "min", "max", "mean", "zero", "one"]
-)
-def test_groupby_fill_null_with_strategy(strategy):
-    lf = pl.LazyFrame(
-        {
-            "key": [1, 1, 2, 2, 2],
-            "val": [None, 2, None, 4, None],
-        }
-    )
-
-    q = lf.group_by("key").agg(pl.col("val").fill_null(strategy=strategy))
-
-    assert_ir_translation_raises(q, NotImplementedError)
-=======
     "expr",
     [
         pl.when(pl.col("int") > 5).then(pl.col("float")).otherwise(None).sum(),
@@ -399,4 +384,19 @@
 def test_groupby_ternary_supported(df: pl.LazyFrame, expr: pl.Expr) -> None:
     q = df.group_by("key1").agg(expr)
     assert_gpu_result_equal(q, check_row_order=False)
->>>>>>> c09beacd
+
+
+@pytest.mark.parametrize(
+    "strategy", ["forward", "backward", "min", "max", "mean", "zero", "one"]
+)
+def test_groupby_fill_null_with_strategy(strategy):
+    lf = pl.LazyFrame(
+        {
+            "key": [1, 1, 2, 2, 2],
+            "val": [None, 2, None, 4, None],
+        }
+    )
+
+    q = lf.group_by("key").agg(pl.col("val").fill_null(strategy=strategy))
+
+    assert_ir_translation_raises(q, NotImplementedError)