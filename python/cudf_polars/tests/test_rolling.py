# SPDX-FileCopyrightText: Copyright (c) 2025, NVIDIA CORPORATION & AFFILIATES.
# SPDX-License-Identifier: Apache-2.0

from __future__ import annotations

from datetime import datetime

import pytest

import polars as pl

from cudf_polars.testing.asserts import (
    assert_gpu_result_equal,
    assert_ir_translation_raises,
)
from cudf_polars.utils.versions import POLARS_VERSION_LT_130


@pytest.fixture(params=[False, True], ids=["nosort", "sort"])
def presort(request):
    return request.param


@pytest.fixture
def df(presort):
    dates = pl.Series(
        [
            datetime.strptime("2020-01-01 13:45:48", "%Y-%m-%d %H:%M:%S"),
            datetime.strptime("2020-01-01 16:42:13", "%Y-%m-%d %H:%M:%S"),
            datetime.strptime("2020-01-01 16:45:09", "%Y-%m-%d %H:%M:%S"),
            datetime.strptime("2020-01-02 18:12:48", "%Y-%m-%d %H:%M:%S"),
            datetime.strptime("2020-01-03 19:45:32", "%Y-%m-%d %H:%M:%S"),
            datetime.strptime("2020-01-08 23:16:43", "%Y-%m-%d %H:%M:%S"),
            datetime.strptime("2020-01-10 23:16:43", "%Y-%m-%d %H:%M:%S"),
        ],
        dtype=pl.Datetime(time_unit="us"),
    )
    df = pl.LazyFrame(
        {
            "dt": dates,
            "values": [3, 7, 5, 9, 2, 1, 72],
            "floats": pl.Series(
                [float("nan"), 7, 5, 2, -10, 1, float("inf")], dtype=pl.Float64()
            ),
        }
    )
    if presort:
        return df.with_columns(pl.col("dt").set_sorted())
    return df


@pytest.mark.parametrize("closed", ["left", "right", "both", "none"])
@pytest.mark.parametrize("period", ["1w4d", "48h", "180s"])
def test_datetime_rolling(df, closed, period):
    q = df.rolling("dt", period=period, closed=closed).agg(
        sum_a=pl.sum("values"),
        min_a=pl.min("values"),
        max_a=pl.max("values"),
        count=pl.len(),
    )

    assert_gpu_result_equal(q)


@pytest.mark.parametrize("dtype", [pl.Int32, pl.UInt32, pl.Int64, pl.UInt64])
def test_rolling_integral_orderby(dtype):
    df = pl.LazyFrame(
        {
            "orderby": pl.Series([1, 4, 8, 10, 12, 13, 14, 22], dtype=dtype),
            "values": [1, 2, 3, 4, 5, 6, 7, 8],
        }
    )
    q = df.rolling("orderby", period="4i", closed="both").agg(pl.col("values").sum())

    assert_gpu_result_equal(q)


def test_rolling_collect_list_raises():
    df = pl.LazyFrame(
        {
            "orderby": [1, 4, 8, 10, 12, 13, 14, 22],
            "values": [1, 2, 3, 4, 5, 6, 7, 8],
        }
    )
    assert_ir_translation_raises(
        df.rolling("orderby", period="4i").agg(pl.col("values")),
        NotImplementedError,
    )


@pytest.mark.parametrize("with_slice", [False, True])
def test_rolling_empty_aggs(with_slice):
    df = pl.LazyFrame(
        {
            "orderby": [1, 4, 8, 10, 12, 13, 14, 22],
            "values": [1, 2, 3, 4, 5, 6, 7, 8],
        }
    )
    q = df.rolling("orderby", period="2i", closed="none").agg()
    if with_slice:
        q = q.slice(2)

    assert_gpu_result_equal(q)


def test_calendrical_period_unsupported(df):
    q = df.rolling("dt", period="1mo", closed="right").agg(sum=pl.sum("values"))

    assert_ir_translation_raises(q, NotImplementedError)


def test_unsorted_raises():
    df = pl.LazyFrame({"orderby": [1, 2, 4, 2], "values": [1, 2, 3, 4]})
    q = df.rolling("orderby", period="2i").agg(sum=pl.sum("values"))
    with pytest.raises(pl.exceptions.InvalidOperationError):
        q.collect(engine="in-memory")
    if POLARS_VERSION_LT_130:
        with pytest.raises(pl.exceptions.ComputeError):
            q.collect(engine=pl.GPUEngine(raise_on_fail=True))
    else:
        with pytest.raises(
            RuntimeError, match=r".*rolling is not sorted, please sort first"
        ):
            q.collect(engine=pl.GPUEngine(raise_on_fail=True))


def test_grouped_rolling():
    df = pl.LazyFrame(
        {
            "keys": [1, None, 2, 1, 2, None],
            "orderby": [10, 2, -11, 11, -5, 3],
            "values": [1, 2, 3, 4, 5, 6],
        }
    )
    q = df.rolling("orderby", period="5i", group_by="keys").agg(pl.col("values").sum())

    assert_gpu_result_equal(q)


def test_grouped_rolling_unsorted_raises():
    df = pl.LazyFrame(
        {
            "keys": [1, None, 2, 1, 2, None],
            "orderby": [10, 2, -11, 11, -5, -2],
            "values": [1, 2, 3, 4, 5, 6],
        }
    )
    q = df.rolling("orderby", period="5i", group_by="keys").agg(pl.col("values").sum())

    with pytest.raises(pl.exceptions.ComputeError):
        q.collect(engine="in-memory")
    if POLARS_VERSION_LT_130:
        with pytest.raises(pl.exceptions.ComputeError):
            q.collect(engine=pl.GPUEngine(raise_on_fail=True))
    else:
        with pytest.raises(
            RuntimeError, match="Input for grouped rolling is not sorted"
        ):
            q.collect(engine=pl.GPUEngine(raise_on_fail=True))


def test_orderby_nulls_raises_computeerror():
    df = pl.LazyFrame({"orderby": [1, 2, 4, None], "values": [1, 2, 3, 4]})
    q = df.rolling("orderby", period="2i").agg(sum=pl.sum("values"))
    with pytest.raises(pl.exceptions.InvalidOperationError):
        q.collect(engine="in-memory")
    if POLARS_VERSION_LT_130:
        with pytest.raises(pl.exceptions.ComputeError):
            q.collect(engine=pl.GPUEngine(raise_on_fail=True))
    else:
        with pytest.raises(
            RuntimeError, match=r"Index column.*in rolling may not contain nulls"
        ):
            q.collect(engine=pl.GPUEngine(raise_on_fail=True))


def test_rolling_nested_raises():
    q = (
        pl.LazyFrame(
            {
                "orderby": [1, 2, 3, 4, 10],
                "values": [6, 7, 8, 9, 10],
            }
        )
        .rolling("orderby", period="3i", closed="left")
        .agg(pl.col("values").rolling("orderby", period="2i").sum())
    )
    with pytest.raises(pl.exceptions.InvalidOperationError):
        q.collect(engine="in-memory")
    assert_ir_translation_raises(q, NotImplementedError)


def test_unsupported_agg():
    q = (
        pl.LazyFrame(
            {
                "orderby": [1, 2, 3, 4, 10],
                "values": [6, 7, 8, 9, 10],
            }
        )
        .rolling("orderby", period="3i", closed="left")
        .agg(pl.col("values").n_unique())
    )
    assert_ir_translation_raises(q, NotImplementedError)


def test_rolling_sum_all_null_window_returns_null():
    df = pl.LazyFrame(
        {
            "orderby": [1, 2, 3, 4, 5, 6],
            "null_windows": [None, None, 5, None, None, 1],
        }
    )
    q = df.rolling("orderby", period="2i", closed="both").agg(
        out=pl.col("null_windows").sum()
    )
    # Expected: [0, 0, 5, 5, 5, 1]
    assert_gpu_result_equal(q)


<<<<<<< HEAD
@pytest.mark.parametrize(
    "expr",
    [
        pl.when(pl.col("values") > 5).then(pl.col("floats")).otherwise(None).sum(),
        pl.when(pl.col("values").count() > 0)
        .then(pl.col("values").sum())
        .otherwise(None),
        pl.when(pl.col("values").min() < pl.col("values").max())
        .then(pl.col("values").max() - pl.col("values").min())
        .otherwise(pl.lit(0)),
        pl.when(pl.col("values").count() > 0)
        .then(
            pl.col("values").cast(pl.Float64).sum()
            / pl.col("values").count().cast(pl.Float64)
        )
        .otherwise(None),
    ],
    ids=[
        "pre_pointwise_then_sum",
        "post_over_aggs",
        "post_multiple_aggs_range",
        "post_manually_compute_mean",
    ],
)
def test_rolling_ternary_supported(df, expr):
    q = df.rolling("dt", period="48h", closed="both").agg(expr.alias("out"))
    assert_gpu_result_equal(q)


@pytest.mark.parametrize(
    "expr",
    [
        pl.when(pl.col("values") > 3)
        .then(pl.col("values"))
        .otherwise(pl.lit(None, dtype=pl.Int64)),
        pl.when((pl.col("floats") - pl.col("floats").mean()) > 0)
        .then(pl.col("floats"))
        .otherwise(None)
        .sum(),
    ],
)
def test_rolling_ternary_unsupported(df, expr):
    q = df.rolling("dt", period="48h", closed="both").agg(expr.alias("out"))
    assert_ir_translation_raises(q, NotImplementedError)
=======
def test_rolling_null_count(df):
    lf = df.with_columns(
        null=pl.when(pl.col("values") % 2 == 0).then(None).otherwise(pl.col("values"))
    )
    q = lf.rolling("dt", period="48h", closed="both").agg(
        nc=pl.col("null").null_count()
    )
    assert_gpu_result_equal(q)
>>>>>>> 965b4a10
<|MERGE_RESOLUTION|>--- conflicted
+++ resolved
@@ -218,7 +218,16 @@
     assert_gpu_result_equal(q)
 
 
-<<<<<<< HEAD
+def test_rolling_null_count(df):
+    lf = df.with_columns(
+        null=pl.when(pl.col("values") % 2 == 0).then(None).otherwise(pl.col("values"))
+    )
+    q = lf.rolling("dt", period="48h", closed="both").agg(
+        nc=pl.col("null").null_count()
+    )
+    assert_gpu_result_equal(q)
+
+
 @pytest.mark.parametrize(
     "expr",
     [
@@ -262,14 +271,4 @@
 )
 def test_rolling_ternary_unsupported(df, expr):
     q = df.rolling("dt", period="48h", closed="both").agg(expr.alias("out"))
-    assert_ir_translation_raises(q, NotImplementedError)
-=======
-def test_rolling_null_count(df):
-    lf = df.with_columns(
-        null=pl.when(pl.col("values") % 2 == 0).then(None).otherwise(pl.col("values"))
-    )
-    q = lf.rolling("dt", period="48h", closed="both").agg(
-        nc=pl.col("null").null_count()
-    )
-    assert_gpu_result_equal(q)
->>>>>>> 965b4a10
+    assert_ir_translation_raises(q, NotImplementedError)