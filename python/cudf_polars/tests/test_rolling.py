# SPDX-FileCopyrightText: Copyright (c) 2025, NVIDIA CORPORATION & AFFILIATES.
# SPDX-License-Identifier: Apache-2.0

from __future__ import annotations

from datetime import datetime

import pytest

import polars as pl

from cudf_polars.testing.asserts import (
    assert_gpu_result_equal,
    assert_ir_translation_raises,
)
from cudf_polars.utils.versions import POLARS_VERSION_LT_130


@pytest.fixture(params=[False, True], ids=["nosort", "sort"])
def presort(request):
    return request.param


@pytest.fixture
def df(presort):
    dates = pl.Series(
        [
            datetime.strptime("2020-01-01 13:45:48", "%Y-%m-%d %H:%M:%S"),
            datetime.strptime("2020-01-01 16:42:13", "%Y-%m-%d %H:%M:%S"),
            datetime.strptime("2020-01-01 16:45:09", "%Y-%m-%d %H:%M:%S"),
            datetime.strptime("2020-01-02 18:12:48", "%Y-%m-%d %H:%M:%S"),
            datetime.strptime("2020-01-03 19:45:32", "%Y-%m-%d %H:%M:%S"),
            datetime.strptime("2020-01-08 23:16:43", "%Y-%m-%d %H:%M:%S"),
            datetime.strptime("2020-01-10 23:16:43", "%Y-%m-%d %H:%M:%S"),
        ],
        dtype=pl.Datetime(time_unit="us"),
    )
    df = pl.LazyFrame(
        {
            "dt": dates,
            "values": [3, 7, 5, 9, 2, 1, 72],
            "floats": pl.Series(
                [float("nan"), 7, 5, 2, -10, 1, float("inf")], dtype=pl.Float64()
            ),
        }
    )
    if presort:
        return df.with_columns(pl.col("dt").set_sorted())
    return df


@pytest.mark.parametrize("closed", ["left", "right", "both", "none"])
@pytest.mark.parametrize("period", ["1w4d", "48h", "180s"])
def test_datetime_rolling(df, closed, period):
    q = df.rolling("dt", period=period, closed=closed).agg(
        sum_a=pl.sum("values"),
        min_a=pl.min("values"),
        max_a=pl.max("values"),
        count=pl.len(),
    )

    assert_gpu_result_equal(q)


@pytest.mark.parametrize("dtype", [pl.Int32, pl.UInt32, pl.Int64, pl.UInt64])
def test_rolling_integral_orderby(dtype):
    df = pl.LazyFrame(
        {
            "orderby": pl.Series([1, 4, 8, 10, 12, 13, 14, 22], dtype=dtype),
            "values": [1, 2, 3, 4, 5, 6, 7, 8],
        }
    )
    q = df.rolling("orderby", period="4i", closed="both").agg(pl.col("values").sum())

    assert_gpu_result_equal(q)


def test_rolling_collect_list_raises():
    df = pl.LazyFrame(
        {
            "orderby": [1, 4, 8, 10, 12, 13, 14, 22],
            "values": [1, 2, 3, 4, 5, 6, 7, 8],
        }
    )
    assert_ir_translation_raises(
        df.rolling("orderby", period="4i").agg(pl.col("values")),
        NotImplementedError,
    )


@pytest.mark.parametrize("with_slice", [False, True])
def test_rolling_empty_aggs(with_slice):
    df = pl.LazyFrame(
        {
            "orderby": [1, 4, 8, 10, 12, 13, 14, 22],
            "values": [1, 2, 3, 4, 5, 6, 7, 8],
        }
    )
    q = df.rolling("orderby", period="2i", closed="none").agg()
    if with_slice:
        q = q.slice(2)

    assert_gpu_result_equal(q)


def test_calendrical_period_unsupported(df):
    q = df.rolling("dt", period="1mo", closed="right").agg(sum=pl.sum("values"))

    assert_ir_translation_raises(q, NotImplementedError)


def test_unsorted_raises():
    df = pl.LazyFrame({"orderby": [1, 2, 4, 2], "values": [1, 2, 3, 4]})
    q = df.rolling("orderby", period="2i").agg(sum=pl.sum("values"))
    with pytest.raises(pl.exceptions.InvalidOperationError):
        q.collect(engine="in-memory")
    if POLARS_VERSION_LT_130:
        with pytest.raises(pl.exceptions.ComputeError):
            q.collect(engine=pl.GPUEngine(raise_on_fail=True))
    else:
        with pytest.raises(
            RuntimeError, match=r".*rolling is not sorted, please sort first"
        ):
            q.collect(engine=pl.GPUEngine(raise_on_fail=True))


def test_grouped_rolling():
    df = pl.LazyFrame(
        {
            "keys": [1, None, 2, 1, 2, None],
            "orderby": [10, 2, -11, 11, -5, 3],
            "values": [1, 2, 3, 4, 5, 6],
        }
    )
    q = df.rolling("orderby", period="5i", group_by="keys").agg(pl.col("values").sum())

    assert_gpu_result_equal(q)


def test_grouped_rolling_unsorted_raises():
    df = pl.LazyFrame(
        {
            "keys": [1, None, 2, 1, 2, None],
            "orderby": [10, 2, -11, 11, -5, -2],
            "values": [1, 2, 3, 4, 5, 6],
        }
    )
    q = df.rolling("orderby", period="5i", group_by="keys").agg(pl.col("values").sum())

    with pytest.raises(pl.exceptions.ComputeError):
        q.collect(engine="in-memory")
    if POLARS_VERSION_LT_130:
        with pytest.raises(pl.exceptions.ComputeError):
            q.collect(engine=pl.GPUEngine(raise_on_fail=True))
    else:
        with pytest.raises(
            RuntimeError, match="Input for grouped rolling is not sorted"
        ):
            q.collect(engine=pl.GPUEngine(raise_on_fail=True))


def test_orderby_nulls_raises_computeerror():
    df = pl.LazyFrame({"orderby": [1, 2, 4, None], "values": [1, 2, 3, 4]})
    q = df.rolling("orderby", period="2i").agg(sum=pl.sum("values"))
    with pytest.raises(pl.exceptions.InvalidOperationError):
        q.collect(engine="in-memory")
    if POLARS_VERSION_LT_130:
        with pytest.raises(pl.exceptions.ComputeError):
            q.collect(engine=pl.GPUEngine(raise_on_fail=True))
    else:
        with pytest.raises(
            RuntimeError, match=r"Index column.*in rolling may not contain nulls"
        ):
            q.collect(engine=pl.GPUEngine(raise_on_fail=True))


def test_rolling_nested_raises():
    q = (
        pl.LazyFrame(
            {
                "orderby": [1, 2, 3, 4, 10],
                "values": [6, 7, 8, 9, 10],
            }
        )
        .rolling("orderby", period="3i", closed="left")
        .agg(pl.col("values").rolling("orderby", period="2i").sum())
    )
    with pytest.raises(pl.exceptions.InvalidOperationError):
        q.collect(engine="in-memory")
    assert_ir_translation_raises(q, NotImplementedError)


def test_unsupported_agg():
    q = (
        pl.LazyFrame(
            {
                "orderby": [1, 2, 3, 4, 10],
                "values": [6, 7, 8, 9, 10],
            }
        )
        .rolling("orderby", period="3i", closed="left")
        .agg(pl.col("values").n_unique())
    )
    assert_ir_translation_raises(q, NotImplementedError)


<<<<<<< HEAD
@pytest.mark.parametrize(
    "expr",
    [
        pl.when(pl.col("values") > 5).then(pl.col("floats")).otherwise(None).sum(),
        pl.when(pl.col("values").count() > 0)
        .then(pl.col("values").sum())
        .otherwise(None),
        pl.when(pl.col("values").min() < pl.col("values").max())
        .then(pl.col("values").max() - pl.col("values").min())
        .otherwise(pl.lit(0)),
        pl.when(pl.col("values").count() > 0)
        .then(
            pl.col("values").cast(pl.Float64).sum()
            / pl.col("values").count().cast(pl.Float64)
        )
        .otherwise(None),
    ],
    ids=[
        "pre_pointwise_then_sum",
        "post_over_aggs",
        "post_multiple_aggs_range",
        "post_manually_compute_mean",
    ],
)
def test_rolling_ternary_supported(df, expr):
    q = df.rolling("dt", period="48h", closed="both").agg(expr.alias("out"))
    assert_gpu_result_equal(q)


@pytest.mark.parametrize(
    "expr",
    [
        pl.when(pl.col("values") > 3)
        .then(pl.col("values"))
        .otherwise(pl.lit(None, dtype=pl.Int64)),
        pl.when((pl.col("floats") - pl.col("floats").mean()) > 0)
        .then(pl.col("floats"))
        .otherwise(None)
        .sum(),
    ],
)
def test_rolling_ternary_unsupported(df, expr):
    q = df.rolling("dt", period="48h", closed="both").agg(expr.alias("out"))
    assert_ir_translation_raises(q, NotImplementedError)
=======
def test_rolling_sum_all_null_window_returns_null():
    df = pl.LazyFrame(
        {
            "orderby": [1, 2, 3, 4, 5, 6],
            "null_windows": [None, None, 5, None, None, 1],
        }
    )
    q = df.rolling("orderby", period="2i", closed="both").agg(
        out=pl.col("null_windows").sum()
    )
    # Expected: [0, 0, 5, 5, 5, 1]
    assert_gpu_result_equal(q)
>>>>>>> d71e00de
<|MERGE_RESOLUTION|>--- conflicted
+++ resolved
@@ -204,7 +204,20 @@
     assert_ir_translation_raises(q, NotImplementedError)
 
 
-<<<<<<< HEAD
+def test_rolling_sum_all_null_window_returns_null():
+    df = pl.LazyFrame(
+        {
+            "orderby": [1, 2, 3, 4, 5, 6],
+            "null_windows": [None, None, 5, None, None, 1],
+        }
+    )
+    q = df.rolling("orderby", period="2i", closed="both").agg(
+        out=pl.col("null_windows").sum()
+    )
+    # Expected: [0, 0, 5, 5, 5, 1]
+    assert_gpu_result_equal(q)
+
+
 @pytest.mark.parametrize(
     "expr",
     [
@@ -248,18 +261,4 @@
 )
 def test_rolling_ternary_unsupported(df, expr):
     q = df.rolling("dt", period="48h", closed="both").agg(expr.alias("out"))
-    assert_ir_translation_raises(q, NotImplementedError)
-=======
-def test_rolling_sum_all_null_window_returns_null():
-    df = pl.LazyFrame(
-        {
-            "orderby": [1, 2, 3, 4, 5, 6],
-            "null_windows": [None, None, 5, None, None, 1],
-        }
-    )
-    q = df.rolling("orderby", period="2i", closed="both").agg(
-        out=pl.col("null_windows").sum()
-    )
-    # Expected: [0, 0, 5, 5, 5, 1]
-    assert_gpu_result_equal(q)
->>>>>>> d71e00de
+    assert_ir_translation_raises(q, NotImplementedError)