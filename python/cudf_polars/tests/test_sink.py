--- conflicted
+++ resolved
@@ -78,28 +78,11 @@
 @pytest.mark.parametrize("mkdir", [True, False])
 @pytest.mark.parametrize("data_page_size", [None, 256_000])
 @pytest.mark.parametrize("row_group_size", [None, 1_000])
-<<<<<<< HEAD
 @pytest.mark.parametrize("is_chunked", [False, True])
 @pytest.mark.parametrize("n_output_chunks", [1, 4, 8])
 def test_sink_parquet(
-    request,
-    df,
-    tmp_path,
-    mkdir,
-    data_page_size,
-    row_group_size,
-    is_chunked,
-    n_output_chunks,
+    df, tmp_path, mkdir, data_page_size, row_group_size, is_chunked, n_output_chunks
 ):
-    request.applymarker(
-        pytest.mark.xfail(
-            condition=POLARS_VERSION_LT_128,
-            reason="not supported until polars 1.28",
-        )
-    )
-=======
-def test_sink_parquet(df, tmp_path, mkdir, data_page_size, row_group_size):
->>>>>>> c33bec40
     assert_sink_result_equal(
         df,
         tmp_path / "out.parquet",
