--- conflicted
+++ resolved
@@ -297,11 +297,8 @@
         "groupby_n_ary",
         "broadcast_join_limit",
         "rapidsmpf_spill",
-<<<<<<< HEAD
+        "sink_to_directory",
         "task_fusion",
-=======
-        "sink_to_directory",
->>>>>>> 5be7bebf
     ],
 )
 def test_validate_max_rows_per_partition(option: str) -> None:
