--- conflicted
+++ resolved
@@ -15,23 +15,18 @@
 import rmm
 
 import cudf_polars.utils.config
-<<<<<<< HEAD
 from cudf_polars.callback import default_memory_resource, set_memory_resource
-from cudf_polars.dsl.ir import DataFrameScan
-=======
-from cudf_polars.callback import default_memory_resource
 from cudf_polars.dsl.ir import DataFrameScan, IRExecutionContext
->>>>>>> 56f3f681
 from cudf_polars.testing.asserts import (
     assert_gpu_result_equal,
     assert_ir_translation_raises,
 )
-<<<<<<< HEAD
-from cudf_polars.utils.config import ConfigOptions, MemoryResourceConfig
-=======
-from cudf_polars.utils.config import CUDAStreamPolicy, ConfigOptions
+from cudf_polars.utils.config import (
+    CUDAStreamPolicy,
+    ConfigOptions,
+    MemoryResourceConfig,
+)
 from cudf_polars.utils.cuda_stream import get_cuda_stream, get_new_cuda_stream
->>>>>>> 56f3f681
 from cudf_polars.utils.versions import POLARS_VERSION_LT_130
 
 
@@ -522,7 +517,6 @@
 
 
 @pytest.mark.parametrize(
-<<<<<<< HEAD
     "memory_resource, memory_resource_config",
     [
         (None, None),
@@ -601,7 +595,9 @@
             "initial_pool_size": 123,
             "release_threshold": 456,
         }
-=======
+
+
+@pytest.mark.parametrize(
     "cuda_stream_policy, expected",
     [
         (CUDAStreamPolicy.DEFAULT, get_cuda_stream),
@@ -622,7 +618,6 @@
 def test_validate_cuda_stream_policy() -> None:
     with pytest.raises(ValueError, match="'foo' is not a valid CUDAStreamPolicy"):
         ConfigOptions.from_polars_engine(pl.GPUEngine(cuda_stream_policy="foo"))
->>>>>>> 56f3f681
 
 
 @pytest.mark.parametrize(
