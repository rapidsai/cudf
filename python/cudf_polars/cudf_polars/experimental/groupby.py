--- conflicted
+++ resolved
@@ -321,65 +321,4 @@
         gb_reduce,
     )
     partition_info[new_node] = PartitionInfo(count=post_aggregation_count)
-<<<<<<< HEAD
-    return new_node, partition_info
-=======
-    return new_node, partition_info
-
-
-def _tree_node(
-    do_evaluate: Callable[..., DataFrame], nbatch: int, *args: DataFrame
-) -> DataFrame:
-    return do_evaluate(*args[nbatch:], _concat(*args[:nbatch]))
-
-
-@generate_ir_tasks.register(GroupBy)
-def _(
-    ir: GroupBy, partition_info: MutableMapping[IR, PartitionInfo]
-) -> MutableMapping[Any, Any]:
-    (child,) = ir.children
-    child_count = partition_info[child].count
-    child_name = get_key_name(child)
-    output_count = partition_info[ir].count
-
-    if output_count == child_count:
-        return {
-            key: (
-                ir.do_evaluate,
-                *ir._non_child_args,
-                (child_name, i),
-            )
-            for i, key in enumerate(partition_info[ir].keys(ir))
-        }
-    elif output_count != 1:  # pragma: no cover
-        raise ValueError(f"Expected single partition, got {output_count}")
-
-    # Simple N-ary tree reduction
-    j = 0
-    n_ary = ir.config_options.get("executor_options.groupby_n_ary")
-    graph: MutableMapping[Any, Any] = {}
-    name = get_key_name(ir)
-    keys: list[Any] = [(child_name, i) for i in range(child_count)]
-    while len(keys) > n_ary:
-        new_keys: list[Any] = []
-        for i, k in enumerate(range(0, len(keys), n_ary)):
-            batch = keys[k : k + n_ary]
-            graph[(name, j, i)] = (
-                _tree_node,
-                ir.do_evaluate,
-                len(batch),
-                *batch,
-                *ir._non_child_args,
-            )
-            new_keys.append((name, j, i))
-        j += 1
-        keys = new_keys
-    graph[(name, 0)] = (
-        _tree_node,
-        ir.do_evaluate,
-        len(keys),
-        *keys,
-        *ir._non_child_args,
-    )
-    return graph
->>>>>>> 80d86ca4
+    return new_node, partition_info