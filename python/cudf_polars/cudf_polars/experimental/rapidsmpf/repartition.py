--- conflicted
+++ resolved
@@ -12,7 +12,6 @@
 from rapidsmpf.streaming.cudf.table_chunk import TableChunk
 
 from cudf_polars.containers import DataFrame
-from cudf_polars.experimental.rapidsmpf.allgather import AllGatherContext
 from cudf_polars.experimental.rapidsmpf.dispatch import generate_ir_sub_network
 from cudf_polars.experimental.rapidsmpf.nodes import shutdown_on_error
 from cudf_polars.experimental.rapidsmpf.utils import ChannelManager, Metadata
@@ -27,50 +26,6 @@
     from cudf_polars.experimental.rapidsmpf.utils import ChannelPair
 
 
-def df_from_chunks(
-    ir: Repartition,
-    chunks: list[TableChunk],
-    ir_context: IRExecutionContext,
-) -> DataFrame:
-    """
-    Create a DataFrame from a list of TableChunks.
-
-    Parameters
-    ----------
-    ir
-        The Repartition IR node.
-    chunks
-        The list of TableChunks.
-    ir_context
-        The execution context for the IR node.
-
-    Returns
-    -------
-    The DataFrame.
-    """
-    return (
-        DataFrame.from_table(
-            chunks[0].table_view(),
-            list(ir.schema.keys()),
-            list(ir.schema.values()),
-            chunks[0].stream,
-        )
-        if len(chunks) == 1
-        else _concat(
-            *(
-                DataFrame.from_table(
-                    chunk.table_view(),
-                    list(ir.schema.keys()),
-                    list(ir.schema.values()),
-                    chunk.stream,
-                )
-                for chunk in chunks
-            ),
-            context=ir_context,
-        )
-    )
-
-
 @define_py_node()
 async def concatenate_node(
     context: Context,
@@ -80,8 +35,6 @@
     ch_in: ChannelPair,
     *,
     max_chunks: int | None,
-    output_count: int,
-    op_id: int,
 ) -> None:
     """
     Concatenate node for rapidsmpf.
@@ -101,24 +54,12 @@
     max_chunks
         The maximum number of chunks to concatenate at once.
         If `None`, concatenate all input chunks.
-    output_count
-        The expected number of output chunks.
-    op_id
-        Pre-allocated operation ID for this operation.
     """
     # TODO: Use multiple streams
     max_chunks = max(2, max_chunks) if max_chunks else None
     async with shutdown_on_error(
         context, ch_in.metadata, ch_in.data, ch_out.metadata, ch_out.data
     ):
-<<<<<<< HEAD
-        # Receive metadata.
-        input_metadata = await ch_in.recv_metadata(context)
-        assert isinstance(input_metadata, Metadata), (
-            f"Expected Metadata, got {type(input_metadata)}."
-        )
-        metadata = Metadata(output_count)
-=======
         # Receive/send metadata.
         input_metadata = await ch_in.recv_metadata(context)
         output_count = (
@@ -146,77 +87,44 @@
                         context.br(), allow_overbooking=True
                     )
                 )
->>>>>>> 1e2173e9
 
-        # Check if we need global communication.
-        need_global_repartition = (
-            # Avoid allgather of already-duplicated data
-            not input_metadata.duplicated and max_chunks is None and output_count == 1
-        )
-
-        chunks: list[TableChunk]
-        msg: TableChunk | None
-        if need_global_repartition:
-            # Assume this means "global repartitioning" for now
-
-            # Send metadata.
-            metadata.duplicated = True
-            await ch_out.send_metadata(context, metadata)
-
-            with AllGatherContext(context, op_id) as allgather:
-                stream = context.get_stream_from_pool()
-                while (msg := await ch_in.data.recv(context)) is not None:
-                    allgather.insert_chunk(TableChunk.from_message(msg))
+            # Process collected chunks
+            if chunks:
+                df = (
+                    DataFrame.from_table(
+                        chunks[0].table_view(),
+                        list(ir.schema.keys()),
+                        list(ir.schema.values()),
+                        chunks[0].stream,
+                    )
+                    if len(chunks) == 1
+                    else _concat(
+                        *(
+                            DataFrame.from_table(
+                                chunk.table_view(),
+                                list(ir.schema.keys()),
+                                list(ir.schema.values()),
+                                chunk.stream,
+                            )
+                            for chunk in chunks
+                        ),
+                        context=ir_context,
+                    )
+                )
                 await ch_out.data.send(
                     context,
                     Message(
-                        0,
+                        seq_num,
                         TableChunk.from_pylibcudf_table(
-                            await allgather.extract_concatenated(stream),
-                            stream,
-                            exclusive_view=True,
+                            df.table, df.stream, exclusive_view=True
                         ),
                     ),
                 )
-        else:
-            # Send metadata.
-            metadata.duplicated = input_metadata.duplicated
-            await ch_out.send_metadata(context, metadata)
+                seq_num += 1
 
-            # Local repartitioning
-            seq_num = 0
-            while True:
-                chunks = []
-                msg = None
-
-                # Collect chunks up to max_chunks or until end of stream
-                while len(chunks) < (max_chunks or float("inf")):
-                    msg = await ch_in.data.recv(context)
-                    if msg is None:
-                        break
-                    chunks.append(
-                        TableChunk.from_message(msg).make_available_and_spill(
-                            context.br(), allow_overbooking=True
-                        )
-                    )
-
-                # Process collected chunks
-                if chunks:
-                    df = df_from_chunks(ir, chunks, ir_context)
-                    await ch_out.data.send(
-                        context,
-                        Message(
-                            seq_num,
-                            TableChunk.from_pylibcudf_table(
-                                df.table, df.stream, exclusive_view=True
-                            ),
-                        ),
-                    )
-                    seq_num += 1
-
-                # Break if we reached end of stream
-                if msg is None:
-                    break
+            # Break if we reached end of stream
+            if msg is None:
+                break
 
         await ch_out.data.drain(context)
 
@@ -243,9 +151,6 @@
     # Create output ChannelManager
     channels[ir] = ChannelManager(rec.state["context"])
 
-    # Look up the reserved shuffle ID for this operation
-    op_id = rec.state["shuffle_id_map"][ir]
-
     # Add python node
     nodes[ir] = [
         concatenate_node(
@@ -255,8 +160,6 @@
             channels[ir].reserve_input_slot(),
             channels[ir.children[0]].reserve_output_slot(),
             max_chunks=max_chunks,
-            output_count=partition_info[ir].count,
-            op_id=op_id,
         )
     ]
     return nodes, channels