--- conflicted
+++ resolved
@@ -20,10 +20,7 @@
 
     from rapidsmpf.streaming.core.channel import Channel
     from rapidsmpf.streaming.core.context import Context
-<<<<<<< HEAD
-=======
     from rapidsmpf.streaming.core.spillable_messages import SpillableMessages
->>>>>>> dc874509
 
     from rmm.pylibrmm.stream import Stream
 
@@ -202,9 +199,6 @@
         empty_table,
         stream,
         exclusive_view=True,
-<<<<<<< HEAD
-    )
-=======
     )
 
 
@@ -275,5 +269,4 @@
 
         return spilled
 
-    return spill_func
->>>>>>> dc874509
+    return spill_func