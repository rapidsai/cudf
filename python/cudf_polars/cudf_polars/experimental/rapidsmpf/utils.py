# SPDX-FileCopyrightText: Copyright (c) 2025 NVIDIA CORPORATION & AFFILIATES.
# SPDX-License-Identifier: Apache-2.0
"""Utility functions and classes for the RapidsMPF streaming runtime."""

from __future__ import annotations

import asyncio
import operator
from contextlib import asynccontextmanager
from dataclasses import dataclass
from functools import reduce
from typing import TYPE_CHECKING, Any, TypeAlias

from rapidsmpf.streaming.cudf.table_chunk import TableChunk

import pylibcudf as plc

if TYPE_CHECKING:
    from collections.abc import AsyncIterator, Callable

    from rapidsmpf.streaming.core.channel import Channel
    from rapidsmpf.streaming.core.context import Context
<<<<<<< HEAD

    from rmm.pylibrmm.stream import Stream
=======
    from rapidsmpf.streaming.core.spillable_messages import SpillableMessages
    from rapidsmpf.streaming.cudf.table_chunk import TableChunk
>>>>>>> 47d01891

    from cudf_polars.dsl.ir import IR
    from cudf_polars.experimental.rapidsmpf.dispatch import SubNetGenerator


# Type alias for metadata payloads (placeholder - not used yet)
MetadataPayload: TypeAlias = Any


@asynccontextmanager
async def shutdown_on_error(
    context: Context, *channels: Channel[Any]
) -> AsyncIterator[None]:
    """
    Shutdown on error for rapidsmpf.

    Parameters
    ----------
    context
        The rapidsmpf context.
    channels
        The channels to shutdown.
    """
    # TODO: This probably belongs in rapidsmpf.
    try:
        yield
    except BaseException:
        await asyncio.gather(*(ch.shutdown(context) for ch in channels))
        raise


@dataclass
class ChannelPair:
    """
    A pair of channels for metadata and table data.

    This abstraction ensures that metadata and data are kept separate,
    avoiding ordering issues and making the code more type-safe.

    Attributes
    ----------
    metadata :
        Channel for metadata.
    data :
        Channel for table data chunks.

    Notes
    -----
    This is a placeholder implementation. The metadata channel exists
    but is not used yet. Metadata handling will be fully implemented
    in follow-up work.
    """

    metadata: Channel[MetadataPayload]
    data: Channel[TableChunk]

    @classmethod
    def create(cls, context: Context) -> ChannelPair:
        """Create a new ChannelPair with fresh channels."""
        return cls(
            metadata=context.create_channel(),
            data=context.create_channel(),
        )


class ChannelManager:
    """A utility class for managing ChannelPair objects."""

    def __init__(self, context: Context, *, count: int = 1):
        """
        Initialize the ChannelManager with a given number of ChannelPair slots.

        Parameters
        ----------
        context
            The rapidsmpf context.
        count: int
            The number of ChannelPair slots to allocate.
        """
        self._channel_slots = [ChannelPair.create(context) for _ in range(count)]
        self._reserved_output_slots: int = 0
        self._reserved_input_slots: int = 0

    def reserve_input_slot(self) -> ChannelPair:
        """
        Reserve an input channel-pair slot.

        Returns
        -------
        The reserved ChannelPair.
        """
        if self._reserved_input_slots >= len(self._channel_slots):
            raise ValueError("No more input channel-pair slots available")
        pair = self._channel_slots[self._reserved_input_slots]
        self._reserved_input_slots += 1
        return pair

    def reserve_output_slot(self) -> ChannelPair:
        """
        Reserve an output channel-pair slot.

        Returns
        -------
        The reserved ChannelPair.
        """
        if self._reserved_output_slots >= len(self._channel_slots):
            raise ValueError("No more output channel-pair slots available")
        pair = self._channel_slots[self._reserved_output_slots]
        self._reserved_output_slots += 1
        return pair


def process_children(
    ir: IR, rec: SubNetGenerator
) -> tuple[dict[IR, list[Any]], dict[IR, ChannelManager]]:
    """
    Process children IR nodes and aggregate their nodes and channels.

    This helper function recursively processes all children of an IR node,
    collects their streaming network nodes into a dictionary mapping IR nodes
    to their associated nodes, and merges their channel dictionaries.

    Parameters
    ----------
    ir
        The IR node whose children should be processed.
    rec
        Recursive SubNetGenerator callable.

    Returns
    -------
    nodes
        Dictionary mapping each IR node to its list of streaming network nodes.
    channels
        Dictionary mapping each child IR node to its ChannelManager.
    """
    if not ir.children:
        return {}, {}

    _nodes_list, _channels_list = zip(*(rec(c) for c in ir.children), strict=True)
    nodes: dict[IR, list[Any]] = reduce(operator.or_, _nodes_list)
    channels: dict[IR, ChannelManager] = reduce(operator.or_, _channels_list)
    return nodes, channels


<<<<<<< HEAD
def empty_table_chunk(ir: IR, context: Context, stream: Stream) -> TableChunk:
    """
    Make an empty table chunk.

    Parameters
    ----------
    ir
        The IR node to use for the schema.
    context
        The rapidsmpf context.
    stream
        The stream to use for the table chunk.

    Returns
    -------
    The empty table chunk.
    """
    # Create an empty table with the correct schema
    empty_columns = [
        plc.column_factories.make_empty_column(
            plc.DataType(dtype.id()),
            stream=stream,
        )
        for dtype in ir.schema.values()
    ]
    empty_table = plc.Table(empty_columns)

    return TableChunk.from_pylibcudf_table(
        empty_table,
        stream,
        exclusive_view=True,
    )
=======
def make_spill_function(
    spillable_messages_list: list[SpillableMessages],
    context: Context,
) -> Callable[[int], int]:
    """
    Create a spill function for a list of SpillableMessages containers.

    This utility creates a spill function that can be registered with a
    SpillManager. The spill function uses a smart spilling strategy that
    prioritizes:
    1. Longest queues first (slow consumers that won't need data soon)
    2. Newest messages first (just arrived, won't be consumed soon)

    This strategy keeps "hot" data (about to be consumed) in fast memory
    while spilling "cold" data (won't be needed for a while) to slower tiers.

    Parameters
    ----------
    spillable_messages_list
        List of SpillableMessages containers to create a spill function for.
    context
        The RapidsMPF context to use for accessing the BufferResource.

    Returns
    -------
    A spill function that takes an amount (in bytes) and returns the
    actual amount spilled (in bytes).

    Notes
    -----
    The spilling strategy is particularly effective for fanout scenarios
    where different consumers may process messages at different rates. By
    prioritizing longest queues and newest messages, we maximize the time
    data can remain in slower memory before it's needed.
    """

    def spill_func(amount: int) -> int:
        """Spill messages from the buffers to free device/host memory."""
        spilled = 0

        # Collect all messages with metadata for smart spilling
        # Format: (message_id, container_idx, queue_length, sm)
        all_messages: list[tuple[int, int, int, SpillableMessages]] = []
        for container_idx, sm in enumerate(spillable_messages_list):
            content_descriptions = sm.get_content_descriptions()
            queue_length = len(content_descriptions)
            all_messages.extend(
                (message_id, container_idx, queue_length, sm)
                for message_id in content_descriptions
            )

        # Spill newest messages first from the longest queues
        # Sort by: (1) queue length descending, (2) message_id descending
        # This prioritizes:
        # - Longest queues (slow consumers that won't need data soon)
        # - Newest messages (just arrived, won't be consumed soon)
        all_messages.sort(key=lambda x: (-x[2], -x[0]))

        # Spill messages until we've freed enough memory
        for message_id, _, _, sm in all_messages:
            if spilled >= amount:
                break
            # Try to spill this message
            spilled += sm.spill(mid=message_id, br=context.br())

        return spilled

    return spill_func
>>>>>>> 47d01891
<|MERGE_RESOLUTION|>--- conflicted
+++ resolved
@@ -20,13 +20,9 @@
 
     from rapidsmpf.streaming.core.channel import Channel
     from rapidsmpf.streaming.core.context import Context
-<<<<<<< HEAD
+    from rapidsmpf.streaming.core.spillable_messages import SpillableMessages
 
     from rmm.pylibrmm.stream import Stream
-=======
-    from rapidsmpf.streaming.core.spillable_messages import SpillableMessages
-    from rapidsmpf.streaming.cudf.table_chunk import TableChunk
->>>>>>> 47d01891
 
     from cudf_polars.dsl.ir import IR
     from cudf_polars.experimental.rapidsmpf.dispatch import SubNetGenerator
@@ -172,7 +168,6 @@
     return nodes, channels
 
 
-<<<<<<< HEAD
 def empty_table_chunk(ir: IR, context: Context, stream: Stream) -> TableChunk:
     """
     Make an empty table chunk.
@@ -205,7 +200,8 @@
         stream,
         exclusive_view=True,
     )
-=======
+
+
 def make_spill_function(
     spillable_messages_list: list[SpillableMessages],
     context: Context,
@@ -273,5 +269,4 @@
 
         return spilled
 
-    return spill_func
->>>>>>> 47d01891
+    return spill_func