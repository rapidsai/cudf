# SPDX-FileCopyrightText: Copyright (c) 2025 NVIDIA CORPORATION & AFFILIATES.
# SPDX-License-Identifier: Apache-2.0
"""Utility functions and classes for the RapidsMPF streaming runtime."""

from __future__ import annotations

import asyncio
import operator
from contextlib import asynccontextmanager
from dataclasses import dataclass
from functools import reduce
from typing import TYPE_CHECKING, Any

<<<<<<< HEAD
from rapidsmpf.streaming.chunks.arbitrary import ArbitraryChunk
from rapidsmpf.streaming.core.channel import Channel
from rapidsmpf.streaming.core.message import Message

=======
>>>>>>> adab84f5
if TYPE_CHECKING:
    from collections.abc import AsyncIterator

    from rapidsmpf.streaming.core.channel import Channel
    from rapidsmpf.streaming.core.context import Context
    from rapidsmpf.streaming.cudf.table_chunk import TableChunk

    from cudf_polars.dsl.ir import IR
    from cudf_polars.experimental.rapidsmpf.dispatch import SubNetGenerator


@asynccontextmanager
async def shutdown_on_error(
    context: Context, *channels: Channel[Any]
) -> AsyncIterator[None]:
    """
    Shutdown on error for rapidsmpf.

    Parameters
    ----------
    context
        The rapidsmpf context.
    channels
        The channels to shutdown.
    """
    # TODO: This probably belongs in rapidsmpf.
    try:
        yield
    except BaseException:
        await asyncio.gather(*(ch.shutdown(context) for ch in channels))
        raise


class Metadata:
    """Metadata payload for an individual ChannelPair."""

    __slots__ = ("count", "partitioned_on")
    count: int
    """Chunk-count estimate."""
    partitioned_on: tuple[str, ...]
    """Partitioned-on columns."""

    def __init__(
        self,
        count: int,
        *,
        partitioned_on: tuple[str, ...] = (),
    ):
        self.count = count
        self.partitioned_on = partitioned_on


@dataclass
class ChannelPair:
    """
    A pair of channels for metadata and table data.

    This abstraction ensures that metadata and data are kept separate,
    avoiding ordering issues and making the code more type-safe.

    Attributes
    ----------
    metadata :
        Channel for metadata.
    data :
        Channel for table data chunks.

    Notes
    -----
    This is a placeholder implementation. The metadata channel exists
    but is not used yet. Metadata handling will be fully implemented
    in follow-up work.
    """

    metadata: Channel[ArbitraryChunk]
    data: Channel[TableChunk]

    @classmethod
    def create(cls, context: Context) -> ChannelPair:
        """Create a new ChannelPair with fresh channels."""
        return cls(
            metadata=context.create_channel(),
            data=context.create_channel(),
        )

    async def send_metadata(self, ctx: Context, metadata: Metadata | None) -> None:
        """
        Send metadata if present, then drain metadata channel.

        Parameters
        ----------
        ctx :
            The streaming context.
        metadata :
            The metadata to send. If None, just drain.
        """
        if metadata is not None:
            msg = Message(0, ArbitraryChunk(metadata))
            await self.metadata.send(ctx, msg)
        await self.metadata.drain(ctx)

    async def recv_metadata(self, ctx: Context) -> Metadata | None:
        """
        Receive metadata from the metadata channel.

        Parameters
        ----------
        ctx :
            The streaming context.

        Returns
        -------
        ChunkMetadata | None
            The metadata, or None if channel is drained.
        """
        msg = await self.metadata.recv(ctx)
        if msg is None:
            return None
        return ArbitraryChunk.from_message(msg).release()


class ChannelManager:
    """A utility class for managing ChannelPair objects."""

    def __init__(self, context: Context, *, count: int = 1):
        """
        Initialize the ChannelManager with a given number of ChannelPair slots.

        Parameters
        ----------
        context
            The rapidsmpf context.
        count: int
            The number of ChannelPair slots to allocate.
        """
        self._channel_slots = [ChannelPair.create(context) for _ in range(count)]
        self._reserved_output_slots: int = 0
        self._reserved_input_slots: int = 0

    def reserve_input_slot(self) -> ChannelPair:
        """
        Reserve an input channel-pair slot.

        Returns
        -------
        The reserved ChannelPair.
        """
        if self._reserved_input_slots >= len(self._channel_slots):
            raise ValueError("No more input channel-pair slots available")
        pair = self._channel_slots[self._reserved_input_slots]
        self._reserved_input_slots += 1
        return pair

    def reserve_output_slot(self) -> ChannelPair:
        """
        Reserve an output channel-pair slot.

        Returns
        -------
        The reserved ChannelPair.
        """
        if self._reserved_output_slots >= len(self._channel_slots):
            raise ValueError("No more output channel-pair slots available")
        pair = self._channel_slots[self._reserved_output_slots]
        self._reserved_output_slots += 1
        return pair


def process_children(
    ir: IR, rec: SubNetGenerator
) -> tuple[list[Any], dict[IR, ChannelManager]]:
    """
    Process children IR nodes and aggregate their nodes and channels.

    This helper function recursively processes all children of an IR node,
    collects their streaming network nodes into a flat list, and merges
    their channel dictionaries.

    Parameters
    ----------
    ir
        The IR node whose children should be processed.
    rec
        Recursive SubNetGenerator callable.

    Returns
    -------
    nodes
        Flat list of all streaming network nodes from all children.
    channels
        Dictionary mapping each child IR node to its ChannelManager.
    """
    if not ir.children:
        return [], {}

    _nodes_list, _channels_list = zip(*(rec(c) for c in ir.children), strict=True)
    nodes: list[Any] = list(reduce(operator.add, _nodes_list, []))
    channels: dict[IR, ChannelManager] = reduce(operator.or_, _channels_list)
    return nodes, channels<|MERGE_RESOLUTION|>--- conflicted
+++ resolved
@@ -11,13 +11,9 @@
 from functools import reduce
 from typing import TYPE_CHECKING, Any
 
-<<<<<<< HEAD
 from rapidsmpf.streaming.chunks.arbitrary import ArbitraryChunk
-from rapidsmpf.streaming.core.channel import Channel
 from rapidsmpf.streaming.core.message import Message
 
-=======
->>>>>>> adab84f5
 if TYPE_CHECKING:
     from collections.abc import AsyncIterator
 
