# SPDX-FileCopyrightText: Copyright (c) 2025 NVIDIA CORPORATION & AFFILIATES.
# SPDX-License-Identifier: Apache-2.0
"""IO logic for the RapidsMPF streaming runtime."""

from __future__ import annotations

import asyncio
import dataclasses
import math
from typing import TYPE_CHECKING, Any

from rapidsmpf.streaming.core.message import Message
from rapidsmpf.streaming.cudf.table_chunk import TableChunk

import pylibcudf as plc

from cudf_polars.dsl.ir import (
    IR,
    DataFrameScan,
    Scan,
    _cast_literals_to_physical_types,
    _parquet_physical_types,
)
from cudf_polars.dsl.to_ast import to_parquet_filter
from cudf_polars.experimental.base import (
    IOPartitionFlavor,
    IOPartitionPlan,
    PartitionInfo,
)
from cudf_polars.experimental.io import SplitScan, scan_partition_plan
from cudf_polars.experimental.rapidsmpf.dispatch import (
    generate_ir_sub_network,
    lower_ir_node,
)
from cudf_polars.experimental.rapidsmpf.nodes import (
    define_py_node,
    metadata_feeder_node,
    shutdown_on_error,
)
from cudf_polars.experimental.rapidsmpf.utils import (
    ChannelManager,
    Metadata,
    empty_table_chunk,
)

if TYPE_CHECKING:
    from collections.abc import MutableMapping

    from rapidsmpf.streaming.core.channel import Channel
    from rapidsmpf.streaming.core.context import Context

    from cudf_polars.dsl.ir import IR, IRExecutionContext
    from cudf_polars.experimental.base import ColumnStat, StatsCollector
    from cudf_polars.experimental.rapidsmpf.core import SubNetGenerator
    from cudf_polars.experimental.rapidsmpf.dispatch import LowerIRTransformer
    from cudf_polars.experimental.rapidsmpf.utils import ChannelPair
    from cudf_polars.utils.config import ParquetOptions


class Lineariser:
    """
    Linearizer that ensures ordered delivery from multiple concurrent producers.

    Creates one input channel per producer and streams messages to output
    in sequence-number order, buffering only out-of-order arrivals.
    """

    def __init__(
        self, context: Context, ch_out: Channel[TableChunk], num_producers: int
    ):
        self.context = context
        self.ch_out = ch_out
        self.num_producers = num_producers
        self.input_channels = [context.create_channel() for _ in range(num_producers)]

    async def drain(self) -> None:
        """
        Drain producer channels and forward messages in sequence-number order.

        Streams messages to output as soon as they arrive in order, buffering
        only out-of-order messages to minimize memory pressure.
        """
        next_seq = 0
        buffer = {}

        pending_tasks = {
            asyncio.create_task(ch.recv(self.context)): ch for ch in self.input_channels
        }

        while pending_tasks:
            done, _ = await asyncio.wait(
                pending_tasks.keys(), return_when=asyncio.FIRST_COMPLETED
            )

            for task in done:
                ch = pending_tasks.pop(task)
                msg = await task

                if msg is not None:
                    buffer[msg.sequence_number] = msg
                    new_task = asyncio.create_task(ch.recv(self.context))
                    pending_tasks[new_task] = ch

            # Forward consecutive messages
            while next_seq in buffer:
                await self.ch_out.send(self.context, buffer.pop(next_seq))
                next_seq += 1

        # Forward any remaining buffered messages
        for seq in sorted(buffer.keys()):
            await self.ch_out.send(self.context, buffer[seq])

        await self.ch_out.drain(self.context)


@lower_ir_node.register(DataFrameScan)
def _(
    ir: DataFrameScan, rec: LowerIRTransformer
) -> tuple[IR, MutableMapping[IR, PartitionInfo]]:
    config_options = rec.state["config_options"]
    assert config_options.executor.name == "streaming", (
        "'in-memory' executor not supported in 'lower_ir_node_rapidsmpf'"
    )

    # NOTE: We calculate the expected partition count
    # to help trigger fallback warnings in lower_ir_graph.
    # The generate_ir_sub_network logic is NOT required
    # to obey this partition count. However, the count
    # WILL match after an IO operation (for now).
    rows_per_partition = config_options.executor.max_rows_per_partition
    nrows = max(ir.df.shape()[0], 1)
    count = math.ceil(nrows / rows_per_partition)

    return ir, {ir: PartitionInfo(count=count)}


@define_py_node()
async def dataframescan_node(
    context: Context,
    ir: DataFrameScan,
    ir_context: IRExecutionContext,
    ch_out: ChannelPair,
    *,
    num_producers: int,
    rows_per_partition: int,
) -> None:
    """
    DataFrameScan node for rapidsmpf.

    Parameters
    ----------
    context
        The rapidsmpf context.
    ir
        The DataFrameScan node.
    ir_context
        The execution context for the IR node.
    ch_out
        The output ChannelPair.
    num_producers
        The number of producers to use for the DataFrameScan node.
    rows_per_partition
        The number of rows per partition.
    """
    async with shutdown_on_error(context, ch_out.metadata, ch_out.data):
        # Find local partition count.
        nrows = max(ir.df.shape()[0], 1)
        global_count = math.ceil(nrows / rows_per_partition)

        # For single rank, simplify the logic
        if context.comm().nranks == 1:
            local_count = global_count
            local_offset = 0
        else:
            local_count = math.ceil(global_count / context.comm().nranks)
            local_offset = local_count * context.comm().rank

        # Send basic metadata
        await ch_out.send_metadata(context, Metadata(local_count))

<<<<<<< HEAD
    async with shutdown_on_error(context, ch_out.metadata, ch_out.data):
        # Send basic metadata
        await ch_out.send_metadata(context, Metadata(local_count))

=======
>>>>>>> 1e2173e9
        # Build list of IR slices to read
        ir_slices = []
        for seq_num in range(local_count):
            offset = local_offset * rows_per_partition + seq_num * rows_per_partition
            if offset >= nrows:
                break
            ir_slices.append(
                DataFrameScan(
                    ir.schema,
                    ir.df.slice(offset, rows_per_partition),
                    ir.projection,
                )
            )

<<<<<<< HEAD
        # If no slices assigned to this rank, send an empty chunk with correct schema
        if len(ir_slices) == 0:
            # Create an empty table with the correct schema
=======
        # If there are no slices, send an empty chunk for now.
        # TODO: We shouldn't need to do this.
        if len(ir_slices) == 0:
            stream = ir_context.get_cuda_stream()
>>>>>>> 1e2173e9
            await ch_out.data.send(
                context,
                Message(
                    0,
<<<<<<< HEAD
                    empty_table_chunk(ir, context),
=======
                    empty_table_chunk(ir, context, stream),
>>>>>>> 1e2173e9
                ),
            )
            await ch_out.data.drain(context)
            return

        # Use Lineariser to ensure ordered delivery
        num_producers = min(num_producers, len(ir_slices))
        lineariser = Lineariser(context, ch_out.data, num_producers)

        # Assign tasks to producers using round-robin
        producer_tasks: list[list[tuple[int, DataFrameScan]]] = [
            [] for _ in range(num_producers)
        ]
        for task_idx, ir_slice in enumerate(ir_slices):
            producer_id = task_idx % num_producers
            producer_tasks[producer_id].append((task_idx, ir_slice))

        async def _producer(producer_id: int, ch_out: Channel) -> None:
            for task_idx, ir_slice in producer_tasks[producer_id]:
                await read_chunk(
                    context,
                    ir_slice,
                    task_idx,
                    ch_out,
                    ir_context,
                )
            await ch_out.drain(context)

        tasks = [lineariser.drain()]
        tasks.extend(
            _producer(i, ch_in) for i, ch_in in enumerate(lineariser.input_channels)
        )
        await asyncio.gather(*tasks)


@generate_ir_sub_network.register(DataFrameScan)
def _(
    ir: DataFrameScan, rec: SubNetGenerator
) -> tuple[dict[IR, list[Any]], dict[IR, ChannelManager]]:
    config_options = rec.state["config_options"]
    assert config_options.executor.name == "streaming", (
        "'in-memory' executor not supported in 'generate_ir_sub_network'"
    )
    rows_per_partition = config_options.executor.max_rows_per_partition
    num_producers = rec.state["max_io_threads"]

    context = rec.state["context"]
    ir_context = rec.state["ir_context"]
    channels: dict[IR, ChannelManager] = {ir: ChannelManager(rec.state["context"])}
    nodes: dict[IR, list[Any]] = {
        ir: [
            dataframescan_node(
                context,
                ir,
                ir_context,
                channels[ir].reserve_input_slot(),
                num_producers=num_producers,
                rows_per_partition=rows_per_partition,
            )
        ]
    }

    return nodes, channels


@lower_ir_node.register(Scan)
def _(
    ir: Scan, rec: LowerIRTransformer
) -> tuple[IR, MutableMapping[IR, PartitionInfo]]:
    config_options = rec.state["config_options"]
    if (
        ir.typ in ("csv", "parquet", "ndjson")
        and ir.n_rows == -1
        and ir.skip_rows == 0
        and ir.row_index is None
    ):
        # NOTE: We calculate the expected partition count
        # to help trigger fallback warnings in lower_ir_graph.
        # The generate_ir_sub_network logic is NOT required
        # to obey this partition count. However, the count
        # WILL match after an IO operation (for now).
        plan = scan_partition_plan(ir, rec.state["stats"], config_options)
        paths = list(ir.paths)
        if plan.flavor == IOPartitionFlavor.SPLIT_FILES:
            count = plan.factor * len(paths)
        else:
            count = math.ceil(len(paths) / plan.factor)

        return ir, {ir: PartitionInfo(count=count, io_plan=plan)}
    else:
        plan = IOPartitionPlan(
            flavor=IOPartitionFlavor.SINGLE_READ, factor=len(ir.paths)
        )
        return ir, {ir: PartitionInfo(count=1, io_plan=plan)}


async def read_chunk(
    context: Context,
    scan: IR,
    seq_num: int,
    ch_out: Channel[TableChunk],
    ir_context: IRExecutionContext,
) -> None:
    """
    Read a chunk from disk and send it to the output channel.

    Parameters
    ----------
    context
        The rapidsmpf context.
    scan
        The Scan or DataFrameScan node.
    seq_num
        The sequence number.
    ch_out
        The output channel.
    ir_context
        The execution context for the IR node.
    """
    # Evaluate and send the Scan-node result
    df = await asyncio.to_thread(
        scan.do_evaluate,
        *scan._non_child_args,
        context=ir_context,
    )
    await ch_out.send(
        context,
        Message(
            seq_num,
            TableChunk.from_pylibcudf_table(
                df.table,
                df.stream,
                exclusive_view=True,
            ),
        ),
    )


@define_py_node()
async def scan_node(
    context: Context,
    ir: Scan,
    ir_context: IRExecutionContext,
    ch_out: ChannelPair,
    *,
    num_producers: int,
    plan: IOPartitionPlan,
    parquet_options: ParquetOptions,
) -> None:
    """
    Scan node for rapidsmpf.

    Parameters
    ----------
    context
        The rapidsmpf context.
    ir
        The Scan node.
    ir_context
        The execution context for the IR node.
    ch_out
        The output ChannelPair.
    num_producers
        The number of producers to use for the scan node.
    plan
        The partitioning plan.
    parquet_options
        The Parquet options.
    """
    async with shutdown_on_error(context, ch_out.metadata, ch_out.data):
        # Build a list of local Scan operations
        scans: list[Scan | SplitScan] = []
        if plan.flavor == IOPartitionFlavor.SPLIT_FILES:
            count = plan.factor * len(ir.paths)
            local_count = math.ceil(count / context.comm().nranks)
            local_offset = local_count * context.comm().rank
            path_offset = local_offset // plan.factor
            path_end = math.ceil((local_offset + local_count) / plan.factor)
            path_count = path_end - path_offset
            local_paths = ir.paths[path_offset : path_offset + path_count]
            sindex = local_offset % plan.factor
            splits_created = 0
            for path in local_paths:
                base_scan = Scan(
                    ir.schema,
                    ir.typ,
                    ir.reader_options,
                    ir.cloud_options,
                    [path],
                    ir.with_columns,
                    ir.skip_rows,
                    ir.n_rows,
                    ir.row_index,
                    ir.include_file_paths,
                    ir.predicate,
                    parquet_options,
                )
                while sindex < plan.factor and splits_created < local_count:
                    scans.append(
                        SplitScan(
                            ir.schema,
                            base_scan,
                            sindex,
                            plan.factor,
                            parquet_options,
                        )
                    )
                    sindex += 1
                    splits_created += 1
                sindex = 0

        else:
            count = math.ceil(len(ir.paths) / plan.factor)
            local_count = math.ceil(count / context.comm().nranks)
            local_offset = local_count * context.comm().rank
            paths_offset_start = local_offset * plan.factor
            paths_offset_end = paths_offset_start + plan.factor * local_count
            for offset in range(paths_offset_start, paths_offset_end, plan.factor):
                local_paths = ir.paths[offset : offset + plan.factor]
                if len(local_paths) > 0:  # Only add scan if there are paths
                    scans.append(
                        Scan(
                            ir.schema,
                            ir.typ,
                            ir.reader_options,
                            ir.cloud_options,
                            local_paths,
                            ir.with_columns,
                            ir.skip_rows,
                            ir.n_rows,
                            ir.row_index,
                            ir.include_file_paths,
                            ir.predicate,
                            parquet_options,
                        )
                    )

        # Send basic metadata
        await ch_out.send_metadata(context, Metadata(max(1, len(scans))))

<<<<<<< HEAD
        # If no scans assigned to this rank, send an empty chunk with correct schema
        if len(scans) == 0:
            # Create an empty table with the correct schema
            empty_columns = [
                plc.column_factories.make_empty_column(plc.DataType(dtype.id()))
                for dtype in ir.schema.values()
            ]
            empty_table = plc.Table(empty_columns)

=======
        # If there are no scans, send an empty chunk for now.
        # TODO: We shouldn't need to do this.
        if len(scans) == 0:
            stream = ir_context.get_cuda_stream()
>>>>>>> 1e2173e9
            await ch_out.data.send(
                context,
                Message(
                    0,
<<<<<<< HEAD
                    TableChunk.from_pylibcudf_table(
                        empty_table,
                        context.get_stream_from_pool(),
                        exclusive_view=True,
                    ),
=======
                    empty_table_chunk(ir, context, stream),
>>>>>>> 1e2173e9
                ),
            )
            await ch_out.data.drain(context)
            return

        # Use Lineariser to ensure ordered delivery
        num_producers = min(num_producers, len(scans))
        lineariser = Lineariser(context, ch_out.data, num_producers)

        # Assign tasks to producers using round-robin
        producer_tasks: list[list[tuple[int, Scan | SplitScan]]] = [
            [] for _ in range(num_producers)
        ]
        for task_idx, scan in enumerate(scans):
            producer_id = task_idx % num_producers
            producer_tasks[producer_id].append((task_idx, scan))

        async def _producer(producer_id: int, ch_out: Channel) -> None:
            for task_idx, scan in producer_tasks[producer_id]:
                await read_chunk(
                    context,
                    scan,
                    task_idx,
                    ch_out,
                    ir_context,
                )
            await ch_out.drain(context)

        tasks = [lineariser.drain()]
        tasks.extend(
            _producer(i, ch_in) for i, ch_in in enumerate(lineariser.input_channels)
        )
        await asyncio.gather(*tasks)


def make_rapidsmpf_read_parquet_node(
    context: Context,
    ir: Scan,
    num_producers: int,
    ch_out: ChannelPair,
    stats: StatsCollector,
    partition_info: PartitionInfo,
) -> Any | None:
    """
    Make a RapidsMPF read parquet node.

    Parameters
    ----------
    context
        The rapidsmpf context.
    ir
        The Scan node.
    num_producers
        The number of producers to use for the scan node.
    ch_out
        The output ChannelPair.
    stats
        The statistics collector.
    partition_info
        The partition information.

    Returns
    -------
    The RapidsMPF read parquet node, or None if the predicate cannot be
    converted to a parquet filter (caller should fall back to scan_node).
    """
    from rapidsmpf.streaming.cudf.parquet import Filter, read_parquet

    # Build ParquetReaderOptions
    try:
        stream = context.get_stream_from_pool()
        parquet_reader_options = plc.io.parquet.ParquetReaderOptions.builder(
            plc.io.SourceInfo(ir.paths)
        ).build()

        if ir.with_columns is not None:
            parquet_reader_options.set_columns(ir.with_columns)

        # Build predicate filter if present (passed separately to read_parquet)
        filter_obj = None
        if ir.predicate is not None:
            filter_expr = to_parquet_filter(
                _cast_literals_to_physical_types(
                    ir.predicate.value,
                    _parquet_physical_types(
                        ir.schema,
                        ir.paths,
                        ir.with_columns or list(ir.schema.keys()),
                        stream,
                    ),
                ),
                stream=stream,
            )
            if filter_expr is None:
                # Predicate cannot be converted to parquet filter
                # Return None to signal fallback to scan_node
                return None
            filter_obj = Filter(stream, filter_expr)
    except Exception as e:
        raise ValueError(f"Failed to build ParquetReaderOptions: {e}") from e

    # Calculate num_rows_per_chunk from statistics
    # Default to a reasonable chunk size if statistics are unavailable
    estimated_row_count: ColumnStat[int] | None = stats.row_count.get(ir)
    if estimated_row_count is None:
        for cs in stats.column_stats.get(ir, {}).values():
            if cs.source_info.row_count.value is not None:
                estimated_row_count = cs.source_info.row_count
                break
    if estimated_row_count is not None and estimated_row_count.value is not None:
        num_rows_per_chunk = int(
            max(1, estimated_row_count.value // partition_info.count)
        )
    else:
        # Fallback: use a default chunk size if statistics are not available
        num_rows_per_chunk = 1_000_000  # 1 million rows as default

    # Validate inputs
    if num_rows_per_chunk <= 0:
        raise ValueError(f"Invalid num_rows_per_chunk: {num_rows_per_chunk}")
    if num_producers <= 0:
        raise ValueError(f"Invalid num_producers: {num_producers}")

    try:
        return read_parquet(
            context,
            ch_out.data,
            num_producers,
            parquet_reader_options,
            num_rows_per_chunk,
            filter=filter_obj,
        )
    except Exception as e:
        raise RuntimeError(
            f"Failed to create read_parquet node: {e}\n"
            f"  paths: {ir.paths}\n"
            f"  num_producers: {num_producers}\n"
            f"  num_rows_per_chunk: {num_rows_per_chunk}\n"
            f"  partition_count: {partition_info.count}\n"
            f"  filter: {filter_obj}"
        ) from e


@define_py_node()
async def metadata_feeder_node(
    context: Context,
    channel: ChannelPair,
    metadata: Metadata,
) -> None:
    """
    Feed metadata to a channel pair.

    Parameters
    ----------
    context
        The rapidsmpf context.
    channel
        The channel pair.
    metadata
        The metadata to feed.
    """
    async with shutdown_on_error(context, channel.metadata, channel.data):
        await channel.send_metadata(context, metadata)


@generate_ir_sub_network.register(Scan)
def _(
    ir: Scan, rec: SubNetGenerator
) -> tuple[dict[IR, list[Any]], dict[IR, ChannelManager]]:
    config_options = rec.state["config_options"]
    assert config_options.executor.name == "streaming", (
        "'in-memory' executor not supported in 'generate_ir_sub_network'"
    )
    parquet_options = config_options.parquet_options
    partition_info = rec.state["partition_info"][ir]
    num_producers = rec.state["max_io_threads"]
    channels: dict[IR, ChannelManager] = {ir: ChannelManager(rec.state["context"])}

    assert partition_info.io_plan is not None, "Scan node must have a partition plan"
    plan: IOPartitionPlan = partition_info.io_plan

    # Use rapidsmpf native read_parquet for multi-partition Parquet scans.
    ch_pair = channels[ir].reserve_input_slot()
    nodes: dict[IR, list[Any]] = {}
    native_node: Any = None
    if (
        partition_info.count > 1
        and ir.typ == "parquet"
        and ir.row_index is None
        and ir.include_file_paths is None
        and ir.n_rows == -1
        and ir.skip_rows == 0
    ):
        native_node = make_rapidsmpf_read_parquet_node(
            rec.state["context"],
            ir,
            num_producers,
            ch_pair,
            rec.state["stats"],
            partition_info,
        )

    # Native node cannot split large files in distributed mode yet
    if (
        config_options.executor.cluster == "distributed"
        and plan.flavor == IOPartitionFlavor.SPLIT_FILES
    ):
        native_node = None

    if native_node is not None:
        # Need metadata node, because the native read_parquet
        # node does not send metadata.
        metadata_node = metadata_feeder_node(
            rec.state["context"],
            ch_pair,
            Metadata(partition_info.count),
        )
        nodes[ir] = [metadata_node, native_node]
    else:
        # Fall back to scan_node (predicate not convertible, or other constraint)
        parquet_options = dataclasses.replace(parquet_options, chunked=False)

        nodes[ir] = [
            scan_node(
                rec.state["context"],
                ir,
                rec.state["ir_context"],
                ch_pair,
                num_producers=num_producers,
                plan=plan,
                parquet_options=parquet_options,
            )
        ]
    return nodes, channels<|MERGE_RESOLUTION|>--- conflicted
+++ resolved
@@ -178,13 +178,6 @@
         # Send basic metadata
         await ch_out.send_metadata(context, Metadata(local_count))
 
-<<<<<<< HEAD
-    async with shutdown_on_error(context, ch_out.metadata, ch_out.data):
-        # Send basic metadata
-        await ch_out.send_metadata(context, Metadata(local_count))
-
-=======
->>>>>>> 1e2173e9
         # Build list of IR slices to read
         ir_slices = []
         for seq_num in range(local_count):
@@ -199,25 +192,15 @@
                 )
             )
 
-<<<<<<< HEAD
-        # If no slices assigned to this rank, send an empty chunk with correct schema
-        if len(ir_slices) == 0:
-            # Create an empty table with the correct schema
-=======
         # If there are no slices, send an empty chunk for now.
         # TODO: We shouldn't need to do this.
         if len(ir_slices) == 0:
             stream = ir_context.get_cuda_stream()
->>>>>>> 1e2173e9
             await ch_out.data.send(
                 context,
                 Message(
                     0,
-<<<<<<< HEAD
-                    empty_table_chunk(ir, context),
-=======
                     empty_table_chunk(ir, context, stream),
->>>>>>> 1e2173e9
                 ),
             )
             await ch_out.data.drain(context)
@@ -458,35 +441,15 @@
         # Send basic metadata
         await ch_out.send_metadata(context, Metadata(max(1, len(scans))))
 
-<<<<<<< HEAD
-        # If no scans assigned to this rank, send an empty chunk with correct schema
-        if len(scans) == 0:
-            # Create an empty table with the correct schema
-            empty_columns = [
-                plc.column_factories.make_empty_column(plc.DataType(dtype.id()))
-                for dtype in ir.schema.values()
-            ]
-            empty_table = plc.Table(empty_columns)
-
-=======
         # If there are no scans, send an empty chunk for now.
         # TODO: We shouldn't need to do this.
         if len(scans) == 0:
             stream = ir_context.get_cuda_stream()
->>>>>>> 1e2173e9
             await ch_out.data.send(
                 context,
                 Message(
                     0,
-<<<<<<< HEAD
-                    TableChunk.from_pylibcudf_table(
-                        empty_table,
-                        context.get_stream_from_pool(),
-                        exclusive_view=True,
-                    ),
-=======
                     empty_table_chunk(ir, context, stream),
->>>>>>> 1e2173e9
                 ),
             )
             await ch_out.data.drain(context)
@@ -630,28 +593,6 @@
         ) from e
 
 
-@define_py_node()
-async def metadata_feeder_node(
-    context: Context,
-    channel: ChannelPair,
-    metadata: Metadata,
-) -> None:
-    """
-    Feed metadata to a channel pair.
-
-    Parameters
-    ----------
-    context
-        The rapidsmpf context.
-    channel
-        The channel pair.
-    metadata
-        The metadata to feed.
-    """
-    async with shutdown_on_error(context, channel.metadata, channel.data):
-        await channel.send_metadata(context, metadata)
-
-
 @generate_ir_sub_network.register(Scan)
 def _(
     ir: Scan, rec: SubNetGenerator
@@ -689,13 +630,6 @@
             partition_info,
         )
 
-    # Native node cannot split large files in distributed mode yet
-    if (
-        config_options.executor.cluster == "distributed"
-        and plan.flavor == IOPartitionFlavor.SPLIT_FILES
-    ):
-        native_node = None
-
     if native_node is not None:
         # Need metadata node, because the native read_parquet
         # node does not send metadata.
