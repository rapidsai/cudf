# SPDX-FileCopyrightText: Copyright (c) 2025 NVIDIA CORPORATION & AFFILIATES.
# SPDX-License-Identifier: Apache-2.0
"""IO logic for the RapidsMPF streaming runtime."""

from __future__ import annotations

import asyncio
import dataclasses
import math
from typing import TYPE_CHECKING, Any

from rapidsmpf.streaming.core.message import Message
from rapidsmpf.streaming.cudf.table_chunk import TableChunk

import pylibcudf as plc

from cudf_polars.dsl.ir import (
    IR,
    DataFrameScan,
    Scan,
    _cast_literals_to_physical_types,
    _parquet_physical_types,
)
from cudf_polars.dsl.to_ast import to_parquet_filter
from cudf_polars.experimental.base import (
    IOPartitionFlavor,
    IOPartitionPlan,
    PartitionInfo,
)
from cudf_polars.experimental.io import SplitScan, scan_partition_plan
from cudf_polars.experimental.rapidsmpf.dispatch import (
    generate_ir_sub_network,
    lower_ir_node,
)
from cudf_polars.experimental.rapidsmpf.nodes import (
    define_py_node,
    shutdown_on_error,
)
from cudf_polars.experimental.rapidsmpf.utils import (
    ChannelManager,
    Metadata,
    empty_table_chunk,
)

if TYPE_CHECKING:
    from collections.abc import MutableMapping

    from rapidsmpf.streaming.core.channel import Channel
    from rapidsmpf.streaming.core.context import Context

    from cudf_polars.dsl.ir import IR, IRExecutionContext
    from cudf_polars.experimental.base import ColumnStat, StatsCollector
    from cudf_polars.experimental.rapidsmpf.core import SubNetGenerator
    from cudf_polars.experimental.rapidsmpf.dispatch import LowerIRTransformer
    from cudf_polars.experimental.rapidsmpf.utils import ChannelPair
    from cudf_polars.utils.config import ParquetOptions


class Lineariser:
    """
    Linearizer that ensures ordered delivery from multiple concurrent producers.

    Creates one input channel per producer and streams messages to output
    in sequence-number order, buffering only out-of-order arrivals.
    """

    def __init__(
        self, context: Context, ch_out: Channel[TableChunk], num_producers: int
    ):
        self.context = context
        self.ch_out = ch_out
        self.num_producers = num_producers
        self.input_channels = [context.create_channel() for _ in range(num_producers)]

    async def drain(self) -> None:
        """
        Drain producer channels and forward messages in sequence-number order.

        Streams messages to output as soon as they arrive in order, buffering
        only out-of-order messages to minimize memory pressure.
        """
        next_seq = 0
        buffer = {}

        pending_tasks = {
            asyncio.create_task(ch.recv(self.context)): ch for ch in self.input_channels
        }

        while pending_tasks:
            done, _ = await asyncio.wait(
                pending_tasks.keys(), return_when=asyncio.FIRST_COMPLETED
            )

            for task in done:
                ch = pending_tasks.pop(task)
                msg = await task

                if msg is not None:
                    buffer[msg.sequence_number] = msg
                    new_task = asyncio.create_task(ch.recv(self.context))
                    pending_tasks[new_task] = ch

            # Forward consecutive messages
            while next_seq in buffer:
                await self.ch_out.send(self.context, buffer.pop(next_seq))
                next_seq += 1

        # Forward any remaining buffered messages
        for seq in sorted(buffer.keys()):
            await self.ch_out.send(self.context, buffer[seq])

        await self.ch_out.drain(self.context)


@lower_ir_node.register(DataFrameScan)
def _(
    ir: DataFrameScan, rec: LowerIRTransformer
) -> tuple[IR, MutableMapping[IR, PartitionInfo]]:
    config_options = rec.state["config_options"]
    assert config_options.executor.name == "streaming", (
        "'in-memory' executor not supported in 'lower_ir_node_rapidsmpf'"
    )

    # NOTE: We calculate the expected partition count
    # to help trigger fallback warnings in lower_ir_graph.
    # The generate_ir_sub_network logic is NOT required
    # to obey this partition count. However, the count
    # WILL match after an IO operation (for now).
    rows_per_partition = config_options.executor.max_rows_per_partition
    nrows = max(ir.df.shape()[0], 1)
    count = math.ceil(nrows / rows_per_partition)

    return ir, {ir: PartitionInfo(count=count)}


@define_py_node()
async def dataframescan_node(
    context: Context,
    ir: DataFrameScan,
    ir_context: IRExecutionContext,
    ch_out: ChannelPair,
    *,
    num_producers: int,
    rows_per_partition: int,
) -> None:
    """
    DataFrameScan node for rapidsmpf.

    Parameters
    ----------
    context
        The rapidsmpf context.
    ir
        The DataFrameScan node.
    ir_context
        The execution context for the IR node.
    ch_out
        The output ChannelPair.
    num_producers
        The number of producers to use for the DataFrameScan node.
    rows_per_partition
        The number of rows per partition.
    """
    nrows = max(ir.df.shape()[0], 1)
    global_count = math.ceil(nrows / rows_per_partition)

    # For single rank, simplify the logic
    if context.comm().nranks == 1:
        local_count = global_count
        local_offset = 0
    else:
        local_count = math.ceil(global_count / context.comm().nranks)
        local_offset = local_count * context.comm().rank

    async with shutdown_on_error(context, ch_out.metadata, ch_out.data):
        # Send basic metadata
        await ch_out.send_metadata(context, Metadata(local_count))

        # Build list of IR slices to read
        ir_slices = []
        for seq_num in range(local_count):
            offset = local_offset * rows_per_partition + seq_num * rows_per_partition
            if offset >= nrows:
                break
            ir_slices.append(
                DataFrameScan(
                    ir.schema,
                    ir.df.slice(offset, rows_per_partition),
                    ir.projection,
                )
            )

        # If no slices assigned to this rank, send an empty chunk with correct schema
        if len(ir_slices) == 0:
            # Create an empty table with the correct schema
<<<<<<< HEAD
            empty_columns = [
                plc.column_factories.make_empty_column(plc.DataType(dtype.id()))
                for dtype in ir.schema.values()
            ]
            empty_table = plc.Table(empty_columns)

=======
>>>>>>> 33ccad0f
            await ch_out.data.send(
                context,
                Message(
                    0,
<<<<<<< HEAD
                    TableChunk.from_pylibcudf_table(
                        empty_table,
                        context.get_stream_from_pool(),
                        exclusive_view=True,
                    ),
=======
                    empty_table_chunk(ir, context),
>>>>>>> 33ccad0f
                ),
            )
            await ch_out.data.drain(context)
            return

        # Use Lineariser to ensure ordered delivery
        num_producers = min(num_producers, len(ir_slices))
        lineariser = Lineariser(context, ch_out.data, num_producers)

        # Assign tasks to producers using round-robin
        producer_tasks: list[list[tuple[int, DataFrameScan]]] = [
            [] for _ in range(num_producers)
        ]
        for task_idx, ir_slice in enumerate(ir_slices):
            producer_id = task_idx % num_producers
            producer_tasks[producer_id].append((task_idx, ir_slice))

        async def _producer(producer_id: int, ch_out: Channel) -> None:
            for task_idx, ir_slice in producer_tasks[producer_id]:
                await read_chunk(
                    context,
                    ir_slice,
                    task_idx,
                    ch_out,
                    ir_context,
                )
            await ch_out.drain(context)

        tasks = [lineariser.drain()]
        tasks.extend(
            _producer(i, ch_in) for i, ch_in in enumerate(lineariser.input_channels)
        )
        await asyncio.gather(*tasks)


@generate_ir_sub_network.register(DataFrameScan)
def _(
    ir: DataFrameScan, rec: SubNetGenerator
) -> tuple[dict[IR, list[Any]], dict[IR, ChannelManager]]:
    config_options = rec.state["config_options"]
    assert config_options.executor.name == "streaming", (
        "'in-memory' executor not supported in 'generate_ir_sub_network'"
    )
    rows_per_partition = config_options.executor.max_rows_per_partition
    num_producers = rec.state["max_io_threads"]

    context = rec.state["context"]
    ir_context = rec.state["ir_context"]
    channels: dict[IR, ChannelManager] = {ir: ChannelManager(rec.state["context"])}
    nodes: dict[IR, list[Any]] = {
        ir: [
            dataframescan_node(
                context,
                ir,
                ir_context,
                channels[ir].reserve_input_slot(),
                num_producers=num_producers,
                rows_per_partition=rows_per_partition,
            )
        ]
    }

    return nodes, channels


@lower_ir_node.register(Scan)
def _(
    ir: Scan, rec: LowerIRTransformer
) -> tuple[IR, MutableMapping[IR, PartitionInfo]]:
    config_options = rec.state["config_options"]
    if (
        ir.typ in ("csv", "parquet", "ndjson")
        and ir.n_rows == -1
        and ir.skip_rows == 0
        and ir.row_index is None
    ):
        # NOTE: We calculate the expected partition count
        # to help trigger fallback warnings in lower_ir_graph.
        # The generate_ir_sub_network logic is NOT required
        # to obey this partition count. However, the count
        # WILL match after an IO operation (for now).
        plan = scan_partition_plan(ir, rec.state["stats"], config_options)
        paths = list(ir.paths)
        if plan.flavor == IOPartitionFlavor.SPLIT_FILES:
            count = plan.factor * len(paths)
        else:
            count = math.ceil(len(paths) / plan.factor)

        return ir, {ir: PartitionInfo(count=count, io_plan=plan)}
    else:
        plan = IOPartitionPlan(
            flavor=IOPartitionFlavor.SINGLE_READ, factor=len(ir.paths)
        )
        return ir, {ir: PartitionInfo(count=1, io_plan=plan)}


async def read_chunk(
    context: Context,
    scan: IR,
    seq_num: int,
    ch_out: Channel[TableChunk],
    ir_context: IRExecutionContext,
) -> None:
    """
    Read a chunk from disk and send it to the output channel.

    Parameters
    ----------
    context
        The rapidsmpf context.
    scan
        The Scan or DataFrameScan node.
    seq_num
        The sequence number.
    ch_out
        The output channel.
    ir_context
        The execution context for the IR node.
    """
    # Evaluate and send the Scan-node result
    df = await asyncio.to_thread(
        scan.do_evaluate,
        *scan._non_child_args,
        context=ir_context,
    )
    await ch_out.send(
        context,
        Message(
            seq_num,
            TableChunk.from_pylibcudf_table(
                df.table,
                df.stream,
                exclusive_view=True,
            ),
        ),
    )


@define_py_node()
async def scan_node(
    context: Context,
    ir: Scan,
    ir_context: IRExecutionContext,
    ch_out: ChannelPair,
    *,
    num_producers: int,
    plan: IOPartitionPlan,
    parquet_options: ParquetOptions,
) -> None:
    """
    Scan node for rapidsmpf.

    Parameters
    ----------
    context
        The rapidsmpf context.
    ir
        The Scan node.
    ir_context
        The execution context for the IR node.
    ch_out
        The output ChannelPair.
    num_producers
        The number of producers to use for the scan node.
    plan
        The partitioning plan.
    parquet_options
        The Parquet options.
    """
    async with shutdown_on_error(context, ch_out.metadata, ch_out.data):
        # Build a list of local Scan operations
        scans: list[Scan | SplitScan] = []
        if plan.flavor == IOPartitionFlavor.SPLIT_FILES:
            count = plan.factor * len(ir.paths)
            local_count = math.ceil(count / context.comm().nranks)
            local_offset = local_count * context.comm().rank
            path_offset = local_offset // plan.factor
            path_end = math.ceil((local_offset + local_count) / plan.factor)
            path_count = path_end - path_offset
            local_paths = ir.paths[path_offset : path_offset + path_count]
            sindex = local_offset % plan.factor
            splits_created = 0
            for path in local_paths:
                base_scan = Scan(
                    ir.schema,
                    ir.typ,
                    ir.reader_options,
                    ir.cloud_options,
                    [path],
                    ir.with_columns,
                    ir.skip_rows,
                    ir.n_rows,
                    ir.row_index,
                    ir.include_file_paths,
                    ir.predicate,
                    parquet_options,
                )
                while sindex < plan.factor and splits_created < local_count:
                    scans.append(
                        SplitScan(
                            ir.schema,
                            base_scan,
                            sindex,
                            plan.factor,
                            parquet_options,
                        )
                    )
                    sindex += 1
                    splits_created += 1
                sindex = 0

        else:
            count = math.ceil(len(ir.paths) / plan.factor)
            local_count = math.ceil(count / context.comm().nranks)
            local_offset = local_count * context.comm().rank
            paths_offset_start = local_offset * plan.factor
            paths_offset_end = paths_offset_start + plan.factor * local_count
            for offset in range(paths_offset_start, paths_offset_end, plan.factor):
                local_paths = ir.paths[offset : offset + plan.factor]
                if len(local_paths) > 0:  # Only add scan if there are paths
                    scans.append(
                        Scan(
                            ir.schema,
                            ir.typ,
                            ir.reader_options,
                            ir.cloud_options,
                            local_paths,
                            ir.with_columns,
                            ir.skip_rows,
                            ir.n_rows,
                            ir.row_index,
                            ir.include_file_paths,
                            ir.predicate,
                            parquet_options,
                        )
                    )

<<<<<<< HEAD
=======
        # Send basic metadata
        await ch_out.send_metadata(context, Metadata(max(1, len(scans))))

>>>>>>> 33ccad0f
        # If no scans assigned to this rank, send an empty chunk with correct schema
        if len(scans) == 0:
            # Create an empty table with the correct schema
            empty_columns = [
                plc.column_factories.make_empty_column(plc.DataType(dtype.id()))
                for dtype in ir.schema.values()
            ]
            empty_table = plc.Table(empty_columns)

            await ch_out.data.send(
                context,
                Message(
                    0,
                    TableChunk.from_pylibcudf_table(
                        empty_table,
                        context.get_stream_from_pool(),
                        exclusive_view=True,
                    ),
                ),
            )
            await ch_out.data.drain(context)
            return

        # Use Lineariser to ensure ordered delivery
        num_producers = min(num_producers, len(scans))
        lineariser = Lineariser(context, ch_out.data, num_producers)

        # Assign tasks to producers using round-robin
        producer_tasks: list[list[tuple[int, Scan | SplitScan]]] = [
            [] for _ in range(num_producers)
        ]
        for task_idx, scan in enumerate(scans):
            producer_id = task_idx % num_producers
            producer_tasks[producer_id].append((task_idx, scan))

        async def _producer(producer_id: int, ch_out: Channel) -> None:
            for task_idx, scan in producer_tasks[producer_id]:
                await read_chunk(
                    context,
                    scan,
                    task_idx,
                    ch_out,
                    ir_context,
                )
            await ch_out.drain(context)

        tasks = [lineariser.drain()]
        tasks.extend(
            _producer(i, ch_in) for i, ch_in in enumerate(lineariser.input_channels)
        )
        await asyncio.gather(*tasks)


def make_rapidsmpf_read_parquet_node(
    context: Context,
    ir: Scan,
    num_producers: int,
    ch_out: ChannelPair,
    stats: StatsCollector,
    partition_info: PartitionInfo,
) -> Any | None:
    """
    Make a RapidsMPF read parquet node.

    Parameters
    ----------
    context
        The rapidsmpf context.
    ir
        The Scan node.
    num_producers
        The number of producers to use for the scan node.
    ch_out
        The output ChannelPair.
    stats
        The statistics collector.
    partition_info
        The partition information.

    Returns
    -------
    The RapidsMPF read parquet node, or None if the predicate cannot be
    converted to a parquet filter (caller should fall back to scan_node).
    """
    from rapidsmpf.streaming.cudf.parquet import Filter, read_parquet

    # Build ParquetReaderOptions
    try:
        stream = context.get_stream_from_pool()
        parquet_reader_options = plc.io.parquet.ParquetReaderOptions.builder(
            plc.io.SourceInfo(ir.paths)
        ).build()

        if ir.with_columns is not None:
            parquet_reader_options.set_columns(ir.with_columns)

        # Build predicate filter if present (passed separately to read_parquet)
        filter_obj = None
        if ir.predicate is not None:
            filter_expr = to_parquet_filter(
                _cast_literals_to_physical_types(
                    ir.predicate.value,
                    _parquet_physical_types(
                        ir.schema,
                        ir.paths,
                        ir.with_columns or list(ir.schema.keys()),
                        stream,
                    ),
                ),
                stream=stream,
            )
            if filter_expr is None:
                # Predicate cannot be converted to parquet filter
                # Return None to signal fallback to scan_node
                return None
            filter_obj = Filter(stream, filter_expr)
    except Exception as e:
        raise ValueError(f"Failed to build ParquetReaderOptions: {e}") from e

    # Calculate num_rows_per_chunk from statistics
    # Default to a reasonable chunk size if statistics are unavailable
    estimated_row_count: ColumnStat[int] | None = stats.row_count.get(ir)
    if estimated_row_count is None:
        for cs in stats.column_stats.get(ir, {}).values():
            if cs.source_info.row_count.value is not None:
                estimated_row_count = cs.source_info.row_count
                break
    if estimated_row_count is not None and estimated_row_count.value is not None:
        num_rows_per_chunk = int(
            max(1, estimated_row_count.value // partition_info.count)
        )
    else:
        # Fallback: use a default chunk size if statistics are not available
        num_rows_per_chunk = 1_000_000  # 1 million rows as default

    # Validate inputs
    if num_rows_per_chunk <= 0:
        raise ValueError(f"Invalid num_rows_per_chunk: {num_rows_per_chunk}")
    if num_producers <= 0:
        raise ValueError(f"Invalid num_producers: {num_producers}")

    try:
        return read_parquet(
            context,
            ch_out.data,
            num_producers,
            parquet_reader_options,
            num_rows_per_chunk,
            filter=filter_obj,
        )
    except Exception as e:
        raise RuntimeError(
            f"Failed to create read_parquet node: {e}\n"
            f"  paths: {ir.paths}\n"
            f"  num_producers: {num_producers}\n"
            f"  num_rows_per_chunk: {num_rows_per_chunk}\n"
            f"  partition_count: {partition_info.count}\n"
            f"  filter: {filter_obj}"
        ) from e


@define_py_node()
async def metadata_feeder_node(
    context: Context,
    channel: ChannelPair,
    metadata: Metadata,
) -> None:
    """
    Feed metadata to a channel pair.

    Parameters
    ----------
    context
        The rapidsmpf context.
    channel
        The channel pair.
    metadata
        The metadata to feed.
    """
    async with shutdown_on_error(context, channel.metadata, channel.data):
        await channel.send_metadata(context, metadata)


@generate_ir_sub_network.register(Scan)
def _(
    ir: Scan, rec: SubNetGenerator
) -> tuple[dict[IR, list[Any]], dict[IR, ChannelManager]]:
    config_options = rec.state["config_options"]
    assert config_options.executor.name == "streaming", (
        "'in-memory' executor not supported in 'generate_ir_sub_network'"
    )
    parquet_options = config_options.parquet_options
    partition_info = rec.state["partition_info"][ir]
    num_producers = rec.state["max_io_threads"]
    channels: dict[IR, ChannelManager] = {ir: ChannelManager(rec.state["context"])}

    assert partition_info.io_plan is not None, "Scan node must have a partition plan"
    plan: IOPartitionPlan = partition_info.io_plan

    # Use rapidsmpf native read_parquet for multi-partition Parquet scans.
    ch_pair = channels[ir].reserve_input_slot()
    nodes: dict[IR, list[Any]] = {}
    native_node: Any = None
    if (
        partition_info.count > 1
        and ir.typ == "parquet"
        and ir.row_index is None
        and ir.include_file_paths is None
        and ir.n_rows == -1
        and ir.skip_rows == 0
    ):
        native_node = make_rapidsmpf_read_parquet_node(
            rec.state["context"],
            ir,
            num_producers,
            ch_pair,
            rec.state["stats"],
            partition_info,
        )

    # Native node cannot split large files in distributed mode yet
    if (
        config_options.executor.cluster == "distributed"
        and plan.flavor == IOPartitionFlavor.SPLIT_FILES
    ):
        native_node = None

    if native_node is not None:
        # Need metadata node, because the native read_parquet
        # node does not send metadata.
        metadata_node = metadata_feeder_node(
            rec.state["context"],
            ch_pair,
            Metadata(partition_info.count),
        )
        nodes[ir] = [metadata_node, native_node]
    else:
        # Fall back to scan_node (predicate not convertible, or other constraint)
        parquet_options = dataclasses.replace(parquet_options, chunked=False)

        nodes[ir] = [
            scan_node(
                rec.state["context"],
                ir,
                rec.state["ir_context"],
                ch_pair,
                num_producers=num_producers,
                plan=plan,
                parquet_options=parquet_options,
            )
        ]
    return nodes, channels<|MERGE_RESOLUTION|>--- conflicted
+++ resolved
@@ -193,28 +193,11 @@
         # If no slices assigned to this rank, send an empty chunk with correct schema
         if len(ir_slices) == 0:
             # Create an empty table with the correct schema
-<<<<<<< HEAD
-            empty_columns = [
-                plc.column_factories.make_empty_column(plc.DataType(dtype.id()))
-                for dtype in ir.schema.values()
-            ]
-            empty_table = plc.Table(empty_columns)
-
-=======
->>>>>>> 33ccad0f
             await ch_out.data.send(
                 context,
                 Message(
                     0,
-<<<<<<< HEAD
-                    TableChunk.from_pylibcudf_table(
-                        empty_table,
-                        context.get_stream_from_pool(),
-                        exclusive_view=True,
-                    ),
-=======
                     empty_table_chunk(ir, context),
->>>>>>> 33ccad0f
                 ),
             )
             await ch_out.data.drain(context)
@@ -452,12 +435,9 @@
                         )
                     )
 
-<<<<<<< HEAD
-=======
         # Send basic metadata
         await ch_out.send_metadata(context, Metadata(max(1, len(scans))))
 
->>>>>>> 33ccad0f
         # If no scans assigned to this rank, send an empty chunk with correct schema
         if len(scans) == 0:
             # Create an empty table with the correct schema
