--- conflicted
+++ resolved
@@ -690,9 +690,6 @@
     else:
         # Fall back to scan_node (predicate not convertible, or other constraint)
         parquet_options = dataclasses.replace(parquet_options, chunked=False)
-        # Use target_partition_size as the estimated chunk size
-        executor = rec.state["config_options"].executor
-        estimated_chunk_bytes = getattr(executor, "target_partition_size", 1 << 28)
 
         nodes[ir] = [
             scan_node(
@@ -703,11 +700,7 @@
                 num_producers=num_producers,
                 plan=plan,
                 parquet_options=parquet_options,
-<<<<<<< HEAD
-                estimated_chunk_bytes=estimated_chunk_bytes,
-=======
                 estimated_chunk_bytes=executor.target_partition_size,
->>>>>>> e4ddc9f8
             )
         ]
     return nodes, channels