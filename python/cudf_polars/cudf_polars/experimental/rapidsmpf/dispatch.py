--- conflicted
+++ resolved
@@ -12,7 +12,6 @@
 if TYPE_CHECKING:
     from collections.abc import MutableMapping
 
-    from rapidsmpf.progress_thread import ProgressThread
     from rapidsmpf.streaming.core.context import Context
 
     from cudf_polars.dsl.ir import IR, IRExecutionContext
@@ -77,13 +76,7 @@
     stats
         Statistics collector.
     shuffle_id_map
-<<<<<<< HEAD
-        Mapping from Shuffle/Repartition/Join IR nodes to reserved shuffle IDs.
-    progress_thread
-        Shared ProgressThread for all shuffle/allgather operations on this rank.
-=======
         The mapping of IR nodes to shuffle IDs.
->>>>>>> e63a1f54
     """
 
     context: Context
@@ -94,10 +87,6 @@
     max_io_threads: int
     stats: StatsCollector
     shuffle_id_map: dict[IR, int]
-<<<<<<< HEAD
-    progress_thread: ProgressThread
-=======
->>>>>>> e63a1f54
 
 
 SubNetGenerator: TypeAlias = GenericTransformer[
