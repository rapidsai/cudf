# SPDX-FileCopyrightText: Copyright (c) 2025 NVIDIA CORPORATION & AFFILIATES.
# SPDX-License-Identifier: Apache-2.0
"""Dispatching for the RapidsMPF streaming runtime."""

from __future__ import annotations

from functools import singledispatch
from typing import TYPE_CHECKING, Any, NamedTuple, TypeAlias, TypedDict

from cudf_polars.typing import GenericTransformer

if TYPE_CHECKING:
    from collections.abc import MutableMapping

    from rapidsmpf.communicator.local import Communicator
    from rapidsmpf.streaming.core.context import Context

    from cudf_polars.dsl.ir import IR, IRExecutionContext
    from cudf_polars.experimental.base import (
        PartitionInfo,
        StatsCollector,
    )
    from cudf_polars.experimental.rapidsmpf.utils import ChannelManager
    from cudf_polars.utils.config import ConfigOptions


class LowerState(TypedDict):
    """
    State used for lowering an IR node.

    Parameters
    ----------
    config_options
        GPUEngine configuration options.
    stats
        Statistics collector.
    """

    config_options: ConfigOptions
    stats: StatsCollector


LowerIRTransformer: TypeAlias = GenericTransformer[
    "IR", "tuple[IR, MutableMapping[IR, PartitionInfo]]", LowerState
]
"""Protocol for Lowering IR nodes."""


class FanoutInfo(NamedTuple):
    """A named tuple representing fanout information."""

    num_consumers: int
    """The number of consumers."""
    unbounded: bool
    """Whether the node needs unbounded fanout."""


class GenState(TypedDict):
    """
    State used for generating a streaming sub-network.

    Parameters
    ----------
    context
        The rapidsmpf context.
    config_options
        GPUEngine configuration options.
    partition_info
        Partition information.
    fanout_nodes
        Dictionary mapping IR nodes to fanout information.
    ir_context
        The execution context for the IR node.
    max_io_threads
        The maximum number of IO threads to use for
        a single IO node.
    stats
        Statistics collector.
<<<<<<< HEAD
    local_comm
        The local communicator.
=======
    shuffle_id_map
        The mapping of IR nodes to shuffle IDs.
>>>>>>> 33ccad0f
    """

    context: Context
    config_options: ConfigOptions
    partition_info: MutableMapping[IR, PartitionInfo]
    fanout_nodes: dict[IR, FanoutInfo]
    ir_context: IRExecutionContext
    max_io_threads: int
    stats: StatsCollector
<<<<<<< HEAD
    local_comm: Communicator
=======
    shuffle_id_map: dict[IR, int]
>>>>>>> 33ccad0f


SubNetGenerator: TypeAlias = GenericTransformer[
    "IR", "tuple[dict[IR, list[Any]], dict[IR, ChannelManager]]", GenState
]
"""Protocol for Generating a streaming sub-network."""


@singledispatch
def lower_ir_node(
    ir: IR, rec: LowerIRTransformer
) -> tuple[IR, MutableMapping[IR, PartitionInfo]]:
    """
    Rewrite an IR node and extract partitioning information.

    Parameters
    ----------
    ir
        IR node to rewrite.
    rec
        Recursive LowerIRTransformer callable.

    Returns
    -------
    new_ir, partition_info
        The rewritten node, and a mapping from unique nodes in
        the full IR graph to associated partitioning information.

    Notes
    -----
    This function is distinct from the `lower_ir_node` function
    in the `parallel` module, because the lowering logic for the
    streaming runtime is different for some IR sub-classes.

    See Also
    --------
    lower_ir_graph
    """
    raise AssertionError(f"Unhandled type {type(ir)}")  # pragma: no cover


@singledispatch
def generate_ir_sub_network(
    ir: IR, rec: SubNetGenerator
) -> tuple[dict[IR, list[Any]], dict[IR, ChannelManager]]:
    """
    Generate a sub-network for the RapidsMPF streaming runtime.

    Parameters
    ----------
    ir
        IR node to generate tasks for.
    rec
        Recursive SubNetGenerator callable.

    Returns
    -------
    nodes
        Dictionary mapping each IR node to its list of streaming-network node(s).
    channels
        Dictionary mapping between each IR node and its
        corresponding output ChannelManager object.
    """
    raise AssertionError(f"Unhandled type {type(ir)}")  # pragma: no cover<|MERGE_RESOLUTION|>--- conflicted
+++ resolved
@@ -12,7 +12,6 @@
 if TYPE_CHECKING:
     from collections.abc import MutableMapping
 
-    from rapidsmpf.communicator.local import Communicator
     from rapidsmpf.streaming.core.context import Context
 
     from cudf_polars.dsl.ir import IR, IRExecutionContext
@@ -76,13 +75,8 @@
         a single IO node.
     stats
         Statistics collector.
-<<<<<<< HEAD
-    local_comm
-        The local communicator.
-=======
     shuffle_id_map
         The mapping of IR nodes to shuffle IDs.
->>>>>>> 33ccad0f
     """
 
     context: Context
@@ -92,11 +86,7 @@
     ir_context: IRExecutionContext
     max_io_threads: int
     stats: StatsCollector
-<<<<<<< HEAD
-    local_comm: Communicator
-=======
     shuffle_id_map: dict[IR, int]
->>>>>>> 33ccad0f
 
 
 SubNetGenerator: TypeAlias = GenericTransformer[
