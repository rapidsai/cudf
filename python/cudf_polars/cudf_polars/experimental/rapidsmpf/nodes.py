# SPDX-FileCopyrightText: Copyright (c) 2025 NVIDIA CORPORATION & AFFILIATES.
# SPDX-License-Identifier: Apache-2.0
"""Core node definitions for the RapidsMPF streaming runtime."""

from __future__ import annotations

import asyncio
from typing import TYPE_CHECKING, Any, cast

from rapidsmpf.memory.buffer import MemoryType
from rapidsmpf.streaming.core.message import Message
from rapidsmpf.streaming.core.node import define_py_node
from rapidsmpf.streaming.core.spillable_messages import SpillableMessages
from rapidsmpf.streaming.cudf.table_chunk import TableChunk

from cudf_polars.containers import DataFrame
from cudf_polars.dsl.ir import IR, Empty
from cudf_polars.experimental.rapidsmpf.dispatch import (
    generate_ir_sub_network,
)
from cudf_polars.experimental.rapidsmpf.utils import (
    ChannelManager,
<<<<<<< HEAD
    Metadata,
    empty_table_chunk,
=======
    make_spill_function,
>>>>>>> f3804736
    process_children,
    shutdown_on_error,
)

if TYPE_CHECKING:
    from rapidsmpf.streaming.core.context import Context

    from cudf_polars.dsl.ir import IRExecutionContext
    from cudf_polars.experimental.rapidsmpf.dispatch import SubNetGenerator
    from cudf_polars.experimental.rapidsmpf.utils import ChannelPair


@define_py_node()
async def default_node_single(
    context: Context,
    ir: IR,
    ir_context: IRExecutionContext,
    ch_out: ChannelPair,
    ch_in: ChannelPair,
) -> None:
    """
    Single-channel default node for rapidsmpf.

    Parameters
    ----------
    context
        The rapidsmpf context.
    ir
        The IR node.
    ir_context
        The execution context for the IR node.
    ch_out
        The output ChannelPair.
    ch_in
        The input ChannelPair.

    Notes
    -----
    Chunks are processed in the order they are received.
    """
    async with shutdown_on_error(
        context, ch_in.metadata, ch_in.data, ch_out.metadata, ch_out.data
    ):
        # Recv/send metadata.
        metadata = await ch_in.recv_metadata(context)
        assert isinstance(metadata, Metadata), (
            f"Expected Metadata, got {type(metadata)}."
        )
        metadata_out = Metadata(metadata.count)
        metadata_out.duplicated = metadata.duplicated
        # TODO: Preserve partitioned_on when allowed.
        await ch_out.send_metadata(context, metadata_out)

        # Recv/send data.
        while (msg := await ch_in.data.recv(context)) is not None:
            chunk = TableChunk.from_message(msg).make_available_and_spill(
                context.br(), allow_overbooking=True
            )
            seq_num = msg.sequence_number
            df = await asyncio.to_thread(
                ir.do_evaluate,
                *ir._non_child_args,
                DataFrame.from_table(
                    chunk.table_view(),
                    list(ir.children[0].schema.keys()),
                    list(ir.children[0].schema.values()),
                    chunk.stream,
                ),
                context=ir_context,
            )
            chunk = TableChunk.from_pylibcudf_table(
                df.table, chunk.stream, exclusive_view=True
            )
            await ch_out.data.send(context, Message(seq_num, chunk))

        await ch_out.data.drain(context)


@define_py_node()
async def default_node_multi(
    context: Context,
    ir: IR,
    ir_context: IRExecutionContext,
    ch_out: ChannelPair,
    chs_in: tuple[ChannelPair, ...],
) -> None:
    """
    Pointwise node for rapidsmpf.

    Parameters
    ----------
    context
        The rapidsmpf context.
    ir
        The IR node.
    ir_context
        The execution context for the IR node.
    ch_out
        The output ChannelPair.
    chs_in
        Tuple of input ChannelPairs.
    """
    async with shutdown_on_error(
        context,
        *[ch.metadata for ch in chs_in],
        ch_out.metadata,
        *[ch.data for ch in chs_in],
        ch_out.data,
    ):
        # Merge and forward basic metadata.
        # TODO: Preserve partitioning information when possible.
        metadata = Metadata(1)
        for ch_in in chs_in:
            md_child = await ch_in.recv_metadata(context)
            assert isinstance(md_child, Metadata), (
                f"Expected Metadata, got {type(md_child)}."
            )
            metadata.count = max(md_child.count, metadata.count)
            metadata.duplicated = metadata.duplicated and md_child.duplicated
        await ch_out.send_metadata(context, metadata)

        seq_num = 0
        n_children = len(chs_in)
        finished_channels: set[int] = set()
        # Store TableChunk objects to keep data alive and prevent use-after-free
        # with stream-ordered allocations
        ready_chunks: list[TableChunk | None] = [None] * n_children
        chunk_count: list[int] = [0] * n_children

        # Recv/send data.
        while True:
            # Receive from all non-finished channels
            for ch_idx, (ch_in, _child) in enumerate(
                zip(chs_in, ir.children, strict=True)
            ):
                if ch_idx in finished_channels:
                    continue  # This channel already finished, reuse its data

                msg = await ch_in.data.recv(context)
                if msg is None:
                    # Channel finished - keep its last chunk for reuse
                    finished_channels.add(ch_idx)
                else:
                    # Store the new chunk (replacing previous if any)
                    ready_chunks[ch_idx] = TableChunk.from_message(msg)
                    chunk_count[ch_idx] += 1
                assert ready_chunks[ch_idx] is not None, (
                    f"Channel {ch_idx} has no data after receive loop."
                )

            # If all channels finished, we're done
            if len(finished_channels) == n_children:
                break

            # Convert chunks to DataFrames right before evaluation
            # All chunks are guaranteed to be non-None by the assertion above
            assert all(chunk is not None for chunk in ready_chunks), (
                "All chunks must be non-None"
            )
            # Ensure all table chunks are unspilled and available.
            ready_chunks = [
                chunk.make_available_and_spill(context.br(), allow_overbooking=True)
                for chunk in cast(list[TableChunk], ready_chunks)
            ]
            dfs = [
                DataFrame.from_table(
                    chunk.table_view(),  # type: ignore[union-attr]
                    list(child.schema.keys()),
                    list(child.schema.values()),
                    chunk.stream,  # type: ignore[union-attr]
                )
                for chunk, child in zip(ready_chunks, ir.children, strict=True)
            ]

            # Evaluate the IR node with current chunks
            df = await asyncio.to_thread(
                ir.do_evaluate,
                *ir._non_child_args,
                *dfs,
                context=ir_context,
            )
            await ch_out.data.send(
                context,
                Message(
                    seq_num,
                    TableChunk.from_pylibcudf_table(
                        df.table,
                        df.stream,
                        exclusive_view=True,
                    ),
                ),
            )
            seq_num += 1

        # Drain the output channel
        await ch_out.data.drain(context)


@define_py_node()
async def fanout_node_bounded(
    context: Context,
    ch_in: ChannelPair,
    *chs_out: ChannelPair,
) -> None:
    """
    Bounded fanout node for rapidsmpf.

    Each chunk is broadcasted to all output channels
    as it arrives.

    Parameters
    ----------
    context
        The rapidsmpf context.
    ch_in
        The input ChannelPair.
    chs_out
        The output ChannelPairs.
    """
    # TODO: Use rapidsmpf fanout node once available.
    # See: https://github.com/rapidsai/rapidsmpf/issues/560
    async with shutdown_on_error(
        context,
        ch_in.metadata,
        ch_in.data,
        *[ch.metadata for ch in chs_out],
        *[ch.data for ch in chs_out],
    ):
        # Forward metadata to all outputs.
        metadata = await ch_in.recv_metadata(context)
        await asyncio.gather(*(ch.send_metadata(context, metadata) for ch in chs_out))

        while (msg := await ch_in.data.recv(context)) is not None:
            table_chunk = TableChunk.from_message(msg).make_available_and_spill(
                context.br(), allow_overbooking=True
            )
            seq_num = msg.sequence_number
            for ch_out in chs_out:
                await ch_out.data.send(
                    context,
                    Message(
                        seq_num,
                        TableChunk.from_pylibcudf_table(
                            table_chunk.table_view(),
                            table_chunk.stream,
                            exclusive_view=False,
                        ),
                    ),
                )

        await asyncio.gather(*(ch.data.drain(context) for ch in chs_out))


@define_py_node()
async def fanout_node_unbounded(
    context: Context,
    ch_in: ChannelPair,
    *chs_out: ChannelPair,
) -> None:
    """
    Unbounded fanout node for rapidsmpf with spilling support.

    Broadcasts chunks from input to all output channels. This is called
    "unbounded" because it handles the case where one channel may consume
    all data before another channel consumes any data.

    The implementation uses adaptive sending with spillable buffers:
    - Maintains a spillable FIFO buffer for each output channel
    - Messages are buffered in host memory (spillable to disk)
    - Sends to all channels concurrently
    - Receives next chunk as soon as any channel makes progress
    - Efficient for both balanced and imbalanced consumption patterns

    Parameters
    ----------
    context
        The rapidsmpf context.
    ch_in
        The input ChannelPair.
    chs_out
        The output ChannelPairs.
    """
    # TODO: Use rapidsmpf fanout node once available.
    # See: https://github.com/rapidsai/rapidsmpf/issues/560
<<<<<<< HEAD
    async with shutdown_on_error(
        context,
        ch_in.metadata,
        ch_in.data,
        *[ch.metadata for ch in chs_out],
        *[ch.data for ch in chs_out],
    ):
        # Forward metadata to all outputs.
        metadata = await ch_in.recv_metadata(context)
        await asyncio.gather(*(ch.send_metadata(context, metadata) for ch in chs_out))

        # FIFO buffer for each output channel
        output_buffers: list[list[Message]] = [[] for _ in chs_out]

        # Track active send/drain tasks for each output
        active_tasks: dict[int, asyncio.Task] = {}

        # Track which outputs need to be drained (set when no more input)
        needs_drain: set[int] = set()

        # Receive task
        recv_task: asyncio.Task | None = asyncio.create_task(ch_in.data.recv(context))

        # Flag to indicate we should start a new receive (for backpressure)
        can_receive: bool = True

        async def send_one_from_buffer(idx: int) -> None:
            """Send one buffered message for output idx."""
            if output_buffers[idx]:
                msg = output_buffers[idx].pop(0)
                await chs_out[idx].data.send(context, msg)

        async def drain_output(idx: int) -> None:
            """Drain output channel idx."""
            await chs_out[idx].data.drain(context)

        # Main loop: coordinate receiving, sending, and draining
        while (
            recv_task is not None or active_tasks or any(output_buffers) or needs_drain
        ):
            # Collect all currently active tasks
            tasks_to_wait = list(active_tasks.values())
            # Only include recv_task if we're allowed to receive
            if recv_task is not None and can_receive:
                tasks_to_wait.append(recv_task)

            # Start new tasks for outputs with work to do
            for idx in range(len(chs_out)):
                if idx not in active_tasks:
                    if output_buffers[idx]:
                        # Send next buffered message
                        task = asyncio.create_task(send_one_from_buffer(idx))
                        active_tasks[idx] = task
                        tasks_to_wait.append(task)
                    elif idx in needs_drain:
                        # Buffer empty and no more input - drain this output
                        task = asyncio.create_task(drain_output(idx))
                        active_tasks[idx] = task
                        tasks_to_wait.append(task)
                        needs_drain.discard(idx)

            # If nothing to wait for, we're done
            if not tasks_to_wait:
                break
=======
    async with shutdown_on_error(context, ch_in.data, *[ch.data for ch in chs_out]):
        # Spillable FIFO buffer for each output channel
        output_buffers: list[SpillableMessages] = [SpillableMessages() for _ in chs_out]
        num_outputs = len(chs_out)

        # Track message IDs in FIFO order for each output buffer
        buffer_ids: list[list[int]] = [[] for _ in chs_out]

        # Register a single spill function for all buffers
        # This ensures global FIFO ordering when spilling across all outputs
        spill_func_id = context.br().spill_manager.add_spill_function(
            make_spill_function(output_buffers, context), priority=0
        )

        try:
            # Track active send/drain tasks for each output
            active_tasks: dict[int, asyncio.Task] = {}
>>>>>>> f3804736

            # Track which outputs need to be drained (set when no more input)
            needs_drain: set[int] = set()

            # Receive task
            recv_task: asyncio.Task | None = asyncio.create_task(
                ch_in.data.recv(context)
            )

            # Flag to indicate we should start a new receive (for backpressure)
            can_receive: bool = True

            async def send_one_from_buffer(idx: int) -> None:
                """
                Send one buffered message for output idx.

                The message remains in host memory (spillable) through the channel.
                The downstream consumer will call make_available() when needed.
                """
                if buffer_ids[idx]:
                    mid = buffer_ids[idx].pop(0)
                    msg = output_buffers[idx].extract(mid=mid)
                    await chs_out[idx].data.send(context, msg)

            async def drain_output(idx: int) -> None:
                """Drain output channel idx."""
                await chs_out[idx].data.drain(context)

            # Main loop: coordinate receiving, sending, and draining
            while (
                recv_task is not None or active_tasks or any(buffer_ids) or needs_drain
            ):
                # Collect all currently active tasks
                tasks_to_wait = list(active_tasks.values())
                # Only include recv_task if we're allowed to receive
                if recv_task is not None and can_receive:
                    tasks_to_wait.append(recv_task)

                # Start new tasks for outputs with work to do
                for idx in range(len(chs_out)):
                    if idx not in active_tasks:
                        if buffer_ids[idx]:
                            # Send next buffered message
                            task = asyncio.create_task(send_one_from_buffer(idx))
                            active_tasks[idx] = task
                            tasks_to_wait.append(task)
                        elif idx in needs_drain:
                            # Buffer empty and no more input - drain this output
                            task = asyncio.create_task(drain_output(idx))
                            active_tasks[idx] = task
                            tasks_to_wait.append(task)
                            needs_drain.discard(idx)

                # If nothing to wait for, we're done
                if not tasks_to_wait:
                    break

                # Wait for ANY task to complete
                done, _ = await asyncio.wait(
                    tasks_to_wait, return_when=asyncio.FIRST_COMPLETED
                )

                # Process completed tasks
                for task in done:
                    if task is recv_task:
                        # Receive completed
                        msg = task.result()
                        if msg is None:
                            # End of input - mark all outputs as needing drain
                            recv_task = None
                            needs_drain.update(range(len(chs_out)))
                        else:
                            # Determine where to copy based on:
                            # 1. Current message location (avoid unnecessary transfers)
                            # 2. Available memory (avoid OOM)
                            content_desc = msg.get_content_description()
                            device_size = content_desc.content_sizes.get(
                                MemoryType.DEVICE, 0
                            )
                            copy_cost = msg.copy_cost()

                            # Check if we have enough device memory for all copies
                            # We need (num_outputs - 1) copies since last one reuses original
                            num_copies = num_outputs - 1
                            total_copy_cost = copy_cost * num_copies
                            available_device_mem = context.br().memory_available(
                                MemoryType.DEVICE
                            )

                            # Decide target memory:
                            # Use device ONLY if message is in device AND we have sufficient headroom.
                            # TODO: Use further information about the downstream operations to make
                            # a more informed decision.
                            required_headroom = total_copy_cost * 2
                            if (
                                device_size > 0
                                and available_device_mem >= required_headroom
                            ):
                                target_memory = MemoryType.DEVICE
                            else:
                                # Use host memory for buffering - much safer
                                # Downstream consumers will make_available() when they need device memory
                                target_memory = MemoryType.HOST

                            # Copy message for each output buffer
                            # Copies are spillable and allow downstream consumers
                            # to control device memory allocation
                            for idx, sm in enumerate(output_buffers):
                                if idx < num_outputs - 1:
                                    # Use reserve_and_spill to automatically trigger
                                    # spilling if needed to make room for the copy
                                    res = context.br().reserve_and_spill(
                                        target_memory,
                                        copy_cost,
                                        allow_overbooking=True,
                                    )
                                    # Copy to target memory and insert into spillable buffer
                                    mid = sm.insert(msg.copy(res))
                                else:
                                    # Optimization: reuse the original message for last output
                                    # (no copy needed)
                                    mid = sm.insert(msg)
                                buffer_ids[idx].append(mid)

                            # Don't receive next chunk until at least one send completes
                            can_receive = False
                            recv_task = asyncio.create_task(ch_in.data.recv(context))
                    else:
                        # Must be a send or drain task - find which output and remove it
                        for idx, at in list(active_tasks.items()):
                            if at is task:
                                del active_tasks[idx]
                                # A send completed - allow receiving again
                                can_receive = True
                                break

        finally:
            # Clean up spill function registration
            context.br().spill_manager.remove_spill_function(spill_func_id)


@generate_ir_sub_network.register(IR)
def _(
    ir: IR, rec: SubNetGenerator
) -> tuple[dict[IR, list[Any]], dict[IR, ChannelManager]]:
    # Default generate_ir_sub_network logic.
    # Use simple pointwise node.

    # Process children
    nodes, channels = process_children(ir, rec)

    # Create output ChannelManager
    channels[ir] = ChannelManager(rec.state["context"])

    if len(ir.children) == 1:
        # Single-channel default node
        nodes[ir] = [
            default_node_single(
                rec.state["context"],
                ir,
                rec.state["ir_context"],
                channels[ir].reserve_input_slot(),
                channels[ir.children[0]].reserve_output_slot(),
            )
        ]
    else:
        # Multi-channel default node
        nodes[ir] = [
            default_node_multi(
                rec.state["context"],
                ir,
                rec.state["ir_context"],
                channels[ir].reserve_input_slot(),
                tuple(channels[c].reserve_output_slot() for c in ir.children),
            )
        ]

    return nodes, channels


@define_py_node()
async def empty_node(
    context: Context,
    ir: Empty,
    ir_context: IRExecutionContext,
    ch_out: ChannelPair,
) -> None:
    """
    Empty node for rapidsmpf - produces a single empty chunk.

    Parameters
    ----------
    context
        The rapidsmpf context.
    ir
        The Empty node.
    ir_context
        The execution context for the IR node.
    ch_out
        The output ChannelPair.
    """
    async with shutdown_on_error(context, ch_out.metadata, ch_out.data):
        # Send metadata indicating a single empty chunk
        await ch_out.send_metadata(context, Metadata(1, duplicated=True))

        # Evaluate the IR node to create an empty DataFrame
        df: DataFrame = ir.do_evaluate(*ir._non_child_args, context=ir_context)

        # Return the output chunk (empty but with correct schema)
        chunk = TableChunk.from_pylibcudf_table(
            df.table, df.stream, exclusive_view=True
        )
        await ch_out.data.send(context, Message(0, chunk))

        await ch_out.data.drain(context)


@generate_ir_sub_network.register(Empty)
def _(
    ir: Empty, rec: SubNetGenerator
) -> tuple[dict[IR, list[Any]], dict[IR, ChannelManager]]:
    """Generate network for Empty node - produces one empty chunk."""
    context = rec.state["context"]
    ir_context = rec.state["ir_context"]
    channels: dict[IR, ChannelManager] = {ir: ChannelManager(rec.state["context"])}
    nodes: dict[IR, list[Any]] = {
        ir: [empty_node(context, ir, ir_context, channels[ir].reserve_input_slot())]
    }
    return nodes, channels


@define_py_node()
async def metadata_drain_node(
    context: Context,
    ir: IR,
    ch_in: ChannelPair,
    ch_out: Any,
) -> None:
    """
    Drain metadata and forward data to a single channel.

    This node is needed before pull_from_channel since pull_from_channel
    only accepts a single data channel, not a ChannelPair.

    Parameters
    ----------
    context
        The rapidsmpf context.
    ir
        The IR node.
    ch_in
        The input ChannelPair (with metadata and data channels).
    ch_out
        The output data channel.
    """
    async with shutdown_on_error(context, ch_in.metadata, ch_in.data, ch_out):
        # Drain metadata channel (we don't need it after this point)
        metadata = await ch_in.recv_metadata(context)
        assert isinstance(metadata, Metadata), (
            f"Expected Metadata, got {type(metadata)}."
        )
        send_empty = metadata.duplicated and context.comm().rank != 0

        # Forward non-duplicated data messages
        while (msg := await ch_in.data.recv(context)) is not None:
            if not send_empty:
                await ch_out.send(context, msg)

        # Send empty data if needed
        if send_empty:
            await ch_out.send(context, Message(0, empty_table_chunk(ir, context)))

        await ch_out.drain(context)


def generate_ir_sub_network_wrapper(
    ir: IR, rec: SubNetGenerator
) -> tuple[dict[IR, list[Any]], dict[IR, ChannelManager]]:
    """
    Generate a sub-network for the RapidsMPF streaming runtime.

    Parameters
    ----------
    ir
        The IR node.
    rec
        Recursive SubNetGenerator callable.

    Returns
    -------
    nodes
        Dictionary mapping each IR node to its list of streaming-network node(s).
    channels
        Dictionary mapping between each IR node and its
        corresponding streaming-network output ChannelManager.
    """
    nodes, channels = generate_ir_sub_network(ir, rec)

    # Check if this node needs fanout
    if (fanout_info := rec.state["fanout_nodes"].get(ir)) is not None:
        count = fanout_info.num_consumers
        manager = ChannelManager(rec.state["context"], count=count)
        fanout_node: Any
        if fanout_info.unbounded:
            fanout_node = fanout_node_unbounded(
                rec.state["context"],
                channels[ir].reserve_output_slot(),
                *[manager.reserve_input_slot() for _ in range(count)],
            )
        else:  # "bounded"
            fanout_node = fanout_node_bounded(
                rec.state["context"],
                channels[ir].reserve_output_slot(),
                *[manager.reserve_input_slot() for _ in range(count)],
            )
        nodes[ir].append(fanout_node)
        channels[ir] = manager
    return nodes, channels<|MERGE_RESOLUTION|>--- conflicted
+++ resolved
@@ -20,12 +20,7 @@
 )
 from cudf_polars.experimental.rapidsmpf.utils import (
     ChannelManager,
-<<<<<<< HEAD
-    Metadata,
-    empty_table_chunk,
-=======
     make_spill_function,
->>>>>>> f3804736
     process_children,
     shutdown_on_error,
 )
@@ -66,20 +61,7 @@
     -----
     Chunks are processed in the order they are received.
     """
-    async with shutdown_on_error(
-        context, ch_in.metadata, ch_in.data, ch_out.metadata, ch_out.data
-    ):
-        # Recv/send metadata.
-        metadata = await ch_in.recv_metadata(context)
-        assert isinstance(metadata, Metadata), (
-            f"Expected Metadata, got {type(metadata)}."
-        )
-        metadata_out = Metadata(metadata.count)
-        metadata_out.duplicated = metadata.duplicated
-        # TODO: Preserve partitioned_on when allowed.
-        await ch_out.send_metadata(context, metadata_out)
-
-        # Recv/send data.
+    async with shutdown_on_error(context, ch_in.data, ch_out.data):
         while (msg := await ch_in.data.recv(context)) is not None:
             chunk = TableChunk.from_message(msg).make_available_and_spill(
                 context.br(), allow_overbooking=True
@@ -124,29 +106,17 @@
     ir_context
         The execution context for the IR node.
     ch_out
-        The output ChannelPair.
+        The output ChannelPair (metadata already sent).
     chs_in
-        Tuple of input ChannelPairs.
-    """
-    async with shutdown_on_error(
-        context,
-        *[ch.metadata for ch in chs_in],
-        ch_out.metadata,
-        *[ch.data for ch in chs_in],
-        ch_out.data,
-    ):
-        # Merge and forward basic metadata.
-        # TODO: Preserve partitioning information when possible.
-        metadata = Metadata(1)
-        for ch_in in chs_in:
-            md_child = await ch_in.recv_metadata(context)
-            assert isinstance(md_child, Metadata), (
-                f"Expected Metadata, got {type(md_child)}."
-            )
-            metadata.count = max(md_child.count, metadata.count)
-            metadata.duplicated = metadata.duplicated and md_child.duplicated
-        await ch_out.send_metadata(context, metadata)
-
+        Tuple of input ChannelPairs (metadata already received).
+
+    Notes
+    -----
+    Input chunks must be aligned for evaluation. Messages from each input
+    channel are assumed to arrive in sequence number order, so we only need
+    to hold one chunk per channel at a time.
+    """
+    async with shutdown_on_error(context, *[ch.data for ch in chs_in], ch_out.data):
         seq_num = 0
         n_children = len(chs_in)
         finished_channels: set[int] = set()
@@ -155,7 +125,6 @@
         ready_chunks: list[TableChunk | None] = [None] * n_children
         chunk_count: list[int] = [0] * n_children
 
-        # Recv/send data.
         while True:
             # Receive from all non-finished channels
             for ch_idx, (ch_in, _child) in enumerate(
@@ -247,17 +216,7 @@
     """
     # TODO: Use rapidsmpf fanout node once available.
     # See: https://github.com/rapidsai/rapidsmpf/issues/560
-    async with shutdown_on_error(
-        context,
-        ch_in.metadata,
-        ch_in.data,
-        *[ch.metadata for ch in chs_out],
-        *[ch.data for ch in chs_out],
-    ):
-        # Forward metadata to all outputs.
-        metadata = await ch_in.recv_metadata(context)
-        await asyncio.gather(*(ch.send_metadata(context, metadata) for ch in chs_out))
-
+    async with shutdown_on_error(context, ch_in.data, *[ch.data for ch in chs_out]):
         while (msg := await ch_in.data.recv(context)) is not None:
             table_chunk = TableChunk.from_message(msg).make_available_and_spill(
                 context.br(), allow_overbooking=True
@@ -310,72 +269,6 @@
     """
     # TODO: Use rapidsmpf fanout node once available.
     # See: https://github.com/rapidsai/rapidsmpf/issues/560
-<<<<<<< HEAD
-    async with shutdown_on_error(
-        context,
-        ch_in.metadata,
-        ch_in.data,
-        *[ch.metadata for ch in chs_out],
-        *[ch.data for ch in chs_out],
-    ):
-        # Forward metadata to all outputs.
-        metadata = await ch_in.recv_metadata(context)
-        await asyncio.gather(*(ch.send_metadata(context, metadata) for ch in chs_out))
-
-        # FIFO buffer for each output channel
-        output_buffers: list[list[Message]] = [[] for _ in chs_out]
-
-        # Track active send/drain tasks for each output
-        active_tasks: dict[int, asyncio.Task] = {}
-
-        # Track which outputs need to be drained (set when no more input)
-        needs_drain: set[int] = set()
-
-        # Receive task
-        recv_task: asyncio.Task | None = asyncio.create_task(ch_in.data.recv(context))
-
-        # Flag to indicate we should start a new receive (for backpressure)
-        can_receive: bool = True
-
-        async def send_one_from_buffer(idx: int) -> None:
-            """Send one buffered message for output idx."""
-            if output_buffers[idx]:
-                msg = output_buffers[idx].pop(0)
-                await chs_out[idx].data.send(context, msg)
-
-        async def drain_output(idx: int) -> None:
-            """Drain output channel idx."""
-            await chs_out[idx].data.drain(context)
-
-        # Main loop: coordinate receiving, sending, and draining
-        while (
-            recv_task is not None or active_tasks or any(output_buffers) or needs_drain
-        ):
-            # Collect all currently active tasks
-            tasks_to_wait = list(active_tasks.values())
-            # Only include recv_task if we're allowed to receive
-            if recv_task is not None and can_receive:
-                tasks_to_wait.append(recv_task)
-
-            # Start new tasks for outputs with work to do
-            for idx in range(len(chs_out)):
-                if idx not in active_tasks:
-                    if output_buffers[idx]:
-                        # Send next buffered message
-                        task = asyncio.create_task(send_one_from_buffer(idx))
-                        active_tasks[idx] = task
-                        tasks_to_wait.append(task)
-                    elif idx in needs_drain:
-                        # Buffer empty and no more input - drain this output
-                        task = asyncio.create_task(drain_output(idx))
-                        active_tasks[idx] = task
-                        tasks_to_wait.append(task)
-                        needs_drain.discard(idx)
-
-            # If nothing to wait for, we're done
-            if not tasks_to_wait:
-                break
-=======
     async with shutdown_on_error(context, ch_in.data, *[ch.data for ch in chs_out]):
         # Spillable FIFO buffer for each output channel
         output_buffers: list[SpillableMessages] = [SpillableMessages() for _ in chs_out]
@@ -393,7 +286,6 @@
         try:
             # Track active send/drain tasks for each output
             active_tasks: dict[int, asyncio.Task] = {}
->>>>>>> f3804736
 
             # Track which outputs need to be drained (set when no more input)
             needs_drain: set[int] = set()
@@ -595,10 +487,7 @@
     ch_out
         The output ChannelPair.
     """
-    async with shutdown_on_error(context, ch_out.metadata, ch_out.data):
-        # Send metadata indicating a single empty chunk
-        await ch_out.send_metadata(context, Metadata(1, duplicated=True))
-
+    async with shutdown_on_error(context, ch_out.data):
         # Evaluate the IR node to create an empty DataFrame
         df: DataFrame = ir.do_evaluate(*ir._non_child_args, context=ir_context)
 
@@ -625,50 +514,6 @@
     return nodes, channels
 
 
-@define_py_node()
-async def metadata_drain_node(
-    context: Context,
-    ir: IR,
-    ch_in: ChannelPair,
-    ch_out: Any,
-) -> None:
-    """
-    Drain metadata and forward data to a single channel.
-
-    This node is needed before pull_from_channel since pull_from_channel
-    only accepts a single data channel, not a ChannelPair.
-
-    Parameters
-    ----------
-    context
-        The rapidsmpf context.
-    ir
-        The IR node.
-    ch_in
-        The input ChannelPair (with metadata and data channels).
-    ch_out
-        The output data channel.
-    """
-    async with shutdown_on_error(context, ch_in.metadata, ch_in.data, ch_out):
-        # Drain metadata channel (we don't need it after this point)
-        metadata = await ch_in.recv_metadata(context)
-        assert isinstance(metadata, Metadata), (
-            f"Expected Metadata, got {type(metadata)}."
-        )
-        send_empty = metadata.duplicated and context.comm().rank != 0
-
-        # Forward non-duplicated data messages
-        while (msg := await ch_in.data.recv(context)) is not None:
-            if not send_empty:
-                await ch_out.send(context, msg)
-
-        # Send empty data if needed
-        if send_empty:
-            await ch_out.send(context, Message(0, empty_table_chunk(ir, context)))
-
-        await ch_out.drain(context)
-
-
 def generate_ir_sub_network_wrapper(
     ir: IR, rec: SubNetGenerator
 ) -> tuple[dict[IR, list[Any]], dict[IR, ChannelManager]]:
