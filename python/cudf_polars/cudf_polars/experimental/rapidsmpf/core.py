# SPDX-FileCopyrightText: Copyright (c) 2025 NVIDIA CORPORATION & AFFILIATES.
# SPDX-License-Identifier: Apache-2.0
"""Core RapidsMPF streaming-engine API."""

from __future__ import annotations

from collections import defaultdict
from concurrent.futures import ThreadPoolExecutor
from typing import TYPE_CHECKING, Any

from rapidsmpf.communicator.single import new_communicator
from rapidsmpf.config import Options, get_environment_variables
from rapidsmpf.memory.buffer import MemoryType
from rapidsmpf.memory.buffer_resource import BufferResource, LimitAvailableMemory
from rapidsmpf.rmm_resource_adaptor import RmmResourceAdaptor
from rapidsmpf.streaming.core.context import Context
from rapidsmpf.streaming.core.leaf_node import pull_from_channel
from rapidsmpf.streaming.core.node import (
    run_streaming_pipeline,
)
from rapidsmpf.streaming.cudf.table_chunk import TableChunk

import rmm

import cudf_polars.experimental.rapidsmpf.io
import cudf_polars.experimental.rapidsmpf.join
import cudf_polars.experimental.rapidsmpf.lower
import cudf_polars.experimental.rapidsmpf.repartition
import cudf_polars.experimental.rapidsmpf.shuffle
import cudf_polars.experimental.rapidsmpf.union  # noqa: F401
from cudf_polars.containers import DataFrame
from cudf_polars.dsl.ir import DataFrameScan, IRExecutionContext, Join, Scan, Union
from cudf_polars.dsl.traversal import CachingVisitor, traversal
from cudf_polars.experimental.rapidsmpf.dispatch import FanoutInfo, lower_ir_node
from cudf_polars.experimental.rapidsmpf.nodes import generate_ir_sub_network_wrapper
from cudf_polars.experimental.statistics import collect_statistics
from cudf_polars.experimental.utils import _concat
from cudf_polars.utils.config import CUDAStreamPoolConfig

if TYPE_CHECKING:
    from collections.abc import MutableMapping

    from rapidsmpf.streaming.core.leaf_node import DeferredMessages

    import polars as pl

    from cudf_polars.dsl.ir import IR
    from cudf_polars.experimental.base import PartitionInfo, StatsCollector
    from cudf_polars.experimental.parallel import ConfigOptions
    from cudf_polars.experimental.rapidsmpf.dispatch import (
        GenState,
        LowerIRTransformer,
        LowerState,
        SubNetGenerator,
    )


def evaluate_logical_plan(
    ir: IR,
    config_options: ConfigOptions,
) -> pl.DataFrame:
    """
    Evaluate a logical plan with the RapidsMPF streaming runtime.

    Parameters
    ----------
    ir
        The IR node.
    config_options
        The configuration options.

    Returns
    -------
    The output DataFrame.
    """
    assert config_options.executor.name == "streaming", "Executor must be streaming"
    assert config_options.executor.runtime == "rapidsmpf", "Runtime must be rapidsmpf"

    if (
        config_options.executor.scheduler == "distributed"
    ):  # pragma: no cover; Requires distributed
        # TODO: Add distributed-execution support
        raise NotImplementedError(
            "The rapidsmpf engine does not support distributed execution yet."
        )

    # Lower the IR graph on the client process (for now).
<<<<<<< HEAD
    ir, partition_info, _ = lower_ir_graph(ir, config_options)
=======
    ir, partition_info, stats = lower_ir_graph(ir, config_options)
>>>>>>> 2bbcc862

    # Configure the context.
    # TODO: Multi-GPU version will be different. The rest of this function
    #       will be executed on each rank independently.
    # TODO: Need a way to configure options specific to the rapidmspf engine.
    options = Options(get_environment_variables())
    comm = new_communicator(options)
    mr = RmmResourceAdaptor(rmm.mr.get_current_device_resource())
    rmm.mr.set_current_device_resource(mr)
    memory_available: MutableMapping[MemoryType, LimitAvailableMemory] | None = None
    single_spill_device = config_options.executor.client_device_threshold
    if single_spill_device > 0.0 and single_spill_device < 1.0:
        total_memory = rmm.mr.available_device_memory()[1]
        memory_available = {
            MemoryType.DEVICE: LimitAvailableMemory(
                mr, limit=int(total_memory * single_spill_device)
            )
        }

    # We have a couple of cases to consider here:
    # 1: we want to use the same stream pool for cudf-polars and rapidsmpf
    # 2: rapidsmpf uses its own pool and cudf-polars uses the default stream
    if isinstance(config_options.cuda_stream_policy, CUDAStreamPoolConfig):
        stream_pool = config_options.cuda_stream_policy.build()
    else:
        stream_pool = None

    br = BufferResource(mr, memory_available=memory_available, stream_pool=stream_pool)
    rmpf_context = Context(comm, br, options)

    executor = ThreadPoolExecutor(max_workers=1, thread_name_prefix="cpse")

    # Create the IR execution context.
    if stream_pool is not None:
        # both cudf-polars and rapidsmpf are using the same stream pool
        ir_context = IRExecutionContext(
            get_cuda_stream=rmpf_context.get_stream_from_pool
        )
    else:
        ir_context = IRExecutionContext.from_config_options(config_options)

    # Generate network nodes
    nodes, output = generate_network(
        rmpf_context,
        ir,
        partition_info,
        config_options,
        stats,
        ir_context=ir_context,
    )

    # Run the network
    run_streaming_pipeline(nodes=nodes, py_executor=executor)

    # Extract/return the concatenated result.
    # Keep chunks alive until after concatenation to prevent
    # use-after-free with stream-ordered allocations
    messages = output.release()
    chunks = [
        TableChunk.from_message(msg).make_available_and_spill(
            br, allow_overbooking=True
        )
        for msg in messages
    ]
    dfs = [
        DataFrame.from_table(
            chunk.table_view(),
            list(ir.schema.keys()),
            list(ir.schema.values()),
            chunk.stream,
        )
        for chunk in chunks
    ]
    df = _concat(*dfs, context=ir_context)
    # We need to materialize the polars dataframe before we drop the rapidsmpf
    # context, which keeps the CUDA streams alive.
    stream = df.stream
    result = df.to_polars()
    stream.synchronize()

    # Now we need to drop *all* GPU data. This ensures that no cudaFreeAsync runs
    # before the Context, which ultimately contains the rmm MR, goes out of scope.
    del nodes, output, messages, chunks, dfs, df

    return result


def lower_ir_graph(
    ir: IR,
    config_options: ConfigOptions,
) -> tuple[IR, MutableMapping[IR, PartitionInfo], StatsCollector]:
    """
    Rewrite an IR graph and extract partitioning information.

    Parameters
    ----------
    ir
        Root of the graph to rewrite.
    config_options
        GPUEngine configuration options.
    stats
        The statistics collector.

    Returns
    -------
    new_ir, partition_info, stats
<<<<<<< HEAD
        The rewritten graph, a mapping from unique nodes
        in the new graph to associated partitioning information,
        and the statistics collector.
=======
        The rewritten graph, and a mapping from unique nodes
        in the new graph to associated partitioning information.
>>>>>>> 2bbcc862

    Notes
    -----
    This function is nearly identical to the `lower_ir_graph` function
    in the `parallel` module, but with some differences:
    - A distinct `lower_ir_node` function is used.
    - A `Repartition` node is added to ensure a single chunk is produced.
    - Statistics are returned.

    See Also
    --------
    lower_ir_node
    """
    state: LowerState = {
        "config_options": config_options,
        "stats": collect_statistics(ir, config_options),
    }
    mapper: LowerIRTransformer = CachingVisitor(lower_ir_node, state=state)
    return *mapper(ir), state["stats"]


def determine_fanout_nodes(
    ir: IR,
    partition_info: MutableMapping[IR, PartitionInfo],
    ir_dep_count: defaultdict[IR, int],
) -> dict[IR, FanoutInfo]:
    """
    Determine which IR nodes need fanout and what type.

    Parameters
    ----------
    ir
        The root IR node.
    partition_info
        Partition information for each IR node.
    ir_dep_count
        The number of IR dependencies for each IR node.

    Returns
    -------
    Dictionary mapping IR nodes to FanoutInfo tuples where:
    - num_consumers: number of consumers
    - unbounded: whether the node needs unbounded fanout
    Only includes nodes that need fanout (i.e., have multiple consumers).
    """
    # Determine which nodes need unbounded fanout
    unbounded: set[IR] = set()

    def _mark_children_unbounded(node: IR) -> None:
        for child in node.children:
            unbounded.add(child)

    # Traverse the graph and identify nodes that need unbounded fanout
    for node in traversal([ir]):
        if node in unbounded:
            _mark_children_unbounded(node)
        elif isinstance(node, Union):
            # Union processes children sequentially, so all children
            # with multiple consumers need unbounded fanout
            _mark_children_unbounded(node)
        elif isinstance(node, Join):
            # This may be a broadcast join
            _mark_children_unbounded(node)
        elif len(node.children) > 1:
            # Check if this node is doing any broadcasting.
            # When we move to dynamic partitioning, we will need a
            # new way to indicate that a node is broadcasting 1+ children.
            counts = [partition_info[c].count for c in node.children]
            has_broadcast = any(c == 1 for c in counts) and not all(
                c == 1 for c in counts
            )
            if has_broadcast:
                # Broadcasting operation - children need unbounded fanout
                _mark_children_unbounded(node)

    # Build result dictionary: only include nodes with multiple consumers
    fanout_nodes: dict[IR, FanoutInfo] = {}
    for node, count in ir_dep_count.items():
        if count > 1:
            fanout_nodes[node] = FanoutInfo(
                num_consumers=count,
                unbounded=node in unbounded,
            )

    return fanout_nodes


def generate_network(
    context: Context,
    ir: IR,
    partition_info: MutableMapping[IR, PartitionInfo],
    config_options: ConfigOptions,
    stats: StatsCollector,
    *,
    ir_context: IRExecutionContext,
) -> tuple[list[Any], DeferredMessages]:
    """
    Translate the IR graph to a RapidsMPF streaming network.

    Parameters
    ----------
    context
        The rapidsmpf context.
    ir
        The IR node.
    partition_info
        The partition information.
    config_options
        The configuration options.
    stats
        Statistics collector.
    ir_context
        The execution context for the IR node.

    Returns
    -------
    The network nodes and output hook.
    """
    # Count the number of IO nodes and the number of IR dependencies
    num_io_nodes: int = 0
    ir_dep_count: defaultdict[IR, int] = defaultdict(int)
    for node in traversal([ir]):
        if isinstance(node, (DataFrameScan, Scan)):
            num_io_nodes += 1
        for child in node.children:
            ir_dep_count[child] += 1

    # Determine which nodes need fanout
    fanout_nodes = determine_fanout_nodes(ir, partition_info, ir_dep_count)

    # TODO: Make this configurable
    max_io_threads_global = 2
    max_io_threads_local = max(1, max_io_threads_global // max(1, num_io_nodes))

    # Generate the network
    state: GenState = {
        "context": context,
        "config_options": config_options,
        "partition_info": partition_info,
        "fanout_nodes": fanout_nodes,
        "ir_context": ir_context,
        "max_io_threads": max_io_threads_local,
        "stats": stats,
    }
    mapper: SubNetGenerator = CachingVisitor(
        generate_ir_sub_network_wrapper, state=state
    )
    nodes_dict, channels = mapper(ir)
    ch_out = channels[ir].reserve_output_slot()

    # TODO: We will need an additional node here to drain
    # the metadata channel once we start plumbing metadata
    # through the network. This node could also drop
    # "duplicated" data on all but rank 0.

    # Add final node to pull from the output data channel
    # (metadata channel is unused)
    output_node, output = pull_from_channel(context, ch_in=ch_out.data)

    # Flatten the nodes dictionary into a list for run_streaming_pipeline
    nodes: list[Any] = [node for node_list in nodes_dict.values() for node in node_list]
    nodes.append(output_node)

    # Return network and output hook
    return nodes, output<|MERGE_RESOLUTION|>--- conflicted
+++ resolved
@@ -85,11 +85,7 @@
         )
 
     # Lower the IR graph on the client process (for now).
-<<<<<<< HEAD
-    ir, partition_info, _ = lower_ir_graph(ir, config_options)
-=======
     ir, partition_info, stats = lower_ir_graph(ir, config_options)
->>>>>>> 2bbcc862
 
     # Configure the context.
     # TODO: Multi-GPU version will be different. The rest of this function
@@ -196,14 +192,9 @@
     Returns
     -------
     new_ir, partition_info, stats
-<<<<<<< HEAD
         The rewritten graph, a mapping from unique nodes
         in the new graph to associated partitioning information,
         and the statistics collector.
-=======
-        The rewritten graph, and a mapping from unique nodes
-        in the new graph to associated partitioning information.
->>>>>>> 2bbcc862
 
     Notes
     -----
