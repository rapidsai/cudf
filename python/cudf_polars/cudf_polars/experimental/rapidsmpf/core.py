--- conflicted
+++ resolved
@@ -45,11 +45,7 @@
 if TYPE_CHECKING:
     from collections.abc import MutableMapping
 
-<<<<<<< HEAD
-    from rapidsmpf.communicator.local import Communicator
-=======
     from rapidsmpf.streaming.core.channel import Channel
->>>>>>> 33ccad0f
     from rapidsmpf.streaming.core.leaf_node import DeferredMessages
 
     import polars as pl
@@ -89,57 +85,6 @@
     # Lower the IR graph on the client process (for now).
     ir, partition_info, stats = lower_ir_graph(ir, config_options)
 
-<<<<<<< HEAD
-    # Build and execute the streaming pipeline.
-    # This must be done on all worker processes
-    # for cluster == "distributed".
-    if (
-        config_options.executor.cluster == "distributed"
-    ):  # pragma: no cover; block depends on executor type and Distributed cluster
-        # Distributed execution: Use client.run
-
-        # Warn loudly that multi-GPU execution is under construction
-        warnings.warn(
-            "UNDER CONSTRUCTION!!!"
-            "The rapidsmpf runtime does NOT support distributed execution. "
-            "Use at your own risk!!!",
-            stacklevel=2,
-        )
-        # NOTE: Distributed execution requires Dask for now
-        from cudf_polars.experimental.rapidsmpf.dask import evaluate_pipeline_dask
-
-        return evaluate_pipeline_dask(
-            evaluate_pipeline, ir, partition_info, config_options, stats
-        )
-    else:
-        # Single-process execution: Run locally
-        return evaluate_pipeline(ir, partition_info, config_options, stats)
-
-
-def evaluate_pipeline(
-    ir: IR,
-    partition_info: MutableMapping[IR, PartitionInfo],
-    config_options: ConfigOptions,
-    stats: StatsCollector,
-    rmpf_context: Context | None = None,
-) -> pl.DataFrame:
-    """
-    Build and evaluate a RapidsMPF streaming pipeline.
-
-    Parameters
-    ----------
-    ir
-        The IR node.
-    partition_info
-        The partition information.
-    config_options
-        The configuration options.
-    stats
-        The statistics collector.
-    rmpf_context
-        The RapidsMPF context.
-
-=======
     # Reserve shuffle IDs for the entire pipeline execution
     with ReserveOpIDs(ir) as shuffle_id_map:
         # Build and execute the streaming pipeline.
@@ -205,21 +150,12 @@
     rmpf_context
         The RapidsMPF context.
 
->>>>>>> 33ccad0f
     Returns
     -------
     The output DataFrame.
     """
     assert config_options.executor.name == "streaming", "Executor must be streaming"
 
-<<<<<<< HEAD
-    # Create a local comm whether or not we are
-    # using "single" or "distributed" mode
-    options = Options(get_environment_variables())
-    local_comm = new_communicator(options)
-
-=======
->>>>>>> 33ccad0f
     if rmpf_context is not None:
         # Using "distributed" mode.
         # We can use the existing rapidsmpf context, but we
@@ -256,11 +192,8 @@
         else:
             stream_pool = None
 
-<<<<<<< HEAD
-=======
         options = Options(get_environment_variables())
         local_comm = new_communicator(options)
->>>>>>> 33ccad0f
         br = BufferResource(
             mr, memory_available=memory_available, stream_pool=stream_pool
         )
@@ -285,7 +218,6 @@
         stats,
         shuffle_id_map=shuffle_id_map,
         ir_context=ir_context,
-        local_comm=local_comm,
     )
 
     # Run the network
@@ -440,7 +372,6 @@
     *,
     shuffle_id_map: dict[IR, int],
     ir_context: IRExecutionContext,
-    local_comm: Communicator,
 ) -> tuple[list[Any], DeferredMessages]:
     """
     Translate the IR graph to a RapidsMPF streaming network.
@@ -461,8 +392,6 @@
         Mapping from Shuffle/Repartition/Join IR nodes to reserved shuffle IDs.
     ir_context
         The execution context for the IR node.
-    local_comm
-        The local communicator.
 
     Returns
     -------
@@ -493,11 +422,7 @@
         "ir_context": ir_context,
         "max_io_threads": max_io_threads_local,
         "stats": stats,
-<<<<<<< HEAD
-        "local_comm": local_comm,
-=======
         "shuffle_id_map": shuffle_id_map,
->>>>>>> 33ccad0f
     }
     mapper: SubNetGenerator = CachingVisitor(
         generate_ir_sub_network_wrapper, state=state
