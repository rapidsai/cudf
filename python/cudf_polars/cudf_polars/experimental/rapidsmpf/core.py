--- conflicted
+++ resolved
@@ -4,7 +4,6 @@
 
 from __future__ import annotations
 
-import warnings
 from collections import defaultdict
 from concurrent.futures import ThreadPoolExecutor
 from typing import TYPE_CHECKING, Any
@@ -34,19 +33,14 @@
 from cudf_polars.dsl.traversal import CachingVisitor, traversal
 from cudf_polars.experimental.rapidsmpf.collectives import ReserveOpIDs
 from cudf_polars.experimental.rapidsmpf.dispatch import FanoutInfo, lower_ir_node
-from cudf_polars.experimental.rapidsmpf.nodes import (
-    generate_ir_sub_network_wrapper,
-    metadata_drain_node,
-)
-from cudf_polars.experimental.rapidsmpf.shuffle import ReserveOpIDs
+from cudf_polars.experimental.rapidsmpf.nodes import generate_ir_sub_network_wrapper
 from cudf_polars.experimental.statistics import collect_statistics
 from cudf_polars.experimental.utils import _concat
-from cudf_polars.utils.config import CUDAStreamPolicy, CUDAStreamPoolConfig
+from cudf_polars.utils.config import CUDAStreamPoolConfig
 
 if TYPE_CHECKING:
     from collections.abc import MutableMapping
 
-    from rapidsmpf.streaming.core.channel import Channel
     from rapidsmpf.streaming.core.leaf_node import DeferredMessages
 
     import polars as pl
@@ -83,159 +77,65 @@
     assert config_options.executor.name == "streaming", "Executor must be streaming"
     assert config_options.executor.runtime == "rapidsmpf", "Runtime must be rapidsmpf"
 
+    if (
+        config_options.executor.scheduler == "distributed"
+    ):  # pragma: no cover; Requires distributed
+        # TODO: Add distributed-execution support
+        raise NotImplementedError(
+            "The rapidsmpf engine does not support distributed execution yet."
+        )
+
     # Lower the IR graph on the client process (for now).
     ir, partition_info, stats = lower_ir_graph(ir, config_options)
 
-    # Reserve shuffle IDs for the entire pipeline execution
-    with ReserveOpIDs(ir) as shuffle_id_map:
-        # Build and execute the streaming pipeline.
-        # This must be done on all worker processes
-        # for cluster == "distributed".
-        if (
-            config_options.executor.cluster == "distributed"
-        ):  # pragma: no cover; block depends on executor type and Distributed cluster
-            # Distributed execution: Use client.run
-
-            # Warn loudly that multi-GPU execution is under construction
-            warnings.warn(
-                "UNDER CONSTRUCTION!!!"
-                "The rapidsmpf runtime does NOT support distributed execution. "
-                "Use at your own risk!!!",
-                stacklevel=2,
-            )
-            # NOTE: Distributed execution requires Dask for now
-            from cudf_polars.experimental.rapidsmpf.dask import evaluate_pipeline_dask
-
-            return evaluate_pipeline_dask(
-                evaluate_pipeline,
-                ir,
-                partition_info,
-                config_options,
-                stats,
-                shuffle_id_map,
-            )
-        else:
-            # Single-process execution: Run locally
-            return evaluate_pipeline(
-                ir,
-                partition_info,
-                config_options,
-                stats,
-                shuffle_id_map,
-            )
-
-
-def evaluate_pipeline(
-    ir: IR,
-    partition_info: MutableMapping[IR, PartitionInfo],
-    config_options: ConfigOptions,
-    stats: StatsCollector,
-    shuffle_id_map: dict[IR, int],
-    rmpf_context: Context | None = None,
-) -> pl.DataFrame:
-    """
-    Build and evaluate a RapidsMPF streaming pipeline.
-
-    Parameters
-    ----------
-    ir
-        The IR node.
-    partition_info
-        The partition information.
-    config_options
-        The configuration options.
-    stats
-        The statistics collector.
-    shuffle_id_map
-        Mapping from Shuffle/Repartition/Join IR nodes to reserved shuffle IDs.
-    rmpf_context
-        The RapidsMPF context.
-
-    Returns
-    -------
-    The output DataFrame.
-    """
-    assert config_options.executor.name == "streaming", "Executor must be streaming"
-
-    if rmpf_context is not None:
-        # Using "distributed" mode.
-        # We can use the existing rapidsmpf context, but we
-        # still need to create an IR execution context. It is
-        # too late to configure the stream pool, but we can still
-        # use it if "cuda_stream_policy" isn't a CUDAStreamPolicy.
-        if isinstance(config_options.cuda_stream_policy, CUDAStreamPolicy):
-            ir_context = IRExecutionContext.from_config_options(config_options)
-        else:
-            ir_context = IRExecutionContext(
-                get_cuda_stream=rmpf_context.get_stream_from_pool
-            )
-        br = rmpf_context.br()
+    # Configure the context.
+    # TODO: Multi-GPU version will be different. The rest of this function
+    #       will be executed on each rank independently.
+    # TODO: Need a way to configure options specific to the rapidmspf engine.
+    options = Options(
+        {
+            # By default, set the number of streaming threads to the max
+            # number of IO threads. The user may override this with an
+            # environment variable (i.e. RAPIDSMPF_NUM_STREAMING_THREADS)
+            "num_streaming_threads": str(max(config_options.executor.max_io_threads, 1))
+        }
+        | get_environment_variables()
+    )
+    comm = new_communicator(options)
+    mr = RmmResourceAdaptor(rmm.mr.get_current_device_resource())
+    rmm.mr.set_current_device_resource(mr)
+    memory_available: MutableMapping[MemoryType, LimitAvailableMemory] | None = None
+    single_spill_device = config_options.executor.client_device_threshold
+    if single_spill_device > 0.0 and single_spill_device < 1.0:
+        total_memory = rmm.mr.available_device_memory()[1]
+        memory_available = {
+            MemoryType.DEVICE: LimitAvailableMemory(
+                mr, limit=int(total_memory * single_spill_device)
+            )
+        }
+
+    # We have a couple of cases to consider here:
+    # 1: we want to use the same stream pool for cudf-polars and rapidsmpf
+    # 2: rapidsmpf uses its own pool and cudf-polars uses the default stream
+    if isinstance(config_options.cuda_stream_policy, CUDAStreamPoolConfig):
+        stream_pool = config_options.cuda_stream_policy.build()
     else:
-        # Using "single" mode.
-        # Create a new local RapidsMPF context.
-        mr = RmmResourceAdaptor(rmm.mr.get_current_device_resource())
-        rmm.mr.set_current_device_resource(mr)
-        memory_available: MutableMapping[MemoryType, LimitAvailableMemory] | None = None
-        single_spill_device = config_options.executor.client_device_threshold
-        if single_spill_device > 0.0 and single_spill_device < 1.0:
-            total_memory = rmm.mr.available_device_memory()[1]
-            memory_available = {
-                MemoryType.DEVICE: LimitAvailableMemory(
-                    mr, limit=int(total_memory * single_spill_device)
-                )
-            }
-
-        # We have a couple of cases to consider here:
-        # 1: we want to use the same stream pool for cudf-polars and rapidsmpf
-        # 2: rapidsmpf uses its own pool and cudf-polars uses the default stream
-        if isinstance(config_options.cuda_stream_policy, CUDAStreamPoolConfig):
-            stream_pool = config_options.cuda_stream_policy.build()
-        else:
-            stream_pool = None
-
-        options = Options(
-            {
-                # By default, set the number of streaming threads to the max
-                # number of IO threads. The user may override this with an
-                # environment variable (i.e. RAPIDSMPF_NUM_STREAMING_THREADS)
-                "num_streaming_threads": str(
-                    max(config_options.executor.max_io_threads, 1)
-                )
-            }
-            | get_environment_variables()
+        stream_pool = None
+
+    br = BufferResource(mr, memory_available=memory_available, stream_pool=stream_pool)
+    rmpf_context = Context(comm, br, options)
+
+    executor = ThreadPoolExecutor(max_workers=1, thread_name_prefix="cpse")
+
+    # Create the IR execution context.
+    if stream_pool is not None:
+        # both cudf-polars and rapidsmpf are using the same stream pool
+        ir_context = IRExecutionContext(
+            get_cuda_stream=rmpf_context.get_stream_from_pool
         )
-        local_comm = new_communicator(options)
-        br = BufferResource(
-            mr, memory_available=memory_available, stream_pool=stream_pool
-        )
-        rmpf_context = Context(local_comm, br, options)
-
-        # Create the IR execution context.
-        if stream_pool is not None:
-            # both cudf-polars and rapidsmpf are using the same stream pool
-            ir_context = IRExecutionContext(
-                get_cuda_stream=rmpf_context.get_stream_from_pool
-            )
-        else:
-            ir_context = IRExecutionContext.from_config_options(config_options)
-
-<<<<<<< HEAD
-    # Generate network nodes
-    assert rmpf_context is not None, "RapidsMPF context must defined."
-    nodes, output = generate_network(
-        rmpf_context,
-        ir,
-        partition_info,
-        config_options,
-        stats,
-        shuffle_id_map=shuffle_id_map,
-        ir_context=ir_context,
-    )
-
-    # Run the network
-    executor = ThreadPoolExecutor(max_workers=1, thread_name_prefix="cpse")
-    run_streaming_pipeline(nodes=nodes, py_executor=executor)
-=======
+    else:
+        ir_context = IRExecutionContext.from_config_options(config_options)
+
     # Reserve collective IDs for the entire pipeline execution
     with ReserveOpIDs(ir) as collective_id_map:
         # Generate network nodes
@@ -251,7 +151,6 @@
 
         # Run the network
         run_streaming_pipeline(nodes=nodes, py_executor=executor)
->>>>>>> f3804736
 
         # Extract/return the concatenated result.
         # Keep chunks alive until after concatenation to prevent
@@ -402,7 +301,6 @@
     config_options: ConfigOptions,
     stats: StatsCollector,
     *,
-    shuffle_id_map: dict[IR, int],
     ir_context: IRExecutionContext,
     collective_id_map: dict[IR, int],
 ) -> tuple[list[Any], DeferredMessages]:
@@ -421,8 +319,6 @@
         The configuration options.
     stats
         Statistics collector.
-    shuffle_id_map
-        Mapping from Shuffle/Repartition/Join IR nodes to reserved shuffle IDs.
     ir_context
         The execution context for the IR node.
     collective_id_map
@@ -458,11 +354,7 @@
         "ir_context": ir_context,
         "max_io_threads": max_io_threads_local,
         "stats": stats,
-<<<<<<< HEAD
-        "shuffle_id_map": shuffle_id_map,
-=======
         "collective_id_map": collective_id_map,
->>>>>>> f3804736
     }
     mapper: SubNetGenerator = CachingVisitor(
         generate_ir_sub_network_wrapper, state=state
@@ -470,22 +362,18 @@
     nodes_dict, channels = mapper(ir)
     ch_out = channels[ir].reserve_output_slot()
 
-    # Add node to drain metadata channel before pull_from_channel
-    # (since pull_from_channel doesn't accept a ChannelPair)
-    ch_final_data: Channel[TableChunk] = context.create_channel()
-    drain_node = metadata_drain_node(
-        context,
-        ir,
-        ch_out,
-        ch_final_data,
-    )
+    # TODO: We will need an additional node here to drain
+    # the metadata channel once we start plumbing metadata
+    # through the network. This node could also drop
+    # "duplicated" data on all but rank 0.
 
     # Add final node to pull from the output data channel
-    output_node, output = pull_from_channel(context, ch_in=ch_final_data)
+    # (metadata channel is unused)
+    output_node, output = pull_from_channel(context, ch_in=ch_out.data)
 
     # Flatten the nodes dictionary into a list for run_streaming_pipeline
     nodes: list[Any] = [node for node_list in nodes_dict.values() for node in node_list]
-    nodes.extend([drain_node, output_node])
+    nodes.append(output_node)
 
     # Return network and output hook
     return nodes, output