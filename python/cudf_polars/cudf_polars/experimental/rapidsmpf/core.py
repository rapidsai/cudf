--- conflicted
+++ resolved
@@ -85,7 +85,6 @@
     # Lower the IR graph on the client process (for now).
     ir, partition_info, stats = lower_ir_graph(ir, config_options)
 
-<<<<<<< HEAD
     # Reserve shuffle IDs for the entire pipeline execution
     with ReserveOpIDs(ir) as shuffle_id_map:
         # Build and execute the streaming pipeline.
@@ -122,31 +121,6 @@
                 config_options,
                 stats,
                 shuffle_id_map,
-=======
-    # Configure the context.
-    # TODO: Multi-GPU version will be different. The rest of this function
-    #       will be executed on each rank independently.
-    # TODO: Need a way to configure options specific to the rapidmspf engine.
-    options = Options(
-        {
-            # By default, set the number of streaming threads to the max
-            # number of IO threads. The user may override this with an
-            # environment variable (i.e. RAPIDSMPF_NUM_STREAMING_THREADS)
-            "num_streaming_threads": str(max(config_options.executor.max_io_threads, 1))
-        }
-        | get_environment_variables()
-    )
-    comm = new_communicator(options)
-    mr = RmmResourceAdaptor(rmm.mr.get_current_device_resource())
-    rmm.mr.set_current_device_resource(mr)
-    memory_available: MutableMapping[MemoryType, LimitAvailableMemory] | None = None
-    single_spill_device = config_options.executor.client_device_threshold
-    if single_spill_device > 0.0 and single_spill_device < 1.0:
-        total_memory = rmm.mr.available_device_memory()[1]
-        memory_available = {
-            MemoryType.DEVICE: LimitAvailableMemory(
-                mr, limit=int(total_memory * single_spill_device)
->>>>>>> c9033550
             )
 
 
@@ -218,7 +192,17 @@
         else:
             stream_pool = None
 
-        options = Options(get_environment_variables())
+        options = Options(
+            {
+                # By default, set the number of streaming threads to the max
+                # number of IO threads. The user may override this with an
+                # environment variable (i.e. RAPIDSMPF_NUM_STREAMING_THREADS)
+                "num_streaming_threads": str(
+                    max(config_options.executor.max_io_threads, 1)
+                )
+            }
+            | get_environment_variables()
+        )
         local_comm = new_communicator(options)
         br = BufferResource(
             mr, memory_available=memory_available, stream_pool=stream_pool
