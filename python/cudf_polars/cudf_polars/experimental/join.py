--- conflicted
+++ resolved
@@ -366,19 +366,6 @@
         split_large = ir.options[0] != "Inner" and small_size > 1
 
         for part_out in range(out_size):
-<<<<<<< HEAD
-            join_children = [(large_name, part_out), (small_name, 0)]
-            if small_side == "Left":
-                join_children.reverse()
-            graph[(out_name, part_out)] = (
-                partial(ir.do_evaluate, context=context),
-                ir.schema,
-                ir.left_on,
-                ir.right_on,
-                ir.options,
-                *join_children,
-            )
-=======
             if split_large:
                 graph[(split_name, part_out)] = (
                     _hash_partition_dataframe,
@@ -404,6 +391,7 @@
                 inter_key = (inter_name, part_out, j)
                 graph[(inter_name, part_out, j)] = (
                     partial(ir.do_evaluate, context=context),
+                    ir.schema,
                     ir.left_on,
                     ir.right_on,
                     ir.options,
@@ -417,6 +405,5 @@
                     partial(_concat, context=context),
                     *_concat_list,
                 )
->>>>>>> 9c51d256
 
         return graph