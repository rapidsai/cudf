--- conflicted
+++ resolved
@@ -12,6 +12,7 @@
 import os
 import statistics
 import sys
+import textwrap
 import time
 from collections import defaultdict
 from datetime import datetime, timezone
@@ -43,8 +44,6 @@
 
 
 ExecutorType = Literal["in-memory", "streaming", "cpu"]
-
-import textwrap
 
 
 @dataclasses.dataclass
@@ -443,17 +442,13 @@
     )
     parser.add_argument(
         "query",
-<<<<<<< HEAD
-        type=_query_type,
+        type=_query_type(num_queries),
         help=textwrap.dedent("""\
             Query to run. One of the following:
-            - A single number (e.g., 11)
-            - A comma-separated list of query numbers (e.g., 1,3,7)
+            - A single number (e.g. 11)
+            - A comma-separated list of query numbers (e.g. 1,3,7)
+            - A range of query number (e.g. 1-11,23-34)
             - The string 'all' to run all queries (1 through 22)"""),
-=======
-        type=_query_type(num_queries),
-        help="Query number or comma-separated list of query numbers, or 'all'.",
->>>>>>> f9d9d1a2
     )
     parser.add_argument(
         "--path",
