--- conflicted
+++ resolved
@@ -241,11 +241,8 @@
     rapidsmpf_spill: bool
     spill_device: float
     query_set: str
-<<<<<<< HEAD
     collect_traces: bool = False
-=======
     stats_planning: bool
->>>>>>> 5faa1db1
 
     def __post_init__(self) -> None:  # noqa: D105
         if self.gather_shuffle_stats and self.shuffle != "rapidsmpf":
@@ -315,11 +312,8 @@
             rapidsmpf_spill=args.rapidsmpf_spill,
             max_rows_per_partition=args.max_rows_per_partition,
             query_set=args.query_set,
-<<<<<<< HEAD
             collect_traces=args.collect_traces,
-=======
             stats_planning=args.stats_planning,
->>>>>>> 5faa1db1
         )
 
     def serialize(self, engine: pl.GPUEngine | None) -> dict:
@@ -769,7 +763,6 @@
         default="duckdb",
         help="Which engine to use as the baseline for validation.",
     )
-<<<<<<< HEAD
 
     parser.add_argument(
         "--collect-traces",
@@ -778,14 +771,12 @@
         help="Collect data tracing cudf-polars execution.",
     )
 
-=======
     parser.add_argument(
         "--stats-planning",
         action=argparse.BooleanOptionalAction,
         default=False,
         help="Enable statistics planning.",
     )
->>>>>>> 5faa1db1
     return parser.parse_args(args)
 
 
