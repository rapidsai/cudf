--- conflicted
+++ resolved
@@ -435,23 +435,6 @@
     """Generate executor_options for GPUEngine."""
     executor_options: dict[str, Any] = {}
 
-<<<<<<< HEAD
-    if run_config.blocksize:
-        executor_options["target_partition_size"] = run_config.blocksize
-    if run_config.max_rows_per_partition:
-        executor_options["max_rows_per_partition"] = run_config.max_rows_per_partition
-    if run_config.shuffle:
-        executor_options["shuffle_method"] = run_config.shuffle
-    if run_config.broadcast_join_limit:
-        executor_options["broadcast_join_limit"] = run_config.broadcast_join_limit
-    if run_config.rapidsmpf_spill:
-        executor_options["rapidsmpf_spill"] = run_config.rapidsmpf_spill
-    if run_config.scheduler == "distributed":
-        executor_options["scheduler"] = "distributed"
-    executor_options["stats_planning"] = {
-        "use_reduction_planning": run_config.stats_planning
-    }
-=======
     if run_config.executor == "streaming":
         if run_config.blocksize:
             executor_options["target_partition_size"] = run_config.blocksize
@@ -467,11 +450,11 @@
             executor_options["rapidsmpf_spill"] = run_config.rapidsmpf_spill
         if run_config.cluster == "distributed":
             executor_options["cluster"] = "distributed"
-        if run_config.stats_planning:
-            executor_options["stats_planning"] = {"use_reduction_planning": True}
+        executor_options["stats_planning"] = {
+            "use_reduction_planning": run_config.stats_planning
+        }
         executor_options["client_device_threshold"] = run_config.spill_device
         executor_options["runtime"] = run_config.runtime
->>>>>>> 90bab494
 
     if (
         benchmark
