# SPDX-FileCopyrightText: Copyright (c) 2025, NVIDIA CORPORATION & AFFILIATES.
# SPDX-License-Identifier: Apache-2.0

"""Utility functions/classes for running the PDS-H and PDS-DS benchmarks."""

from __future__ import annotations

import argparse
import dataclasses
import importlib
import json
import os
import statistics
import sys
import time
from collections import defaultdict
from datetime import datetime, timezone
from pathlib import Path
from typing import TYPE_CHECKING, Any, Literal, assert_never

<<<<<<< HEAD
import numpy as np
import nvtx

=======
>>>>>>> 4013c76e
import polars as pl

try:
    import pynvml
except ImportError:
    pynvml = None

try:
    from cudf_polars.dsl.translate import Translator
    from cudf_polars.experimental.explain import explain_query
    from cudf_polars.experimental.parallel import evaluate_streaming
    from cudf_polars.testing.asserts import assert_gpu_result_equal

    CUDF_POLARS_AVAILABLE = True
except ImportError:
    CUDF_POLARS_AVAILABLE = False

if TYPE_CHECKING:
    from collections.abc import Callable, Sequence


ExecutorType = Literal["in-memory", "streaming", "cpu"]


@dataclasses.dataclass
class Record:
    """Results for a single run of a single PDS-H query."""

    query: int
    duration: float


@dataclasses.dataclass
class PackageVersions:
    """Information about the versions of the software used to run the query."""

    cudf_polars: str
    polars: str
    python: str
    rapidsmpf: str | None

    @classmethod
    def collect(cls) -> PackageVersions:
        """Collect the versions of the software used to run the query."""
        packages = [
            "cudf_polars",
            "polars",
            "rapidsmpf",
        ]
        versions = {}
        for name in packages:
            try:
                package = importlib.import_module(name)
                versions[name] = package.__version__
            except (AttributeError, ImportError):  # noqa: PERF203
                versions[name] = None
        versions["python"] = ".".join(str(v) for v in sys.version_info[:3])
        return cls(**versions)


@dataclasses.dataclass
class GPUInfo:
    """Information about a specific GPU."""

    name: str
    index: int
    free_memory: int
    used_memory: int
    total_memory: int

    @classmethod
    def from_index(cls, index: int) -> GPUInfo:
        """Create a GPUInfo from an index."""
        pynvml.nvmlInit()
        handle = pynvml.nvmlDeviceGetHandleByIndex(index)
        memory = pynvml.nvmlDeviceGetMemoryInfo(handle)
        return cls(
            name=pynvml.nvmlDeviceGetName(handle),
            index=index,
            free_memory=memory.free,
            used_memory=memory.used,
            total_memory=memory.total,
        )


@dataclasses.dataclass
class HardwareInfo:
    """Information about the hardware used to run the query."""

    gpus: list[GPUInfo]
    # TODO: ucx

    @classmethod
    def collect(cls) -> HardwareInfo:
        """Collect the hardware information."""
        if pynvml is not None:
            pynvml.nvmlInit()
            gpus = [GPUInfo.from_index(i) for i in range(pynvml.nvmlDeviceGetCount())]
        else:
            # No GPUs -- probably running in CPU mode
            gpus = []
        return cls(gpus=gpus)


def _infer_scale_factor(path: str | Path, suffix: str) -> int | float:
    name = Path(sys.argv[0]).name

    if "pdsh" in name:
        supplier = get_data(path, "supplier", suffix)
        num_rows = supplier.select(pl.len()).collect().item(0, 0)
        return num_rows / 10_000

    elif "pdsds" in name:
        # TODO: Keep a map of SF-row_count because of nonlinear scaling
        # See: https://www.tpc.org/TPC_Documents_Current_Versions/pdf/TPC-DS_v4.0.0.pdf pg.46
        customer = get_data(path, "promotion", suffix)
        num_rows = customer.select(pl.len()).collect().item(0, 0)
        return num_rows / 300

    else:
        raise ValueError(f"Invalid benchmark script name: '{name}'.")


@dataclasses.dataclass(kw_only=True)
class RunConfig:
    """Results for a PDS-H query run."""

    queries: list[int]
    suffix: str
    executor: ExecutorType
    scheduler: str
    n_workers: int
    versions: PackageVersions = dataclasses.field(
        default_factory=PackageVersions.collect
    )
    records: dict[int, list[Record]] = dataclasses.field(default_factory=dict)
    dataset_path: Path
    scale_factor: int | float
    shuffle: str | None = None
    broadcast_join_limit: int | None = None
    blocksize: int | None = None
    threads: int
    iterations: int
    timestamp: str = dataclasses.field(
        default_factory=lambda: datetime.now(timezone.utc).isoformat()
    )
    hardware: HardwareInfo = dataclasses.field(default_factory=HardwareInfo.collect)
    rmm_async: bool
    rapidsmpf_oom_protection: bool
    rapidsmpf_spill: bool
    spill_device: float

    @classmethod
    def from_args(cls, args: argparse.Namespace) -> RunConfig:
        """Create a RunConfig from command line arguments."""
        executor: ExecutorType = args.executor
        scheduler = args.scheduler

        if executor == "in-memory" or executor == "cpu":
            scheduler = None

        path = args.path
        if (scale_factor := args.scale) is None:
            if path is None:
                raise ValueError(
                    "Must specify --root and --scale if --path is not specified."
                )
            scale_factor = _infer_scale_factor(path, args.suffix)
        if path is None:
            path = f"{args.root}/scale-{scale_factor}"
        try:
            scale_factor = int(scale_factor)
        except ValueError:
            scale_factor = float(scale_factor)

        if args.scale is not None:
            # Validate the user-supplied scale factor
            sf_inf = _infer_scale_factor(path, args.suffix)
            rel_error = abs((scale_factor - sf_inf) / sf_inf)
            if rel_error > 0.01:
                raise ValueError(
                    f"Specified scale factor is {args.scale}, "
                    f"but the inferred scale factor is {sf_inf}."
                )

        return cls(
            queries=args.query,
            executor=executor,
            scheduler=scheduler,
            n_workers=args.n_workers,
            shuffle=args.shuffle,
            broadcast_join_limit=args.broadcast_join_limit,
            dataset_path=path,
            scale_factor=scale_factor,
            blocksize=args.blocksize,
            threads=args.threads,
            iterations=args.iterations,
            suffix=args.suffix,
            rmm_async=args.rmm_async,
            rapidsmpf_oom_protection=args.rapidsmpf_oom_protection,
            spill_device=args.spill_device,
            rapidsmpf_spill=args.rapidsmpf_spill,
        )

    def serialize(self) -> dict:
        """Serialize the run config to a dictionary."""
        return dataclasses.asdict(self)

    def summarize(self) -> None:
        """Print a summary of the results."""
        print("Iteration Summary")
        print("=======================================")

        for query, records in self.records.items():
            print(f"query: {query}")
            print(f"path: {self.dataset_path}")
            print(f"scale_factor: {self.scale_factor}")
            print(f"executor: {self.executor}")
            if self.executor == "streaming":
                print(f"scheduler: {self.scheduler}")
                print(f"blocksize: {self.blocksize}")
                print(f"shuffle_method: {self.shuffle}")
                print(f"broadcast_join_limit: {self.broadcast_join_limit}")
                if self.scheduler == "distributed":
                    print(f"n_workers: {self.n_workers}")
                    print(f"threads: {self.threads}")
                    print(f"rmm_async: {self.rmm_async}")
                    print(f"rapidsmpf_oom_protection: {self.rapidsmpf_oom_protection}")
                    print(f"spill_device: {self.spill_device}")
                    print(f"rapidsmpf_spill: {self.rapidsmpf_spill}")
            if len(records) > 0:
                print(f"iterations: {self.iterations}")
                print("---------------------------------------")
                print(f"min time : {min(record.duration for record in records):0.4f}")
                print(f"max time : {max(record.duration for record in records):0.4f}")
                print(
                    f"mean time: {statistics.mean(record.duration for record in records):0.4f}"
                )
                print("=======================================")


def get_data(path: str | Path, table_name: str, suffix: str = "") -> pl.LazyFrame:
    """Get table from dataset."""
    return pl.scan_parquet(f"{path}/{table_name}{suffix}")


def get_executor_options(
    run_config: RunConfig, benchmark: Any = None
) -> dict[str, Any]:
    """Generate executor_options for GPUEngine."""
    executor_options: dict[str, Any] = {}

    if run_config.blocksize:
        executor_options["target_partition_size"] = run_config.blocksize
    if run_config.shuffle:
        executor_options["shuffle_method"] = run_config.shuffle
    if run_config.broadcast_join_limit:
        executor_options["broadcast_join_limit"] = run_config.broadcast_join_limit
    if run_config.rapidsmpf_spill:
        executor_options["rapidsmpf_spill"] = run_config.rapidsmpf_spill
    if run_config.scheduler == "distributed":
        executor_options["scheduler"] = "distributed"

    if (
        benchmark
        and benchmark.__name__ == "PDSHQueries"
        and run_config.executor == "streaming"
    ):
        executor_options["cardinality_factor"] = {
            "c_custkey": 0.05,
            "l_orderkey": 1.0,
            "l_partkey": 0.1,
            "o_custkey": 0.25,
        }

    return executor_options


def print_query_plan(
    q_id: int,
    q: pl.LazyFrame,
    args: argparse.Namespace,
    run_config: RunConfig,
    engine: None | pl.GPUEngine = None,
) -> None:
    """Print the query plan."""
    if run_config.executor == "cpu":
        if args.explain_logical:
            print(f"\nQuery {q_id} - Logical plan\n")
            print(q.explain())
        elif args.explain:
            print(f"\nQuery {q_id} - Physical plan\n")
            print(q.show_graph(engine="streaming", plan_stage="physical"))
    elif CUDF_POLARS_AVAILABLE:
        assert isinstance(engine, pl.GPUEngine)
        if args.explain_logical:
            print(f"\nQuery {q_id} - Logical plan\n")
            print(explain_query(q, engine, physical=False))
        elif args.explain:
            print(f"\nQuery {q_id} - Physical plan\n")
            print(explain_query(q, engine))
    else:
        raise RuntimeError(
            "Cannot provide the logical or physical plan because cudf_polars is not installed."
        )


def initialize_dask_cluster(run_config: RunConfig, args: argparse.Namespace):  # type: ignore
    """Initialize a Dask distributed cluster."""
    if run_config.scheduler != "distributed":
        return None

    from dask_cuda import LocalCUDACluster
    from distributed import Client

    kwargs = {
        "n_workers": run_config.n_workers,
        "dashboard_address": ":8585",
        "protocol": args.protocol,
        "rmm_pool_size": args.rmm_pool_size,
        "rmm_async": args.rmm_async,
        "threads_per_worker": run_config.threads,
    }

    # Avoid UVM in distributed cluster
    client = Client(LocalCUDACluster(**kwargs))
    client.wait_for_workers(run_config.n_workers)

    if run_config.shuffle != "tasks":
        try:
            from rapidsmpf.config import Options
            from rapidsmpf.integrations.dask import bootstrap_dask_cluster

            bootstrap_dask_cluster(
                client,
                options=Options(
                    {
                        "dask_spill_device": str(run_config.spill_device),
                        "dask_statistics": str(args.rapidsmpf_oom_protection),
                    }
                ),
            )
        except ImportError as err:
            if run_config.shuffle == "rapidsmpf":
                raise ImportError(
                    "rapidsmpf is required for shuffle='rapidsmpf' but is not installed."
                ) from err

    return client


def execute_query(
    q_id: int,
    i: int,
    q: pl.LazyFrame,
    run_config: RunConfig,
    args: argparse.Namespace,
    engine: None | pl.GPUEngine = None,
) -> pl.DataFrame:
    """Execute a query with NVTX annotation."""
    with nvtx.annotate(
        message=f"Query {q_id} - Iteration {i}",
        domain="cudf_polars",
        color="green",
    ):
        if run_config.executor == "cpu":
            return q.collect(engine="streaming")

        elif CUDF_POLARS_AVAILABLE:
            assert isinstance(engine, pl.GPUEngine)
            if args.debug:
                translator = Translator(q._ldf.visit(), engine)
                ir = translator.translate_ir()
                if run_config.executor == "in-memory":
                    return ir.evaluate(cache={}, timer=None).to_polars()
                elif run_config.executor == "streaming":
                    return evaluate_streaming(ir, translator.config_options).to_polars()
                assert_never(run_config.executor)
            else:
                return q.collect(engine=engine)

        else:
            raise RuntimeError("The requested engine is not supported.")


def _query_type(num_queries: int) -> Callable[[str | int], list[int]]:
    def parse(query: str | int) -> list[int]:
        if isinstance(query, int):
            return [query]
        elif query == "all":
            return list(range(1, num_queries + 1))
        else:
            return [int(q) for q in query.split(",")]

    return parse


def parse_args(
    args: Sequence[str] | None = None, num_queries: int = 22
) -> argparse.Namespace:
    """Parse command line arguments."""
    parser = argparse.ArgumentParser(
        prog="Cudf-Polars PDS-H Benchmarks",
        description="Experimental streaming-executor benchmarks.",
    )
    parser.add_argument(
        "query",
        type=_query_type(num_queries),
        help="Query number or comma-separated list of query numbers, or 'all'.",
    )
    parser.add_argument(
        "--path",
        type=str,
        default=os.environ.get("PDSH_DATASET_PATH"),
        help="Full PDS-H dataset directory path.",
    )
    parser.add_argument(
        "--root",
        type=str,
        default=os.environ.get("PDSH_DATASET_ROOT"),
        help="Root PDS-H dataset directory (ignored if --path is used).",
    )
    parser.add_argument(
        "--scale",
        type=str,
        default=None,
        help="Dataset scale factor.",
    )
    parser.add_argument(
        "--suffix",
        type=str,
        default=".parquet",
        help="Table file suffix.",
    )
    parser.add_argument(
        "-e",
        "--executor",
        default="streaming",
        type=str,
        choices=["in-memory", "streaming", "cpu"],
        help="Executor.",
    )
    parser.add_argument(
        "-s",
        "--scheduler",
        default="synchronous",
        type=str,
        choices=["synchronous", "distributed"],
        help="Scheduler to use with the 'streaming' executor.",
    )
    parser.add_argument(
        "--n-workers",
        default=1,
        type=int,
        help="Number of Dask-CUDA workers (requires 'distributed' scheduler).",
    )
    parser.add_argument(
        "--blocksize",
        default=None,
        type=int,
        help="Approx. partition size.",
    )
    parser.add_argument(
        "--iterations",
        default=1,
        type=int,
        help="Number of times to run the same query.",
    )
    parser.add_argument(
        "--debug",
        default=False,
        action="store_true",
        help="Debug run.",
    )
    parser.add_argument(
        "--protocol",
        default="ucx",
        type=str,
        choices=["ucx", "ucxx"],
        help="Communication protocol to use for Dask: ucx (UCX-Py) or ucxx)",
    )
    parser.add_argument(
        "--shuffle",
        default=None,
        type=str,
        choices=[None, "rapidsmpf", "tasks"],
        help="Shuffle method to use for distributed execution.",
    )
    parser.add_argument(
        "--broadcast-join-limit",
        default=None,
        type=int,
        help="Set an explicit `broadcast_join_limit` option.",
    )
    parser.add_argument(
        "--threads",
        default=1,
        type=int,
        help="Number of threads to use on each GPU.",
    )
    parser.add_argument(
        "--rmm-pool-size",
        default=0.5,
        type=float,
        help="RMM pool size (fractional).",
    )
    parser.add_argument(
        "--rmm-async",
        action=argparse.BooleanOptionalAction,
        default=False,
        help="Use RMM async memory resource.",
    )
    parser.add_argument(
        "--rapidsmpf-oom-protection",
        action=argparse.BooleanOptionalAction,
        default=False,
        help="Use rapidsmpf CUDA managed memory-based OOM protection.",
    )
    parser.add_argument(
        "--rapidsmpf-spill",
        action=argparse.BooleanOptionalAction,
        default=False,
        help="Use rapidsmpf for general spilling.",
    )
    parser.add_argument(
        "--spill-device",
        default=0.5,
        type=float,
        help="Rapidsmpf device spill threshold.",
    )
    parser.add_argument(
        "-o",
        "--output",
        type=argparse.FileType("at"),
        default="pdsh_results.jsonl",
        help="Output file path.",
    )
    parser.add_argument(
        "--summarize",
        action=argparse.BooleanOptionalAction,
        help="Summarize the results.",
        default=True,
    )
    parser.add_argument(
        "--print-results",
        action=argparse.BooleanOptionalAction,
        help="Print the query results",
        default=True,
    )
    parser.add_argument(
        "--explain",
        action=argparse.BooleanOptionalAction,
        help="Print an outline of the physical plan",
        default=False,
    )
    parser.add_argument(
        "--explain-logical",
        action=argparse.BooleanOptionalAction,
        help="Print an outline of the logical plan",
        default=False,
    )
    parser.add_argument(
        "--validate",
        action=argparse.BooleanOptionalAction,
        default=False,
        help="Validate the result against CPU execution.",
    )
    parser.add_argument(
        "--baseline",
        choices=["duckdb", "cpu"],
        default="duckdb",
        help="Which engine to use as the baseline for validation.",
    )
    return parser.parse_args(args)


def run_polars(
    benchmark: Any,
    options: Sequence[str] | None = None,
    num_queries: int = 22,
) -> None:
    """Run the queries using the given benchmark and executor options."""
    args = parse_args(options, num_queries=num_queries)
    run_config = RunConfig.from_args(args)
    validation_failures: list[int] = []

    client = initialize_dask_cluster(run_config, args)  # type: ignore

    records: defaultdict[int, list[Record]] = defaultdict(list)
    engine: pl.GPUEngine | None = None

    if run_config.executor != "cpu":
        executor_options = get_executor_options(run_config, benchmark=benchmark)
        engine = pl.GPUEngine(
            raise_on_fail=True,
            executor=run_config.executor,
            executor_options=executor_options,
        )

    for q_id in run_config.queries:
        try:
            q = getattr(benchmark, f"q{q_id}")(run_config)
        except AttributeError as err:
            raise NotImplementedError(f"Query {q_id} not implemented.") from err

        print_query_plan(q_id, q, args, run_config, engine)

        records[q_id] = []

        for i in range(args.iterations):
            t0 = time.monotonic()

            result = execute_query(q_id, i, q, run_config, args, engine)

            if args.validate and run_config.executor != "cpu":
                try:
                    assert_gpu_result_equal(
                        q,
                        engine=engine,
                        executor=run_config.executor,
                        check_exact=False,
                    )
                    print(f"✅ Query {q_id} passed validation!")
                except AssertionError as e:
                    validation_failures.append(q_id)
                    print(f"❌ Query {q_id} failed validation!\n{e}")

            t1 = time.monotonic()
            record = Record(query=q_id, duration=t1 - t0)
            if args.print_results:
                print(result)

            print(f"Query {q_id} - Iteration {i} finished in {record.duration:0.4f}s")
            records[q_id].append(record)

    run_config = dataclasses.replace(run_config, records=dict(records))

    if args.summarize:
        run_config.summarize()

    if client is not None:
        client.close(timeout=60)

    if args.validate and run_config.executor != "cpu":
        print("\nValidation Summary")
        print("==================")
        if validation_failures:
            print(
                f"{len(validation_failures)} queries failed validation: {sorted(set(validation_failures))}"
            )
        else:
            print("All validated queries passed.")
    args.output.write(json.dumps(run_config.serialize()))
    args.output.write("\n")<|MERGE_RESOLUTION|>--- conflicted
+++ resolved
@@ -18,12 +18,8 @@
 from pathlib import Path
 from typing import TYPE_CHECKING, Any, Literal, assert_never
 
-<<<<<<< HEAD
-import numpy as np
 import nvtx
 
-=======
->>>>>>> 4013c76e
 import polars as pl
 
 try:
