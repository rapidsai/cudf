# SPDX-FileCopyrightText: Copyright (c) 2025, NVIDIA CORPORATION & AFFILIATES.
# SPDX-License-Identifier: Apache-2.0

"""
Experimental PDS-H benchmarks.

Based on https://github.com/pola-rs/polars-benchmark.

WARNING: This is an experimental (and unofficial)
benchmark script. It is not intended for public use
and may be modified or removed at any time.
"""

from __future__ import annotations

import dataclasses
import json
import os
import time
from collections import defaultdict
from datetime import date
from typing import TYPE_CHECKING, Any

import nvtx

import polars as pl

try:
    from cudf_polars.dsl.translate import Translator
    from cudf_polars.experimental.benchmarks.utils import (
        Record,
        RunConfig,
        get_data,
        parse_args,
    )
    from cudf_polars.experimental.explain import explain_query
    from cudf_polars.experimental.parallel import evaluate_streaming
    from cudf_polars.testing.asserts import assert_gpu_result_equal

    CUDF_POLARS_AVAILABLE = True
except ImportError:
    CUDF_POLARS_AVAILABLE = False

if TYPE_CHECKING:
    from collections.abc import Sequence

# Without this setting, the first IO task to run
# on each worker takes ~15 sec extra
os.environ["KVIKIO_COMPAT_MODE"] = os.environ.get("KVIKIO_COMPAT_MODE", "on")
os.environ["KVIKIO_NTHREADS"] = os.environ.get("KVIKIO_NTHREADS", "8")


class PDSHQueries:
    """PDS-H query definitions."""

    @staticmethod
    def q0(run_config: RunConfig) -> pl.LazyFrame:
        """Query 0."""
        return pl.LazyFrame()

    @staticmethod
    def q1(run_config: RunConfig) -> pl.LazyFrame:
        """Query 1."""
        lineitem = get_data(run_config.dataset_path, "lineitem", run_config.suffix)

        var1 = date(1998, 9, 2)

        return (
            lineitem.filter(pl.col("l_shipdate") <= var1)
            .group_by("l_returnflag", "l_linestatus")
            .agg(
                pl.sum("l_quantity").alias("sum_qty"),
                pl.sum("l_extendedprice").alias("sum_base_price"),
                (pl.col("l_extendedprice") * (1.0 - pl.col("l_discount")))
                .sum()
                .alias("sum_disc_price"),
                (
                    pl.col("l_extendedprice")
                    * (1.0 - pl.col("l_discount"))
                    * (1.0 + pl.col("l_tax"))
                )
                .sum()
                .alias("sum_charge"),
                pl.mean("l_quantity").alias("avg_qty"),
                pl.mean("l_extendedprice").alias("avg_price"),
                pl.mean("l_discount").alias("avg_disc"),
                pl.len().alias("count_order"),
            )
            .sort("l_returnflag", "l_linestatus")
        )

    @staticmethod
    def q2(run_config: RunConfig) -> pl.LazyFrame:
        """Query 2."""
        nation = get_data(run_config.dataset_path, "nation", run_config.suffix)
        part = get_data(run_config.dataset_path, "part", run_config.suffix)
        partsupp = get_data(run_config.dataset_path, "partsupp", run_config.suffix)
        region = get_data(run_config.dataset_path, "region", run_config.suffix)
        supplier = get_data(run_config.dataset_path, "supplier", run_config.suffix)

        var1 = 15
        var2 = "BRASS"
        var3 = "EUROPE"

        q1 = (
            part.join(partsupp, left_on="p_partkey", right_on="ps_partkey")
            .join(supplier, left_on="ps_suppkey", right_on="s_suppkey")
            .join(nation, left_on="s_nationkey", right_on="n_nationkey")
            .join(region, left_on="n_regionkey", right_on="r_regionkey")
            .filter(pl.col("p_size") == var1)
            .filter(pl.col("p_type").str.ends_with(var2))
            .filter(pl.col("r_name") == var3)
        )

        return (
            q1.group_by("p_partkey")
            .agg(pl.min("ps_supplycost"))
            .join(q1, on=["p_partkey", "ps_supplycost"])
            .select(
                "s_acctbal",
                "s_name",
                "n_name",
                "p_partkey",
                "p_mfgr",
                "s_address",
                "s_phone",
                "s_comment",
            )
            .sort(
                by=["s_acctbal", "n_name", "s_name", "p_partkey"],
                descending=[True, False, False, False],
            )
            .head(100)
        )

    @staticmethod
    def q3(run_config: RunConfig) -> pl.LazyFrame:
        """Query 3."""
        customer = get_data(run_config.dataset_path, "customer", run_config.suffix)
        lineitem = get_data(run_config.dataset_path, "lineitem", run_config.suffix)
        orders = get_data(run_config.dataset_path, "orders", run_config.suffix)

        var1 = "BUILDING"
        var2 = date(1995, 3, 15)

        return (
            customer.filter(pl.col("c_mktsegment") == var1)
            .join(orders, left_on="c_custkey", right_on="o_custkey")
            .join(lineitem, left_on="o_orderkey", right_on="l_orderkey")
            .filter(pl.col("o_orderdate") < var2)
            .filter(pl.col("l_shipdate") > var2)
            .with_columns(
                (pl.col("l_extendedprice") * (1 - pl.col("l_discount"))).alias(
                    "revenue"
                )
            )
            .group_by("o_orderkey", "o_orderdate", "o_shippriority")
            .agg(pl.sum("revenue"))
            .select(
                pl.col("o_orderkey").alias("l_orderkey"),
                "revenue",
                "o_orderdate",
                "o_shippriority",
            )
            .sort(by=["revenue", "o_orderdate"], descending=[True, False])
            .head(10)
        )

    @staticmethod
    def q4(run_config: RunConfig) -> pl.LazyFrame:
        """Query 4."""
        lineitem = get_data(run_config.dataset_path, "lineitem", run_config.suffix)
        orders = get_data(run_config.dataset_path, "orders", run_config.suffix)

        var1 = date(1993, 7, 1)
        var2 = date(1993, 10, 1)

        return (
            # SQL exists translates to semi join in Polars API
            orders.join(
                (lineitem.filter(pl.col("l_commitdate") < pl.col("l_receiptdate"))),
                left_on="o_orderkey",
                right_on="l_orderkey",
                how="semi",
            )
            .filter(pl.col("o_orderdate").is_between(var1, var2, closed="left"))
            .group_by("o_orderpriority")
            .agg(pl.len().alias("order_count"))
            .sort("o_orderpriority")
        )

    @staticmethod
    def q5(run_config: RunConfig) -> pl.LazyFrame:
        """Query 5."""
        path = run_config.dataset_path
        suffix = run_config.suffix
        customer = get_data(path, "customer", suffix)
        lineitem = get_data(path, "lineitem", suffix)
        nation = get_data(path, "nation", suffix)
        orders = get_data(path, "orders", suffix)
        region = get_data(path, "region", suffix)
        supplier = get_data(path, "supplier", suffix)

        var1 = "ASIA"
        var2 = date(1994, 1, 1)
        var3 = date(1995, 1, 1)

        return (
            region.join(nation, left_on="r_regionkey", right_on="n_regionkey")
            .join(customer, left_on="n_nationkey", right_on="c_nationkey")
            .join(orders, left_on="c_custkey", right_on="o_custkey")
            .join(lineitem, left_on="o_orderkey", right_on="l_orderkey")
            .join(
                supplier,
                left_on=["l_suppkey", "n_nationkey"],
                right_on=["s_suppkey", "s_nationkey"],
            )
            .filter(pl.col("r_name") == var1)
            .filter(pl.col("o_orderdate").is_between(var2, var3, closed="left"))
            .with_columns(
                (pl.col("l_extendedprice") * (1 - pl.col("l_discount"))).alias(
                    "revenue"
                )
            )
            .group_by("n_name")
            .agg(pl.sum("revenue"))
            .sort(by="revenue", descending=True)
        )

    @staticmethod
    def q6(run_config: RunConfig) -> pl.LazyFrame:
        """Query 6."""
        path = run_config.dataset_path
        suffix = run_config.suffix
        lineitem = get_data(path, "lineitem", suffix)

        var1 = date(1994, 1, 1)
        var2 = date(1995, 1, 1)
        var3 = 0.05
        var4 = 0.07
        var5 = 24

        return (
            lineitem.filter(pl.col("l_shipdate").is_between(var1, var2, closed="left"))
            .filter(pl.col("l_discount").is_between(var3, var4))
            .filter(pl.col("l_quantity") < var5)
            .with_columns(
                (pl.col("l_extendedprice") * pl.col("l_discount")).alias("revenue")
            )
            .select(pl.sum("revenue"))
        )

    @staticmethod
    def q7(run_config: RunConfig) -> pl.LazyFrame:
        """Query 7."""
        customer = get_data(run_config.dataset_path, "customer", run_config.suffix)
        lineitem = get_data(run_config.dataset_path, "lineitem", run_config.suffix)
        nation = get_data(run_config.dataset_path, "nation", run_config.suffix)
        orders = get_data(run_config.dataset_path, "orders", run_config.suffix)
        supplier = get_data(run_config.dataset_path, "supplier", run_config.suffix)

        var1 = "FRANCE"
        var2 = "GERMANY"
        var3 = date(1995, 1, 1)
        var4 = date(1996, 12, 31)

        n1 = nation.filter(pl.col("n_name") == var1)
        n2 = nation.filter(pl.col("n_name") == var2)

        q1 = (
            customer.join(n1, left_on="c_nationkey", right_on="n_nationkey")
            .join(orders, left_on="c_custkey", right_on="o_custkey")
            .rename({"n_name": "cust_nation"})
            .join(lineitem, left_on="o_orderkey", right_on="l_orderkey")
            .join(supplier, left_on="l_suppkey", right_on="s_suppkey")
            .join(n2, left_on="s_nationkey", right_on="n_nationkey")
            .rename({"n_name": "supp_nation"})
        )

        q2 = (
            customer.join(n2, left_on="c_nationkey", right_on="n_nationkey")
            .join(orders, left_on="c_custkey", right_on="o_custkey")
            .rename({"n_name": "cust_nation"})
            .join(lineitem, left_on="o_orderkey", right_on="l_orderkey")
            .join(supplier, left_on="l_suppkey", right_on="s_suppkey")
            .join(n1, left_on="s_nationkey", right_on="n_nationkey")
            .rename({"n_name": "supp_nation"})
        )

        return (
            pl.concat([q1, q2])
            .filter(pl.col("l_shipdate").is_between(var3, var4))
            .with_columns(
                (pl.col("l_extendedprice") * (1 - pl.col("l_discount"))).alias(
                    "volume"
                ),
                pl.col("l_shipdate").dt.year().alias("l_year"),
            )
            .group_by("supp_nation", "cust_nation", "l_year")
            .agg(pl.sum("volume").alias("revenue"))
            .sort(by=["supp_nation", "cust_nation", "l_year"])
        )

    @staticmethod
    def q8(run_config: RunConfig) -> pl.LazyFrame:
        """Query 8."""
        customer = get_data(run_config.dataset_path, "customer", run_config.suffix)
        lineitem = get_data(run_config.dataset_path, "lineitem", run_config.suffix)
        nation = get_data(run_config.dataset_path, "nation", run_config.suffix)
        orders = get_data(run_config.dataset_path, "orders", run_config.suffix)
        part = get_data(run_config.dataset_path, "part", run_config.suffix)
        region = get_data(run_config.dataset_path, "region", run_config.suffix)
        supplier = get_data(run_config.dataset_path, "supplier", run_config.suffix)

        var1 = "BRAZIL"
        var2 = "AMERICA"
        var3 = "ECONOMY ANODIZED STEEL"
        var4 = date(1995, 1, 1)
        var5 = date(1996, 12, 31)

        n1 = nation.select("n_nationkey", "n_regionkey")
        n2 = nation.select("n_nationkey", "n_name")

        return (
            part.join(lineitem, left_on="p_partkey", right_on="l_partkey")
            .join(supplier, left_on="l_suppkey", right_on="s_suppkey")
            .join(orders, left_on="l_orderkey", right_on="o_orderkey")
            .join(customer, left_on="o_custkey", right_on="c_custkey")
            .join(n1, left_on="c_nationkey", right_on="n_nationkey")
            .join(region, left_on="n_regionkey", right_on="r_regionkey")
            .filter(pl.col("r_name") == var2)
            .join(n2, left_on="s_nationkey", right_on="n_nationkey")
            .filter(pl.col("o_orderdate").is_between(var4, var5))
            .filter(pl.col("p_type") == var3)
            .select(
                pl.col("o_orderdate").dt.year().alias("o_year"),
                (pl.col("l_extendedprice") * (1 - pl.col("l_discount"))).alias(
                    "volume"
                ),
                pl.col("n_name").alias("nation"),
            )
            .with_columns(
                pl.when(pl.col("nation") == var1)
                .then(pl.col("volume"))
                .otherwise(0)
                .alias("_tmp")
            )
            .group_by("o_year")
            .agg((pl.sum("_tmp") / pl.sum("volume")).round(2).alias("mkt_share"))
            .sort("o_year")
        )

    @staticmethod
    def q9(run_config: RunConfig) -> pl.LazyFrame:
        """Query 9."""
        path = run_config.dataset_path
        suffix = run_config.suffix
        lineitem = get_data(path, "lineitem", suffix)
        nation = get_data(path, "nation", suffix)
        orders = get_data(path, "orders", suffix)
        part = get_data(path, "part", suffix)
        partsupp = get_data(path, "partsupp", suffix)
        supplier = get_data(path, "supplier", suffix)

        return (
            part.join(partsupp, left_on="p_partkey", right_on="ps_partkey")
            .join(supplier, left_on="ps_suppkey", right_on="s_suppkey")
            .join(
                lineitem,
                left_on=["p_partkey", "ps_suppkey"],
                right_on=["l_partkey", "l_suppkey"],
            )
            .join(orders, left_on="l_orderkey", right_on="o_orderkey")
            .join(nation, left_on="s_nationkey", right_on="n_nationkey")
            .filter(pl.col("p_name").str.contains("green"))
            .select(
                pl.col("n_name").alias("nation"),
                pl.col("o_orderdate").dt.year().alias("o_year"),
                (
                    pl.col("l_extendedprice") * (1 - pl.col("l_discount"))
                    - pl.col("ps_supplycost") * pl.col("l_quantity")
                ).alias("amount"),
            )
            .group_by("nation", "o_year")
            .agg(pl.sum("amount").round(2).alias("sum_profit"))
            .sort(by=["nation", "o_year"], descending=[False, True])
        )

    @staticmethod
    def q10(run_config: RunConfig) -> pl.LazyFrame:
        """Query 10."""
        path = run_config.dataset_path
        suffix = run_config.suffix
        customer = get_data(path, "customer", suffix)
        lineitem = get_data(path, "lineitem", suffix)
        nation = get_data(path, "nation", suffix)
        orders = get_data(path, "orders", suffix)

        var1 = date(1993, 10, 1)
        var2 = date(1994, 1, 1)

        return (
            customer.join(orders, left_on="c_custkey", right_on="o_custkey")
            .join(lineitem, left_on="o_orderkey", right_on="l_orderkey")
            .join(nation, left_on="c_nationkey", right_on="n_nationkey")
            .filter(pl.col("o_orderdate").is_between(var1, var2, closed="left"))
            .filter(pl.col("l_returnflag") == "R")
            .group_by(
                "c_custkey",
                "c_name",
                "c_acctbal",
                "c_phone",
                "n_name",
                "c_address",
                "c_comment",
            )
            .agg(
                (pl.col("l_extendedprice") * (1 - pl.col("l_discount")))
                .sum()
                .round(2)
                .alias("revenue")
            )
            .select(
                "c_custkey",
                "c_name",
                "revenue",
                "c_acctbal",
                "n_name",
                "c_address",
                "c_phone",
                "c_comment",
            )
            .sort(by="revenue", descending=True)
            .head(20)
        )

    @staticmethod
    def q11(run_config: RunConfig) -> pl.LazyFrame:
        """Query 11."""
        nation = get_data(run_config.dataset_path, "nation", run_config.suffix)
        partsupp = get_data(run_config.dataset_path, "partsupp", run_config.suffix)
        supplier = get_data(run_config.dataset_path, "supplier", run_config.suffix)

        var1 = "GERMANY"
        var2 = 0.0001 / run_config.scale_factor

        q1 = (
            partsupp.join(supplier, left_on="ps_suppkey", right_on="s_suppkey")
            .join(nation, left_on="s_nationkey", right_on="n_nationkey")
            .filter(pl.col("n_name") == var1)
        )
        q2 = q1.select(
            (pl.col("ps_supplycost") * pl.col("ps_availqty"))
            .sum()
            .round(2)
            .alias("tmp")
            * var2
        )

        return (
            q1.group_by("ps_partkey")
            .agg(
                (pl.col("ps_supplycost") * pl.col("ps_availqty"))
                .sum()
                .round(2)
                .alias("value")
            )
            .join(q2, how="cross")
            .filter(pl.col("value") > pl.col("tmp"))
            .select("ps_partkey", "value")
            .sort("value", descending=True)
        )

    @staticmethod
    def q12(run_config: RunConfig) -> pl.LazyFrame:
        """Query 12."""
        lineitem = get_data(run_config.dataset_path, "lineitem", run_config.suffix)
        orders = get_data(run_config.dataset_path, "orders", run_config.suffix)

        var1 = "MAIL"
        var2 = "SHIP"
        var3 = date(1994, 1, 1)
        var4 = date(1995, 1, 1)

        return (
            orders.join(lineitem, left_on="o_orderkey", right_on="l_orderkey")
            .filter(pl.col("l_shipmode").is_in([var1, var2]))
            .filter(pl.col("l_commitdate") < pl.col("l_receiptdate"))
            .filter(pl.col("l_shipdate") < pl.col("l_commitdate"))
            .filter(pl.col("l_receiptdate").is_between(var3, var4, closed="left"))
            .with_columns(
                pl.when(pl.col("o_orderpriority").is_in(["1-URGENT", "2-HIGH"]))
                .then(1)
                .otherwise(0)
                .alias("high_line_count"),
                pl.when(pl.col("o_orderpriority").is_in(["1-URGENT", "2-HIGH"]).not_())
                .then(1)
                .otherwise(0)
                .alias("low_line_count"),
            )
            .group_by("l_shipmode")
            .agg(pl.col("high_line_count").sum(), pl.col("low_line_count").sum())
            .sort("l_shipmode")
        )

    @staticmethod
    def q13(run_config: RunConfig) -> pl.LazyFrame:
        """Query 13."""
        customer = get_data(run_config.dataset_path, "customer", run_config.suffix)
        orders = get_data(run_config.dataset_path, "orders", run_config.suffix)

        var1 = "special"
        var2 = "requests"

        orders = orders.filter(
            pl.col("o_comment").str.contains(f"{var1}.*{var2}").not_()
        )
        return (
            customer.join(orders, left_on="c_custkey", right_on="o_custkey", how="left")
            .group_by("c_custkey")
            .agg(pl.col("o_orderkey").count().alias("c_count"))
            .group_by("c_count")
            .len()
            .select(pl.col("c_count"), pl.col("len").alias("custdist"))
            .sort(by=["custdist", "c_count"], descending=[True, True])
        )

    @staticmethod
    def q14(run_config: RunConfig) -> pl.LazyFrame:
        """Query 14."""
        lineitem = get_data(run_config.dataset_path, "lineitem", run_config.suffix)
        part = get_data(run_config.dataset_path, "part", run_config.suffix)

        var1 = date(1995, 9, 1)
        var2 = date(1995, 10, 1)

        return (
            lineitem.join(part, left_on="l_partkey", right_on="p_partkey")
            .filter(pl.col("l_shipdate").is_between(var1, var2, closed="left"))
            .select(
                (
                    100.00
                    * pl.when(pl.col("p_type").str.contains("PROMO*"))
                    .then(pl.col("l_extendedprice") * (1 - pl.col("l_discount")))
                    .otherwise(0)
                    .sum()
                    / (pl.col("l_extendedprice") * (1 - pl.col("l_discount"))).sum()
                )
                .round(2)
                .alias("promo_revenue")
            )
        )

    @staticmethod
    def q15(run_config: RunConfig) -> pl.LazyFrame:
        """Query 15."""
        lineitem = get_data(run_config.dataset_path, "lineitem", run_config.suffix)
        supplier = get_data(run_config.dataset_path, "supplier", run_config.suffix)

        var1 = date(1996, 1, 1)
        var2 = date(1996, 4, 1)

        revenue = (
            lineitem.filter(pl.col("l_shipdate").is_between(var1, var2, closed="left"))
            .group_by("l_suppkey")
            .agg(
                (pl.col("l_extendedprice") * (1 - pl.col("l_discount")))
                .sum()
                .alias("total_revenue")
            )
            .select(pl.col("l_suppkey").alias("supplier_no"), pl.col("total_revenue"))
        )

        return (
            supplier.join(revenue, left_on="s_suppkey", right_on="supplier_no")
            .filter(pl.col("total_revenue") == pl.col("total_revenue").max())
            .with_columns(pl.col("total_revenue").round(2))
            .select("s_suppkey", "s_name", "s_address", "s_phone", "total_revenue")
            .sort("s_suppkey")
        )

    @staticmethod
    def q16(run_config: RunConfig) -> pl.LazyFrame:
        """Query 16."""
        part = get_data(run_config.dataset_path, "part", run_config.suffix)
        partsupp = get_data(run_config.dataset_path, "partsupp", run_config.suffix)
        supplier = get_data(run_config.dataset_path, "supplier", run_config.suffix)

        var1 = "Brand#45"

        supplier = supplier.filter(
            pl.col("s_comment").str.contains(".*Customer.*Complaints.*")
        ).select(pl.col("s_suppkey"), pl.col("s_suppkey").alias("ps_suppkey"))

        return (
            part.join(partsupp, left_on="p_partkey", right_on="ps_partkey")
            .filter(pl.col("p_brand") != var1)
            .filter(pl.col("p_type").str.contains("MEDIUM POLISHED*").not_())
            .filter(pl.col("p_size").is_in([49, 14, 23, 45, 19, 3, 36, 9]))
            .join(supplier, left_on="ps_suppkey", right_on="s_suppkey", how="left")
            .filter(pl.col("ps_suppkey_right").is_null())
            .group_by("p_brand", "p_type", "p_size")
            .agg(pl.col("ps_suppkey").n_unique().alias("supplier_cnt"))
            .sort(
                by=["supplier_cnt", "p_brand", "p_type", "p_size"],
                descending=[True, False, False, False],
            )
        )

    @staticmethod
    def q17(run_config: RunConfig) -> pl.LazyFrame:
        """Query 17."""
        lineitem = get_data(run_config.dataset_path, "lineitem", run_config.suffix)
        part = get_data(run_config.dataset_path, "part", run_config.suffix)

        var1 = "Brand#23"
        var2 = "MED BOX"

        q1 = (
            part.filter(pl.col("p_brand") == var1)
            .filter(pl.col("p_container") == var2)
            .join(lineitem, how="left", left_on="p_partkey", right_on="l_partkey")
        )

        return (
            q1.group_by("p_partkey")
            .agg((0.2 * pl.col("l_quantity").mean()).alias("avg_quantity"))
            .select(pl.col("p_partkey").alias("key"), pl.col("avg_quantity"))
            .join(q1, left_on="key", right_on="p_partkey")
            .filter(pl.col("l_quantity") < pl.col("avg_quantity"))
            .select(
                (pl.col("l_extendedprice").sum() / 7.0).round(2).alias("avg_yearly")
            )
        )

    @staticmethod
    def q18(run_config: RunConfig) -> pl.LazyFrame:
        """Query 18."""
        path = run_config.dataset_path
        suffix = run_config.suffix
        customer = get_data(path, "customer", suffix)
        lineitem = get_data(path, "lineitem", suffix)
        orders = get_data(path, "orders", suffix)

        var1 = 300

        q1 = (
            lineitem.group_by("l_orderkey")
            .agg(pl.col("l_quantity").sum().alias("sum_quantity"))
            .filter(pl.col("sum_quantity") > var1)
        )

        return (
            orders.join(q1, left_on="o_orderkey", right_on="l_orderkey", how="semi")
            .join(lineitem, left_on="o_orderkey", right_on="l_orderkey")
            .join(customer, left_on="o_custkey", right_on="c_custkey")
            .group_by(
                "c_name", "o_custkey", "o_orderkey", "o_orderdate", "o_totalprice"
            )
            .agg(pl.col("l_quantity").sum().alias("col6"))
            .select(
                pl.col("c_name"),
                pl.col("o_custkey").alias("c_custkey"),
                pl.col("o_orderkey"),
                pl.col("o_orderdate").alias("o_orderdat"),
                pl.col("o_totalprice"),
                pl.col("col6"),
            )
            .sort(by=["o_totalprice", "o_orderdat"], descending=[True, False])
            .head(100)
        )

    @staticmethod
    def q19(run_config: RunConfig) -> pl.LazyFrame:
        """Query 19."""
        lineitem = get_data(run_config.dataset_path, "lineitem", run_config.suffix)
        part = get_data(run_config.dataset_path, "part", run_config.suffix)

        return (
            part.join(lineitem, left_on="p_partkey", right_on="l_partkey")
            .filter(pl.col("l_shipmode").is_in(["AIR", "AIR REG"]))
            .filter(pl.col("l_shipinstruct") == "DELIVER IN PERSON")
            .filter(
                (
                    (pl.col("p_brand") == "Brand#12")
                    & pl.col("p_container").is_in(
                        ["SM CASE", "SM BOX", "SM PACK", "SM PKG"]
                    )
                    & (pl.col("l_quantity").is_between(1, 11))
                    & (pl.col("p_size").is_between(1, 5))
                )
                | (
                    (pl.col("p_brand") == "Brand#23")
                    & pl.col("p_container").is_in(
                        ["MED BAG", "MED BOX", "MED PKG", "MED PACK"]
                    )
                    & (pl.col("l_quantity").is_between(10, 20))
                    & (pl.col("p_size").is_between(1, 10))
                )
                | (
                    (pl.col("p_brand") == "Brand#34")
                    & pl.col("p_container").is_in(
                        ["LG CASE", "LG BOX", "LG PACK", "LG PKG"]
                    )
                    & (pl.col("l_quantity").is_between(20, 30))
                    & (pl.col("p_size").is_between(1, 15))
                )
            )
            .select(
                (pl.col("l_extendedprice") * (1 - pl.col("l_discount")))
                .sum()
                .round(2)
                .alias("revenue")
            )
        )

    @staticmethod
    def q20(run_config: RunConfig) -> pl.LazyFrame:
        """Query 20."""
        lineitem = get_data(run_config.dataset_path, "lineitem", run_config.suffix)
        nation = get_data(run_config.dataset_path, "nation", run_config.suffix)
        part = get_data(run_config.dataset_path, "part", run_config.suffix)
        partsupp = get_data(run_config.dataset_path, "partsupp", run_config.suffix)
        supplier = get_data(run_config.dataset_path, "supplier", run_config.suffix)

        var1 = date(1994, 1, 1)
        var2 = date(1995, 1, 1)
        var3 = "CANADA"
        var4 = "forest"

        q1 = (
            lineitem.filter(pl.col("l_shipdate").is_between(var1, var2, closed="left"))
            .group_by("l_partkey", "l_suppkey")
            .agg((pl.col("l_quantity").sum() * 0.5).alias("sum_quantity"))
        )
        q2 = nation.filter(pl.col("n_name") == var3)
        q3 = supplier.join(q2, left_on="s_nationkey", right_on="n_nationkey")

        return (
            part.filter(pl.col("p_name").str.starts_with(var4))
            .select(pl.col("p_partkey").unique())
            .join(partsupp, left_on="p_partkey", right_on="ps_partkey")
            .join(
                q1,
                left_on=["ps_suppkey", "p_partkey"],
                right_on=["l_suppkey", "l_partkey"],
            )
            .filter(pl.col("ps_availqty") > pl.col("sum_quantity"))
            .select(pl.col("ps_suppkey").unique())
            .join(q3, left_on="ps_suppkey", right_on="s_suppkey")
            .select("s_name", "s_address")
            .sort("s_name")
        )

    @staticmethod
    def q21(run_config: RunConfig) -> pl.LazyFrame:
        """Query 21."""
        lineitem = get_data(run_config.dataset_path, "lineitem", run_config.suffix)
        nation = get_data(run_config.dataset_path, "nation", run_config.suffix)
        orders = get_data(run_config.dataset_path, "orders", run_config.suffix)
        supplier = get_data(run_config.dataset_path, "supplier", run_config.suffix)

        var1 = "SAUDI ARABIA"

        q1 = (
            lineitem.group_by("l_orderkey")
            .agg(pl.col("l_suppkey").len().alias("n_supp_by_order"))
            .filter(pl.col("n_supp_by_order") > 1)
            .join(
                lineitem.filter(pl.col("l_receiptdate") > pl.col("l_commitdate")),
                on="l_orderkey",
            )
        )

        return (
            q1.group_by("l_orderkey")
            .agg(pl.col("l_suppkey").len().alias("n_supp_by_order"))
            .join(q1, on="l_orderkey")
            .join(supplier, left_on="l_suppkey", right_on="s_suppkey")
            .join(nation, left_on="s_nationkey", right_on="n_nationkey")
            .join(orders, left_on="l_orderkey", right_on="o_orderkey")
            .filter(pl.col("n_supp_by_order") == 1)
            .filter(pl.col("n_name") == var1)
            .filter(pl.col("o_orderstatus") == "F")
            .group_by("s_name")
            .agg(pl.len().alias("numwait"))
            .sort(by=["numwait", "s_name"], descending=[True, False])
            .head(100)
        )

    @staticmethod
    def q22(run_config: RunConfig) -> pl.LazyFrame:
        """Query 22."""
        customer = get_data(run_config.dataset_path, "customer", run_config.suffix)
        orders = get_data(run_config.dataset_path, "orders", run_config.suffix)

        q1 = (
            customer.with_columns(pl.col("c_phone").str.slice(0, 2).alias("cntrycode"))
            .filter(pl.col("cntrycode").str.contains("13|31|23|29|30|18|17"))
            .select("c_acctbal", "c_custkey", "cntrycode")
        )

        q2 = q1.filter(pl.col("c_acctbal") > 0.0).select(
            pl.col("c_acctbal").mean().alias("avg_acctbal")
        )

        q3 = orders.select(pl.col("o_custkey").unique()).with_columns(
            pl.col("o_custkey").alias("c_custkey")
        )

        return (
            q1.join(q3, on="c_custkey", how="left")
            .filter(pl.col("o_custkey").is_null())
            .join(q2, how="cross")
            .filter(pl.col("c_acctbal") > pl.col("avg_acctbal"))
            .group_by("cntrycode")
            .agg(
                pl.col("c_acctbal").count().alias("numcust"),
                pl.col("c_acctbal").sum().round(2).alias("totacctbal"),
            )
            .sort("cntrycode")
        )


<<<<<<< HEAD
def _query_type(query: int | str) -> list[int]:
    if isinstance(query, int):
        return [query]
    elif query == "all":
        return list(range(1, 23))
    else:
        return [int(q) for q in query.split(",")]


parser = argparse.ArgumentParser(
    prog="Cudf-Polars PDS-H Benchmarks",
    description="Experimental streaming-executor benchmarks.",
    formatter_class=argparse.RawTextHelpFormatter,
)
parser.add_argument(
    "query",
    type=_query_type,
    help=(
        "Query to run. One of the following:\n"
        "  - A single number (e.g., 11)\n"
        "  - A comma-separated list of query numbers (e.g., 1,3,7)\n"
        "  - The string 'all' to run all queries (1 through 22)"
    ),
)
parser.add_argument(
    "--path",
    type=str,
    default=os.environ.get("PDSH_DATASET_PATH"),
    help="Path to the root directory of the PDS-H dataset.\n"
    "Defaults to the PDSH_DATASET_PATH environment variable.",
)
parser.add_argument(
    "--suffix",
    type=str,
    default=".parquet",
    help="File suffix for input table files.\nDefault: .parquet",
)
parser.add_argument(
    "-e",
    "--executor",
    default="streaming",
    type=str,
    choices=["in-memory", "streaming", "cpu"],
    help="Query executor backend:\n"
    "  - in-memory : Evaluate query in GPU memory\n"
    "  - streaming : Partitioned evaluation (default)\n"
    "  - cpu       : Use Polars CPU engine",
)
parser.add_argument(
    "-s",
    "--scheduler",
    default="synchronous",
    choices=["synchronous", "distributed"],
    help="Scheduler type to use with the 'streaming' executor.\n"
    "  - synchronous : Run locally single-process\n"
    "  - distributed : Use Dask for multi-GPU execution",
)
parser.add_argument(
    "--n-workers",
    default=1,
    type=int,
    help="Number of Dask-CUDA workers (requires 'distributed' scheduler).",
)
parser.add_argument(
    "--blocksize",
    default=None,
    type=int,
    help="Approx. partition size.",
)
parser.add_argument(
    "--iterations",
    default=1,
    type=int,
    help="Number of times to run the same query.",
)
parser.add_argument(
    "--debug",
    default=False,
    action="store_true",
    help="Debug run.",
)
parser.add_argument(
    "--protocol",
    default="ucx",
    type=str,
    choices=["ucx", "ucxx"],
    help="Communication protocol to use for Dask: ucx (UCX-Py) or ucxx)",
)
parser.add_argument(
    "--shuffle",
    default=None,
    type=str,
    choices=[None, "rapidsmpf", "tasks"],
    help="Shuffle method to use for distributed execution.",
)
parser.add_argument(
    "--broadcast-join-limit",
    default=None,
    type=int,
    help="Set an explicit `broadcast_join_limit` option.",
)
parser.add_argument(
    "--threads",
    default=1,
    type=int,
    help="Number of threads to use on each GPU.",
)
parser.add_argument(
    "--rmm-pool-size",
    default=0.5,
    type=float,
    help="Fraction of total GPU memory to allocate for RMM pool.\n"
    "Default: 0.5 (50%% of GPU memory)",
)
parser.add_argument(
    "--rmm-async",
    action=argparse.BooleanOptionalAction,
    default=False,
    help="Use RMM async memory resource.",
)
parser.add_argument(
    "--rapidsmpf-oom-protection",
    action=argparse.BooleanOptionalAction,
    default=False,
    help="Use rapidsmpf CUDA managed memory-based OOM protection.",
)
parser.add_argument(
    "--rapidsmpf-spill",
    action=argparse.BooleanOptionalAction,
    default=False,
    help="Use rapidsmpf for general spilling.",
)
parser.add_argument(
    "--spill-device",
    default=0.5,
    type=float,
    help="Rapidsmpf device spill threshold.",
)
parser.add_argument(
    "-o",
    "--output",
    type=argparse.FileType("at"),
    default="pdsh_results.jsonl",
    help="Output file path.",
)
parser.add_argument(
    "--summarize",
    action=argparse.BooleanOptionalAction,
    help="Summarize the results.",
    default=True,
)
parser.add_argument(
    "--print-results",
    action=argparse.BooleanOptionalAction,
    help="Print the query results",
    default=True,
)
parser.add_argument(
    "--explain",
    action=argparse.BooleanOptionalAction,
    help="Print an outline of the physical plan",
    default=False,
)
parser.add_argument(
    "--explain-logical",
    action=argparse.BooleanOptionalAction,
    help="Print an outline of the logical plan",
    default=False,
)
args = parser.parse_args()


def run(args: argparse.Namespace) -> None:
=======
def run(options: Sequence[str] | None = None) -> None:
>>>>>>> ba208379
    """Run the benchmark."""
    args = parse_args(options)
    client = None
    run_config = RunConfig.from_args(args)
    validation_failures: list[int] = []

    if run_config.scheduler == "distributed":
        from dask_cuda import LocalCUDACluster
        from distributed import Client

        kwargs = {
            "n_workers": run_config.n_workers,
            "dashboard_address": ":8585",
            "protocol": args.protocol,
            "rmm_pool_size": args.rmm_pool_size,
            "rmm_async": args.rmm_async,
            "threads_per_worker": run_config.threads,
        }

        # Avoid UVM in distributed cluster
        client = Client(LocalCUDACluster(**kwargs))
        client.wait_for_workers(run_config.n_workers)
        if run_config.shuffle != "tasks":
            try:
                from rapidsmpf.config import Options
                from rapidsmpf.integrations.dask import bootstrap_dask_cluster

                bootstrap_dask_cluster(
                    client,
                    options=Options(
                        {
                            "dask_spill_device": str(run_config.spill_device),
                            "dask_statistics": str(args.rapidsmpf_oom_protection),
                        }
                    ),
                )
            except ImportError as err:
                if run_config.shuffle == "rapidsmpf":
                    raise ImportError from err

    records: defaultdict[int, list[Record]] = defaultdict(list)
    engine: pl.GPUEngine | None = None

    if run_config.executor == "cpu":
        engine = None
    else:
        executor_options: dict[str, Any] = {}
        if run_config.executor == "streaming":
            executor_options = {
                "cardinality_factor": {
                    "c_custkey": 0.05,  # Q10
                    "l_orderkey": 1.0,  # Q18
                    "l_partkey": 0.1,  # Q20
                    "o_custkey": 0.25,  # Q22
                },
            }
            if run_config.blocksize:
                executor_options["target_partition_size"] = run_config.blocksize
            if run_config.shuffle:
                executor_options["shuffle_method"] = run_config.shuffle
            if run_config.broadcast_join_limit:
                executor_options["broadcast_join_limit"] = (
                    run_config.broadcast_join_limit
                )
            if run_config.rapidsmpf_spill:
                executor_options["rapidsmpf_spill"] = run_config.rapidsmpf_spill
            if run_config.scheduler == "distributed":
                executor_options["scheduler"] = "distributed"

        engine = pl.GPUEngine(
            raise_on_fail=True,
            executor=run_config.executor,
            executor_options=executor_options,
        )

    for q_id in run_config.queries:
        try:
            q = getattr(PDSHQueries, f"q{q_id}")(run_config)
        except AttributeError as err:
            raise NotImplementedError(f"Query {q_id} not implemented.") from err

        if run_config.executor == "cpu":
            if args.explain_logical:
                print(f"\nQuery {q_id} - Logical plan\n")
                print(q.explain())
        elif CUDF_POLARS_AVAILABLE:
            assert isinstance(engine, pl.GPUEngine)
            if args.explain_logical:
                print(f"\nQuery {q_id} - Logical plan\n")
                print(explain_query(q, engine, physical=False))
            elif args.explain:
                print(f"\nQuery {q_id} - Physical plan\n")
                print(explain_query(q, engine))
        else:
            raise RuntimeError(
                "Cannot provide the logical or physical plan because cudf_polars is not installed."
            )

        records[q_id] = []

        for i in range(args.iterations):
            t0 = time.monotonic()

            with nvtx.annotate(
                message=f"Query {q_id} - Iteration {i}",
                domain="cudf_polars",
                color="green",
            ):
                if run_config.executor == "cpu":
                    result = q.collect(new_streaming=True)
                elif CUDF_POLARS_AVAILABLE:
                    assert isinstance(engine, pl.GPUEngine)
                    if args.debug:
                        translator = Translator(q._ldf.visit(), engine)
                        ir = translator.translate_ir()
                        if run_config.executor == "in-memory":
                            result = ir.evaluate(cache={}, timer=None).to_polars()
                        elif run_config.executor == "streaming":
                            result = evaluate_streaming(
                                ir, translator.config_options
                            ).to_polars()
                    else:
                        result = q.collect(engine=engine)
                else:
                    raise RuntimeError(
                        "Cannot provide debug information because cudf_polars is not installed."
                    )

                if args.validate and run_config.executor != "cpu":
                    try:
                        assert_gpu_result_equal(
                            q,
                            engine=engine,
                            executor=run_config.executor,
                            check_exact=False,
                        )
                        print(f"✅ Query {q_id} passed validation!")
                    except AssertionError as e:
                        validation_failures.append(q_id)
                        print(f"❌ Query {q_id} failed validation!\n{e}")

            t1 = time.monotonic()
            record = Record(query=q_id, duration=t1 - t0)
            if args.print_results:
                print(result)

            print(f"Query {q_id} - Iteration {i} finished in {record.duration:0.4f}s")
            records[q_id].append(record)

    run_config = dataclasses.replace(run_config, records=dict(records))

    if args.summarize:
        run_config.summarize()

    if client is not None:
        client.close(timeout=60)

    if args.validate and run_config.executor != "cpu":
        print("\nValidation Summary")
        print("==================")
        if validation_failures:
            print(
                f"{len(validation_failures)} queries failed validation: {sorted(set(validation_failures))}"
            )
        else:
            print("All validated queries passed.")
    args.output.write(json.dumps(run_config.serialize()))
    args.output.write("\n")


if __name__ == "__main__":
    run()<|MERGE_RESOLUTION|>--- conflicted
+++ resolved
@@ -822,183 +822,7 @@
         )
 
 
-<<<<<<< HEAD
-def _query_type(query: int | str) -> list[int]:
-    if isinstance(query, int):
-        return [query]
-    elif query == "all":
-        return list(range(1, 23))
-    else:
-        return [int(q) for q in query.split(",")]
-
-
-parser = argparse.ArgumentParser(
-    prog="Cudf-Polars PDS-H Benchmarks",
-    description="Experimental streaming-executor benchmarks.",
-    formatter_class=argparse.RawTextHelpFormatter,
-)
-parser.add_argument(
-    "query",
-    type=_query_type,
-    help=(
-        "Query to run. One of the following:\n"
-        "  - A single number (e.g., 11)\n"
-        "  - A comma-separated list of query numbers (e.g., 1,3,7)\n"
-        "  - The string 'all' to run all queries (1 through 22)"
-    ),
-)
-parser.add_argument(
-    "--path",
-    type=str,
-    default=os.environ.get("PDSH_DATASET_PATH"),
-    help="Path to the root directory of the PDS-H dataset.\n"
-    "Defaults to the PDSH_DATASET_PATH environment variable.",
-)
-parser.add_argument(
-    "--suffix",
-    type=str,
-    default=".parquet",
-    help="File suffix for input table files.\nDefault: .parquet",
-)
-parser.add_argument(
-    "-e",
-    "--executor",
-    default="streaming",
-    type=str,
-    choices=["in-memory", "streaming", "cpu"],
-    help="Query executor backend:\n"
-    "  - in-memory : Evaluate query in GPU memory\n"
-    "  - streaming : Partitioned evaluation (default)\n"
-    "  - cpu       : Use Polars CPU engine",
-)
-parser.add_argument(
-    "-s",
-    "--scheduler",
-    default="synchronous",
-    choices=["synchronous", "distributed"],
-    help="Scheduler type to use with the 'streaming' executor.\n"
-    "  - synchronous : Run locally single-process\n"
-    "  - distributed : Use Dask for multi-GPU execution",
-)
-parser.add_argument(
-    "--n-workers",
-    default=1,
-    type=int,
-    help="Number of Dask-CUDA workers (requires 'distributed' scheduler).",
-)
-parser.add_argument(
-    "--blocksize",
-    default=None,
-    type=int,
-    help="Approx. partition size.",
-)
-parser.add_argument(
-    "--iterations",
-    default=1,
-    type=int,
-    help="Number of times to run the same query.",
-)
-parser.add_argument(
-    "--debug",
-    default=False,
-    action="store_true",
-    help="Debug run.",
-)
-parser.add_argument(
-    "--protocol",
-    default="ucx",
-    type=str,
-    choices=["ucx", "ucxx"],
-    help="Communication protocol to use for Dask: ucx (UCX-Py) or ucxx)",
-)
-parser.add_argument(
-    "--shuffle",
-    default=None,
-    type=str,
-    choices=[None, "rapidsmpf", "tasks"],
-    help="Shuffle method to use for distributed execution.",
-)
-parser.add_argument(
-    "--broadcast-join-limit",
-    default=None,
-    type=int,
-    help="Set an explicit `broadcast_join_limit` option.",
-)
-parser.add_argument(
-    "--threads",
-    default=1,
-    type=int,
-    help="Number of threads to use on each GPU.",
-)
-parser.add_argument(
-    "--rmm-pool-size",
-    default=0.5,
-    type=float,
-    help="Fraction of total GPU memory to allocate for RMM pool.\n"
-    "Default: 0.5 (50%% of GPU memory)",
-)
-parser.add_argument(
-    "--rmm-async",
-    action=argparse.BooleanOptionalAction,
-    default=False,
-    help="Use RMM async memory resource.",
-)
-parser.add_argument(
-    "--rapidsmpf-oom-protection",
-    action=argparse.BooleanOptionalAction,
-    default=False,
-    help="Use rapidsmpf CUDA managed memory-based OOM protection.",
-)
-parser.add_argument(
-    "--rapidsmpf-spill",
-    action=argparse.BooleanOptionalAction,
-    default=False,
-    help="Use rapidsmpf for general spilling.",
-)
-parser.add_argument(
-    "--spill-device",
-    default=0.5,
-    type=float,
-    help="Rapidsmpf device spill threshold.",
-)
-parser.add_argument(
-    "-o",
-    "--output",
-    type=argparse.FileType("at"),
-    default="pdsh_results.jsonl",
-    help="Output file path.",
-)
-parser.add_argument(
-    "--summarize",
-    action=argparse.BooleanOptionalAction,
-    help="Summarize the results.",
-    default=True,
-)
-parser.add_argument(
-    "--print-results",
-    action=argparse.BooleanOptionalAction,
-    help="Print the query results",
-    default=True,
-)
-parser.add_argument(
-    "--explain",
-    action=argparse.BooleanOptionalAction,
-    help="Print an outline of the physical plan",
-    default=False,
-)
-parser.add_argument(
-    "--explain-logical",
-    action=argparse.BooleanOptionalAction,
-    help="Print an outline of the logical plan",
-    default=False,
-)
-args = parser.parse_args()
-
-
-def run(args: argparse.Namespace) -> None:
-=======
 def run(options: Sequence[str] | None = None) -> None:
->>>>>>> ba208379
     """Run the benchmark."""
     args = parse_args(options)
     client = None
