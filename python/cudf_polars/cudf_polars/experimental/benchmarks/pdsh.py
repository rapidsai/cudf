--- conflicted
+++ resolved
@@ -1226,7 +1226,6 @@
                             "l_orderkey": 1.0,  # Q18
                         },
                     }
-<<<<<<< HEAD
                     if run_config.blocksize:
                         executor_options["parquet_blocksize"] = run_config.blocksize
                     if run_config.shuffle:
@@ -1235,10 +1234,8 @@
                         executor_options["broadcast_join_limit"] = (
                             run_config.broadcast_join_limit
                         )
-=======
                     if run_config.rapidsmpf_spill:
                         executor_options["rapidsmpf_spill"] = run_config.rapidsmpf_spill
->>>>>>> 21140990
                     if run_config.scheduler == "distributed":
                         executor_options["scheduler"] = "distributed"
 
