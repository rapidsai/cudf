# SPDX-FileCopyrightText: Copyright (c) 2025, NVIDIA CORPORATION & AFFILIATES.
# SPDX-License-Identifier: Apache-2.0

"""
Experimental PDS-H benchmarks.

Based on https://github.com/pola-rs/polars-benchmark.

WARNING: This is an experimental (and unofficial)
benchmark script. It is not intended for public use
and may be modified or removed at any time.
"""

from __future__ import annotations

import contextlib
import os
from datetime import date
from typing import TYPE_CHECKING

import polars as pl

with contextlib.suppress(ImportError):
    from cudf_polars.experimental.benchmarks.utils import (
        get_data,
        run_polars,
    )


if TYPE_CHECKING:
    from cudf_polars.experimental.benchmarks.utils import RunConfig

# Without this setting, the first IO task to run
# on each worker takes ~15 sec extra
os.environ["KVIKIO_COMPAT_MODE"] = os.environ.get("KVIKIO_COMPAT_MODE", "on")
os.environ["KVIKIO_NTHREADS"] = os.environ.get("KVIKIO_NTHREADS", "8")


class PDSHQueries:
    """PDS-H query definitions."""

    @staticmethod
    def q0(run_config: RunConfig) -> pl.LazyFrame:
        """Query 0."""
        return pl.LazyFrame()

    @staticmethod
    def q1(run_config: RunConfig) -> pl.LazyFrame:
        """Query 1."""
        lineitem = get_data(run_config.dataset_path, "lineitem", run_config.suffix)

        var1 = date(1998, 9, 2)

        return (
            lineitem.filter(pl.col("l_shipdate") <= var1)
            .group_by("l_returnflag", "l_linestatus")
            .agg(
                pl.sum("l_quantity").alias("sum_qty"),
                pl.sum("l_extendedprice").alias("sum_base_price"),
                (pl.col("l_extendedprice") * (1.0 - pl.col("l_discount")))
                .sum()
                .alias("sum_disc_price"),
                (
                    pl.col("l_extendedprice")
                    * (1.0 - pl.col("l_discount"))
                    * (1.0 + pl.col("l_tax"))
                )
                .sum()
                .alias("sum_charge"),
                pl.mean("l_quantity").alias("avg_qty"),
                pl.mean("l_extendedprice").alias("avg_price"),
                pl.mean("l_discount").alias("avg_disc"),
                pl.len().alias("count_order"),
            )
            .sort("l_returnflag", "l_linestatus")
        )

    @staticmethod
    def q2(run_config: RunConfig) -> pl.LazyFrame:
        """Query 2."""
        nation = get_data(run_config.dataset_path, "nation", run_config.suffix)
        part = get_data(run_config.dataset_path, "part", run_config.suffix)
        partsupp = get_data(run_config.dataset_path, "partsupp", run_config.suffix)
        region = get_data(run_config.dataset_path, "region", run_config.suffix)
        supplier = get_data(run_config.dataset_path, "supplier", run_config.suffix)

        var1 = 15
        var2 = "BRASS"
        var3 = "EUROPE"

        q1 = (
            part.join(partsupp, left_on="p_partkey", right_on="ps_partkey")
            .join(supplier, left_on="ps_suppkey", right_on="s_suppkey")
            .join(nation, left_on="s_nationkey", right_on="n_nationkey")
            .join(region, left_on="n_regionkey", right_on="r_regionkey")
            .filter(pl.col("p_size") == var1)
            .filter(pl.col("p_type").str.ends_with(var2))
            .filter(pl.col("r_name") == var3)
        )

        return (
            q1.group_by("p_partkey")
            .agg(pl.min("ps_supplycost"))
            .join(q1, on=["p_partkey", "ps_supplycost"])
            .select(
                "s_acctbal",
                "s_name",
                "n_name",
                "p_partkey",
                "p_mfgr",
                "s_address",
                "s_phone",
                "s_comment",
            )
            .sort(
                by=["s_acctbal", "n_name", "s_name", "p_partkey"],
                descending=[True, False, False, False],
            )
            .head(100)
        )

    @staticmethod
    def q3(run_config: RunConfig) -> pl.LazyFrame:
        """Query 3."""
        customer = get_data(run_config.dataset_path, "customer", run_config.suffix)
        lineitem = get_data(run_config.dataset_path, "lineitem", run_config.suffix)
        orders = get_data(run_config.dataset_path, "orders", run_config.suffix)

        var1 = "BUILDING"
        var2 = date(1995, 3, 15)

        return (
            customer.filter(pl.col("c_mktsegment") == var1)
            .join(orders, left_on="c_custkey", right_on="o_custkey")
            .join(lineitem, left_on="o_orderkey", right_on="l_orderkey")
            .filter(pl.col("o_orderdate") < var2)
            .filter(pl.col("l_shipdate") > var2)
            .with_columns(
                (pl.col("l_extendedprice") * (1 - pl.col("l_discount"))).alias(
                    "revenue"
                )
            )
            .group_by("o_orderkey", "o_orderdate", "o_shippriority")
            .agg(pl.sum("revenue"))
            .select(
                pl.col("o_orderkey").alias("l_orderkey"),
                "revenue",
                "o_orderdate",
                "o_shippriority",
            )
            .sort(by=["revenue", "o_orderdate"], descending=[True, False])
            .head(10)
        )

    @staticmethod
    def q4(run_config: RunConfig) -> pl.LazyFrame:
        """Query 4."""
        lineitem = get_data(run_config.dataset_path, "lineitem", run_config.suffix)
        orders = get_data(run_config.dataset_path, "orders", run_config.suffix)

        var1 = date(1993, 7, 1)
        var2 = date(1993, 10, 1)

        return (
            # SQL exists translates to semi join in Polars API
            orders.join(
                (lineitem.filter(pl.col("l_commitdate") < pl.col("l_receiptdate"))),
                left_on="o_orderkey",
                right_on="l_orderkey",
                how="semi",
            )
            .filter(pl.col("o_orderdate").is_between(var1, var2, closed="left"))
            .group_by("o_orderpriority")
            .agg(pl.len().alias("order_count"))
            .sort("o_orderpriority")
        )

    @staticmethod
    def q5(run_config: RunConfig) -> pl.LazyFrame:
        """Query 5."""
        path = run_config.dataset_path
        suffix = run_config.suffix
        customer = get_data(path, "customer", suffix)
        lineitem = get_data(path, "lineitem", suffix)
        nation = get_data(path, "nation", suffix)
        orders = get_data(path, "orders", suffix)
        region = get_data(path, "region", suffix)
        supplier = get_data(path, "supplier", suffix)

        var1 = "ASIA"
        var2 = date(1994, 1, 1)
        var3 = date(1995, 1, 1)

        return (
            region.join(nation, left_on="r_regionkey", right_on="n_regionkey")
            .join(customer, left_on="n_nationkey", right_on="c_nationkey")
            .join(orders, left_on="c_custkey", right_on="o_custkey")
            .join(lineitem, left_on="o_orderkey", right_on="l_orderkey")
            .join(
                supplier,
                left_on=["l_suppkey", "n_nationkey"],
                right_on=["s_suppkey", "s_nationkey"],
            )
            .filter(pl.col("r_name") == var1)
            .filter(pl.col("o_orderdate").is_between(var2, var3, closed="left"))
            .with_columns(
                (pl.col("l_extendedprice") * (1 - pl.col("l_discount"))).alias(
                    "revenue"
                )
            )
            .group_by("n_name")
            .agg(pl.sum("revenue"))
            .sort(by="revenue", descending=True)
        )

    @staticmethod
    def q6(run_config: RunConfig) -> pl.LazyFrame:
        """Query 6."""
        path = run_config.dataset_path
        suffix = run_config.suffix
        lineitem = get_data(path, "lineitem", suffix)

        var1 = date(1994, 1, 1)
        var2 = date(1995, 1, 1)
        var3 = 0.05
        var4 = 0.07
        var5 = 24

        return (
            lineitem.filter(pl.col("l_shipdate").is_between(var1, var2, closed="left"))
            .filter(pl.col("l_discount").is_between(var3, var4))
            .filter(pl.col("l_quantity") < var5)
            .with_columns(
                (pl.col("l_extendedprice") * pl.col("l_discount")).alias("revenue")
            )
            .select(pl.sum("revenue"))
        )

    @staticmethod
    def q7(run_config: RunConfig) -> pl.LazyFrame:
        """Query 7."""
        customer = get_data(run_config.dataset_path, "customer", run_config.suffix)
        lineitem = get_data(run_config.dataset_path, "lineitem", run_config.suffix)
        nation = get_data(run_config.dataset_path, "nation", run_config.suffix)
        orders = get_data(run_config.dataset_path, "orders", run_config.suffix)
        supplier = get_data(run_config.dataset_path, "supplier", run_config.suffix)

        var1 = "FRANCE"
        var2 = "GERMANY"
        var3 = date(1995, 1, 1)
        var4 = date(1996, 12, 31)

        n1 = nation.filter(pl.col("n_name") == var1)
        n2 = nation.filter(pl.col("n_name") == var2)

        q1 = (
            customer.join(n1, left_on="c_nationkey", right_on="n_nationkey")
            .join(orders, left_on="c_custkey", right_on="o_custkey")
            .rename({"n_name": "cust_nation"})
            .join(lineitem, left_on="o_orderkey", right_on="l_orderkey")
            .join(supplier, left_on="l_suppkey", right_on="s_suppkey")
            .join(n2, left_on="s_nationkey", right_on="n_nationkey")
            .rename({"n_name": "supp_nation"})
        )

        q2 = (
            customer.join(n2, left_on="c_nationkey", right_on="n_nationkey")
            .join(orders, left_on="c_custkey", right_on="o_custkey")
            .rename({"n_name": "cust_nation"})
            .join(lineitem, left_on="o_orderkey", right_on="l_orderkey")
            .join(supplier, left_on="l_suppkey", right_on="s_suppkey")
            .join(n1, left_on="s_nationkey", right_on="n_nationkey")
            .rename({"n_name": "supp_nation"})
        )

        return (
            pl.concat([q1, q2])
            .filter(pl.col("l_shipdate").is_between(var3, var4))
            .with_columns(
                (pl.col("l_extendedprice") * (1 - pl.col("l_discount"))).alias(
                    "volume"
                ),
                pl.col("l_shipdate").dt.year().alias("l_year"),
            )
            .group_by("supp_nation", "cust_nation", "l_year")
            .agg(pl.sum("volume").alias("revenue"))
            .sort(by=["supp_nation", "cust_nation", "l_year"])
        )

    @staticmethod
    def q8(run_config: RunConfig) -> pl.LazyFrame:
        """Query 8."""
        customer = get_data(run_config.dataset_path, "customer", run_config.suffix)
        lineitem = get_data(run_config.dataset_path, "lineitem", run_config.suffix)
        nation = get_data(run_config.dataset_path, "nation", run_config.suffix)
        orders = get_data(run_config.dataset_path, "orders", run_config.suffix)
        part = get_data(run_config.dataset_path, "part", run_config.suffix)
        region = get_data(run_config.dataset_path, "region", run_config.suffix)
        supplier = get_data(run_config.dataset_path, "supplier", run_config.suffix)

        var1 = "BRAZIL"
        var2 = "AMERICA"
        var3 = "ECONOMY ANODIZED STEEL"
        var4 = date(1995, 1, 1)
        var5 = date(1996, 12, 31)

        n1 = nation.select("n_nationkey", "n_regionkey")
        n2 = nation.select("n_nationkey", "n_name")

        return (
            part.join(lineitem, left_on="p_partkey", right_on="l_partkey")
            .join(supplier, left_on="l_suppkey", right_on="s_suppkey")
            .join(orders, left_on="l_orderkey", right_on="o_orderkey")
            .join(customer, left_on="o_custkey", right_on="c_custkey")
            .join(n1, left_on="c_nationkey", right_on="n_nationkey")
            .join(region, left_on="n_regionkey", right_on="r_regionkey")
            .filter(pl.col("r_name") == var2)
            .join(n2, left_on="s_nationkey", right_on="n_nationkey")
            .filter(pl.col("o_orderdate").is_between(var4, var5))
            .filter(pl.col("p_type") == var3)
            .select(
                pl.col("o_orderdate").dt.year().alias("o_year"),
                (pl.col("l_extendedprice") * (1 - pl.col("l_discount"))).alias(
                    "volume"
                ),
                pl.col("n_name").alias("nation"),
            )
            .with_columns(
                pl.when(pl.col("nation") == var1)
                .then(pl.col("volume"))
                .otherwise(0)
                .alias("_tmp")
            )
            .group_by("o_year")
            .agg((pl.sum("_tmp") / pl.sum("volume")).round(2).alias("mkt_share"))
            .sort("o_year")
        )

    @staticmethod
    def q9(run_config: RunConfig) -> pl.LazyFrame:
        """Query 9."""
        path = run_config.dataset_path
        suffix = run_config.suffix
        lineitem = get_data(path, "lineitem", suffix)
        nation = get_data(path, "nation", suffix)
        orders = get_data(path, "orders", suffix)
        part = get_data(path, "part", suffix)
        partsupp = get_data(path, "partsupp", suffix)
        supplier = get_data(path, "supplier", suffix)

        return (
            part.join(partsupp, left_on="p_partkey", right_on="ps_partkey")
            .join(supplier, left_on="ps_suppkey", right_on="s_suppkey")
            .join(
                lineitem,
                left_on=["p_partkey", "ps_suppkey"],
                right_on=["l_partkey", "l_suppkey"],
            )
            .join(orders, left_on="l_orderkey", right_on="o_orderkey")
            .join(nation, left_on="s_nationkey", right_on="n_nationkey")
            .filter(pl.col("p_name").str.contains("green"))
            .select(
                pl.col("n_name").alias("nation"),
                pl.col("o_orderdate").dt.year().alias("o_year"),
                (
                    pl.col("l_extendedprice") * (1 - pl.col("l_discount"))
                    - pl.col("ps_supplycost") * pl.col("l_quantity")
                ).alias("amount"),
            )
            .group_by("nation", "o_year")
            .agg(pl.sum("amount").round(2).alias("sum_profit"))
            .sort(by=["nation", "o_year"], descending=[False, True])
        )

    @staticmethod
    def q10(run_config: RunConfig) -> pl.LazyFrame:
        """Query 10."""
        path = run_config.dataset_path
        suffix = run_config.suffix
        customer = get_data(path, "customer", suffix)
        lineitem = get_data(path, "lineitem", suffix)
        nation = get_data(path, "nation", suffix)
        orders = get_data(path, "orders", suffix)

        var1 = date(1993, 10, 1)
        var2 = date(1994, 1, 1)

        return (
            customer.join(orders, left_on="c_custkey", right_on="o_custkey")
            .join(lineitem, left_on="o_orderkey", right_on="l_orderkey")
            .join(nation, left_on="c_nationkey", right_on="n_nationkey")
            .filter(pl.col("o_orderdate").is_between(var1, var2, closed="left"))
            .filter(pl.col("l_returnflag") == "R")
            .group_by(
                "c_custkey",
                "c_name",
                "c_acctbal",
                "c_phone",
                "n_name",
                "c_address",
                "c_comment",
            )
            .agg(
                (pl.col("l_extendedprice") * (1 - pl.col("l_discount")))
                .sum()
                .round(2)
                .alias("revenue")
            )
            .select(
                "c_custkey",
                "c_name",
                "revenue",
                "c_acctbal",
                "n_name",
                "c_address",
                "c_phone",
                "c_comment",
            )
            .sort(by="revenue", descending=True)
            .head(20)
        )

    @staticmethod
    def q11(run_config: RunConfig) -> pl.LazyFrame:
        """Query 11."""
        nation = get_data(run_config.dataset_path, "nation", run_config.suffix)
        partsupp = get_data(run_config.dataset_path, "partsupp", run_config.suffix)
        supplier = get_data(run_config.dataset_path, "supplier", run_config.suffix)

        var1 = "GERMANY"
        var2 = 0.0001 / run_config.scale_factor

        q1 = (
            partsupp.join(supplier, left_on="ps_suppkey", right_on="s_suppkey")
            .join(nation, left_on="s_nationkey", right_on="n_nationkey")
            .filter(pl.col("n_name") == var1)
        )
        q2 = q1.select(
            (pl.col("ps_supplycost") * pl.col("ps_availqty"))
            .sum()
            .round(2)
            .alias("tmp")
            * var2
        )

        return (
            q1.group_by("ps_partkey")
            .agg(
                (pl.col("ps_supplycost") * pl.col("ps_availqty"))
                .sum()
                .round(2)
                .alias("value")
            )
            .join(q2, how="cross")
            .filter(pl.col("value") > pl.col("tmp"))
            .select("ps_partkey", "value")
            .sort("value", descending=True)
        )

    @staticmethod
    def q12(run_config: RunConfig) -> pl.LazyFrame:
        """Query 12."""
        lineitem = get_data(run_config.dataset_path, "lineitem", run_config.suffix)
        orders = get_data(run_config.dataset_path, "orders", run_config.suffix)

        var1 = "MAIL"
        var2 = "SHIP"
        var3 = date(1994, 1, 1)
        var4 = date(1995, 1, 1)

        return (
            orders.join(lineitem, left_on="o_orderkey", right_on="l_orderkey")
            .filter(pl.col("l_shipmode").is_in([var1, var2]))
            .filter(pl.col("l_commitdate") < pl.col("l_receiptdate"))
            .filter(pl.col("l_shipdate") < pl.col("l_commitdate"))
            .filter(pl.col("l_receiptdate").is_between(var3, var4, closed="left"))
            .with_columns(
                pl.when(pl.col("o_orderpriority").is_in(["1-URGENT", "2-HIGH"]))
                .then(1)
                .otherwise(0)
                .alias("high_line_count"),
                pl.when(pl.col("o_orderpriority").is_in(["1-URGENT", "2-HIGH"]).not_())
                .then(1)
                .otherwise(0)
                .alias("low_line_count"),
            )
            .group_by("l_shipmode")
            .agg(pl.col("high_line_count").sum(), pl.col("low_line_count").sum())
            .sort("l_shipmode")
        )

    @staticmethod
    def q13(run_config: RunConfig) -> pl.LazyFrame:
        """Query 13."""
        customer = get_data(run_config.dataset_path, "customer", run_config.suffix)
        orders = get_data(run_config.dataset_path, "orders", run_config.suffix)

        var1 = "special"
        var2 = "requests"

        orders = orders.filter(
            pl.col("o_comment").str.contains(f"{var1}.*{var2}").not_()
        )
        return (
            customer.join(orders, left_on="c_custkey", right_on="o_custkey", how="left")
            .group_by("c_custkey")
            .agg(pl.col("o_orderkey").count().alias("c_count"))
            .group_by("c_count")
            .len()
            .select(pl.col("c_count"), pl.col("len").alias("custdist"))
            .sort(by=["custdist", "c_count"], descending=[True, True])
        )

    @staticmethod
    def q14(run_config: RunConfig) -> pl.LazyFrame:
        """Query 14."""
        lineitem = get_data(run_config.dataset_path, "lineitem", run_config.suffix)
        part = get_data(run_config.dataset_path, "part", run_config.suffix)

        var1 = date(1995, 9, 1)
        var2 = date(1995, 10, 1)

        return (
            lineitem.join(part, left_on="l_partkey", right_on="p_partkey")
            .filter(pl.col("l_shipdate").is_between(var1, var2, closed="left"))
            .select(
                (
                    100.00
                    * pl.when(pl.col("p_type").str.contains("PROMO*"))
                    .then(pl.col("l_extendedprice") * (1 - pl.col("l_discount")))
                    .otherwise(0)
                    .sum()
                    / (pl.col("l_extendedprice") * (1 - pl.col("l_discount"))).sum()
                )
                .round(2)
                .alias("promo_revenue")
            )
        )

    @staticmethod
    def q15(run_config: RunConfig) -> pl.LazyFrame:
        """Query 15."""
        lineitem = get_data(run_config.dataset_path, "lineitem", run_config.suffix)
        supplier = get_data(run_config.dataset_path, "supplier", run_config.suffix)

        var1 = date(1996, 1, 1)
        var2 = date(1996, 4, 1)

        revenue = (
            lineitem.filter(pl.col("l_shipdate").is_between(var1, var2, closed="left"))
            .group_by("l_suppkey")
            .agg(
                (pl.col("l_extendedprice") * (1 - pl.col("l_discount")))
                .sum()
                .alias("total_revenue")
            )
            .select(pl.col("l_suppkey").alias("supplier_no"), pl.col("total_revenue"))
        )

        return (
            supplier.join(revenue, left_on="s_suppkey", right_on="supplier_no")
            .filter(pl.col("total_revenue") == pl.col("total_revenue").max())
            .with_columns(pl.col("total_revenue").round(2))
            .select("s_suppkey", "s_name", "s_address", "s_phone", "total_revenue")
            .sort("s_suppkey")
        )

    @staticmethod
    def q16(run_config: RunConfig) -> pl.LazyFrame:
        """Query 16."""
        part = get_data(run_config.dataset_path, "part", run_config.suffix)
        partsupp = get_data(run_config.dataset_path, "partsupp", run_config.suffix)
        supplier = get_data(run_config.dataset_path, "supplier", run_config.suffix)

        var1 = "Brand#45"

        supplier = supplier.filter(
            pl.col("s_comment").str.contains(".*Customer.*Complaints.*")
        ).select(pl.col("s_suppkey"), pl.col("s_suppkey").alias("ps_suppkey"))

        return (
            part.join(partsupp, left_on="p_partkey", right_on="ps_partkey")
            .filter(pl.col("p_brand") != var1)
            .filter(pl.col("p_type").str.contains("MEDIUM POLISHED*").not_())
            .filter(pl.col("p_size").is_in([49, 14, 23, 45, 19, 3, 36, 9]))
            .join(supplier, left_on="ps_suppkey", right_on="s_suppkey", how="left")
            .filter(pl.col("ps_suppkey_right").is_null())
            .group_by("p_brand", "p_type", "p_size")
            .agg(pl.col("ps_suppkey").n_unique().alias("supplier_cnt"))
            .sort(
                by=["supplier_cnt", "p_brand", "p_type", "p_size"],
                descending=[True, False, False, False],
            )
        )

    @staticmethod
    def q17(run_config: RunConfig) -> pl.LazyFrame:
        """Query 17."""
        lineitem = get_data(run_config.dataset_path, "lineitem", run_config.suffix)
        part = get_data(run_config.dataset_path, "part", run_config.suffix)

        var1 = "Brand#23"
        var2 = "MED BOX"

        q1 = (
            part.filter(pl.col("p_brand") == var1)
            .filter(pl.col("p_container") == var2)
            .join(lineitem, how="left", left_on="p_partkey", right_on="l_partkey")
        )

        return (
            q1.group_by("p_partkey")
            .agg((0.2 * pl.col("l_quantity").mean()).alias("avg_quantity"))
            .select(pl.col("p_partkey").alias("key"), pl.col("avg_quantity"))
            .join(q1, left_on="key", right_on="p_partkey")
            .filter(pl.col("l_quantity") < pl.col("avg_quantity"))
            .select(
                (pl.col("l_extendedprice").sum() / 7.0).round(2).alias("avg_yearly")
            )
        )

    @staticmethod
    def q18(run_config: RunConfig) -> pl.LazyFrame:
        """Query 18."""
        path = run_config.dataset_path
        suffix = run_config.suffix
        customer = get_data(path, "customer", suffix)
        lineitem = get_data(path, "lineitem", suffix)
        orders = get_data(path, "orders", suffix)

        var1 = 300

        q1 = (
            lineitem.group_by("l_orderkey")
            .agg(pl.col("l_quantity").sum().alias("sum_quantity"))
            .filter(pl.col("sum_quantity") > var1)
        )

        return (
            orders.join(q1, left_on="o_orderkey", right_on="l_orderkey", how="semi")
            .join(lineitem, left_on="o_orderkey", right_on="l_orderkey")
            .join(customer, left_on="o_custkey", right_on="c_custkey")
            .group_by(
                "c_name", "o_custkey", "o_orderkey", "o_orderdate", "o_totalprice"
            )
            .agg(pl.col("l_quantity").sum().alias("col6"))
            .select(
                pl.col("c_name"),
                pl.col("o_custkey").alias("c_custkey"),
                pl.col("o_orderkey"),
                pl.col("o_orderdate").alias("o_orderdat"),
                pl.col("o_totalprice"),
                pl.col("col6"),
            )
            .sort(by=["o_totalprice", "o_orderdat"], descending=[True, False])
            .head(100)
        )

    @staticmethod
    def q19(run_config: RunConfig) -> pl.LazyFrame:
        """Query 19."""
        lineitem = get_data(run_config.dataset_path, "lineitem", run_config.suffix)
        part = get_data(run_config.dataset_path, "part", run_config.suffix)

        return (
            part.join(lineitem, left_on="p_partkey", right_on="l_partkey")
            .filter(pl.col("l_shipmode").is_in(["AIR", "AIR REG"]))
            .filter(pl.col("l_shipinstruct") == "DELIVER IN PERSON")
            .filter(
                (
                    (pl.col("p_brand") == "Brand#12")
                    & pl.col("p_container").is_in(
                        ["SM CASE", "SM BOX", "SM PACK", "SM PKG"]
                    )
                    & (pl.col("l_quantity").is_between(1, 11))
                    & (pl.col("p_size").is_between(1, 5))
                )
                | (
                    (pl.col("p_brand") == "Brand#23")
                    & pl.col("p_container").is_in(
                        ["MED BAG", "MED BOX", "MED PKG", "MED PACK"]
                    )
                    & (pl.col("l_quantity").is_between(10, 20))
                    & (pl.col("p_size").is_between(1, 10))
                )
                | (
                    (pl.col("p_brand") == "Brand#34")
                    & pl.col("p_container").is_in(
                        ["LG CASE", "LG BOX", "LG PACK", "LG PKG"]
                    )
                    & (pl.col("l_quantity").is_between(20, 30))
                    & (pl.col("p_size").is_between(1, 15))
                )
            )
            .select(
                (pl.col("l_extendedprice") * (1 - pl.col("l_discount")))
                .sum()
                .round(2)
                .alias("revenue")
            )
        )

    @staticmethod
    def q20(run_config: RunConfig) -> pl.LazyFrame:
        """Query 20."""
        lineitem = get_data(run_config.dataset_path, "lineitem", run_config.suffix)
        nation = get_data(run_config.dataset_path, "nation", run_config.suffix)
        part = get_data(run_config.dataset_path, "part", run_config.suffix)
        partsupp = get_data(run_config.dataset_path, "partsupp", run_config.suffix)
        supplier = get_data(run_config.dataset_path, "supplier", run_config.suffix)

        var1 = date(1994, 1, 1)
        var2 = date(1995, 1, 1)
        var3 = "CANADA"
        var4 = "forest"

        q1 = (
            lineitem.filter(pl.col("l_shipdate").is_between(var1, var2, closed="left"))
            .group_by("l_partkey", "l_suppkey")
            .agg((pl.col("l_quantity").sum() * 0.5).alias("sum_quantity"))
        )
        q2 = nation.filter(pl.col("n_name") == var3)
        q3 = supplier.join(q2, left_on="s_nationkey", right_on="n_nationkey")

        return (
            part.filter(pl.col("p_name").str.starts_with(var4))
            .select(pl.col("p_partkey").unique())
            .join(partsupp, left_on="p_partkey", right_on="ps_partkey")
            .join(
                q1,
                left_on=["ps_suppkey", "p_partkey"],
                right_on=["l_suppkey", "l_partkey"],
            )
            .filter(pl.col("ps_availqty") > pl.col("sum_quantity"))
            .select(pl.col("ps_suppkey").unique())
            .join(q3, left_on="ps_suppkey", right_on="s_suppkey")
            .select("s_name", "s_address")
            .sort("s_name")
        )

    @staticmethod
    def q21(run_config: RunConfig) -> pl.LazyFrame:
        """Query 21."""
        lineitem = get_data(run_config.dataset_path, "lineitem", run_config.suffix)
        nation = get_data(run_config.dataset_path, "nation", run_config.suffix)
        orders = get_data(run_config.dataset_path, "orders", run_config.suffix)
        supplier = get_data(run_config.dataset_path, "supplier", run_config.suffix)

        var1 = "SAUDI ARABIA"

        q1 = (
            lineitem.group_by("l_orderkey")
            .agg(pl.col("l_suppkey").len().alias("n_supp_by_order"))
            .filter(pl.col("n_supp_by_order") > 1)
            .join(
                lineitem.filter(pl.col("l_receiptdate") > pl.col("l_commitdate")),
                on="l_orderkey",
            )
        )

        return (
            q1.group_by("l_orderkey")
            .agg(pl.col("l_suppkey").len().alias("n_supp_by_order"))
            .join(q1, on="l_orderkey")
            .join(supplier, left_on="l_suppkey", right_on="s_suppkey")
            .join(nation, left_on="s_nationkey", right_on="n_nationkey")
            .join(orders, left_on="l_orderkey", right_on="o_orderkey")
            .filter(pl.col("n_supp_by_order") == 1)
            .filter(pl.col("n_name") == var1)
            .filter(pl.col("o_orderstatus") == "F")
            .group_by("s_name")
            .agg(pl.len().alias("numwait"))
            .sort(by=["numwait", "s_name"], descending=[True, False])
            .head(100)
        )

    @staticmethod
    def q22(run_config: RunConfig) -> pl.LazyFrame:
        """Query 22."""
        customer = get_data(run_config.dataset_path, "customer", run_config.suffix)
        orders = get_data(run_config.dataset_path, "orders", run_config.suffix)

        q1 = (
            customer.with_columns(pl.col("c_phone").str.slice(0, 2).alias("cntrycode"))
            .filter(pl.col("cntrycode").str.contains("13|31|23|29|30|18|17"))
            .select("c_acctbal", "c_custkey", "cntrycode")
        )

        q2 = q1.filter(pl.col("c_acctbal") > 0.0).select(
            pl.col("c_acctbal").mean().alias("avg_acctbal")
        )

        q3 = orders.select(pl.col("o_custkey").unique()).with_columns(
            pl.col("o_custkey").alias("c_custkey")
        )

        return (
            q1.join(q3, on="c_custkey", how="left")
            .filter(pl.col("o_custkey").is_null())
            .join(q2, how="cross")
            .filter(pl.col("c_acctbal") > pl.col("avg_acctbal"))
            .group_by("cntrycode")
            .agg(
                pl.col("c_acctbal").count().alias("numcust"),
                pl.col("c_acctbal").sum().round(2).alias("totacctbal"),
            )
            .sort("cntrycode")
        )


<<<<<<< HEAD
def run(options: Sequence[str] | None = None) -> None:
    """Run the benchmark."""
    args = parse_args(options)
    client = None
    run_config = RunConfig.from_args(args)
    validation_failures: list[int] = []

    if run_config.scheduler == "distributed":
        from dask_cuda import LocalCUDACluster
        from distributed import Client

        kwargs = {
            "n_workers": run_config.n_workers,
            "dashboard_address": ":8585",
            "protocol": args.protocol,
            "rmm_pool_size": args.rmm_pool_size,
            "rmm_async": args.rmm_async,
            "threads_per_worker": run_config.threads,
        }

        # Avoid UVM in distributed cluster
        client = Client(LocalCUDACluster(**kwargs))
        client.wait_for_workers(run_config.n_workers)
        if run_config.shuffle != "tasks":
            try:
                from rapidsmpf.config import Options
                from rapidsmpf.integrations.dask import bootstrap_dask_cluster

                bootstrap_dask_cluster(
                    client,
                    options=Options(
                        {
                            "dask_spill_device": str(run_config.spill_device),
                            "dask_statistics": str(args.rapidsmpf_oom_protection),
                        }
                    ),
                )
            except ImportError as err:
                if run_config.shuffle == "rapidsmpf":
                    raise ImportError from err

    records: defaultdict[int, list[Record]] = defaultdict(list)
    engine: pl.GPUEngine | None = None

    if run_config.executor == "cpu":
        engine = None
    else:
        executor_options: dict[str, Any] = {}
        if run_config.executor == "streaming":
            executor_options = {
                "unique_fraction": {
                    "c_custkey": 0.05,  # Q10
                    "l_orderkey": 1.0,  # Q18
                    "l_partkey": 0.1,  # Q20
                    "o_custkey": 0.25,  # Q22
                },
            }
            if run_config.blocksize:
                executor_options["target_partition_size"] = run_config.blocksize
            if run_config.shuffle:
                executor_options["shuffle_method"] = run_config.shuffle
            if run_config.broadcast_join_limit:
                executor_options["broadcast_join_limit"] = (
                    run_config.broadcast_join_limit
                )
            if run_config.rapidsmpf_spill:
                executor_options["rapidsmpf_spill"] = run_config.rapidsmpf_spill
            if run_config.scheduler == "distributed":
                executor_options["scheduler"] = "distributed"

        engine = pl.GPUEngine(
            raise_on_fail=True,
            executor=run_config.executor,
            executor_options=executor_options,
        )

    for q_id in run_config.queries:
        try:
            q = getattr(PDSHQueries, f"q{q_id}")(run_config)
        except AttributeError as err:
            raise NotImplementedError(f"Query {q_id} not implemented.") from err

        if run_config.executor == "cpu":
            if args.explain_logical:
                print(f"\nQuery {q_id} - Logical plan\n")
                print(q.explain())
        elif CUDF_POLARS_AVAILABLE:
            assert isinstance(engine, pl.GPUEngine)
            if args.explain_logical:
                print(f"\nQuery {q_id} - Logical plan\n")
                print(explain_query(q, engine, physical=False))
            elif args.explain:
                print(f"\nQuery {q_id} - Physical plan\n")
                print(explain_query(q, engine))
        else:
            raise RuntimeError(
                "Cannot provide the logical or physical plan because cudf_polars is not installed."
            )

        records[q_id] = []

        for i in range(args.iterations):
            t0 = time.monotonic()

            with nvtx.annotate(
                message=f"Query {q_id} - Iteration {i}",
                domain="cudf_polars",
                color="green",
            ):
                if run_config.executor == "cpu":
                    result = q.collect(new_streaming=True)
                elif CUDF_POLARS_AVAILABLE:
                    assert isinstance(engine, pl.GPUEngine)
                    if args.debug:
                        translator = Translator(q._ldf.visit(), engine)
                        ir = translator.translate_ir()
                        if run_config.executor == "in-memory":
                            result = ir.evaluate(cache={}, timer=None).to_polars()
                        elif run_config.executor == "streaming":
                            result = evaluate_streaming(
                                ir, translator.config_options
                            ).to_polars()
                    else:
                        result = q.collect(engine=engine)
                else:
                    raise RuntimeError(
                        "Cannot provide debug information because cudf_polars is not installed."
                    )

                if args.validate and run_config.executor != "cpu":
                    try:
                        assert_gpu_result_equal(
                            q,
                            engine=engine,
                            executor=run_config.executor,
                            check_exact=False,
                        )
                        print(f"✅ Query {q_id} passed validation!")
                    except AssertionError as e:
                        validation_failures.append(q_id)
                        print(f"❌ Query {q_id} failed validation!\n{e}")

            t1 = time.monotonic()
            record = Record(query=q_id, duration=t1 - t0)
            if args.print_results:
                print(result)

            print(f"Query {q_id} - Iteration {i} finished in {record.duration:0.4f}s")
            records[q_id].append(record)

    run_config = dataclasses.replace(run_config, records=dict(records))

    if args.summarize:
        run_config.summarize()

    if client is not None:
        client.close(timeout=60)

    if args.validate and run_config.executor != "cpu":
        print("\nValidation Summary")
        print("==================")
        if validation_failures:
            print(
                f"{len(validation_failures)} queries failed validation: {sorted(set(validation_failures))}"
            )
        else:
            print("All validated queries passed.")
    args.output.write(json.dumps(run_config.serialize()))
    args.output.write("\n")


=======
>>>>>>> 22d1b7c7
if __name__ == "__main__":
    run_polars(PDSHQueries)<|MERGE_RESOLUTION|>--- conflicted
+++ resolved
@@ -808,179 +808,5 @@
         )
 
 
-<<<<<<< HEAD
-def run(options: Sequence[str] | None = None) -> None:
-    """Run the benchmark."""
-    args = parse_args(options)
-    client = None
-    run_config = RunConfig.from_args(args)
-    validation_failures: list[int] = []
-
-    if run_config.scheduler == "distributed":
-        from dask_cuda import LocalCUDACluster
-        from distributed import Client
-
-        kwargs = {
-            "n_workers": run_config.n_workers,
-            "dashboard_address": ":8585",
-            "protocol": args.protocol,
-            "rmm_pool_size": args.rmm_pool_size,
-            "rmm_async": args.rmm_async,
-            "threads_per_worker": run_config.threads,
-        }
-
-        # Avoid UVM in distributed cluster
-        client = Client(LocalCUDACluster(**kwargs))
-        client.wait_for_workers(run_config.n_workers)
-        if run_config.shuffle != "tasks":
-            try:
-                from rapidsmpf.config import Options
-                from rapidsmpf.integrations.dask import bootstrap_dask_cluster
-
-                bootstrap_dask_cluster(
-                    client,
-                    options=Options(
-                        {
-                            "dask_spill_device": str(run_config.spill_device),
-                            "dask_statistics": str(args.rapidsmpf_oom_protection),
-                        }
-                    ),
-                )
-            except ImportError as err:
-                if run_config.shuffle == "rapidsmpf":
-                    raise ImportError from err
-
-    records: defaultdict[int, list[Record]] = defaultdict(list)
-    engine: pl.GPUEngine | None = None
-
-    if run_config.executor == "cpu":
-        engine = None
-    else:
-        executor_options: dict[str, Any] = {}
-        if run_config.executor == "streaming":
-            executor_options = {
-                "unique_fraction": {
-                    "c_custkey": 0.05,  # Q10
-                    "l_orderkey": 1.0,  # Q18
-                    "l_partkey": 0.1,  # Q20
-                    "o_custkey": 0.25,  # Q22
-                },
-            }
-            if run_config.blocksize:
-                executor_options["target_partition_size"] = run_config.blocksize
-            if run_config.shuffle:
-                executor_options["shuffle_method"] = run_config.shuffle
-            if run_config.broadcast_join_limit:
-                executor_options["broadcast_join_limit"] = (
-                    run_config.broadcast_join_limit
-                )
-            if run_config.rapidsmpf_spill:
-                executor_options["rapidsmpf_spill"] = run_config.rapidsmpf_spill
-            if run_config.scheduler == "distributed":
-                executor_options["scheduler"] = "distributed"
-
-        engine = pl.GPUEngine(
-            raise_on_fail=True,
-            executor=run_config.executor,
-            executor_options=executor_options,
-        )
-
-    for q_id in run_config.queries:
-        try:
-            q = getattr(PDSHQueries, f"q{q_id}")(run_config)
-        except AttributeError as err:
-            raise NotImplementedError(f"Query {q_id} not implemented.") from err
-
-        if run_config.executor == "cpu":
-            if args.explain_logical:
-                print(f"\nQuery {q_id} - Logical plan\n")
-                print(q.explain())
-        elif CUDF_POLARS_AVAILABLE:
-            assert isinstance(engine, pl.GPUEngine)
-            if args.explain_logical:
-                print(f"\nQuery {q_id} - Logical plan\n")
-                print(explain_query(q, engine, physical=False))
-            elif args.explain:
-                print(f"\nQuery {q_id} - Physical plan\n")
-                print(explain_query(q, engine))
-        else:
-            raise RuntimeError(
-                "Cannot provide the logical or physical plan because cudf_polars is not installed."
-            )
-
-        records[q_id] = []
-
-        for i in range(args.iterations):
-            t0 = time.monotonic()
-
-            with nvtx.annotate(
-                message=f"Query {q_id} - Iteration {i}",
-                domain="cudf_polars",
-                color="green",
-            ):
-                if run_config.executor == "cpu":
-                    result = q.collect(new_streaming=True)
-                elif CUDF_POLARS_AVAILABLE:
-                    assert isinstance(engine, pl.GPUEngine)
-                    if args.debug:
-                        translator = Translator(q._ldf.visit(), engine)
-                        ir = translator.translate_ir()
-                        if run_config.executor == "in-memory":
-                            result = ir.evaluate(cache={}, timer=None).to_polars()
-                        elif run_config.executor == "streaming":
-                            result = evaluate_streaming(
-                                ir, translator.config_options
-                            ).to_polars()
-                    else:
-                        result = q.collect(engine=engine)
-                else:
-                    raise RuntimeError(
-                        "Cannot provide debug information because cudf_polars is not installed."
-                    )
-
-                if args.validate and run_config.executor != "cpu":
-                    try:
-                        assert_gpu_result_equal(
-                            q,
-                            engine=engine,
-                            executor=run_config.executor,
-                            check_exact=False,
-                        )
-                        print(f"✅ Query {q_id} passed validation!")
-                    except AssertionError as e:
-                        validation_failures.append(q_id)
-                        print(f"❌ Query {q_id} failed validation!\n{e}")
-
-            t1 = time.monotonic()
-            record = Record(query=q_id, duration=t1 - t0)
-            if args.print_results:
-                print(result)
-
-            print(f"Query {q_id} - Iteration {i} finished in {record.duration:0.4f}s")
-            records[q_id].append(record)
-
-    run_config = dataclasses.replace(run_config, records=dict(records))
-
-    if args.summarize:
-        run_config.summarize()
-
-    if client is not None:
-        client.close(timeout=60)
-
-    if args.validate and run_config.executor != "cpu":
-        print("\nValidation Summary")
-        print("==================")
-        if validation_failures:
-            print(
-                f"{len(validation_failures)} queries failed validation: {sorted(set(validation_failures))}"
-            )
-        else:
-            print("All validated queries passed.")
-    args.output.write(json.dumps(run_config.serialize()))
-    args.output.write("\n")
-
-
-=======
->>>>>>> 22d1b7c7
 if __name__ == "__main__":
     run_polars(PDSHQueries)