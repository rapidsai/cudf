# SPDX-FileCopyrightText: Copyright (c) 2025, NVIDIA CORPORATION & AFFILIATES.
# SPDX-License-Identifier: Apache-2.0

"""Utilities for tracking column statistics."""

from __future__ import annotations

import itertools
from typing import TYPE_CHECKING, TypeVar

from cudf_polars.dsl.expr import Agg, UnaryFunction
from cudf_polars.dsl.ir import (
    IR,
    DataFrameScan,
    Distinct,
    Filter,
    GroupBy,
    HConcat,
    Join,
    Scan,
    Select,
    Sort,
    Union,
)
from cudf_polars.dsl.traversal import post_traversal, traversal
from cudf_polars.experimental.base import (
    ColumnSourceInfo,
    ColumnStat,
    ColumnStats,
    JoinKey,
    StatsCollector,
)
from cudf_polars.experimental.dispatch import (
    initialize_column_stats,
    update_column_stats,
)
from cudf_polars.experimental.expressions import _SUPPORTED_AGGS
from cudf_polars.experimental.utils import _leaf_column_names
from cudf_polars.utils import conversion

if TYPE_CHECKING:
    from collections.abc import Mapping, Sequence

    from cudf_polars.dsl.expr import Expr
    from cudf_polars.experimental.base import JoinInfo
    from cudf_polars.typing import Slice as Zlice
    from cudf_polars.utils.config import ConfigOptions, StatsPlanningOptions


def collect_statistics(root: IR, config_options: ConfigOptions) -> StatsCollector:
    """
    Collect column statistics for a query.

    Parameters
    ----------
    root
        Root IR node for collecting column statistics.
    config_options
        GPUEngine configuration options.

    Returns
    -------
    A StatsCollector object with populated column statistics.
    """
    assert config_options.executor.name == "streaming", (
        "Only streaming executor is supported in collect_statistics"
    )
    stats_planning = config_options.executor.stats_planning
    need_local_statistics = using_local_statistics(stats_planning)
    if need_local_statistics or stats_planning.use_io_partitioning:
        # Start with base statistics.
        # Here we build an outline of the statistics that will be
        # collected before any real data is sampled. We will not
        # read any Parquet metadata or sample any unique-value
        # statistics during this step.
        # (That said, Polars does it's own metadata sampling
        # before we ever get the logical plan in cudf-polars)
        stats = collect_base_stats(root, config_options)

        # Avoid collecting local statistics unless we are using them.
        if need_local_statistics:
            # Apply PK-FK heuristics.
            # Here we use PK-FK heuristics to estimate the unique count
            # for each join key. We will not do any unique-value sampling
            # during this step. However, we will use Parquet metadata to
            # estimate the row-count for each table source. This metadata
            # is cached in the DataSourceInfo object for each table.
            if stats_planning.use_join_heuristics:
                apply_pkfk_heuristics(stats.join_info)

            # Update statistics for each node.
            # Here we set local row-count and unique-value statistics
            # on each node in the IR graph. We DO perform unique-value
            # sampling during this step. However, we only sample columns
            # that have been marked as needing unique-value statistics
            # during the `collect_base_stats` step. We always sample ALL
            # "marked" columns within the same table source at once.
            for node in post_traversal([root]):
                update_column_stats(node, stats, config_options)

        return stats

    return StatsCollector()


def collect_base_stats(root: IR, config_options: ConfigOptions) -> StatsCollector:
    """
    Collect base datasource statistics.

    Parameters
    ----------
    root
        Root IR node for collecting base datasource statistics.
    config_options
        GPUEngine configuration options.

    Returns
    -------
    A new StatsCollector object with populated datasource statistics.

    Notes
    -----
    This function initializes the ``StatsCollector`` object
    with the base datasource statistics. The goal is to build an
    outline of the statistics that will be collected before any
    real data is sampled.
    """
    assert config_options.executor.name == "streaming", (
        "Only streaming executor is supported in collect_statistics"
    )
    stats_planning = config_options.executor.stats_planning
    need_local_statistics = using_local_statistics(stats_planning)
    need_join_info = need_local_statistics and stats_planning.use_join_heuristics

    stats: StatsCollector = StatsCollector()
    for node in post_traversal([root]):
        # Initialize column statistics from datasource information
        if need_local_statistics or (
            stats_planning.use_io_partitioning
            and isinstance(node, (Scan, DataFrameScan))
        ):
            stats.column_stats[node] = initialize_column_stats(
                node, stats, config_options
            )
        # Initialize join information
        if need_join_info and isinstance(node, Join):
            initialize_join_info(node, stats)
    return stats


def using_local_statistics(stats_planning: StatsPlanningOptions) -> bool:
    """
    Check if we are using local statistics for query planning.

    Notes
    -----
    This function is used to check if we are using local statistics
    for query-planning purposes. For now, this only returns True
    when `use_reduction_planning=True`. We do not consider `use_io_partitioning`
    here because it only depends on datasource statistics.
    """
    return stats_planning.use_reduction_planning


def initialize_join_info(node: Join, stats: StatsCollector) -> None:
    """
    Initialize join information for the given node.

    Parameters
    ----------
    node
        Join node to initialize join-key information for.
    stats
        StatsCollector object to update.

    Notes
    -----
    This function updates ``stats.join_info``.
    """
    left, right = node.children
    join_info = stats.join_info
    right_keys = [stats.column_stats[right][n.name] for n in node.right_on]
    left_keys = [stats.column_stats[left][n.name] for n in node.left_on]
    lkey = JoinKey(*right_keys)
    rkey = JoinKey(*left_keys)
    join_info.key_map[lkey].add(rkey)
    join_info.key_map[rkey].add(lkey)
    join_info.join_map[node] = [lkey, rkey]
    for u, v in zip(left_keys, right_keys, strict=True):
        join_info.column_map[u].add(v)
        join_info.column_map[v].add(u)


T = TypeVar("T")


def find_equivalence_sets(join_map: Mapping[T, set[T]]) -> list[set[T]]:
    """
    Find equivalence sets in a join-key mapping.

    Parameters
    ----------
    join_map
        Joined key or column mapping to find equivalence sets in.

    Returns
    -------
    List of equivalence sets.

    Notes
    -----
    This function is used by ``apply_pkfk_heuristics``.
    """
    seen = set()
    components = []
    for v in join_map:
        if v not in seen:
            cluster = {v}
            stack = [v]
            while stack:
                node = stack.pop()
                for n in join_map[node]:
                    if n not in cluster:
                        cluster.add(n)
                        stack.append(n)
            components.append(cluster)
            seen.update(cluster)
    return components


def apply_pkfk_heuristics(join_info: JoinInfo) -> None:
    """
    Apply PK-FK unique-count heuristics to join keys.

    Parameters
    ----------
    join_info
        Join information to apply PK-FK heuristics to.

    Notes
    -----
    This function modifies the ``JoinKey`` objects being tracked
    in ``StatsCollector.join_info`` using PK-FK heuristics to
    estimate the "implied" unique-value count. This function also
    modifies the inderlying ``ColumnStats`` objects included in
    a join key.
    """
    # This applies the PK-FK matching scheme of
    # https://blobs.duckdb.org/papers/tom-ebergen-msc-thesis-join-order-optimization-with-almost-no-statistics.pdf
    # See section 3.2
    for keys in find_equivalence_sets(join_info.key_map):
        implied_unique_count = max(
            (
                c.implied_unique_count
                for c in keys
                if c.implied_unique_count is not None
            ),
            # Default unique-count estimate is the minimum source row count
            default=min(
                (c.source_row_count for c in keys if c.source_row_count is not None),
                default=None,
            ),
        )
        for key in keys:
            # Update unique-count estimate for each join key
            key.implied_unique_count = implied_unique_count

    # We separately apply PK-FK heuristics to individual columns so
    # that we can update ColumnStats.source_info.implied_unique_count
    # and use the per-column information elsewhere in the query plan.
    for cols in find_equivalence_sets(join_info.column_map):
        unique_count = max(
            (
                cs.source_info.implied_unique_count.value
                for cs in cols
                if cs.source_info.implied_unique_count.value is not None
            ),
            default=min(
                (
                    cs.source_info.row_count.value
                    for cs in cols
                    if cs.source_info.row_count.value is not None
                ),
                default=None,
            ),
        )
        for cs in cols:
            cs.source_info.implied_unique_count = ColumnStat[int](unique_count)


def _update_unique_stats_columns(
    child_column_stats: dict[str, ColumnStats],
    key_names: Sequence[str],
) -> None:
    """Update set of unique-stats columns in datasource."""
    for name in key_names:
        if (column_stats := child_column_stats.get(name)) is not None:
            column_stats.source_info.add_unique_stats_column()


@initialize_column_stats.register(IR)
def _default_initialize_column_stats(
    ir: IR, stats: StatsCollector, config_options: ConfigOptions
) -> dict[str, ColumnStats]:
    # Default `initialize_column_stats` implementation.
    if len(ir.children) == 1:
        (child,) = ir.children
        child_column_stats = stats.column_stats.get(child, {})
        return {
            name: child_column_stats.get(name, ColumnStats(name=name)).new_parent()
            for name in ir.schema
        }
    else:  # pragma: no cover
        # Multi-child nodes loose all information by default.
        return {name: ColumnStats(name=name) for name in ir.schema}


@initialize_column_stats.register(Distinct)
def _(
    ir: Distinct, stats: StatsCollector, config_options: ConfigOptions
) -> dict[str, ColumnStats]:
    # Use default initialize_column_stats after updating
    # the known unique-stats columns.
    (child,) = ir.children
    child_column_stats = stats.column_stats.get(child, {})
    key_names = ir.subset or ir.schema
    _update_unique_stats_columns(child_column_stats, list(key_names))
    return _default_initialize_column_stats(ir, stats, config_options)


@initialize_column_stats.register(Join)
def _(
    ir: Join, stats: StatsCollector, config_options: ConfigOptions
) -> dict[str, ColumnStats]:
    # Copy column statistics from both the left and right children.
    # Special cases to consider:
    #   - If a column name appears in both sides of the join,
    #     we take it from the "primary" column (right for "Right"
    #     joins, left for all other joins).
    #   - If a column name doesn't appear in either child, it
    #     corresponds to a non-"primary" column with a suffix.

    children, on = ir.children, (ir.left_on, ir.right_on)
    how = ir.options[0]
    suffix = ir.options[3]
    if how == "Right":
        children, on = children[::-1], on[::-1]
    primary, other = children
    primary_child_stats = stats.column_stats.get(primary, {})
    other_child_stats = stats.column_stats.get(other, {})

    # Build output column statistics
    column_stats: dict[str, ColumnStats] = {}
    for name in ir.schema:
        if name in primary.schema:
            # "Primary" child stats take preference.
            column_stats[name] = primary_child_stats[name].new_parent()
        elif name in other.schema:
            # "Other" column stats apply to everything else.
            column_stats[name] = other_child_stats[name].new_parent()
        else:
            # If the column name was not in either child table,
            # a suffix was added to a column in "other".
            _name = name.removesuffix(suffix)
            column_stats[name] = other_child_stats[_name].new_parent(name=name)

    # Update children
    for p_key, o_key in zip(*on, strict=True):
        column_stats[p_key.name].children = (
            primary_child_stats[p_key.name],
            other_child_stats[o_key.name],
        )
        # Add key columns to set of unique-stats columns.
        primary_child_stats[p_key.name].source_info.add_unique_stats_column()
        other_child_stats[o_key.name].source_info.add_unique_stats_column()

    return column_stats


@initialize_column_stats.register(GroupBy)
def _(
    ir: GroupBy, stats: StatsCollector, config_options: ConfigOptions
) -> dict[str, ColumnStats]:
    (child,) = ir.children
    child_column_stats = stats.column_stats.get(child, {})

    # Update set of source columns we may lazily sample
    _update_unique_stats_columns(child_column_stats, [n.name for n in ir.keys])
    return _default_initialize_column_stats(ir, stats, config_options)


@initialize_column_stats.register(HConcat)
def _(
    ir: HConcat, stats: StatsCollector, config_options: ConfigOptions
) -> dict[str, ColumnStats]:
    child_column_stats = dict(
        itertools.chain.from_iterable(
            stats.column_stats.get(c, {}).items() for c in ir.children
        )
    )
    return {
        name: child_column_stats.get(name, ColumnStats(name=name)).new_parent()
        for name in ir.schema
    }


@initialize_column_stats.register(Union)
def _(
    ir: IR, stats: StatsCollector, config_options: ConfigOptions
) -> dict[str, ColumnStats]:
    return {
        name: ColumnStats(
            name=name,
            children=tuple(stats.column_stats[child][name] for child in ir.children),
            source_info=ColumnSourceInfo(
                *itertools.chain.from_iterable(
                    stats.column_stats[child][name].source_info.table_source_pairs
                    for child in ir.children
                )
            ),
        )
        for name in ir.schema
    }


@initialize_column_stats.register(Scan)
def _(
    ir: Scan, stats: StatsCollector, config_options: ConfigOptions
) -> dict[str, ColumnStats]:
    from cudf_polars.experimental.io import _extract_scan_stats

    return _extract_scan_stats(ir, config_options)


@initialize_column_stats.register(DataFrameScan)
def _(
    ir: DataFrameScan, stats: StatsCollector, config_options: ConfigOptions
) -> dict[str, ColumnStats]:
    from cudf_polars.experimental.io import _extract_dataframescan_stats

    return _extract_dataframescan_stats(ir, config_options)


@initialize_column_stats.register(Select)
def _(
    ir: Select, stats: StatsCollector, config_options: ConfigOptions
) -> dict[str, ColumnStats]:
    (child,) = ir.children
    column_stats: dict[str, ColumnStats] = {}
    unique_stats_columns: list[str] = []
    child_column_stats = stats.column_stats.get(child, {})
    for ne in ir.exprs:
        if leaf_columns := _leaf_column_names(ne.value):
            # New column is based on 1+ child columns.
            # Inherit the source information from the child columns.
            children = tuple(
                child_column_stats.get(col, ColumnStats(name=col))
                for col in leaf_columns
            )
            column_stats[ne.name] = ColumnStats(
                name=ne.name,
                children=children,
                source_info=ColumnSourceInfo(
                    *itertools.chain.from_iterable(
                        cs.source_info.table_source_pairs for cs in children
                    )
                ),
            )
        else:  # pragma: no cover
            # New column is based on 0 child columns.
            # We don't have any source information to inherit.
            # TODO: Do something smart for a Literal source?
            column_stats[ne.name] = ColumnStats(name=ne.name)

        if any(
            isinstance(expr, UnaryFunction) and expr.name == "unique"
            for expr in traversal([ne.value])
        ):
            # Make sure the leaf column is marked as a unique-stats column.
            unique_stats_columns.extend(list(leaf_columns))

    if unique_stats_columns:
        _update_unique_stats_columns(stats.column_stats[child], unique_stats_columns)

    return column_stats


def known_child_row_counts(ir: IR, stats: StatsCollector) -> list[int]:
    """
    Get all non-null row-count estimates for the children of and IR node.

    Parameters
    ----------
    ir
        IR node to get non-null row-count estimates for.
    stats
        StatsCollector object to get row-count estimates from.

    Returns
    -------
    List of non-null row-count estimates for all children.
    """
    return [
        value
        for child in ir.children
        if (value := stats.row_count[child].value) is not None
    ]


def apply_slice(num_rows: int, zlice: Zlice | None) -> int:
    """Apply a slice to a row-count estimate."""
    if zlice is None:
        return num_rows
    s, e = conversion.from_polars_slice(zlice, num_rows=num_rows)
    return e - s


def apply_predicate_selectivity(
    ir: IR,
    stats: StatsCollector,
    predicate: Expr,
    config_options: ConfigOptions,
) -> None:
    """
    Apply selectivity to a column statistics.

    Parameters
    ----------
    ir
        IR node containing a predicate.
    stats
        The StatsCollector object to update.
    predicate
        The predicate expression.
    config_options
        GPUEngine configuration options.
    """
    assert config_options.executor.name == "streaming", (
        "Only streaming executor is supported in update_column_stats"
    )
    # TODO: Use predicate to generate a better selectivity estimate. Default is 0.8
    selectivity = config_options.executor.stats_planning.default_selectivity
    if selectivity < 1.0 and (row_count := stats.row_count[ir].value) is not None:
        row_count = max(1, int(row_count * selectivity))
        stats.row_count[ir] = ColumnStat[int](row_count)
        for column_stats in stats.column_stats[ir].values():
            if (unique_count := column_stats.unique_count.value) is not None:
                column_stats.unique_count = ColumnStat[int](
                    min(max(1, int(unique_count * selectivity)), row_count)
                )


def copy_child_unique_counts(column_stats_mapping: dict[str, ColumnStats]) -> None:
    """
    Copy unique-count estimates from children to parent.

    Parameters
    ----------
    column_stats_mapping
        Mapping of column names to ColumnStats objects.
    """
    for column_stats in column_stats_mapping.values():
        column_stats.unique_count = ColumnStat[int](
            # Assume we get the maximum child unique-count estimate
            max(
                (
                    cs.unique_count.value
                    for cs in column_stats.children
                    if cs.unique_count.value is not None
                ),
                default=None,
            )
        )


@update_column_stats.register(IR)
def _(ir: IR, stats: StatsCollector, config_options: ConfigOptions) -> None:
    # Default `update_column_stats` implementation.
    # Propagate largest child row-count estimate.
    stats.row_count[ir] = ColumnStat[int](
        max(known_child_row_counts(ir, stats), default=None)
    )

    # Apply slice if relevant.
    # We can also limit the unique-count estimate to the row-count estimate.
    max_unique_count: int | None = None
    if (value := stats.row_count[ir].value) is not None and isinstance(ir, Sort):
        # Apply slice for IR nodes supporting slice pushdown.
        # TODO: Include types other than Sort.
        max_unique_count = apply_slice(value, ir.zlice)
        stats.row_count[ir] = ColumnStat[int](max_unique_count)

    for column_stats in stats.column_stats[ir].values():
        column_stats.unique_count = ColumnStat[int](
            max(
                (
                    min(value, max_unique_count or value)
                    for cs in column_stats.children
                    if (value := cs.unique_count.value) is not None
                ),
                default=None,
            )
        )

    if isinstance(ir, Filter):
        apply_predicate_selectivity(ir, stats, ir.mask.value, config_options)


@update_column_stats.register(DataFrameScan)
def _(ir: DataFrameScan, stats: StatsCollector, config_options: ConfigOptions) -> None:
    # Use datasource row-count estimate.
    if stats.column_stats[ir]:
        stats.row_count[ir] = next(
            iter(stats.column_stats[ir].values())
        ).source_info.row_count
    else:  # pragma: no cover; We always have stats.column_stats[ir]
        stats.row_count[ir] = ColumnStat[int](None)

    # Update unique-count estimates with sampled statistics
    for column_stats in stats.column_stats[ir].values():
        if column_stats.source_info.implied_unique_count.value is None:
            # We don't have a unique-count estimate, so we need to sample the data.
            source_unique_stats = column_stats.source_info.unique_stats(force=False)
            if source_unique_stats.count.value is not None:
                column_stats.unique_count = source_unique_stats.count
        else:
            column_stats.unique_count = column_stats.source_info.implied_unique_count


@update_column_stats.register(Scan)
def _(ir: Scan, stats: StatsCollector, config_options: ConfigOptions) -> None:
    # Use datasource row-count estimate.
    if stats.column_stats[ir]:
        stats.row_count[ir] = next(
            iter(stats.column_stats[ir].values())
        ).source_info.row_count
    else:  # pragma: no cover; We always have stats.column_stats[ir]
        # No column stats available.
        stats.row_count[ir] = ColumnStat[int](None)

    # Account for the n_rows argument.
    if ir.n_rows != -1:
        if (metadata_value := stats.row_count[ir].value) is not None:
            stats.row_count[ir] = ColumnStat[int](min(metadata_value, ir.n_rows))
        else:
            stats.row_count[ir] = ColumnStat[int](ir.n_rows)

    # Update unique-count estimates with estimated and/or sampled statistics
    for column_stats in stats.column_stats[ir].values():
        if column_stats.source_info.implied_unique_count.value is None:
            # We don't have a unique-count estimate, so we need to sample the data.
            source_unique_stats = column_stats.source_info.unique_stats(force=False)
            if source_unique_stats.count.value is not None:
                column_stats.unique_count = source_unique_stats.count
            elif (
                unique_fraction := source_unique_stats.fraction.value
            ) is not None and (row_count := stats.row_count[ir].value) is not None:
                column_stats.unique_count = ColumnStat[int](
                    max(1, int(unique_fraction * row_count))
                )
        else:
            column_stats.unique_count = column_stats.source_info.implied_unique_count

    if ir.predicate is not None and ir.n_rows == -1:
        apply_predicate_selectivity(ir, stats, ir.predicate.value, config_options)


@update_column_stats.register(Select)
def _(ir: Select, stats: StatsCollector, config_options: ConfigOptions) -> None:
    # Update statistics for a Select node.

    # Start by copying the child unique-count estimates.
    copy_child_unique_counts(stats.column_stats[ir])

    # Now update the row-count estimate.
    (child,) = ir.children
    child_row_count = stats.row_count.get(child, ColumnStat[int](None)).value
    row_count_estimates: list[int | None] = []
    for ne in ir.exprs:
        child_column_stats = stats.column_stats[ir][ne.name].children
        if isinstance(ne.value, Agg) and ne.value.name in _SUPPORTED_AGGS:
            # This aggregation outputs a single row.
            row_count_estimates.append(1)
            stats.column_stats[ir][ne.name].unique_count = ColumnStat[int](
                value=1, exact=True
            )
        elif (
            len(child_column_stats) == 1
            and any(
                isinstance(expr, UnaryFunction) and expr.name == "unique"
                for expr in traversal([ne.value])
            )
            and (value := child_column_stats[0].unique_count.value) is not None
        ):
            # We are doing a Select(unique) operation.
            row_count_estimates.append(value)
        else:
            # Fallback case - use the child row-count estimate.
            row_count_estimates.append(child_row_count)

    stats.row_count[ir] = ColumnStat[int](
        max((rc for rc in row_count_estimates if rc is not None), default=None),
    )


@update_column_stats.register(Distinct)
@update_column_stats.register(GroupBy)
def _(
    ir: Distinct | GroupBy, stats: StatsCollector, config_options: ConfigOptions
) -> None:
    # Update statistics for a Distinct or GroupBy node.
    (child,) = ir.children
    child_column_stats = stats.column_stats[child]
    child_row_count = stats.row_count[child].value
    key_names = (
        list(ir.subset or ir.schema)
        if isinstance(ir, Distinct)
        else [n.name for n in ir.keys]
    )
    unique_counts = [
<<<<<<< HEAD
        # k will be missing from child_column_stats if it's 'literal'
=======
        # k will be missing from child_column_stats if it's a literal
>>>>>>> d895d3c6
        child_column_stats.get(k, ColumnStats(name=k)).unique_count.value
        for k in key_names
    ]
    known_unique_count = sum(c for c in unique_counts if c is not None)
    unknown_unique_count = sum(c is None for c in unique_counts)
    if unknown_unique_count > 0:
        # Use the child row-count to be conservative.
        # TODO: Should we use a different heuristic here? For example,
        # we could assume each unknown key introduces a factor of 3.
        stats.row_count[ir] = ColumnStat[int](child_row_count)
    else:
        unique_count = known_unique_count
        if child_row_count is not None:
            # Don't allow the unique-count to exceed the child row-count.
            unique_count = min(child_row_count, unique_count)
        stats.row_count[ir] = ColumnStat[int](unique_count)

    copy_child_unique_counts(stats.column_stats[ir])


@update_column_stats.register(Join)
def _(ir: Join, stats: StatsCollector, config_options: ConfigOptions) -> None:
    # Apply basic join-cardinality estimation.
    child_row_counts = known_child_row_counts(ir, stats)
    if len(child_row_counts) == 2:
        # Both children have row-count estimates.

        # Use the PK-FK unique-count estimate for the join key.
        # Otherwise, use the maximum unique-count estimate from the children.
        unique_count_estimate = max(
            # Join-based estimate (higher priority).
            [
                u.implied_unique_count
                for u in stats.join_info.join_map.get(ir, [])
                if u.implied_unique_count is not None
            ],
            default=None,
        )
        # TODO: Use local unique-count statistics if the implied unique-count
        # estimates are missing. This never happens for now, but it will happen
        # if/when we add a config option to disable PK-FK heuristics.

        # Calculate the output row-count estimate.
        left_rows, right_rows = child_row_counts
        if unique_count_estimate is not None:
            stats.row_count[ir] = ColumnStat[int](
                max(1, (left_rows * right_rows) // unique_count_estimate)
            )
        else:  # pragma: no cover; We always have a unique-count estimate (for now).
            stats.row_count[ir] = ColumnStat[int](max((1, left_rows, right_rows)))
    else:
        # One or more children have an unknown row-count estimate.
        stats.row_count[ir] = ColumnStat[int](None)

    copy_child_unique_counts(stats.column_stats[ir])


@update_column_stats.register(Union)
def _(ir: Union, stats: StatsCollector, config_options: ConfigOptions) -> None:
    # Add up child row-count estimates.
    row_counts = known_child_row_counts(ir, stats)
    stats.row_count[ir] = ColumnStat[int](sum(row_counts) or None)
    # Add up unique counts (NOTE: This is probably very conservative).
    for column_stats in stats.column_stats.get(ir, {}).values():
        column_stats.unique_count = ColumnStat[int](
            sum(
                (
                    cs.unique_count.value
                    for cs in column_stats.children
                    if cs.unique_count.value is not None
                ),
            )
            or None
        )<|MERGE_RESOLUTION|>--- conflicted
+++ resolved
@@ -718,11 +718,7 @@
         else [n.name for n in ir.keys]
     )
     unique_counts = [
-<<<<<<< HEAD
-        # k will be missing from child_column_stats if it's 'literal'
-=======
         # k will be missing from child_column_stats if it's a literal
->>>>>>> d895d3c6
         child_column_stats.get(k, ColumnStats(name=k)).unique_count.value
         for k in key_names
     ]
