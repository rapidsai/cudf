<<<<<<< HEAD
# SPDX-FileCopyrightText: Copyright (c) 2024-2025 NVIDIA CORPORATION & AFFILIATES.
=======
# SPDX-FileCopyrightText: Copyright (c) 2024-2025, NVIDIA CORPORATION & AFFILIATES.
>>>>>>> 43fc5358
# SPDX-License-Identifier: Apache-2.0
"""Multi-partition Dask execution."""

from __future__ import annotations

import itertools
import operator
from functools import reduce
from typing import TYPE_CHECKING, Any

import cudf_polars.experimental.groupby
import cudf_polars.experimental.io
import cudf_polars.experimental.select
import cudf_polars.experimental.shuffle  # noqa: F401
from cudf_polars.dsl.ir import IR, Cache, Filter, HStack, Projection, Select, Union
from cudf_polars.dsl.traversal import CachingVisitor, traversal
from cudf_polars.experimental.base import PartitionInfo, _concat, get_key_name
from cudf_polars.experimental.dispatch import (
    generate_ir_tasks,
    lower_ir_node,
)

if TYPE_CHECKING:
    from collections.abc import MutableMapping

    from cudf_polars.containers import DataFrame
    from cudf_polars.experimental.dispatch import LowerIRTransformer


@lower_ir_node.register(IR)
def _(ir: IR, rec: LowerIRTransformer) -> tuple[IR, MutableMapping[IR, PartitionInfo]]:
    # Default logic - Requires single partition

    if len(ir.children) == 0:
        # Default leaf node has single partition
        return ir, {
            ir: PartitionInfo(count=1)
        }  # pragma: no cover; Missed by pylibcudf executor

    # Lower children
    children, _partition_info = zip(*(rec(c) for c in ir.children), strict=True)
    partition_info = reduce(operator.or_, _partition_info)

    # Check that child partitioning is supported
    if any(partition_info[c].count > 1 for c in children):
        raise NotImplementedError(
            f"Class {type(ir)} does not support multiple partitions."
        )  # pragma: no cover

    # Return reconstructed node and partition-info dict
    partition = PartitionInfo(count=1)
    new_node = ir.reconstruct(children)
    partition_info[new_node] = partition
    return new_node, partition_info


def lower_ir_graph(ir: IR) -> tuple[IR, MutableMapping[IR, PartitionInfo]]:
    """
    Rewrite an IR graph and extract partitioning information.

    Parameters
    ----------
    ir
        Root of the graph to rewrite.

    Returns
    -------
    new_ir, partition_info
        The rewritten graph, and a mapping from unique nodes
        in the new graph to associated partitioning information.

    Notes
    -----
    This function traverses the unique nodes of the graph with
    root `ir`, and applies :func:`lower_ir_node` to each node.

    See Also
    --------
    lower_ir_node
    """
    mapper = CachingVisitor(lower_ir_node)
    return mapper(ir)


def task_graph(
    ir: IR, partition_info: MutableMapping[IR, PartitionInfo]
) -> tuple[MutableMapping[Any, Any], str | tuple[str, int]]:
    """
    Construct a task graph for evaluation of an IR graph.

    Parameters
    ----------
    ir
        Root of the graph to rewrite.
    partition_info
        A mapping from all unique IR nodes to the
        associated partitioning information.

    Returns
    -------
    graph
        A Dask-compatible task graph for the entire
        IR graph with root `ir`.

    Notes
    -----
    This function traverses the unique nodes of the
    graph with root `ir`, and extracts the tasks for
    each node with :func:`generate_ir_tasks`.

    See Also
    --------
    generate_ir_tasks
    """
    graph = reduce(
        operator.or_,
        (generate_ir_tasks(node, partition_info) for node in traversal([ir])),
    )

    key_name = get_key_name(ir)
    partition_count = partition_info[ir].count
    if partition_count > 1:
        graph[key_name] = (_concat, list(partition_info[ir].keys(ir)))
        return graph, key_name
    else:
        return graph, (key_name, 0)


def evaluate_dask(ir: IR) -> DataFrame:
    """Evaluate an IR graph with Dask."""
    from dask import get

    ir, partition_info = lower_ir_graph(ir)

    graph, key = task_graph(ir, partition_info)
    return get(graph, key)


@generate_ir_tasks.register(IR)
def _(
    ir: IR, partition_info: MutableMapping[IR, PartitionInfo]
) -> MutableMapping[Any, Any]:
    # Single-partition default behavior.
    # This is used by `generate_ir_tasks` for all unregistered IR sub-types.
    if partition_info[ir].count > 1:
        raise NotImplementedError(
            f"Failed to generate multiple output tasks for {ir}."
        )  # pragma: no cover

    child_names = []
    for child in ir.children:
        child_names.append(get_key_name(child))
        if partition_info[child].count > 1:
            raise NotImplementedError(
                f"Failed to generate tasks for {ir} with child {child}."
            )  # pragma: no cover

    key_name = get_key_name(ir)
    return {
        (key_name, 0): (
            ir.do_evaluate,
            *ir._non_child_args,
            *((child_name, 0) for child_name in child_names),
        )
    }


@lower_ir_node.register(Union)
def _(
    ir: Union, rec: LowerIRTransformer
) -> tuple[IR, MutableMapping[IR, PartitionInfo]]:
    # Lower children
    children, _partition_info = zip(*(rec(c) for c in ir.children), strict=True)
    partition_info = reduce(operator.or_, _partition_info)

    # Check zlice
    if ir.zlice is not None:  # pragma: no cover
        if any(p[c].count > 1 for p, c in zip(children, _partition_info, strict=False)):
            raise NotImplementedError("zlice is not supported for multiple partitions.")
        new_node = ir.reconstruct(children)
        partition_info[new_node] = PartitionInfo(count=1)
        return new_node, partition_info

    # Partition count is the sum of all child partitions
    count = sum(partition_info[c].count for c in children)

    # Return reconstructed node and partition-info dict
    new_node = ir.reconstruct(children)
    partition_info[new_node] = PartitionInfo(count=count)
    return new_node, partition_info


@generate_ir_tasks.register(Union)
def _(
    ir: Union, partition_info: MutableMapping[IR, PartitionInfo]
) -> MutableMapping[Any, Any]:
    key_name = get_key_name(ir)
    partition = itertools.count()
    return {
        (key_name, next(partition)): child_key
        for child in ir.children
        for child_key in partition_info[child].keys(child)
    }


def _lower_ir_pwise(
    ir: IR, rec: LowerIRTransformer
) -> tuple[IR, MutableMapping[IR, PartitionInfo]]:
    # Lower a partition-wise (i.e. embarrassingly-parallel) IR node

    # Lower children
    children, _partition_info = zip(*(rec(c) for c in ir.children), strict=True)
    partition_info = reduce(operator.or_, _partition_info)
    counts = {partition_info[c].count for c in children}

    # Check that child partitioning is supported
    if len(counts) > 1:
        raise NotImplementedError(
            f"Class {type(ir)} does not support unbalanced partitions."
        )  # pragma: no cover

    # Return reconstructed node and partition-info dict
    partition = PartitionInfo(count=max(counts))
    new_node = ir.reconstruct(children)
    partition_info[new_node] = partition
    return new_node, partition_info


lower_ir_node.register(Projection, _lower_ir_pwise)
lower_ir_node.register(Cache, _lower_ir_pwise)
lower_ir_node.register(Filter, _lower_ir_pwise)
lower_ir_node.register(HStack, _lower_ir_pwise)


def _generate_ir_tasks_pwise(
    ir: IR, partition_info: MutableMapping[IR, PartitionInfo]
) -> MutableMapping[Any, Any]:
    # Generate partition-wise (i.e. embarrassingly-parallel) tasks
    child_names = [get_key_name(c) for c in ir.children]
    return {
        key: (
            ir.do_evaluate,
            *ir._non_child_args,
            *[(child_name, i) for child_name in child_names],
        )
        for i, key in enumerate(partition_info[ir].keys(ir))
    }


generate_ir_tasks.register(Projection, _generate_ir_tasks_pwise)
generate_ir_tasks.register(Cache, _generate_ir_tasks_pwise)
generate_ir_tasks.register(Filter, _generate_ir_tasks_pwise)
generate_ir_tasks.register(HStack, _generate_ir_tasks_pwise)
generate_ir_tasks.register(Select, _generate_ir_tasks_pwise)<|MERGE_RESOLUTION|>--- conflicted
+++ resolved
@@ -1,8 +1,4 @@
-<<<<<<< HEAD
-# SPDX-FileCopyrightText: Copyright (c) 2024-2025 NVIDIA CORPORATION & AFFILIATES.
-=======
 # SPDX-FileCopyrightText: Copyright (c) 2024-2025, NVIDIA CORPORATION & AFFILIATES.
->>>>>>> 43fc5358
 # SPDX-License-Identifier: Apache-2.0
 """Multi-partition Dask execution."""
 
