# SPDX-FileCopyrightText: Copyright (c) 2024-2025, NVIDIA CORPORATION & AFFILIATES.
# SPDX-License-Identifier: Apache-2.0
"""Multi-partition evaluation."""

from __future__ import annotations

import itertools
import operator
from functools import reduce
from typing import TYPE_CHECKING, Any

import cudf_polars.experimental.groupby
import cudf_polars.experimental.io
import cudf_polars.experimental.join
import cudf_polars.experimental.select
import cudf_polars.experimental.shuffle
import cudf_polars.experimental.sort  # noqa: F401
from cudf_polars.dsl.ir import (
    IR,
    Cache,
    Filter,
<<<<<<< HEAD
    GroupBy,
    HConcat,
=======
>>>>>>> 8de460cc
    HStack,
    MapFunction,
    Projection,
    Union,
)
from cudf_polars.dsl.traversal import CachingVisitor, traversal
from cudf_polars.experimental.base import PartitionInfo, get_key_name
from cudf_polars.experimental.dispatch import (
    generate_ir_tasks,
    lower_ir_node,
)
from cudf_polars.experimental.utils import _concat, _lower_ir_fallback

if TYPE_CHECKING:
    from collections.abc import MutableMapping
    from typing import Any

    from cudf_polars.containers import DataFrame
    from cudf_polars.experimental.dispatch import LowerIRTransformer
    from cudf_polars.utils.config import ConfigOptions


@lower_ir_node.register(IR)
def _(
    ir: IR, rec: LowerIRTransformer
) -> tuple[IR, MutableMapping[IR, PartitionInfo]]:  # pragma: no cover
    # Default logic - Requires single partition
    return _lower_ir_fallback(
        ir, rec, msg=f"Class {type(ir)} does not support multiple partitions."
    )


def lower_ir_graph(
    ir: IR, config_options: ConfigOptions
) -> tuple[IR, MutableMapping[IR, PartitionInfo]]:
    """
    Rewrite an IR graph and extract partitioning information.

    Parameters
    ----------
    ir
        Root of the graph to rewrite.
    config_options
        GPUEngine configuration options.

    Returns
    -------
    new_ir, partition_info
        The rewritten graph, and a mapping from unique nodes
        in the new graph to associated partitioning information.

    Notes
    -----
    This function traverses the unique nodes of the graph with
    root `ir`, and applies :func:`lower_ir_node` to each node.

    See Also
    --------
    lower_ir_node
    """
    mapper = CachingVisitor(lower_ir_node, state={"config_options": config_options})
    return mapper(ir)


def task_graph(
    ir: IR, partition_info: MutableMapping[IR, PartitionInfo]
) -> tuple[MutableMapping[Any, Any], str | tuple[str, int]]:
    """
    Construct a task graph for evaluation of an IR graph.

    Parameters
    ----------
    ir
        Root of the graph to rewrite.
    partition_info
        A mapping from all unique IR nodes to the
        associated partitioning information.

    Returns
    -------
    graph
        A Dask-compatible task graph for the entire
        IR graph with root `ir`.

    Notes
    -----
    This function traverses the unique nodes of the
    graph with root `ir`, and extracts the tasks for
    each node with :func:`generate_ir_tasks`.

    See Also
    --------
    generate_ir_tasks
    """
    graph = reduce(
        operator.or_,
        (generate_ir_tasks(node, partition_info) for node in traversal([ir])),
    )

    key_name = get_key_name(ir)
    partition_count = partition_info[ir].count
    if partition_count > 1:
        graph[key_name] = (_concat, *partition_info[ir].keys(ir))
        return graph, key_name
    else:
        return graph, (key_name, 0)


# The true type signature for get_scheduler() needs an overload. Not worth it.


def get_scheduler(config_options: ConfigOptions) -> Any:
    """Get appropriate task scheduler."""
    scheduler = config_options.get("executor_options.scheduler")
    if (
        scheduler == "distributed"
    ):  # pragma: no cover; block depends on executor type and Distributed cluster
        from distributed import get_client

        from cudf_polars.experimental.dask_serialize import SerializerManager

        client = get_client()
        SerializerManager.register_serialize()
        SerializerManager.run_on_cluster(client)
        return client.get
    elif scheduler == "synchronous":
        from dask import get

        return get
    else:  # pragma: no cover
        raise ValueError(f"{scheduler} not a supported scheduler option.")


def evaluate_streaming(ir: IR, config_options: ConfigOptions) -> DataFrame:
    """
    Evaluate an IR graph with partitioning.

    Parameters
    ----------
    ir
        Logical plan to evaluate.
    config_options
        GPUEngine configuration options.

    Returns
    -------
    A cudf-polars DataFrame object.
    """
    ir, partition_info = lower_ir_graph(ir, config_options)

    graph, key = task_graph(ir, partition_info)

    return get_scheduler(config_options)(graph, key)


@generate_ir_tasks.register(IR)
def _(
    ir: IR, partition_info: MutableMapping[IR, PartitionInfo]
) -> MutableMapping[Any, Any]:
    # Generate pointwise (embarrassingly-parallel) tasks by default
    child_names = [get_key_name(c) for c in ir.children]
    return {
        key: (
            ir.do_evaluate,
            *ir._non_child_args,
            *[(child_name, i) for child_name in child_names],
        )
        for i, key in enumerate(partition_info[ir].keys(ir))
    }


@lower_ir_node.register(Union)
def _(
    ir: Union, rec: LowerIRTransformer
) -> tuple[IR, MutableMapping[IR, PartitionInfo]]:
    # Check zlice
    if ir.zlice is not None:  # pragma: no cover
        return _lower_ir_fallback(
            ir, rec, msg="zlice is not supported for multiple partitions."
        )

    # Lower children
    children, _partition_info = zip(*(rec(c) for c in ir.children), strict=True)
    partition_info = reduce(operator.or_, _partition_info)

    # Partition count is the sum of all child partitions
    count = sum(partition_info[c].count for c in children)

    # Return reconstructed node and partition-info dict
    new_node = ir.reconstruct(children)
    partition_info[new_node] = PartitionInfo(count=count)
    return new_node, partition_info


@generate_ir_tasks.register(Union)
def _(
    ir: Union, partition_info: MutableMapping[IR, PartitionInfo]
) -> MutableMapping[Any, Any]:
    key_name = get_key_name(ir)
    partition = itertools.count()
    return {
        (key_name, next(partition)): child_key
        for child in ir.children
        for child_key in partition_info[child].keys(child)
    }


@lower_ir_node.register(MapFunction)
def _(
    ir: MapFunction, rec: LowerIRTransformer
) -> tuple[IR, MutableMapping[IR, PartitionInfo]]:
    # Allow pointwise operations
    if ir.name in ("rename", "explode"):
        return _lower_ir_pwise(ir, rec)

    # Fallback for everything else
    return _lower_ir_fallback(
        ir, rec, msg=f"{ir.name} is not supported for multiple partitions."
    )


def _lower_ir_pwise(
    ir: IR, rec: LowerIRTransformer
) -> tuple[IR, MutableMapping[IR, PartitionInfo]]:
    # Lower a partition-wise (i.e. embarrassingly-parallel) IR node

    # Lower children
    children, _partition_info = zip(*(rec(c) for c in ir.children), strict=True)
    partition_info = reduce(operator.or_, _partition_info)
    counts = {partition_info[c].count for c in children}

    # Check that child partitioning is supported
    if len(counts) > 1:  # pragma: no cover
        return _lower_ir_fallback(
            ir,
            rec,
            msg=f"Class {type(ir)} does not support children with mismatched partition counts.",
        )

    # Return reconstructed node and partition-info dict
    partition = PartitionInfo(count=max(counts))
    new_node = ir.reconstruct(children)
    partition_info[new_node] = partition
    return new_node, partition_info


lower_ir_node.register(Projection, _lower_ir_pwise)
lower_ir_node.register(Cache, _lower_ir_pwise)
lower_ir_node.register(Filter, _lower_ir_pwise)
<<<<<<< HEAD
lower_ir_node.register(HStack, _lower_ir_pwise)
lower_ir_node.register(HConcat, _lower_ir_pwise)


def _generate_ir_tasks_pwise(
    ir: IR, partition_info: MutableMapping[IR, PartitionInfo]
) -> MutableMapping[Any, Any]:
    # Generate partition-wise (i.e. embarrassingly-parallel) tasks
    child_names = [get_key_name(c) for c in ir.children]
    bcast_child = [partition_info[c].count == 1 for c in ir.children]
    return {
        key: (
            ir.do_evaluate,
            *ir._non_child_args,
            *[
                (child_name, 0 if bcast_child[j] else i)
                for j, child_name in enumerate(child_names)
            ],
        )
        for i, key in enumerate(partition_info[ir].keys(ir))
    }


generate_ir_tasks.register(Projection, _generate_ir_tasks_pwise)
generate_ir_tasks.register(Cache, _generate_ir_tasks_pwise)
generate_ir_tasks.register(Filter, _generate_ir_tasks_pwise)
generate_ir_tasks.register(GroupBy, _generate_ir_tasks_pwise)
generate_ir_tasks.register(HStack, _generate_ir_tasks_pwise)
generate_ir_tasks.register(HConcat, _generate_ir_tasks_pwise)
generate_ir_tasks.register(MapFunction, _generate_ir_tasks_pwise)
generate_ir_tasks.register(Select, _generate_ir_tasks_pwise)
=======
lower_ir_node.register(HStack, _lower_ir_pwise)
>>>>>>> 8de460cc
<|MERGE_RESOLUTION|>--- conflicted
+++ resolved
@@ -19,11 +19,7 @@
     IR,
     Cache,
     Filter,
-<<<<<<< HEAD
-    GroupBy,
     HConcat,
-=======
->>>>>>> 8de460cc
     HStack,
     MapFunction,
     Projection,
@@ -184,104 +180,6 @@
     ir: IR, partition_info: MutableMapping[IR, PartitionInfo]
 ) -> MutableMapping[Any, Any]:
     # Generate pointwise (embarrassingly-parallel) tasks by default
-    child_names = [get_key_name(c) for c in ir.children]
-    return {
-        key: (
-            ir.do_evaluate,
-            *ir._non_child_args,
-            *[(child_name, i) for child_name in child_names],
-        )
-        for i, key in enumerate(partition_info[ir].keys(ir))
-    }
-
-
-@lower_ir_node.register(Union)
-def _(
-    ir: Union, rec: LowerIRTransformer
-) -> tuple[IR, MutableMapping[IR, PartitionInfo]]:
-    # Check zlice
-    if ir.zlice is not None:  # pragma: no cover
-        return _lower_ir_fallback(
-            ir, rec, msg="zlice is not supported for multiple partitions."
-        )
-
-    # Lower children
-    children, _partition_info = zip(*(rec(c) for c in ir.children), strict=True)
-    partition_info = reduce(operator.or_, _partition_info)
-
-    # Partition count is the sum of all child partitions
-    count = sum(partition_info[c].count for c in children)
-
-    # Return reconstructed node and partition-info dict
-    new_node = ir.reconstruct(children)
-    partition_info[new_node] = PartitionInfo(count=count)
-    return new_node, partition_info
-
-
-@generate_ir_tasks.register(Union)
-def _(
-    ir: Union, partition_info: MutableMapping[IR, PartitionInfo]
-) -> MutableMapping[Any, Any]:
-    key_name = get_key_name(ir)
-    partition = itertools.count()
-    return {
-        (key_name, next(partition)): child_key
-        for child in ir.children
-        for child_key in partition_info[child].keys(child)
-    }
-
-
-@lower_ir_node.register(MapFunction)
-def _(
-    ir: MapFunction, rec: LowerIRTransformer
-) -> tuple[IR, MutableMapping[IR, PartitionInfo]]:
-    # Allow pointwise operations
-    if ir.name in ("rename", "explode"):
-        return _lower_ir_pwise(ir, rec)
-
-    # Fallback for everything else
-    return _lower_ir_fallback(
-        ir, rec, msg=f"{ir.name} is not supported for multiple partitions."
-    )
-
-
-def _lower_ir_pwise(
-    ir: IR, rec: LowerIRTransformer
-) -> tuple[IR, MutableMapping[IR, PartitionInfo]]:
-    # Lower a partition-wise (i.e. embarrassingly-parallel) IR node
-
-    # Lower children
-    children, _partition_info = zip(*(rec(c) for c in ir.children), strict=True)
-    partition_info = reduce(operator.or_, _partition_info)
-    counts = {partition_info[c].count for c in children}
-
-    # Check that child partitioning is supported
-    if len(counts) > 1:  # pragma: no cover
-        return _lower_ir_fallback(
-            ir,
-            rec,
-            msg=f"Class {type(ir)} does not support children with mismatched partition counts.",
-        )
-
-    # Return reconstructed node and partition-info dict
-    partition = PartitionInfo(count=max(counts))
-    new_node = ir.reconstruct(children)
-    partition_info[new_node] = partition
-    return new_node, partition_info
-
-
-lower_ir_node.register(Projection, _lower_ir_pwise)
-lower_ir_node.register(Cache, _lower_ir_pwise)
-lower_ir_node.register(Filter, _lower_ir_pwise)
-<<<<<<< HEAD
-lower_ir_node.register(HStack, _lower_ir_pwise)
-lower_ir_node.register(HConcat, _lower_ir_pwise)
-
-
-def _generate_ir_tasks_pwise(
-    ir: IR, partition_info: MutableMapping[IR, PartitionInfo]
-) -> MutableMapping[Any, Any]:
-    # Generate partition-wise (i.e. embarrassingly-parallel) tasks
     child_names = [get_key_name(c) for c in ir.children]
     bcast_child = [partition_info[c].count == 1 for c in ir.children]
     return {
@@ -297,14 +195,83 @@
     }
 
 
-generate_ir_tasks.register(Projection, _generate_ir_tasks_pwise)
-generate_ir_tasks.register(Cache, _generate_ir_tasks_pwise)
-generate_ir_tasks.register(Filter, _generate_ir_tasks_pwise)
-generate_ir_tasks.register(GroupBy, _generate_ir_tasks_pwise)
-generate_ir_tasks.register(HStack, _generate_ir_tasks_pwise)
-generate_ir_tasks.register(HConcat, _generate_ir_tasks_pwise)
-generate_ir_tasks.register(MapFunction, _generate_ir_tasks_pwise)
-generate_ir_tasks.register(Select, _generate_ir_tasks_pwise)
-=======
+@lower_ir_node.register(Union)
+def _(
+    ir: Union, rec: LowerIRTransformer
+) -> tuple[IR, MutableMapping[IR, PartitionInfo]]:
+    # Check zlice
+    if ir.zlice is not None:  # pragma: no cover
+        return _lower_ir_fallback(
+            ir, rec, msg="zlice is not supported for multiple partitions."
+        )
+
+    # Lower children
+    children, _partition_info = zip(*(rec(c) for c in ir.children), strict=True)
+    partition_info = reduce(operator.or_, _partition_info)
+
+    # Partition count is the sum of all child partitions
+    count = sum(partition_info[c].count for c in children)
+
+    # Return reconstructed node and partition-info dict
+    new_node = ir.reconstruct(children)
+    partition_info[new_node] = PartitionInfo(count=count)
+    return new_node, partition_info
+
+
+@generate_ir_tasks.register(Union)
+def _(
+    ir: Union, partition_info: MutableMapping[IR, PartitionInfo]
+) -> MutableMapping[Any, Any]:
+    key_name = get_key_name(ir)
+    partition = itertools.count()
+    return {
+        (key_name, next(partition)): child_key
+        for child in ir.children
+        for child_key in partition_info[child].keys(child)
+    }
+
+
+@lower_ir_node.register(MapFunction)
+def _(
+    ir: MapFunction, rec: LowerIRTransformer
+) -> tuple[IR, MutableMapping[IR, PartitionInfo]]:
+    # Allow pointwise operations
+    if ir.name in ("rename", "explode"):
+        return _lower_ir_pwise(ir, rec)
+
+    # Fallback for everything else
+    return _lower_ir_fallback(
+        ir, rec, msg=f"{ir.name} is not supported for multiple partitions."
+    )
+
+
+def _lower_ir_pwise(
+    ir: IR, rec: LowerIRTransformer
+) -> tuple[IR, MutableMapping[IR, PartitionInfo]]:
+    # Lower a partition-wise (i.e. embarrassingly-parallel) IR node
+
+    # Lower children
+    children, _partition_info = zip(*(rec(c) for c in ir.children), strict=True)
+    partition_info = reduce(operator.or_, _partition_info)
+    counts = {partition_info[c].count for c in children}
+
+    # Check that child partitioning is supported
+    if len(counts) > 1:  # pragma: no cover
+        return _lower_ir_fallback(
+            ir,
+            rec,
+            msg=f"Class {type(ir)} does not support children with mismatched partition counts.",
+        )
+
+    # Return reconstructed node and partition-info dict
+    partition = PartitionInfo(count=max(counts))
+    new_node = ir.reconstruct(children)
+    partition_info[new_node] = partition
+    return new_node, partition_info
+
+
+lower_ir_node.register(Projection, _lower_ir_pwise)
+lower_ir_node.register(Cache, _lower_ir_pwise)
+lower_ir_node.register(Filter, _lower_ir_pwise)
 lower_ir_node.register(HStack, _lower_ir_pwise)
->>>>>>> 8de460cc
+lower_ir_node.register(HConcat, _lower_ir_pwise)