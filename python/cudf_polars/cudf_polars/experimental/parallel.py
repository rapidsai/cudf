--- conflicted
+++ resolved
@@ -33,11 +33,8 @@
     generate_ir_tasks,
     lower_ir_node,
 )
-<<<<<<< HEAD
+from cudf_polars.experimental.repartition import Repartition
 from cudf_polars.experimental.statistics import collect_source_statistics
-=======
-from cudf_polars.experimental.repartition import Repartition
->>>>>>> cc20621d
 from cudf_polars.experimental.utils import _concat, _lower_ir_fallback
 
 if TYPE_CHECKING:
@@ -92,7 +89,7 @@
         state={
             "config_options": config_options,
             # TODO: Collect/attach "full" statistics
-            "statistics": collect_source_statistics(ir),
+            "statistics": collect_source_statistics(ir, config_options),
         },
     )
     return mapper(ir)
