# SPDX-FileCopyrightText: Copyright (c) 2024-2025, NVIDIA CORPORATION & AFFILIATES.
# SPDX-License-Identifier: Apache-2.0
"""Multi-partition evaluation."""

from __future__ import annotations

import itertools
import operator
from functools import partial, reduce
from typing import TYPE_CHECKING, Any

import cudf_polars.experimental.distinct
import cudf_polars.experimental.groupby
import cudf_polars.experimental.io
import cudf_polars.experimental.join
import cudf_polars.experimental.select
import cudf_polars.experimental.shuffle
import cudf_polars.experimental.sort  # noqa: F401
from cudf_polars.dsl.ir import (
    IR,
    Cache,
    Filter,
    HConcat,
    HStack,
    IRExecutionContext,
    MapFunction,
    Projection,
    Slice,
    Union,
)
from cudf_polars.dsl.traversal import CachingVisitor, traversal
from cudf_polars.experimental.base import PartitionInfo, get_key_name
from cudf_polars.experimental.dispatch import (
    generate_ir_tasks,
    lower_ir_node,
)
from cudf_polars.experimental.io import _clear_source_info_cache
from cudf_polars.experimental.repartition import Repartition
from cudf_polars.experimental.statistics import collect_statistics
from cudf_polars.experimental.utils import _concat, _contains_over, _lower_ir_fallback

if TYPE_CHECKING:
    from collections.abc import MutableMapping
    from typing import Any

    from cudf_polars.containers import DataFrame
    from cudf_polars.experimental.dispatch import LowerIRTransformer, State
    from cudf_polars.utils.config import ConfigOptions


@lower_ir_node.register(IR)
def _(
    ir: IR, rec: LowerIRTransformer
) -> tuple[IR, MutableMapping[IR, PartitionInfo]]:  # pragma: no cover
    # Default logic - Requires single partition
    return _lower_ir_fallback(
        ir, rec, msg=f"Class {type(ir)} does not support multiple partitions."
    )


def lower_ir_graph(
    ir: IR, config_options: ConfigOptions
) -> tuple[IR, MutableMapping[IR, PartitionInfo]]:
    """
    Rewrite an IR graph and extract partitioning information.

    Parameters
    ----------
    ir
        Root of the graph to rewrite.
    config_options
        GPUEngine configuration options.

    Returns
    -------
    new_ir, partition_info
        The rewritten graph, and a mapping from unique nodes
        in the new graph to associated partitioning information.

    Notes
    -----
    This function traverses the unique nodes of the graph with
    root `ir`, and applies :func:`lower_ir_node` to each node.

    See Also
    --------
    lower_ir_node
    """
    state: State = {
        "config_options": config_options,
        "stats": collect_statistics(ir, config_options),
    }
    mapper: LowerIRTransformer = CachingVisitor(lower_ir_node, state=state)
    return mapper(ir)


def task_graph(
    ir: IR,
    partition_info: MutableMapping[IR, PartitionInfo],
    config_options: ConfigOptions,
) -> tuple[MutableMapping[Any, Any], str | tuple[str, int]]:
    """
    Construct a task graph for evaluation of an IR graph.

    Parameters
    ----------
    ir
        Root of the graph to rewrite.
    partition_info
        A mapping from all unique IR nodes to the
        associated partitioning information.
    config_options
        GPUEngine configuration options.
    context
        Runtime context for IR node execution.

    Returns
    -------
    graph
        A Dask-compatible task graph for the entire
        IR graph with root `ir`.

    Notes
    -----
    This function traverses the unique nodes of the
    graph with root `ir`, and extracts the tasks for
    each node with :func:`generate_ir_tasks`.

    The output is passed into :func:`post_process_task_graph` to
    add any additional processing that is specific to the executor.

    See Also
    --------
    generate_ir_tasks
    """
    context = IRExecutionContext.from_config_options(config_options)
    graph = reduce(
        operator.or_,
        (
            generate_ir_tasks(node, partition_info, context=context)
            for node in traversal([ir])
        ),
    )

    key_name = get_key_name(ir)
    partition_count = partition_info[ir].count

    key: str | tuple[str, int]
    if partition_count > 1:
        graph[key_name] = (
            partial(_concat, context=context),
            *partition_info[ir].keys(ir),
        )
        key = key_name
    else:
        key = (key_name, 0)

    graph = post_process_task_graph(graph, key, config_options)
    return graph, key


# The true type signature for get_scheduler() needs an overload. Not worth it.


def get_scheduler(config_options: ConfigOptions) -> Any:
    """Get appropriate task scheduler."""
    assert config_options.executor.name == "streaming", (
        "'in-memory' executor not supported in 'generate_ir_tasks'"
    )

    cluster = config_options.executor.cluster

    if (
        cluster == "distributed"
    ):  # pragma: no cover; block depends on executor type and Distributed cluster
        from distributed import get_client

        from cudf_polars.experimental.dask_registers import DaskRegisterManager

        client = get_client()
        DaskRegisterManager.register_once()
        DaskRegisterManager.run_on_cluster(client)
        return client.get
    elif cluster == "single":
        from cudf_polars.experimental.scheduler import synchronous_scheduler

        return synchronous_scheduler
    else:  # pragma: no cover
        raise ValueError(f"{cluster} not a supported cluster option.")


def post_process_task_graph(
    graph: MutableMapping[Any, Any],
    key: str | tuple[str, int],
    config_options: ConfigOptions,
) -> MutableMapping[Any, Any]:
    """
    Post-process the task graph.

    Parameters
    ----------
    graph
        Task graph to post-process.
    key
        Output key for the graph.
    config_options
        GPUEngine configuration options.

    Returns
    -------
    graph
        A Dask-compatible task graph.
    """
    assert config_options.executor.name == "streaming", (
        "'in-memory' executor not supported in 'post_process_task_graph'"
    )

    if config_options.executor.rapidsmpf_spill:  # pragma: no cover
        from cudf_polars.experimental.spilling import wrap_dataframe_in_spillable

        return wrap_dataframe_in_spillable(
            graph, ignore_key=key, config_options=config_options
        )
    return graph


def evaluate_rapidsmpf(
    ir: IR,
    config_options: ConfigOptions,
    *,
    context: IRExecutionContext,
) -> DataFrame:  # pragma: no cover; rapidsmpf runtime not tested in CI yet
    """
    Evaluate with the RapidsMPF streaming runtime.

    Parameters
    ----------
    ir
        Logical plan to evaluate.
    config_options
        GPUEngine configuration options.
    context
        The execution context for the IR node.

    Returns
    -------
    A cudf-polars DataFrame object.
    """
    from cudf_polars.experimental.rapidsmpf.core import evaluate_logical_plan

    return evaluate_logical_plan(ir, config_options, context=context)


def evaluate_streaming(
    ir: IR,
    config_options: ConfigOptions,
) -> DataFrame:
    """
    Evaluate an IR graph with partitioning.

    Parameters
    ----------
    ir
        Logical plan to evaluate.
    config_options
        GPUEngine configuration options.

    Returns
    -------
    A cudf-polars DataFrame object.
    """
    # Clear source info cache in case data was overwritten
    _clear_source_info_cache()

    assert config_options.executor.name == "streaming", "Executor must be streaming"
    if (
        config_options.executor.runtime == "rapidsmpf"
    ):  # pragma: no cover; rapidsmpf runtime not tested in CI yet
        # Using the RapidsMPF streaming runtime.
        return evaluate_rapidsmpf(ir, config_options, context=context)
    else:
        # Using the default task engine.
        ir, partition_info = lower_ir_graph(ir, config_options)

<<<<<<< HEAD
        graph, key = task_graph(ir, partition_info, config_options, context=context)
=======
    graph, key = task_graph(ir, partition_info, config_options)
>>>>>>> 85a59958

        return get_scheduler(config_options)(graph, key)


@generate_ir_tasks.register(IR)
def _(
    ir: IR,
    partition_info: MutableMapping[IR, PartitionInfo],
    context: IRExecutionContext,
) -> MutableMapping[Any, Any]:
    # Generate pointwise (embarrassingly-parallel) tasks by default
    child_names = [get_key_name(c) for c in ir.children]
    bcast_child = [partition_info[c].count == 1 for c in ir.children]

    return {
        key: (
            partial(ir.do_evaluate, context=context),
            *ir._non_child_args,
            *[
                (child_name, 0 if bcast_child[j] else i)
                for j, child_name in enumerate(child_names)
            ],
        )
        for i, key in enumerate(partition_info[ir].keys(ir))
    }


@lower_ir_node.register(Union)
def _(
    ir: Union, rec: LowerIRTransformer
) -> tuple[IR, MutableMapping[IR, PartitionInfo]]:
    # Check zlice
    if ir.zlice is not None:
        return rec(
            Slice(
                ir.schema,
                *ir.zlice,
                Union(ir.schema, None, *ir.children),
            )
        )

    # Lower children
    children, _partition_info = zip(*(rec(c) for c in ir.children), strict=True)
    partition_info = reduce(operator.or_, _partition_info)

    # Partition count is the sum of all child partitions
    count = sum(partition_info[c].count for c in children)

    # Return reconstructed node and partition-info dict
    new_node = ir.reconstruct(children)
    partition_info[new_node] = PartitionInfo(count=count)
    return new_node, partition_info


@generate_ir_tasks.register(Union)
def _(
    ir: Union,
    partition_info: MutableMapping[IR, PartitionInfo],
    context: IRExecutionContext,
) -> MutableMapping[Any, Any]:
    key_name = get_key_name(ir)
    partition = itertools.count()
    return {
        (key_name, next(partition)): child_key
        for child in ir.children
        for child_key in partition_info[child].keys(child)
    }


@lower_ir_node.register(MapFunction)
def _(
    ir: MapFunction, rec: LowerIRTransformer
) -> tuple[IR, MutableMapping[IR, PartitionInfo]]:
    # Allow pointwise operations
    if ir.name in ("rename", "explode"):
        return _lower_ir_pwise(ir, rec)

    # Fallback for everything else
    return _lower_ir_fallback(
        ir, rec, msg=f"{ir.name} is not supported for multiple partitions."
    )


def _lower_ir_pwise(
    ir: IR, rec: LowerIRTransformer, *, preserve_partitioning: bool = False
) -> tuple[IR, MutableMapping[IR, PartitionInfo]]:
    # Lower a partition-wise (i.e. embarrassingly-parallel) IR node

    # Lower children
    children, _partition_info = zip(*(rec(c) for c in ir.children), strict=True)
    partition_info = reduce(operator.or_, _partition_info)
    counts = {partition_info[c].count for c in children}

    # Check that child partitioning is supported
    if len(counts) > 1:  # pragma: no cover
        return _lower_ir_fallback(
            ir,
            rec,
            msg=f"Class {type(ir)} does not support children with mismatched partition counts.",
        )

    # Preserve child partition_info if possible
    if preserve_partitioning and len(children) == 1:
        partition = partition_info[children[0]]
    else:
        partition = PartitionInfo(count=max(counts))

    # Return reconstructed node and partition-info dict
    new_node = ir.reconstruct(children)
    partition_info[new_node] = partition
    return new_node, partition_info


_lower_ir_pwise_preserve = partial(_lower_ir_pwise, preserve_partitioning=True)
lower_ir_node.register(Projection, _lower_ir_pwise_preserve)
lower_ir_node.register(Cache, _lower_ir_pwise)
lower_ir_node.register(HConcat, _lower_ir_pwise)


@lower_ir_node.register(Filter)
def _(
    ir: Filter, rec: LowerIRTransformer
) -> tuple[IR, MutableMapping[IR, PartitionInfo]]:
    child, partition_info = rec(ir.children[0])

    if partition_info[child].count > 1 and _contains_over([ir.mask.value]):
        # mask contains .over(...), collapse to single partition
        return _lower_ir_fallback(
            ir.reconstruct([child]),
            rec,
            msg=(
                "over(...) inside filter is not supported for multiple partitions; "
                "falling back to in-memory evaluation."
            ),
        )

    if partition_info[child].count > 1 and not all(
        expr.is_pointwise for expr in traversal([ir.mask.value])
    ):
        # TODO: Use expression decomposition to lower Filter
        # See: https://github.com/rapidsai/cudf/issues/20076
        return _lower_ir_fallback(
            ir, rec, msg="This filter is not supported for multiple partitions."
        )

    new_node = ir.reconstruct([child])
    partition_info[new_node] = partition_info[child]
    return new_node, partition_info


@lower_ir_node.register(Slice)
def _(
    ir: Slice, rec: LowerIRTransformer
) -> tuple[IR, MutableMapping[IR, PartitionInfo]]:
    if ir.offset == 0:
        # Taking the first N rows.
        # We don't know how large each partition is, so we reduce.
        new_node, partition_info = _lower_ir_pwise(ir, rec)
        if partition_info[new_node].count > 1:
            # Collapse down to single partition
            inter = Repartition(new_node.schema, new_node)
            partition_info[inter] = PartitionInfo(count=1)
            # Slice reduced partition
            new_node = ir.reconstruct([inter])
            partition_info[new_node] = PartitionInfo(count=1)
        return new_node, partition_info

    # Fallback
    return _lower_ir_fallback(
        ir, rec, msg="This slice not supported for multiple partitions."
    )


@lower_ir_node.register(HStack)
def _(
    ir: HStack, rec: LowerIRTransformer
) -> tuple[IR, MutableMapping[IR, PartitionInfo]]:
    if not all(expr.is_pointwise for expr in traversal([e.value for e in ir.columns])):
        # TODO: Avoid fallback if/when possible
        return _lower_ir_fallback(
            ir, rec, msg="This HStack not supported for multiple partitions."
        )

    child, partition_info = rec(ir.children[0])
    new_node = ir.reconstruct([child])
    partition_info[new_node] = partition_info[child]
    return new_node, partition_info<|MERGE_RESOLUTION|>--- conflicted
+++ resolved
@@ -227,8 +227,6 @@
 def evaluate_rapidsmpf(
     ir: IR,
     config_options: ConfigOptions,
-    *,
-    context: IRExecutionContext,
 ) -> DataFrame:  # pragma: no cover; rapidsmpf runtime not tested in CI yet
     """
     Evaluate with the RapidsMPF streaming runtime.
@@ -239,8 +237,6 @@
         Logical plan to evaluate.
     config_options
         GPUEngine configuration options.
-    context
-        The execution context for the IR node.
 
     Returns
     -------
@@ -248,7 +244,7 @@
     """
     from cudf_polars.experimental.rapidsmpf.core import evaluate_logical_plan
 
-    return evaluate_logical_plan(ir, config_options, context=context)
+    return evaluate_logical_plan(ir, config_options)
 
 
 def evaluate_streaming(
@@ -277,16 +273,12 @@
         config_options.executor.runtime == "rapidsmpf"
     ):  # pragma: no cover; rapidsmpf runtime not tested in CI yet
         # Using the RapidsMPF streaming runtime.
-        return evaluate_rapidsmpf(ir, config_options, context=context)
+        return evaluate_rapidsmpf(ir, config_options)
     else:
         # Using the default task engine.
         ir, partition_info = lower_ir_graph(ir, config_options)
 
-<<<<<<< HEAD
-        graph, key = task_graph(ir, partition_info, config_options, context=context)
-=======
-    graph, key = task_graph(ir, partition_info, config_options)
->>>>>>> 85a59958
+        graph, key = task_graph(ir, partition_info, config_options)
 
         return get_scheduler(config_options)(graph, key)
 
