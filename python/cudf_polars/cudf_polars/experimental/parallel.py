# SPDX-FileCopyrightText: Copyright (c) 2024-2025, NVIDIA CORPORATION & AFFILIATES.
# SPDX-License-Identifier: Apache-2.0
"""Multi-partition evaluation."""

from __future__ import annotations

import itertools
import operator
from functools import partial, reduce
from typing import TYPE_CHECKING, Any

import cudf_polars.experimental.distinct
import cudf_polars.experimental.groupby
import cudf_polars.experimental.io
import cudf_polars.experimental.join
import cudf_polars.experimental.select
import cudf_polars.experimental.shuffle
import cudf_polars.experimental.sort  # noqa: F401
from cudf_polars.dsl.ir import (
    IR,
    Cache,
    Filter,
    HConcat,
    HStack,
    IRExecutionContext,
    MapFunction,
    Projection,
    Slice,
    Union,
)
from cudf_polars.dsl.traversal import CachingVisitor, traversal
from cudf_polars.experimental.base import PartitionInfo, get_key_name
from cudf_polars.experimental.dispatch import (
    generate_ir_tasks,
    lower_ir_node,
)
from cudf_polars.experimental.io import _clear_source_info_cache
from cudf_polars.experimental.repartition import Repartition
from cudf_polars.experimental.statistics import collect_statistics
from cudf_polars.experimental.utils import _concat, _contains_over, _lower_ir_fallback

if TYPE_CHECKING:
    from collections.abc import MutableMapping
    from typing import Any

<<<<<<< HEAD
    from cudf_polars.containers import DataFrame
    from cudf_polars.experimental.base import StatsCollector
=======
    import polars as pl

>>>>>>> 2bbcc862
    from cudf_polars.experimental.dispatch import LowerIRTransformer, State
    from cudf_polars.utils.config import ConfigOptions


@lower_ir_node.register(IR)
def _(
    ir: IR, rec: LowerIRTransformer
) -> tuple[IR, MutableMapping[IR, PartitionInfo]]:  # pragma: no cover
    # Default logic - Requires single partition
    return _lower_ir_fallback(
        ir, rec, msg=f"Class {type(ir)} does not support multiple partitions."
    )


def lower_ir_graph(
    ir: IR, config_options: ConfigOptions
) -> tuple[IR, MutableMapping[IR, PartitionInfo], StatsCollector]:
    """
    Rewrite an IR graph and extract partitioning information.

    Parameters
    ----------
    ir
        Root of the graph to rewrite.
    config_options
        GPUEngine configuration options.

    Returns
    -------
    new_ir, partition_info, stats
        The rewritten graph, a mapping from unique nodes
        in the new graph to associated partitioning information,
        and the statistics collector.

    Notes
    -----
    This function traverses the unique nodes of the graph with
    root `ir`, and applies :func:`lower_ir_node` to each node.

    See Also
    --------
    lower_ir_node
    """
    state: State = {
        "config_options": config_options,
        "stats": collect_statistics(ir, config_options),
    }
    mapper: LowerIRTransformer = CachingVisitor(lower_ir_node, state=state)
    return *mapper(ir), state["stats"]


def task_graph(
    ir: IR,
    partition_info: MutableMapping[IR, PartitionInfo],
    config_options: ConfigOptions,
) -> tuple[MutableMapping[Any, Any], str | tuple[str, int]]:
    """
    Construct a task graph for evaluation of an IR graph.

    Parameters
    ----------
    ir
        Root of the graph to rewrite.
    partition_info
        A mapping from all unique IR nodes to the
        associated partitioning information.
    config_options
        GPUEngine configuration options.
    context
        Runtime context for IR node execution.

    Returns
    -------
    graph
        A Dask-compatible task graph for the entire
        IR graph with root `ir`.

    Notes
    -----
    This function traverses the unique nodes of the
    graph with root `ir`, and extracts the tasks for
    each node with :func:`generate_ir_tasks`.

    The output is passed into :func:`post_process_task_graph` to
    add any additional processing that is specific to the executor.

    See Also
    --------
    generate_ir_tasks
    """
    context = IRExecutionContext.from_config_options(config_options)
    graph = reduce(
        operator.or_,
        (
            generate_ir_tasks(node, partition_info, context=context)
            for node in traversal([ir])
        ),
    )

    key_name = get_key_name(ir)
    partition_count = partition_info[ir].count

    key: str | tuple[str, int]
    if partition_count > 1:
        graph[key_name] = (
            partial(_concat, context=context),
            *partition_info[ir].keys(ir),
        )
        key = key_name
    else:
        key = (key_name, 0)

    graph = post_process_task_graph(graph, key, config_options)
    return graph, key


# The true type signature for get_scheduler() needs an overload. Not worth it.


def get_scheduler(config_options: ConfigOptions) -> Any:
    """Get appropriate task scheduler."""
    assert config_options.executor.name == "streaming", (
        "'in-memory' executor not supported in 'generate_ir_tasks'"
    )

    cluster = config_options.executor.cluster

    if (
        cluster == "distributed"
    ):  # pragma: no cover; block depends on executor type and Distributed cluster
        from distributed import get_client

        from cudf_polars.experimental.dask_registers import DaskRegisterManager

        client = get_client()
        DaskRegisterManager.register_once()
        DaskRegisterManager.run_on_cluster(client)
        return client.get
    elif cluster == "single":
        from cudf_polars.experimental.scheduler import synchronous_scheduler

        return synchronous_scheduler
    else:  # pragma: no cover
        raise ValueError(f"{cluster} not a supported cluster option.")


def post_process_task_graph(
    graph: MutableMapping[Any, Any],
    key: str | tuple[str, int],
    config_options: ConfigOptions,
) -> MutableMapping[Any, Any]:
    """
    Post-process the task graph.

    Parameters
    ----------
    graph
        Task graph to post-process.
    key
        Output key for the graph.
    config_options
        GPUEngine configuration options.

    Returns
    -------
    graph
        A Dask-compatible task graph.
    """
    assert config_options.executor.name == "streaming", (
        "'in-memory' executor not supported in 'post_process_task_graph'"
    )

    if config_options.executor.rapidsmpf_spill:  # pragma: no cover
        from cudf_polars.experimental.spilling import wrap_dataframe_in_spillable

        return wrap_dataframe_in_spillable(
            graph, ignore_key=key, config_options=config_options
        )
    return graph


def evaluate_rapidsmpf(
    ir: IR,
    config_options: ConfigOptions,
) -> pl.DataFrame:  # pragma: no cover; rapidsmpf runtime not tested in CI yet
    """
    Evaluate with the RapidsMPF streaming runtime.

    Parameters
    ----------
    ir
        Logical plan to evaluate.
    config_options
        GPUEngine configuration options.

    Returns
    -------
    A cudf-polars DataFrame object.
    """
    from cudf_polars.experimental.rapidsmpf.core import evaluate_logical_plan

    return evaluate_logical_plan(ir, config_options)


def evaluate_streaming(
    ir: IR,
    config_options: ConfigOptions,
) -> pl.DataFrame:
    """
    Evaluate an IR graph with partitioning.

    Parameters
    ----------
    ir
        Logical plan to evaluate.
    config_options
        GPUEngine configuration options.

    Returns
    -------
    A cudf-polars DataFrame object.
    """
    # Clear source info cache in case data was overwritten
    _clear_source_info_cache()

    assert config_options.executor.name == "streaming", "Executor must be streaming"
    if (
        config_options.executor.runtime == "rapidsmpf"
    ):  # pragma: no cover; rapidsmpf runtime not tested in CI yet
        # Using the RapidsMPF streaming runtime.
        return evaluate_rapidsmpf(ir, config_options)
    else:
        # Using the default task engine.
        ir, partition_info, _ = lower_ir_graph(ir, config_options)

        graph, key = task_graph(ir, partition_info, config_options)

        return get_scheduler(config_options)(graph, key).to_polars()


@generate_ir_tasks.register(IR)
def _(
    ir: IR,
    partition_info: MutableMapping[IR, PartitionInfo],
    context: IRExecutionContext,
) -> MutableMapping[Any, Any]:
    # Generate pointwise (embarrassingly-parallel) tasks by default
    child_names = [get_key_name(c) for c in ir.children]
    bcast_child = [partition_info[c].count == 1 for c in ir.children]

    return {
        key: (
            partial(ir.do_evaluate, context=context),
            *ir._non_child_args,
            *[
                (child_name, 0 if bcast_child[j] else i)
                for j, child_name in enumerate(child_names)
            ],
        )
        for i, key in enumerate(partition_info[ir].keys(ir))
    }


@lower_ir_node.register(Union)
def _(
    ir: Union, rec: LowerIRTransformer
) -> tuple[IR, MutableMapping[IR, PartitionInfo]]:
    # Check zlice
    if ir.zlice is not None:
        return rec(
            Slice(
                ir.schema,
                *ir.zlice,
                Union(ir.schema, None, *ir.children),
            )
        )

    # Lower children
    children, _partition_info = zip(*(rec(c) for c in ir.children), strict=True)
    partition_info = reduce(operator.or_, _partition_info)

    # Partition count is the sum of all child partitions
    count = sum(partition_info[c].count for c in children)

    # Return reconstructed node and partition-info dict
    new_node = ir.reconstruct(children)
    partition_info[new_node] = PartitionInfo(count=count)
    return new_node, partition_info


@generate_ir_tasks.register(Union)
def _(
    ir: Union,
    partition_info: MutableMapping[IR, PartitionInfo],
    context: IRExecutionContext,
) -> MutableMapping[Any, Any]:
    key_name = get_key_name(ir)
    partition = itertools.count()
    return {
        (key_name, next(partition)): child_key
        for child in ir.children
        for child_key in partition_info[child].keys(child)
    }


@lower_ir_node.register(MapFunction)
def _(
    ir: MapFunction, rec: LowerIRTransformer
) -> tuple[IR, MutableMapping[IR, PartitionInfo]]:
    # Allow pointwise operations
    if ir.name in ("rename", "explode"):
        return _lower_ir_pwise(ir, rec)

    # Fallback for everything else
    return _lower_ir_fallback(
        ir, rec, msg=f"{ir.name} is not supported for multiple partitions."
    )


def _lower_ir_pwise(
    ir: IR, rec: LowerIRTransformer, *, preserve_partitioning: bool = False
) -> tuple[IR, MutableMapping[IR, PartitionInfo]]:
    # Lower a partition-wise (i.e. embarrassingly-parallel) IR node

    # Lower children
    children, _partition_info = zip(*(rec(c) for c in ir.children), strict=True)
    partition_info = reduce(operator.or_, _partition_info)
    counts = {partition_info[c].count for c in children}

    # Check that child partitioning is supported
    if len(counts) > 1:  # pragma: no cover
        return _lower_ir_fallback(
            ir,
            rec,
            msg=f"Class {type(ir)} does not support children with mismatched partition counts.",
        )

    # Preserve child partition_info if possible
    if preserve_partitioning and len(children) == 1:
        partition = partition_info[children[0]]
    else:
        partition = PartitionInfo(count=max(counts))

    # Return reconstructed node and partition-info dict
    new_node = ir.reconstruct(children)
    partition_info[new_node] = partition
    return new_node, partition_info


_lower_ir_pwise_preserve = partial(_lower_ir_pwise, preserve_partitioning=True)
lower_ir_node.register(Projection, _lower_ir_pwise_preserve)
lower_ir_node.register(Cache, _lower_ir_pwise)
lower_ir_node.register(HConcat, _lower_ir_pwise)


@lower_ir_node.register(Filter)
def _(
    ir: Filter, rec: LowerIRTransformer
) -> tuple[IR, MutableMapping[IR, PartitionInfo]]:
    child, partition_info = rec(ir.children[0])

    if partition_info[child].count > 1 and _contains_over([ir.mask.value]):
        # mask contains .over(...), collapse to single partition
        return _lower_ir_fallback(
            ir.reconstruct([child]),
            rec,
            msg=(
                "over(...) inside filter is not supported for multiple partitions; "
                "falling back to in-memory evaluation."
            ),
        )

    if partition_info[child].count > 1 and not all(
        expr.is_pointwise for expr in traversal([ir.mask.value])
    ):
        # TODO: Use expression decomposition to lower Filter
        # See: https://github.com/rapidsai/cudf/issues/20076
        return _lower_ir_fallback(
            ir, rec, msg="This filter is not supported for multiple partitions."
        )

    new_node = ir.reconstruct([child])
    partition_info[new_node] = partition_info[child]
    return new_node, partition_info


@lower_ir_node.register(Slice)
def _(
    ir: Slice, rec: LowerIRTransformer
) -> tuple[IR, MutableMapping[IR, PartitionInfo]]:
    if ir.offset == 0:
        # Taking the first N rows.
        # We don't know how large each partition is, so we reduce.
        new_node, partition_info = _lower_ir_pwise(ir, rec)
        if partition_info[new_node].count > 1:
            # Collapse down to single partition
            inter = Repartition(new_node.schema, new_node)
            partition_info[inter] = PartitionInfo(count=1)
            # Slice reduced partition
            new_node = ir.reconstruct([inter])
            partition_info[new_node] = PartitionInfo(count=1)
        return new_node, partition_info

    # Fallback
    return _lower_ir_fallback(
        ir, rec, msg="This slice not supported for multiple partitions."
    )


@lower_ir_node.register(HStack)
def _(
    ir: HStack, rec: LowerIRTransformer
) -> tuple[IR, MutableMapping[IR, PartitionInfo]]:
    if not all(expr.is_pointwise for expr in traversal([e.value for e in ir.columns])):
        # TODO: Avoid fallback if/when possible
        return _lower_ir_fallback(
            ir, rec, msg="This HStack not supported for multiple partitions."
        )

    child, partition_info = rec(ir.children[0])
    new_node = ir.reconstruct([child])
    partition_info[new_node] = partition_info[child]
    return new_node, partition_info<|MERGE_RESOLUTION|>--- conflicted
+++ resolved
@@ -43,13 +43,9 @@
     from collections.abc import MutableMapping
     from typing import Any
 
-<<<<<<< HEAD
-    from cudf_polars.containers import DataFrame
+    import polars as pl
+
     from cudf_polars.experimental.base import StatsCollector
-=======
-    import polars as pl
-
->>>>>>> 2bbcc862
     from cudf_polars.experimental.dispatch import LowerIRTransformer, State
     from cudf_polars.utils.config import ConfigOptions
 
