# SPDX-FileCopyrightText: Copyright (c) 2024-2025, NVIDIA CORPORATION & AFFILIATES.
# SPDX-License-Identifier: Apache-2.0
"""Multi-partition evaluation."""

from __future__ import annotations

import itertools
import operator
from functools import partial, reduce
from typing import TYPE_CHECKING, Any

import cudf_polars.experimental.distinct
import cudf_polars.experimental.groupby
import cudf_polars.experimental.io
import cudf_polars.experimental.join
import cudf_polars.experimental.select
import cudf_polars.experimental.shuffle
import cudf_polars.experimental.sort  # noqa: F401
from cudf_polars.dsl.ir import (
    IR,
    Cache,
    Filter,
    HConcat,
    HStack,
    MapFunction,
    Projection,
    Slice,
    Union,
)
from cudf_polars.dsl.traversal import CachingVisitor, traversal
from cudf_polars.experimental.base import PartitionInfo, get_key_name
from cudf_polars.experimental.dispatch import (
    generate_ir_tasks,
    lower_ir_node,
)
from cudf_polars.experimental.io import _clear_source_info_cache
from cudf_polars.experimental.repartition import Repartition
from cudf_polars.experimental.statistics import collect_statistics
from cudf_polars.experimental.utils import _concat, _contains_over, _lower_ir_fallback

if TYPE_CHECKING:
    from collections.abc import MutableMapping
    from typing import Any

    from cudf_polars.containers import DataFrame
    from cudf_polars.dsl.ir import IRExecutionContext
    from cudf_polars.experimental.dispatch import LowerIRTransformer, State
    from cudf_polars.utils.config import ConfigOptions


@lower_ir_node.register(IR)
def _(
    ir: IR, rec: LowerIRTransformer
) -> tuple[IR, MutableMapping[IR, PartitionInfo]]:  # pragma: no cover
    # Default logic - Requires single partition
    return _lower_ir_fallback(
        ir, rec, msg=f"Class {type(ir)} does not support multiple partitions."
    )


def lower_ir_graph(
    ir: IR, config_options: ConfigOptions
) -> tuple[IR, MutableMapping[IR, PartitionInfo]]:
    """
    Rewrite an IR graph and extract partitioning information.

    Parameters
    ----------
    ir
        Root of the graph to rewrite.
    config_options
        GPUEngine configuration options.

    Returns
    -------
    new_ir, partition_info
        The rewritten graph, and a mapping from unique nodes
        in the new graph to associated partitioning information.

    Notes
    -----
    This function traverses the unique nodes of the graph with
    root `ir`, and applies :func:`lower_ir_node` to each node.

    See Also
    --------
    lower_ir_node
    """
    state: State = {
        "config_options": config_options,
        "stats": collect_statistics(ir, config_options),
    }
    mapper: LowerIRTransformer = CachingVisitor(lower_ir_node, state=state)
    return mapper(ir)


def task_graph(
    ir: IR,
    partition_info: MutableMapping[IR, PartitionInfo],
    config_options: ConfigOptions,
    context: IRExecutionContext,
) -> tuple[MutableMapping[Any, Any], str | tuple[str, int]]:
    """
    Construct a task graph for evaluation of an IR graph.

    Parameters
    ----------
    ir
        Root of the graph to rewrite.
    partition_info
        A mapping from all unique IR nodes to the
        associated partitioning information.
    config_options
        GPUEngine configuration options.
    context
        Runtime context for IR node execution.

    Returns
    -------
    graph
        A Dask-compatible task graph for the entire
        IR graph with root `ir`.

    Notes
    -----
    This function traverses the unique nodes of the
    graph with root `ir`, and extracts the tasks for
    each node with :func:`generate_ir_tasks`.

    The output is passed into :func:`post_process_task_graph` to
    add any additional processing that is specific to the executor.

    See Also
    --------
    generate_ir_tasks
    """
    graph = reduce(
        operator.or_,
        (
            generate_ir_tasks(node, partition_info, context=context)
            for node in traversal([ir])
        ),
    )

    key_name = get_key_name(ir)
    partition_count = partition_info[ir].count

    key: str | tuple[str, int]
    if partition_count > 1:
        graph[key_name] = (
            partial(_concat, context=context),
            *partition_info[ir].keys(ir),
        )
        key = key_name
    else:
        key = (key_name, 0)

    graph = post_process_task_graph(graph, key, config_options)
    return graph, key


# The true type signature for get_scheduler() needs an overload. Not worth it.


def get_scheduler(config_options: ConfigOptions) -> Any:
    """Get appropriate task scheduler."""
    assert config_options.executor.name == "streaming", (
        "'in-memory' executor not supported in 'generate_ir_tasks'"
    )

    cluster = config_options.executor.cluster

    if (
        cluster == "distributed"
    ):  # pragma: no cover; block depends on executor type and Distributed cluster
        from distributed import get_client

        from cudf_polars.experimental.dask_registers import DaskRegisterManager

        client = get_client()
        DaskRegisterManager.register_once()
        DaskRegisterManager.run_on_cluster(client)
        return client.get
    elif cluster == "single":
        from cudf_polars.experimental.scheduler import synchronous_scheduler

        return synchronous_scheduler
    else:  # pragma: no cover
        raise ValueError(f"{cluster} not a supported cluster option.")


def post_process_task_graph(
    graph: MutableMapping[Any, Any],
    key: str | tuple[str, int],
    config_options: ConfigOptions,
) -> MutableMapping[Any, Any]:
    """
    Post-process the task graph.

    Parameters
    ----------
    graph
        Task graph to post-process.
    key
        Output key for the graph.
    config_options
        GPUEngine configuration options.

    Returns
    -------
    graph
        A Dask-compatible task graph.
    """
    assert config_options.executor.name == "streaming", (
        "'in-memory' executor not supported in 'post_process_task_graph'"
    )

    if config_options.executor.rapidsmpf_spill:  # pragma: no cover
        from cudf_polars.experimental.spilling import wrap_dataframe_in_spillable

        return wrap_dataframe_in_spillable(
            graph, ignore_key=key, config_options=config_options
        )
    return graph


def evaluate_rapidsmpf(
    ir: IR,
    config_options: ConfigOptions,
) -> DataFrame:  # pragma: no cover; rapidsmpf runtime not tested in CI yet
    """
    Evaluate with the RapidsMPF streaming runtime.

    Parameters
    ----------
    ir
        Logical plan to evaluate.
    config_options
        GPUEngine configuration options.

    Returns
    -------
    A cudf-polars DataFrame object.
    """
    from cudf_polars.experimental.rapidsmpf.core import evaluate_logical_plan

    return evaluate_logical_plan(ir, config_options)


def evaluate_streaming(
    ir: IR,
    config_options: ConfigOptions,
    context: IRExecutionContext,
) -> DataFrame:
    """
    Evaluate an IR graph with partitioning.

    Parameters
    ----------
    ir
        Logical plan to evaluate.
    config_options
        GPUEngine configuration options.
    context
        The execution context for the IR node.

    Returns
    -------
    A cudf-polars DataFrame object.
    """
    # Clear source info cache in case data was overwritten
    _clear_source_info_cache()

    assert config_options.executor.name == "streaming", "Executor must be streaming"
    if (
        config_options.executor.runtime == "rapidsmpf"
    ):  # pragma: no cover; rapidsmpf runtime not tested in CI yet
        # Using the RapidsMPF streaming runtime.
        return evaluate_rapidsmpf(ir, config_options)
    else:
        # Using the default task engine.
        ir, partition_info = lower_ir_graph(ir, config_options)

<<<<<<< HEAD
        graph, key = task_graph(ir, partition_info, config_options)
=======
    graph, key = task_graph(ir, partition_info, config_options, context=context)
>>>>>>> 6fdbd4eb

        return get_scheduler(config_options)(graph, key)


@generate_ir_tasks.register(IR)
def _(
    ir: IR,
    partition_info: MutableMapping[IR, PartitionInfo],
    context: IRExecutionContext,
) -> MutableMapping[Any, Any]:
    # Generate pointwise (embarrassingly-parallel) tasks by default
    child_names = [get_key_name(c) for c in ir.children]
    bcast_child = [partition_info[c].count == 1 for c in ir.children]

    return {
        key: (
            partial(ir.do_evaluate, context=context),
            *ir._non_child_args,
            *[
                (child_name, 0 if bcast_child[j] else i)
                for j, child_name in enumerate(child_names)
            ],
        )
        for i, key in enumerate(partition_info[ir].keys(ir))
    }


@lower_ir_node.register(Union)
def _(
    ir: Union, rec: LowerIRTransformer
) -> tuple[IR, MutableMapping[IR, PartitionInfo]]:
    # Check zlice
    if ir.zlice is not None:
        return rec(
            Slice(
                ir.schema,
                *ir.zlice,
                Union(ir.schema, None, *ir.children),
            )
        )

    # Lower children
    children, _partition_info = zip(*(rec(c) for c in ir.children), strict=True)
    partition_info = reduce(operator.or_, _partition_info)

    # Partition count is the sum of all child partitions
    count = sum(partition_info[c].count for c in children)

    # Return reconstructed node and partition-info dict
    new_node = ir.reconstruct(children)
    partition_info[new_node] = PartitionInfo(count=count)
    return new_node, partition_info


@generate_ir_tasks.register(Union)
def _(
    ir: Union,
    partition_info: MutableMapping[IR, PartitionInfo],
    context: IRExecutionContext,
) -> MutableMapping[Any, Any]:
    key_name = get_key_name(ir)
    partition = itertools.count()
    return {
        (key_name, next(partition)): child_key
        for child in ir.children
        for child_key in partition_info[child].keys(child)
    }


@lower_ir_node.register(MapFunction)
def _(
    ir: MapFunction, rec: LowerIRTransformer
) -> tuple[IR, MutableMapping[IR, PartitionInfo]]:
    # Allow pointwise operations
    if ir.name in ("rename", "explode"):
        return _lower_ir_pwise(ir, rec)

    # Fallback for everything else
    return _lower_ir_fallback(
        ir, rec, msg=f"{ir.name} is not supported for multiple partitions."
    )


def _lower_ir_pwise(
    ir: IR, rec: LowerIRTransformer, *, preserve_partitioning: bool = False
) -> tuple[IR, MutableMapping[IR, PartitionInfo]]:
    # Lower a partition-wise (i.e. embarrassingly-parallel) IR node

    # Lower children
    children, _partition_info = zip(*(rec(c) for c in ir.children), strict=True)
    partition_info = reduce(operator.or_, _partition_info)
    counts = {partition_info[c].count for c in children}

    # Check that child partitioning is supported
    if len(counts) > 1:  # pragma: no cover
        return _lower_ir_fallback(
            ir,
            rec,
            msg=f"Class {type(ir)} does not support children with mismatched partition counts.",
        )

    # Preserve child partition_info if possible
    if preserve_partitioning and len(children) == 1:
        partition = partition_info[children[0]]
    else:
        partition = PartitionInfo(count=max(counts))

    # Return reconstructed node and partition-info dict
    new_node = ir.reconstruct(children)
    partition_info[new_node] = partition
    return new_node, partition_info


_lower_ir_pwise_preserve = partial(_lower_ir_pwise, preserve_partitioning=True)
lower_ir_node.register(Projection, _lower_ir_pwise_preserve)
lower_ir_node.register(Cache, _lower_ir_pwise)
lower_ir_node.register(HConcat, _lower_ir_pwise)


@lower_ir_node.register(Filter)
def _(
    ir: Filter, rec: LowerIRTransformer
) -> tuple[IR, MutableMapping[IR, PartitionInfo]]:
    child, partition_info = rec(ir.children[0])

    if partition_info[child].count > 1 and _contains_over([ir.mask.value]):
        # mask contains .over(...), collapse to single partition
        return _lower_ir_fallback(
            ir.reconstruct([child]),
            rec,
            msg=(
                "over(...) inside filter is not supported for multiple partitions; "
                "falling back to in-memory evaluation."
            ),
        )

    if partition_info[child].count > 1 and not all(
        expr.is_pointwise for expr in traversal([ir.mask.value])
    ):
        # TODO: Use expression decomposition to lower Filter
        # See: https://github.com/rapidsai/cudf/issues/20076
        return _lower_ir_fallback(
            ir, rec, msg="This filter is not supported for multiple partitions."
        )

    new_node = ir.reconstruct([child])
    partition_info[new_node] = partition_info[child]
    return new_node, partition_info


@lower_ir_node.register(Slice)
def _(
    ir: Slice, rec: LowerIRTransformer
) -> tuple[IR, MutableMapping[IR, PartitionInfo]]:
    if ir.offset == 0:
        # Taking the first N rows.
        # We don't know how large each partition is, so we reduce.
        new_node, partition_info = _lower_ir_pwise(ir, rec)
        if partition_info[new_node].count > 1:
            # Collapse down to single partition
            inter = Repartition(new_node.schema, new_node)
            partition_info[inter] = PartitionInfo(count=1)
            # Slice reduced partition
            new_node = ir.reconstruct([inter])
            partition_info[new_node] = PartitionInfo(count=1)
        return new_node, partition_info

    # Fallback
    return _lower_ir_fallback(
        ir, rec, msg="This slice not supported for multiple partitions."
    )


@lower_ir_node.register(HStack)
def _(
    ir: HStack, rec: LowerIRTransformer
) -> tuple[IR, MutableMapping[IR, PartitionInfo]]:
    if not all(expr.is_pointwise for expr in traversal([e.value for e in ir.columns])):
        # TODO: Avoid fallback if/when possible
        return _lower_ir_fallback(
            ir, rec, msg="This HStack not supported for multiple partitions."
        )

    child, partition_info = rec(ir.children[0])
    new_node = ir.reconstruct([child])
    partition_info[new_node] = partition_info[child]
    return new_node, partition_info<|MERGE_RESOLUTION|>--- conflicted
+++ resolved
@@ -227,33 +227,11 @@
 def evaluate_rapidsmpf(
     ir: IR,
     config_options: ConfigOptions,
+    *,
+    context: IRExecutionContext,
 ) -> DataFrame:  # pragma: no cover; rapidsmpf runtime not tested in CI yet
     """
     Evaluate with the RapidsMPF streaming runtime.
-
-    Parameters
-    ----------
-    ir
-        Logical plan to evaluate.
-    config_options
-        GPUEngine configuration options.
-
-    Returns
-    -------
-    A cudf-polars DataFrame object.
-    """
-    from cudf_polars.experimental.rapidsmpf.core import evaluate_logical_plan
-
-    return evaluate_logical_plan(ir, config_options)
-
-
-def evaluate_streaming(
-    ir: IR,
-    config_options: ConfigOptions,
-    context: IRExecutionContext,
-) -> DataFrame:
-    """
-    Evaluate an IR graph with partitioning.
 
     Parameters
     ----------
@@ -268,6 +246,32 @@
     -------
     A cudf-polars DataFrame object.
     """
+    from cudf_polars.experimental.rapidsmpf.core import evaluate_logical_plan
+
+    return evaluate_logical_plan(ir, config_options, context=context)
+
+
+def evaluate_streaming(
+    ir: IR,
+    config_options: ConfigOptions,
+    context: IRExecutionContext,
+) -> DataFrame:
+    """
+    Evaluate an IR graph with partitioning.
+
+    Parameters
+    ----------
+    ir
+        Logical plan to evaluate.
+    config_options
+        GPUEngine configuration options.
+    context
+        The execution context for the IR node.
+
+    Returns
+    -------
+    A cudf-polars DataFrame object.
+    """
     # Clear source info cache in case data was overwritten
     _clear_source_info_cache()
 
@@ -276,16 +280,12 @@
         config_options.executor.runtime == "rapidsmpf"
     ):  # pragma: no cover; rapidsmpf runtime not tested in CI yet
         # Using the RapidsMPF streaming runtime.
-        return evaluate_rapidsmpf(ir, config_options)
+        return evaluate_rapidsmpf(ir, config_options, context=context)
     else:
         # Using the default task engine.
         ir, partition_info = lower_ir_graph(ir, config_options)
 
-<<<<<<< HEAD
-        graph, key = task_graph(ir, partition_info, config_options)
-=======
-    graph, key = task_graph(ir, partition_info, config_options, context=context)
->>>>>>> 6fdbd4eb
+        graph, key = task_graph(ir, partition_info, config_options, context=context)
 
         return get_scheduler(config_options)(graph, key)
 
