# SPDX-FileCopyrightText: Copyright (c) 2024-2025, NVIDIA CORPORATION & AFFILIATES.
# SPDX-License-Identifier: Apache-2.0

"""Dask function registrations such as serializers and dispatch implementations."""

from __future__ import annotations

from typing import TYPE_CHECKING, Any, ClassVar, overload

from dask.sizeof import sizeof as sizeof_dispatch
from dask.tokenize import normalize_token
from distributed.protocol import dask_deserialize, dask_serialize
from distributed.protocol.cuda import cuda_deserialize, cuda_serialize
from distributed.utils import log_errors

import pylibcudf as plc
import rmm

from cudf_polars.containers import Column, DataFrame, DataType
from cudf_polars.dsl.expressions.base import NamedExpr

if TYPE_CHECKING:
    from collections.abc import Hashable, Mapping

    from distributed import Client

    from rmm.pylibrmm.memory_resource import DeviceMemoryResource
    from rmm.pylibrmm.stream import Stream

    from cudf_polars.typing import ColumnHeader, ColumnOptions, DataFrameHeader


__all__ = ["DaskRegisterManager", "register"]


class DaskRegisterManager:  # pragma: no cover; Only used with Distributed scheduler
    """Manager to ensure ensure serializer is only registered once."""

    _registered: bool = False
    _client_run_executed: ClassVar[set[str]] = set()

    @classmethod
    def register_once(cls) -> None:
        """Register Dask/cudf-polars serializers in calling process."""
        if not cls._registered:
            from cudf_polars.experimental.dask_registers import register

            register()
            cls._registered = True

    @classmethod
    def run_on_cluster(cls, client: Client) -> None:
        """Run register on the workers and scheduler once."""
        if client.id not in cls._client_run_executed:
            client.run(cls.register_once)
            client.run_on_scheduler(cls.register_once)
            cls._client_run_executed.add(client.id)


def register() -> None:
    """Register dask serialization and dispatch functions."""

    @overload
    def serialize_column_or_frame(
        x: DataFrame,
    ) -> tuple[DataFrameHeader, list[memoryview]]: ...

    @overload
    def serialize_column_or_frame(
        x: Column,
    ) -> tuple[ColumnHeader, list[memoryview]]: ...

    @cuda_serialize.register((Column, DataFrame))
    def serialize_column_or_frame(
        x: DataFrame | Column,
    ) -> tuple[DataFrameHeader | ColumnHeader, list[memoryview]]:
        with log_errors():
            header, frames = x.serialize()
            return header, list(frames)  # Dask expect a list of frames

    @cuda_deserialize.register(DataFrame)
    def _(
        header: DataFrameHeader, frames: tuple[memoryview, plc.gpumemoryview]
    ) -> DataFrame:
        with log_errors():
            metadata, gpudata = frames  # TODO: check if this is a length-2 list...
            return DataFrame.deserialize(header, (metadata, plc.gpumemoryview(gpudata)))

    @cuda_deserialize.register(Column)
    def _(header: ColumnHeader, frames: tuple[memoryview, plc.gpumemoryview]) -> Column:
        with log_errors():
            metadata, gpudata = frames
            return Column.deserialize(header, (metadata, plc.gpumemoryview(gpudata)))

    @overload
    def dask_serialize_column_or_frame(
        x: DataFrame,
    ) -> tuple[DataFrameHeader, tuple[memoryview, memoryview]]: ...

    @overload
    def dask_serialize_column_or_frame(
        x: Column,
    ) -> tuple[ColumnHeader, tuple[memoryview, memoryview]]: ...

    @dask_serialize.register(Column)
    def dask_serialize_column_or_frame(
        x: DataFrame | Column,
    ) -> tuple[DataFrameHeader | ColumnHeader, tuple[memoryview, memoryview]]:
        with log_errors():
            header, (metadata, gpudata) = x.serialize()

            # For robustness, we check that the gpu data is contiguous
            cai = gpudata.__cuda_array_interface__
            assert len(cai["shape"]) == 1
            assert cai["strides"] is None or cai["strides"] == (1,)
            assert cai["typestr"] == "|u1"
            nbytes = cai["shape"][0]

            # Copy the gpudata to host memory
            gpudata_on_host = memoryview(
                rmm.DeviceBuffer(ptr=gpudata.ptr, size=nbytes).copy_to_host()
            )
            return header, (metadata, gpudata_on_host)

    @dask_deserialize.register(Column)
    def _(header: ColumnHeader, frames: tuple[memoryview, memoryview]) -> Column:
        with log_errors():
            assert len(frames) == 2
            # Copy the second frame (the gpudata in host memory) back to the gpu
            frames = frames[0], plc.gpumemoryview(rmm.DeviceBuffer.to_device(frames[1]))
            return Column.deserialize(header, frames)

    @dask_serialize.register(DataFrame)
    def _(
        x: DataFrame, context: Mapping[str, Any] | None = None
    ) -> tuple[DataFrameHeader, tuple[memoryview, memoryview]]:
        # Do regular serialization if no staging buffer is provided.
        if context is None or "staging_device_buffer" not in context:
            return dask_serialize_column_or_frame(x)

        # If a staging buffer is provided, we use `ChunkedPack` to
        # serialize the dataframe using the provided staging buffer.
        with log_errors():
            # Keyword arguments for `Column.__init__`.
            columns_kwargs: list[ColumnOptions] = [
<<<<<<< HEAD
                {
                    "is_sorted": col.is_sorted,
                    "order": col.order,
                    "null_order": col.null_order,
                    "name": col.name,
                    "dtype": col.dtype,
                }
                for col in x.columns
=======
                col.serialize_ctor_kwargs() for col in x.columns
>>>>>>> 5d02e2b6
            ]
            header: DataFrameHeader = {
                "columns_kwargs": columns_kwargs,
                "frame_count": 2,
            }
            if "stream" not in context:
                raise ValueError(
                    "context: stream must be given when staging_device_buffer is"
                )
            if "device_mr" not in context:
                raise ValueError(
                    "context: device_mr must be given when staging_device_buffer is"
                )
            stream: Stream = context["stream"]
            device_mr: DeviceMemoryResource = context["device_mr"]
            buf: rmm.DeviceBuffer = context["staging_device_buffer"]
            frame = plc.contiguous_split.ChunkedPack.create(
                x.table, buf.nbytes, stream, device_mr
            ).pack_to_host(buf)
            return header, frame

    @dask_deserialize.register(DataFrame)
    def _(header: DataFrameHeader, frames: tuple[memoryview, memoryview]) -> DataFrame:
        with log_errors():
            assert len(frames) == 2
            # Copy the second frame (the gpudata in host memory) back to the gpu
            frames = frames[0], plc.gpumemoryview(rmm.DeviceBuffer.to_device(frames[1]))
            return DataFrame.deserialize(header, frames)

    @sizeof_dispatch.register(Column)
    def _(x: Column) -> int:
        """The total size of the device buffers used by the DataFrame or Column."""
        return x.obj.device_buffer_size()

    @sizeof_dispatch.register(DataFrame)
    def _(x: DataFrame) -> int:
        """The total size of the device buffers used by the DataFrame or Column."""
        return sum(c.obj.device_buffer_size() for c in x.columns)

    # Register rapidsmpf serializer if it's installed.
    try:
        from rapidsmpf.integrations.dask.spilling import register_dask_serialize

        register_dask_serialize()  # pragma: no cover; rapidsmpf dependency not included yet
    except ImportError:
        pass

    # Register the tokenizer for NamedExpr and DataType. This is a performance
    # optimization that speeds up tokenization for the most common types seen in
    # the Dask task graph.
    @normalize_token.register(NamedExpr)
    @normalize_token.register(DataType)
    def _(x: NamedExpr | DataType) -> Hashable:
        return hash(x)<|MERGE_RESOLUTION|>--- conflicted
+++ resolved
@@ -143,18 +143,7 @@
         with log_errors():
             # Keyword arguments for `Column.__init__`.
             columns_kwargs: list[ColumnOptions] = [
-<<<<<<< HEAD
-                {
-                    "is_sorted": col.is_sorted,
-                    "order": col.order,
-                    "null_order": col.null_order,
-                    "name": col.name,
-                    "dtype": col.dtype,
-                }
-                for col in x.columns
-=======
                 col.serialize_ctor_kwargs() for col in x.columns
->>>>>>> 5d02e2b6
             ]
             header: DataFrameHeader = {
                 "columns_kwargs": columns_kwargs,
