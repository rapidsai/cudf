# SPDX-FileCopyrightText: Copyright (c) 2024-2025, NVIDIA CORPORATION & AFFILIATES.
# SPDX-License-Identifier: Apache-2.0

"""Dask function registrations such as serializers and dispatch implementations."""

from __future__ import annotations

from typing import TYPE_CHECKING, Any, ClassVar, overload

from dask.sizeof import sizeof as sizeof_dispatch
from dask.tokenize import normalize_token
from distributed.protocol import dask_deserialize, dask_serialize
from distributed.protocol.cuda import cuda_deserialize, cuda_serialize
from distributed.utils import log_errors

import pylibcudf as plc
import rmm

from cudf_polars.containers import Column, DataFrame, DataType
from cudf_polars.dsl.expressions.base import NamedExpr
from cudf_polars.utils.cuda_stream import get_dask_cuda_stream

if TYPE_CHECKING:
    from collections.abc import Hashable, Mapping

    from distributed import Client

    from rmm.pylibrmm.memory_resource import DeviceMemoryResource
    from rmm.pylibrmm.stream import Stream

    from cudf_polars.typing import ColumnHeader, ColumnOptions, DataFrameHeader


__all__ = ["DaskRegisterManager", "register"]


class DaskRegisterManager:  # pragma: no cover; Only used with Distributed scheduler
    """Manager to ensure ensure serializer is only registered once."""

    _registered: bool = False
    _client_run_executed: ClassVar[set[str]] = set()

    @classmethod
    def register_once(cls) -> None:
        """Register Dask/cudf-polars serializers in calling process."""
        if not cls._registered:
            from cudf_polars.experimental.dask_registers import register

            register()
            cls._registered = True

    @classmethod
    def run_on_cluster(cls, client: Client) -> None:
        """Run register on the workers and scheduler once."""
        if client.id not in cls._client_run_executed:
            client.run(cls.register_once)
            client.run_on_scheduler(cls.register_once)
            cls._client_run_executed.add(client.id)


def register() -> None:
    """Register dask serialization and dispatch functions."""

    @overload
    def serialize_column_or_frame(
        x: DataFrame,
    ) -> tuple[DataFrameHeader, list[memoryview]]: ...

    @overload
    def serialize_column_or_frame(
        x: Column,
    ) -> tuple[ColumnHeader, list[memoryview]]: ...

    @cuda_serialize.register((Column, DataFrame))
    def serialize_column_or_frame(
        x: DataFrame | Column,
    ) -> tuple[
        DataFrameHeader | ColumnHeader, list[memoryview[bytes] | plc.gpumemoryview]
    ]:
        with log_errors():
            header, frames = x.serialize()
            # Dask expect a list of frames
            return header, list(frames)

    @cuda_deserialize.register(DataFrame)
    def _(
        header: DataFrameHeader, frames: tuple[memoryview[bytes], plc.gpumemoryview]
    ) -> DataFrame:
        with log_errors():
            metadata, gpudata = frames  # TODO: check if this is a length-2 list...
            return DataFrame.deserialize(
                header,
                (metadata, plc.gpumemoryview(gpudata)),
                stream=get_dask_cuda_stream(),
            )

    @cuda_deserialize.register(Column)
    def _(
        header: ColumnHeader, frames: tuple[memoryview[bytes], plc.gpumemoryview]
    ) -> Column:
        with log_errors():
            metadata, gpudata = frames
            return Column.deserialize(header, (metadata, plc.gpumemoryview(gpudata)))

    @overload
    def dask_serialize_column_or_frame(
        x: DataFrame,
    ) -> tuple[DataFrameHeader, tuple[memoryview, memoryview]]: ...

    @overload
    def dask_serialize_column_or_frame(
        x: Column,
    ) -> tuple[ColumnHeader, tuple[memoryview, memoryview]]: ...

    @dask_serialize.register(Column)
    def dask_serialize_column_or_frame(
        x: DataFrame | Column,
    ) -> tuple[DataFrameHeader | ColumnHeader, tuple[memoryview[bytes], memoryview]]:
        with log_errors():
            header, (metadata, gpudata) = x.serialize()

            # For robustness, we check that the gpu data is contiguous
            cai = gpudata.__cuda_array_interface__
            assert len(cai["shape"]) == 1
            assert cai["strides"] is None or cai["strides"] == (1,)
            assert cai["typestr"] == "|u1"
            nbytes = cai["shape"][0]

            # Copy the gpudata to host memory
            gpudata_on_host = memoryview(
                rmm.DeviceBuffer(ptr=gpudata.ptr, size=nbytes).copy_to_host()
            )
            return header, (metadata, gpudata_on_host)

    @dask_deserialize.register(Column)
    def _(header: ColumnHeader, frames: tuple[memoryview[bytes], memoryview]) -> Column:
        with log_errors():
            assert len(frames) == 2
            # Copy the second frame (the gpudata in host memory) back to the gpu
            new_frames = (
                frames[0],
                plc.gpumemoryview(rmm.DeviceBuffer.to_device(frames[1])),
            )
            return Column.deserialize(header, new_frames)

    @dask_serialize.register(DataFrame)
    def _(
        x: DataFrame, context: Mapping[str, Any] | None = None
    ) -> tuple[DataFrameHeader, tuple[memoryview, memoryview]]:
        # Do regular serialization if no staging buffer is provided.
        if context is None or "staging_device_buffer" not in context:
            return dask_serialize_column_or_frame(x)

        # If a staging buffer is provided, we use `ChunkedPack` to
        # serialize the dataframe using the provided staging buffer.
        with log_errors():
            # Keyword arguments for `Column.__init__`.
            columns_kwargs: list[ColumnOptions] = [
                col.serialize_ctor_kwargs() for col in x.columns
            ]
            header: DataFrameHeader = {
                "columns_kwargs": columns_kwargs,
                "frame_count": 2,
            }
            if "stream" not in context:
                raise ValueError(
                    "context: stream must be given when staging_device_buffer is"
                )
            if "device_mr" not in context:
                raise ValueError(
                    "context: device_mr must be given when staging_device_buffer is"
                )
            stream: Stream = context["stream"]
            device_mr: DeviceMemoryResource = context["device_mr"]
            buf: rmm.DeviceBuffer = context["staging_device_buffer"]
            frame = plc.contiguous_split.ChunkedPack.create(
                x.table, buf.nbytes, stream, device_mr
            ).pack_to_host(buf)
            return header, frame

    @dask_deserialize.register(DataFrame)
    def _(
        header: DataFrameHeader, frames: tuple[memoryview[bytes], memoryview]
    ) -> DataFrame:
        with log_errors():
            assert len(frames) == 2
            # Copy the second frame (the gpudata in host memory) back to the gpu
<<<<<<< HEAD
            frames = frames[0], plc.gpumemoryview(rmm.DeviceBuffer.to_device(frames[1]))
            return DataFrame.deserialize(header, frames, stream=get_dask_cuda_stream())
=======
            new_frames = (
                frames[0],
                plc.gpumemoryview(rmm.DeviceBuffer.to_device(frames[1])),
            )
            return DataFrame.deserialize(header, new_frames)
>>>>>>> 4cd26aca

    @sizeof_dispatch.register(Column)
    def _(x: Column) -> int:
        """The total size of the device buffers used by the DataFrame or Column."""
        return x.obj.device_buffer_size()

    @sizeof_dispatch.register(DataFrame)
    def _(x: DataFrame) -> int:
        """The total size of the device buffers used by the DataFrame or Column."""
        return sum(c.obj.device_buffer_size() for c in x.columns)

    # Register rapidsmpf serializer if it's installed.
    try:
        from rapidsmpf.integrations.dask.spilling import register_dask_serialize

        register_dask_serialize()  # pragma: no cover; rapidsmpf dependency not included yet
    except ImportError:
        pass

    # Register the tokenizer for NamedExpr and DataType. This is a performance
    # optimization that speeds up tokenization for the most common types seen in
    # the Dask task graph.
    @normalize_token.register(NamedExpr)
    @normalize_token.register(DataType)
    def _(x: NamedExpr | DataType) -> Hashable:
        return hash(x)<|MERGE_RESOLUTION|>--- conflicted
+++ resolved
@@ -185,16 +185,13 @@
         with log_errors():
             assert len(frames) == 2
             # Copy the second frame (the gpudata in host memory) back to the gpu
-<<<<<<< HEAD
-            frames = frames[0], plc.gpumemoryview(rmm.DeviceBuffer.to_device(frames[1]))
-            return DataFrame.deserialize(header, frames, stream=get_dask_cuda_stream())
-=======
             new_frames = (
                 frames[0],
                 plc.gpumemoryview(rmm.DeviceBuffer.to_device(frames[1])),
             )
-            return DataFrame.deserialize(header, new_frames)
->>>>>>> 4cd26aca
+            return DataFrame.deserialize(
+                header, new_frames, stream=get_dask_cuda_stream()
+            )
 
     @sizeof_dispatch.register(Column)
     def _(x: Column) -> int:
