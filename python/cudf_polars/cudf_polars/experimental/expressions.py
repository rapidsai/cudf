# SPDX-FileCopyrightText: Copyright (c) 2025, NVIDIA CORPORATION & AFFILIATES.
# SPDX-License-Identifier: Apache-2.0
"""
Multi-partition Expr classes and utilities.

This module includes the necessary functionality to
decompose a non-pointwise expression graph into stages
that can each be mapped onto a simple partition-wise
task graph at execution time.

For example, if ``Select.exprs`` contains an ``expr.Agg``
node, ``decompose_expr_graph`` will decompose the complex
NamedExpr node into a sequence of three new IR nodes::

 - Select: Partition-wise aggregation logic.
 - Repartition: Concatenate the results of each partition.
 - Select: Final aggregation on the combined results.

In this example, the Select stages are mapped onto a simple
partition-wise task graph at execution time, and the Repartition
stage is used to capture the data-movement required for a global
aggregation. At the moment, data movement is always introduced
by either repartitioning or shuffling the data.

Since we are introducing intermediate IR nodes, we are also
introducing a temporary column for each intermediate result.
In order to avoid column-name collisions with the original
input-IR node, we generate unique names for temporary columns
and concatenate them to the input-IR node using ``HConcat``.
"""

from __future__ import annotations

import operator
from functools import reduce
from typing import TYPE_CHECKING, TypeAlias, TypedDict

import pylibcudf as plc

from cudf_polars.dsl.expressions.aggregation import Agg
from cudf_polars.dsl.expressions.base import Col, ExecutionContext, Expr, NamedExpr
from cudf_polars.dsl.expressions.binaryop import BinOp
from cudf_polars.dsl.expressions.literal import Literal
from cudf_polars.dsl.expressions.unary import Cast, UnaryFunction
from cudf_polars.dsl.ir import IR, Distinct, Empty, HConcat, Select
from cudf_polars.dsl.traversal import (
    CachingVisitor,
)
from cudf_polars.experimental.base import PartitionInfo
from cudf_polars.experimental.repartition import Repartition
from cudf_polars.experimental.utils import _get_unique_fractions, _leaf_column_names

if TYPE_CHECKING:
    from collections.abc import Generator, MutableMapping, Sequence

    from cudf_polars.dsl.expressions.base import Expr
    from cudf_polars.dsl.ir import IR
    from cudf_polars.experimental.base import ColumnStat, ColumnStats
    from cudf_polars.typing import GenericTransformer, Schema
    from cudf_polars.utils.config import ConfigOptions


class State(TypedDict):
    """
    State for decomposing expressions.

    Parameters
    ----------
    input_ir
        IR of the input expression.
    input_partition_info
        Partition info of the input expression.
    config_options
        GPUEngine configuration options.
    unique_names
        Generator of unique names for temporaries.
    row_count_estimate
        row-count estimate for the input IR.
    column_stats
        Column statistics for the input IR.
    """

    input_ir: IR
    input_partition_info: PartitionInfo
    config_options: ConfigOptions
    unique_names: Generator[str, None, None]
    row_count_estimate: ColumnStat[int]
    column_stats: dict[str, ColumnStats]


ExprDecomposer: TypeAlias = "GenericTransformer[Expr, tuple[Expr, IR, MutableMapping[IR, PartitionInfo]], State]"
"""Protocol for decomposing expressions."""


def select(
    exprs: Sequence[Expr],
    input_ir: IR,
    partition_info: MutableMapping[IR, PartitionInfo],
    *,
    names: Generator[str, None, None],
    repartition: bool = False,
) -> tuple[list[Col], IR, MutableMapping[IR, PartitionInfo]]:
    """
    Select expressions from an IR node, introducing temporaries.

    Parameters
    ----------
    exprs
        Expressions to select.
    input_ir
        The input IR node to select from.
    partition_info
        A mapping from all unique IR nodes to the
        associated partitioning information.
    names
        Generator of unique names for temporaries.
    repartition
        Whether to add a Repartition node after the
        new selection.

    Returns
    -------
    columns
        Expressions to select from the new IR output.
    new_ir
        The new IR node that will introduce temporaries.
    partition_info
        A mapping from unique nodes in the new graph to associated
        partitioning information.
    """
    output_names = [next(names) for _ in range(len(exprs))]
    named_exprs = [
        NamedExpr(name, expr) for name, expr in zip(output_names, exprs, strict=True)
    ]
    new_ir: IR = Select(
        {ne.name: ne.value.dtype for ne in named_exprs},
        named_exprs,
        True,  # noqa: FBT003
        input_ir,
    )
    partition_info[new_ir] = PartitionInfo(count=partition_info[input_ir].count)

    # Optionally collapse into one output partition
    if repartition:
        new_ir = Repartition(new_ir.schema, new_ir)
        partition_info[new_ir] = PartitionInfo(count=1)

    columns = [Col(ne.value.dtype, ne.name) for ne in named_exprs]
    return columns, new_ir, partition_info


def _decompose_unique(
    unique: UnaryFunction,
    input_ir: IR,
    partition_info: MutableMapping[IR, PartitionInfo],
    config_options: ConfigOptions,
    row_count_estimate: ColumnStat[int],
    column_stats: dict[str, ColumnStats],
    *,
    names: Generator[str, None, None],
) -> tuple[Expr, IR, MutableMapping[IR, PartitionInfo]]:
    """
    Decompose a 'unique' UnaryFunction into partition-wise stages.

    Parameters
    ----------
    unique
        The expression node to decompose.
    input_ir
        The original input-IR node that ``unique`` will evaluate.
    partition_info
        A mapping from all unique IR nodes to the
        associated partitioning information.
    config_options
        GPUEngine configuration options.
    row_count_estimate
        row-count estimate for the input IR.
    column_stats
        Column statistics for the input IR.
    names
        Generator of unique names for temporaries.

    Returns
    -------
    expr
        Decomposed expression node.
    input_ir
        The rewritten ``input_ir`` to be evaluated by ``expr``.
    partition_info
        A mapping from unique nodes in the new graph to associated
        partitioning information.
    """
    from cudf_polars.experimental.distinct import lower_distinct

    (child,) = unique.children
    (maintain_order,) = unique.options
    columns, input_ir, partition_info = select(
        [child],
        input_ir,
        partition_info,
        names=names,
    )
    (column,) = columns

    assert config_options.executor.name == "streaming", (
        "'in-memory' executor not supported in '_decompose_unique'"
    )

    unique_fraction_dict = _get_unique_fractions(
        _leaf_column_names(child),
        config_options.executor.unique_fraction,
        row_count=row_count_estimate,
        column_stats=column_stats,
    )

    unique_fraction = (
        max(unique_fraction_dict.values()) if unique_fraction_dict else None
    )

    input_ir, partition_info = lower_distinct(
        Distinct(
            {column.name: column.dtype},
            plc.stream_compaction.DuplicateKeepOption.KEEP_ANY,
            None,
            None,
            maintain_order,
            input_ir,
        ),
        input_ir,
        partition_info,
        config_options,
        unique_fraction=unique_fraction,
    )

    return column, input_ir, partition_info


def _decompose_agg_node(
    agg: Agg,
    input_ir: IR,
    partition_info: MutableMapping[IR, PartitionInfo],
    config_options: ConfigOptions,
    *,
    names: Generator[str, None, None],
) -> tuple[Expr, IR, MutableMapping[IR, PartitionInfo]]:
    """
    Decompose an agg expression into partition-wise stages.

    Parameters
    ----------
    agg
        The Agg node to decompose.
    input_ir
        The original input-IR node that ``agg`` will evaluate.
    partition_info
        A mapping from all unique IR nodes to the
        associated partitioning information.
    config_options
        GPUEngine configuration options.
    names
        Generator of unique names for temporaries.

    Returns
    -------
    expr
        Decomposed Agg node.
    input_ir
        The rewritten ``input_ir`` to be evaluated by ``expr``.
    partition_info
        A mapping from unique nodes in the new graph to associated
        partitioning information.
    """
    expr: Expr
    exprs: list[Expr]
    if agg.name == "count":
        # Chunkwise stage
        columns, input_ir, partition_info = select(
            [agg],
            input_ir,
            partition_info,
            names=names,
            repartition=True,
        )

        # Combined stage
        (column,) = columns
        columns, input_ir, partition_info = select(
            [Agg(agg.dtype, "sum", None, ExecutionContext.FRAME, column)],
            input_ir,
            partition_info,
            names=names,
        )
        (expr,) = columns
    elif agg.name == "mean":
        # Chunkwise stage
        exprs = [
            Agg(agg.dtype, "sum", None, ExecutionContext.FRAME, *agg.children),
            Agg(agg.dtype, "count", None, ExecutionContext.FRAME, *agg.children),
        ]
        columns, input_ir, partition_info = select(
            exprs,
            input_ir,
            partition_info,
            names=names,
            repartition=True,
        )

        # Combined stage
        exprs = [
            BinOp(
                agg.dtype,
                plc.binaryop.BinaryOperator.DIV,
                *(
                    Agg(agg.dtype, "sum", None, ExecutionContext.FRAME, column)
                    for column in columns
                ),
            )
        ]
        columns, input_ir, partition_info = select(
            exprs,
            input_ir,
            partition_info,
            names=names,
            repartition=True,
        )
        (expr,) = columns
    elif agg.name == "n_unique":
        # Get uniques and shuffle (if necessary)
        # TODO: Should this be a tree reduction by default?
        (child,) = agg.children
        pi = partition_info[input_ir]
        if pi.count > 1 and [ne.value for ne in pi.partitioned_on] != [input_ir]:
            from cudf_polars.experimental.shuffle import Shuffle

            children, input_ir, partition_info = select(
                [UnaryFunction(agg.dtype, "unique", (False,), child)],
                input_ir,
                partition_info,
                names=names,
            )
            (child,) = children
            agg = agg.reconstruct([child])
            shuffle_on = (NamedExpr(next(names), child),)

            assert config_options.executor.name == "streaming", (
                "'in-memory' executor not supported in '_decompose_agg_node'"
            )

            input_ir = Shuffle(
                input_ir.schema,
                shuffle_on,
                config_options.executor.shuffle_method,
                input_ir,
            )
            partition_info[input_ir] = PartitionInfo(
                count=pi.count,
                partitioned_on=shuffle_on,
            )

        # Chunkwise stage
        columns, input_ir, partition_info = select(
            [Cast(agg.dtype, agg)],
            input_ir,
            partition_info,
            names=names,
            repartition=True,
        )

        # Combined stage
        (column,) = columns
        columns, input_ir, partition_info = select(
            [Agg(agg.dtype, "sum", None, ExecutionContext.FRAME, column)],
            input_ir,
            partition_info,
            names=names,
        )
        (expr,) = columns
    else:
        # Chunkwise stage
        columns, input_ir, partition_info = select(
            [agg],
            input_ir,
            partition_info,
            names=names,
            repartition=True,
        )

        # Combined stage
        (column,) = columns
        columns, input_ir, partition_info = select(
            [Agg(agg.dtype, agg.name, agg.options, ExecutionContext.FRAME, column)],
            input_ir,
            partition_info,
            names=names,
        )
        (expr,) = columns

    return expr, input_ir, partition_info


_SUPPORTED_AGGS = ("count", "min", "max", "sum", "mean", "n_unique")


def _decompose_expr_node(
    expr: Expr,
    input_ir: IR,
    partition_info: MutableMapping[IR, PartitionInfo],
    config_options: ConfigOptions,
    row_count_estimate: ColumnStat[int],
    column_stats: dict[str, ColumnStats],
    *,
    names: Generator[str, None, None],
) -> tuple[Expr, IR, MutableMapping[IR, PartitionInfo]]:
    """
    Decompose an expression into partition-wise stages.

    Parameters
    ----------
    expr
        The Expr node to decompose.
    input_ir
        The input IR node that ``expr`` will evaluate.
    partition_info
        A mapping from all unique IR nodes to the
        associated partitioning information.
    config_options
        GPUEngine configuration options.
    row_count_estimate
        row-count estimate for the input IR.
    column_stats
        Column statistics for the input IR.
    names
        Generator of unique names for temporaries.

    Returns
    -------
    expr
        Decomposed Expr node.
    input_ir
        The rewritten ``input_ir`` to be evaluated by ``expr``.
    partition_info
        A mapping from unique nodes in the new graph to associated
        partitioning information.
    """
    if isinstance(expr, Literal):
        # For Literal nodes, we don't actually want an
        # input IR with real columns, because it will
        # mess up the result of ``HConcat``.
        input_ir = Empty({})
        partition_info[input_ir] = PartitionInfo(count=1)

    partition_count = partition_info[input_ir].count
    if partition_count == 1 or expr.is_pointwise:
        # Single-partition and pointwise expressions are always supported.
        return expr, input_ir, partition_info
    elif isinstance(expr, Agg) and expr.name in _SUPPORTED_AGGS:
        # This is a supported Agg expression.
        return _decompose_agg_node(
            expr, input_ir, partition_info, config_options, names=names
        )
    elif isinstance(expr, UnaryFunction) and expr.name == "unique":
        return _decompose_unique(
            expr,
            input_ir,
            partition_info,
            config_options,
            row_count_estimate,
            column_stats,
            names=names,
        )
    else:
        # This is an un-supported expression - raise.
        raise NotImplementedError(
            f"{type(expr)} not supported for multiple partitions."
        )


def _decompose(
    expr: Expr, rec: ExprDecomposer
) -> tuple[Expr, IR, MutableMapping[IR, PartitionInfo]]:
    # Used by `decompose_expr_graph``

    if not expr.children:
        # Leaf node
        return _decompose_expr_node(
            expr,
            rec.state["input_ir"],
            {rec.state["input_ir"]: rec.state["input_partition_info"]},
            rec.state["config_options"],
            rec.state["row_count_estimate"],
            rec.state["column_stats"],
            names=rec.state["unique_names"],
        )

    # Process child Exprs first
    children, input_irs, _partition_info = zip(
        *(rec(c) for c in expr.children), strict=True
    )
    partition_info = reduce(operator.or_, _partition_info)

    # Assume the partition count is the maximum input-IR partition count
    input_ir: IR
    assert len(input_irs) > 0  # Must have at least one input IR
    partition_count = max(partition_info[ir].count for ir in input_irs)
    unique_input_irs = [k for k in dict.fromkeys(input_irs) if not isinstance(k, Empty)]
    if len(unique_input_irs) > 1:
        # Need to make sure we only have a single input IR
        # TODO: Check that we aren't concatenating misaligned
        # columns that cannot be broadcasted. For example, what
        # if one of the columns is sorted?
        schema: Schema = {}
        for ir in unique_input_irs:
            schema.update(ir.schema)
        input_ir = HConcat(
            schema,
            True,  # noqa: FBT003
            *unique_input_irs,
        )
        partition_info[input_ir] = PartitionInfo(count=partition_count)
    elif len(unique_input_irs) == 1:
        input_ir = unique_input_irs[0]
    else:
<<<<<<< HEAD
        # All child IRs were Empty. Reuse the
        # parent input_ir so the node still has valid
        # input to attach to within the expression tree.
        # See https://github.com/rapidsai/cudf/pull/20409
        input_ir = rec.state["input_ir"]  # pragma: no cover; no test yet
=======
        # All child IRs were Empty. Use an Empty({}) with
        # count=1 to ensure that scalar expressions still
        # produce one output partition with a single row
        # See: https://github.com/rapidsai/cudf/pull/20409
        input_ir = Empty({})
        partition_info[input_ir] = PartitionInfo(count=1)
>>>>>>> 9f9962ab

    # Call into class-specific logic to decompose ``expr``
    return _decompose_expr_node(
        expr.reconstruct(children),
        input_ir,
        partition_info,
        rec.state["config_options"],
        rec.state["row_count_estimate"],
        rec.state["column_stats"],
        names=rec.state["unique_names"],
    )


def decompose_expr_graph(
    named_expr: NamedExpr,
    input_ir: IR,
    partition_info: MutableMapping[IR, PartitionInfo],
    config_options: ConfigOptions,
    row_count_estimate: ColumnStat[int],
    column_stats: dict[str, ColumnStats],
    unique_names: Generator[str, None, None],
) -> tuple[NamedExpr, IR, MutableMapping[IR, PartitionInfo]]:
    """
    Decompose a NamedExpr into stages.

    Parameters
    ----------
    named_expr
        The original NamedExpr to decompose.
    input_ir
        The input-IR node that ``named_expr`` will be
        evaluated on.
    partition_info
        A mapping from all unique IR nodes to the
        associated partitioning information.
    config_options
        GPUEngine configuration options.
    row_count_estimate
        Row-count estimate for the input IR.
    column_stats
        Column statistics for the input IR.
    unique_names
        Generator of unique names for temporaries.

    Returns
    -------
    named_expr
        Decomposed NamedExpr object.
    input_ir
        The rewritten ``input_ir`` to be evaluated by ``named_expr``.
    partition_info
        A mapping from unique nodes in the new graph to associated
        partitioning information.

    Notes
    -----
    This function recursively decomposes ``named_expr.value`` and
    ``input_ir`` into multiple partition-wise stages.

    The state dictionary is an instance of :class:`State`.
    """
    mapper: ExprDecomposer = CachingVisitor(
        _decompose,
        state={
            "input_ir": input_ir,
            "input_partition_info": partition_info[input_ir],
            "config_options": config_options,
            "unique_names": unique_names,
            "row_count_estimate": row_count_estimate,
            "column_stats": column_stats,
        },
    )
    expr, input_ir, partition_info = mapper(named_expr.value)
    return named_expr.reconstruct(expr), input_ir, partition_info<|MERGE_RESOLUTION|>--- conflicted
+++ resolved
@@ -520,20 +520,12 @@
     elif len(unique_input_irs) == 1:
         input_ir = unique_input_irs[0]
     else:
-<<<<<<< HEAD
-        # All child IRs were Empty. Reuse the
-        # parent input_ir so the node still has valid
-        # input to attach to within the expression tree.
-        # See https://github.com/rapidsai/cudf/pull/20409
-        input_ir = rec.state["input_ir"]  # pragma: no cover; no test yet
-=======
         # All child IRs were Empty. Use an Empty({}) with
         # count=1 to ensure that scalar expressions still
         # produce one output partition with a single row
         # See: https://github.com/rapidsai/cudf/pull/20409
         input_ir = Empty({})
         partition_info[input_ir] = PartitionInfo(count=1)
->>>>>>> 9f9962ab
 
     # Call into class-specific logic to decompose ``expr``
     return _decompose_expr_node(
