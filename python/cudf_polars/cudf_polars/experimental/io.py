# SPDX-FileCopyrightText: Copyright (c) 2024-2025, NVIDIA CORPORATION & AFFILIATES.
# SPDX-License-Identifier: Apache-2.0
"""Multi-partition IO Logic."""

from __future__ import annotations

import dataclasses
import enum
import math
import random
from enum import IntEnum
from pathlib import Path
from typing import TYPE_CHECKING, Any, TypeVar

import pylibcudf as plc

from cudf_polars.dsl.ir import IR, DataFrameScan, Scan, Sink, Union
from cudf_polars.experimental.base import PartitionInfo, get_key_name
from cudf_polars.experimental.dispatch import generate_ir_tasks, lower_ir_node

if TYPE_CHECKING:
    from collections.abc import MutableMapping

    import numpy as np
    import numpy.typing as npt

    from cudf_polars.containers import DataFrame
    from cudf_polars.dsl.expr import NamedExpr
    from cudf_polars.experimental.dispatch import LowerIRTransformer
    from cudf_polars.typing import Schema
    from cudf_polars.utils.config import ConfigOptions, ParquetOptions

    T = TypeVar("T", bound=npt.NBitBase)


@lower_ir_node.register(DataFrameScan)
def _(
    ir: DataFrameScan, rec: LowerIRTransformer
) -> tuple[IR, MutableMapping[IR, PartitionInfo]]:
    config_options = rec.state["config_options"]

    assert config_options.executor.name == "streaming", (
        "'in-memory' executor not supported in 'generate_ir_tasks'"
    )

    rows_per_partition = config_options.executor.max_rows_per_partition
    nrows = max(ir.df.shape()[0], 1)
    count = math.ceil(nrows / rows_per_partition)

    if count > 1:
        length = math.ceil(nrows / count)
        slices = [
            DataFrameScan(
                ir.schema,
                ir.df.slice(offset, length),
                ir.projection,
            )
            for offset in range(0, nrows, length)
        ]
        new_node = Union(ir.schema, None, *slices)
        return new_node, {slice: PartitionInfo(count=1) for slice in slices} | {
            new_node: PartitionInfo(count=count)
        }

    return ir, {ir: PartitionInfo(count=1)}


class ScanPartitionFlavor(IntEnum):
    """Flavor of Scan partitioning."""

    SINGLE_FILE = enum.auto()  # 1:1 mapping between files and partitions
    SPLIT_FILES = enum.auto()  # Split each file into >1 partition
    FUSED_FILES = enum.auto()  # Fuse multiple files into each partition


class ScanPartitionPlan:
    """
    Scan partitioning plan.

    Notes
    -----
    The meaning of `factor` depends on the value of `flavor`:
      - SINGLE_FILE: `factor` must be `1`.
      - SPLIT_FILES: `factor` is the number of partitions per file.
      - FUSED_FILES: `factor` is the number of files per partition.
    """

    __slots__ = ("factor", "flavor")
    factor: int
    flavor: ScanPartitionFlavor

    def __init__(self, factor: int, flavor: ScanPartitionFlavor) -> None:
        if (
            flavor == ScanPartitionFlavor.SINGLE_FILE and factor != 1
        ):  # pragma: no cover
            raise ValueError(f"Expected factor == 1 for {flavor}, got: {factor}")
        self.factor = factor
        self.flavor = flavor

    @staticmethod
    def from_scan(ir: Scan, config_options: ConfigOptions) -> ScanPartitionPlan:
        """Extract the partitioning plan of a Scan operation."""
        if ir.typ == "parquet":
            # TODO: Use system info to set default blocksize
            assert config_options.executor.name == "streaming", (
                "'in-memory' executor not supported in 'generate_ir_tasks'"
            )

            blocksize: int = config_options.executor.target_partition_size
            # _sample_pq_statistics is generic over the bit-width of the array
            # We don't care about that here, so we ignore it.
            stats = _sample_pq_statistics(ir)  # type: ignore[var-annotated]
            # Some columns (e.g., "include_file_paths") may be present in the schema
            # but not in the Parquet statistics dict. We use stats.get(column, 0)
            # to safely fall back to 0 in those cases.
            file_size = sum(float(stats.get(column, 0)) for column in ir.schema)
            if file_size > 0:
                if file_size > blocksize:
                    # Split large files
                    return ScanPartitionPlan(
                        math.ceil(file_size / blocksize),
                        ScanPartitionFlavor.SPLIT_FILES,
                    )
                else:
                    # Fuse small files
                    return ScanPartitionPlan(
                        max(blocksize // int(file_size), 1),
                        ScanPartitionFlavor.FUSED_FILES,
                    )

        # TODO: Use file sizes for csv and json
        return ScanPartitionPlan(1, ScanPartitionFlavor.SINGLE_FILE)


class SplitScan(IR):
    """
    Input from a split file.

    This class wraps a single-file `Scan` object. At
    IO/evaluation time, this class will only perform
    a partial read of the underlying file. The range
    (skip_rows and n_rows) is calculated at IO time.
    """

    __slots__ = (
        "base_scan",
        "parquet_options",
        "schema",
        "split_index",
        "total_splits",
    )
    _non_child = (
        "schema",
        "base_scan",
        "split_index",
        "total_splits",
        "parquet_options",
    )
    base_scan: Scan
    """Scan operation this node is based on."""
    split_index: int
    """Index of the current split."""
    total_splits: int
    """Total number of splits."""
    parquet_options: ParquetOptions
    """Parquet-specific options."""

    def __init__(
        self,
        schema: Schema,
        base_scan: Scan,
        split_index: int,
        total_splits: int,
        parquet_options: ParquetOptions,
    ):
        self.schema = schema
        self.base_scan = base_scan
        self.split_index = split_index
        self.total_splits = total_splits
        self._non_child_args = (
            split_index,
            total_splits,
            *base_scan._non_child_args,
        )
        self.parquet_options = parquet_options
        self.children = ()
        if base_scan.typ not in ("parquet",):  # pragma: no cover
            raise NotImplementedError(
                f"Unhandled Scan type for file splitting: {base_scan.typ}"
            )

    @classmethod
    def do_evaluate(
        cls,
        split_index: int,
        total_splits: int,
        schema: Schema,
        typ: str,
        reader_options: dict[str, Any],
        paths: list[str],
        with_columns: list[str] | None,
        skip_rows: int,
        n_rows: int,
        row_index: tuple[str, int] | None,
        include_file_paths: str | None,
        predicate: NamedExpr | None,
        parquet_options: ParquetOptions,
    ) -> DataFrame:
        """Evaluate and return a dataframe."""
        if typ not in ("parquet",):  # pragma: no cover
            raise NotImplementedError(f"Unhandled Scan type for file splitting: {typ}")

        if len(paths) > 1:  # pragma: no cover
            raise ValueError(f"Expected a single path, got: {paths}")

        # Parquet logic:
        # - We are one of "total_splits" SplitScan nodes
        #   assigned to the same file.
        # - We know our index within this file ("split_index")
        # - We can also use parquet metadata to query the
        #   total number of rows in each row-group of the file.
        # - We can use all this information to calculate the
        #   "skip_rows" and "n_rows" options to use locally.

        rowgroup_metadata = plc.io.parquet_metadata.read_parquet_metadata(
            plc.io.SourceInfo(paths)
        ).rowgroup_metadata()
        total_row_groups = len(rowgroup_metadata)
        if total_splits <= total_row_groups:
            # We have enough row-groups in the file to align
            # all "total_splits" of our reads with row-group
            # boundaries. Calculate which row-groups to include
            # in the current read, and use metadata to translate
            # the row-group indices to "skip_rows" and "n_rows".
            rg_stride = total_row_groups // total_splits
            skip_rgs = rg_stride * split_index
            skip_rows = sum(rg["num_rows"] for rg in rowgroup_metadata[:skip_rgs])
            n_rows = sum(
                rg["num_rows"]
                for rg in rowgroup_metadata[skip_rgs : skip_rgs + rg_stride]
            )
        else:
            # There are not enough row-groups to align
            # all "total_splits" of our reads with row-group
            # boundaries. Use metadata to directly calculate
            # "skip_rows" and "n_rows" for the current read.
            total_rows = sum(rg["num_rows"] for rg in rowgroup_metadata)
            n_rows = total_rows // total_splits
            skip_rows = n_rows * split_index

        # Last split should always read to end of file
        if split_index == (total_splits - 1):
            n_rows = -1

        # Perform the partial read
        return Scan.do_evaluate(
            schema,
            typ,
            reader_options,
            paths,
            with_columns,
            skip_rows,
            n_rows,
            row_index,
            include_file_paths,
            predicate,
<<<<<<< HEAD
=======
            parquet_options,
>>>>>>> d03d87ce
        )


def _sample_pq_statistics(ir: Scan) -> dict[str, np.floating[T]]:
    import itertools

    import numpy as np

    # Use average total_uncompressed_size of three files
    n_sample = min(3, len(ir.paths))
    metadata = plc.io.parquet_metadata.read_parquet_metadata(
        plc.io.SourceInfo(random.sample(ir.paths, n_sample))
    )
    column_sizes = {}
    rowgroup_offsets_per_file = np.insert(
        np.cumsum(metadata.num_rowgroups_per_file()), 0, 0
    )

    # For each column, calculate the `total_uncompressed_size` for each file
    for name, uncompressed_sizes in metadata.columnchunk_metadata().items():
        column_sizes[name] = np.array(
            [
                np.sum(uncompressed_sizes[start:end])
                for (start, end) in itertools.pairwise(rowgroup_offsets_per_file)
            ],
            dtype="int64",
        )

    # Return the mean per-file `total_uncompressed_size` for each column
    return {name: np.mean(sizes) for name, sizes in column_sizes.items()}


@lower_ir_node.register(Scan)
def _(
    ir: Scan, rec: LowerIRTransformer
) -> tuple[IR, MutableMapping[IR, PartitionInfo]]:
    partition_info: MutableMapping[IR, PartitionInfo]
    config_options = rec.state["config_options"]
    if ir.typ in ("csv", "parquet", "ndjson") and ir.n_rows == -1 and ir.skip_rows == 0:
        plan = ScanPartitionPlan.from_scan(ir, config_options)
        paths = list(ir.paths)
        if plan.flavor == ScanPartitionFlavor.SPLIT_FILES:
            # Disable chunked reader when splitting files
            parquet_options = dataclasses.replace(
                config_options.parquet_options,
                chunked=False,
            )

            slices: list[SplitScan] = []
            for path in paths:
                base_scan = Scan(
                    ir.schema,
                    ir.typ,
                    ir.reader_options,
                    ir.cloud_options,
                    [path],
                    ir.with_columns,
                    ir.skip_rows,
                    ir.n_rows,
                    ir.row_index,
                    ir.include_file_paths,
                    ir.predicate,
                    parquet_options,
                )
                slices.extend(
                    SplitScan(
                        ir.schema, base_scan, sindex, plan.factor, parquet_options
                    )
                    for sindex in range(plan.factor)
                )
            new_node = Union(ir.schema, None, *slices)
            partition_info = {slice: PartitionInfo(count=1) for slice in slices} | {
                new_node: PartitionInfo(count=len(slices))
            }
        else:
            groups: list[Scan] = [
                Scan(
                    ir.schema,
                    ir.typ,
                    ir.reader_options,
                    ir.cloud_options,
                    paths[i : i + plan.factor],
                    ir.with_columns,
                    ir.skip_rows,
                    ir.n_rows,
                    ir.row_index,
                    ir.include_file_paths,
                    ir.predicate,
                    config_options.parquet_options,
                )
                for i in range(0, len(paths), plan.factor)
            ]
            new_node = Union(ir.schema, None, *groups)
            partition_info = {group: PartitionInfo(count=1) for group in groups} | {
                new_node: PartitionInfo(count=len(groups))
            }
        return new_node, partition_info

    return ir, {ir: PartitionInfo(count=1)}  # pragma: no cover


@lower_ir_node.register(Sink)
def _(
    ir: Sink, rec: LowerIRTransformer
) -> tuple[Sink, MutableMapping[IR, PartitionInfo]]:
    child, partition_info = rec(ir.children[0])
    if Path(ir.path).exists():
        # TODO: Support cloud storage
        raise NotImplementedError(
            "Writing to an existing path is not supported "
            "by the GPU streaming executor."
        )
    new_node = ir.reconstruct([child])
    partition_info[new_node] = partition_info[child]
    return new_node, partition_info


def _prepare_sink(path: str) -> None:
    """Prepare for a multi-partition sink."""
    # TODO: Support cloud storage
    Path(path).mkdir(parents=True)


def _sink_partition(
    schema: Schema,
    kind: str,
    path: str,
    options: dict[str, Any],
    df: DataFrame,
    ready: None,
) -> DataFrame:
    """Sink a partition to disk."""
    return Sink.do_evaluate(schema, kind, path, options, df)


@generate_ir_tasks.register(Sink)
def _(
    ir: Sink, partition_info: MutableMapping[IR, PartitionInfo]
) -> MutableMapping[Any, Any]:
    name = get_key_name(ir)
    count = partition_info[ir].count
    child_name = get_key_name(ir.children[0])
    if count == 1:
        return {
            (name, 0): (
                ir.do_evaluate,
                *ir._non_child_args,
                (child_name, 0),
            )
        }

    setup_name = f"setup-{name}"
    suffix = ir.kind.lower()
    width = math.ceil(math.log10(count))
    graph: MutableMapping[Any, Any] = {
        (name, i): (
            _sink_partition,
            ir.schema,
            ir.kind,
            f"{ir.path}/part.{str(i).zfill(width)}.{suffix}",
            ir.options,
            (child_name, i),
            setup_name,
        )
        for i in range(count)
    }
    graph[setup_name] = (_prepare_sink, ir.path)
    return graph<|MERGE_RESOLUTION|>--- conflicted
+++ resolved
@@ -264,10 +264,7 @@
             row_index,
             include_file_paths,
             predicate,
-<<<<<<< HEAD
-=======
             parquet_options,
->>>>>>> d03d87ce
         )
 
 
