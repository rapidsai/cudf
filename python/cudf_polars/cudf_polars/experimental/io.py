--- conflicted
+++ resolved
@@ -22,10 +22,7 @@
     ColumnSourceStats,
     PartitionInfo,
     StatsCollector,
-<<<<<<< HEAD
-=======
     UniqueSourceStats,
->>>>>>> 7319ab1e
     get_key_name,
 )
 from cudf_polars.experimental.dispatch import generate_ir_tasks, lower_ir_node
@@ -39,29 +36,6 @@
     from cudf_polars.experimental.dispatch import LowerIRTransformer
     from cudf_polars.typing import Schema
     from cudf_polars.utils.config import ConfigOptions, ParquetOptions
-
-
-# Cache source stats for each tuple of path names
-_SOURCE_STATS_CACHE: dict[tuple[str, ...], dict[str, ColumnSourceStats]] = {}
-_SOURCE_STATS_CACHE_KEYS: list[tuple[str, ...]] = []
-_SOURCE_STATS_CACHE_MAX_ITEMS: int = 10
-
-
-def _update_source_stats_cache(
-    key: tuple[str, ...],
-    value: dict[str, ColumnSourceStats],
-) -> None:
-    """Update _SOURCE_STATS_CACHE with LRU eviction."""
-    if key in _SOURCE_STATS_CACHE_KEYS:
-        _SOURCE_STATS_CACHE_KEYS.remove(key)
-
-    if key not in _SOURCE_STATS_CACHE and (
-        len(_SOURCE_STATS_CACHE) >= _SOURCE_STATS_CACHE_MAX_ITEMS
-    ):
-        del _SOURCE_STATS_CACHE[_SOURCE_STATS_CACHE_KEYS.pop(0)]
-
-    _SOURCE_STATS_CACHE_KEYS.append(key)
-    _SOURCE_STATS_CACHE[key] = value
 
 
 @lower_ir_node.register(DataFrameScan)
@@ -305,150 +279,6 @@
         )
 
 
-<<<<<<< HEAD
-def _sample_pq_stats(
-    ir: Scan, config_options: ConfigOptions
-) -> dict[str, ColumnSourceStats]:
-    assert config_options.executor.name == "streaming", (
-        "'in-memory' executor not supported in '_sample_pq_stats"
-    )
-
-    max_file_samples = config_options.executor.parquet_metadata_samples
-    max_rg_samples = config_options.executor.parquet_rowgroup_samples
-
-    total_file_count = len(ir.paths)
-    stride = max(1, int(total_file_count / max_file_samples))
-    sample_paths = ir.paths[: stride * max_file_samples : stride]
-    sampled_file_count = len(sample_paths)
-    exact_stats: tuple[str, ...] = ()
-
-    # Check table-stats cache
-    source_stats_cached: MutableMapping[str, ColumnSourceStats]
-    try:
-        source_stats_cached = _SOURCE_STATS_CACHE[tuple(ir.paths)]
-    except KeyError:
-        source_stats_cached = {}
-    finally:
-        source_stats = source_stats_cached
-
-    if need_columns := (set(ir.schema) - source_stats_cached.keys()):
-        # Still need columns missing from the cache
-        sample_metadata = plc.io.parquet_metadata.read_parquet_metadata(
-            plc.io.SourceInfo(sample_paths)
-        )
-
-        if total_file_count == sampled_file_count:
-            # We know the "exact" cardinality from our sample
-            cardinality = sample_metadata.num_rows()
-            exact_stats = ("cardinality",)
-        else:
-            # We must estimate/extrapolate the cardinality from our sample
-            num_rows_per_sampled_file = int(
-                sample_metadata.num_rows() / sampled_file_count
-            )
-            cardinality = num_rows_per_sampled_file * total_file_count
-
-        num_row_groups_per_sampled_file = sample_metadata.num_rowgroups_per_file()
-        rowgroup_offsets_per_file = list(
-            itertools.accumulate(num_row_groups_per_sampled_file, initial=0)
-        )
-
-        column_sizes_per_file = {
-            name: [
-                sum(uncompressed_sizes[start:end])
-                for (start, end) in itertools.pairwise(rowgroup_offsets_per_file)
-            ]
-            for name, uncompressed_sizes in sample_metadata.columnchunk_metadata().items()
-        }
-
-        # Revise need_columns, since some columns may not be in the file
-        need_columns = need_columns.intersection(column_sizes_per_file)
-
-    if need_columns:
-        # We have un-cached column metadata to process
-
-        # Calculate the `mean_uncompressed_size_per_file` for each column
-        mean_uncompressed_size_per_file = {
-            name: statistics.mean(sizes)
-            for name, sizes in column_sizes_per_file.items()
-        }
-
-        # Collect real unique-count of first row-group
-        unique_count_estimates: dict[str, int] = {}
-        unique_fraction_estimates: dict[str, float] = {}
-        if max_rg_samples > 0:
-            n = 0
-            samples: defaultdict[str, list[int]] = defaultdict(list)
-            for path, num_rgs in zip(
-                sample_paths, num_row_groups_per_sampled_file, strict=True
-            ):
-                for rg_id in range(num_rgs):
-                    n += 1
-                    samples[path].append(rg_id)
-                    if n == max_rg_samples:
-                        break
-                if n == max_rg_samples:
-                    break
-            options = plc.io.parquet.ParquetReaderOptions.builder(
-                plc.io.SourceInfo(list(samples))
-            ).build()
-            options.set_columns([c for c in ir.schema if c in need_columns])
-            options.set_row_groups(list(samples.values()))
-            tbl_w_meta = plc.io.parquet.read_parquet(options)
-            row_group_num_rows = tbl_w_meta.tbl.num_rows()
-            for name, column in zip(
-                tbl_w_meta.column_names(), tbl_w_meta.columns, strict=True
-            ):
-                if name in need_columns:
-                    row_group_unique_count = plc.stream_compaction.distinct_count(
-                        column,
-                        plc.types.NullPolicy.INCLUDE,
-                        plc.types.NanPolicy.NAN_IS_NULL,
-                    )
-                    unique_fraction_estimates[name] = max(
-                        min(1.0, row_group_unique_count / row_group_num_rows),
-                        0.00001,
-                    )
-                    # Assume that if every row is unique then this is a
-                    # primary key otherwise it's a foreign key and we
-                    # can't use the single row group count estimate
-                    # Example, consider a "foreign" key that has 100
-                    # unique values. If we sample from a single row group,
-                    # we likely obtain a unique count of 100. But we can't
-                    # necessarily deduce that that means that the unique
-                    # count is 100 / num_rows_in_group * num_rows_in_file
-                    if row_group_unique_count == row_group_num_rows:
-                        unique_count_estimates[name] = cardinality
-
-        # Check that the cached stats have the same row-count estimate
-        if source_stats_cached:  # pragma: no cover
-            assert (
-                cardinality == next(iter(source_stats_cached.values())).cardinality
-            ), "Unexpected cardinality in cache."
-
-        # Construct estimated column statistics
-        source_stats = {
-            name: ColumnSourceStats(
-                cardinality=cardinality,
-                storage_size_per_file=mean_uncompressed_size_per_file[name],
-                unique_count=unique_count_estimates.get(name),
-                unique_fraction=unique_fraction_estimates.get(name),
-                exact=exact_stats,
-            )
-            for name in need_columns
-        }
-
-        if source_stats_cached:  # pragma: no cover
-            # Combine new and cached column stats
-            source_stats = source_stats_cached | source_stats
-
-    if source_stats:
-        # Update the cache
-        _update_source_stats_cache(tuple(ir.paths), source_stats)
-
-    # Return relevant source stats
-    return {name: css for name, css in source_stats.items() if name in ir.schema}
-=======
 class UniquePqSampler:
     """
     Unique-value Parquet sampler.
@@ -621,7 +451,6 @@
         )
         for name in all_columns
     }
->>>>>>> 7319ab1e
 
 
 def _sample_pq_stats(
