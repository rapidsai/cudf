# SPDX-FileCopyrightText: Copyright (c) 2024-2025, NVIDIA CORPORATION & AFFILIATES.
# SPDX-License-Identifier: Apache-2.0
"""Multi-partition IO Logic."""

from __future__ import annotations

import dataclasses
import enum
import math
import random
from enum import IntEnum
from pathlib import Path
from typing import TYPE_CHECKING, Any, TypeVar

import pylibcudf as plc

<<<<<<< HEAD
from cudf_polars.dsl.ir import IR, DataFrameScan, Scan, Sink, Union
from cudf_polars.experimental.base import PartitionInfo, get_key_name
from cudf_polars.experimental.dispatch import generate_ir_tasks, lower_ir_node
=======
from cudf_polars.dsl.ir import IR, DataFrameScan, Scan, Union, broadcast
from cudf_polars.experimental.base import PartitionInfo
from cudf_polars.experimental.dispatch import lower_ir_node
>>>>>>> dc98d734

if TYPE_CHECKING:
    from collections.abc import MutableMapping

    import numpy as np
    import numpy.typing as npt

    from cudf_polars.containers import DataFrame
    from cudf_polars.dsl.expr import NamedExpr
    from cudf_polars.experimental.dispatch import LowerIRTransformer
    from cudf_polars.typing import Schema
    from cudf_polars.utils.config import ConfigOptions

    T = TypeVar("T", bound=npt.NBitBase)


@lower_ir_node.register(DataFrameScan)
def _(
    ir: DataFrameScan, rec: LowerIRTransformer
) -> tuple[IR, MutableMapping[IR, PartitionInfo]]:
    assert ir.config_options.executor.name == "streaming", (
        "'in-memory' executor not supported in 'generate_ir_tasks'"
    )

    rows_per_partition = ir.config_options.executor.max_rows_per_partition

    nrows = max(ir.df.shape()[0], 1)
    count = math.ceil(nrows / rows_per_partition)

    if count > 1:
        length = math.ceil(nrows / count)
        slices = [
            DataFrameScan(
                ir.schema,
                ir.df.slice(offset, length),
                ir.projection,
                ir.config_options,
            )
            for offset in range(0, nrows, length)
        ]
        new_node = Union(ir.schema, None, *slices)
        return new_node, {slice: PartitionInfo(count=1) for slice in slices} | {
            new_node: PartitionInfo(count=count)
        }

    return ir, {ir: PartitionInfo(count=1)}


class ScanPartitionFlavor(IntEnum):
    """Flavor of Scan partitioning."""

    SINGLE_FILE = enum.auto()  # 1:1 mapping between files and partitions
    SPLIT_FILES = enum.auto()  # Split each file into >1 partition
    FUSED_FILES = enum.auto()  # Fuse multiple files into each partition


class ScanPartitionPlan:
    """
    Scan partitioning plan.

    Notes
    -----
    The meaning of `factor` depends on the value of `flavor`:
      - SINGLE_FILE: `factor` must be `1`.
      - SPLIT_FILES: `factor` is the number of partitions per file.
      - FUSED_FILES: `factor` is the number of files per partition.
    """

    __slots__ = ("factor", "flavor")
    factor: int
    flavor: ScanPartitionFlavor

    def __init__(self, factor: int, flavor: ScanPartitionFlavor) -> None:
        if (
            flavor == ScanPartitionFlavor.SINGLE_FILE and factor != 1
        ):  # pragma: no cover
            raise ValueError(f"Expected factor == 1 for {flavor}, got: {factor}")
        self.factor = factor
        self.flavor = flavor

    @staticmethod
    def from_scan(ir: Scan) -> ScanPartitionPlan:
        """Extract the partitioning plan of a Scan operation."""
        if ir.typ == "parquet":
            # TODO: Use system info to set default blocksize
            assert ir.config_options.executor.name == "streaming", (
                "'in-memory' executor not supported in 'generate_ir_tasks'"
            )

            blocksize: int = ir.config_options.executor.target_partition_size
            # _sample_pq_statistics is generic over the bit-width of the array
            # We don't care about that here, so we ignore it.
            stats = _sample_pq_statistics(ir)  # type: ignore[var-annotated]
            # Some columns (e.g., "include_file_paths") may be present in the schema
            # but not in the Parquet statistics dict. We use stats.get(column, 0)
            # to safely fall back to 0 in those cases.
            file_size = sum(float(stats.get(column, 0)) for column in ir.schema)
            if file_size > 0:
                if file_size > blocksize:
                    # Split large files
                    return ScanPartitionPlan(
                        math.ceil(file_size / blocksize),
                        ScanPartitionFlavor.SPLIT_FILES,
                    )
                else:
                    # Fuse small files
                    return ScanPartitionPlan(
                        max(blocksize // int(file_size), 1),
                        ScanPartitionFlavor.FUSED_FILES,
                    )

        # TODO: Use file sizes for csv and json
        return ScanPartitionPlan(1, ScanPartitionFlavor.SINGLE_FILE)


class SplitScan(IR):
    """
    Input from a split file.

    This class wraps a single-file `Scan` object. At
    IO/evaluation time, this class will only perform
    a partial read of the underlying file. The range
    (skip_rows and n_rows) is calculated at IO time.
    """

    __slots__ = (
        "base_scan",
        "schema",
        "split_index",
        "total_splits",
    )
    _non_child = (
        "schema",
        "base_scan",
        "split_index",
        "total_splits",
    )
    base_scan: Scan
    """Scan operation this node is based on."""
    split_index: int
    """Index of the current split."""
    total_splits: int
    """Total number of splits."""

    def __init__(
        self, schema: Schema, base_scan: Scan, split_index: int, total_splits: int
    ):
        self.schema = schema
        self.base_scan = base_scan
        self.split_index = split_index
        self.total_splits = total_splits
        self._non_child_args = (
            split_index,
            total_splits,
            *base_scan._non_child_args,
        )
        self.children = ()
        if base_scan.typ not in ("parquet",):  # pragma: no cover
            raise NotImplementedError(
                f"Unhandled Scan type for file splitting: {base_scan.typ}"
            )

    @classmethod
    def do_evaluate(
        cls,
        split_index: int,
        total_splits: int,
        schema: Schema,
        typ: str,
        reader_options: dict[str, Any],
        config_options: ConfigOptions,
        paths: list[str],
        with_columns: list[str] | None,
        skip_rows: int,
        n_rows: int,
        row_index: tuple[str, int] | None,
        include_file_paths: str | None,
        predicate: NamedExpr | None,
    ) -> DataFrame:
        """Evaluate and return a dataframe."""
        if typ not in ("parquet",):  # pragma: no cover
            raise NotImplementedError(f"Unhandled Scan type for file splitting: {typ}")

        if len(paths) > 1:  # pragma: no cover
            raise ValueError(f"Expected a single path, got: {paths}")

        # Parquet logic:
        # - We are one of "total_splits" SplitScan nodes
        #   assigned to the same file.
        # - We know our index within this file ("split_index")
        # - We can also use parquet metadata to query the
        #   total number of rows in each row-group of the file.
        # - We can use all this information to calculate the
        #   "skip_rows" and "n_rows" options to use locally.

        rowgroup_metadata = plc.io.parquet_metadata.read_parquet_metadata(
            plc.io.SourceInfo(paths)
        ).rowgroup_metadata()
        total_row_groups = len(rowgroup_metadata)
        if total_splits <= total_row_groups:
            # We have enough row-groups in the file to align
            # all "total_splits" of our reads with row-group
            # boundaries. Calculate which row-groups to include
            # in the current read, and use metadata to translate
            # the row-group indices to "skip_rows" and "n_rows".
            rg_stride = total_row_groups // total_splits
            skip_rgs = rg_stride * split_index
            skip_rows = sum(rg["num_rows"] for rg in rowgroup_metadata[:skip_rgs])
            n_rows = sum(
                rg["num_rows"]
                for rg in rowgroup_metadata[skip_rgs : skip_rgs + rg_stride]
            )
        else:
            # There are not enough row-groups to align
            # all "total_splits" of our reads with row-group
            # boundaries. Use metadata to directly calculate
            # "skip_rows" and "n_rows" for the current read.
            total_rows = sum(rg["num_rows"] for rg in rowgroup_metadata)
            n_rows = total_rows // total_splits
            skip_rows = n_rows * split_index

        # Last split should always read to end of file
        if split_index == (total_splits - 1):
            n_rows = -1

        # Perform the partial read
        df = Scan.do_evaluate(
            schema,
            typ,
            reader_options,
            config_options,
            paths,
            with_columns,
            skip_rows,
            n_rows,
            row_index,
            include_file_paths,
            None,
        )

        if predicate is not None:
            # TODO: Cannot pass both predicate and n_rows yet
            # https://github.com/rapidsai/cudf/issues/19064
            (mask,) = broadcast(predicate.evaluate(df), target_length=df.num_rows)
            return df.filter(mask)
        return df


def _sample_pq_statistics(ir: Scan) -> dict[str, np.floating[T]]:
    import itertools

    import numpy as np

    # Use average total_uncompressed_size of three files
    n_sample = min(3, len(ir.paths))
    metadata = plc.io.parquet_metadata.read_parquet_metadata(
        plc.io.SourceInfo(random.sample(ir.paths, n_sample))
    )
    column_sizes = {}
    rowgroup_offsets_per_file = np.insert(
        np.cumsum(metadata.num_rowgroups_per_file()), 0, 0
    )

    # For each column, calculate the `total_uncompressed_size` for each file
    for name, uncompressed_sizes in metadata.columnchunk_metadata().items():
        column_sizes[name] = np.array(
            [
                np.sum(uncompressed_sizes[start:end])
                for (start, end) in itertools.pairwise(rowgroup_offsets_per_file)
            ],
            dtype="int64",
        )

    # Return the mean per-file `total_uncompressed_size` for each column
    return {name: np.mean(sizes) for name, sizes in column_sizes.items()}


@lower_ir_node.register(Scan)
def _(
    ir: Scan, rec: LowerIRTransformer
) -> tuple[IR, MutableMapping[IR, PartitionInfo]]:
    partition_info: MutableMapping[IR, PartitionInfo]
    if ir.typ in ("csv", "parquet", "ndjson") and ir.n_rows == -1 and ir.skip_rows == 0:
        plan = ScanPartitionPlan.from_scan(ir)
        paths = list(ir.paths)
        if plan.flavor == ScanPartitionFlavor.SPLIT_FILES:
            # Disable chunked reader when splitting files
            config_options = dataclasses.replace(
                ir.config_options,
                parquet_options=dataclasses.replace(
                    ir.config_options.parquet_options, chunked=False
                ),
            )

            slices: list[SplitScan] = []
            for path in paths:
                base_scan = Scan(
                    ir.schema,
                    ir.typ,
                    ir.reader_options,
                    ir.cloud_options,
                    config_options,
                    [path],
                    ir.with_columns,
                    ir.skip_rows,
                    ir.n_rows,
                    ir.row_index,
                    ir.include_file_paths,
                    ir.predicate,
                )
                slices.extend(
                    SplitScan(ir.schema, base_scan, sindex, plan.factor)
                    for sindex in range(plan.factor)
                )
            new_node = Union(ir.schema, None, *slices)
            partition_info = {slice: PartitionInfo(count=1) for slice in slices} | {
                new_node: PartitionInfo(count=len(slices))
            }
        else:
            groups: list[Scan] = [
                Scan(
                    ir.schema,
                    ir.typ,
                    ir.reader_options,
                    ir.cloud_options,
                    ir.config_options,
                    paths[i : i + plan.factor],
                    ir.with_columns,
                    ir.skip_rows,
                    ir.n_rows,
                    ir.row_index,
                    ir.include_file_paths,
                    ir.predicate,
                )
                for i in range(0, len(paths), plan.factor)
            ]
            new_node = Union(ir.schema, None, *groups)
            partition_info = {group: PartitionInfo(count=1) for group in groups} | {
                new_node: PartitionInfo(count=len(groups))
            }
        return new_node, partition_info

    return ir, {ir: PartitionInfo(count=1)}  # pragma: no cover


@lower_ir_node.register(Sink)
def _(
    ir: Sink, rec: LowerIRTransformer
) -> tuple[Sink, MutableMapping[IR, PartitionInfo]]:
    child, partition_info = rec(ir.children[0])
    if Path(ir.path).exists():
        # TODO: Support cloud storage
        raise NotImplementedError(
            "Writing to an existing path is not supported "
            "by the GPU streaming executor."
        )
    new_node = ir.reconstruct([child])
    partition_info[new_node] = partition_info[child]
    return new_node, partition_info


def _prepare_sink(path: str) -> None:
    """Prepare for a multi-partition sink."""
    # TODO: Support cloud storage
    Path(path).mkdir(parents=True)


def _sink_partition(
    schema: Schema,
    kind: str,
    path: str,
    options: dict[str, Any],
    df: DataFrame,
    ready: None,
) -> DataFrame:
    """Sink a partition to disk."""
    return Sink.do_evaluate(schema, kind, path, options, df)


@generate_ir_tasks.register(Sink)
def _(
    ir: Sink, partition_info: MutableMapping[IR, PartitionInfo]
) -> MutableMapping[Any, Any]:
    name = get_key_name(ir)
    count = partition_info[ir].count
    child_name = get_key_name(ir.children[0])
    if count == 1:
        return {
            (name, 0): (
                ir.do_evaluate,
                *ir._non_child_args,
                (child_name, 0),
            )
        }

    setup_name = f"setup-{name}"
    suffix = ir.kind.lower()
    width = math.ceil(math.log10(count))
    graph: MutableMapping[Any, Any] = {
        (name, i): (
            _sink_partition,
            ir.schema,
            ir.kind,
            f"{ir.path}/part.{str(i).zfill(width)}.{suffix}",
            ir.options,
            (child_name, i),
            setup_name,
        )
        for i in range(count)
    }
    graph[setup_name] = (_prepare_sink, ir.path)
    return graph<|MERGE_RESOLUTION|>--- conflicted
+++ resolved
@@ -14,15 +14,9 @@
 
 import pylibcudf as plc
 
-<<<<<<< HEAD
-from cudf_polars.dsl.ir import IR, DataFrameScan, Scan, Sink, Union
+from cudf_polars.dsl.ir import IR, DataFrameScan, Scan, Sink, Union, broadcast
 from cudf_polars.experimental.base import PartitionInfo, get_key_name
 from cudf_polars.experimental.dispatch import generate_ir_tasks, lower_ir_node
-=======
-from cudf_polars.dsl.ir import IR, DataFrameScan, Scan, Union, broadcast
-from cudf_polars.experimental.base import PartitionInfo
-from cudf_polars.experimental.dispatch import lower_ir_node
->>>>>>> dc98d734
 
 if TYPE_CHECKING:
     from collections.abc import MutableMapping
