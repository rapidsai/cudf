--- conflicted
+++ resolved
@@ -421,13 +421,8 @@
     df: DataFrame,
     ready: None,
 ) -> DataFrame:
-<<<<<<< HEAD
-    """Sink a partition to disk."""
-    return Sink.do_evaluate(schema, kind, path, config_options, options, df)
-=======
     """Sink a partition to a new file."""
     return Sink.do_evaluate(schema, kind, path, options, df)
->>>>>>> c33bec40
 
 
 def _sink_to_parquet_file(
@@ -440,23 +435,11 @@
     """Sink a partition to an open Parquet file."""
     # Set up a new chunked Parquet writer if necessary.
     if writer is None:
-        metadata = plc.io.types.TableInputMetadata(df.table)
-        for i, name in enumerate(df.column_names):
-            metadata.column_metadata[i].set_name(name)
-
+        metadata = Sink._make_parquet_metadata(df)
         sink = plc.io.types.SinkInfo([path])
-        builder = plc.io.parquet.ChunkedParquetWriterOptions.builder(sink)
-        compression = options["compression"]
-        if compression != "Uncompressed":
-            builder.compression(
-                getattr(plc.io.types.CompressionType, compression.upper())
-            )
-
-        if options["data_page_size"] is not None:
-            builder.max_page_size_bytes(options["data_page_size"])
-        if options["row_group_size"] is not None:
-            builder.row_group_size_rows(options["row_group_size"])
-
+        builder = Sink._apply_parquet_writer_options(
+            plc.io.parquet.ChunkedParquetWriterOptions.builder(sink), options
+        )
         writer_options = builder.metadata(metadata).build()
         writer = plc.io.parquet.ChunkedParquetWriter.from_options(writer_options)
 
@@ -567,20 +550,11 @@
     width = math.ceil(math.log10(count))
     graph: MutableMapping[Any, Any] = {
         (name, i): (
-<<<<<<< HEAD
-            _sink_partition,
-            ir.schema,
-            ir.kind,
-            f"{ir.path}/part.{str(i).zfill(width)}.{suffix}",
-            ir.config_options,
-            ir.options,
-=======
             _sink_to_directory,
             sink.schema,
             sink.kind,
             f"{sink.path}/part.{str(i).zfill(width)}.{suffix}",
             sink.options,
->>>>>>> c33bec40
             (child_name, i),
             setup_name,
         )
