--- conflicted
+++ resolved
@@ -921,31 +921,19 @@
     @functools.cached_property
     def row_count(self) -> ColumnStat[int]:
         """Data source row-count estimate."""
-<<<<<<< HEAD
-        return ColumnStat[int](value=self._df.height, exact=True)
-=======
         return ColumnStat[int](value=self._pdf.height, exact=True)
->>>>>>> f3804736
 
     def _update_unique_stats(self, column: str) -> None:
         if column not in self._unique_stats and self._stats_planning.use_sampling:
             row_count = self.row_count.value
             try:
                 unique_count = (
-<<<<<<< HEAD
-                    self._df._df.get_column(column).approx_n_unique()
-=======
                     self._pdf._df.get_column(column).approx_n_unique()
->>>>>>> f3804736
                     if row_count
                     else 0
                 )
             except pl.exceptions.InvalidOperationError:  # pragma: no cover
-<<<<<<< HEAD
-                unique_count = self._df._df.get_column(column).n_unique()
-=======
                 unique_count = self._pdf._df.get_column(column).n_unique()
->>>>>>> f3804736
             unique_fraction = min((unique_count / row_count), 1.0) if row_count else 1.0
             self._unique_stats[column] = UniqueStats(
                 ColumnStat[int](value=unique_count),
