--- conflicted
+++ resolved
@@ -47,8 +47,6 @@
     return f"{type(node).__name__.lower()}-{hash(node)}"
 
 
-<<<<<<< HEAD
-=======
 class UniqueSourceStats:
     """
     Unique source statistics.
@@ -73,7 +71,6 @@
         self.fraction = fraction
 
 
->>>>>>> 7319ab1e
 class ColumnSourceStats:
     """
     Column source statistics.
@@ -82,15 +79,8 @@
     ----------
     cardinality
         Cardinality (row count).
-<<<<<<< HEAD
-    unique_count
-        Unique-value count.
-    unique_fraction
-        Unique-value fraction.
-=======
     unique_stats
         Unique-value statistics.
->>>>>>> 7319ab1e
     storage_size_per_file
         Average un-compressed storage size for this
         column in a single file. This value is used to
@@ -106,18 +96,10 @@
     """
 
     __slots__ = (
-<<<<<<< HEAD
-        "cardinality",
-        "exact",
-        "storage_size_per_file",
-        "unique_count",
-        "unique_fraction",
-=======
         "_unique_stats",
         "cardinality",
         "exact",
         "storage_size_per_file",
->>>>>>> 7319ab1e
     )
 
     def __init__(
@@ -125,17 +107,6 @@
         *,
         cardinality: int | None = None,
         storage_size_per_file: int | None = None,
-<<<<<<< HEAD
-        unique_count: int | None = None,
-        unique_fraction: float | None = None,
-        exact: tuple[str, ...] = (),
-    ):
-        self.cardinality = cardinality
-        self.storage_size_per_file = storage_size_per_file
-        self.unique_count = unique_count
-        self.unique_fraction = unique_fraction
-        self.exact = exact
-=======
         exact: tuple[str, ...] = (),
         unique_stats: Any = None,
     ):
@@ -166,7 +137,6 @@
     def unique_fraction(self) -> float | None:
         """Get unique fraction."""
         return self.unique_stats.fraction
->>>>>>> 7319ab1e
 
 
 class ColumnStats:
