# SPDX-FileCopyrightText: Copyright (c) 2025 NVIDIA CORPORATION & AFFILIATES.
# SPDX-License-Identifier: Apache-2.0
"""Shuffle Logic."""

from __future__ import annotations

import operator
<<<<<<< HEAD
from typing import TYPE_CHECKING, Any, Concatenate, TypeVar, TypedDict
=======
from typing import TYPE_CHECKING, Any, Literal, TypedDict
>>>>>>> 1bb30c52

import pylibcudf as plc
from rmm.pylibrmm.stream import DEFAULT_STREAM

from cudf_polars.containers import DataFrame
from cudf_polars.dsl.expr import Col
from cudf_polars.dsl.ir import IR
from cudf_polars.dsl.tracing import nvtx_annotate_cudf_polars
from cudf_polars.experimental.base import get_key_name
from cudf_polars.experimental.dispatch import generate_ir_tasks, lower_ir_node
from cudf_polars.experimental.utils import _concat

if TYPE_CHECKING:
    from collections.abc import Callable, MutableMapping, Sequence

    from cudf_polars.containers import DataType
    from cudf_polars.dsl.expr import NamedExpr
    from cudf_polars.experimental.dispatch import LowerIRTransformer
    from cudf_polars.experimental.parallel import PartitionInfo
    from cudf_polars.typing import Schema
    from cudf_polars.utils.config import ShuffleMethod


# Supported shuffle methods
_SHUFFLE_METHODS = ("rapidsmpf", "tasks")


class ShuffleOptions(TypedDict):
    """RapidsMPF shuffling options."""

    on: Sequence[str]
    column_names: Sequence[str]
    dtypes: Sequence[DataType]
    cluster_kind: str


# Experimental rapidsmpf shuffler integration
class RMPFIntegration:  # pragma: no cover
    """cuDF-Polars protocol for rapidsmpf shuffler."""

    @staticmethod
    @nvtx_annotate_cudf_polars(message="RMPFIntegration.insert_partition")
    def insert_partition(
        df: DataFrame,
        partition_id: int,  # Not currently used
        partition_count: int,
        shuffler: Any,
        options: ShuffleOptions,
        *other: Any,
    ) -> None:
        """Add cudf-polars DataFrame chunks to an RMP shuffler."""
        from rapidsmpf.integrations.cudf.partition import partition_and_pack

        if options["cluster_kind"] == "dask":
            from rapidsmpf.integrations.dask import get_worker_context

        else:
            from rapidsmpf.integrations.single import get_worker_context

        context = get_worker_context()

        if context.br is None:  # pragma: no cover
            raise ValueError(
                "rapidsmpf insert_partition called on an uninitialized worker."
            )

        on = options["on"]
        assert not other, f"Unexpected arguments: {other}"
        columns_to_hash = tuple(df.column_names.index(val) for val in on)
        packed_inputs = partition_and_pack(
            df.table,
            columns_to_hash=columns_to_hash,
            num_partitions=partition_count,
            br=context.br,
            stream=DEFAULT_STREAM,
        )
        shuffler.insert_chunks(packed_inputs)

    @staticmethod
    @nvtx_annotate_cudf_polars(message="RMPFIntegration.extract_partition")
    def extract_partition(
        partition_id: int,
        shuffler: Any,
        options: ShuffleOptions,
    ) -> DataFrame:
        """Extract a finished partition from the RMP shuffler."""
        from rapidsmpf.integrations.cudf.partition import (
            unpack_and_concat,
            unspill_partitions,
        )

        if options["cluster_kind"] == "dask":
            from rapidsmpf.integrations.dask import get_worker_context

        else:
            from rapidsmpf.integrations.single import get_worker_context

        context = get_worker_context()
        if context.br is None:  # pragma: no cover
            raise ValueError(
                "rapidsmpf extract_partition called on an uninitialized worker."
            )

        shuffler.wait_on(partition_id)
        column_names = options["column_names"]
        dtypes = options["dtypes"]
        return DataFrame.from_table(
            unpack_and_concat(
                unspill_partitions(
                    shuffler.extract(partition_id),
                    br=context.br,
                    stream=DEFAULT_STREAM,
                    allow_overbooking=True,
                    statistics=context.statistics,
                ),
                br=context.br,
                stream=DEFAULT_STREAM,
            ),
            column_names,
            dtypes,
        )


class Shuffle(IR):
    """
    Shuffle multi-partition data.

    Notes
    -----
    Only hash-based partitioning is supported (for now).  See
    `ShuffleSorted` for sorting-based shuffling.
    """

    __slots__ = ("keys", "shuffle_method")
    _non_child = ("schema", "keys", "shuffle_method")
    keys: tuple[NamedExpr, ...]
    """Keys to shuffle on."""
    shuffle_method: ShuffleMethod
    """Shuffle method to use."""

    def __init__(
        self,
        schema: Schema,
        keys: tuple[NamedExpr, ...],
        shuffle_method: ShuffleMethod,
        df: IR,
    ):
        self.schema = schema
        self.keys = keys
        self.shuffle_method = shuffle_method
        self._non_child_args = (schema, keys, shuffle_method)
        self.children = (df,)

    @classmethod
    def do_evaluate(
        cls,
        schema: Schema,
        keys: tuple[NamedExpr, ...],
        shuffle_method: ShuffleMethod,
        df: DataFrame,
    ) -> DataFrame:  # pragma: no cover
        """Evaluate and return a dataframe."""
        # Single-partition Shuffle evaluation is a no-op
        return df


@nvtx_annotate_cudf_polars(message="Shuffle")
def _hash_partition_dataframe(
    df: DataFrame,
    partition_id: int,  # Used only by sorted shuffling
    partition_count: int,
    options: MutableMapping[str, Any] | None,  # No options required
    on: tuple[NamedExpr, ...],
) -> dict[int, DataFrame]:
    """
    Partition an input DataFrame for hash-based shuffling.

    Parameters
    ----------
    df
        DataFrame to partition.
    partition_id
        Partition index (unused for hash partitioning).
    partition_count
        Total number of output partitions.
    options
        Options (unused for hash partitioning).
    on
        Expressions used for the hash partitioning.

    Returns
    -------
    A dictionary mapping between int partition indices and
    DataFrame fragments.
    """
    assert not options, f"Expected no options, got: {options}"

    if df.num_rows == 0:
        # Fast path for empty DataFrame
        return dict.fromkeys(range(partition_count), df)

    # Hash the specified keys to calculate the output
    # partition for each row
    partition_map = plc.binaryop.binary_operation(
        plc.hashing.murmurhash3_x86_32(
            DataFrame([expr.evaluate(df) for expr in on]).table
        ),
        plc.Scalar.from_py(partition_count, plc.DataType(plc.TypeId.UINT32)),
        plc.binaryop.BinaryOperator.PYMOD,
        plc.types.DataType(plc.types.TypeId.UINT32),
    )

    # Apply partitioning
    t, offsets = plc.partitioning.partition(
        df.table,
        partition_map,
        partition_count,
    )
    splits = offsets[1:-1]

    # Split and return the partitioned result
    return {
        i: DataFrame.from_table(
            split,
            df.column_names,
            df.dtypes,
        )
        for i, split in enumerate(plc.copying.split(t, splits))
    }


# When dropping Python 3.10, can use _simple_shuffle_graph[OPT_T](...)
OPT_T = TypeVar("OPT_T")


def _simple_shuffle_graph(
    name_in: str,
    name_out: str,
    count_in: int,
    count_out: int,
    _partition_dataframe_func: Callable[
        Concatenate[DataFrame, int, int, OPT_T, ...],
        MutableMapping[int, DataFrame],
    ],
    options: OPT_T,
    *other: Any,
) -> MutableMapping[Any, Any]:
    """Make a simple all-to-all shuffle graph."""
    split_name = f"split-{name_out}"
    inter_name = f"inter-{name_out}"

    graph: MutableMapping[Any, Any] = {}
    for part_out in range(count_out):
        _concat_list = []
        for part_in in range(count_in):
            graph[(split_name, part_in)] = (
                _partition_dataframe_func,
                (name_in, part_in),
                part_in,
                count_out,
                options,
                *other,
            )
            _concat_list.append((inter_name, part_out, part_in))
            graph[_concat_list[-1]] = (
                operator.getitem,
                (split_name, part_in),
                part_out,
            )
        graph[(name_out, part_out)] = (_concat, *_concat_list)
    return graph


@lower_ir_node.register(Shuffle)
def _(
    ir: Shuffle, rec: LowerIRTransformer
) -> tuple[IR, MutableMapping[IR, PartitionInfo]]:
    # Simple lower_ir_node handling for the default hash-based shuffle.
    # More-complex logic (e.g. joining and sorting) should
    # be handled separately.
    from cudf_polars.experimental.parallel import PartitionInfo

    (child,) = ir.children

    new_child, pi = rec(child)
    if pi[new_child].count == 1 or ir.keys == pi[new_child].partitioned_on:
        # Already shuffled
        return new_child, pi
    new_node = ir.reconstruct([new_child])
    pi[new_node] = PartitionInfo(
        # Default shuffle preserves partition count
        count=pi[new_child].count,
        # Add partitioned_on info
        partitioned_on=ir.keys,
    )
    return new_node, pi


@generate_ir_tasks.register(Shuffle)
def _(
    ir: Shuffle, partition_info: MutableMapping[IR, PartitionInfo]
) -> MutableMapping[Any, Any]:
    # Extract "shuffle_method" configuration
    shuffle_method = ir.shuffle_method

    # Try using rapidsmpf shuffler if we have "simple" shuffle
    # keys, and the "shuffle_method" config is set to "rapidsmpf"
    _keys: list[Col]
    if shuffle_method in ("rapidsmpf", "rapidsmpf-single") and len(
        _keys := [ne.value for ne in ir.keys if isinstance(ne.value, Col)]
    ) == len(ir.keys):  # pragma: no cover
        cluster_kind: Literal["dask", "single"]
        if shuffle_method == "rapidsmpf-single":
            from rapidsmpf.integrations.single import rapidsmpf_shuffle_graph

            cluster_kind = "single"
        else:
            from rapidsmpf.integrations.dask import rapidsmpf_shuffle_graph

            cluster_kind = "dask"

        shuffle_on = [k.name for k in _keys]

        try:
            return rapidsmpf_shuffle_graph(
                get_key_name(ir.children[0]),
                get_key_name(ir),
                partition_info[ir.children[0]].count,
                partition_info[ir].count,
                RMPFIntegration,
                {
                    "on": shuffle_on,
                    "column_names": list(ir.schema.keys()),
                    "dtypes": list(ir.schema.values()),
                    "cluster_kind": cluster_kind,
                },
            )
        except ValueError as err:
            # ValueError: rapidsmpf couldn't find a distributed client
            if shuffle_method == "rapidsmpf":
                # Only raise an error if the user specifically
                # set the shuffle method to "rapidsmpf"
                raise ValueError(
                    "The current Dask cluster does not support rapidsmpf shuffling."
                ) from err

    # Simple task-based fall-back
    return _simple_shuffle_graph(
        get_key_name(ir.children[0]),
        get_key_name(ir),
        partition_info[ir.children[0]].count,
        partition_info[ir].count,
        _hash_partition_dataframe,
        None,
        ir.keys,
    )<|MERGE_RESOLUTION|>--- conflicted
+++ resolved
@@ -5,11 +5,7 @@
 from __future__ import annotations
 
 import operator
-<<<<<<< HEAD
-from typing import TYPE_CHECKING, Any, Concatenate, TypeVar, TypedDict
-=======
-from typing import TYPE_CHECKING, Any, Literal, TypedDict
->>>>>>> 1bb30c52
+from typing import TYPE_CHECKING, Any, Concatenate, Literal, TypeVar, TypedDict
 
 import pylibcudf as plc
 from rmm.pylibrmm.stream import DEFAULT_STREAM
