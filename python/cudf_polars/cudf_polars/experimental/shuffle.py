# SPDX-FileCopyrightText: Copyright (c) 2025 NVIDIA CORPORATION & AFFILIATES.
# SPDX-License-Identifier: Apache-2.0
"""Shuffle Logic."""

from __future__ import annotations

import operator
from typing import TYPE_CHECKING, Any

import pylibcudf as plc
import rmm.mr
from rmm.pylibrmm.stream import DEFAULT_STREAM

from cudf_polars.containers import DataFrame
from cudf_polars.dsl.expr import Col
from cudf_polars.dsl.ir import IR
from cudf_polars.experimental.base import get_key_name
from cudf_polars.experimental.dispatch import generate_ir_tasks, lower_ir_node
from cudf_polars.experimental.utils import _concat

if TYPE_CHECKING:
    from collections.abc import MutableMapping, Sequence

    from cudf_polars.dsl.expr import NamedExpr
    from cudf_polars.experimental.dispatch import LowerIRTransformer
    from cudf_polars.experimental.parallel import PartitionInfo
    from cudf_polars.typing import Schema
    from cudf_polars.utils.config import ConfigOptions


# Supported shuffle methods
_SHUFFLE_METHODS = ("rapidsmpf", "tasks")


# Experimental rapidsmpf shuffler integration
class RMPFIntegration:  # pragma: no cover
    """cuDF-Polars protocol for rapidsmpf shuffler."""

    @staticmethod
    def insert_partition(
        df: DataFrame,
        on: Sequence[str],
        partition_count: int,
        shuffler: Any,
    ) -> None:
        """Add cudf-polars DataFrame chunks to an RMP shuffler."""
        from rapidsmpf.shuffler import partition_and_pack

        columns_to_hash = tuple(df.column_names.index(val) for val in on)
        packed_inputs = partition_and_pack(
            df.table,
            columns_to_hash=columns_to_hash,
            num_partitions=partition_count,
            stream=DEFAULT_STREAM,
            device_mr=rmm.mr.get_current_device_resource(),
        )
        shuffler.insert_chunks(packed_inputs)

    @staticmethod
    def extract_partition(
        partition_id: int,
        column_names: list[str],
        shuffler: Any,
    ) -> DataFrame:
        """Extract a finished partition from the RMP shuffler."""
        from rapidsmpf.shuffler import unpack_and_concat

        shuffler.wait_on(partition_id)
        return DataFrame.from_table(
            unpack_and_concat(
                shuffler.extract(partition_id),
                stream=DEFAULT_STREAM,
                device_mr=rmm.mr.get_current_device_resource(),
            ),
            column_names,
        )


class Shuffle(IR):
    """
    Shuffle multi-partition data.

    Notes
    -----
    Only hash-based partitioning is supported (for now).
    """

    __slots__ = ("config_options", "keys")
    _non_child = ("schema", "keys", "config_options")
    keys: tuple[NamedExpr, ...]
    """Keys to shuffle on."""
    config_options: ConfigOptions
    """Configuration options."""

    def __init__(
        self,
        schema: Schema,
        keys: tuple[NamedExpr, ...],
        config_options: ConfigOptions,
        df: IR,
    ):
        self.schema = schema
        self.keys = keys
        self.config_options = config_options
        self._non_child_args = (schema, keys, config_options)
        self.children = (df,)

    @classmethod
    def do_evaluate(
        cls,
        schema: Schema,
        keys: tuple[NamedExpr, ...],
        config_options: ConfigOptions,
        df: DataFrame,
    ) -> DataFrame:  # pragma: no cover
        """Evaluate and return a dataframe."""
        # Single-partition Shuffle evaluation is a no-op
        return df


def _partition_dataframe(
    df: DataFrame,
    keys: tuple[NamedExpr, ...],
    count: int,
) -> dict[int, DataFrame]:
    """
    Partition an input DataFrame for shuffling.

    Notes
    -----
    This utility only supports hash partitioning (for now).

    Parameters
    ----------
    df
        DataFrame to partition.
    keys
        Shuffle key(s).
    count
        Total number of output partitions.

    Returns
    -------
    A dictionary mapping between int partition indices and
    DataFrame fragments.
    """
    # Hash the specified keys to calculate the output
    # partition for each row
    partition_map = plc.binaryop.binary_operation(
        plc.hashing.murmurhash3_x86_32(
            DataFrame([expr.evaluate(df) for expr in keys]).table
        ),
<<<<<<< HEAD
        plc.Scalar.from_py(count, plc.types.DataType(plc.types.TypeId.UINT32)),
=======
        plc.Scalar.from_py(count, plc.DataType(plc.TypeId.UINT32)),
>>>>>>> c3920183
        plc.binaryop.BinaryOperator.PYMOD,
        plc.types.DataType(plc.types.TypeId.UINT32),
    )

    # Apply partitioning
    t, offsets = plc.partitioning.partition(
        df.table,
        partition_map,
        count,
    )

    # Split and return the partitioned result
    return {
        i: DataFrame.from_table(
            split,
            df.column_names,
        )
        for i, split in enumerate(plc.copying.split(t, offsets[1:-1]))
    }


def _simple_shuffle_graph(
    name_in: str,
    name_out: str,
    keys: tuple[NamedExpr, ...],
    count_in: int,
    count_out: int,
) -> MutableMapping[Any, Any]:
    """Make a simple all-to-all shuffle graph."""
    split_name = f"split-{name_out}"
    inter_name = f"inter-{name_out}"

    graph: MutableMapping[Any, Any] = {}
    for part_out in range(count_out):
        _concat_list = []
        for part_in in range(count_in):
            graph[(split_name, part_in)] = (
                _partition_dataframe,
                (name_in, part_in),
                keys,
                count_out,
            )
            _concat_list.append((inter_name, part_out, part_in))
            graph[_concat_list[-1]] = (
                operator.getitem,
                (split_name, part_in),
                part_out,
            )
        graph[(name_out, part_out)] = (_concat, *_concat_list)
    return graph


@lower_ir_node.register(Shuffle)
def _(
    ir: Shuffle, rec: LowerIRTransformer
) -> tuple[IR, MutableMapping[IR, PartitionInfo]]:
    # Simple lower_ir_node handling for the default hash-based shuffle.
    # More-complex logic (e.g. joining and sorting) should
    # be handled separately.
    from cudf_polars.experimental.parallel import PartitionInfo

    (child,) = ir.children

    new_child, pi = rec(child)
    if pi[new_child].count == 1 or ir.keys == pi[new_child].partitioned_on:
        # Already shuffled
        return new_child, pi
    new_node = ir.reconstruct([new_child])
    pi[new_node] = PartitionInfo(
        # Default shuffle preserves partition count
        count=pi[new_child].count,
        # Add partitioned_on info
        partitioned_on=ir.keys,
    )
    return new_node, pi


@generate_ir_tasks.register(Shuffle)
def _(
    ir: Shuffle, partition_info: MutableMapping[IR, PartitionInfo]
) -> MutableMapping[Any, Any]:
    # Extract "shuffle_method" configuration
    shuffle_method = ir.config_options.get("executor_options.shuffle_method")

    # Try using rapidsmpf shuffler if we have "simple" shuffle
    # keys, and the "shuffle_method" config is set to "rapidsmpf"
    _keys: list[Col]
    if shuffle_method in (None, "rapidsmpf") and len(
        _keys := [ne.value for ne in ir.keys if isinstance(ne.value, Col)]
    ) == len(ir.keys):  # pragma: no cover
        shuffle_on = [k.name for k in _keys]
        try:
            from rapidsmpf.integrations.dask import rapidsmpf_shuffle_graph

            return rapidsmpf_shuffle_graph(
                get_key_name(ir.children[0]),
                get_key_name(ir),
                list(ir.schema.keys()),
                shuffle_on,
                partition_info[ir.children[0]].count,
                partition_info[ir].count,
                RMPFIntegration,
            )
        except (ImportError, ValueError) as err:
            # ImportError: rapidsmpf is not installed
            # ValueError: rapidsmpf couldn't find a distributed client
            if shuffle_method == "rapidsmpf":
                # Only raise an error if the user specifically
                # set the shuffle method to "rapidsmpf"
                raise ValueError(
                    "Rapidsmp is not installed correctly or the current "
                    "Dask cluster does not support rapidsmpf shuffling."
                ) from err

    # Simple task-based fall-back
    return _simple_shuffle_graph(
        get_key_name(ir.children[0]),
        get_key_name(ir),
        ir.keys,
        partition_info[ir.children[0]].count,
        partition_info[ir].count,
    )<|MERGE_RESOLUTION|>--- conflicted
+++ resolved
@@ -150,11 +150,7 @@
         plc.hashing.murmurhash3_x86_32(
             DataFrame([expr.evaluate(df) for expr in keys]).table
         ),
-<<<<<<< HEAD
-        plc.Scalar.from_py(count, plc.types.DataType(plc.types.TypeId.UINT32)),
-=======
         plc.Scalar.from_py(count, plc.DataType(plc.TypeId.UINT32)),
->>>>>>> c3920183
         plc.binaryop.BinaryOperator.PYMOD,
         plc.types.DataType(plc.types.TypeId.UINT32),
     )
