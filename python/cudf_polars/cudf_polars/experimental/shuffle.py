# SPDX-FileCopyrightText: Copyright (c) 2025 NVIDIA CORPORATION & AFFILIATES.
# SPDX-License-Identifier: Apache-2.0
"""Shuffle Logic."""

from __future__ import annotations

import operator
from typing import TYPE_CHECKING, Any, Concatenate, TypedDict

import pylibcudf as plc
import rmm.mr
from rmm.pylibrmm.stream import DEFAULT_STREAM

from cudf_polars.containers import DataFrame
from cudf_polars.dsl.expr import Col
from cudf_polars.dsl.ir import IR
from cudf_polars.dsl.tracing import nvtx_annotate_cudf_polars
from cudf_polars.experimental.base import get_key_name
from cudf_polars.experimental.dispatch import generate_ir_tasks, lower_ir_node
from cudf_polars.experimental.utils import _concat

if TYPE_CHECKING:
    from collections.abc import Callable, MutableMapping, Sequence

    from cudf_polars.containers import DataType
    from cudf_polars.dsl.expr import NamedExpr
    from cudf_polars.experimental.dispatch import LowerIRTransformer
    from cudf_polars.experimental.parallel import PartitionInfo
    from cudf_polars.typing import Schema
    from cudf_polars.utils.config import ShuffleMethod


# Supported shuffle methods
_SHUFFLE_METHODS = ("rapidsmpf", "tasks")


class ShuffleOptions(TypedDict):
    """RapidsMPF shuffling options."""

    on: Sequence[str]
    column_names: Sequence[str]
    dtypes: Sequence[DataType]


# Experimental rapidsmpf shuffler integration
class RMPFIntegration:  # pragma: no cover
    """cuDF-Polars protocol for rapidsmpf shuffler."""

    @staticmethod
    @nvtx_annotate_cudf_polars(message="RMPFIntegration.insert_partition")
    def insert_partition(
        df: DataFrame,
        partition_id: int,  # Not currently used
        partition_count: int,
        shuffler: Any,
        options: ShuffleOptions,
        *other: Any,
    ) -> None:
        """Add cudf-polars DataFrame chunks to an RMP shuffler."""
        from rapidsmpf.integrations.cudf.partition import partition_and_pack

        on = options["on"]
        assert not other, f"Unexpected arguments: {other}"
        columns_to_hash = tuple(df.column_names.index(val) for val in on)
        packed_inputs = partition_and_pack(
            df.table,
            columns_to_hash=columns_to_hash,
            num_partitions=partition_count,
            stream=DEFAULT_STREAM,
            device_mr=rmm.mr.get_current_device_resource(),
        )
        shuffler.insert_chunks(packed_inputs)

    @staticmethod
    @nvtx_annotate_cudf_polars(message="RMPFIntegration.extract_partition")
    def extract_partition(
        partition_id: int,
        shuffler: Any,
        options: ShuffleOptions,
    ) -> DataFrame:
        """Extract a finished partition from the RMP shuffler."""
        from rapidsmpf.integrations.cudf.partition import unpack_and_concat

        shuffler.wait_on(partition_id)
        column_names = options["column_names"]
        dtypes = options["dtypes"]
        return DataFrame.from_table(
            unpack_and_concat(
                shuffler.extract(partition_id),
                stream=DEFAULT_STREAM,
                device_mr=rmm.mr.get_current_device_resource(),
            ),
            column_names,
            dtypes,
        )


class Shuffle(IR):
    """
    Shuffle multi-partition data.

    Notes
    -----
    Only hash-based partitioning is supported (for now).  See
    `ShuffleSorted` for sorting-based shuffling.
    """

    __slots__ = ("keys", "shuffle_method")
    _non_child = ("schema", "keys", "shuffle_method")
    keys: tuple[NamedExpr, ...]
    """Keys to shuffle on."""
    shuffle_method: ShuffleMethod
    """Shuffle method to use."""

    def __init__(
        self,
        schema: Schema,
        keys: tuple[NamedExpr, ...],
        shuffle_method: ShuffleMethod,
        df: IR,
    ):
        self.schema = schema
        self.keys = keys
        self.shuffle_method = shuffle_method
        self._non_child_args = (schema, keys, shuffle_method)
        self.children = (df,)

    @classmethod
    def do_evaluate(
        cls,
        schema: Schema,
        keys: tuple[NamedExpr, ...],
        shuffle_method: ShuffleMethod,
        df: DataFrame,
    ) -> DataFrame:  # pragma: no cover
        """Evaluate and return a dataframe."""
        # Single-partition Shuffle evaluation is a no-op
        return df


<<<<<<< HEAD
def _hash_partition_dataframe(
=======
@nvtx_annotate_cudf_polars(message="Shuffle")
def _partition_dataframe(
>>>>>>> 01e9a2f1
    df: DataFrame,
    partition_id: int,  # Used only by sorted shuffling
    partition_count: int,
    options: MutableMapping[str, Any] | None,  # No options required
    on: tuple[NamedExpr, ...],
) -> dict[int, DataFrame]:
    """
    Partition an input DataFrame for hash-based shuffling.

    Parameters
    ----------
    df
        DataFrame to partition.
    partition_id
        Partition index (unused for hash partitioning).
    partition_count
        Total number of output partitions.
    options
        Options (unused for hash partitioning).
    on
        Expressions used for the hash partitioning.

    Returns
    -------
    A dictionary mapping between int partition indices and
    DataFrame fragments.
    """
    assert not options, f"Expected no options, got: {options}"

    if df.num_rows == 0:
        # Fast path for empty DataFrame
<<<<<<< HEAD
        return {i: df for i in range(partition_count)}
=======
        return dict.fromkeys(range(count), df)
>>>>>>> 01e9a2f1

    # Hash the specified keys to calculate the output
    # partition for each row
    partition_map = plc.binaryop.binary_operation(
        plc.hashing.murmurhash3_x86_32(
            DataFrame([expr.evaluate(df) for expr in on]).table
        ),
        plc.Scalar.from_py(partition_count, plc.DataType(plc.TypeId.UINT32)),
        plc.binaryop.BinaryOperator.PYMOD,
        plc.types.DataType(plc.types.TypeId.UINT32),
    )

    # Apply partitioning
    t, offsets = plc.partitioning.partition(
        df.table,
        partition_map,
        partition_count,
    )
    splits = offsets[1:-1]

    # Split and return the partitioned result
    return {
        i: DataFrame.from_table(
            split,
            df.column_names,
            df.dtypes,
        )
        for i, split in enumerate(plc.copying.split(t, splits))
    }


def _simple_shuffle_graph[OPT_T](
    name_in: str,
    name_out: str,
    count_in: int,
    count_out: int,
    _partition_dataframe_func: Callable[
        Concatenate[DataFrame, int, int, OPT_T, ...],
        MutableMapping[int, DataFrame],
    ],
    options: OPT_T,
    *other: Any,
) -> MutableMapping[Any, Any]:
    """Make a simple all-to-all shuffle graph."""
    split_name = f"split-{name_out}"
    inter_name = f"inter-{name_out}"

    graph: MutableMapping[Any, Any] = {}
    for part_out in range(count_out):
        _concat_list = []
        for part_in in range(count_in):
            graph[(split_name, part_in)] = (
                _partition_dataframe_func,
                (name_in, part_in),
                part_in,
                count_out,
                options,
                *other,
            )
            _concat_list.append((inter_name, part_out, part_in))
            graph[_concat_list[-1]] = (
                operator.getitem,
                (split_name, part_in),
                part_out,
            )
        graph[(name_out, part_out)] = (_concat, *_concat_list)
    return graph


@lower_ir_node.register(Shuffle)
def _(
    ir: Shuffle, rec: LowerIRTransformer
) -> tuple[IR, MutableMapping[IR, PartitionInfo]]:
    # Simple lower_ir_node handling for the default hash-based shuffle.
    # More-complex logic (e.g. joining and sorting) should
    # be handled separately.
    from cudf_polars.experimental.parallel import PartitionInfo

    (child,) = ir.children

    new_child, pi = rec(child)
    if pi[new_child].count == 1 or ir.keys == pi[new_child].partitioned_on:
        # Already shuffled
        return new_child, pi
    new_node = ir.reconstruct([new_child])
    pi[new_node] = PartitionInfo(
        # Default shuffle preserves partition count
        count=pi[new_child].count,
        # Add partitioned_on info
        partitioned_on=ir.keys,
    )
    return new_node, pi


@generate_ir_tasks.register(Shuffle)
def _(
    ir: Shuffle, partition_info: MutableMapping[IR, PartitionInfo]
) -> MutableMapping[Any, Any]:
    # Extract "shuffle_method" configuration
    shuffle_method = ir.shuffle_method

    # Try using rapidsmpf shuffler if we have "simple" shuffle
    # keys, and the "shuffle_method" config is set to "rapidsmpf"
    _keys: list[Col]
    if shuffle_method == "rapidsmpf" and len(
        _keys := [ne.value for ne in ir.keys if isinstance(ne.value, Col)]
    ) == len(ir.keys):  # pragma: no cover
        from rapidsmpf.integrations.dask import rapidsmpf_shuffle_graph

        shuffle_on = [k.name for k in _keys]
<<<<<<< HEAD

        try:
            from rapidsmpf.integrations.dask import rapidsmpf_shuffle_graph
=======
>>>>>>> 01e9a2f1

        try:
            return rapidsmpf_shuffle_graph(
                get_key_name(ir.children[0]),
                get_key_name(ir),
                partition_info[ir.children[0]].count,
                partition_info[ir].count,
                RMPFIntegration,
                {
                    "on": shuffle_on,
                    "column_names": list(ir.schema.keys()),
                    "dtypes": list(ir.schema.values()),
                },
            )
        except ValueError as err:
            # ValueError: rapidsmpf couldn't find a distributed client
            if shuffle_method == "rapidsmpf":
                # Only raise an error if the user specifically
                # set the shuffle method to "rapidsmpf"
                raise ValueError(
<<<<<<< HEAD
                    "Rapidsmpf is not installed correctly or the current "
                    "Dask cluster does not support rapidsmpf shuffling."
=======
                    "The current Dask cluster does not support rapidsmpf shuffling."
>>>>>>> 01e9a2f1
                ) from err

    # Simple task-based fall-back
    return _simple_shuffle_graph(
        get_key_name(ir.children[0]),
        get_key_name(ir),
        partition_info[ir.children[0]].count,
        partition_info[ir].count,
        _hash_partition_dataframe,
        None,
        ir.keys,
    )<|MERGE_RESOLUTION|>--- conflicted
+++ resolved
@@ -138,12 +138,8 @@
         return df
 
 
-<<<<<<< HEAD
+@nvtx_annotate_cudf_polars(message="Shuffle")
 def _hash_partition_dataframe(
-=======
-@nvtx_annotate_cudf_polars(message="Shuffle")
-def _partition_dataframe(
->>>>>>> 01e9a2f1
     df: DataFrame,
     partition_id: int,  # Used only by sorted shuffling
     partition_count: int,
@@ -175,11 +171,7 @@
 
     if df.num_rows == 0:
         # Fast path for empty DataFrame
-<<<<<<< HEAD
-        return {i: df for i in range(partition_count)}
-=======
-        return dict.fromkeys(range(count), df)
->>>>>>> 01e9a2f1
+        return dict.fromkeys(range(partition_count), df)
 
     # Hash the specified keys to calculate the output
     # partition for each row
@@ -290,12 +282,6 @@
         from rapidsmpf.integrations.dask import rapidsmpf_shuffle_graph
 
         shuffle_on = [k.name for k in _keys]
-<<<<<<< HEAD
-
-        try:
-            from rapidsmpf.integrations.dask import rapidsmpf_shuffle_graph
-=======
->>>>>>> 01e9a2f1
 
         try:
             return rapidsmpf_shuffle_graph(
@@ -316,12 +302,7 @@
                 # Only raise an error if the user specifically
                 # set the shuffle method to "rapidsmpf"
                 raise ValueError(
-<<<<<<< HEAD
-                    "Rapidsmpf is not installed correctly or the current "
-                    "Dask cluster does not support rapidsmpf shuffling."
-=======
                     "The current Dask cluster does not support rapidsmpf shuffling."
->>>>>>> 01e9a2f1
                 ) from err
 
     # Simple task-based fall-back
