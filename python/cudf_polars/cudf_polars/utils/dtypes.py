--- conflicted
+++ resolved
@@ -73,19 +73,15 @@
     """
     has_empty = from_.id() == plc.TypeId.EMPTY or to.id() == plc.TypeId.EMPTY
     return (
-<<<<<<< HEAD
-        from_ == to
-        or not has_empty
-        and (
-=======
         (
->>>>>>> 2db58d58
-            plc.traits.is_fixed_width(to)
-            and plc.traits.is_fixed_width(from_)
-            and plc.unary.is_supported_cast(from_, to)
+            from_ == to
+            or not has_empty
+            and (
+                plc.traits.is_fixed_width(to)
+                and plc.traits.is_fixed_width(from_)
+                and plc.unary.is_supported_cast(from_, to)
+            )
         )
-<<<<<<< HEAD
-=======
         or (from_.id() == plc.TypeId.STRING and is_numeric_not_bool(to))
         or (to.id() == plc.TypeId.STRING and is_numeric_not_bool(from_))
     )
@@ -129,7 +125,6 @@
         return True
     return (is_integral_not_bool(from_) and is_floating_point(to)) or (
         is_floating_point(from_) and is_integral_not_bool(to)
->>>>>>> 2db58d58
     )
 
 
