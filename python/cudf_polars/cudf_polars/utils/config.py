# SPDX-FileCopyrightText: Copyright (c) 2024-2025, NVIDIA CORPORATION & AFFILIATES.
# SPDX-License-Identifier: Apache-2.0

"""Config utilities."""

from __future__ import annotations

import dataclasses
import enum
import json
import os
import warnings
from typing import TYPE_CHECKING, Literal

if TYPE_CHECKING:
    from typing_extensions import Self

    import polars as pl


__all__ = ["ConfigOptions"]


# TODO: Use enum.StrEnum when we drop Python 3.10


class StreamingFallbackMode(str, enum.Enum):
    """
    How the streaming executor handles operations that don't support multiple partitions.

    Upon encountering an unsupported operation, the streaming executor will fall
    back to using a single partition, which might use a large amount of memory.

    * ``StreamingFallbackMode.WARN`` : Emit a warning and fall back to a single partition.
    * ``StreamingFallbackMode.SILENT``: Silently fall back to a single partition.
    * ``StreamingFallbackMode.RAISE`` : Raise an exception.
    """

    WARN = "warn"
    RAISE = "raise"
    SILENT = "silent"


class Scheduler(str, enum.Enum):
    """
    The scheduler to use for the streaming executor.

    * ``Scheduler.SYNCHRONOUS`` : Use the synchronous scheduler.
    * ``Scheduler.DISTRIBUTED`` : Use the distributed scheduler.
    """

    SYNCHRONOUS = "synchronous"
    DISTRIBUTED = "distributed"


class ShuffleMethod(str, enum.Enum):
    """
    The method to use for shuffling data between workers with the streaming executor.

    * ``ShuffleMethod.TASKS`` : Use the task-based shuffler.
    * ``ShuffleMethod.RAPIDSMPF`` : Use the rapidsmpf scheduler.

    In :class:`StreamingExecutor`, the default of ``None`` will attempt to use
    ``ShuffleMethod.RAPIDSMPF``, but will fall back to ``ShuffleMethod.TASKS``
    if rapidsmpf is not installed.
    """

    TASKS = "tasks"
    RAPIDSMPF = "rapidsmpf"


@dataclasses.dataclass(frozen=True)
class ParquetOptions:
    """
    Configuration for the cudf-polars Parquet engine.

    Parameters
    ----------
    chunked
        Whether to use libcudf's ``ChunkedParquetReader`` to read the parquet
        dataset in chunks. This is useful when reading very large parquet
        files.
    chunk_read_limit
        Limit on total number of bytes to be returned per read, or 0 if
        there is no limit.
    pass_read_limit
        Limit on the amount of memory used for reading and decompressing data
        or 0 if there is no limit.
    """

    chunked: bool = True
    chunk_read_limit: int = 0
    pass_read_limit: int = 0

    def __post_init__(self) -> None:
        if not isinstance(self.chunked, bool):
            raise TypeError("chunked must be a bool")
        if not isinstance(self.chunk_read_limit, int):
            raise TypeError("chunk_read_limit must be an int")
        if not isinstance(self.pass_read_limit, int):
            raise TypeError("pass_read_limit must be an int")


def default_blocksize(scheduler: str) -> int:
    """Return the default blocksize."""
    try:
        # Use PyNVML to find the worker device size.
        import pynvml

        pynvml.nvmlInit()
        index = os.environ.get("CUDA_VISIBLE_DEVICES", "0").split(",")[0]
        if index and not index.isnumeric():  # pragma: no cover
            # This means device_index is UUID.
            # This works for both MIG and non-MIG device UUIDs.
            handle = pynvml.nvmlDeviceGetHandleByUUID(str.encode(index))
            if pynvml.nvmlDeviceIsMigDeviceHandle(handle):
                # Additionally get parent device handle
                # if the device itself is a MIG instance
                handle = pynvml.nvmlDeviceGetDeviceHandleFromMigDeviceHandle(handle)
        else:
            handle = pynvml.nvmlDeviceGetHandleByIndex(int(index))

        device_size = pynvml.nvmlDeviceGetMemoryInfo(handle).total

    except (ImportError, ValueError, pynvml.NVMLError) as err:  # pragma: no cover
        # Fall back to a conservative 12GiB default
        warnings.warn(
            "Failed to query the device size with NVML. Please "
            "set 'parquet_blocksize' to a literal byte size to "
            f"silence this warning. Original error: {err}",
            stacklevel=1,
        )
        device_size = 12 * 1024**3

    if scheduler == "distributed":
        # Distributed execution requires a conservative
        # blocksize for now.
        blocksize = int(device_size * 0.025)
    else:
        # Single-GPU execution can lean on UVM to
        # support a much larger blocksize.
        blocksize = int(device_size * 0.0625)

    return max(blocksize, 256_000_000)


@dataclasses.dataclass(frozen=True, eq=True)
class StreamingExecutor:
    """
    Configuration for the cudf-polars streaming executor.

    Parameters
    ----------
    scheduler
        The scheduler to use for the streaming executor. ``Scheduler.SYNCHRONOUS``
        by default.

        Note ``scheduler="distributed"`` requires a Dask cluster to be running.
    fallback_mode
        How to handle errors when the GPU engine fails to execute a query.
        ``StreamingFallbackMode.WARN`` by default.
    max_rows_per_partition
        The maximum number of rows to process per partition. 1_000_000 by default.
        When the number of rows exceeds this value, the query will be split into
        multiple partitions and executed in parallel.
    cardinality_factor
        A dictionary mapping column names to floats between 0 and 1 (inclusive
        on the right).

        Each factor estimates the fractional number of unique values in the
        column. By default, ``1.0`` is used for any column not included in
        ``cardinality_factor``.
    target_partition_size
        Target partition size for IO tasks. This configuration currently
        controls how large parquet files are split into multiple partitions.
        Files larger than ``target_partition_size`` bytes are split into multiple
        partitions.
    groupby_n_ary
        The factor by which the number of partitions is decreased when performing
        a groupby on a partitioned column. For example, if a column has 64 partitions,
        it will first be reduced to ``ceil(64 / 32) = 2`` partitions.

        This is useful when the absolute number of partitions is large.
    broadcast_join_limit
        The maximum number of partitions to allow for the smaller table in
        a broadcast join.
    shuffle_method
        The method to use for shuffling data between workers. ``None``
        by default, which will use 'rapidsmpf' if installed and fall back to
        'tasks' if not.
    rapidsmpf_spill
        Whether to wrap task arguments and output in objects that are
        spillable by 'rapidsmpf'.
    """

    name: Literal["streaming"] = dataclasses.field(default="streaming", init=False)
    scheduler: Scheduler = Scheduler.SYNCHRONOUS
    fallback_mode: StreamingFallbackMode = StreamingFallbackMode.WARN
    max_rows_per_partition: int = 1_000_000
    cardinality_factor: dict[str, float] = dataclasses.field(default_factory=dict)
<<<<<<< HEAD
    target_partition_size: int = 1_000_000_000
=======
    parquet_blocksize: int = 0
>>>>>>> abb686a2
    groupby_n_ary: int = 32
    broadcast_join_limit: int = 0
    shuffle_method: ShuffleMethod | None = None
    rapidsmpf_spill: bool = False

    def __post_init__(self) -> None:
        if self.scheduler == "synchronous" and self.shuffle_method == "rapidsmpf":
            raise ValueError(
                "rapidsmpf shuffle method is not supported for synchronous scheduler"
            )

        # frozen dataclass, so use object.__setattr__
        object.__setattr__(
            self, "fallback_mode", StreamingFallbackMode(self.fallback_mode)
        )
        if self.parquet_blocksize == 0:
            object.__setattr__(
                self, "parquet_blocksize", default_blocksize(self.scheduler)
            )
        if self.broadcast_join_limit == 0:
            object.__setattr__(
                self,
                "broadcast_join_limit",
                # Usually better to avoid shuffling for single gpu
                2 if self.scheduler == "distributed" else 32,
            )
        object.__setattr__(self, "scheduler", Scheduler(self.scheduler))
        if self.shuffle_method is not None:
            object.__setattr__(
                self, "shuffle_method", ShuffleMethod(self.shuffle_method)
            )

        # Type / value check everything else
        if not isinstance(self.max_rows_per_partition, int):
            raise TypeError("max_rows_per_partition must be an int")
        if not isinstance(self.cardinality_factor, dict):
            raise TypeError("cardinality_factor must be a dict of column name to float")
        if not isinstance(self.target_partition_size, int):
            raise TypeError("target_partition_size must be an int")
        if not isinstance(self.groupby_n_ary, int):
            raise TypeError("groupby_n_ary must be an int")
        if not isinstance(self.broadcast_join_limit, int):
            raise TypeError("broadcast_join_limit must be an int")
        if not isinstance(self.rapidsmpf_spill, bool):
            raise TypeError("rapidsmpf_spill must be bool")

    def __hash__(self) -> int:
        # cardinality factory, a dict, isn't natively hashable. We'll dump it
        # to json and hash that.
        d = dataclasses.asdict(self)
        d["cardinality_factor"] = json.dumps(d["cardinality_factor"])
        return hash(tuple(sorted(d.items())))


@dataclasses.dataclass(frozen=True, eq=True)
class InMemoryExecutor:
    """
    Configuration for the cudf-polars in-memory executor.

    Parameters
    ----------
    scheduler:
        The scheduler to use for the in-memory executor. Currently
        only ``Scheduler.SYNCHRONOUS`` is supported for the in-memory executor.
    """

    name: Literal["in-memory"] = dataclasses.field(default="in-memory", init=False)


@dataclasses.dataclass(frozen=True, eq=True)
class ConfigOptions:
    """
    Configuration for the polars GPUEngine.

    Parameters
    ----------
    raise_on_fail
        Whether to raise an exception when the GPU engine cannot execute a
        query. ``False`` by default.
    parquet_options
        Options controlling parquet file reading and writing. See
        :class:`ParquetOptions` for more.
    executor
        The executor to use for the GPU engine. See :class:`StreamingExecutor`
        and :class:`InMemoryExecutor` for more.
    device
        The GPU used to run the query. If not provided, the
        query uses the current CUDA device.
    """

    raise_on_fail: bool = False
    parquet_options: ParquetOptions = dataclasses.field(default_factory=ParquetOptions)
    executor: StreamingExecutor | InMemoryExecutor = dataclasses.field(
        default_factory=InMemoryExecutor
    )
    device: int | None = None

    @classmethod
    def from_polars_engine(cls, engine: pl.GPUEngine) -> Self:
        """
        Create a `ConfigOptions` object from a `pl.GPUEngine` object.

        This creates our internal, typed, configuration object from the
        user-provided `polars.GPUEngine` object.
        """
        # these are the valid top-level keys in the engine.config that
        # the user passes as **kwargs to GPUEngine.
        valid_options = {
            "executor",
            "executor_options",
            "parquet_options",
            "raise_on_fail",
        }

        extra_options = set(engine.config.keys()) - valid_options
        if extra_options:
            raise TypeError(f"Unsupported executor_options: {extra_options}")

        user_executor = engine.config.get("executor", "in-memory")
        if user_executor is None:
            user_executor = "in-memory"
        user_executor_options = engine.config.get("executor_options", {})
        user_parquet_options = engine.config.get("parquet_options", {})
        user_raise_on_fail = engine.config.get("raise_on_fail", False)

        # These are user-provided options, so we need to actually validate
        # them.

        if user_executor not in {"in-memory", "streaming"}:
            raise ValueError(f"Unknown executor '{user_executor}'")

        if not isinstance(user_raise_on_fail, bool):
            raise TypeError("GPUEngine option 'raise_on_fail' must be a boolean.")

        executor: InMemoryExecutor | StreamingExecutor

        match user_executor:
            case "in-memory":
                executor = InMemoryExecutor(**user_executor_options)
            case "streaming":
                executor = StreamingExecutor(**user_executor_options)
                # Update with the streaming defaults, but user options take precedence.

            case _:  # pragma: no cover; Unreachable
                raise ValueError(f"Unsupported executor: {user_executor}")

        return cls(
            raise_on_fail=user_raise_on_fail,
            parquet_options=ParquetOptions(**user_parquet_options),
            executor=executor,
            device=engine.device,
        )<|MERGE_RESOLUTION|>--- conflicted
+++ resolved
@@ -126,7 +126,7 @@
         # Fall back to a conservative 12GiB default
         warnings.warn(
             "Failed to query the device size with NVML. Please "
-            "set 'parquet_blocksize' to a literal byte size to "
+            "set 'target_partition_size' to a literal byte size to "
             f"silence this warning. Original error: {err}",
             stacklevel=1,
         )
@@ -198,11 +198,7 @@
     fallback_mode: StreamingFallbackMode = StreamingFallbackMode.WARN
     max_rows_per_partition: int = 1_000_000
     cardinality_factor: dict[str, float] = dataclasses.field(default_factory=dict)
-<<<<<<< HEAD
-    target_partition_size: int = 1_000_000_000
-=======
-    parquet_blocksize: int = 0
->>>>>>> abb686a2
+    target_partition_size: int = 0
     groupby_n_ary: int = 32
     broadcast_join_limit: int = 0
     shuffle_method: ShuffleMethod | None = None
@@ -218,9 +214,9 @@
         object.__setattr__(
             self, "fallback_mode", StreamingFallbackMode(self.fallback_mode)
         )
-        if self.parquet_blocksize == 0:
+        if self.target_partition_size == 0:
             object.__setattr__(
-                self, "parquet_blocksize", default_blocksize(self.scheduler)
+                self, "target_partition_size", default_blocksize(self.scheduler)
             )
         if self.broadcast_join_limit == 0:
             object.__setattr__(
