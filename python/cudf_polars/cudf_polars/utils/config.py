# SPDX-FileCopyrightText: Copyright (c) 2024-2025, NVIDIA CORPORATION & AFFILIATES.
# SPDX-License-Identifier: Apache-2.0

"""Config utilities."""

from __future__ import annotations

import dataclasses
import enum
import json
from typing import TYPE_CHECKING, Literal

if TYPE_CHECKING:
    from typing_extensions import Self

    import polars as pl


__all__ = ["ConfigOptions"]


# TODO: Use enum.StrEnum when we drop Python 3.10


class StreamingFallbackMode(str, enum.Enum):
    """
    How the streaming executor handles operations that don't support multiple partitions.

    Upon encountering an unsupported operation, the streaming executor will fall
    back to using a single partition, which might use a large amount of memory.

    * ``StreamingFallbackMode.WARN`` : Emit a warning and fall back to a single partition.
    * ``StreamingFallbackMode.SILENT``: Silently fall back to a single partition.
    * ``StreamingFallbackMode.RAISE`` : Raise an exception.
    """

    WARN = "warn"
    RAISE = "raise"
    SILENT = "silent"


class Scheduler(str, enum.Enum):
    """
    The scheduler to use for the streaming executor.

    * ``Scheduler.SYNCHRONOUS`` : Use the synchronous scheduler.
    * ``Scheduler.DISTRIBUTED`` : Use the distributed scheduler.
    """

    SYNCHRONOUS = "synchronous"
    DISTRIBUTED = "distributed"


class ShuffleMethod(str, enum.Enum):
    """
    The method to use for shuffling data between workers with the streaming executor.

    * ``ShuffleMethod.TASKS`` : Use the task-based shuffler.
    * ``ShuffleMethod.RAPIDSMPF`` : Use the rapidsmpf scheduler.

    In :class:`StreamingExecutor`, the default of ``None`` will attempt to use
    ``ShuffleMethod.RAPIDSMPF``, but will fall back to ``ShuffleMethod.TASKS``
    if rapidsmpf is not installed.
    """

    TASKS = "tasks"
    RAPIDSMPF = "rapidsmpf"


@dataclasses.dataclass(frozen=True)
class ParquetOptions:
    """
    Configuration for the cudf-polars Parquet engine.

    Parameters
    ----------
    chunked
        Whether to use libcudf's ``ChunkedParquetReader`` to read the parquet
        dataset in chunks. This is useful when reading very large parquet
        files.
    chunk_read_limit
        Limit on total number of bytes to be returned per read, or 0 if
        there is no limit.
    pass_read_limit
        Limit on the amount of memory used for reading and decompressing data
        or 0 if there is no limit.
    """

    chunked: bool = True
    chunk_read_limit: int = 0
    pass_read_limit: int = 0

    def __post_init__(self) -> None:
        if not isinstance(self.chunked, bool):
            raise TypeError("chunked must be a bool")
        if not isinstance(self.chunk_read_limit, int):
            raise TypeError("chunk_read_limit must be an int")
        if not isinstance(self.pass_read_limit, int):
            raise TypeError("pass_read_limit must be an int")

<<<<<<< HEAD
        # Validate executor_options
        executor = config.get("executor", "in-memory")
        if executor == "streaming":
            executor_options, unsupported = _valid_streaming_options(
                config.get("executor_options", {})
            )
            config["executor_options"] = executor_options
        else:
            unsupported = config.get("executor_options", {}).keys()
        if unsupported:
=======

@dataclasses.dataclass(frozen=True, eq=True)
class StreamingExecutor:
    """
    Configuration for the cudf-polars streaming executor.

    Parameters
    ----------
    scheduler
        The scheduler to use for the streaming executor. ``Scheduler.SYNCHRONOUS``
        by default.

        Note ``scheduler="distributed"`` requires a Dask cluster to be running.
    fallback_mode
        How to handle errors when the GPU engine fails to execute a query.
        ``StreamingFallbackMode.WARN`` by default.
    max_rows_per_partition
        The maximum number of rows to process per partition. 1_000_000 by default.
        When the number of rows exceeds this value, the query will be split into
        multiple partitions and executed in parallel.
    cardinality_factor
        A dictionary mapping column names to floats between 0 and 1 (inclusive
        on the right).

        Each factor estimates the fractional number of unique values in the
        column. By default, ``1.0`` is used for any column not included in
        ``cardinality_factor``.
    parquet_blocksize
        Controls how large parquet files are split into multiple partitions.
        Files larger than ``parquet_blocksize`` bytes are split into multiple
        partitions.
    groupby_n_ary
        The factor by which the number of partitions is decreased when performing
        a groupby on a partitioned column. For example, if a column has 64 partitions,
        it will first be reduced to ``ceil(64 / 32) = 2`` partitions.

        This is useful when the absolute number of partitions is large.
    broadcast_join_limit
        The maximum number of partitions to allow for the smaller table in
        a broadcast join.
    shuffle_method
        The method to use for shuffling data between workers. ``None``
        by default, which will use 'rapidsmpf' if installed and fall back to
        'tasks' if not.
    """

    name: Literal["streaming"] = dataclasses.field(default="streaming", init=False)
    scheduler: Scheduler = Scheduler.SYNCHRONOUS
    fallback_mode: StreamingFallbackMode = StreamingFallbackMode.WARN
    max_rows_per_partition: int = 1_000_000
    cardinality_factor: dict[str, float] = dataclasses.field(default_factory=dict)
    parquet_blocksize: int = 1_000_000_000
    groupby_n_ary: int = 32
    broadcast_join_limit: int = 4
    shuffle_method: ShuffleMethod | None = None

    def __post_init__(self) -> None:
        if self.scheduler == "synchronous" and self.shuffle_method == "rapidsmpf":
>>>>>>> d74d802f
            raise ValueError(
                "rapidsmpf shuffle method is not supported for synchronous scheduler"
            )

        # frozen dataclass, so use object.__setattr__
        object.__setattr__(
            self, "fallback_mode", StreamingFallbackMode(self.fallback_mode)
        )
        object.__setattr__(self, "scheduler", Scheduler(self.scheduler))
        if self.shuffle_method is not None:
            object.__setattr__(
                self, "shuffle_method", ShuffleMethod(self.shuffle_method)
            )

        # Type / value check everything else
        if not isinstance(self.max_rows_per_partition, int):
            raise TypeError("max_rows_per_partition must be an int")
        if not isinstance(self.cardinality_factor, dict):
            raise TypeError("cardinality_factor must be a dict of column name to float")
        if not isinstance(self.parquet_blocksize, int):
            raise TypeError("parquet_blocksize must be an int")
        if not isinstance(self.groupby_n_ary, int):
            raise TypeError("groupby_n_ary must be an int")
        if not isinstance(self.broadcast_join_limit, int):
            raise TypeError("broadcast_join_limit must be an int")

    def __hash__(self) -> int:
        # cardinality factory, a dict, isn't natively hashable. We'll dump it
        # to json and hash that.
        d = dataclasses.asdict(self)
        d["cardinality_factor"] = json.dumps(d["cardinality_factor"])
        return hash(tuple(sorted(d.items())))


@dataclasses.dataclass(frozen=True, eq=True)
class InMemoryExecutor:
    """
    Configuration for the cudf-polars in-memory executor.

    Parameters
    ----------
    scheduler:
        The scheduler to use for the in-memory executor. Currently
        only ``Scheduler.SYNCHRONOUS`` is supported for the in-memory executor.
    """

    name: Literal["in-memory"] = dataclasses.field(default="in-memory", init=False)


@dataclasses.dataclass(frozen=True, eq=True)
class ConfigOptions:
    """
    Configuration for the polars GPUEngine.

    Parameters
    ----------
    raise_on_fail
        Whether to raise an exception when the GPU engine cannot execute a
        query. ``False`` by default.
    parquet_options
        Options controlling parquet file reading and writing. See
        :class:`ParquetOptions` for more.
    executor
        The executor to use for the GPU engine. See :class:`StreamingExecutor`
        and :class:`InMemoryExecutor` for more.
    device
        The GPU used to run the query. If not provided, the
        query uses the current CUDA device.
    """

    raise_on_fail: bool = False
    parquet_options: ParquetOptions = dataclasses.field(default_factory=ParquetOptions)
    executor: StreamingExecutor | InMemoryExecutor = dataclasses.field(
        default_factory=InMemoryExecutor
    )
    device: int | None = None

    @classmethod
    def from_polars_engine(cls, engine: pl.GPUEngine) -> Self:
        """
        Create a `ConfigOptions` object from a `pl.GPUEngine` object.

        This creates our internal, typed, configuration object from the
        user-provided `polars.GPUEngine` object.
        """
        # these are the valid top-level keys in the engine.config that
        # the user passes as **kwargs to GPUEngine.
        valid_options = {
            "executor",
            "executor_options",
            "parquet_options",
            "raise_on_fail",
        }

        extra_options = set(engine.config.keys()) - valid_options
        if extra_options:
            raise TypeError(f"Unsupported executor_options: {extra_options}")

        user_executor = engine.config.get("executor", "in-memory")
        if user_executor is None:
            user_executor = "in-memory"
        user_executor_options = engine.config.get("executor_options", {})
        user_parquet_options = engine.config.get("parquet_options", {})
        user_raise_on_fail = engine.config.get("raise_on_fail", False)

        # These are user-provided options, so we need to actually validate
        # them.

        if user_executor not in {"in-memory", "streaming"}:
            raise ValueError(f"Unknown executor '{user_executor}'")

        if not isinstance(user_raise_on_fail, bool):
            raise TypeError("GPUEngine option 'raise_on_fail' must be a boolean.")

        executor: InMemoryExecutor | StreamingExecutor

        match user_executor:
            case "in-memory":
                executor = InMemoryExecutor(**user_executor_options)
            case "streaming":
                executor = StreamingExecutor(**user_executor_options)
                # Update with the streaming defaults, but user options take precedence.

            case _:  # pragma: no cover; Unreachable
                raise ValueError(f"Unsupported executor: {user_executor}")

        return cls(
            raise_on_fail=user_raise_on_fail,
            parquet_options=ParquetOptions(**user_parquet_options),
            executor=executor,
            device=engine.device,
        )<|MERGE_RESOLUTION|>--- conflicted
+++ resolved
@@ -98,18 +98,6 @@
         if not isinstance(self.pass_read_limit, int):
             raise TypeError("pass_read_limit must be an int")
 
-<<<<<<< HEAD
-        # Validate executor_options
-        executor = config.get("executor", "in-memory")
-        if executor == "streaming":
-            executor_options, unsupported = _valid_streaming_options(
-                config.get("executor_options", {})
-            )
-            config["executor_options"] = executor_options
-        else:
-            unsupported = config.get("executor_options", {}).keys()
-        if unsupported:
-=======
 
 @dataclasses.dataclass(frozen=True, eq=True)
 class StreamingExecutor:
@@ -168,7 +156,6 @@
 
     def __post_init__(self) -> None:
         if self.scheduler == "synchronous" and self.shuffle_method == "rapidsmpf":
->>>>>>> d74d802f
             raise ValueError(
                 "rapidsmpf shuffle method is not supported for synchronous scheduler"
             )
