--- conflicted
+++ resolved
@@ -142,6 +142,9 @@
         The method to use for shuffling data between workers. ``None``
         by default, which will use 'rapidsmpf' if installed and fall back to
         'tasks' if not.
+    rapidsmpf_spill
+        Whether to wrap task arguments and output in objects that are
+        spillable by 'rapidsmpf'.
     """
 
     name: Literal["streaming"] = dataclasses.field(default="streaming", init=False)
@@ -153,6 +156,7 @@
     groupby_n_ary: int = 32
     broadcast_join_limit: int = 4
     shuffle_method: ShuffleMethod | None = None
+    rapidsmpf_spill: bool = False
 
     def __post_init__(self) -> None:
         if self.scheduler == "synchronous" and self.shuffle_method == "rapidsmpf":
@@ -160,83 +164,6 @@
                 "rapidsmpf shuffle method is not supported for synchronous scheduler"
             )
 
-<<<<<<< HEAD
-        return config
-
-
-def _valid_option(
-    options: MutableMapping[str, Any],
-    key: str,
-    *,
-    default: Any,
-    choices: Sequence[Any] | None = None,
-    astype: type | None = None,
-) -> MutableMapping[str, Any]:
-    """Return a valid configuration option."""
-    value = options.get(key, default)
-    if astype is not None:
-        value = astype(value)
-    if choices is not None and value not in choices:
-        raise ValueError(f"Unsupported {key} option: {value}. Choices are: {choices}")
-    options[key] = value
-    return options
-
-
-def _valid_streaming_options(
-    options: MutableMapping[str, Any],
-) -> tuple[MutableMapping[str, Any], set[str]]:
-    """Return valid options for the streaming executor."""
-    default: Any
-    choices: Sequence[Any]
-    for key in (
-        _STREAMING_OPTIONS := (
-            "scheduler",  # Validate scheduler first
-            "fallback_mode",
-            "max_rows_per_partition",
-            "parquet_blocksize",
-            "cardinality_factor",
-            "groupby_n_ary",
-            "broadcast_join_limit",
-            "shuffle_method",
-            "rapidsmpf_spill",
-        )
-    ):
-        match key:
-            case "scheduler":
-                options = _valid_option(
-                    options,
-                    key,
-                    default="synchronous",
-                    choices=("synchronous", "distributed"),
-                )
-            case "fallback_mode":
-                options = _valid_option(
-                    options, key, default="warn", choices=("warn", "raise", "silent")
-                )
-            case "max_rows_per_partition":
-                options = _valid_option(options, key, default=1_000_000, astype=int)
-            case "parquet_blocksize":
-                options = _valid_option(options, key, default=1_000_000_000, astype=int)
-            case "cardinality_factor":
-                options = _valid_option(options, key, default={}, astype=dict)
-            case "groupby_n_ary":
-                options = _valid_option(options, key, default=32, astype=int)
-            case "broadcast_join_limit":
-                default = 4 if options["scheduler"] == "distributed" else 32
-                options = _valid_option(options, key, default=default, astype=int)
-            case "shuffle_method":
-                if options["scheduler"] != "distributed":
-                    default = "tasks"
-                    choices = (None, "tasks")
-                else:  # pragma: no cover; Requires distributed testing.
-                    default = None
-                    choices = (None, "tasks", "rapidsmpf")
-                options = _valid_option(options, key, default=default, choices=choices)
-            case "rampidsmpf_spill":
-                options = _valid_option(options, key, default=False, astype=bool)
-
-    return options, options.keys() - set(_STREAMING_OPTIONS)
-=======
         # frozen dataclass, so use object.__setattr__
         object.__setattr__(
             self, "fallback_mode", StreamingFallbackMode(self.fallback_mode)
@@ -258,6 +185,8 @@
             raise TypeError("groupby_n_ary must be an int")
         if not isinstance(self.broadcast_join_limit, int):
             raise TypeError("broadcast_join_limit must be an int")
+        if not isinstance(self.rapidsmpf_spill, bool):
+            raise TypeError("rapidsmpf_spill must be bool")
 
     def __hash__(self) -> int:
         # cardinality factory, a dict, isn't natively hashable. We'll dump it
@@ -364,5 +293,4 @@
             parquet_options=ParquetOptions(**user_parquet_options),
             executor=executor,
             device=engine.device,
-        )
->>>>>>> b62f24b3
+        )