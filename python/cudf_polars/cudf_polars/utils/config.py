--- conflicted
+++ resolved
@@ -157,20 +157,16 @@
         or 0 if there is no limit.
     """
 
-<<<<<<< HEAD
-    chunked: bool = True
-    # TODO: Replace the current fixed n_output_chunks with the size of the chunk in
-    # bytes. See also: https://github.com/rapidsai/cudf/pull/19015/files#r2135759926
-    n_output_chunks: int = 1
-    chunk_read_limit: int = 0
-    pass_read_limit: int = 0
-=======
     _env_prefix = "CUDF_POLARS__PARQUET_OPTIONS"
->>>>>>> c33bec40
 
     chunked: bool = dataclasses.field(
         default_factory=_make_default_factory(
             f"{_env_prefix}__CHUNKED", _bool_converter, default=True
+        )
+    )
+    n_output_chunks: int = dataclasses.field(
+        default_factory=_make_default_factory(
+            f"{_env_prefix}__N_OUTPUT_CHUNKS", int, default=1
         )
     )
     chunk_read_limit: int = dataclasses.field(
