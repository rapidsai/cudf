--- conflicted
+++ resolved
@@ -358,16 +358,14 @@
     rapidsmpf_spill
         Whether to wrap task arguments and output in objects that are
         spillable by 'rapidsmpf'.
-<<<<<<< HEAD
-    task_fusion
-        Whether to fuse sequential partition-wise IR nodes into
-        a single task per partition.
-=======
     sink_to_directory
         Whether multi-partition sink operations should write to a directory
         rather than a single file. By default, this will be set to True for
         the 'distributed' scheduler and False otherwise. The 'distrubuted'
         scheduler does not currently support ``sink_to_directory=False``.
+    task_fusion
+        Whether to fuse sequential partition-wise IR nodes into
+        a single task per partition.
 
     Notes
     -----
@@ -375,30 +373,11 @@
     the ``.profile()`` method. We recommend using nsys to profile queries
     with the 'synchronous' scheduler and Dask's built-in profiling tools
     with the 'distributed' scheduler.
->>>>>>> 5be7bebf
     """
 
     _env_prefix = "CUDF_POLARS__EXECUTOR"
 
     name: Literal["streaming"] = dataclasses.field(default="streaming", init=False)
-<<<<<<< HEAD
-    scheduler: Scheduler = Scheduler.SYNCHRONOUS
-    fallback_mode: StreamingFallbackMode = StreamingFallbackMode.WARN
-    max_rows_per_partition: int = 1_000_000
-    cardinality_factor: dict[str, float] = dataclasses.field(default_factory=dict)
-    target_partition_size: int = 0
-    groupby_n_ary: int = 32
-    broadcast_join_limit: int = 0
-    shuffle_method: ShuffleMethod | None = None
-    rapidsmpf_spill: bool = False
-    task_fusion: bool = True
-
-    def __post_init__(self) -> None:
-        if self.scheduler == "synchronous" and self.shuffle_method == "rapidsmpf":
-            raise ValueError(
-                "rapidsmpf shuffle method is not supported for synchronous scheduler"
-            )
-=======
     scheduler: Scheduler = dataclasses.field(
         default_factory=_make_default_factory(
             f"{_env_prefix}__SCHEDULER",
@@ -453,6 +432,11 @@
     sink_to_directory: bool | None = dataclasses.field(
         default_factory=_make_default_factory(
             f"{_env_prefix}__SINK_TO_DIRECTORY", _bool_converter, default=None
+        )
+    )
+    task_fusion: bool = dataclasses.field(
+        default_factory=_make_default_factory(
+            f"{_env_prefix}__TASK_FUSION", _bool_converter, default=False
         )
     )
 
@@ -485,7 +469,6 @@
             # Select "rapidsmpf-single" for the synchronous
             if self.scheduler == "synchronous":
                 object.__setattr__(self, "shuffle_method", "rapidsmpf-single")
->>>>>>> 5be7bebf
 
         # frozen dataclass, so use object.__setattr__
         object.__setattr__(
@@ -527,13 +510,10 @@
             raise TypeError("broadcast_join_limit must be an int")
         if not isinstance(self.rapidsmpf_spill, bool):
             raise TypeError("rapidsmpf_spill must be bool")
-<<<<<<< HEAD
+        if not isinstance(self.sink_to_directory, bool):
+            raise TypeError("sink_to_directory must be bool")
         if not isinstance(self.task_fusion, bool):
             raise TypeError("task_fusion must be bool")
-=======
-        if not isinstance(self.sink_to_directory, bool):
-            raise TypeError("sink_to_directory must be bool")
->>>>>>> 5be7bebf
 
         # RapidsMPF spill is only supported for the distributed scheduler for now.
         # This is because the spilling API is still within the RMPF-Dask integration.
