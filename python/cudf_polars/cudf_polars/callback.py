--- conflicted
+++ resolved
@@ -181,15 +181,6 @@
         )
     try:
         with nvtx.annotate(message="ConvertIR", domain="cudf_polars"):
-<<<<<<< HEAD
-            nt.set_udf(
-                partial(
-                    _callback,
-                    translate_ir(nt),
-                    config,
-                    device=device,
-                    memory_resource=memory_resource,
-=======
             translator = Translator(nt)
             ir = translator.translate_ir()
             ir_translation_errors = translator.errors
@@ -211,9 +202,12 @@
             else:
                 nt.set_udf(
                     partial(
-                        _callback, ir, device=device, memory_resource=memory_resource
+                        _callback,
+                        ir,
+                        config,
+                        device=device,
+                        memory_resource=memory_resource,
                     )
->>>>>>> 043bcbdf
                 )
     except exception as e:
         if bool(int(os.environ.get("POLARS_VERBOSE", 0))):
