# SPDX-FileCopyrightText: Copyright (c) 2024 NVIDIA CORPORATION & AFFILIATES.
# SPDX-License-Identifier: Apache-2.0

"""Callback for the polars collect function to execute on device."""

from __future__ import annotations

import contextlib
import os
import warnings
from functools import cache, partial
from typing import TYPE_CHECKING

import nvtx

from polars.exceptions import ComputeError, PerformanceWarning

import rmm
from rmm._cuda import gpu

from cudf_polars.dsl.translate import Translator

if TYPE_CHECKING:
    from collections.abc import Generator

    import polars as pl
    from polars import GPUEngine

    from cudf_polars.dsl.ir import IR
    from cudf_polars.typing import NodeTraverser

__all__: list[str] = ["execute_with_cudf"]


@cache
def default_memory_resource(device: int) -> rmm.mr.DeviceMemoryResource:
    """
    Return the default memory resource for cudf-polars.

    Parameters
    ----------
    device
        Disambiguating device id when selecting the device. Must be
        the active device when this function is called.

    Returns
    -------
    rmm.mr.DeviceMemoryResource
        The default memory resource that cudf-polars uses. Currently
        an async pool resource.
    """
    try:
        return rmm.mr.CudaAsyncMemoryResource()
    except RuntimeError as e:  # pragma: no cover
        msg, *_ = e.args
        if (
            msg.startswith("RMM failure")
            and msg.find("not supported with this CUDA driver/runtime version") > -1
        ):
            raise ComputeError(
                "GPU engine requested, but incorrect cudf-polars package installed. "
                "If your system has a CUDA 11 driver, please uninstall `cudf-polars-cu12` "
                "and install `cudf-polars-cu11`"
            ) from None
        else:
            raise


@contextlib.contextmanager
def set_memory_resource(
    mr: rmm.mr.DeviceMemoryResource | None,
) -> Generator[rmm.mr.DeviceMemoryResource, None, None]:
    """
    Set the current memory resource for an execution block.

    Parameters
    ----------
    mr
        Memory resource to use. If `None`, calls :func:`default_memory_resource`
        to obtain an mr on the currently active device.

    Returns
    -------
    Memory resource used.

    Notes
    -----
    At exit, the memory resource is restored to whatever was current
    at entry. If a memory resource is provided, it must be valid to
    use with the currently active device.
    """
    if mr is None:
        device: int = gpu.getDevice()
        mr = default_memory_resource(device)
    previous = rmm.mr.get_current_device_resource()
    rmm.mr.set_current_device_resource(mr)
    try:
        yield mr
    finally:
        rmm.mr.set_current_device_resource(previous)


@contextlib.contextmanager
def set_device(device: int | None) -> Generator[int, None, None]:
    """
    Set the device the query is executed on.

    Parameters
    ----------
    device
        Device to use. If `None`, uses the current device.

    Returns
    -------
    Device active for the execution of the block.

    Notes
    -----
    At exit, the device is restored to whatever was current at entry.
    """
    previous: int = gpu.getDevice()
    if device is not None:
        gpu.setDevice(device)
    try:
        yield previous
    finally:
        gpu.setDevice(previous)


def _callback(
    ir: IR,
    with_columns: list[str] | None,
    pyarrow_predicate: str | None,
    n_rows: int | None,
    *,
    device: int | None,
    memory_resource: int | None,
    executor: str | None,
) -> pl.DataFrame:
    assert with_columns is None
    assert pyarrow_predicate is None
    assert n_rows is None
    with (
        nvtx.annotate(message="ExecuteIR", domain="cudf_polars"),
        # Device must be set before memory resource is obtained.
        set_device(device),
        set_memory_resource(memory_resource),
    ):
        if executor is None or executor == "cudf":
            return ir.evaluate(cache={}).to_polars()
        elif executor == "dask":
            from cudf_polars.experimental.parallel import evaluate_dask

            return evaluate_dask(ir).to_polars()
        else:
            raise ValueError(f"Unknown executor '{executor}'")


def execute_with_cudf(nt: NodeTraverser, *, config: GPUEngine) -> None:
    """
    A post optimization callback that attempts to execute the plan with cudf.

    Parameters
    ----------
    nt
        NodeTraverser

    config
        GPUEngine configuration object

    Raises
    ------
    ValueError
        If the config contains unsupported keys.
    NotImplementedError
        If translation of the plan is unsupported.

    Notes
    -----
    The NodeTraverser is mutated if the libcudf executor can handle the plan.
    """
    device = config.device
    memory_resource = config.memory_resource
    raise_on_fail = config.config.get("raise_on_fail", False)
    executor = config.config.get("executor", None)
    if unsupported := (config.config.keys() - {"raise_on_fail", "executor"}):
        raise ValueError(
            f"Engine configuration contains unsupported settings {unsupported}"
        )
<<<<<<< HEAD
    try:
        with nvtx.annotate(message="ConvertIR", domain="cudf_polars"):
            translator = Translator(nt)
            ir = translator.translate_ir()
            ir_translation_errors = translator.errors
            if len(ir_translation_errors):
                # TODO: Display these errors in user-friendly way.
                # tracked in https://github.com/rapidsai/cudf/issues/17051
                unique_errors = sorted(set(ir_translation_errors), key=str)
                error_message = "Query contained unsupported operations"
                verbose_error_message = (
                    f"{error_message}\nThe errors were:\n{unique_errors}"
                )
                unsupported_ops_exception = NotImplementedError(
                    error_message, unique_errors
                )
                if bool(int(os.environ.get("POLARS_VERBOSE", 0))):
                    warnings.warn(verbose_error_message, UserWarning, stacklevel=2)
                if raise_on_fail:
                    raise unsupported_ops_exception
            else:
                nt.set_udf(
                    partial(
                        _callback,
                        ir,
                        device=device,
                        memory_resource=memory_resource,
                        executor=executor,
                    )
                )
    except exception as e:
        if bool(int(os.environ.get("POLARS_VERBOSE", 0))):
            warnings.warn(
                f"Query execution with GPU not supported, reason: {type(e)}: {e}",
                PerformanceWarning,
                stacklevel=2,
=======
    with nvtx.annotate(message="ConvertIR", domain="cudf_polars"):
        translator = Translator(nt)
        ir = translator.translate_ir()
        ir_translation_errors = translator.errors
        if len(ir_translation_errors):
            # TODO: Display these errors in user-friendly way.
            # tracked in https://github.com/rapidsai/cudf/issues/17051
            unique_errors = sorted(set(ir_translation_errors), key=str)
            formatted_errors = "\n".join(
                f"- {e.__class__.__name__}: {e}" for e in unique_errors
            )
            error_message = (
                "Query execution with GPU not possible: unsupported operations."
                f"\nThe errors were:\n{formatted_errors}"
>>>>>>> 6acd33db
            )
            exception = NotImplementedError(error_message, unique_errors)
            if bool(int(os.environ.get("POLARS_VERBOSE", 0))):
                warnings.warn(error_message, PerformanceWarning, stacklevel=2)
            if raise_on_fail:
                raise exception
        else:
            nt.set_udf(
                partial(_callback, ir, device=device, memory_resource=memory_resource)
            )<|MERGE_RESOLUTION|>--- conflicted
+++ resolved
@@ -187,44 +187,6 @@
         raise ValueError(
             f"Engine configuration contains unsupported settings {unsupported}"
         )
-<<<<<<< HEAD
-    try:
-        with nvtx.annotate(message="ConvertIR", domain="cudf_polars"):
-            translator = Translator(nt)
-            ir = translator.translate_ir()
-            ir_translation_errors = translator.errors
-            if len(ir_translation_errors):
-                # TODO: Display these errors in user-friendly way.
-                # tracked in https://github.com/rapidsai/cudf/issues/17051
-                unique_errors = sorted(set(ir_translation_errors), key=str)
-                error_message = "Query contained unsupported operations"
-                verbose_error_message = (
-                    f"{error_message}\nThe errors were:\n{unique_errors}"
-                )
-                unsupported_ops_exception = NotImplementedError(
-                    error_message, unique_errors
-                )
-                if bool(int(os.environ.get("POLARS_VERBOSE", 0))):
-                    warnings.warn(verbose_error_message, UserWarning, stacklevel=2)
-                if raise_on_fail:
-                    raise unsupported_ops_exception
-            else:
-                nt.set_udf(
-                    partial(
-                        _callback,
-                        ir,
-                        device=device,
-                        memory_resource=memory_resource,
-                        executor=executor,
-                    )
-                )
-    except exception as e:
-        if bool(int(os.environ.get("POLARS_VERBOSE", 0))):
-            warnings.warn(
-                f"Query execution with GPU not supported, reason: {type(e)}: {e}",
-                PerformanceWarning,
-                stacklevel=2,
-=======
     with nvtx.annotate(message="ConvertIR", domain="cudf_polars"):
         translator = Translator(nt)
         ir = translator.translate_ir()
@@ -239,7 +201,6 @@
             error_message = (
                 "Query execution with GPU not possible: unsupported operations."
                 f"\nThe errors were:\n{formatted_errors}"
->>>>>>> 6acd33db
             )
             exception = NotImplementedError(error_message, unique_errors)
             if bool(int(os.environ.get("POLARS_VERBOSE", 0))):
@@ -248,5 +209,11 @@
                 raise exception
         else:
             nt.set_udf(
-                partial(_callback, ir, device=device, memory_resource=memory_resource)
+                partial(
+                    _callback,
+                    ir,
+                    device=device,
+                    memory_resource=memory_resource,
+                    executor=executor,
+                )
             )