--- conflicted
+++ resolved
@@ -147,19 +147,11 @@
         set_memory_resource(memory_resource),
     ):
         if executor is None or executor == "cudf":
-<<<<<<< HEAD
-            return ir.evaluate(cache={}, config=config).to_polars()
-        elif executor == "dask-experimental":
-            from cudf_polars.experimental.parallel import evaluate_dask
-
-            return evaluate_dask(ir, config).to_polars()
-=======
             return ir.evaluate(cache={}).to_polars()
         elif executor == "dask-experimental":
             from cudf_polars.experimental.parallel import evaluate_dask
 
             return evaluate_dask(ir).to_polars()
->>>>>>> bbddfb67
         else:
             raise ValueError(f"Unknown executor '{executor}'")
 
