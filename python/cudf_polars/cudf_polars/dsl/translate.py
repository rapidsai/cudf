--- conflicted
+++ resolved
@@ -23,12 +23,9 @@
 from cudf_polars.dsl.traversal import make_recursive, reuse_if_unchanged
 from cudf_polars.typing import NodeTraverser
 from cudf_polars.utils import dtypes, sorting
-<<<<<<< HEAD
-=======
 
 if TYPE_CHECKING:
     from cudf_polars.typing import ExprTransformer
->>>>>>> 7115f20e
 
 __all__ = ["translate_ir", "translate_named_expr"]
 
@@ -190,9 +187,6 @@
     with set_node(visitor, node.input_right):
         inp_right = translate_ir(visitor, n=None)
         right_on = [translate_named_expr(visitor, n=e) for e in node.right_on]
-<<<<<<< HEAD
-    return ir.Join(schema, left_on, right_on, node.options, inp_left, inp_right)
-=======
     if (how := node.options[0]) in {
         "inner",
         "left",
@@ -258,7 +252,6 @@
             offset, length = zlice
             return ir.Slice(schema, offset, length, filtered)
         return filtered
->>>>>>> 7115f20e
 
 
 @_translate_ir.register
