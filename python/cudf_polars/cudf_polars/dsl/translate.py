# SPDX-FileCopyrightText: Copyright (c) 2024 NVIDIA CORPORATION & AFFILIATES.
# SPDX-License-Identifier: Apache-2.0

"""Translate polars IR representation to ours."""

from __future__ import annotations

import functools
import json
from contextlib import AbstractContextManager, nullcontext
from functools import singledispatch
from typing import Any

import pyarrow as pa
from typing_extensions import assert_never

import polars as pl
import polars.polars as plrs
from polars.polars import _expr_nodes as pl_expr, _ir_nodes as pl_ir

import pylibcudf as plc

from cudf_polars.dsl import expr, ir
from cudf_polars.dsl.to_ast import insert_colrefs
from cudf_polars.typing import NodeTraverser
from cudf_polars.utils import dtypes, sorting

<<<<<<< HEAD
if TYPE_CHECKING:
    from cudf_polars.typing import ExprTransformer

if TYPE_CHECKING:
    from cudf_polars.typing import NodeTraverser

__all__ = ["Translator", "translate_named_expr"]


class Translator:
    """
    Translates polars-internal IR nodes and expressions to our representation.

    Parameters
    ----------
    visitor
        Polars NodeTraverser object
    """

    def __init__(self, visitor: NodeTraverser):
        self.visitor = visitor
        self.errors: list[Exception] = []

    def translate_ir(self, *, n: int | None = None) -> ir.IR:
        """
        Translate a polars-internal IR node to our representation.

        Parameters
        ----------
        visitor
            Polars NodeTraverser object
        n
            Optional node to start traversing from, if not provided uses
            current polars-internal node.

        Returns
        -------
        Translated IR object

        Raises
        ------
        NotImplementedError
            If the version of Polars IR is unsupported.

        Notes
        -----
        Any expression nodes that cannot be translated are replaced by
        :class:`expr.ErrorNode` nodes and collected in the the `errors` attribute.
        After translation is complete, this list of errors should be inspected
        to determine if the query is supported.
        """
        ctx: AbstractContextManager[None] = (
            set_node(self.visitor, n) if n is not None else noop_context
        )
        # IR is versioned with major.minor, minor is bumped for backwards
        # compatible changes (e.g. adding new nodes), major is bumped for
        # incompatible changes (e.g. renaming nodes).
        if (version := self.visitor.version()) >= (4, 0):
            e = NotImplementedError(
                f"No support for polars IR {version=}"
            )  # pragma: no cover; no such version for now.
            self.errors.append(e)  # pragma: no cover
            raise e  # pragma: no cover

        with ctx:
            polars_schema = self.visitor.get_schema()
            try:
                schema = {k: dtypes.from_polars(v) for k, v in polars_schema.items()}
            except Exception as e:
                self.errors.append(e)
                return ir.ErrorNode({}, str(e))
            try:
                node = self.visitor.view_current_node()
            except Exception as e:
                self.errors.append(e)
                return ir.ErrorNode(schema, str(e))
            try:
                result = _translate_ir(node, self, schema)
            except Exception as e:
                self.errors.append(e)
                return ir.ErrorNode(schema, str(e))
            if any(
                isinstance(dtype, pl.Null)
                for dtype in pl.datatypes.unpack_dtypes(*polars_schema.values())
            ):
                error = NotImplementedError(
                    f"No GPU support for {result} with Null column dtype."
                )
                self.errors.append(error)
                return ir.ErrorNode(schema, str(error))

            return result

    def translate_expr(self, *, n: int) -> expr.Expr:
        """
        Translate a polars-internal expression IR into our representation.

        Parameters
        ----------
        n
            Node to translate, an integer referencing a polars internal node.

        Returns
        -------
        Translated IR object.

        Notes
        -----
        Any expression nodes that cannot be translated are replaced by
        :class:`expr.ErrorExpr` nodes and collected in the the `errors` attribute.
        After translation is complete, this list of errors should be inspected
        to determine if the query is supported.
        """
        node = self.visitor.view_expression(n)
        dtype = dtypes.from_polars(self.visitor.get_dtype(n))
        try:
            return _translate_expr(node, self, dtype)
        except Exception as e:
            self.errors.append(e)
            return expr.ErrorExpr(dtype, str(e))
=======
__all__ = ["translate_ir", "translate_named_expr"]
>>>>>>> 0f1ae264


class set_node(AbstractContextManager[None]):
    """
    Run a block with current node set in the visitor.

    Parameters
    ----------
    visitor
        The internal Rust visitor object
    n
        The node to set as the current root.

    Notes
    -----
    This is useful for translating expressions with a given node
    active, restoring the node when the block exits.
    """

    __slots__ = ("n", "visitor")
    visitor: NodeTraverser
    n: int

    def __init__(self, visitor: NodeTraverser, n: int) -> None:
        self.visitor = visitor
        self.n = n

    def __enter__(self) -> None:
        n = self.visitor.get_node()
        self.visitor.set_node(self.n)
        self.n = n

    def __exit__(self, *args: Any) -> None:
        self.visitor.set_node(self.n)


noop_context: nullcontext[None] = nullcontext()


@singledispatch
def _translate_ir(
    node: Any, translator: Translator, schema: dict[str, plc.DataType]
) -> ir.IR:
    raise NotImplementedError(
        f"Translation for {type(node).__name__}"
    )  # pragma: no cover


@_translate_ir.register
def _(
    node: pl_ir.PythonScan, translator: Translator, schema: dict[str, plc.DataType]
) -> ir.IR:
    scan_fn, with_columns, source_type, predicate, nrows = node.options
    options = (scan_fn, with_columns, source_type, nrows)
    predicate = (
        translate_named_expr(translator, n=predicate) if predicate is not None else None
    )
    return ir.PythonScan(schema, options, predicate)


@_translate_ir.register
def _(
    node: pl_ir.Scan, translator: Translator, schema: dict[str, plc.DataType]
) -> ir.IR:
    typ, *options = node.scan_type
    if typ == "ndjson":
        (reader_options,) = map(json.loads, options)
        cloud_options = None
    else:
        reader_options, cloud_options = map(json.loads, options)
    file_options = node.file_options
    with_columns = file_options.with_columns
    n_rows = file_options.n_rows
    if n_rows is None:
        n_rows = -1  # All rows
        skip_rows = 0  # Don't skip
    else:
        # TODO: with versioning, rename on the rust side
        skip_rows, n_rows = n_rows

    row_index = file_options.row_index
    return ir.Scan(
        schema,
        typ,
        reader_options,
        cloud_options,
        node.paths,
        with_columns,
        skip_rows,
        n_rows,
        row_index,
        translate_named_expr(translator, n=node.predicate)
        if node.predicate is not None
        else None,
    )


@_translate_ir.register
def _(
    node: pl_ir.Cache, translator: Translator, schema: dict[str, plc.DataType]
) -> ir.IR:
    return ir.Cache(schema, node.id_, translator.translate_ir(n=node.input))


@_translate_ir.register
def _(
    node: pl_ir.DataFrameScan, translator: Translator, schema: dict[str, plc.DataType]
) -> ir.IR:
    return ir.DataFrameScan(
        schema,
        node.df,
        node.projection,
        translate_named_expr(translator, n=node.selection)
        if node.selection is not None
        else None,
    )


@_translate_ir.register
def _(
    node: pl_ir.Select, translator: Translator, schema: dict[str, plc.DataType]
) -> ir.IR:
    with set_node(translator.visitor, node.input):
        inp = translator.translate_ir(n=None)
        exprs = [translate_named_expr(translator, n=e) for e in node.expr]
    return ir.Select(schema, exprs, node.should_broadcast, inp)


@_translate_ir.register
def _(
    node: pl_ir.GroupBy, translator: Translator, schema: dict[str, plc.DataType]
) -> ir.IR:
    with set_node(translator.visitor, node.input):
        inp = translator.translate_ir(n=None)
        aggs = [translate_named_expr(translator, n=e) for e in node.aggs]
        keys = [translate_named_expr(translator, n=e) for e in node.keys]
    return ir.GroupBy(
        schema,
        keys,
        aggs,
        node.maintain_order,
        node.options,
        inp,
    )


@_translate_ir.register
def _(
    node: pl_ir.Join, translator: Translator, schema: dict[str, plc.DataType]
) -> ir.IR:
    # Join key dtypes are dependent on the schema of the left and
    # right inputs, so these must be translated with the relevant
    # input active.
    with set_node(translator.visitor, node.input_left):
        inp_left = translator.translate_ir(n=None)
        left_on = [translate_named_expr(translator, n=e) for e in node.left_on]
    with set_node(translator.visitor, node.input_right):
        inp_right = translator.translate_ir(n=None)
        right_on = [translate_named_expr(translator, n=e) for e in node.right_on]
    if (how := node.options[0]) in {
        "inner",
        "left",
        "right",
        "full",
        "cross",
        "semi",
        "anti",
    }:
        return ir.Join(schema, left_on, right_on, node.options, inp_left, inp_right)
    else:
        how, op1, op2 = how
        if how != "ie_join":
            raise NotImplementedError(
                f"Unsupported join type {how}"
            )  # pragma: no cover; asof joins not yet exposed
        if op2 is None:
            ops = [op1]
        else:
            ops = [op1, op2]

        dtype = plc.DataType(plc.TypeId.BOOL8)
        predicate = functools.reduce(
            functools.partial(
                expr.BinOp, dtype, plc.binaryop.BinaryOperator.LOGICAL_AND
            ),
            (
                expr.BinOp(
                    dtype,
                    expr.BinOp._MAPPING[op],
                    insert_colrefs(
                        left.value,
                        table_ref=plc.expressions.TableReference.LEFT,
                        name_to_index={
                            name: i for i, name in enumerate(inp_left.schema)
                        },
                    ),
                    insert_colrefs(
                        right.value,
                        table_ref=plc.expressions.TableReference.RIGHT,
                        name_to_index={
                            name: i for i, name in enumerate(inp_right.schema)
                        },
                    ),
                )
                for op, left, right in zip(ops, left_on, right_on, strict=True)
            ),
        )

        return ir.ConditionalJoin(schema, predicate, node.options, inp_left, inp_right)


@_translate_ir.register
def _(
    node: pl_ir.HStack, translator: Translator, schema: dict[str, plc.DataType]
) -> ir.IR:
    with set_node(translator.visitor, node.input):
        inp = translator.translate_ir(n=None)
        exprs = [translate_named_expr(translator, n=e) for e in node.exprs]
    return ir.HStack(schema, exprs, node.should_broadcast, inp)


@_translate_ir.register
def _(
    node: pl_ir.Reduce, translator: Translator, schema: dict[str, plc.DataType]
) -> ir.IR:  # pragma: no cover; polars doesn't emit this node yet
    with set_node(translator.visitor, node.input):
        inp = translator.translate_ir(n=None)
        exprs = [translate_named_expr(translator, n=e) for e in node.expr]
    return ir.Reduce(schema, exprs, inp)


@_translate_ir.register
def _(
    node: pl_ir.Distinct, translator: Translator, schema: dict[str, plc.DataType]
) -> ir.IR:
    (keep, subset, maintain_order, zlice) = node.options
    keep = ir.Distinct._KEEP_MAP[keep]
    subset = frozenset(subset) if subset is not None else None
    return ir.Distinct(
        schema,
        keep,
        subset,
        zlice,
        maintain_order,
        translator.translate_ir(n=node.input),
    )


@_translate_ir.register
def _(
    node: pl_ir.Sort, translator: Translator, schema: dict[str, plc.DataType]
) -> ir.IR:
    with set_node(translator.visitor, node.input):
        inp = translator.translate_ir(n=None)
        by = [translate_named_expr(translator, n=e) for e in node.by_column]
    stable, nulls_last, descending = node.sort_options
    order, null_order = sorting.sort_order(
        descending, nulls_last=nulls_last, num_keys=len(by)
    )
    return ir.Sort(schema, by, order, null_order, stable, node.slice, inp)


@_translate_ir.register
def _(
    node: pl_ir.Slice, translator: Translator, schema: dict[str, plc.DataType]
) -> ir.IR:
    return ir.Slice(
        schema, node.offset, node.len, translator.translate_ir(n=node.input)
    )


@_translate_ir.register
def _(
    node: pl_ir.Filter, translator: Translator, schema: dict[str, plc.DataType]
) -> ir.IR:
    with set_node(translator.visitor, node.input):
        inp = translator.translate_ir(n=None)
        mask = translate_named_expr(translator, n=node.predicate)
    return ir.Filter(schema, mask, inp)


@_translate_ir.register
def _(
    node: pl_ir.SimpleProjection,
    translator: Translator,
    schema: dict[str, plc.DataType],
) -> ir.IR:
    return ir.Projection(schema, translator.translate_ir(n=node.input))


@_translate_ir.register
def _(
    node: pl_ir.MapFunction, translator: Translator, schema: dict[str, plc.DataType]
) -> ir.IR:
    name, *options = node.function
    return ir.MapFunction(
        schema,
        name,
        options,
        # TODO: merge_sorted breaks this pattern
        translator.translate_ir(n=node.input),
    )


@_translate_ir.register
def _(
    node: pl_ir.Union, translator: Translator, schema: dict[str, plc.DataType]
) -> ir.IR:
    return ir.Union(
        schema, node.options, *(translator.translate_ir(n=n) for n in node.inputs)
    )


@_translate_ir.register
def _(
    node: pl_ir.HConcat, translator: Translator, schema: dict[str, plc.DataType]
) -> ir.IR:
    return ir.HConcat(schema, *(translator.translate_ir(n=n) for n in node.inputs))


def translate_named_expr(
    translator: Translator, *, n: pl_expr.PyExprIR
) -> expr.NamedExpr:
    """
    Translate a polars-internal named expression IR object into our representation.

    Parameters
    ----------
    translator
        Translator object
    n
        Node to translate, a named expression node.

    Returns
    -------
    Translated IR object.

    Notes
    -----
    The datatype of the internal expression will be obtained from the
    visitor by calling ``get_dtype``, for this to work properly, the
    caller should arrange that the expression is translated with the
    node that it references "active" for the visitor (see :class:`set_node`).

    Raises
    ------
    NotImplementedError
        If any translation fails due to unsupported functionality.
    """
    return expr.NamedExpr(n.output_name, translator.translate_expr(n=n.node))


@singledispatch
def _translate_expr(
    node: Any, translator: Translator, dtype: plc.DataType
) -> expr.Expr:
    raise NotImplementedError(
        f"Translation for {type(node).__name__}"
    )  # pragma: no cover


@_translate_expr.register
def _(node: pl_expr.Function, translator: Translator, dtype: plc.DataType) -> expr.Expr:
    name, *options = node.function_data
    options = tuple(options)
    if isinstance(name, pl_expr.StringFunction):
        if name in {
            pl_expr.StringFunction.StripChars,
            pl_expr.StringFunction.StripCharsStart,
            pl_expr.StringFunction.StripCharsEnd,
        }:
            column, chars = (translator.translate_expr(n=n) for n in node.input)
            if isinstance(chars, expr.Literal):
                if chars.value == pa.scalar(""):
                    # No-op in polars, but libcudf uses empty string
                    # as signifier to remove whitespace.
                    return column
                elif chars.value == pa.scalar(None):
                    # Polars uses None to mean "strip all whitespace"
                    chars = expr.Literal(
                        column.dtype,
                        pa.scalar("", type=plc.interop.to_arrow(column.dtype)),
                    )
            return expr.StringFunction(dtype, name, options, column, chars)
        return expr.StringFunction(
            dtype,
            name,
            options,
            *(translator.translate_expr(n=n) for n in node.input),
        )
    elif isinstance(name, pl_expr.BooleanFunction):
        if name == pl_expr.BooleanFunction.IsBetween:
            column, lo, hi = (translator.translate_expr(n=n) for n in node.input)
            (closed,) = options
            lop, rop = expr.BooleanFunction._BETWEEN_OPS[closed]
            return expr.BinOp(
                dtype,
                plc.binaryop.BinaryOperator.LOGICAL_AND,
                expr.BinOp(dtype, lop, column, lo),
                expr.BinOp(dtype, rop, column, hi),
            )
        return expr.BooleanFunction(
            dtype,
            name,
            options,
            *(translator.translate_expr(n=n) for n in node.input),
        )
    elif isinstance(name, pl_expr.TemporalFunction):
        # functions for which evaluation of the expression may not return
        # the same dtype as polars, either due to libcudf returning a different
        # dtype, or due to our internal processing affecting what libcudf returns
        needs_cast = {
            pl_expr.TemporalFunction.Year,
            pl_expr.TemporalFunction.Month,
            pl_expr.TemporalFunction.Day,
            pl_expr.TemporalFunction.WeekDay,
            pl_expr.TemporalFunction.Hour,
            pl_expr.TemporalFunction.Minute,
            pl_expr.TemporalFunction.Second,
            pl_expr.TemporalFunction.Millisecond,
        }
        result_expr = expr.TemporalFunction(
            dtype,
            name,
            options,
            *(translator.translate_expr(n=n) for n in node.input),
        )
        if name in needs_cast:
            return expr.Cast(dtype, result_expr)
        return result_expr

    elif isinstance(name, str):
        children = (translator.translate_expr(n=n) for n in node.input)
        if name == "log":
            (base,) = options
            (child,) = children
            return expr.BinOp(
                dtype,
                plc.binaryop.BinaryOperator.LOG_BASE,
                child,
                expr.Literal(dtype, pa.scalar(base, type=plc.interop.to_arrow(dtype))),
            )
        elif name == "pow":
            return expr.BinOp(dtype, plc.binaryop.BinaryOperator.POW, *children)
        return expr.UnaryFunction(dtype, name, options, *children)
    raise NotImplementedError(
        f"No handler for Expr function node with {name=}"
    )  # pragma: no cover; polars raises on the rust side for now


@_translate_expr.register
def _(node: pl_expr.Window, translator: Translator, dtype: plc.DataType) -> expr.Expr:
    # TODO: raise in groupby?
    if isinstance(node.options, pl_expr.RollingGroupOptions):
        # pl.col("a").rolling(...)
        return expr.RollingWindow(
            dtype, node.options, translator.translate_expr(n=node.function)
        )
    elif isinstance(node.options, pl_expr.WindowMapping):
        # pl.col("a").over(...)
        return expr.GroupedRollingWindow(
            dtype,
            node.options,
            translator.translate_expr(n=node.function),
            *(translator.translate_expr(n=n) for n in node.partition_by),
        )
    assert_never(node.options)


@_translate_expr.register
def _(node: pl_expr.Literal, translator: Translator, dtype: plc.DataType) -> expr.Expr:
    if isinstance(node.value, plrs.PySeries):
        return expr.LiteralColumn(dtype, pl.Series._from_pyseries(node.value))
    value = pa.scalar(node.value, type=plc.interop.to_arrow(dtype))
    return expr.Literal(dtype, value)


@_translate_expr.register
def _(node: pl_expr.Sort, translator: Translator, dtype: plc.DataType) -> expr.Expr:
    # TODO: raise in groupby
    return expr.Sort(dtype, node.options, translator.translate_expr(n=node.expr))


@_translate_expr.register
def _(node: pl_expr.SortBy, translator: Translator, dtype: plc.DataType) -> expr.Expr:
    return expr.SortBy(
        dtype,
        node.sort_options,
        translator.translate_expr(n=node.expr),
        *(translator.translate_expr(n=n) for n in node.by),
    )


@_translate_expr.register
def _(node: pl_expr.Gather, translator: Translator, dtype: plc.DataType) -> expr.Expr:
    return expr.Gather(
        dtype,
        translator.translate_expr(n=node.expr),
        translator.translate_expr(n=node.idx),
    )


@_translate_expr.register
def _(node: pl_expr.Filter, translator: Translator, dtype: plc.DataType) -> expr.Expr:
    return expr.Filter(
        dtype,
        translator.translate_expr(n=node.input),
        translator.translate_expr(n=node.by),
    )


@_translate_expr.register
def _(node: pl_expr.Cast, translator: Translator, dtype: plc.DataType) -> expr.Expr:
    inner = translator.translate_expr(n=node.expr)
    # Push casts into literals so we can handle Cast(Literal(Null))
    if isinstance(inner, expr.Literal):
        return expr.Literal(dtype, inner.value.cast(plc.interop.to_arrow(dtype)))
    elif isinstance(inner, expr.Cast):
        # Translation of Len/Count-agg put in a cast, remove double
        # casts if we have one.
        (inner,) = inner.children
    return expr.Cast(dtype, inner)


@_translate_expr.register
def _(node: pl_expr.Column, translator: Translator, dtype: plc.DataType) -> expr.Expr:
    return expr.Col(dtype, node.name)


@_translate_expr.register
def _(node: pl_expr.Agg, translator: Translator, dtype: plc.DataType) -> expr.Expr:
    value = expr.Agg(
        dtype,
        node.name,
        node.options,
        *(translator.translate_expr(n=n) for n in node.arguments),
    )
    if value.name == "count" and value.dtype.id() != plc.TypeId.INT32:
        return expr.Cast(value.dtype, value)
    return value


@_translate_expr.register
def _(node: pl_expr.Ternary, translator: Translator, dtype: plc.DataType) -> expr.Expr:
    return expr.Ternary(
        dtype,
        translator.translate_expr(n=node.predicate),
        translator.translate_expr(n=node.truthy),
        translator.translate_expr(n=node.falsy),
    )


@_translate_expr.register
def _(
    node: pl_expr.BinaryExpr, translator: Translator, dtype: plc.DataType
) -> expr.Expr:
    return expr.BinOp(
        dtype,
        expr.BinOp._MAPPING[node.op],
        translator.translate_expr(n=node.left),
        translator.translate_expr(n=node.right),
    )


@_translate_expr.register
def _(node: pl_expr.Len, translator: Translator, dtype: plc.DataType) -> expr.Expr:
    value = expr.Len(dtype)
    if dtype.id() != plc.TypeId.INT32:
        return expr.Cast(dtype, value)
    return value  # pragma: no cover; never reached since polars len has uint32 dtype<|MERGE_RESOLUTION|>--- conflicted
+++ resolved
@@ -9,7 +9,7 @@
 import json
 from contextlib import AbstractContextManager, nullcontext
 from functools import singledispatch
-from typing import Any
+from typing import TYPE_CHECKING, Any
 
 import pyarrow as pa
 from typing_extensions import assert_never
@@ -24,10 +24,6 @@
 from cudf_polars.dsl.to_ast import insert_colrefs
 from cudf_polars.typing import NodeTraverser
 from cudf_polars.utils import dtypes, sorting
-
-<<<<<<< HEAD
-if TYPE_CHECKING:
-    from cudf_polars.typing import ExprTransformer
 
 if TYPE_CHECKING:
     from cudf_polars.typing import NodeTraverser
@@ -146,9 +142,6 @@
         except Exception as e:
             self.errors.append(e)
             return expr.ErrorExpr(dtype, str(e))
-=======
-__all__ = ["translate_ir", "translate_named_expr"]
->>>>>>> 0f1ae264
 
 
 class set_node(AbstractContextManager[None]):
