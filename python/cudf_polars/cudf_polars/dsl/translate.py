--- conflicted
+++ resolved
@@ -11,7 +11,6 @@
 from functools import singledispatch
 from typing import TYPE_CHECKING, Any
 
-import pyarrow as pa
 from typing_extensions import assert_never
 
 import polars as pl
@@ -747,16 +746,8 @@
     if isinstance(node.value, plrs.PySeries):
         return expr.LiteralColumn(dtype, pl.Series._from_pyseries(node.value))
     if dtype.id() == plc.TypeId.LIST:  # pragma: no cover
-<<<<<<< HEAD
         return expr.LiteralColumn(dtype, pl.Series(node.value))
-    value = pa.scalar(node.value, type=plc.interop.to_arrow(dtype))
-    return expr.Literal(dtype, value)
-=======
-        # TODO: Find an alternative to pa.infer_type
-        data = pa.array(node.value, type=pa.infer_type(node.value))
-        return expr.LiteralColumn(dtype, data)
     return expr.Literal(dtype, node.value)
->>>>>>> 0ca63dde
 
 
 @_translate_expr.register
