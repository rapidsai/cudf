# SPDX-FileCopyrightText: Copyright (c) 2024-2025, NVIDIA CORPORATION & AFFILIATES.
# SPDX-License-Identifier: Apache-2.0

"""Translate polars IR representation to ours."""

from __future__ import annotations

import functools
import json
from contextlib import AbstractContextManager, nullcontext
from functools import singledispatch
from typing import TYPE_CHECKING, Any

import pyarrow as pa
from typing_extensions import assert_never

import polars as pl
import polars.polars as plrs
from polars.polars import _expr_nodes as pl_expr, _ir_nodes as pl_ir

import pylibcudf as plc

from cudf_polars.dsl import expr, ir
from cudf_polars.dsl.to_ast import insert_colrefs
from cudf_polars.dsl.utils.groupby import rewrite_groupby
from cudf_polars.typing import Schema
from cudf_polars.utils import config, dtypes, sorting

if TYPE_CHECKING:
    from polars import GPUEngine

    from cudf_polars.typing import NodeTraverser

__all__ = ["Translator", "translate_named_expr"]


class Translator:
    """
    Translates polars-internal IR nodes and expressions to our representation.

    Parameters
    ----------
    visitor
        Polars NodeTraverser object
    engine
        GPU engine configuration.
    """

    def __init__(self, visitor: NodeTraverser, engine: GPUEngine):
        self.visitor = visitor
        self.config_options = config.ConfigOptions.from_polars_engine(engine)
        self.errors: list[Exception] = []

    def translate_ir(self, *, n: int | None = None) -> ir.IR:
        """
        Translate a polars-internal IR node to our representation.

        Parameters
        ----------
        visitor
            Polars NodeTraverser object
        n
            Optional node to start traversing from, if not provided uses
            current polars-internal node.

        Returns
        -------
        Translated IR object

        Raises
        ------
        NotImplementedError
            If the version of Polars IR is unsupported.

        Notes
        -----
        Any expression nodes that cannot be translated are replaced by
        :class:`expr.ErrorNode` nodes and collected in the the `errors` attribute.
        After translation is complete, this list of errors should be inspected
        to determine if the query is supported.
        """
        ctx: AbstractContextManager[None] = (
            set_node(self.visitor, n) if n is not None else noop_context
        )
        # IR is versioned with major.minor, minor is bumped for backwards
        # compatible changes (e.g. adding new nodes), major is bumped for
        # incompatible changes (e.g. renaming nodes).
        if (version := self.visitor.version()) >= (7, 1):
            e = NotImplementedError(
                f"No support for polars IR {version=}"
            )  # pragma: no cover; no such version for now.
            self.errors.append(e)  # pragma: no cover
            raise e  # pragma: no cover

        with ctx:
            polars_schema = self.visitor.get_schema()
            try:
                schema = {k: dtypes.from_polars(v) for k, v in polars_schema.items()}
            except Exception as e:
                self.errors.append(NotImplementedError(str(e)))
                return ir.ErrorNode({}, str(e))
            try:
                node = self.visitor.view_current_node()
            except Exception as e:
                self.errors.append(e)
                return ir.ErrorNode(schema, str(e))
            try:
                result = _translate_ir(node, self, schema)
            except Exception as e:
                self.errors.append(e)
                return ir.ErrorNode(schema, str(e))
            if any(
                isinstance(dtype, pl.Null)
                for dtype in pl.datatypes.unpack_dtypes(*polars_schema.values())
            ):
                error = NotImplementedError(
                    f"No GPU support for {result} with Null column dtype."
                )
                self.errors.append(error)
                return ir.ErrorNode(schema, str(error))

            return result

    def translate_expr(self, *, n: int) -> expr.Expr:
        """
        Translate a polars-internal expression IR into our representation.

        Parameters
        ----------
        n
            Node to translate, an integer referencing a polars internal node.

        Returns
        -------
        Translated IR object.

        Notes
        -----
        Any expression nodes that cannot be translated are replaced by
        :class:`expr.ErrorExpr` nodes and collected in the the `errors` attribute.
        After translation is complete, this list of errors should be inspected
        to determine if the query is supported.
        """
        node = self.visitor.view_expression(n)
        dtype = dtypes.from_polars(self.visitor.get_dtype(n))
        try:
            return _translate_expr(node, self, dtype)
        except Exception as e:
            self.errors.append(e)
            return expr.ErrorExpr(dtype, str(e))


class set_node(AbstractContextManager[None]):
    """
    Run a block with current node set in the visitor.

    Parameters
    ----------
    visitor
        The internal Rust visitor object
    n
        The node to set as the current root.

    Notes
    -----
    This is useful for translating expressions with a given node
    active, restoring the node when the block exits.
    """

    __slots__ = ("n", "visitor")
    visitor: NodeTraverser

    n: int

    def __init__(self, visitor: NodeTraverser, n: int) -> None:
        self.visitor = visitor
        self.n = n

    def __enter__(self) -> None:
        n = self.visitor.get_node()
        self.visitor.set_node(self.n)
        self.n = n

    def __exit__(self, *args: Any) -> None:
        self.visitor.set_node(self.n)


noop_context: nullcontext[None] = nullcontext()


@singledispatch
def _translate_ir(node: Any, translator: Translator, schema: Schema) -> ir.IR:
    raise NotImplementedError(
        f"Translation for {type(node).__name__}"
    )  # pragma: no cover


@_translate_ir.register
def _(node: pl_ir.PythonScan, translator: Translator, schema: Schema) -> ir.IR:
    scan_fn, with_columns, source_type, predicate, nrows = node.options
    options = (scan_fn, with_columns, source_type, nrows)
    predicate = (
        translate_named_expr(translator, n=predicate) if predicate is not None else None
    )
    return ir.PythonScan(schema, options, predicate)


@_translate_ir.register
def _(node: pl_ir.Scan, translator: Translator, schema: Schema) -> ir.IR:
    typ, *options = node.scan_type
    if typ == "ndjson":
        (reader_options,) = map(json.loads, options)
        cloud_options = None
    else:
        reader_options, cloud_options = map(json.loads, options)
    file_options = node.file_options
    with_columns = file_options.with_columns
    row_index = file_options.row_index
    include_file_paths = file_options.include_file_paths

    pre_slice = file_options.n_rows
    if pre_slice is None:
        n_rows = -1
        skip_rows = 0
    else:
        skip_rows, n_rows = pre_slice

    return ir.Scan(
        schema,
        typ,
        reader_options,
        cloud_options,
        translator.config_options,
        node.paths,
        with_columns,
        skip_rows,
        n_rows,
        row_index,
        include_file_paths,
        translate_named_expr(translator, n=node.predicate)
        if node.predicate is not None
        else None,
    )


@_translate_ir.register
def _(node: pl_ir.Cache, translator: Translator, schema: Schema) -> ir.IR:
    return ir.Cache(
        schema, node.id_, node.cache_hits, translator.translate_ir(n=node.input)
    )


@_translate_ir.register
def _(node: pl_ir.DataFrameScan, translator: Translator, schema: Schema) -> ir.IR:
    return ir.DataFrameScan(
        schema,
        node.df,
        node.projection,
        translator.config_options,
    )


@_translate_ir.register
def _(node: pl_ir.Select, translator: Translator, schema: Schema) -> ir.IR:
    with set_node(translator.visitor, node.input):
        inp = translator.translate_ir(n=None)
        exprs = [translate_named_expr(translator, n=e) for e in node.expr]
    return ir.Select(schema, exprs, node.should_broadcast, inp)


@_translate_ir.register
def _(node: pl_ir.GroupBy, translator: Translator, schema: Schema) -> ir.IR:
    with set_node(translator.visitor, node.input):
        inp = translator.translate_ir(n=None)
        keys = [translate_named_expr(translator, n=e) for e in node.keys]
        original_aggs = [translate_named_expr(translator, n=e) for e in node.aggs]
    is_rolling = node.options.rolling is not None
    is_dynamic = node.options.dynamic is not None
    if is_dynamic:
        raise NotImplementedError("group_by_dynamic")
    elif is_rolling:
        raise NotImplementedError("group_by_rolling")
    else:
        return rewrite_groupby(
            node, schema, keys, original_aggs, translator.config_options, inp
        )


@_translate_ir.register
def _(node: pl_ir.Join, translator: Translator, schema: Schema) -> ir.IR:
    # Join key dtypes are dependent on the schema of the left and
    # right inputs, so these must be translated with the relevant
    # input active.
    with set_node(translator.visitor, node.input_left):
        inp_left = translator.translate_ir(n=None)
        left_on = [translate_named_expr(translator, n=e) for e in node.left_on]
    with set_node(translator.visitor, node.input_right):
        inp_right = translator.translate_ir(n=None)
        right_on = [translate_named_expr(translator, n=e) for e in node.right_on]

    if (how := node.options[0]) in {
        "Inner",
        "Left",
        "Right",
        "Full",
        "Cross",
        "Semi",
        "Anti",
    }:
        return ir.Join(
            schema,
            left_on,
            right_on,
            node.options,
            translator.config_options,
            inp_left,
            inp_right,
        )
    else:
        how, op1, op2 = node.options[0]
        if how != "IEJoin":
            raise NotImplementedError(
                f"Unsupported join type {how}"
            )  # pragma: no cover; asof joins not yet exposed
        if op2 is None:
            ops = [op1]
        else:
            ops = [op1, op2]

        dtype = plc.DataType(plc.TypeId.BOOL8)
        predicate = functools.reduce(
            functools.partial(
                expr.BinOp, dtype, plc.binaryop.BinaryOperator.LOGICAL_AND
            ),
            (
                expr.BinOp(
                    dtype,
                    expr.BinOp._MAPPING[op],
                    insert_colrefs(
                        left.value,
                        table_ref=plc.expressions.TableReference.LEFT,
                        name_to_index={
                            name: i for i, name in enumerate(inp_left.schema)
                        },
                    ),
                    insert_colrefs(
                        right.value,
                        table_ref=plc.expressions.TableReference.RIGHT,
                        name_to_index={
                            name: i for i, name in enumerate(inp_right.schema)
                        },
                    ),
                )
                for op, left, right in zip(ops, left_on, right_on, strict=True)
            ),
        )

        return ir.ConditionalJoin(schema, predicate, node.options, inp_left, inp_right)


@_translate_ir.register
def _(node: pl_ir.HStack, translator: Translator, schema: Schema) -> ir.IR:
    with set_node(translator.visitor, node.input):
        inp = translator.translate_ir(n=None)
        exprs = [translate_named_expr(translator, n=e) for e in node.exprs]
    return ir.HStack(schema, exprs, node.should_broadcast, inp)


@_translate_ir.register
def _(
    node: pl_ir.Reduce, translator: Translator, schema: Schema
) -> ir.IR:  # pragma: no cover; polars doesn't emit this node yet
    with set_node(translator.visitor, node.input):
        inp = translator.translate_ir(n=None)
        exprs = [translate_named_expr(translator, n=e) for e in node.expr]
    return ir.Reduce(schema, exprs, inp)


@_translate_ir.register
def _(node: pl_ir.Distinct, translator: Translator, schema: Schema) -> ir.IR:
    (keep, subset, maintain_order, zlice) = node.options
    keep = ir.Distinct._KEEP_MAP[keep]
    subset = frozenset(subset) if subset is not None else None
    return ir.Distinct(
        schema,
        keep,
        subset,
        zlice,
        maintain_order,
        translator.translate_ir(n=node.input),
    )


@_translate_ir.register
def _(node: pl_ir.Sort, translator: Translator, schema: Schema) -> ir.IR:
    with set_node(translator.visitor, node.input):
        inp = translator.translate_ir(n=None)
        by = [translate_named_expr(translator, n=e) for e in node.by_column]
    stable, nulls_last, descending = node.sort_options
    order, null_order = sorting.sort_order(
        descending, nulls_last=nulls_last, num_keys=len(by)
    )
    return ir.Sort(schema, by, order, null_order, stable, node.slice, inp)


@_translate_ir.register
def _(node: pl_ir.Slice, translator: Translator, schema: Schema) -> ir.IR:
    return ir.Slice(
        schema, node.offset, node.len, translator.translate_ir(n=node.input)
    )


@_translate_ir.register
def _(node: pl_ir.Filter, translator: Translator, schema: Schema) -> ir.IR:
    with set_node(translator.visitor, node.input):
        inp = translator.translate_ir(n=None)
        mask = translate_named_expr(translator, n=node.predicate)
    return ir.Filter(schema, mask, inp)


@_translate_ir.register
def _(node: pl_ir.SimpleProjection, translator: Translator, schema: Schema) -> ir.IR:
    return ir.Projection(schema, translator.translate_ir(n=node.input))


@_translate_ir.register
def _(node: pl_ir.MergeSorted, translator: Translator, schema: Schema) -> ir.IR:
    key = node.key
    inp_left = translator.translate_ir(n=node.input_left)
    inp_right = translator.translate_ir(n=node.input_right)
    return ir.MergeSorted(
        schema,
        key,
        inp_left,
        inp_right,
    )


@_translate_ir.register
def _(node: pl_ir.MapFunction, translator: Translator, schema: Schema) -> ir.IR:
    name, *options = node.function
    return ir.MapFunction(
        schema,
        name,
        options,
        translator.translate_ir(n=node.input),
    )


@_translate_ir.register
def _(node: pl_ir.Union, translator: Translator, schema: Schema) -> ir.IR:
    return ir.Union(
        schema, node.options, *(translator.translate_ir(n=n) for n in node.inputs)
    )


@_translate_ir.register
def _(node: pl_ir.HConcat, translator: Translator, schema: Schema) -> ir.IR:
    return ir.HConcat(
        schema,
        False,  # noqa: FBT003
        *(translator.translate_ir(n=n) for n in node.inputs),
    )


def translate_named_expr(
    translator: Translator, *, n: pl_expr.PyExprIR
) -> expr.NamedExpr:
    """
    Translate a polars-internal named expression IR object into our representation.

    Parameters
    ----------
    translator
        Translator object
    n
        Node to translate, a named expression node.

    Returns
    -------
    Translated IR object.

    Notes
    -----
    The datatype of the internal expression will be obtained from the
    visitor by calling ``get_dtype``, for this to work properly, the
    caller should arrange that the expression is translated with the
    node that it references "active" for the visitor (see :class:`set_node`).

    Raises
    ------
    NotImplementedError
        If any translation fails due to unsupported functionality.
    """
    return expr.NamedExpr(n.output_name, translator.translate_expr(n=n.node))


@singledispatch
def _translate_expr(
    node: Any, translator: Translator, dtype: plc.DataType
) -> expr.Expr:
    raise NotImplementedError(
        f"Translation for {type(node).__name__}"
    )  # pragma: no cover


@_translate_expr.register
def _(node: pl_expr.Function, translator: Translator, dtype: plc.DataType) -> expr.Expr:
    name, *options = node.function_data
    options = tuple(options)
    if isinstance(name, pl_expr.StringFunction):
        if name in {
            pl_expr.StringFunction.StripChars,
            pl_expr.StringFunction.StripCharsStart,
            pl_expr.StringFunction.StripCharsEnd,
        }:
            column, chars = (translator.translate_expr(n=n) for n in node.input)
            if isinstance(chars, expr.Literal):
                # We check for null first because we want to use the
                # chars pyarrow type, but it is invalid to try and
                # produce a string scalar with a null dtype.
                if chars.value == pa.scalar(None, type=pa.null()):
                    # Polars uses None to mean "strip all whitespace"
                    chars = expr.Literal(
                        column.dtype,
                        pa.scalar("", type=plc.interop.to_arrow(column.dtype)),
                    )
                elif chars.value == pa.scalar("", type=chars.value.type):
                    # No-op in polars, but libcudf uses empty string
                    # as signifier to remove whitespace.
                    return column
            return expr.StringFunction(
                dtype,
                expr.StringFunction.Name.from_polars(name),
                options,
                column,
                chars,
            )
        return expr.StringFunction(
            dtype,
            expr.StringFunction.Name.from_polars(name),
            options,
            *(translator.translate_expr(n=n) for n in node.input),
        )
    elif isinstance(name, pl_expr.BooleanFunction):
        if name == pl_expr.BooleanFunction.IsBetween:
            column, lo, hi = (translator.translate_expr(n=n) for n in node.input)
            (closed,) = options
            lop, rop = expr.BooleanFunction._BETWEEN_OPS[closed]
            return expr.BinOp(
                dtype,
                plc.binaryop.BinaryOperator.LOGICAL_AND,
                expr.BinOp(dtype, lop, column, lo),
                expr.BinOp(dtype, rop, column, hi),
            )
        return expr.BooleanFunction(
            dtype,
            expr.BooleanFunction.Name.from_polars(name),
            options,
            *(translator.translate_expr(n=n) for n in node.input),
        )
    elif isinstance(name, pl_expr.TemporalFunction):
        # functions for which evaluation of the expression may not return
        # the same dtype as polars, either due to libcudf returning a different
        # dtype, or due to our internal processing affecting what libcudf returns
        needs_cast = {
            pl_expr.TemporalFunction.Year,
            pl_expr.TemporalFunction.Month,
            pl_expr.TemporalFunction.Day,
            pl_expr.TemporalFunction.WeekDay,
            pl_expr.TemporalFunction.Hour,
            pl_expr.TemporalFunction.Minute,
            pl_expr.TemporalFunction.Second,
            pl_expr.TemporalFunction.Millisecond,
        }
        result_expr = expr.TemporalFunction(
            dtype,
            expr.TemporalFunction.Name.from_polars(name),
            options,
            *(translator.translate_expr(n=n) for n in node.input),
        )
        if name in needs_cast:
            return expr.Cast(dtype, result_expr)
        return result_expr

    elif isinstance(name, str):
        children = (translator.translate_expr(n=n) for n in node.input)
        if name == "log":
            (base,) = options
            (child,) = children
            return expr.BinOp(
                dtype,
                plc.binaryop.BinaryOperator.LOG_BASE,
                child,
                expr.Literal(dtype, pa.scalar(base, type=plc.interop.to_arrow(dtype))),
            )
        elif name == "pow":
            return expr.BinOp(dtype, plc.binaryop.BinaryOperator.POW, *children)
        elif name in "top_k":
            (col, k) = children
            assert isinstance(k, expr.Literal)
            (descending,) = options
            return expr.Slice(
                dtype,
                0,
                k.value.as_py(),
                expr.Sort(dtype, (False, True, not descending), col),
            )

        return expr.UnaryFunction(dtype, name, options, *children)
    raise NotImplementedError(
        f"No handler for Expr function node with {name=}"
    )  # pragma: no cover; polars raises on the rust side for now


@_translate_expr.register
def _(node: pl_expr.Window, translator: Translator, dtype: plc.DataType) -> expr.Expr:
    # TODO: raise in groupby?
    if isinstance(node.options, pl_expr.RollingGroupOptions):
        # pl.col("a").rolling(...)
        return expr.RollingWindow(
            dtype, node.options, translator.translate_expr(n=node.function)
        )
    elif isinstance(node.options, pl_expr.WindowMapping):
        # pl.col("a").over(...)
        return expr.GroupedRollingWindow(
            dtype,
            node.options,
            translator.translate_expr(n=node.function),
            *(translator.translate_expr(n=n) for n in node.partition_by),
        )
    assert_never(node.options)


@_translate_expr.register
def _(node: pl_expr.Literal, translator: Translator, dtype: plc.DataType) -> expr.Expr:
    if isinstance(node.value, plrs.PySeries):
<<<<<<< HEAD
        return expr.LiteralColumn(dtype, pl.Series._from_pyseries(node.value))
=======
        data = pl.Series._from_pyseries(node.value).to_arrow(
            compat_level=dtypes.TO_ARROW_COMPAT_LEVEL
        )
        return expr.LiteralColumn(
            dtype, data.cast(dtypes.downcast_arrow_lists(data.type))
        )
    if dtype.id() == plc.TypeId.LIST:  # pragma: no cover
        # TODO: Find an alternative to pa.infer_type
        data = pa.array(node.value, type=pa.infer_type(node.value))
        return expr.LiteralColumn(dtype, data)
>>>>>>> 5b9425bd
    value = pa.scalar(node.value, type=plc.interop.to_arrow(dtype))
    return expr.Literal(dtype, value)


@_translate_expr.register
def _(node: pl_expr.Sort, translator: Translator, dtype: plc.DataType) -> expr.Expr:
    # TODO: raise in groupby
    return expr.Sort(dtype, node.options, translator.translate_expr(n=node.expr))


@_translate_expr.register
def _(node: pl_expr.SortBy, translator: Translator, dtype: plc.DataType) -> expr.Expr:
    options = node.sort_options
    return expr.SortBy(
        dtype,
        (options[0], tuple(options[1]), tuple(options[2])),
        translator.translate_expr(n=node.expr),
        *(translator.translate_expr(n=n) for n in node.by),
    )


@_translate_expr.register
def _(node: pl_expr.Slice, translator: Translator, dtype: plc.DataType) -> expr.Expr:
    offset = translator.translate_expr(n=node.offset)
    length = translator.translate_expr(n=node.length)
    assert isinstance(offset, expr.Literal)
    assert isinstance(length, expr.Literal)
    return expr.Slice(
        dtype,
        offset.value.as_py(),
        length.value.as_py(),
        translator.translate_expr(n=node.input),
    )


@_translate_expr.register
def _(node: pl_expr.Gather, translator: Translator, dtype: plc.DataType) -> expr.Expr:
    return expr.Gather(
        dtype,
        translator.translate_expr(n=node.expr),
        translator.translate_expr(n=node.idx),
    )


@_translate_expr.register
def _(node: pl_expr.Filter, translator: Translator, dtype: plc.DataType) -> expr.Expr:
    return expr.Filter(
        dtype,
        translator.translate_expr(n=node.input),
        translator.translate_expr(n=node.by),
    )


@_translate_expr.register
def _(node: pl_expr.Cast, translator: Translator, dtype: plc.DataType) -> expr.Expr:
    inner = translator.translate_expr(n=node.expr)
    # Push casts into literals so we can handle Cast(Literal(Null))
    if isinstance(inner, expr.Literal):
        return expr.Literal(dtype, inner.value.cast(plc.interop.to_arrow(dtype)))
    elif isinstance(inner, expr.Cast):
        # Translation of Len/Count-agg put in a cast, remove double
        # casts if we have one.
        (inner,) = inner.children
    return expr.Cast(dtype, inner)


@_translate_expr.register
def _(node: pl_expr.Column, translator: Translator, dtype: plc.DataType) -> expr.Expr:
    return expr.Col(dtype, node.name)


@_translate_expr.register
def _(node: pl_expr.Agg, translator: Translator, dtype: plc.DataType) -> expr.Expr:
    value = expr.Agg(
        dtype,
        node.name,
        node.options,
        *(translator.translate_expr(n=n) for n in node.arguments),
    )
    if value.name == "count" and value.dtype.id() != plc.TypeId.INT32:
        return expr.Cast(value.dtype, value)
    return value


@_translate_expr.register
def _(node: pl_expr.Ternary, translator: Translator, dtype: plc.DataType) -> expr.Expr:
    return expr.Ternary(
        dtype,
        translator.translate_expr(n=node.predicate),
        translator.translate_expr(n=node.truthy),
        translator.translate_expr(n=node.falsy),
    )


@_translate_expr.register
def _(
    node: pl_expr.BinaryExpr, translator: Translator, dtype: plc.DataType
) -> expr.Expr:
    return expr.BinOp(
        dtype,
        expr.BinOp._MAPPING[node.op],
        translator.translate_expr(n=node.left),
        translator.translate_expr(n=node.right),
    )


@_translate_expr.register
def _(node: pl_expr.Len, translator: Translator, dtype: plc.DataType) -> expr.Expr:
    value = expr.Len(dtype)
    if dtype.id() != plc.TypeId.INT32:
        return expr.Cast(dtype, value)
    return value  # pragma: no cover; never reached since polars len has uint32 dtype<|MERGE_RESOLUTION|>--- conflicted
+++ resolved
@@ -635,20 +635,9 @@
 @_translate_expr.register
 def _(node: pl_expr.Literal, translator: Translator, dtype: plc.DataType) -> expr.Expr:
     if isinstance(node.value, plrs.PySeries):
-<<<<<<< HEAD
         return expr.LiteralColumn(dtype, pl.Series._from_pyseries(node.value))
-=======
-        data = pl.Series._from_pyseries(node.value).to_arrow(
-            compat_level=dtypes.TO_ARROW_COMPAT_LEVEL
-        )
-        return expr.LiteralColumn(
-            dtype, data.cast(dtypes.downcast_arrow_lists(data.type))
-        )
     if dtype.id() == plc.TypeId.LIST:  # pragma: no cover
-        # TODO: Find an alternative to pa.infer_type
-        data = pa.array(node.value, type=pa.infer_type(node.value))
-        return expr.LiteralColumn(dtype, data)
->>>>>>> 5b9425bd
+        return expr.LiteralColumn(dtype, pl.Series(node.value))
     value = pa.scalar(node.value, type=plc.interop.to_arrow(dtype))
     return expr.Literal(dtype, value)
 
