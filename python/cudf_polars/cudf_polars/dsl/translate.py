# SPDX-FileCopyrightText: Copyright (c) 2024-2025, NVIDIA CORPORATION & AFFILIATES.
# SPDX-License-Identifier: Apache-2.0

"""Translate polars IR representation to ours."""

from __future__ import annotations

import functools
import json
from contextlib import AbstractContextManager, nullcontext
from functools import singledispatch
from typing import TYPE_CHECKING, Any

import pyarrow as pa
from typing_extensions import assert_never

import polars as pl
import polars.polars as plrs
from polars.polars import _expr_nodes as pl_expr, _ir_nodes as pl_ir

import pylibcudf as plc

from cudf_polars.dsl import expr, ir
from cudf_polars.dsl.to_ast import insert_colrefs
from cudf_polars.dsl.utils.aggregations import decompose_single_agg
from cudf_polars.dsl.utils.groupby import rewrite_groupby
from cudf_polars.dsl.utils.naming import unique_names
from cudf_polars.dsl.utils.replace import replace
from cudf_polars.dsl.utils.rolling import rewrite_rolling
from cudf_polars.dsl.utils.windows import offsets_to_windows
from cudf_polars.typing import Schema
from cudf_polars.utils import config, dtypes, sorting

if TYPE_CHECKING:
    from polars import GPUEngine

    from cudf_polars.typing import NodeTraverser

__all__ = ["Translator", "translate_named_expr"]


class Translator:
    """
    Translates polars-internal IR nodes and expressions to our representation.

    Parameters
    ----------
    visitor
        Polars NodeTraverser object
    engine
        GPU engine configuration.
    """

    def __init__(self, visitor: NodeTraverser, engine: GPUEngine):
        self.visitor = visitor
        self.config_options = config.ConfigOptions.from_polars_engine(engine)
        self.errors: list[Exception] = []

    def translate_ir(self, *, n: int | None = None) -> ir.IR:
        """
        Translate a polars-internal IR node to our representation.

        Parameters
        ----------
        visitor
            Polars NodeTraverser object
        n
            Optional node to start traversing from, if not provided uses
            current polars-internal node.

        Returns
        -------
        Translated IR object

        Raises
        ------
        NotImplementedError
            If the version of Polars IR is unsupported.

        Notes
        -----
        Any expression nodes that cannot be translated are replaced by
        :class:`expr.ErrorNode` nodes and collected in the the `errors` attribute.
        After translation is complete, this list of errors should be inspected
        to determine if the query is supported.
        """
        ctx: AbstractContextManager[None] = (
            set_node(self.visitor, n) if n is not None else noop_context
        )
        # IR is versioned with major.minor, minor is bumped for backwards
        # compatible changes (e.g. adding new nodes), major is bumped for
        # incompatible changes (e.g. renaming nodes).
        if (version := self.visitor.version()) >= (7, 1):
            e = NotImplementedError(
                f"No support for polars IR {version=}"
            )  # pragma: no cover; no such version for now.
            self.errors.append(e)  # pragma: no cover
            raise e  # pragma: no cover

        with ctx:
            polars_schema = self.visitor.get_schema()
            try:
                schema = {k: dtypes.from_polars(v) for k, v in polars_schema.items()}
            except Exception as e:
                self.errors.append(NotImplementedError(str(e)))
                return ir.ErrorNode({}, str(e))
            try:
                node = self.visitor.view_current_node()
            except Exception as e:
                self.errors.append(e)
                return ir.ErrorNode(schema, str(e))
            try:
                result = _translate_ir(node, self, schema)
            except Exception as e:
                self.errors.append(e)
                return ir.ErrorNode(schema, str(e))
            if any(
                isinstance(dtype, pl.Null)
                for dtype in pl.datatypes.unpack_dtypes(*polars_schema.values())
            ):
                error = NotImplementedError(
                    f"No GPU support for {result} with Null column dtype."
                )
                self.errors.append(error)
                return ir.ErrorNode(schema, str(error))

            return result

    def translate_expr(self, *, n: int, schema: Schema) -> expr.Expr:
        """
        Translate a polars-internal expression IR into our representation.

        Parameters
        ----------
        n
            Node to translate, an integer referencing a polars internal node.
        schema
            Schema of the IR node this expression uses as evaluation context.

        Returns
        -------
        Translated IR object.

        Notes
        -----
        Any expression nodes that cannot be translated are replaced by
        :class:`expr.ErrorExpr` nodes and collected in the the `errors` attribute.
        After translation is complete, this list of errors should be inspected
        to determine if the query is supported.
        """
        node = self.visitor.view_expression(n)
        dtype = dtypes.from_polars(self.visitor.get_dtype(n))
        try:
            return _translate_expr(node, self, dtype, schema)
        except Exception as e:
            self.errors.append(e)
            return expr.ErrorExpr(dtype, str(e))


class set_node(AbstractContextManager[None]):
    """
    Run a block with current node set in the visitor.

    Parameters
    ----------
    visitor
        The internal Rust visitor object
    n
        The node to set as the current root.

    Notes
    -----
    This is useful for translating expressions with a given node
    active, restoring the node when the block exits.
    """

    __slots__ = ("n", "visitor")
    visitor: NodeTraverser

    n: int

    def __init__(self, visitor: NodeTraverser, n: int) -> None:
        self.visitor = visitor
        self.n = n

    def __enter__(self) -> None:
        n = self.visitor.get_node()
        self.visitor.set_node(self.n)
        self.n = n

    def __exit__(self, *args: Any) -> None:
        self.visitor.set_node(self.n)


noop_context: nullcontext[None] = nullcontext()


@singledispatch
def _translate_ir(node: Any, translator: Translator, schema: Schema) -> ir.IR:
    raise NotImplementedError(
        f"Translation for {type(node).__name__}"
    )  # pragma: no cover


@_translate_ir.register
def _(node: pl_ir.PythonScan, translator: Translator, schema: Schema) -> ir.IR:
    scan_fn, with_columns, source_type, predicate, nrows = node.options
    options = (scan_fn, with_columns, source_type, nrows)
    predicate = (
        translate_named_expr(translator, n=predicate, schema=schema)
        if predicate is not None
        else None
    )
    return ir.PythonScan(schema, options, predicate)


@_translate_ir.register
def _(node: pl_ir.Scan, translator: Translator, schema: Schema) -> ir.IR:
    typ, *options = node.scan_type
    if typ == "ndjson":
        (reader_options,) = map(json.loads, options)
        cloud_options = None
    else:
        reader_options, cloud_options = map(json.loads, options)
    file_options = node.file_options
    with_columns = file_options.with_columns
    row_index = file_options.row_index
    include_file_paths = file_options.include_file_paths

    pre_slice = file_options.n_rows
    if pre_slice is None:
        n_rows = -1
        skip_rows = 0
    else:
        skip_rows, n_rows = pre_slice

    return ir.Scan(
        schema,
        typ,
        reader_options,
        cloud_options,
        translator.config_options,
        node.paths,
        with_columns,
        skip_rows,
        n_rows,
        row_index,
        include_file_paths,
        translate_named_expr(translator, n=node.predicate, schema=schema)
        if node.predicate is not None
        else None,
    )


@_translate_ir.register
def _(node: pl_ir.Cache, translator: Translator, schema: Schema) -> ir.IR:
    return ir.Cache(
        schema, node.id_, node.cache_hits, translator.translate_ir(n=node.input)
    )


@_translate_ir.register
def _(node: pl_ir.DataFrameScan, translator: Translator, schema: Schema) -> ir.IR:
    return ir.DataFrameScan(
        schema,
        node.df,
        node.projection,
        translator.config_options,
    )


@_translate_ir.register
def _(node: pl_ir.Select, translator: Translator, schema: Schema) -> ir.IR:
    with set_node(translator.visitor, node.input):
        inp = translator.translate_ir(n=None)
        exprs = [
            translate_named_expr(translator, n=e, schema=inp.schema) for e in node.expr
        ]
    return ir.Select(schema, exprs, node.should_broadcast, inp)


@_translate_ir.register
def _(node: pl_ir.GroupBy, translator: Translator, schema: Schema) -> ir.IR:
    with set_node(translator.visitor, node.input):
        inp = translator.translate_ir(n=None)
        keys = [
            translate_named_expr(translator, n=e, schema=inp.schema) for e in node.keys
        ]
        original_aggs = [
            translate_named_expr(translator, n=e, schema=inp.schema) for e in node.aggs
        ]
    is_rolling = node.options.rolling is not None
    is_dynamic = node.options.dynamic is not None
    if is_dynamic:
        raise NotImplementedError("group_by_dynamic")
    elif is_rolling:
        return rewrite_rolling(
            node.options, schema, keys, original_aggs, translator.config_options, inp
        )
    else:
        return rewrite_groupby(
            node, schema, keys, original_aggs, translator.config_options, inp
        )


@_translate_ir.register
def _(node: pl_ir.Join, translator: Translator, schema: Schema) -> ir.IR:
    # Join key dtypes are dependent on the schema of the left and
    # right inputs, so these must be translated with the relevant
    # input active.
    with set_node(translator.visitor, node.input_left):
        inp_left = translator.translate_ir(n=None)
        left_on = [
            translate_named_expr(translator, n=e, schema=inp_left.schema)
            for e in node.left_on
        ]
    with set_node(translator.visitor, node.input_right):
        inp_right = translator.translate_ir(n=None)
        right_on = [
            translate_named_expr(translator, n=e, schema=inp_right.schema)
            for e in node.right_on
        ]

    if (how := node.options[0]) in {
        "Inner",
        "Left",
        "Right",
        "Full",
        "Cross",
        "Semi",
        "Anti",
    }:
        return ir.Join(
            schema,
            left_on,
            right_on,
            node.options,
            translator.config_options,
            inp_left,
            inp_right,
        )
    else:
        how, op1, op2 = node.options[0]
        if how != "IEJoin":
            raise NotImplementedError(
                f"Unsupported join type {how}"
            )  # pragma: no cover; asof joins not yet exposed
        if op2 is None:
            ops = [op1]
        else:
            ops = [op1, op2]

        dtype = plc.DataType(plc.TypeId.BOOL8)
        predicate = functools.reduce(
            functools.partial(
                expr.BinOp, dtype, plc.binaryop.BinaryOperator.LOGICAL_AND
            ),
            (
                expr.BinOp(
                    dtype,
                    expr.BinOp._MAPPING[op],
                    insert_colrefs(
                        left.value,
                        table_ref=plc.expressions.TableReference.LEFT,
                        name_to_index={
                            name: i for i, name in enumerate(inp_left.schema)
                        },
                    ),
                    insert_colrefs(
                        right.value,
                        table_ref=plc.expressions.TableReference.RIGHT,
                        name_to_index={
                            name: i for i, name in enumerate(inp_right.schema)
                        },
                    ),
                )
                for op, left, right in zip(ops, left_on, right_on, strict=True)
            ),
        )

        return ir.ConditionalJoin(schema, predicate, node.options, inp_left, inp_right)


@_translate_ir.register
def _(node: pl_ir.HStack, translator: Translator, schema: Schema) -> ir.IR:
    with set_node(translator.visitor, node.input):
        inp = translator.translate_ir(n=None)
        exprs = [
            translate_named_expr(translator, n=e, schema=inp.schema) for e in node.exprs
        ]
    return ir.HStack(schema, exprs, node.should_broadcast, inp)


@_translate_ir.register
def _(
    node: pl_ir.Reduce, translator: Translator, schema: Schema
) -> ir.IR:  # pragma: no cover; polars doesn't emit this node yet
    with set_node(translator.visitor, node.input):
        inp = translator.translate_ir(n=None)
        exprs = [
            translate_named_expr(translator, n=e, schema=inp.schema) for e in node.expr
        ]
    return ir.Reduce(schema, exprs, inp)


@_translate_ir.register
def _(node: pl_ir.Distinct, translator: Translator, schema: Schema) -> ir.IR:
    (keep, subset, maintain_order, zlice) = node.options
    keep = ir.Distinct._KEEP_MAP[keep]
    subset = frozenset(subset) if subset is not None else None
    return ir.Distinct(
        schema,
        keep,
        subset,
        zlice,
        maintain_order,
        translator.translate_ir(n=node.input),
    )


@_translate_ir.register
def _(node: pl_ir.Sort, translator: Translator, schema: Schema) -> ir.IR:
    with set_node(translator.visitor, node.input):
        inp = translator.translate_ir(n=None)
        by = [
            translate_named_expr(translator, n=e, schema=inp.schema)
            for e in node.by_column
        ]
    stable, nulls_last, descending = node.sort_options
    order, null_order = sorting.sort_order(
        descending, nulls_last=nulls_last, num_keys=len(by)
    )
    return ir.Sort(schema, by, order, null_order, stable, node.slice, inp)


@_translate_ir.register
def _(node: pl_ir.Slice, translator: Translator, schema: Schema) -> ir.IR:
    return ir.Slice(
        schema, node.offset, node.len, translator.translate_ir(n=node.input)
    )


@_translate_ir.register
def _(node: pl_ir.Filter, translator: Translator, schema: Schema) -> ir.IR:
    with set_node(translator.visitor, node.input):
        inp = translator.translate_ir(n=None)
        mask = translate_named_expr(translator, n=node.predicate, schema=inp.schema)
    return ir.Filter(schema, mask, inp)


@_translate_ir.register
def _(node: pl_ir.SimpleProjection, translator: Translator, schema: Schema) -> ir.IR:
    return ir.Projection(schema, translator.translate_ir(n=node.input))


@_translate_ir.register
def _(node: pl_ir.MergeSorted, translator: Translator, schema: Schema) -> ir.IR:
    key = node.key
    inp_left = translator.translate_ir(n=node.input_left)
    inp_right = translator.translate_ir(n=node.input_right)
    return ir.MergeSorted(
        schema,
        key,
        inp_left,
        inp_right,
    )


@_translate_ir.register
def _(node: pl_ir.MapFunction, translator: Translator, schema: Schema) -> ir.IR:
    name, *options = node.function
    return ir.MapFunction(
        schema,
        name,
        options,
        translator.translate_ir(n=node.input),
    )


@_translate_ir.register
def _(node: pl_ir.Union, translator: Translator, schema: Schema) -> ir.IR:
    return ir.Union(
        schema, node.options, *(translator.translate_ir(n=n) for n in node.inputs)
    )


@_translate_ir.register
def _(node: pl_ir.HConcat, translator: Translator, schema: Schema) -> ir.IR:
    return ir.HConcat(
        schema,
        False,  # noqa: FBT003
        *(translator.translate_ir(n=n) for n in node.inputs),
    )


def translate_named_expr(
    translator: Translator, *, n: pl_expr.PyExprIR, schema: Schema
) -> expr.NamedExpr:
    """
    Translate a polars-internal named expression IR object into our representation.

    Parameters
    ----------
    translator
        Translator object
    n
        Node to translate, a named expression node.
    schema
        Schema of the IR node this expression uses as evaluation context.

    Returns
    -------
    Translated IR object.

    Notes
    -----
    The datatype of the internal expression will be obtained from the
    visitor by calling ``get_dtype``, for this to work properly, the
    caller should arrange that the expression is translated with the
    node that it references "active" for the visitor (see :class:`set_node`).

    Raises
    ------
    NotImplementedError
        If any translation fails due to unsupported functionality.
    """
    return expr.NamedExpr(
        n.output_name, translator.translate_expr(n=n.node, schema=schema)
    )


@singledispatch
def _translate_expr(
    node: Any, translator: Translator, dtype: plc.DataType, schema: Schema
) -> expr.Expr:
    raise NotImplementedError(
        f"Translation for {type(node).__name__}"
    )  # pragma: no cover


@_translate_expr.register
def _(
    node: pl_expr.Function, translator: Translator, dtype: plc.DataType, schema: Schema
) -> expr.Expr:
    name, *options = node.function_data
    options = tuple(options)
    if isinstance(name, pl_expr.StringFunction):
        if name in {
            pl_expr.StringFunction.StripChars,
            pl_expr.StringFunction.StripCharsStart,
            pl_expr.StringFunction.StripCharsEnd,
        }:
            column, chars = (
                translator.translate_expr(n=n, schema=schema) for n in node.input
            )
            if isinstance(chars, expr.Literal):
                # We check for null first because we want to use the
                # chars pyarrow type, but it is invalid to try and
                # produce a string scalar with a null dtype.
                if chars.value is None:
                    # Polars uses None to mean "strip all whitespace"
                    chars = expr.Literal(column.dtype, "")
                elif chars.value == "":
                    # No-op in polars, but libcudf uses empty string
                    # as signifier to remove whitespace.
                    return column
            return expr.StringFunction(
                dtype,
                expr.StringFunction.Name.from_polars(name),
                options,
                column,
                chars,
            )
        return expr.StringFunction(
            dtype,
            expr.StringFunction.Name.from_polars(name),
            options,
            *(translator.translate_expr(n=n, schema=schema) for n in node.input),
        )
    elif isinstance(name, pl_expr.BooleanFunction):
        if name == pl_expr.BooleanFunction.IsBetween:
            column, lo, hi = (
                translator.translate_expr(n=n, schema=schema) for n in node.input
            )
            (closed,) = options
            lop, rop = expr.BooleanFunction._BETWEEN_OPS[closed]
            return expr.BinOp(
                dtype,
                plc.binaryop.BinaryOperator.LOGICAL_AND,
                expr.BinOp(dtype, lop, column, lo),
                expr.BinOp(dtype, rop, column, hi),
            )
        return expr.BooleanFunction(
            dtype,
            expr.BooleanFunction.Name.from_polars(name),
            options,
            *(translator.translate_expr(n=n, schema=schema) for n in node.input),
        )
    elif isinstance(name, pl_expr.TemporalFunction):
        # functions for which evaluation of the expression may not return
        # the same dtype as polars, either due to libcudf returning a different
        # dtype, or due to our internal processing affecting what libcudf returns
        needs_cast = {
            pl_expr.TemporalFunction.Year,
            pl_expr.TemporalFunction.Month,
            pl_expr.TemporalFunction.Day,
            pl_expr.TemporalFunction.WeekDay,
            pl_expr.TemporalFunction.Hour,
            pl_expr.TemporalFunction.Minute,
            pl_expr.TemporalFunction.Second,
            pl_expr.TemporalFunction.Millisecond,
        }
        result_expr = expr.TemporalFunction(
            dtype,
            expr.TemporalFunction.Name.from_polars(name),
            options,
            *(translator.translate_expr(n=n, schema=schema) for n in node.input),
        )
        if name in needs_cast:
            return expr.Cast(dtype, result_expr)
        return result_expr

    elif isinstance(name, str):
        children = (translator.translate_expr(n=n, schema=schema) for n in node.input)
        if name == "log":
            (base,) = options
            (child,) = children
            return expr.BinOp(
                dtype,
                plc.binaryop.BinaryOperator.LOG_BASE,
                child,
                expr.Literal(dtype, base),
            )
        elif name == "pow":
            return expr.BinOp(dtype, plc.binaryop.BinaryOperator.POW, *children)
        elif name in "top_k":
            (col, k) = children
            assert isinstance(k, expr.Literal)
            (descending,) = options
            return expr.Slice(
                dtype,
                0,
                k.value,
                expr.Sort(dtype, (False, True, not descending), col),
            )

        return expr.UnaryFunction(dtype, name, options, *children)
    raise NotImplementedError(
        f"No handler for Expr function node with {name=}"
    )  # pragma: no cover; polars raises on the rust side for now


@_translate_expr.register
def _(
    node: pl_expr.Window, translator: Translator, dtype: plc.DataType, schema: Schema
) -> expr.Expr:
    if isinstance(node.options, pl_expr.RollingGroupOptions):
        # pl.col("a").rolling(...)
        agg = translator.translate_expr(n=node.function, schema=schema)
        name_generator = unique_names(schema)
        aggs, named_post_agg = decompose_single_agg(
            expr.NamedExpr(next(name_generator), agg), name_generator, is_top=True
        )
        named_aggs = [agg for agg, _ in aggs]
        orderby = node.options.index_column
        orderby_dtype = schema[orderby]
        if plc.traits.is_integral(orderby_dtype):
            # Integer orderby column is cast in implementation to int64 in polars
            orderby_dtype = plc.DataType(plc.TypeId.INT64)
        preceding, following = offsets_to_windows(
            orderby_dtype,
            node.options.offset,
            node.options.period,
        )
        closed_window = node.options.closed_window
        if isinstance(named_post_agg.value, expr.Col):
            (named_agg,) = named_aggs
            return expr.RollingWindow(
                named_agg.value.dtype,
                preceding,
                following,
                closed_window,
                orderby,
                named_agg.value,
            )
        replacements: dict[expr.Expr, expr.Expr] = {
            expr.Col(agg.value.dtype, agg.name): expr.RollingWindow(
                agg.value.dtype,
                preceding,
                following,
                closed_window,
                orderby,
                agg.value,
            )
            for agg in named_aggs
        }
        return replace([named_post_agg.value], replacements)[0]
    elif isinstance(node.options, pl_expr.WindowMapping):
        # pl.col("a").over(...)
        return expr.GroupedRollingWindow(
            dtype,
            node.options,
            translator.translate_expr(n=node.function, schema=schema),
            *(translator.translate_expr(n=n, schema=schema) for n in node.partition_by),
        )
    assert_never(node.options)


@_translate_expr.register
def _(
    node: pl_expr.Literal, translator: Translator, dtype: plc.DataType, schema: Schema
) -> expr.Expr:
    if isinstance(node.value, plrs.PySeries):
        data = pl.Series._from_pyseries(node.value).to_arrow(
            compat_level=dtypes.TO_ARROW_COMPAT_LEVEL
        )
        return expr.LiteralColumn(
            dtype, data.cast(dtypes.downcast_arrow_lists(data.type))
        )
    if dtype.id() == plc.TypeId.LIST:  # pragma: no cover
        # TODO: Find an alternative to pa.infer_type
        data = pa.array(node.value, type=pa.infer_type(node.value))
        return expr.LiteralColumn(dtype, data)
    return expr.Literal(dtype, node.value)


@_translate_expr.register
def _(
    node: pl_expr.Sort, translator: Translator, dtype: plc.DataType, schema: Schema
) -> expr.Expr:
    # TODO: raise in groupby
    return expr.Sort(
        dtype, node.options, translator.translate_expr(n=node.expr, schema=schema)
    )


@_translate_expr.register
def _(
    node: pl_expr.SortBy, translator: Translator, dtype: plc.DataType, schema: Schema
) -> expr.Expr:
    options = node.sort_options
    return expr.SortBy(
        dtype,
        (options[0], tuple(options[1]), tuple(options[2])),
        translator.translate_expr(n=node.expr, schema=schema),
        *(translator.translate_expr(n=n, schema=schema) for n in node.by),
    )


@_translate_expr.register
def _(
    node: pl_expr.Slice, translator: Translator, dtype: plc.DataType, schema: Schema
) -> expr.Expr:
    offset = translator.translate_expr(n=node.offset, schema=schema)
    length = translator.translate_expr(n=node.length, schema=schema)
    assert isinstance(offset, expr.Literal)
    assert isinstance(length, expr.Literal)
    return expr.Slice(
        dtype,
<<<<<<< HEAD
        offset.value,
        length.value,
        translator.translate_expr(n=node.input),
=======
        offset.value.as_py(),
        length.value.as_py(),
        translator.translate_expr(n=node.input, schema=schema),
>>>>>>> 4d35577e
    )


@_translate_expr.register
def _(
    node: pl_expr.Gather, translator: Translator, dtype: plc.DataType, schema: Schema
) -> expr.Expr:
    return expr.Gather(
        dtype,
        translator.translate_expr(n=node.expr, schema=schema),
        translator.translate_expr(n=node.idx, schema=schema),
    )


@_translate_expr.register
def _(
    node: pl_expr.Filter, translator: Translator, dtype: plc.DataType, schema: Schema
) -> expr.Expr:
    return expr.Filter(
        dtype,
        translator.translate_expr(n=node.input, schema=schema),
        translator.translate_expr(n=node.by, schema=schema),
    )


@_translate_expr.register
def _(
    node: pl_expr.Cast, translator: Translator, dtype: plc.DataType, schema: Schema
) -> expr.Expr:
    inner = translator.translate_expr(n=node.expr, schema=schema)
    # Push casts into literals so we can handle Cast(Literal(Null))
    if isinstance(inner, expr.Literal):
        plc_column = plc.Column.from_scalar(
            plc.Scalar.from_py(inner.value, inner.dtype), 1
        )
        casted_column = plc.unary.cast(plc_column, dtype)
        casted_py_scalar = plc.interop.to_arrow(
            plc.copying.get_element(casted_column, 0)
        ).as_py()
        return expr.Literal(dtype, casted_py_scalar)
    elif isinstance(inner, expr.Cast):
        # Translation of Len/Count-agg put in a cast, remove double
        # casts if we have one.
        (inner,) = inner.children
    return expr.Cast(dtype, inner)


@_translate_expr.register
def _(
    node: pl_expr.Column, translator: Translator, dtype: plc.DataType, schema: Schema
) -> expr.Expr:
    return expr.Col(dtype, node.name)


@_translate_expr.register
def _(
    node: pl_expr.Agg, translator: Translator, dtype: plc.DataType, schema: Schema
) -> expr.Expr:
    value = expr.Agg(
        dtype,
        node.name,
        node.options,
        *(translator.translate_expr(n=n, schema=schema) for n in node.arguments),
    )
    if value.name == "count" and value.dtype.id() != plc.TypeId.INT32:
        return expr.Cast(value.dtype, value)
    return value


@_translate_expr.register
def _(
    node: pl_expr.Ternary, translator: Translator, dtype: plc.DataType, schema: Schema
) -> expr.Expr:
    return expr.Ternary(
        dtype,
        translator.translate_expr(n=node.predicate, schema=schema),
        translator.translate_expr(n=node.truthy, schema=schema),
        translator.translate_expr(n=node.falsy, schema=schema),
    )


@_translate_expr.register
def _(
    node: pl_expr.BinaryExpr,
    translator: Translator,
    dtype: plc.DataType,
    schema: Schema,
) -> expr.Expr:
    return expr.BinOp(
        dtype,
        expr.BinOp._MAPPING[node.op],
        translator.translate_expr(n=node.left, schema=schema),
        translator.translate_expr(n=node.right, schema=schema),
    )


@_translate_expr.register
def _(
    node: pl_expr.Len, translator: Translator, dtype: plc.DataType, schema: Schema
) -> expr.Expr:
    value = expr.Len(dtype)
    if dtype.id() != plc.TypeId.INT32:
        return expr.Cast(dtype, value)
    return value  # pragma: no cover; never reached since polars len has uint32 dtype<|MERGE_RESOLUTION|>--- conflicted
+++ resolved
@@ -757,15 +757,9 @@
     assert isinstance(length, expr.Literal)
     return expr.Slice(
         dtype,
-<<<<<<< HEAD
         offset.value,
         length.value,
-        translator.translate_expr(n=node.input),
-=======
-        offset.value.as_py(),
-        length.value.as_py(),
         translator.translate_expr(n=node.input, schema=schema),
->>>>>>> 4d35577e
     )
 
 
