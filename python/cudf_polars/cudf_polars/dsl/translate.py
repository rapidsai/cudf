--- conflicted
+++ resolved
@@ -455,19 +455,12 @@
 
 
 @_translate_ir.register
-<<<<<<< HEAD
 def _(node: pl_ir.HConcat, translator: Translator, schema: Schema) -> ir.IR:
-    return ir.HConcat(schema, *(translator.translate_ir(n=n) for n in node.inputs))
-=======
-def _(
-    node: pl_ir.HConcat, translator: Translator, schema: dict[str, plc.DataType]
-) -> ir.IR:
     return ir.HConcat(
         schema,
         False,  # noqa: FBT003
         *(translator.translate_ir(n=n) for n in node.inputs),
     )
->>>>>>> c40ca62a
 
 
 def translate_named_expr(
