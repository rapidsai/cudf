# SPDX-FileCopyrightText: Copyright (c) 2024 NVIDIA CORPORATION & AFFILIATES.
# SPDX-License-Identifier: Apache-2.0
# TODO: remove need for this
# ruff: noqa: D101
"""
DSL nodes for the polars expression language.

An expression node is a function, `DataFrame -> Column`.

The evaluation context is provided by a LogicalPlan node, and can
affect the evaluation rule as well as providing the dataframe input.
In particular, the interpretation of the expression language in a
`GroupBy` node is groupwise, rather than whole frame.
"""

from __future__ import annotations

import enum
from enum import IntEnum
from functools import partial, reduce
from typing import TYPE_CHECKING, Any, ClassVar, NamedTuple

import pyarrow as pa
import pyarrow.compute as pc

from polars.exceptions import InvalidOperationError
from polars.polars import _expr_nodes as pl_expr

import cudf._lib.pylibcudf as plc

from cudf_polars.containers import Column, NamedColumn
from cudf_polars.utils import dtypes, sorting

if TYPE_CHECKING:
    from collections.abc import Mapping, Sequence

    import polars as pl
    import polars.type_aliases as pl_types

    from cudf_polars.containers import DataFrame

__all__ = [
    "Expr",
    "NamedExpr",
    "Literal",
    "Col",
    "BooleanFunction",
    "StringFunction",
    "TemporalFunction",
    "Sort",
    "SortBy",
    "Gather",
    "Filter",
    "RollingWindow",
    "GroupedRollingWindow",
    "Cast",
    "Agg",
    "Ternary",
    "BinOp",
]


class ExecutionContext(IntEnum):
    FRAME = enum.auto()
    GROUPBY = enum.auto()
    ROLLING = enum.auto()


class AggInfo(NamedTuple):
    requests: list[tuple[Expr | None, plc.aggregation.Aggregation, Expr]]


class Expr:
    """
    An abstract expression object.

    This contains a (potentially empty) tuple of child expressions,
    along with non-child data. For uniform reconstruction and
    implementation of hashing and equality schemes, child classes need
    to provide a certain amount of metadata when they are defined.
    Specifically, the ``_non_child`` attribute must list, in-order,
    the names of the slots that are passed to the constructor. The
    constructor must take arguments in the order ``(*_non_child,
    *children).``
    """

    __slots__ = ("dtype", "_hash_value", "_repr_value")
    dtype: plc.DataType
    """Data type of the expression."""
    _hash_value: int
    """Caching slot for the hash of the expression."""
    _repr_value: str
    """Caching slot for repr of the expression."""
    children: tuple[Expr, ...] = ()
    """Children of the expression."""
    _non_child: ClassVar[tuple[str, ...]] = ("dtype",)
    """Names of non-child data (not Exprs) for reconstruction."""

    # Constructor must take arguments in order (*_non_child, *children)
    def __init__(self, dtype: plc.DataType) -> None:
        self.dtype = dtype

    def _ctor_arguments(self, children: Sequence[Expr]) -> Sequence:
        return (*(getattr(self, attr) for attr in self._non_child), *children)

    def get_hash(self) -> int:
        """
        Return the hash of this expr.

        Override this in subclasses, rather than __hash__.

        Returns
        -------
        The integer hash value.
        """
        return hash((type(self), self._ctor_arguments(self.children)))

    def __hash__(self) -> int:
        """Hash of an expression with caching."""
        try:
            return self._hash_value
        except AttributeError:
            self._hash_value = self.get_hash()
            return self._hash_value

    def is_equal(self, other: Any) -> bool:
        """
        Equality of two expressions.

        Override this in subclasses, rather than __eq__.

        Parameter
        ---------
        other
            object to compare to

        Returns
        -------
        True if the two expressions are equal, false otherwise.
        """
        if type(self) is not type(other):
            return False  # pragma: no cover; __eq__ trips first
        return self._ctor_arguments(self.children) == other._ctor_arguments(
            other.children
        )

    def __eq__(self, other: Any) -> bool:
        """Equality of expressions."""
        if type(self) is not type(other) or hash(self) != hash(other):
            return False
        else:
            return self.is_equal(other)

    def __ne__(self, other: Any) -> bool:
        """Inequality of expressions."""
        return not self.__eq__(other)

    def __repr__(self) -> str:
        """String representation of an expression with caching."""
        try:
            return self._repr_value
        except AttributeError:
            args = ", ".join(f"{arg!r}" for arg in self._ctor_arguments(self.children))
            self._repr_value = f"{type(self).__name__}({args})"
            return self._repr_value

    def do_evaluate(
        self,
        df: DataFrame,
        *,
        context: ExecutionContext = ExecutionContext.FRAME,
        mapping: Mapping[Expr, Column] | None = None,
    ) -> Column:
        """
        Evaluate this expression given a dataframe for context.

        Parameters
        ----------
        df
            DataFrame that will provide columns.
        context
            What context are we performing this evaluation in?
        mapping
            Substitution mapping from expressions to Columns, used to
            override the evaluation of a given expression if we're
            performing a simple rewritten evaluation.

        Notes
        -----
        Do not call this function directly, but rather
        :meth:`evaluate` which handles the mapping lookups.

        Returns
        -------
        Column representing the evaluation of the expression.

        Raises
        ------
        NotImplementedError
            If we couldn't evaluate the expression. Ideally all these
            are returned during translation to the IR, but for now we
            are not perfect.
        """
        raise NotImplementedError(
            f"Evaluation of expression {type(self).__name__}"
        )  # pragma: no cover; translation of unimplemented nodes trips first

    def evaluate(
        self,
        df: DataFrame,
        *,
        context: ExecutionContext = ExecutionContext.FRAME,
        mapping: Mapping[Expr, Column] | None = None,
    ) -> Column:
        """
        Evaluate this expression given a dataframe for context.

        Parameters
        ----------
        df
            DataFrame that will provide columns.
        context
            What context are we performing this evaluation in?
        mapping
            Substitution mapping from expressions to Columns, used to
            override the evaluation of a given expression if we're
            performing a simple rewritten evaluation.

        Notes
        -----
        Individual subclasses should implement :meth:`do_evaluate`,
        this method provides logic to handle lookups in the
        substitution mapping.

        Returns
        -------
        Column representing the evaluation of the expression.

        Raises
        ------
        NotImplementedError
            If we couldn't evaluate the expression. Ideally all these
            are returned during translation to the IR, but for now we
            are not perfect.
        """
        if mapping is None:
            return self.do_evaluate(df, context=context, mapping=mapping)
        try:
            return mapping[self]
        except KeyError:
            return self.do_evaluate(df, context=context, mapping=mapping)

    def collect_agg(self, *, depth: int) -> AggInfo:
        """
        Collect information about aggregations in groupbys.

        Parameters
        ----------
        depth
            The depth of aggregating (reduction or sampling)
            expressions we are currently at.

        Returns
        -------
        Aggregation info describing the expression to aggregate in the
        groupby.

        Raises
        ------
        NotImplementedError
            If we can't currently perform the aggregation request, for
            example nested aggregations like ``a.max().min()``.
        """
        raise NotImplementedError(
            f"Collecting aggregation info for {type(self).__name__}"
        )  # pragma: no cover; check_agg trips first


class NamedExpr:
    # NamedExpr does not inherit from Expr since it does not appear
    # when evaluating expressions themselves, only when constructing
    # named return values in dataframe (IR) nodes.
    __slots__ = ("name", "value")
    value: Expr
    name: str

    def __init__(self, name: str, value: Expr) -> None:
        self.name = name
        self.value = value

    def __hash__(self) -> int:
        """Hash of the expression."""
        return hash((type(self), self.name, self.value))

    def __repr__(self) -> str:
        """Repr of the expression."""
        return f"NamedExpr({self.name}, {self.value})"

    def __eq__(self, other: Any) -> bool:
        """Equality of two expressions."""
        return (
            type(self) is type(other)
            and self.name == other.name
            and self.value == other.value
        )

    def __ne__(self, other: Any) -> bool:
        """Inequality of expressions."""
        return not self.__eq__(other)

    def evaluate(
        self,
        df: DataFrame,
        *,
        context: ExecutionContext = ExecutionContext.FRAME,
        mapping: Mapping[Expr, Column] | None = None,
    ) -> NamedColumn:
        """
        Evaluate this expression given a dataframe for context.

        Parameters
        ----------
        df
            DataFrame providing context
        context
            Execution context
        mapping
            Substitution mapping

        Returns
        -------
        NamedColumn attaching a name to an evaluated Column

        See Also
        --------
        :meth:`Expr.evaluate` for details, this function just adds the
        name to a column produced from an expression.
        """
        obj = self.value.evaluate(df, context=context, mapping=mapping)
        return NamedColumn(
            obj.obj,
            self.name,
            is_sorted=obj.is_sorted,
            order=obj.order,
            null_order=obj.null_order,
        )

    def collect_agg(self, *, depth: int) -> AggInfo:
        """Collect information about aggregations in groupbys."""
        return self.value.collect_agg(depth=depth)


class Literal(Expr):
    __slots__ = ("value",)
    _non_child = ("dtype", "value")
    value: pa.Scalar[Any]
    children: tuple[()]

    def __init__(self, dtype: plc.DataType, value: pa.Scalar[Any]) -> None:
        super().__init__(dtype)
        assert value.type == plc.interop.to_arrow(dtype)
        self.value = value

    def do_evaluate(
        self,
        df: DataFrame,
        *,
        context: ExecutionContext = ExecutionContext.FRAME,
        mapping: Mapping[Expr, Column] | None = None,
    ) -> Column:
        """Evaluate this expression given a dataframe for context."""
        # datatype of pyarrow scalar is correct by construction.
        return Column(plc.Column.from_scalar(plc.interop.from_arrow(self.value), 1))

    def collect_agg(self, *, depth: int) -> AggInfo:
        """Collect information about aggregations in groupbys."""
        return AggInfo([])


class LiteralColumn(Expr):
    __slots__ = ("value",)
    _non_child = ("dtype", "value")
    value: pa.Array[Any, Any]
    children: tuple[()]

    def __init__(self, dtype: plc.DataType, value: pl.Series) -> None:
        super().__init__(dtype)
        data = value.to_arrow()
        self.value = data.cast(dtypes.downcast_arrow_lists(data.type))

    def get_hash(self) -> int:
        """Compute a hash of the column."""
        # This is stricter than necessary, but we only need this hash
        # for identity in groupby replacements so it's OK. And this
        # way we avoid doing potentially expensive compute.
        return hash((type(self), self.dtype, id(self.value)))

    def do_evaluate(
        self,
        df: DataFrame,
        *,
        context: ExecutionContext = ExecutionContext.FRAME,
        mapping: Mapping[Expr, Column] | None = None,
    ) -> Column:
        """Evaluate this expression given a dataframe for context."""
        # datatype of pyarrow array is correct by construction.
        return Column(plc.interop.from_arrow(self.value))

    def collect_agg(self, *, depth: int) -> AggInfo:
        """Collect information about aggregations in groupbys."""
        return AggInfo([])


class Col(Expr):
    __slots__ = ("name",)
    _non_child = ("dtype", "name")
    name: str
    children: tuple[()]

    def __init__(self, dtype: plc.DataType, name: str) -> None:
        self.dtype = dtype
        self.name = name

    def do_evaluate(
        self,
        df: DataFrame,
        *,
        context: ExecutionContext = ExecutionContext.FRAME,
        mapping: Mapping[Expr, Column] | None = None,
    ) -> Column:
        """Evaluate this expression given a dataframe for context."""
        return df._column_map[self.name]

    def collect_agg(self, *, depth: int) -> AggInfo:
        """Collect information about aggregations in groupbys."""
        return AggInfo([(self, plc.aggregation.collect_list(), self)])


class Len(Expr):
    children: tuple[()]

    def do_evaluate(
        self,
        df: DataFrame,
        *,
        context: ExecutionContext = ExecutionContext.FRAME,
        mapping: Mapping[Expr, Column] | None = None,
    ) -> Column:
        """Evaluate this expression given a dataframe for context."""
        return Column(
            plc.Column.from_scalar(
                plc.interop.from_arrow(
                    pa.scalar(df.num_rows, type=plc.interop.to_arrow(self.dtype))
                ),
                1,
            )
        )

    def collect_agg(self, *, depth: int) -> AggInfo:
        """Collect information about aggregations in groupbys."""
        # TODO: polars returns a uint, not an int for count
        return AggInfo(
            [(None, plc.aggregation.count(plc.types.NullPolicy.INCLUDE), self)]
        )


class BooleanFunction(Expr):
    __slots__ = ("name", "options", "children")
    _non_child = ("dtype", "name", "options")
    children: tuple[Expr, ...]

    def __init__(
        self,
        dtype: plc.DataType,
        name: pl_expr.BooleanFunction,
        options: tuple[Any, ...],
        *children: Expr,
    ) -> None:
        super().__init__(dtype)
        self.options = options
        self.name = name
        self.children = children
        if (
            self.name in (pl_expr.BooleanFunction.Any, pl_expr.BooleanFunction.All)
            and not self.options[0]
        ):
            # With ignore_nulls == False, polars uses Kleene logic
            raise NotImplementedError(f"Kleene logic for {self.name}")
        if self.name == pl_expr.BooleanFunction.IsIn and not all(
            c.dtype == self.children[0].dtype for c in self.children
        ):
            # TODO: If polars IR doesn't put the casts in, we need to
            # mimic the supertype promotion rules.
            raise NotImplementedError("IsIn doesn't support supertype casting")

    @staticmethod
    def _distinct(
        column: Column,
        *,
        keep: plc.stream_compaction.DuplicateKeepOption,
        source_value: plc.Scalar,
        target_value: plc.Scalar,
    ) -> Column:
        table = plc.Table([column.obj])
        indices = plc.stream_compaction.distinct_indices(
            table,
            keep,
            # TODO: polars doesn't expose options for these
            plc.types.NullEquality.EQUAL,
            plc.types.NanEquality.ALL_EQUAL,
        )
        return Column(
            plc.copying.scatter(
                [source_value],
                indices,
                plc.Table([plc.Column.from_scalar(target_value, table.num_rows())]),
            ).columns()[0]
        )

    _BETWEEN_OPS: ClassVar[
        dict[
            pl_types.ClosedInterval,
            tuple[plc.binaryop.BinaryOperator, plc.binaryop.BinaryOperator],
        ]
    ] = {
        "none": (
            plc.binaryop.BinaryOperator.GREATER,
            plc.binaryop.BinaryOperator.LESS,
        ),
        "left": (
            plc.binaryop.BinaryOperator.GREATER_EQUAL,
            plc.binaryop.BinaryOperator.LESS,
        ),
        "right": (
            plc.binaryop.BinaryOperator.GREATER,
            plc.binaryop.BinaryOperator.LESS_EQUAL,
        ),
        "both": (
            plc.binaryop.BinaryOperator.GREATER_EQUAL,
            plc.binaryop.BinaryOperator.LESS_EQUAL,
        ),
    }

    def do_evaluate(
        self,
        df: DataFrame,
        *,
        context: ExecutionContext = ExecutionContext.FRAME,
        mapping: Mapping[Expr, Column] | None = None,
    ) -> Column:
        """Evaluate this expression given a dataframe for context."""
        if self.name in (
            pl_expr.BooleanFunction.IsFinite,
            pl_expr.BooleanFunction.IsInfinite,
        ):
            # Avoid evaluating the child if the dtype tells us it's unnecessary.
            (child,) = self.children
            is_finite = self.name == pl_expr.BooleanFunction.IsFinite
            if child.dtype.id() not in (plc.TypeId.FLOAT32, plc.TypeId.FLOAT64):
                value = plc.interop.from_arrow(
                    pa.scalar(value=is_finite, type=plc.interop.to_arrow(self.dtype))
                )
                return Column(plc.Column.from_scalar(value, df.num_rows))
            needles = child.evaluate(df, context=context, mapping=mapping)
            to_search = [-float("inf"), float("inf")]
            if is_finite:
                # NaN is neither finite not infinite
                to_search.append(float("nan"))
            haystack = plc.interop.from_arrow(
                pa.array(
                    to_search,
                    type=plc.interop.to_arrow(needles.obj.type()),
                )
            )
            result = plc.search.contains(haystack, needles.obj)
            if is_finite:
                result = plc.unary.unary_operation(result, plc.unary.UnaryOperator.NOT)
            return Column(result)
        columns = [
            child.evaluate(df, context=context, mapping=mapping)
            for child in self.children
        ]
        if self.name == pl_expr.BooleanFunction.Any:
            (column,) = columns
            return Column(
                plc.Column.from_scalar(
                    plc.reduce.reduce(column.obj, plc.aggregation.any(), self.dtype), 1
                )
            )
        elif self.name == pl_expr.BooleanFunction.All:
            (column,) = columns
            return Column(
                plc.Column.from_scalar(
                    plc.reduce.reduce(column.obj, plc.aggregation.all(), self.dtype), 1
                )
            )
        if self.name == pl_expr.BooleanFunction.IsNull:
            (column,) = columns
            return Column(plc.unary.is_null(column.obj))
        elif self.name == pl_expr.BooleanFunction.IsNotNull:
            (column,) = columns
            return Column(plc.unary.is_valid(column.obj))
        elif self.name == pl_expr.BooleanFunction.IsNan:
            # TODO: copy over null mask since is_nan(null) => null in polars
            (column,) = columns
            return Column(plc.unary.is_nan(column.obj))
        elif self.name == pl_expr.BooleanFunction.IsNotNan:
            # TODO: copy over null mask since is_not_nan(null) => null in polars
            (column,) = columns
            return Column(plc.unary.is_not_nan(column.obj))
        elif self.name == pl_expr.BooleanFunction.IsFirstDistinct:
            (column,) = columns
            return self._distinct(
                column,
                keep=plc.stream_compaction.DuplicateKeepOption.KEEP_FIRST,
                source_value=plc.interop.from_arrow(
                    pa.scalar(value=True, type=plc.interop.to_arrow(self.dtype))
                ),
                target_value=plc.interop.from_arrow(
                    pa.scalar(value=False, type=plc.interop.to_arrow(self.dtype))
                ),
            )
        elif self.name == pl_expr.BooleanFunction.IsLastDistinct:
            (column,) = columns
            return self._distinct(
                column,
                keep=plc.stream_compaction.DuplicateKeepOption.KEEP_LAST,
                source_value=plc.interop.from_arrow(
                    pa.scalar(value=True, type=plc.interop.to_arrow(self.dtype))
                ),
                target_value=plc.interop.from_arrow(
                    pa.scalar(value=False, type=plc.interop.to_arrow(self.dtype))
                ),
            )
        elif self.name == pl_expr.BooleanFunction.IsUnique:
            (column,) = columns
            return self._distinct(
                column,
                keep=plc.stream_compaction.DuplicateKeepOption.KEEP_NONE,
                source_value=plc.interop.from_arrow(
                    pa.scalar(value=True, type=plc.interop.to_arrow(self.dtype))
                ),
                target_value=plc.interop.from_arrow(
                    pa.scalar(value=False, type=plc.interop.to_arrow(self.dtype))
                ),
            )
        elif self.name == pl_expr.BooleanFunction.IsDuplicated:
            (column,) = columns
            return self._distinct(
                column,
                keep=plc.stream_compaction.DuplicateKeepOption.KEEP_NONE,
                source_value=plc.interop.from_arrow(
                    pa.scalar(value=False, type=plc.interop.to_arrow(self.dtype))
                ),
                target_value=plc.interop.from_arrow(
                    pa.scalar(value=True, type=plc.interop.to_arrow(self.dtype))
                ),
            )
        elif self.name == pl_expr.BooleanFunction.AllHorizontal:
            if any(c.obj.null_count() > 0 for c in columns):
                raise NotImplementedError("Kleene logic for all_horizontal")
            return Column(
                reduce(
                    partial(
                        plc.binaryop.binary_operation,
                        op=plc.binaryop.BinaryOperator.BITWISE_AND,
                        output_type=self.dtype,
                    ),
                    (c.obj for c in columns),
                )
            )
        elif self.name == pl_expr.BooleanFunction.AnyHorizontal:
            if any(c.obj.null_count() > 0 for c in columns):
                raise NotImplementedError("Kleene logic for any_horizontal")
            return Column(
                reduce(
                    partial(
                        plc.binaryop.binary_operation,
                        op=plc.binaryop.BinaryOperator.BITWISE_OR,
                        output_type=self.dtype,
                    ),
                    (c.obj for c in columns),
                )
            )
        elif self.name == pl_expr.BooleanFunction.IsIn:
            needles, haystack = columns
            return Column(plc.search.contains(haystack.obj, needles.obj))
        elif self.name == pl_expr.BooleanFunction.Not:
            (column,) = columns
            return Column(
                plc.unary.unary_operation(column.obj, plc.unary.UnaryOperator.NOT)
            )
        else:
            raise NotImplementedError(
                f"BooleanFunction {self.name}"
            )  # pragma: no cover; handled by init raising


class StringFunction(Expr):
    __slots__ = ("name", "options", "children")
    _non_child = ("dtype", "name", "options")
    children: tuple[Expr, ...]

    def __init__(
        self,
        dtype: plc.DataType,
        name: pl_expr.StringFunction,
        options: tuple[Any, ...],
        *children: Expr,
    ) -> None:
        super().__init__(dtype)
        self.options = options
        self.name = name
        self.children = children
        self._validate_input()

    def _validate_input(self):
        if self.name not in (
            pl_expr.StringFunction.Contains,
            pl_expr.StringFunction.EndsWith,
            pl_expr.StringFunction.Lowercase,
            pl_expr.StringFunction.Replace,
            pl_expr.StringFunction.ReplaceMany,
            pl_expr.StringFunction.Slice,
            pl_expr.StringFunction.Strptime,
            pl_expr.StringFunction.StartsWith,
            pl_expr.StringFunction.StripChars,
            pl_expr.StringFunction.StripCharsStart,
            pl_expr.StringFunction.StripCharsEnd,
            pl_expr.StringFunction.Uppercase,
        ):
            raise NotImplementedError(f"String function {self.name}")
        if self.name == pl_expr.StringFunction.Contains:
            literal, strict = self.options
            if not literal:
                if not strict:
                    raise NotImplementedError(
                        "f{strict=} is not supported for regex contains"
                    )
                if not isinstance(self.children[1], Literal):
                    raise NotImplementedError(
                        "Regex contains only supports a scalar pattern"
                    )
        elif self.name == pl_expr.StringFunction.Replace:
            _, literal = self.options
            if not literal:
                raise NotImplementedError("literal=False is not supported for replace")
            if not all(isinstance(expr, Literal) for expr in self.children[1:]):
                raise NotImplementedError("replace only supports scalar target")
            target = self.children[1]
            if target.value == pa.scalar("", type=pa.string()):
                raise NotImplementedError(
                    "libcudf replace does not support empty strings"
                )
        elif self.name == pl_expr.StringFunction.ReplaceMany:
            (ascii_case_insensitive,) = self.options
            if ascii_case_insensitive:
                raise NotImplementedError(
                    "ascii_case_insensitive not implemented for replace_many"
                )
            if not all(
                isinstance(expr, (LiteralColumn, Literal)) for expr in self.children[1:]
            ):
                raise NotImplementedError("replace_many only supports literal inputs")
            target = self.children[1]
            if pc.any(pc.equal(target.value, "")).as_py():
                raise NotImplementedError(
                    "libcudf replace_many is implemented differently from polars "
                    "for empty strings"
                )
        elif self.name == pl_expr.StringFunction.Slice:
            if not all(isinstance(child, Literal) for child in self.children[1:]):
                raise NotImplementedError(
                    "Slice only supports literal start and stop values"
                )
        elif self.name == pl_expr.StringFunction.Strptime:
            format, _, exact, cache = self.options
            if cache:
                raise NotImplementedError("Strptime cache is a CPU feature")
            if format is None:
                raise NotImplementedError("Strptime format is required")
            if not exact:
                raise NotImplementedError("Strptime does not support exact=False")
        elif self.name in {
            pl_expr.StringFunction.StripChars,
            pl_expr.StringFunction.StripCharsStart,
            pl_expr.StringFunction.StripCharsEnd,
        }:
            if not isinstance(self.children[1], Literal):
                raise NotImplementedError(
                    "strip operations only support scalar patterns"
                )

    def do_evaluate(
        self,
        df: DataFrame,
        *,
        context: ExecutionContext = ExecutionContext.FRAME,
        mapping: Mapping[Expr, Column] | None = None,
    ) -> Column:
        """Evaluate this expression given a dataframe for context."""
        if self.name == pl_expr.StringFunction.Contains:
            child, arg = self.children
            column = child.evaluate(df, context=context, mapping=mapping)

            literal, _ = self.options
            if literal:
                pat = arg.evaluate(df, context=context, mapping=mapping)
                pattern = (
                    pat.obj_scalar
                    if pat.is_scalar and pat.obj.size() != column.obj.size()
                    else pat.obj
                )
                return Column(plc.strings.find.contains(column.obj, pattern))
            assert isinstance(arg, Literal)
            prog = plc.strings.regex_program.RegexProgram.create(
                arg.value.as_py(),
                flags=plc.strings.regex_flags.RegexFlags.DEFAULT,
            )
            return Column(plc.strings.contains.contains_re(column.obj, prog))
        elif self.name == pl_expr.StringFunction.Slice:
            child, expr_offset, expr_length = self.children
            assert isinstance(expr_offset, Literal)
            assert isinstance(expr_length, Literal)

            column = child.evaluate(df, context=context, mapping=mapping)
            # libcudf slices via [start,stop).
            # polars slices with offset + length where start == offset
            # stop = start + length. Negative values for start look backward
            # from the last element of the string. If the end index would be
            # below zero, an empty string is returned.
            # Do this maths on the host
            start = expr_offset.value.as_py()
            length = expr_length.value.as_py()

            if length == 0:
                stop = start
            else:
                # No length indicates a scan to the end
                # The libcudf equivalent is a null stop
                stop = start + length if length else None
                if length and start < 0 and length >= -start:
                    stop = None
            return Column(
                plc.strings.slice.slice_strings(
                    column.obj,
                    plc.interop.from_arrow(pa.scalar(start, type=pa.int32())),
                    plc.interop.from_arrow(pa.scalar(stop, type=pa.int32())),
                )
            )
        elif self.name in {
            pl_expr.StringFunction.StripChars,
            pl_expr.StringFunction.StripCharsStart,
            pl_expr.StringFunction.StripCharsEnd,
        }:
            column, chars = (
                c.evaluate(df, context=context, mapping=mapping) for c in self.children
            )
            if self.name == pl_expr.StringFunction.StripCharsStart:
                side = plc.strings.SideType.LEFT
            elif self.name == pl_expr.StringFunction.StripCharsEnd:
                side = plc.strings.SideType.RIGHT
            else:
                side = plc.strings.SideType.BOTH
            return Column(plc.strings.strip.strip(column.obj, side, chars.obj_scalar))

        columns = [
            child.evaluate(df, context=context, mapping=mapping)
            for child in self.children
        ]
        if self.name == pl_expr.StringFunction.Lowercase:
            (column,) = columns
            return Column(plc.strings.case.to_lower(column.obj))
        elif self.name == pl_expr.StringFunction.Uppercase:
            (column,) = columns
            return Column(plc.strings.case.to_upper(column.obj))
        elif self.name == pl_expr.StringFunction.EndsWith:
            column, suffix = columns
            return Column(
                plc.strings.find.ends_with(
                    column.obj,
                    suffix.obj_scalar
                    if column.obj.size() != suffix.obj.size() and suffix.is_scalar
                    else suffix.obj,
                )
            )
        elif self.name == pl_expr.StringFunction.StartsWith:
            column, prefix = columns
            return Column(
                plc.strings.find.starts_with(
                    column.obj,
                    prefix.obj_scalar
                    if column.obj.size() != prefix.obj.size() and prefix.is_scalar
                    else prefix.obj,
                )
            )
        elif self.name == pl_expr.StringFunction.Strptime:
            # TODO: ignores ambiguous
            format, strict, exact, cache = self.options
            col = self.children[0].evaluate(df, context=context, mapping=mapping)

            is_timestamps = plc.strings.convert.convert_datetime.is_timestamp(
                col.obj, format.encode()
            )

            if strict:
                if not plc.interop.to_arrow(
                    plc.reduce.reduce(
                        is_timestamps,
                        plc.aggregation.all(),
                        plc.DataType(plc.TypeId.BOOL8),
                    )
                ).as_py():
                    raise InvalidOperationError("conversion from `str` failed.")
            else:
                not_timestamps = plc.unary.unary_operation(
                    is_timestamps, plc.unary.UnaryOperator.NOT
                )

                null = plc.interop.from_arrow(pa.scalar(None, type=pa.string()))
                res = plc.copying.boolean_mask_scatter(
                    [null], plc.Table([col.obj]), not_timestamps
                )
                return Column(
                    plc.strings.convert.convert_datetime.to_timestamps(
                        res.columns()[0], self.dtype, format.encode()
                    )
                )
        elif self.name == pl_expr.StringFunction.Replace:
            column, target, repl = columns
            n, _ = self.options
            return Column(
                plc.strings.replace.replace(
                    column.obj, target.obj_scalar, repl.obj_scalar, maxrepl=n
                )
            )
        elif self.name == pl_expr.StringFunction.ReplaceMany:
            column, target, repl = columns
            return Column(
                plc.strings.replace.replace_multiple(column.obj, target.obj, repl.obj)
            )
        raise NotImplementedError(
            f"StringFunction {self.name}"
        )  # pragma: no cover; handled by init raising


class TemporalFunction(Expr):
    __slots__ = ("name", "options", "children")
    _temporal_extraction_function_map: ClassVar[dict[pl_expr.TemporalFunction, str]] = {
        pl_expr.TemporalFunction.Year: "year",
        pl_expr.TemporalFunction.Month: "month",
        pl_expr.TemporalFunction.Day: "day",
        pl_expr.TemporalFunction.WeekDay: "weekday",
        pl_expr.TemporalFunction.Hour: "hour",
        pl_expr.TemporalFunction.Minute: "minute",
        pl_expr.TemporalFunction.Second: "second",
        pl_expr.TemporalFunction.Millisecond: "millisecond",
        pl_expr.TemporalFunction.Microsecond: "microsecond",
        pl_expr.TemporalFunction.Nanosecond: "nanosecond",
    }
    _supported_temporal_functions = _temporal_extraction_function_map
    _non_child = ("dtype", "name", "options")
    children: tuple[Expr, ...]

    def __init__(
        self,
        dtype: plc.DataType,
        name: pl_expr.TemporalFunction,
        options: tuple[Any, ...],
        *children: Expr,
    ) -> None:
        super().__init__(dtype)
        self.options = options
        self.name = name
        self.children = children
<<<<<<< HEAD
        if self.name not in TemporalFunction._supported_temporal_functions:
=======
        if self.name != pl_expr.TemporalFunction.Year:
>>>>>>> 95da2c5a
            raise NotImplementedError(f"Temporal function {self.name}")

    def do_evaluate(
        self,
        df: DataFrame,
        *,
        context: ExecutionContext = ExecutionContext.FRAME,
        mapping: Mapping[Expr, Column] | None = None,
    ) -> Column:
        """Evaluate this expression given a dataframe for context."""
        columns = [
            child.evaluate(df, context=context, mapping=mapping)
            for child in self.children
        ]
        if self.name in TemporalFunction._temporal_extraction_function_map:
            (column,) = columns
            if self.name == pl_expr.TemporalFunction.Millisecond:
                return Column(
                    plc.datetime.extract_datetime_component(column.obj, "millisecond")
                )
            if self.name == pl_expr.TemporalFunction.Microsecond:
                milis = plc.datetime.extract_datetime_component(
                    column.obj, "millisecond"
                )
                micros = plc.datetime.extract_datetime_component(
                    column.obj, "microsecond"
                )
                processed_mili = plc.binaryop.binary_operation(
                    milis,
                    plc.interop.from_arrow(pa.scalar(1_000, type=pa.int64())),
                    plc.binaryop.BinaryOperator.MUL,
                    plc.types.DataType(plc.types.TypeId.INT64),
                )
                total_micros = plc.binaryop.binary_operation(
                    micros,
                    processed_mili,
                    plc.binaryop.BinaryOperator.ADD,
                    plc.types.DataType(plc.types.TypeId.INT64),
                )
                return Column(total_micros)
            elif self.name == pl_expr.TemporalFunction.Nanosecond:
                milis = plc.datetime.extract_datetime_component(
                    column.obj, "millisecond"
                )
                micros = plc.datetime.extract_datetime_component(
                    column.obj, "microsecond"
                )
                nanos = plc.datetime.extract_datetime_component(
                    column.obj, "nanosecond"
                )
                processed_mili = plc.binaryop.binary_operation(
                    milis,
                    plc.interop.from_arrow(pa.scalar(1_000_000, type=pa.int64())),
                    plc.binaryop.BinaryOperator.MUL,
                    plc.types.DataType(plc.types.TypeId.INT64),
                )
                processed_micro = plc.binaryop.binary_operation(
                    micros,
                    plc.interop.from_arrow(pa.scalar(1_000, type=pa.int64())),
                    plc.binaryop.BinaryOperator.MUL,
                    plc.types.DataType(plc.types.TypeId.INT64),
                )
                total_nanos = plc.binaryop.binary_operation(
                    nanos,
                    processed_mili,
                    plc.binaryop.BinaryOperator.ADD,
                    plc.types.DataType(plc.types.TypeId.INT64),
                )
                total_nanos = plc.binaryop.binary_operation(
                    total_nanos,
                    processed_micro,
                    plc.binaryop.BinaryOperator.ADD,
                    plc.types.DataType(plc.types.TypeId.INT64),
                )
                return Column(total_nanos)

            return Column(
                plc.datetime.extract_datetime_component(
                    column.obj,
                    TemporalFunction._temporal_extraction_function_map[self.name],
                )
            )
        raise NotImplementedError(
            f"TemporalFunction {self.name}"
        )  # pragma: no cover; init trips first


class UnaryFunction(Expr):
    __slots__ = ("name", "options", "children")
    _non_child = ("dtype", "name", "options")
    children: tuple[Expr, ...]

    _OP_MAPPING: ClassVar[dict[str, plc.unary.UnaryOperator]] = {
        "sin": plc.unary.UnaryOperator.SIN,
        "cos": plc.unary.UnaryOperator.COS,
        "tan": plc.unary.UnaryOperator.TAN,
        "arcsin": plc.unary.UnaryOperator.ARCSIN,
        "arccos": plc.unary.UnaryOperator.ARCCOS,
        "arctan": plc.unary.UnaryOperator.ARCTAN,
        "sinh": plc.unary.UnaryOperator.SINH,
        "cosh": plc.unary.UnaryOperator.COSH,
        "tanh": plc.unary.UnaryOperator.TANH,
        "arcsinh": plc.unary.UnaryOperator.ARCSINH,
        "arccosh": plc.unary.UnaryOperator.ARCCOSH,
        "arctanh": plc.unary.UnaryOperator.ARCTANH,
        "exp": plc.unary.UnaryOperator.EXP,
        "log": plc.unary.UnaryOperator.LOG,
        "sqrt": plc.unary.UnaryOperator.SQRT,
        "cbrt": plc.unary.UnaryOperator.CBRT,
        "ceil": plc.unary.UnaryOperator.CEIL,
        "floor": plc.unary.UnaryOperator.FLOOR,
        "abs": plc.unary.UnaryOperator.ABS,
        "bit_invert": plc.unary.UnaryOperator.BIT_INVERT,
        "not": plc.unary.UnaryOperator.NOT,
    }
    _supported_misc_fns = frozenset(
        {
            "drop_nulls",
            "fill_null",
            "mask_nans",
            "round",
            "set_sorted",
            "unique",
            "pow",
        }
    )
    _supported_cum_aggs = frozenset(
        {
            "cum_min",
            "cum_max",
            "cum_prod",
            "cum_sum",
        }
    )
    _supported_fns = frozenset().union(
        _supported_misc_fns, _supported_cum_aggs, _OP_MAPPING.keys()
    )

    def __init__(
        self, dtype: plc.DataType, name: str, options: tuple[Any, ...], *children: Expr
    ) -> None:
        super().__init__(dtype)
        self.name = name
        self.options = options
        self.children = children

        if self.name not in UnaryFunction._supported_fns:
            raise NotImplementedError(f"Unary function {name=}")
        if self.name in UnaryFunction._supported_cum_aggs:
            (reverse,) = self.options
            if reverse:
                raise NotImplementedError(
                    "reverse=True is not supported for cumulative aggregations"
                )

    def do_evaluate(
        self,
        df: DataFrame,
        *,
        context: ExecutionContext = ExecutionContext.FRAME,
        mapping: Mapping[Expr, Column] | None = None,
    ) -> Column:
        """Evaluate this expression given a dataframe for context."""
        if self.name == "mask_nans":
            (child,) = self.children
            return child.evaluate(df, context=context, mapping=mapping).mask_nans()
        if self.name == "round":
            (decimal_places,) = self.options
            (values,) = (
                child.evaluate(df, context=context, mapping=mapping)
                for child in self.children
            )
            return Column(
                plc.round.round(
                    values.obj, decimal_places, plc.round.RoundingMethod.HALF_UP
                )
            ).sorted_like(values)
        elif self.name == "unique":
            (maintain_order,) = self.options
            (values,) = (
                child.evaluate(df, context=context, mapping=mapping)
                for child in self.children
            )
            # Only one column, so keep_any is the same as keep_first
            # for stable distinct
            keep = plc.stream_compaction.DuplicateKeepOption.KEEP_ANY
            if values.is_sorted:
                maintain_order = True
                result = plc.stream_compaction.unique(
                    plc.Table([values.obj]),
                    [0],
                    keep,
                    plc.types.NullEquality.EQUAL,
                )
            else:
                distinct = (
                    plc.stream_compaction.stable_distinct
                    if maintain_order
                    else plc.stream_compaction.distinct
                )
                result = distinct(
                    plc.Table([values.obj]),
                    [0],
                    keep,
                    plc.types.NullEquality.EQUAL,
                    plc.types.NanEquality.ALL_EQUAL,
                )
            (column,) = result.columns()
            if maintain_order:
                return Column(column).sorted_like(values)
            return Column(column)
        elif self.name == "set_sorted":
            (column,) = (
                child.evaluate(df, context=context, mapping=mapping)
                for child in self.children
            )
            (asc,) = self.options
            order = (
                plc.types.Order.ASCENDING
                if asc == "ascending"
                else plc.types.Order.DESCENDING
            )
            null_order = plc.types.NullOrder.BEFORE
            if column.obj.null_count() > 0 and (n := column.obj.size()) > 1:
                # PERF: This invokes four stream synchronisations!
                has_nulls_first = not plc.copying.get_element(column.obj, 0).is_valid()
                has_nulls_last = not plc.copying.get_element(
                    column.obj, n - 1
                ).is_valid()
                if (order == plc.types.Order.DESCENDING and has_nulls_first) or (
                    order == plc.types.Order.ASCENDING and has_nulls_last
                ):
                    null_order = plc.types.NullOrder.AFTER
            return column.set_sorted(
                is_sorted=plc.types.Sorted.YES,
                order=order,
                null_order=null_order,
            )
        elif self.name == "drop_nulls":
            (column,) = (
                child.evaluate(df, context=context, mapping=mapping)
                for child in self.children
            )
            return Column(
                plc.stream_compaction.drop_nulls(
                    plc.Table([column.obj]), [0], 1
                ).columns()[0]
            )
        elif self.name == "fill_null":
            column = self.children[0].evaluate(df, context=context, mapping=mapping)
            if isinstance(self.children[1], Literal):
                arg = plc.interop.from_arrow(self.children[1].value)
            else:
                evaluated = self.children[1].evaluate(
                    df, context=context, mapping=mapping
                )
                arg = evaluated.obj_scalar if evaluated.is_scalar else evaluated.obj
            return Column(plc.replace.replace_nulls(column.obj, arg))
        elif self.name == "pow":
            (base, exponent) = (
                c.evaluate(df, context=context, mapping=mapping) for c in self.children
            )
            base_obj = (
                base.obj_scalar
                if (base.is_scalar and not exponent.is_scalar)
                else base.obj
            )
            exponent_obj = exponent.obj_scalar if exponent.is_scalar else exponent.obj
            return Column(
                plc.binaryop.binary_operation(
                    base_obj, exponent_obj, plc.binaryop.BinaryOperator.POW, self.dtype
                )
            )
        elif self.name in self._OP_MAPPING:
            column = self.children[0].evaluate(df, context=context, mapping=mapping)
            if column.obj.type().id() != self.dtype.id():
                arg = plc.unary.cast(column.obj, self.dtype)
            else:
                arg = column.obj
            return Column(plc.unary.unary_operation(arg, self._OP_MAPPING[self.name]))
        elif self.name in UnaryFunction._supported_cum_aggs:
            column = self.children[0].evaluate(df, context=context, mapping=mapping)
            plc_col = column.obj
            col_type = column.obj.type()
            # cum_sum casts
            # Int8, UInt8, Int16, UInt16 -> Int64 for overflow prevention
            # Bool -> UInt32
            # cum_prod casts integer dtypes < int64 and bool to int64
            # See:
            # https://github.com/pola-rs/polars/blob/main/crates/polars-ops/src/series/ops/cum_agg.rs
            if (
                self.name == "cum_sum"
                and col_type.id()
                in {
                    plc.types.TypeId.INT8,
                    plc.types.TypeId.UINT8,
                    plc.types.TypeId.INT16,
                    plc.types.TypeId.UINT16,
                }
            ) or (
                self.name == "cum_prod"
                and plc.traits.is_integral(col_type)
                and plc.types.size_of(col_type) <= 4
            ):
                plc_col = plc.unary.cast(
                    plc_col, plc.types.DataType(plc.types.TypeId.INT64)
                )
            elif (
                self.name == "cum_sum"
                and column.obj.type().id() == plc.types.TypeId.BOOL8
            ):
                plc_col = plc.unary.cast(
                    plc_col, plc.types.DataType(plc.types.TypeId.UINT32)
                )
            if self.name == "cum_sum":
                agg = plc.aggregation.sum()
            elif self.name == "cum_prod":
                agg = plc.aggregation.product()
            elif self.name == "cum_min":
                agg = plc.aggregation.min()
            elif self.name == "cum_max":
                agg = plc.aggregation.max()

            return Column(plc.reduce.scan(plc_col, agg, plc.reduce.ScanType.INCLUSIVE))
        raise NotImplementedError(
            f"Unimplemented unary function {self.name=}"
        )  # pragma: no cover; init trips first

    def collect_agg(self, *, depth: int) -> AggInfo:
        """Collect information about aggregations in groupbys."""
        if depth == 1:
            # inside aggregation, need to pre-evaluate, groupby
            # construction has checked that we don't have nested aggs,
            # so stop the recursion and return ourselves for pre-eval
            return AggInfo([(self, plc.aggregation.collect_list(), self)])
        else:
            (child,) = self.children
            return child.collect_agg(depth=depth)


class Sort(Expr):
    __slots__ = ("options", "children")
    _non_child = ("dtype", "options")
    children: tuple[Expr]

    def __init__(
        self, dtype: plc.DataType, options: tuple[bool, bool, bool], column: Expr
    ) -> None:
        super().__init__(dtype)
        self.options = options
        self.children = (column,)

    def do_evaluate(
        self,
        df: DataFrame,
        *,
        context: ExecutionContext = ExecutionContext.FRAME,
        mapping: Mapping[Expr, Column] | None = None,
    ) -> Column:
        """Evaluate this expression given a dataframe for context."""
        (child,) = self.children
        column = child.evaluate(df, context=context, mapping=mapping)
        (stable, nulls_last, descending) = self.options
        order, null_order = sorting.sort_order(
            [descending], nulls_last=[nulls_last], num_keys=1
        )
        do_sort = plc.sorting.stable_sort if stable else plc.sorting.sort
        table = do_sort(plc.Table([column.obj]), order, null_order)
        return Column(
            table.columns()[0],
            is_sorted=plc.types.Sorted.YES,
            order=order[0],
            null_order=null_order[0],
        )


class SortBy(Expr):
    __slots__ = ("options", "children")
    _non_child = ("dtype", "options")
    children: tuple[Expr, ...]

    def __init__(
        self,
        dtype: plc.DataType,
        options: tuple[bool, tuple[bool], tuple[bool]],
        column: Expr,
        *by: Expr,
    ) -> None:
        super().__init__(dtype)
        self.options = options
        self.children = (column, *by)

    def do_evaluate(
        self,
        df: DataFrame,
        *,
        context: ExecutionContext = ExecutionContext.FRAME,
        mapping: Mapping[Expr, Column] | None = None,
    ) -> Column:
        """Evaluate this expression given a dataframe for context."""
        column, *by = (
            child.evaluate(df, context=context, mapping=mapping)
            for child in self.children
        )
        (stable, nulls_last, descending) = self.options
        order, null_order = sorting.sort_order(
            descending, nulls_last=nulls_last, num_keys=len(by)
        )
        do_sort = plc.sorting.stable_sort_by_key if stable else plc.sorting.sort_by_key
        table = do_sort(
            plc.Table([column.obj]), plc.Table([c.obj for c in by]), order, null_order
        )
        return Column(table.columns()[0])


class Gather(Expr):
    __slots__ = ("children",)
    _non_child = ("dtype",)
    children: tuple[Expr, Expr]

    def __init__(self, dtype: plc.DataType, values: Expr, indices: Expr) -> None:
        super().__init__(dtype)
        self.children = (values, indices)

    def do_evaluate(
        self,
        df: DataFrame,
        *,
        context: ExecutionContext = ExecutionContext.FRAME,
        mapping: Mapping[Expr, Column] | None = None,
    ) -> Column:
        """Evaluate this expression given a dataframe for context."""
        values, indices = (
            child.evaluate(df, context=context, mapping=mapping)
            for child in self.children
        )
        lo, hi = plc.reduce.minmax(indices.obj)
        lo = plc.interop.to_arrow(lo).as_py()
        hi = plc.interop.to_arrow(hi).as_py()
        n = df.num_rows
        if hi >= n or lo < -n:
            raise ValueError("gather indices are out of bounds")
        if indices.obj.null_count():
            bounds_policy = plc.copying.OutOfBoundsPolicy.NULLIFY
            obj = plc.replace.replace_nulls(
                indices.obj,
                plc.interop.from_arrow(
                    pa.scalar(n, type=plc.interop.to_arrow(indices.obj.type()))
                ),
            )
        else:
            bounds_policy = plc.copying.OutOfBoundsPolicy.DONT_CHECK
            obj = indices.obj
        table = plc.copying.gather(plc.Table([values.obj]), obj, bounds_policy)
        return Column(table.columns()[0])


class Filter(Expr):
    __slots__ = ("children",)
    _non_child = ("dtype",)
    children: tuple[Expr, Expr]

    def __init__(self, dtype: plc.DataType, values: Expr, indices: Expr):
        super().__init__(dtype)
        self.children = (values, indices)

    def do_evaluate(
        self,
        df: DataFrame,
        *,
        context: ExecutionContext = ExecutionContext.FRAME,
        mapping: Mapping[Expr, Column] | None = None,
    ) -> Column:
        """Evaluate this expression given a dataframe for context."""
        values, mask = (
            child.evaluate(df, context=context, mapping=mapping)
            for child in self.children
        )
        table = plc.stream_compaction.apply_boolean_mask(
            plc.Table([values.obj]), mask.obj
        )
        return Column(table.columns()[0]).sorted_like(values)


class RollingWindow(Expr):
    __slots__ = ("options", "children")
    _non_child = ("dtype", "options")
    children: tuple[Expr]

    def __init__(self, dtype: plc.DataType, options: Any, agg: Expr) -> None:
        super().__init__(dtype)
        self.options = options
        self.children = (agg,)
        raise NotImplementedError("Rolling window not implemented")


class GroupedRollingWindow(Expr):
    __slots__ = ("options", "children")
    _non_child = ("dtype", "options")
    children: tuple[Expr, ...]

    def __init__(self, dtype: plc.DataType, options: Any, agg: Expr, *by: Expr) -> None:
        super().__init__(dtype)
        self.options = options
        self.children = (agg, *by)
        raise NotImplementedError("Grouped rolling window not implemented")


class Cast(Expr):
    __slots__ = ("children",)
    _non_child = ("dtype",)
    children: tuple[Expr]

    def __init__(self, dtype: plc.DataType, value: Expr) -> None:
        super().__init__(dtype)
        self.children = (value,)
        if not (
            plc.traits.is_fixed_width(self.dtype)
            and plc.traits.is_fixed_width(value.dtype)
            and plc.unary.is_supported_cast(value.dtype, self.dtype)
        ):
            raise NotImplementedError(
                f"Can't cast {self.dtype.id().name} to {value.dtype.id().name}"
            )

    def do_evaluate(
        self,
        df: DataFrame,
        *,
        context: ExecutionContext = ExecutionContext.FRAME,
        mapping: Mapping[Expr, Column] | None = None,
    ) -> Column:
        """Evaluate this expression given a dataframe for context."""
        (child,) = self.children
        column = child.evaluate(df, context=context, mapping=mapping)
        return Column(plc.unary.cast(column.obj, self.dtype)).sorted_like(column)

    def collect_agg(self, *, depth: int) -> AggInfo:
        """Collect information about aggregations in groupbys."""
        # TODO: Could do with sort-based groupby and segmented filter
        (child,) = self.children
        return child.collect_agg(depth=depth)


class Agg(Expr):
    __slots__ = ("name", "options", "op", "request", "children")
    _non_child = ("dtype", "name", "options")
    children: tuple[Expr, ...]

    def __init__(
        self, dtype: plc.DataType, name: str, options: Any, *children: Expr
    ) -> None:
        super().__init__(dtype)
        self.name = name
        self.options = options
        self.children = children
        if name not in Agg._SUPPORTED:
            raise NotImplementedError(
                f"Unsupported aggregation {name=}"
            )  # pragma: no cover; all valid aggs are supported
        # TODO: nan handling in groupby case
        if name == "min":
            req = plc.aggregation.min()
        elif name == "max":
            req = plc.aggregation.max()
        elif name == "median":
            req = plc.aggregation.median()
        elif name == "n_unique":
            # TODO: datatype of result
            req = plc.aggregation.nunique(null_handling=plc.types.NullPolicy.INCLUDE)
        elif name == "first" or name == "last":
            req = None
        elif name == "mean":
            req = plc.aggregation.mean()
        elif name == "sum":
            req = plc.aggregation.sum()
        elif name == "std":
            # TODO: handle nans
            req = plc.aggregation.std(ddof=options)
        elif name == "var":
            # TODO: handle nans
            req = plc.aggregation.variance(ddof=options)
        elif name == "count":
            req = plc.aggregation.count(null_handling=plc.types.NullPolicy.EXCLUDE)
        elif name == "quantile":
            _, quantile = self.children
            if not isinstance(quantile, Literal):
                raise NotImplementedError("Only support literal quantile values")
            req = plc.aggregation.quantile(
                quantiles=[quantile.value.as_py()], interp=Agg.interp_mapping[options]
            )
        else:
            raise NotImplementedError(
                f"Unreachable, {name=} is incorrectly listed in _SUPPORTED"
            )  # pragma: no cover
        self.request = req
        op = getattr(self, f"_{name}", None)
        if op is None:
            op = partial(self._reduce, request=req)
        elif name in {"min", "max"}:
            op = partial(op, propagate_nans=options)
        elif name in {"count", "first", "last"}:
            pass
        else:
            raise NotImplementedError(
                f"Unreachable, supported agg {name=} has no implementation"
            )  # pragma: no cover
        self.op = op

    _SUPPORTED: ClassVar[frozenset[str]] = frozenset(
        [
            "min",
            "max",
            "median",
            "n_unique",
            "first",
            "last",
            "mean",
            "sum",
            "count",
            "std",
            "var",
            "quantile",
        ]
    )

    interp_mapping: ClassVar[dict[str, plc.types.Interpolation]] = {
        "nearest": plc.types.Interpolation.NEAREST,
        "higher": plc.types.Interpolation.HIGHER,
        "lower": plc.types.Interpolation.LOWER,
        "midpoint": plc.types.Interpolation.MIDPOINT,
        "linear": plc.types.Interpolation.LINEAR,
    }

    def collect_agg(self, *, depth: int) -> AggInfo:
        """Collect information about aggregations in groupbys."""
        if depth >= 1:
            raise NotImplementedError(
                "Nested aggregations in groupby"
            )  # pragma: no cover; check_agg trips first
        if (isminmax := self.name in {"min", "max"}) and self.options:
            raise NotImplementedError("Nan propagation in groupby for min/max")
        (child,) = self.children
        ((expr, _, _),) = child.collect_agg(depth=depth + 1).requests
        request = self.request
        # These are handled specially here because we don't set up the
        # request for the whole-frame agg because we can avoid a
        # reduce for these.
        if self.name == "first":
            request = plc.aggregation.nth_element(
                0, null_handling=plc.types.NullPolicy.INCLUDE
            )
        elif self.name == "last":
            request = plc.aggregation.nth_element(
                -1, null_handling=plc.types.NullPolicy.INCLUDE
            )
        if request is None:
            raise NotImplementedError(
                f"Aggregation {self.name} in groupby"
            )  # pragma: no cover; __init__ trips first
        if isminmax and plc.traits.is_floating_point(self.dtype):
            assert expr is not None
            # Ignore nans in these groupby aggs, do this by masking
            # nans in the input
            expr = UnaryFunction(self.dtype, "mask_nans", (), expr)
        return AggInfo([(expr, request, self)])

    def _reduce(
        self, column: Column, *, request: plc.aggregation.Aggregation
    ) -> Column:
        return Column(
            plc.Column.from_scalar(
                plc.reduce.reduce(column.obj, request, self.dtype),
                1,
            )
        )

    def _count(self, column: Column) -> Column:
        return Column(
            plc.Column.from_scalar(
                plc.interop.from_arrow(
                    pa.scalar(
                        column.obj.size() - column.obj.null_count(),
                        type=plc.interop.to_arrow(self.dtype),
                    ),
                ),
                1,
            )
        )

    def _min(self, column: Column, *, propagate_nans: bool) -> Column:
        if propagate_nans and column.nan_count > 0:
            return Column(
                plc.Column.from_scalar(
                    plc.interop.from_arrow(
                        pa.scalar(float("nan"), type=plc.interop.to_arrow(self.dtype))
                    ),
                    1,
                )
            )
        if column.nan_count > 0:
            column = column.mask_nans()
        return self._reduce(column, request=plc.aggregation.min())

    def _max(self, column: Column, *, propagate_nans: bool) -> Column:
        if propagate_nans and column.nan_count > 0:
            return Column(
                plc.Column.from_scalar(
                    plc.interop.from_arrow(
                        pa.scalar(float("nan"), type=plc.interop.to_arrow(self.dtype))
                    ),
                    1,
                )
            )
        if column.nan_count > 0:
            column = column.mask_nans()
        return self._reduce(column, request=plc.aggregation.max())

    def _first(self, column: Column) -> Column:
        return Column(plc.copying.slice(column.obj, [0, 1])[0])

    def _last(self, column: Column) -> Column:
        n = column.obj.size()
        return Column(plc.copying.slice(column.obj, [n - 1, n])[0])

    def do_evaluate(
        self,
        df: DataFrame,
        *,
        context: ExecutionContext = ExecutionContext.FRAME,
        mapping: Mapping[Expr, Column] | None = None,
    ) -> Column:
        """Evaluate this expression given a dataframe for context."""
        if context is not ExecutionContext.FRAME:
            raise NotImplementedError(
                f"Agg in context {context}"
            )  # pragma: no cover; unreachable

        # Aggregations like quantiles may have additional children that were
        # preprocessed into pylibcudf requests.
        child = self.children[0]
        return self.op(child.evaluate(df, context=context, mapping=mapping))


class Ternary(Expr):
    __slots__ = ("children",)
    _non_child = ("dtype",)
    children: tuple[Expr, Expr, Expr]

    def __init__(
        self, dtype: plc.DataType, when: Expr, then: Expr, otherwise: Expr
    ) -> None:
        super().__init__(dtype)
        self.children = (when, then, otherwise)

    def do_evaluate(
        self,
        df: DataFrame,
        *,
        context: ExecutionContext = ExecutionContext.FRAME,
        mapping: Mapping[Expr, Column] | None = None,
    ) -> Column:
        """Evaluate this expression given a dataframe for context."""
        when, then, otherwise = (
            child.evaluate(df, context=context, mapping=mapping)
            for child in self.children
        )
        then_obj = then.obj_scalar if then.is_scalar else then.obj
        otherwise_obj = otherwise.obj_scalar if otherwise.is_scalar else otherwise.obj
        return Column(plc.copying.copy_if_else(then_obj, otherwise_obj, when.obj))


class BinOp(Expr):
    __slots__ = ("op", "children")
    _non_child = ("dtype", "op")
    children: tuple[Expr, Expr]

    def __init__(
        self,
        dtype: plc.DataType,
        op: plc.binaryop.BinaryOperator,
        left: Expr,
        right: Expr,
    ) -> None:
        super().__init__(dtype)
        self.op = op
        self.children = (left, right)
        if not plc.binaryop.is_supported_operation(
            self.dtype, left.dtype, right.dtype, op
        ):
            raise NotImplementedError(
                f"Operation {op.name} not supported "
                f"for types {left.dtype.id().name} and {right.dtype.id().name} "
                f"with output type {self.dtype.id().name}"
            )

    _MAPPING: ClassVar[dict[pl_expr.Operator, plc.binaryop.BinaryOperator]] = {
        pl_expr.Operator.Eq: plc.binaryop.BinaryOperator.EQUAL,
        pl_expr.Operator.EqValidity: plc.binaryop.BinaryOperator.NULL_EQUALS,
        pl_expr.Operator.NotEq: plc.binaryop.BinaryOperator.NOT_EQUAL,
        pl_expr.Operator.NotEqValidity: plc.binaryop.BinaryOperator.NULL_NOT_EQUALS,
        pl_expr.Operator.Lt: plc.binaryop.BinaryOperator.LESS,
        pl_expr.Operator.LtEq: plc.binaryop.BinaryOperator.LESS_EQUAL,
        pl_expr.Operator.Gt: plc.binaryop.BinaryOperator.GREATER,
        pl_expr.Operator.GtEq: plc.binaryop.BinaryOperator.GREATER_EQUAL,
        pl_expr.Operator.Plus: plc.binaryop.BinaryOperator.ADD,
        pl_expr.Operator.Minus: plc.binaryop.BinaryOperator.SUB,
        pl_expr.Operator.Multiply: plc.binaryop.BinaryOperator.MUL,
        pl_expr.Operator.Divide: plc.binaryop.BinaryOperator.DIV,
        pl_expr.Operator.TrueDivide: plc.binaryop.BinaryOperator.TRUE_DIV,
        pl_expr.Operator.FloorDivide: plc.binaryop.BinaryOperator.FLOOR_DIV,
        pl_expr.Operator.Modulus: plc.binaryop.BinaryOperator.PYMOD,
        pl_expr.Operator.And: plc.binaryop.BinaryOperator.BITWISE_AND,
        pl_expr.Operator.Or: plc.binaryop.BinaryOperator.BITWISE_OR,
        pl_expr.Operator.Xor: plc.binaryop.BinaryOperator.BITWISE_XOR,
        pl_expr.Operator.LogicalAnd: plc.binaryop.BinaryOperator.LOGICAL_AND,
        pl_expr.Operator.LogicalOr: plc.binaryop.BinaryOperator.LOGICAL_OR,
    }

    def do_evaluate(
        self,
        df: DataFrame,
        *,
        context: ExecutionContext = ExecutionContext.FRAME,
        mapping: Mapping[Expr, Column] | None = None,
    ) -> Column:
        """Evaluate this expression given a dataframe for context."""
        left, right = (
            child.evaluate(df, context=context, mapping=mapping)
            for child in self.children
        )
        lop = left.obj
        rop = right.obj
        if left.obj.size() != right.obj.size():
            if left.is_scalar:
                lop = left.obj_scalar
            elif right.is_scalar:
                rop = right.obj_scalar
        return Column(
            plc.binaryop.binary_operation(lop, rop, self.op, self.dtype),
        )

    def collect_agg(self, *, depth: int) -> AggInfo:
        """Collect information about aggregations in groupbys."""
        if depth == 1:
            # inside aggregation, need to pre-evaluate,
            # groupby construction has checked that we don't have
            # nested aggs, so stop the recursion and return ourselves
            # for pre-eval
            return AggInfo([(self, plc.aggregation.collect_list(), self)])
        else:
            left_info, right_info = (
                child.collect_agg(depth=depth) for child in self.children
            )
            requests = [*left_info.requests, *right_info.requests]
            # TODO: Hack, if there were no reductions inside this
            # binary expression then we want to pre-evaluate and
            # collect ourselves. Otherwise we want to collect the
            # aggregations inside and post-evaluate. This is a bad way
            # of checking that we are in case 1.
            if all(
                agg.kind() == plc.aggregation.Kind.COLLECT_LIST
                for _, agg, _ in requests
            ):
                return AggInfo([(self, plc.aggregation.collect_list(), self)])
            return AggInfo(
                [*left_info.requests, *right_info.requests],
            )<|MERGE_RESOLUTION|>--- conflicted
+++ resolved
@@ -973,11 +973,7 @@
         self.options = options
         self.name = name
         self.children = children
-<<<<<<< HEAD
         if self.name not in TemporalFunction._supported_temporal_functions:
-=======
-        if self.name != pl_expr.TemporalFunction.Year:
->>>>>>> 95da2c5a
             raise NotImplementedError(f"Temporal function {self.name}")
 
     def do_evaluate(
