--- conflicted
+++ resolved
@@ -382,7 +382,8 @@
 
     def __init__(self, dtype: plc.DataType, value: plrs.PySeries) -> None:
         super().__init__(dtype)
-        data = value.to_arrow()
+        # TODO: investigate if we can handle future=True since that improves perf
+        data = value.to_arrow(future=False)
         self.value = data.cast(dtypes.downcast_arrow_lists(data.type))
 
     def do_evaluate(
@@ -707,12 +708,9 @@
             pl_expr.StringFunction.EndsWith,
             pl_expr.StringFunction.StartsWith,
             pl_expr.StringFunction.Contains,
-<<<<<<< HEAD
             pl_expr.StringFunction.Replace,
             pl_expr.StringFunction.ReplaceMany,
-=======
             pl_expr.StringFunction.Slice,
->>>>>>> a583c97c
         ):
             raise NotImplementedError(f"String function {self.name}")
         if self.name == pl_expr.StringFunction.Contains:
@@ -726,7 +724,6 @@
                     raise NotImplementedError(
                         "Regex contains only supports a scalar pattern"
                     )
-<<<<<<< HEAD
         elif self.name == pl_expr.StringFunction.Replace:
             _, literal = self.options
             if not literal:
@@ -736,12 +733,11 @@
             if ascii_case_insensitive:
                 raise NotImplementedError(
                     "ascii_case_insensitive not implemented for replace_many"
-=======
+                )
         elif self.name == pl_expr.StringFunction.Slice:
             if not all(isinstance(child, Literal) for child in self.children[1:]):
                 raise NotImplementedError(
                     "Slice only supports literal start and stop values"
->>>>>>> a583c97c
                 )
 
     def do_evaluate(
