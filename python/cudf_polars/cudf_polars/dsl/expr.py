--- conflicted
+++ resolved
@@ -773,7 +773,6 @@
                 raise NotImplementedError(
                     "Slice only supports literal start and stop values"
                 )
-<<<<<<< HEAD
         elif self.name == pl_expr.StringFunction.Strptime:
             format, _, exact, cache = self.options
             if cache:
@@ -782,7 +781,6 @@
                 raise NotImplementedError("Strptime format is required")
             if not exact:
                 raise NotImplementedError("Strptime does not support exact=False")
-=======
         elif self.name in {
             pl_expr.StringFunction.StripChars,
             pl_expr.StringFunction.StripCharsStart,
@@ -792,7 +790,6 @@
                 raise NotImplementedError(
                     "strip operations only support scalar patterns"
                 )
->>>>>>> 41a3a952
 
     def do_evaluate(
         self,
