--- conflicted
+++ resolved
@@ -2417,43 +2417,6 @@
                         left_primary=maintain_order.startswith("left"),
                         stream=stream,
                     )
-<<<<<<< HEAD
-                else:
-                    right = right.discard_columns(right_on.column_names_set)
-            left = DataFrame.from_table(
-                plc.copying.gather(left.table, lg, left_policy, stream=stream),
-                left.column_names,
-                left.dtypes,
-                stream=stream,
-            )
-            right = DataFrame.from_table(
-                plc.copying.gather(right.table, rg, right_policy, stream=stream),
-                right.column_names,
-                right.dtypes,
-                stream=stream,
-            )
-            if coalesce and how == "Full":
-                left_key_names = left_on.column_names
-                right_key_names = right_on.column_names
-                left_key_cols = left.select(left_key_names).column_map
-                right_key_cols = right.select(right_key_names).column_map
-
-                left = left.with_columns(
-                    (
-                        Column(
-                            plc.replace.replace_nulls(
-                                left_key_cols[name].obj, _rc.obj, stream=stream
-                            ),
-                            name=name,
-                            dtype=left_key_cols[name].dtype,
-                        )
-                        for name in left_key_names
-                        if (_rc := right_key_cols.get(name)) is not None
-                        and _rc.dtype.plc_type.id()
-                        == left_key_cols[name].dtype.plc_type.id()
-                    ),
-                    replace_only=True,
-=======
                 if coalesce:
                     if how == "Full":
                         # In this case, keys must be column references,
@@ -2474,7 +2437,6 @@
                     plc.copying.gather(left.table, lg, left_policy, stream=stream),
                     left.column_names,
                     left.dtypes,
->>>>>>> cf423769
                     stream=stream,
                 )
                 right = DataFrame.from_table(
