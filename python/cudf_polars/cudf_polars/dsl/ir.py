--- conflicted
+++ resolved
@@ -688,13 +688,8 @@
     This typically arises from ``q.collect().lazy()``
     """
 
-<<<<<<< HEAD
-    __slots__ = ("df", "projection", "predicate", "config_options")
+    __slots__ = ("config_options", "df", "predicate", "projection")
     _non_child = ("schema", "df", "projection", "predicate", "config_options")
-=======
-    __slots__ = ("df", "predicate", "projection")
-    _non_child = ("schema", "df", "projection", "predicate")
->>>>>>> b67c0a97
     df: Any
     """Polars LazyFrame object."""
     projection: tuple[str, ...] | None
