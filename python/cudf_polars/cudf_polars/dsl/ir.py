--- conflicted
+++ resolved
@@ -2013,14 +2013,11 @@
     ) -> DataFrame:
         """Evaluate and return a dataframe."""
         stream = get_joined_cuda_stream(
-<<<<<<< HEAD
-            context.get_cuda_stream, upstreams=(left.stream, right.stream)
-=======
+            context.get_cuda_stream,
             upstreams=(
                 left.stream,
                 right.stream,
-            )
->>>>>>> fa41b4e0
+            ),
         )
         left_casts, right_casts = _collect_decimal_binop_casts(
             predicate_wrapper.predicate
