--- conflicted
+++ resolved
@@ -1321,17 +1321,7 @@
         return node
 
     def __reduce__(self) -> tuple[Any, ...]:  # pragma: no cover
-<<<<<<< HEAD
-        """
-        Pickle a DataFrameScan object.
-
-        We override the base Node.__reduce__ to pickle the polars DataFrame
-        (from _non_child_args) instead of the PyDataFrame (self.df) because
-        PyDataFrame cannot be pickled.
-        """
-=======
         """Pickle a DataFrameScan object."""
->>>>>>> f3804736
         return (
             self._reconstruct,
             (*self._non_child_args, self._id_for_hash),
