--- conflicted
+++ resolved
@@ -479,15 +479,11 @@
                 plc.concatenate.concatenate(list(tables)),
                 colnames[0],
             )
-<<<<<<< HEAD
         elif typ == "parquet":
-=======
-        elif self.typ == "parquet":
             filters = None
-            if self.predicate is not None and self.row_index is None:
+            if predicate is not None and row_index is None:
                 # Can't apply filters during read if we have a row index.
-                filters = to_parquet_filter(self.predicate.value)
->>>>>>> 0d375066
+                filters = to_parquet_filter(predicate.value)
             tbl_w_meta = plc.io.parquet.read_parquet(
                 plc.io.SourceInfo(paths),
                 columns=with_columns,
@@ -500,14 +496,10 @@
                 # TODO: consider nested column names?
                 tbl_w_meta.column_names(include_children=False),
             )
-<<<<<<< HEAD
-        elif typ == "ndjson":
-=======
             if filters is not None:
                 # Mask must have been applied.
                 return df
-        elif self.typ == "ndjson":
->>>>>>> 0d375066
+        elif typ == "ndjson":
             json_schema: list[tuple[str, str, list]] = [
                 (name, typ, []) for name, typ in schema.items()
             ]
