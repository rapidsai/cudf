# SPDX-FileCopyrightText: Copyright (c) 2024-2025, NVIDIA CORPORATION & AFFILIATES.
# SPDX-License-Identifier: Apache-2.0
"""
DSL nodes for the LogicalPlan of polars.

An IR node is either a source, normal, or a sink. Respectively they
can be considered as functions:

- source: `IO () -> DataFrame`
- normal: `DataFrame -> DataFrame`
- sink: `DataFrame -> IO ()`
"""

from __future__ import annotations

import itertools
import json
import random
import time
from functools import cache
from pathlib import Path
from typing import TYPE_CHECKING, Any, ClassVar, overload

from typing_extensions import assert_never

import polars as pl

import pylibcudf as plc
from pylibcudf import expressions as plc_expr

import cudf_polars.dsl.expr as expr
from cudf_polars.containers import Column, DataFrame, DataType
from cudf_polars.containers.dataframe import NamedColumn
from cudf_polars.dsl.expressions import rolling, unary
from cudf_polars.dsl.expressions.base import ExecutionContext
from cudf_polars.dsl.nodebase import Node
from cudf_polars.dsl.to_ast import to_ast, to_parquet_filter
from cudf_polars.dsl.tracing import log_do_evaluate, nvtx_annotate_cudf_polars
from cudf_polars.dsl.utils.reshape import broadcast
from cudf_polars.dsl.utils.windows import range_window_bounds
from cudf_polars.utils import dtypes
<<<<<<< HEAD
from cudf_polars.utils.versions import POLARS_VERSION_LT_131, POLARS_VERSION_LT_134
=======
from cudf_polars.utils.cuda_stream import (
    get_cuda_stream,
    get_joined_cuda_stream,
)
from cudf_polars.utils.versions import POLARS_VERSION_LT_131
>>>>>>> adc8b237

if TYPE_CHECKING:
    from collections.abc import Callable, Hashable, Iterable, Sequence
    from typing import Literal

    from typing_extensions import Self

    from polars import polars

    pl_expr = polars._expr_nodes

    from rmm.pylibrmm.stream import Stream

    from cudf_polars.containers.dataframe import NamedColumn
    from cudf_polars.typing import CSECache, ClosedInterval, Schema, Slice as Zlice
    from cudf_polars.utils.config import ParquetOptions
    from cudf_polars.utils.timer import Timer

__all__ = [
    "IR",
    "Cache",
    "ConditionalJoin",
    "DataFrameScan",
    "Distinct",
    "Empty",
    "ErrorNode",
    "Filter",
    "GroupBy",
    "HConcat",
    "HStack",
    "Join",
    "MapFunction",
    "MergeSorted",
    "Projection",
    "PythonScan",
    "Reduce",
    "Rolling",
    "Scan",
    "Select",
    "Sink",
    "Slice",
    "Sort",
    "Union",
]


_BINOPS = {
    plc.binaryop.BinaryOperator.EQUAL,
    plc.binaryop.BinaryOperator.NOT_EQUAL,
    plc.binaryop.BinaryOperator.LESS,
    plc.binaryop.BinaryOperator.LESS_EQUAL,
    plc.binaryop.BinaryOperator.GREATER,
    plc.binaryop.BinaryOperator.GREATER_EQUAL,
    # TODO: Handle other binary operations as needed
}


_DECIMAL_TYPES = {plc.TypeId.DECIMAL32, plc.TypeId.DECIMAL64, plc.TypeId.DECIMAL128}


_FLOAT_TYPES = {plc.TypeId.FLOAT32, plc.TypeId.FLOAT64}


class IR(Node["IR"]):
    """Abstract plan node, representing an unevaluated dataframe."""

    __slots__ = ("_non_child_args", "schema")
    # This annotation is needed because of https://github.com/python/mypy/issues/17981
    _non_child: ClassVar[tuple[str, ...]] = ("schema",)
    # Concrete classes should set this up with the arguments that will
    # be passed to do_evaluate.
    _non_child_args: tuple[Any, ...]
    schema: Schema
    """Mapping from column names to their data types."""

    def get_hashable(self) -> Hashable:
        """
        Hashable representation of node, treating schema dictionary.

        Since the schema is a dictionary, even though it is morally
        immutable, it is not hashable. We therefore convert it to
        tuples for hashing purposes.
        """
        # Schema is the first constructor argument
        args = self._ctor_arguments(self.children)[1:]
        schema_hash = tuple(self.schema.items())
        return (type(self), schema_hash, args)

    # Hacky to avoid type-checking issues, just advertise the
    # signature. Both mypy and pyright complain if we have an abstract
    # method that takes arbitrary *args, but the subclasses have
    # tighter signatures. This complaint is correct because the
    # subclass is not Liskov-substitutable for the superclass.
    # However, we know do_evaluate will only be called with the
    # correct arguments by "construction".
    do_evaluate: Callable[..., DataFrame]
    """
    Evaluate the node (given its evaluated children), and return a dataframe.

    Parameters
    ----------
    args
        Non child arguments followed by any evaluated dataframe inputs.

    Returns
    -------
    DataFrame (on device) representing the evaluation of this plan
    node.

    Raises
    ------
    NotImplementedError
        If evaluation fails. Ideally this should not occur, since the
        translation phase should fail earlier.
    """

    def evaluate(self, *, cache: CSECache, timer: Timer | None) -> DataFrame:
        """
        Evaluate the node (recursively) and return a dataframe.

        Parameters
        ----------
        cache
            Mapping from cached node ids to constructed DataFrames.
            Used to implement evaluation of the `Cache` node.
        timer
            If not None, a Timer object to record timings for the
            evaluation of the node.

        Notes
        -----
        Prefer not to override this method. Instead implement
        :meth:`do_evaluate` which doesn't encode a recursion scheme
        and just assumes already evaluated inputs.

        Returns
        -------
        DataFrame (on device) representing the evaluation of this plan
        node (and its children).

        Raises
        ------
        NotImplementedError
            If evaluation fails. Ideally this should not occur, since the
            translation phase should fail earlier.
        """
        children = [child.evaluate(cache=cache, timer=timer) for child in self.children]
        if timer is not None:
            start = time.monotonic_ns()
            result = self.do_evaluate(*self._non_child_args, *children)
            end = time.monotonic_ns()
            # TODO: Set better names on each class object.
            timer.store(start, end, type(self).__name__)
            return result
        else:
            return self.do_evaluate(*self._non_child_args, *children)


class ErrorNode(IR):
    """Represents an error translating the IR."""

    __slots__ = ("error",)
    _non_child = (
        "schema",
        "error",
    )
    error: str
    """The error."""

    def __init__(self, schema: Schema, error: str):
        self.schema = schema
        self.error = error
        self.children = ()


class PythonScan(IR):
    """Representation of input from a python function."""

    __slots__ = ("options", "predicate")
    _non_child = ("schema", "options", "predicate")
    options: Any
    """Arbitrary options."""
    predicate: expr.NamedExpr | None
    """Filter to apply to the constructed dataframe before returning it."""

    def __init__(self, schema: Schema, options: Any, predicate: expr.NamedExpr | None):
        self.schema = schema
        self.options = options
        self.predicate = predicate
        self._non_child_args = (schema, options, predicate)
        self.children = ()
        raise NotImplementedError("PythonScan not implemented")


_DECIMAL_IDS = {plc.TypeId.DECIMAL32, plc.TypeId.DECIMAL64, plc.TypeId.DECIMAL128}

_COMPARISON_BINOPS = {
    plc.binaryop.BinaryOperator.EQUAL,
    plc.binaryop.BinaryOperator.NOT_EQUAL,
    plc.binaryop.BinaryOperator.LESS,
    plc.binaryop.BinaryOperator.LESS_EQUAL,
    plc.binaryop.BinaryOperator.GREATER,
    plc.binaryop.BinaryOperator.GREATER_EQUAL,
}


def _parquet_physical_types(
    schema: Schema, paths: list[str], columns: list[str] | None, stream: Stream
) -> dict[str, plc.DataType]:
    # TODO: Read the physical types as cudf::data_type's using
    # read_parquet_metadata or another parquet API
    options = plc.io.parquet.ParquetReaderOptions.builder(
        plc.io.SourceInfo(paths)
    ).build()
    if columns is not None:
        options.set_columns(columns)
    options.set_num_rows(0)
    df = plc.io.parquet.read_parquet(options, stream=stream)
    return dict(zip(schema.keys(), [c.type() for c in df.tbl.columns()], strict=True))


def _cast_literal_to_decimal(
    side: expr.Expr, lit: expr.Literal, phys_type_map: dict[str, plc.DataType]
) -> expr.Expr:
    if isinstance(side, expr.Cast):
        col = side.children[0]
        assert isinstance(col, expr.Col)
        name = col.name
    else:
        assert isinstance(side, expr.Col)
        name = side.name
    if phys_type_map[name].id() in _DECIMAL_IDS:
        scale = abs(phys_type_map[name].scale())
        return expr.Cast(side.dtype, expr.Cast(DataType(pl.Decimal(38, scale)), lit))
    return lit


def _cast_literals_to_physical_types(
    node: expr.Expr, phys_type_map: dict[str, plc.DataType]
) -> expr.Expr:
    if isinstance(node, expr.BinOp):
        left, right = node.children
        left = _cast_literals_to_physical_types(left, phys_type_map)
        right = _cast_literals_to_physical_types(right, phys_type_map)
        if node.op in _COMPARISON_BINOPS:
            if isinstance(left, (expr.Col, expr.Cast)) and isinstance(
                right, expr.Literal
            ):
                right = _cast_literal_to_decimal(left, right, phys_type_map)
            elif isinstance(right, (expr.Col, expr.Cast)) and isinstance(
                left, expr.Literal
            ):
                left = _cast_literal_to_decimal(right, left, phys_type_map)

        return node.reconstruct([left, right])
    return node


def _align_parquet_schema(df: DataFrame, schema: Schema) -> DataFrame:
    # TODO: Alternatively set the schema of the parquet reader to decimal128
    cast_list = []

    for name, col in df.column_map.items():
        src = col.obj.type()
        dst = schema[name].plc_type

        if (
            plc.traits.is_fixed_point(src)
            and plc.traits.is_fixed_point(dst)
            and ((src.id() != dst.id()) or (src.scale() != dst.scale()))
        ):
            cast_list.append(
                Column(
                    plc.unary.cast(col.obj, dst, stream=df.stream),
                    name=name,
                    dtype=schema[name],
                )
            )

    if cast_list:
        df = df.with_columns(cast_list, stream=df.stream)

    return df


class Scan(IR):
    """Input from files."""

    __slots__ = (
        "cloud_options",
        "include_file_paths",
        "n_rows",
        "parquet_options",
        "paths",
        "predicate",
        "reader_options",
        "row_index",
        "skip_rows",
        "typ",
        "with_columns",
    )
    _non_child = (
        "schema",
        "typ",
        "reader_options",
        "cloud_options",
        "paths",
        "with_columns",
        "skip_rows",
        "n_rows",
        "row_index",
        "include_file_paths",
        "predicate",
        "parquet_options",
    )
    typ: str
    """What type of file are we reading? Parquet, CSV, etc..."""
    reader_options: dict[str, Any]
    """Reader-specific options, as dictionary."""
    cloud_options: dict[str, Any] | None
    """Cloud-related authentication options, currently ignored."""
    paths: list[str]
    """List of paths to read from."""
    with_columns: list[str] | None
    """Projected columns to return."""
    skip_rows: int
    """Rows to skip at the start when reading."""
    n_rows: int
    """Number of rows to read after skipping."""
    row_index: tuple[str, int] | None
    """If not None add an integer index column of the given name."""
    include_file_paths: str | None
    """Include the path of the source file(s) as a column with this name."""
    predicate: expr.NamedExpr | None
    """Mask to apply to the read dataframe."""
    parquet_options: ParquetOptions
    """Parquet-specific options."""

    PARQUET_DEFAULT_CHUNK_SIZE: int = 0  # unlimited
    PARQUET_DEFAULT_PASS_LIMIT: int = 16 * 1024**3  # 16GiB

    def __init__(
        self,
        schema: Schema,
        typ: str,
        reader_options: dict[str, Any],
        cloud_options: dict[str, Any] | None,
        paths: list[str],
        with_columns: list[str] | None,
        skip_rows: int,
        n_rows: int,
        row_index: tuple[str, int] | None,
        include_file_paths: str | None,
        predicate: expr.NamedExpr | None,
        parquet_options: ParquetOptions,
    ):
        self.schema = schema
        self.typ = typ
        self.reader_options = reader_options
        self.cloud_options = cloud_options
        self.paths = paths
        self.with_columns = with_columns
        self.skip_rows = skip_rows
        self.n_rows = n_rows
        self.row_index = row_index
        self.include_file_paths = include_file_paths
        self.predicate = predicate
        self._non_child_args = (
            schema,
            typ,
            reader_options,
            paths,
            with_columns,
            skip_rows,
            n_rows,
            row_index,
            include_file_paths,
            predicate,
            parquet_options,
        )
        self.children = ()
        self.parquet_options = parquet_options
        if self.typ not in ("csv", "parquet", "ndjson"):  # pragma: no cover
            # This line is unhittable ATM since IPC/Anonymous scan raise
            # on the polars side
            raise NotImplementedError(f"Unhandled scan type: {self.typ}")
        if self.typ == "ndjson" and (self.n_rows != -1 or self.skip_rows != 0):
            raise NotImplementedError("row limit in scan for json reader")
        if self.skip_rows < 0:
            # TODO: polars has this implemented for parquet,
            # maybe we can do this too?
            raise NotImplementedError("slice pushdown for negative slices")
        if self.cloud_options is not None and any(
            self.cloud_options.get(k) is not None for k in ("aws", "azure", "gcp")
        ):
            raise NotImplementedError(
                "Read from cloud storage"
            )  # pragma: no cover; no test yet
        if (
            any(str(p).startswith("https:/") for p in self.paths)
            and POLARS_VERSION_LT_131
        ):  # pragma: no cover; polars passed us the wrong URI
            # https://github.com/pola-rs/polars/issues/22766
            raise NotImplementedError("Read from https")
        if any(
            str(p).startswith("file:/" if POLARS_VERSION_LT_131 else "file://")
            for p in self.paths
        ):
            raise NotImplementedError("Read from file URI")
        if self.typ == "csv":
            if any(
                plc.io.SourceInfo._is_remote_uri(p) for p in self.paths
            ):  # pragma: no cover; no test yet
                # This works fine when the file has no leading blank lines,
                # but currently we do some file introspection
                # to skip blanks before parsing the header.
                # For remote files we cannot determine if leading blank lines
                # exist, so we're punting on CSV support.
                # TODO: Once the CSV reader supports skipping leading
                # blank lines natively, we can remove this guard.
                raise NotImplementedError(
                    "Reading CSV from remote is not yet supported"
                )

            if self.reader_options["skip_rows_after_header"] != 0:
                raise NotImplementedError("Skipping rows after header in CSV reader")
            parse_options = self.reader_options["parse_options"]
            if (
                null_values := parse_options["null_values"]
            ) is not None and "Named" in null_values:
                raise NotImplementedError(
                    "Per column null value specification not supported for CSV reader"
                )
            if (
                comment := parse_options["comment_prefix"]
            ) is not None and "Multi" in comment:
                raise NotImplementedError(
                    "Multi-character comment prefix not supported for CSV reader"
                )
            if not self.reader_options["has_header"]:
                # TODO: To support reading headerless CSV files without requiring new
                # column names, we would need to do file introspection to infer the number
                # of columns so column projection works right.
                reader_schema = self.reader_options.get("schema")
                if not (
                    reader_schema
                    and isinstance(schema, dict)
                    and "fields" in reader_schema
                ):
                    raise NotImplementedError(
                        "Reading CSV without header requires user-provided column names via new_columns"
                    )
        elif self.typ == "ndjson":
            # TODO: consider handling the low memory option here
            # (maybe use chunked JSON reader)
            if self.reader_options["ignore_errors"]:
                raise NotImplementedError(
                    "ignore_errors is not supported in the JSON reader"
                )
            if include_file_paths is not None:
                # TODO: Need to populate num_rows_per_source in read_json in libcudf
                raise NotImplementedError("Including file paths in a json scan.")
        elif (
            self.typ == "parquet"
            and self.row_index is not None
            and self.with_columns is not None
            and len(self.with_columns) == 0
        ):
            raise NotImplementedError(
                "Reading only parquet metadata to produce row index."
            )

    def get_hashable(self) -> Hashable:
        """
        Hashable representation of the node.

        The options dictionaries are serialised for hashing purposes
        as json strings.
        """
        schema_hash = tuple(self.schema.items())
        return (
            type(self),
            schema_hash,
            self.typ,
            json.dumps(self.reader_options),
            json.dumps(self.cloud_options),
            tuple(self.paths),
            tuple(self.with_columns) if self.with_columns is not None else None,
            self.skip_rows,
            self.n_rows,
            self.row_index,
            self.include_file_paths,
            self.predicate,
            self.parquet_options,
        )

    @staticmethod
    def add_file_paths(
        name: str, paths: list[str], rows_per_path: list[int], df: DataFrame
    ) -> DataFrame:
        """
        Add a Column of file paths to the DataFrame.

        Each path is repeated according to the number of rows read from it.
        """
        (filepaths,) = plc.filling.repeat(
            plc.Table([plc.Column.from_arrow(pl.Series(values=map(str, paths)))]),
            plc.Column.from_arrow(
                pl.Series(values=rows_per_path, dtype=pl.datatypes.Int32())
            ),
            stream=df.stream,
        ).columns()
        dtype = DataType(pl.String())
        return df.with_columns(
            [Column(filepaths, name=name, dtype=dtype)], stream=df.stream
        )

    def fast_count(self) -> int:  # pragma: no cover
        """Get the number of rows in a Parquet Scan."""
        meta = plc.io.parquet_metadata.read_parquet_metadata(
            plc.io.SourceInfo(self.paths)
        )
        total_rows = meta.num_rows() - self.skip_rows
        if self.n_rows != -1:
            total_rows = min(total_rows, self.n_rows)
        return max(total_rows, 0)

    @classmethod
    @log_do_evaluate
    @nvtx_annotate_cudf_polars(message="Scan")
    def do_evaluate(
        cls,
        schema: Schema,
        typ: str,
        reader_options: dict[str, Any],
        paths: list[str],
        with_columns: list[str] | None,
        skip_rows: int,
        n_rows: int,
        row_index: tuple[str, int] | None,
        include_file_paths: str | None,
        predicate: expr.NamedExpr | None,
        parquet_options: ParquetOptions,
    ) -> DataFrame:
        """Evaluate and return a dataframe."""
        stream = get_cuda_stream()
        if typ == "csv":

            def read_csv_header(
                path: Path | str, sep: str
            ) -> list[str]:  # pragma: no cover
                with Path(path).open() as f:
                    for line in f:
                        stripped = line.strip()
                        if stripped:
                            return stripped.split(sep)
                return []

            parse_options = reader_options["parse_options"]
            sep = chr(parse_options["separator"])
            quote = chr(parse_options["quote_char"])
            eol = chr(parse_options["eol_char"])
            if reader_options["schema"] is not None:
                # Reader schema provides names
                column_names = list(reader_options["schema"]["fields"].keys())
            else:
                # file provides column names
                column_names = None
            usecols = with_columns
            has_header = reader_options["has_header"]
            header = 0 if has_header else -1

            # polars defaults to no null recognition
            null_values = [""]
            if parse_options["null_values"] is not None:
                ((typ, nulls),) = parse_options["null_values"].items()
                if typ == "AllColumnsSingle":
                    # Single value
                    null_values.append(nulls)
                else:
                    # List of values
                    null_values.extend(nulls)
            if parse_options["comment_prefix"] is not None:
                comment = chr(parse_options["comment_prefix"]["Single"])
            else:
                comment = None
            decimal = "," if parse_options["decimal_comma"] else "."

            # polars skips blank lines at the beginning of the file
            pieces = []
            seen_paths = []
            read_partial = n_rows != -1
            for p in paths:
                skiprows = reader_options["skip_rows"]
                path = Path(p)
                with path.open() as f:
                    while f.readline() == "\n":
                        skiprows += 1
                options = (
                    plc.io.csv.CsvReaderOptions.builder(plc.io.SourceInfo([path]))
                    .nrows(n_rows)
                    .skiprows(skiprows + skip_rows)
                    .lineterminator(str(eol))
                    .quotechar(str(quote))
                    .decimal(decimal)
                    .keep_default_na(keep_default_na=False)
                    .na_filter(na_filter=True)
                    .delimiter(str(sep))
                    .build()
                )
                if column_names is not None:
                    options.set_names([str(name) for name in column_names])
                else:
                    if header > -1 and skip_rows > header:  # pragma: no cover
                        # We need to read the header otherwise we would skip it
                        column_names = read_csv_header(path, str(sep))
                        options.set_names(column_names)
                options.set_header(header)
                options.set_dtypes(
                    {name: dtype.plc_type for name, dtype in schema.items()}
                )
                if usecols is not None:
                    options.set_use_cols_names([str(name) for name in usecols])
                options.set_na_values(null_values)
                if comment is not None:
                    options.set_comment(comment)
                tbl_w_meta = plc.io.csv.read_csv(options, stream=stream)
                pieces.append(tbl_w_meta)
                if include_file_paths is not None:
                    seen_paths.append(p)
                if read_partial:
                    n_rows -= tbl_w_meta.tbl.num_rows()
                    if n_rows <= 0:
                        break
            tables, (colnames, *_) = zip(
                *(
                    (piece.tbl, piece.column_names(include_children=False))
                    for piece in pieces
                ),
                strict=True,
            )
            df = DataFrame.from_table(
                plc.concatenate.concatenate(list(tables), stream=stream),
                colnames,
                [schema[colname] for colname in colnames],
                stream=stream,
            )
            if include_file_paths is not None:
                df = Scan.add_file_paths(
                    include_file_paths,
                    seen_paths,
                    [t.num_rows() for t in tables],
                    df,
                )
        elif typ == "parquet":
            filters = None
            if predicate is not None and row_index is None:
                # Can't apply filters during read if we have a row index.
                filters = to_parquet_filter(
                    _cast_literals_to_physical_types(
                        predicate.value,
                        _parquet_physical_types(
                            schema, paths, with_columns or list(schema.keys()), stream
                        ),
                    )
                )
            parquet_reader_options = plc.io.parquet.ParquetReaderOptions.builder(
                plc.io.SourceInfo(paths)
            ).build()
            if with_columns is not None:
                parquet_reader_options.set_columns(with_columns)
            if filters is not None:
                parquet_reader_options.set_filter(filters)
            if n_rows != -1:
                parquet_reader_options.set_num_rows(n_rows)
            if skip_rows != 0:
                parquet_reader_options.set_skip_rows(skip_rows)
            if parquet_options.chunked:
                reader = plc.io.parquet.ChunkedParquetReader(
                    parquet_reader_options,
                    chunk_read_limit=parquet_options.chunk_read_limit,
                    pass_read_limit=parquet_options.pass_read_limit,
                    stream=stream,
                )
                chunk = reader.read_chunk()
                # TODO: Nested column names
                names = chunk.column_names(include_children=False)
                concatenated_columns = chunk.tbl.columns()
                while reader.has_next():
                    columns = reader.read_chunk().tbl.columns()
                    # Discard columns while concatenating to reduce memory footprint.
                    # Reverse order to avoid O(n^2) list popping cost.
                    for i in range(len(concatenated_columns) - 1, -1, -1):
                        concatenated_columns[i] = plc.concatenate.concatenate(
                            [concatenated_columns[i], columns.pop()], stream=stream
                        )
                df = DataFrame.from_table(
                    plc.Table(concatenated_columns),
                    names=names,
                    dtypes=[schema[name] for name in names],
                    stream=stream,
                )
                df = _align_parquet_schema(df, schema)
                if include_file_paths is not None:
                    df = Scan.add_file_paths(
                        include_file_paths, paths, chunk.num_rows_per_source, df
                    )
            else:
                tbl_w_meta = plc.io.parquet.read_parquet(
                    parquet_reader_options, stream=stream
                )
                # TODO: consider nested column names?
                col_names = tbl_w_meta.column_names(include_children=False)
                df = DataFrame.from_table(
                    tbl_w_meta.tbl,
                    col_names,
                    [schema[name] for name in col_names],
                    stream=stream,
                )
                df = _align_parquet_schema(df, schema)
                if include_file_paths is not None:
                    df = Scan.add_file_paths(
                        include_file_paths, paths, tbl_w_meta.num_rows_per_source, df
                    )
            if filters is not None:
                # Mask must have been applied.
                return df
        elif typ == "ndjson":
            json_schema: list[plc.io.json.NameAndType] = [
                (name, typ.plc_type, []) for name, typ in schema.items()
            ]
            json_reader_options = (
                plc.io.json.JsonReaderOptions.builder(plc.io.SourceInfo(paths))
                .lines(val=True)
                .dtypes(json_schema)
                .prune_columns(val=True)
                .build()
            )
            plc_tbl_w_meta = plc.io.json.read_json(json_reader_options, stream=stream)
            # TODO: I don't think cudf-polars supports nested types in general right now
            # (but when it does, we should pass child column names from nested columns in)
            col_names = plc_tbl_w_meta.column_names(include_children=False)
            df = DataFrame.from_table(
                plc_tbl_w_meta.tbl,
                col_names,
                [schema[name] for name in col_names],
                stream=stream,
            )
            col_order = list(schema.keys())
            if row_index is not None:
                col_order.remove(row_index[0])
            df = df.select(col_order)
        else:
            raise NotImplementedError(
                f"Unhandled scan type: {typ}"
            )  # pragma: no cover; post init trips first
        if row_index is not None:
            name, offset = row_index
            offset += skip_rows
            dtype = schema[name]
            step = plc.Scalar.from_py(1, dtype.plc_type, stream=stream)
            init = plc.Scalar.from_py(offset, dtype.plc_type, stream=stream)
            index_col = Column(
                plc.filling.sequence(df.num_rows, init, step, stream=stream),
                is_sorted=plc.types.Sorted.YES,
                order=plc.types.Order.ASCENDING,
                null_order=plc.types.NullOrder.AFTER,
                name=name,
                dtype=dtype,
            )
            df = DataFrame([index_col, *df.columns], stream=df.stream)
            if next(iter(schema)) != name:
                df = df.select(schema)
        assert all(
            c.obj.type() == schema[name].plc_type for name, c in df.column_map.items()
        )
        if predicate is None:
            return df
        else:
            (mask,) = broadcast(predicate.evaluate(df), target_length=df.num_rows)
            return df.filter(mask)


class Sink(IR):
    """Sink a dataframe to a file."""

    __slots__ = ("cloud_options", "kind", "options", "parquet_options", "path")
    _non_child = (
        "schema",
        "kind",
        "path",
        "parquet_options",
        "options",
        "cloud_options",
    )

    kind: str
    """The type of file to write to. Eg. Parquet, CSV, etc."""
    path: str
    """The path to write to"""
    parquet_options: ParquetOptions
    """GPU-specific configuration options"""
    cloud_options: dict[str, Any] | None
    """Cloud-related authentication options, currently ignored."""
    options: dict[str, Any]
    """Sink options from Polars"""

    def __init__(
        self,
        schema: Schema,
        kind: str,
        path: str,
        parquet_options: ParquetOptions,
        options: dict[str, Any],
        cloud_options: dict[str, Any],
        df: IR,
    ):
        self.schema = schema
        self.kind = kind
        self.path = path
        self.parquet_options = parquet_options
        self.options = options
        self.cloud_options = cloud_options
        self.children = (df,)
        self._non_child_args = (schema, kind, path, parquet_options, options)
        if self.cloud_options is not None and any(
            self.cloud_options.get(k) is not None
            for k in ("config", "credential_provider")
        ):
            raise NotImplementedError(
                "Write to cloud storage"
            )  # pragma: no cover; no test yet
        sync_on_close = options.get("sync_on_close")
        if sync_on_close not in {"None", None}:
            raise NotImplementedError(
                f"sync_on_close='{sync_on_close}' is not supported."
            )  # pragma: no cover; no test yet
        child_schema = df.schema.values()
        if kind == "Csv":
            if not all(
                plc.io.csv.is_supported_write_csv(dtype.plc_type)
                for dtype in child_schema
            ):
                # Nested types are unsupported in polars and libcudf
                raise NotImplementedError(
                    "Contains unsupported types for CSV writing"
                )  # pragma: no cover
            serialize = options["serialize_options"]
            if options["include_bom"]:
                raise NotImplementedError("include_bom is not supported.")
            for key in (
                "date_format",
                "time_format",
                "datetime_format",
                "float_scientific",
                "float_precision",
            ):
                if serialize[key] is not None:
                    raise NotImplementedError(f"{key} is not supported.")
            if serialize["quote_style"] != "Necessary":
                raise NotImplementedError("Only quote_style='Necessary' is supported.")
            if chr(serialize["quote_char"]) != '"':
                raise NotImplementedError("Only quote_char='\"' is supported.")
        elif kind == "Parquet":
            compression = options["compression"]
            if isinstance(compression, dict):
                if len(compression) != 1:
                    raise NotImplementedError(
                        "Compression dict with more than one entry."
                    )  # pragma: no cover
                compression, compression_level = next(iter(compression.items()))
                options["compression"] = compression
                if compression_level is not None:
                    raise NotImplementedError(
                        "Setting compression_level is not supported."
                    )
            if compression == "Lz4Raw":
                compression = "Lz4"
                options["compression"] = compression
            if (
                compression != "Uncompressed"
                and not plc.io.parquet.is_supported_write_parquet(
                    getattr(plc.io.types.CompressionType, compression.upper())
                )
            ):
                raise NotImplementedError(
                    f"Compression type '{compression}' is not supported."
                )
        elif (
            kind == "Json"
        ):  # pragma: no cover; options are validated on the polars side
            if not all(
                plc.io.json.is_supported_write_json(dtype.plc_type)
                for dtype in child_schema
            ):
                # Nested types are unsupported in polars and libcudf
                raise NotImplementedError(
                    "Contains unsupported types for JSON writing"
                )  # pragma: no cover
            shared_writer_options = {"sync_on_close", "maintain_order", "mkdir"}
            if set(options) - shared_writer_options:
                raise NotImplementedError("Unsupported options passed JSON writer.")
        else:
            raise NotImplementedError(
                f"Unhandled sink kind: {kind}"
            )  # pragma: no cover

    def get_hashable(self) -> Hashable:
        """
        Hashable representation of the node.

        The option dictionary is serialised for hashing purposes.
        """
        schema_hash = tuple(self.schema.items())  # pragma: no cover
        return (
            type(self),
            schema_hash,
            self.kind,
            self.path,
            self.parquet_options,
            json.dumps(self.options),
            json.dumps(self.cloud_options),
        )  # pragma: no cover

    @classmethod
    def _write_csv(
        cls, target: plc.io.SinkInfo, options: dict[str, Any], df: DataFrame
    ) -> None:
        """Write CSV data to a sink."""
        serialize = options["serialize_options"]
        csv_writer_options = (
            plc.io.csv.CsvWriterOptions.builder(target, df.table)
            .include_header(options["include_header"])
            .names(df.column_names if options["include_header"] else [])
            .na_rep(serialize["null"])
            .line_terminator(serialize["line_terminator"])
            .inter_column_delimiter(chr(serialize["separator"]))
            .build()
        )
        plc.io.csv.write_csv(csv_writer_options, stream=df.stream)

    @classmethod
    def _write_json(cls, target: plc.io.SinkInfo, df: DataFrame) -> None:
        """Write Json data to a sink."""
        metadata = plc.io.TableWithMetadata(
            df.table, [(col, []) for col in df.column_names]
        )
        options = (
            plc.io.json.JsonWriterOptions.builder(target, df.table)
            .lines(val=True)
            .na_rep("null")
            .include_nulls(val=True)
            .metadata(metadata)
            .utf8_escaped(val=False)
            .build()
        )
        plc.io.json.write_json(options, stream=df.stream)

    @staticmethod
    def _make_parquet_metadata(df: DataFrame) -> plc.io.types.TableInputMetadata:
        """Create TableInputMetadata and set column names."""
        metadata = plc.io.types.TableInputMetadata(df.table)
        for i, name in enumerate(df.column_names):
            metadata.column_metadata[i].set_name(name)
        return metadata

    @overload
    @staticmethod
    def _apply_parquet_writer_options(
        builder: plc.io.parquet.ChunkedParquetWriterOptionsBuilder,
        options: dict[str, Any],
    ) -> plc.io.parquet.ChunkedParquetWriterOptionsBuilder: ...

    @overload
    @staticmethod
    def _apply_parquet_writer_options(
        builder: plc.io.parquet.ParquetWriterOptionsBuilder,
        options: dict[str, Any],
    ) -> plc.io.parquet.ParquetWriterOptionsBuilder: ...

    @staticmethod
    def _apply_parquet_writer_options(
        builder: plc.io.parquet.ChunkedParquetWriterOptionsBuilder
        | plc.io.parquet.ParquetWriterOptionsBuilder,
        options: dict[str, Any],
    ) -> (
        plc.io.parquet.ChunkedParquetWriterOptionsBuilder
        | plc.io.parquet.ParquetWriterOptionsBuilder
    ):
        """Apply writer options to the builder."""
        compression = options.get("compression")
        if compression and compression != "Uncompressed":
            compression_type = getattr(
                plc.io.types.CompressionType, compression.upper()
            )
            builder = builder.compression(compression_type)

        if (data_page_size := options.get("data_page_size")) is not None:
            builder = builder.max_page_size_bytes(data_page_size)

        if (row_group_size := options.get("row_group_size")) is not None:
            builder = builder.row_group_size_rows(row_group_size)

        return builder

    @classmethod
    def _write_parquet(
        cls,
        target: plc.io.SinkInfo,
        parquet_options: ParquetOptions,
        options: dict[str, Any],
        df: DataFrame,
    ) -> None:
        metadata: plc.io.types.TableInputMetadata = cls._make_parquet_metadata(df)

        builder: (
            plc.io.parquet.ChunkedParquetWriterOptionsBuilder
            | plc.io.parquet.ParquetWriterOptionsBuilder
        )

        if (
            parquet_options.chunked
            and parquet_options.n_output_chunks != 1
            and df.table.num_rows() != 0
        ):
            chunked_builder = plc.io.parquet.ChunkedParquetWriterOptions.builder(
                target
            ).metadata(metadata)
            chunked_builder = cls._apply_parquet_writer_options(
                chunked_builder, options
            )
            chunked_writer_options = chunked_builder.build()
            writer = plc.io.parquet.ChunkedParquetWriter.from_options(
                chunked_writer_options, stream=df.stream
            )

            # TODO: Can be based on a heuristic that estimates chunk size
            # from the input table size and available GPU memory.
            num_chunks = parquet_options.n_output_chunks
            table_chunks = plc.copying.split(
                df.table,
                [i * df.table.num_rows() // num_chunks for i in range(1, num_chunks)],
                stream=df.stream,
            )
            for chunk in table_chunks:
                writer.write(chunk)
            writer.close([])

        else:
            builder = plc.io.parquet.ParquetWriterOptions.builder(
                target, df.table
            ).metadata(metadata)
            builder = cls._apply_parquet_writer_options(builder, options)
            writer_options = builder.build()
            plc.io.parquet.write_parquet(writer_options, stream=df.stream)

    @classmethod
    @log_do_evaluate
    @nvtx_annotate_cudf_polars(message="Sink")
    def do_evaluate(
        cls,
        schema: Schema,
        kind: str,
        path: str,
        parquet_options: ParquetOptions,
        options: dict[str, Any],
        df: DataFrame,
    ) -> DataFrame:
        """Write the dataframe to a file."""
        target = plc.io.SinkInfo([path])

        if options.get("mkdir", False):
            Path(path).parent.mkdir(parents=True, exist_ok=True)
        if kind == "Csv":
            cls._write_csv(target, options, df)
        elif kind == "Parquet":
            cls._write_parquet(target, parquet_options, options, df)
        elif kind == "Json":
            cls._write_json(target, df)

        return DataFrame([], stream=df.stream)


class Cache(IR):
    """
    Return a cached plan node.

    Used for CSE at the plan level.
    """

    __slots__ = ("key", "refcount")
    _non_child = ("schema", "key", "refcount")
    key: int
    """The cache key."""
    refcount: int | None
    """The number of cache hits."""

    def __init__(self, schema: Schema, key: int, refcount: int | None, value: IR):
        self.schema = schema
        self.key = key
        self.refcount = refcount
        self.children = (value,)
        self._non_child_args = (key, refcount)

    def get_hashable(self) -> Hashable:  # noqa: D102
        # Polars arranges that the keys are unique across all cache
        # nodes that reference the same child, so we don't need to
        # hash the child.
        return (type(self), self.key, self.refcount)

    def is_equal(self, other: Self) -> bool:  # noqa: D102
        if self.key == other.key and self.refcount == other.refcount:
            self.children = other.children
            return True
        return False

    @classmethod
    @log_do_evaluate
    @nvtx_annotate_cudf_polars(message="Cache")
    def do_evaluate(
        cls, key: int, refcount: int | None, df: DataFrame
    ) -> DataFrame:  # pragma: no cover; basic evaluation never calls this
        """Evaluate and return a dataframe."""
        # Our value has already been computed for us, so let's just
        # return it.
        return df

    def evaluate(self, *, cache: CSECache, timer: Timer | None) -> DataFrame:
        """Evaluate and return a dataframe."""
        # We must override the recursion scheme because we don't want
        # to recurse if we're in the cache.
        try:
            (result, hits) = cache[self.key]
        except KeyError:
            (value,) = self.children
            result = value.evaluate(cache=cache, timer=timer)
            cache[self.key] = (result, 0)
            return result
        else:
            if self.refcount is None:
                return result

            hits += 1  # pragma: no cover
            if hits == self.refcount:  # pragma: no cover
                del cache[self.key]
            else:  # pragma: no cover
                cache[self.key] = (result, hits)
            return result  # pragma: no cover


class DataFrameScan(IR):
    """
    Input from an existing polars DataFrame.

    This typically arises from ``q.collect().lazy()``
    """

    __slots__ = ("_id_for_hash", "df", "projection")
    _non_child = ("schema", "df", "projection")
    df: Any
    """Polars internal PyDataFrame object."""
    projection: tuple[str, ...] | None
    """List of columns to project out."""

    def __init__(
        self,
        schema: Schema,
        df: Any,
        projection: Sequence[str] | None,
    ):
        self.schema = schema
        self.df = df
        self.projection = tuple(projection) if projection is not None else None
        self._non_child_args = (
            schema,
            pl.DataFrame._from_pydf(df),
            self.projection,
        )
        self.children = ()
        self._id_for_hash = random.randint(0, 2**64 - 1)

    def get_hashable(self) -> Hashable:
        """
        Hashable representation of the node.

        The (heavy) dataframe object is not hashed. No two instances of
        ``DataFrameScan`` will have the same hash, even if they have the
        same schema, projection, and config options, and data.
        """
        schema_hash = tuple(self.schema.items())
        return (
            type(self),
            schema_hash,
            self._id_for_hash,
            self.projection,
        )

    @classmethod
    @log_do_evaluate
    @nvtx_annotate_cudf_polars(message="DataFrameScan")
    def do_evaluate(
        cls,
        schema: Schema,
        df: Any,
        projection: tuple[str, ...] | None,
    ) -> DataFrame:
        """Evaluate and return a dataframe."""
        if projection is not None:
            df = df.select(projection)
        df = DataFrame.from_polars(df, stream=get_cuda_stream())
        assert all(
            c.obj.type() == dtype.plc_type
            for c, dtype in zip(df.columns, schema.values(), strict=True)
        )
        return df


class Select(IR):
    """Produce a new dataframe selecting given expressions from an input."""

    __slots__ = ("exprs", "should_broadcast")
    _non_child = ("schema", "exprs", "should_broadcast")
    exprs: tuple[expr.NamedExpr, ...]
    """List of expressions to evaluate to form the new dataframe."""
    should_broadcast: bool
    """Should columns be broadcast?"""

    def __init__(
        self,
        schema: Schema,
        exprs: Sequence[expr.NamedExpr],
        should_broadcast: bool,  # noqa: FBT001
        df: IR,
    ):
        self.schema = schema
        self.exprs = tuple(exprs)
        self.should_broadcast = should_broadcast
        self.children = (df,)
        self._non_child_args = (self.exprs, should_broadcast)
        if (
            Select._is_len_expr(self.exprs)
            and isinstance(df, Scan)
            and df.typ != "parquet"
        ):  # pragma: no cover
            raise NotImplementedError(f"Unsupported scan type: {df.typ}")

    @staticmethod
    def _is_len_expr(exprs: tuple[expr.NamedExpr, ...]) -> bool:  # pragma: no cover
        if len(exprs) == 1:
            expr0 = exprs[0].value
            return (
                isinstance(expr0, expr.Cast)
                and len(expr0.children) == 1
                and isinstance(expr0.children[0], expr.Len)
            )
        return False

    @classmethod
    @log_do_evaluate
    @nvtx_annotate_cudf_polars(message="Select")
    def do_evaluate(
        cls,
        exprs: tuple[expr.NamedExpr, ...],
        should_broadcast: bool,  # noqa: FBT001
        df: DataFrame,
    ) -> DataFrame:
        """Evaluate and return a dataframe."""
        # Handle any broadcasting
        columns = [e.evaluate(df) for e in exprs]
        if should_broadcast:
            columns = broadcast(*columns)
        return DataFrame(columns, stream=df.stream)

    def evaluate(self, *, cache: CSECache, timer: Timer | None) -> DataFrame:
        """
        Evaluate the Select node with special handling for fast count queries.

        Parameters
        ----------
        cache
            Mapping from cached node ids to constructed DataFrames.
            Used to implement evaluation of the `Cache` node.
        timer
            If not None, a Timer object to record timings for the
            evaluation of the node.

        Returns
        -------
        DataFrame
            Result of evaluating this Select node. If the expression is a
            count over a parquet scan, returns a constant row count directly
            without evaluating the scan.

        Raises
        ------
        NotImplementedError
            If evaluation fails. Ideally this should not occur, since the
            translation phase should fail earlier.
        """
        if (
            isinstance(self.children[0], Scan)
            and Select._is_len_expr(self.exprs)
            and self.children[0].typ == "parquet"
            and self.children[0].predicate is None
        ):  # pragma: no cover
            stream = get_cuda_stream()
            scan = self.children[0]
            effective_rows = scan.fast_count()
            dtype = DataType(pl.UInt32())
            col = Column(
                plc.Column.from_scalar(
                    plc.Scalar.from_py(effective_rows, dtype.plc_type, stream=stream),
                    1,
                    stream=stream,
                ),
                name=self.exprs[0].name or "len",
                dtype=dtype,
            )
            return DataFrame([col], stream=stream)

        return super().evaluate(cache=cache, timer=timer)


class Reduce(IR):
    """
    Produce a new dataframe selecting given expressions from an input.

    This is a special case of :class:`Select` where all outputs are a single row.
    """

    __slots__ = ("exprs",)
    _non_child = ("schema", "exprs")
    exprs: tuple[expr.NamedExpr, ...]
    """List of expressions to evaluate to form the new dataframe."""

    def __init__(
        self, schema: Schema, exprs: Sequence[expr.NamedExpr], df: IR
    ):  # pragma: no cover; polars doesn't emit this node yet
        self.schema = schema
        self.exprs = tuple(exprs)
        self.children = (df,)
        self._non_child_args = (self.exprs,)

    @classmethod
    @log_do_evaluate
    @nvtx_annotate_cudf_polars(message="Reduce")
    def do_evaluate(
        cls,
        exprs: tuple[expr.NamedExpr, ...],
        df: DataFrame,
    ) -> DataFrame:  # pragma: no cover; not exposed by polars yet
        """Evaluate and return a dataframe."""
        columns = broadcast(*(e.evaluate(df) for e in exprs))
        assert all(column.size == 1 for column in columns)
        return DataFrame(columns, stream=df.stream)


class Rolling(IR):
    """Perform a (possibly grouped) rolling aggregation."""

    __slots__ = (
        "agg_requests",
        "closed_window",
        "following",
        "index",
        "keys",
        "preceding",
        "zlice",
    )
    _non_child = (
        "schema",
        "index",
        "preceding",
        "following",
        "closed_window",
        "keys",
        "agg_requests",
        "zlice",
    )
    index: expr.NamedExpr
    """Column being rolled over."""
    preceding: plc.Scalar
    """Preceding window extent defining start of window."""
    following: plc.Scalar
    """Following window extent defining end of window."""
    closed_window: ClosedInterval
    """Treatment of window endpoints."""
    keys: tuple[expr.NamedExpr, ...]
    """Grouping keys."""
    agg_requests: tuple[expr.NamedExpr, ...]
    """Aggregation expressions."""
    zlice: Zlice | None
    """Optional slice"""

    def __init__(
        self,
        schema: Schema,
        index: expr.NamedExpr,
        preceding: plc.Scalar,
        following: plc.Scalar,
        closed_window: ClosedInterval,
        keys: Sequence[expr.NamedExpr],
        agg_requests: Sequence[expr.NamedExpr],
        zlice: Zlice | None,
        df: IR,
    ):
        self.schema = schema
        self.index = index
        self.preceding = preceding
        self.following = following
        self.closed_window = closed_window
        self.keys = tuple(keys)
        self.agg_requests = tuple(agg_requests)
        if not all(
            plc.rolling.is_valid_rolling_aggregation(
                agg.value.dtype.plc_type, agg.value.agg_request
            )
            for agg in self.agg_requests
        ):
            raise NotImplementedError("Unsupported rolling aggregation")
        if any(
            agg.value.agg_request.kind() == plc.aggregation.Kind.COLLECT_LIST
            for agg in self.agg_requests
        ):
            raise NotImplementedError(
                "Incorrect handling of empty groups for list collection"
            )

        self.zlice = zlice
        self.children = (df,)
        self._non_child_args = (
            index,
            preceding,
            following,
            closed_window,
            keys,
            agg_requests,
            zlice,
        )

    @classmethod
    @log_do_evaluate
    @nvtx_annotate_cudf_polars(message="Rolling")
    def do_evaluate(
        cls,
        index: expr.NamedExpr,
        preceding: plc.Scalar,
        following: plc.Scalar,
        closed_window: ClosedInterval,
        keys_in: Sequence[expr.NamedExpr],
        aggs: Sequence[expr.NamedExpr],
        zlice: Zlice | None,
        df: DataFrame,
    ) -> DataFrame:
        """Evaluate and return a dataframe."""
        keys = broadcast(*(k.evaluate(df) for k in keys_in), target_length=df.num_rows)
        orderby = index.evaluate(df)
        # Polars casts integral orderby to int64, but only for calculating window bounds
        if (
            plc.traits.is_integral(orderby.obj.type())
            and orderby.obj.type().id() != plc.TypeId.INT64
        ):
            orderby_obj = plc.unary.cast(
                orderby.obj, plc.DataType(plc.TypeId.INT64), stream=df.stream
            )
        else:
            orderby_obj = orderby.obj
        preceding_window, following_window = range_window_bounds(
            preceding, following, closed_window
        )
        if orderby.obj.null_count() != 0:
            raise RuntimeError(
                f"Index column '{index.name}' in rolling may not contain nulls"
            )
        if len(keys_in) > 0:
            # Must always check sortedness
            table = plc.Table([*(k.obj for k in keys), orderby_obj])
            n = table.num_columns()
            if not plc.sorting.is_sorted(
                table,
                [plc.types.Order.ASCENDING] * n,
                [plc.types.NullOrder.BEFORE] * n,
                stream=df.stream,
            ):
                raise RuntimeError("Input for grouped rolling is not sorted")
        else:
            if not orderby.check_sorted(
                order=plc.types.Order.ASCENDING, null_order=plc.types.NullOrder.BEFORE
            ):
                raise RuntimeError(
                    f"Index column '{index.name}' in rolling is not sorted, please sort first"
                )
        values = plc.rolling.grouped_range_rolling_window(
            plc.Table([k.obj for k in keys]),
            orderby_obj,
            plc.types.Order.ASCENDING,  # Polars requires ascending orderby.
            plc.types.NullOrder.BEFORE,  # Doesn't matter, polars doesn't allow nulls in orderby
            preceding_window,
            following_window,
            [rolling.to_request(request.value, orderby, df) for request in aggs],
            stream=df.stream,
        )
        return DataFrame(
            itertools.chain(
                keys,
                [orderby],
                (
                    Column(col, name=request.name, dtype=request.value.dtype)
                    for col, request in zip(values.columns(), aggs, strict=True)
                ),
            ),
            stream=df.stream,
        ).slice(zlice)


class GroupBy(IR):
    """Perform a groupby."""

    __slots__ = (
        "agg_requests",
        "keys",
        "maintain_order",
        "zlice",
    )
    _non_child = (
        "schema",
        "keys",
        "agg_requests",
        "maintain_order",
        "zlice",
    )
    keys: tuple[expr.NamedExpr, ...]
    """Grouping keys."""
    agg_requests: tuple[expr.NamedExpr, ...]
    """Aggregation expressions."""
    maintain_order: bool
    """Preserve order in groupby."""
    zlice: Zlice | None
    """Optional slice to apply after grouping."""

    def __init__(
        self,
        schema: Schema,
        keys: Sequence[expr.NamedExpr],
        agg_requests: Sequence[expr.NamedExpr],
        maintain_order: bool,  # noqa: FBT001
        zlice: Zlice | None,
        df: IR,
    ):
        self.schema = schema
        self.keys = tuple(keys)
        for request in agg_requests:
            expr = request.value
            if isinstance(expr, unary.UnaryFunction) and expr.name == "value_counts":
                raise NotImplementedError("value_counts is not supported in groupby")
            if any(
                isinstance(child, unary.UnaryFunction) and child.name == "value_counts"
                for child in expr.children
            ):
                raise NotImplementedError("value_counts is not supported in groupby")
        self.agg_requests = tuple(agg_requests)
        self.maintain_order = maintain_order
        self.zlice = zlice
        self.children = (df,)
        self._non_child_args = (
            schema,
            self.keys,
            self.agg_requests,
            maintain_order,
            self.zlice,
        )

    @classmethod
    @log_do_evaluate
    @nvtx_annotate_cudf_polars(message="GroupBy")
    def do_evaluate(
        cls,
        schema: Schema,
        keys_in: Sequence[expr.NamedExpr],
        agg_requests: Sequence[expr.NamedExpr],
        maintain_order: bool,  # noqa: FBT001
        zlice: Zlice | None,
        df: DataFrame,
    ) -> DataFrame:
        """Evaluate and return a dataframe."""
        keys = broadcast(*(k.evaluate(df) for k in keys_in), target_length=df.num_rows)
        sorted = (
            plc.types.Sorted.YES
            if all(k.is_sorted for k in keys)
            else plc.types.Sorted.NO
        )
        grouper = plc.groupby.GroupBy(
            plc.Table([k.obj for k in keys]),
            null_handling=plc.types.NullPolicy.INCLUDE,
            keys_are_sorted=sorted,
            column_order=[k.order for k in keys],
            null_precedence=[k.null_order for k in keys],
        )
        requests = []
        names = []
        for request in agg_requests:
            name = request.name
            value = request.value
            if isinstance(value, expr.Len):
                # A count aggregation, we need a column so use a key column
                col = keys[0].obj
            elif isinstance(value, expr.Agg):
                if value.name == "quantile":
                    child = value.children[0]
                else:
                    (child,) = value.children
                col = child.evaluate(df, context=ExecutionContext.GROUPBY).obj
            else:
                # Anything else, we pre-evaluate
                col = value.evaluate(df, context=ExecutionContext.GROUPBY).obj
            requests.append(plc.groupby.GroupByRequest(col, [value.agg_request]))
            names.append(name)
        group_keys, raw_tables = grouper.aggregate(requests, stream=df.stream)
        results = [
            Column(column, name=name, dtype=schema[name])
            for name, column, request in zip(
                names,
                itertools.chain.from_iterable(t.columns() for t in raw_tables),
                agg_requests,
                strict=True,
            )
        ]
        result_keys = [
            Column(grouped_key, name=key.name, dtype=key.dtype)
            for key, grouped_key in zip(keys, group_keys.columns(), strict=True)
        ]
        broadcasted = broadcast(*result_keys, *results)
        # Handle order preservation of groups
        if maintain_order and not sorted:
            # The order we want
            want = plc.stream_compaction.stable_distinct(
                plc.Table([k.obj for k in keys]),
                list(range(group_keys.num_columns())),
                plc.stream_compaction.DuplicateKeepOption.KEEP_FIRST,
                plc.types.NullEquality.EQUAL,
                plc.types.NanEquality.ALL_EQUAL,
                stream=df.stream,
            )
            # The order we have
            have = plc.Table([key.obj for key in broadcasted[: len(keys)]])

            # We know an inner join is OK because by construction
            # want and have are permutations of each other.
            left_order, right_order = plc.join.inner_join(
                want, have, plc.types.NullEquality.EQUAL, stream=df.stream
            )
            # Now left_order is an arbitrary permutation of the ordering we
            # want, and right_order is a matching permutation of the ordering
            # we have. To get to the original ordering, we need
            # left_order == iota(nrows), with right_order permuted
            # appropriately. This can be obtained by sorting
            # right_order by left_order.
            (right_order,) = plc.sorting.sort_by_key(
                plc.Table([right_order]),
                plc.Table([left_order]),
                [plc.types.Order.ASCENDING],
                [plc.types.NullOrder.AFTER],
                stream=df.stream,
            ).columns()
            ordered_table = plc.copying.gather(
                plc.Table([col.obj for col in broadcasted]),
                right_order,
                plc.copying.OutOfBoundsPolicy.DONT_CHECK,
                stream=df.stream,
            )
            broadcasted = [
                Column(reordered, name=old.name, dtype=old.dtype)
                for reordered, old in zip(
                    ordered_table.columns(), broadcasted, strict=True
                )
            ]
        return DataFrame(broadcasted, stream=df.stream).slice(zlice)


def _strip_predicate_casts(node: expr.Expr) -> expr.Expr:
    if isinstance(node, expr.Cast):
        (child,) = node.children
        child = _strip_predicate_casts(child)

        src = child.dtype
        dst = node.dtype

        if plc.traits.is_fixed_point(src.plc_type) or plc.traits.is_fixed_point(
            dst.plc_type
        ):
            return child

        if (
            not POLARS_VERSION_LT_134
            and isinstance(child, expr.ColRef)
            and (
                (
                    plc.traits.is_floating_point(src.plc_type)
                    and plc.traits.is_floating_point(dst.plc_type)
                )
                or (
                    plc.traits.is_integral(src.plc_type)
                    and plc.traits.is_integral(dst.plc_type)
                    and src.plc_type.id() == dst.plc_type.id()
                )
            )
        ):
            return child
        return expr.Cast(dst, child)

    if not node.children:
        return node
    return node.reconstruct([_strip_predicate_casts(child) for child in node.children])


def _add_cast(
    target: DataType,
    side: expr.ColRef,
    left_casts: dict[str, DataType],
    right_casts: dict[str, DataType],
) -> None:
    (col,) = side.children
    assert isinstance(col, expr.Col)
    casts = (
        left_casts if side.table_ref == plc_expr.TableReference.LEFT else right_casts
    )
    casts[col.name] = target


def _align_decimal_binop_types(
    left_expr: expr.ColRef,
    right_expr: expr.ColRef,
    left_casts: dict[str, DataType],
    right_casts: dict[str, DataType],
) -> None:
    left_type, right_type = left_expr.dtype, right_expr.dtype

    if plc.traits.is_fixed_point(left_type.plc_type) and plc.traits.is_fixed_point(
        right_type.plc_type
    ):
        target = DataType.common_decimal_dtype(left_type, right_type)

        if left_type.id() != target.id() or left_type.scale() != target.scale():
            _add_cast(target, left_expr, left_casts, right_casts)

        if right_type.id() != target.id() or right_type.scale() != target.scale():
            _add_cast(target, right_expr, left_casts, right_casts)

    elif (
        plc.traits.is_fixed_point(left_type.plc_type)
        and plc.traits.is_floating_point(right_type.plc_type)
    ) or (
        plc.traits.is_fixed_point(right_type.plc_type)
        and plc.traits.is_floating_point(left_type.plc_type)
    ):
        is_decimal_left = plc.traits.is_fixed_point(left_type.plc_type)
        decimal_expr, float_expr = (
            (left_expr, right_expr) if is_decimal_left else (right_expr, left_expr)
        )
        _add_cast(decimal_expr.dtype, float_expr, left_casts, right_casts)


def _collect_decimal_binop_casts(
    predicate: expr.Expr,
) -> tuple[dict[str, DataType], dict[str, DataType]]:
    left_casts: dict[str, DataType] = {}
    right_casts: dict[str, DataType] = {}

    def _walk(node: expr.Expr) -> None:
        if isinstance(node, expr.BinOp) and node.op in _BINOPS:
            left_expr, right_expr = node.children
            if isinstance(left_expr, expr.ColRef) and isinstance(
                right_expr, expr.ColRef
            ):
                _align_decimal_binop_types(
                    left_expr, right_expr, left_casts, right_casts
                )
        for child in node.children:
            _walk(child)

    _walk(predicate)
    return left_casts, right_casts


def _apply_casts(df: DataFrame, casts: dict[str, DataType]) -> DataFrame:
    if not casts:
        return df

    columns = []
    for col in df.columns:
        target = casts.get(col.name)
        if target is None:
            columns.append(Column(col.obj, dtype=col.dtype, name=col.name))
        else:
            casted = col.astype(target)
            columns.append(Column(casted.obj, dtype=casted.dtype, name=col.name))
    return DataFrame(columns, stream=df.stream)


class ConditionalJoin(IR):
    """A conditional inner join of two dataframes on a predicate."""

    class Predicate:
        """Serializable wrapper for a predicate expression."""

        predicate: expr.Expr
        ast: plc.expressions.Expression

        def __init__(self, predicate: expr.Expr):
            self.predicate = predicate
            ast_result = to_ast(predicate)
            if ast_result is None:
                raise NotImplementedError(
                    f"Conditional join with predicate {predicate}"
                )  # pragma: no cover; polars never delivers expressions we can't handle
            self.ast = ast_result

        def __reduce__(self) -> tuple[Any, ...]:
            """Pickle a Predicate object."""
            return (type(self), (self.predicate,))

    __slots__ = ("ast_predicate", "options", "predicate")
    _non_child = ("schema", "predicate", "options")
    predicate: expr.Expr
    """Expression predicate to join on"""
    options: tuple[
        tuple[
            str,
            polars._expr_nodes.Operator | Iterable[polars._expr_nodes.Operator],
        ]
        | None,
        bool,
        Zlice | None,
        str,
        bool,
        Literal["none", "left", "right", "left_right", "right_left"],
    ]
    """
    tuple of options:
    - predicates: tuple of ir join type (eg. ie_join) and (In)Equality conditions
    - nulls_equal: do nulls compare equal?
    - slice: optional slice to perform after joining.
    - suffix: string suffix for right columns if names match
    - coalesce: should key columns be coalesced (only makes sense for outer joins)
    - maintain_order: which DataFrame row order to preserve, if any
    """

    def __init__(
        self, schema: Schema, predicate: expr.Expr, options: tuple, left: IR, right: IR
    ) -> None:
        self.schema = schema
        predicate = _strip_predicate_casts(predicate)
        self.predicate = predicate
        # options[0] is a tuple[str, Operator, ...]
        # The Operator class can't be pickled, but we don't use it anyway so
        # just throw that away
        if options[0] is not None:
            options = (None, *options[1:])

        self.options = options
        self.children = (left, right)
        predicate_wrapper = self.Predicate(predicate)
        _, nulls_equal, zlice, suffix, coalesce, maintain_order = self.options
        # Preconditions from polars
        assert not nulls_equal
        assert not coalesce
        assert maintain_order == "none"
        self._non_child_args = (predicate_wrapper, options)

    @classmethod
    @log_do_evaluate
    @nvtx_annotate_cudf_polars(message="ConditionalJoin")
    def do_evaluate(
        cls,
        predicate_wrapper: Predicate,
        options: tuple,
        left: DataFrame,
        right: DataFrame,
    ) -> DataFrame:
        """Evaluate and return a dataframe."""
        stream = get_joined_cuda_stream(upstreams=(left.stream, right.stream))
        left_casts, right_casts = _collect_decimal_binop_casts(
            predicate_wrapper.predicate
        )
        _, _, zlice, suffix, _, _ = options

        lg, rg = plc.join.conditional_inner_join(
            _apply_casts(left, left_casts).table,
            _apply_casts(right, right_casts).table,
            predicate_wrapper.ast,
            stream=stream,
        )
        left = DataFrame.from_table(
            plc.copying.gather(
                left.table, lg, plc.copying.OutOfBoundsPolicy.DONT_CHECK, stream=stream
            ),
            left.column_names,
            left.dtypes,
            stream=stream,
        )
        right = DataFrame.from_table(
            plc.copying.gather(
                right.table, rg, plc.copying.OutOfBoundsPolicy.DONT_CHECK, stream=stream
            ),
            right.column_names,
            right.dtypes,
            stream=stream,
        )
        right = right.rename_columns(
            {
                name: f"{name}{suffix}"
                for name in right.column_names
                if name in left.column_names_set
            }
        )
        result = left.with_columns(right.columns, stream=stream)
        return result.slice(zlice)


class Join(IR):
    """A join of two dataframes."""

    __slots__ = ("left_on", "options", "right_on")
    _non_child = ("schema", "left_on", "right_on", "options")
    left_on: tuple[expr.NamedExpr, ...]
    """List of expressions used as keys in the left frame."""
    right_on: tuple[expr.NamedExpr, ...]
    """List of expressions used as keys in the right frame."""
    options: tuple[
        Literal["Inner", "Left", "Right", "Full", "Semi", "Anti", "Cross"],
        bool,
        Zlice | None,
        str,
        bool,
        Literal["none", "left", "right", "left_right", "right_left"],
    ]
    """
    tuple of options:
    - how: join type
    - nulls_equal: do nulls compare equal?
    - slice: optional slice to perform after joining.
    - suffix: string suffix for right columns if names match
    - coalesce: should key columns be coalesced (only makes sense for outer joins)
    - maintain_order: which DataFrame row order to preserve, if any
    """

    SWAPPED_ORDER: ClassVar[
        dict[
            Literal["none", "left", "right", "left_right", "right_left"],
            Literal["none", "left", "right", "left_right", "right_left"],
        ]
    ] = {
        "none": "none",
        "left": "right",
        "right": "left",
        "left_right": "right_left",
        "right_left": "left_right",
    }

    def __init__(
        self,
        schema: Schema,
        left_on: Sequence[expr.NamedExpr],
        right_on: Sequence[expr.NamedExpr],
        options: Any,
        left: IR,
        right: IR,
    ):
        self.schema = schema
        self.left_on = tuple(left_on)
        self.right_on = tuple(right_on)
        self.options = options
        self.children = (left, right)
        self._non_child_args = (self.left_on, self.right_on, self.options)

    @staticmethod
    @cache
    def _joiners(
        how: Literal["Inner", "Left", "Right", "Full", "Semi", "Anti"],
    ) -> tuple[
        Callable, plc.copying.OutOfBoundsPolicy, plc.copying.OutOfBoundsPolicy | None
    ]:
        if how == "Inner":
            return (
                plc.join.inner_join,
                plc.copying.OutOfBoundsPolicy.DONT_CHECK,
                plc.copying.OutOfBoundsPolicy.DONT_CHECK,
            )
        elif how == "Left" or how == "Right":
            return (
                plc.join.left_join,
                plc.copying.OutOfBoundsPolicy.DONT_CHECK,
                plc.copying.OutOfBoundsPolicy.NULLIFY,
            )
        elif how == "Full":
            return (
                plc.join.full_join,
                plc.copying.OutOfBoundsPolicy.NULLIFY,
                plc.copying.OutOfBoundsPolicy.NULLIFY,
            )
        elif how == "Semi":
            return (
                plc.join.left_semi_join,
                plc.copying.OutOfBoundsPolicy.DONT_CHECK,
                None,
            )
        elif how == "Anti":
            return (
                plc.join.left_anti_join,
                plc.copying.OutOfBoundsPolicy.DONT_CHECK,
                None,
            )
        assert_never(how)  # pragma: no cover

    @staticmethod
    def _reorder_maps(
        left_rows: int,
        lg: plc.Column,
        left_policy: plc.copying.OutOfBoundsPolicy,
        right_rows: int,
        rg: plc.Column,
        right_policy: plc.copying.OutOfBoundsPolicy,
        *,
        left_primary: bool = True,
        stream: Stream,
    ) -> list[plc.Column]:
        """
        Reorder gather maps to satisfy polars join order restrictions.

        Parameters
        ----------
        left_rows
            Number of rows in left table
        lg
            Left gather map
        left_policy
            Nullify policy for left map
        right_rows
            Number of rows in right table
        rg
            Right gather map
        right_policy
            Nullify policy for right map
        left_primary
            Whether to preserve the left input row order first, and which
            input stream to use for the primary sort.
            Defaults to True.
        stream
            CUDA stream used for device memory operations and kernel launches.

        Returns
        -------
        list[plc.Column]
            Reordered left and right gather maps.

        Notes
        -----
        When ``left_primary`` is True, the pair of gather maps is stably sorted by
        the original row order of the left side, breaking ties by the right side.
        And vice versa when ``left_primary`` is False.
        """
        init = plc.Scalar.from_py(0, plc.types.SIZE_TYPE, stream=stream)
        step = plc.Scalar.from_py(1, plc.types.SIZE_TYPE, stream=stream)

        (left_order_col,) = plc.copying.gather(
            plc.Table(
                [
                    plc.filling.sequence(
                        left_rows,
                        init,
                        step,
                        stream=stream,
                    )
                ]
            ),
            lg,
            left_policy,
            stream=stream,
        ).columns()
        (right_order_col,) = plc.copying.gather(
            plc.Table(
                [
                    plc.filling.sequence(
                        right_rows,
                        init,
                        step,
                        stream=stream,
                    )
                ]
            ),
            rg,
            right_policy,
            stream=stream,
        ).columns()

        keys = (
            plc.Table([left_order_col, right_order_col])
            if left_primary
            else plc.Table([right_order_col, left_order_col])
        )

        return plc.sorting.stable_sort_by_key(
            plc.Table([lg, rg]),
            keys,
            [plc.types.Order.ASCENDING, plc.types.Order.ASCENDING],
            [plc.types.NullOrder.AFTER, plc.types.NullOrder.AFTER],
            stream=stream,
        ).columns()

    @staticmethod
    def _build_columns(
        columns: Iterable[plc.Column],
        template: Iterable[NamedColumn],
        *,
        left: bool = True,
        empty: bool = False,
        rename: Callable[[str], str] = lambda name: name,
        stream: Stream,
    ) -> list[Column]:
        if empty:
            return [
                Column(
                    plc.column_factories.make_empty_column(
                        col.dtype.plc_type, stream=stream
                    ),
                    col.dtype,
                    name=rename(col.name),
                )
                for col in template
            ]

        result = [
            Column(new, col.dtype, name=rename(col.name))
            for new, col in zip(columns, template, strict=True)
        ]

        if left:
            result = [
                col.sorted_like(orig)
                for col, orig in zip(result, template, strict=True)
            ]

        return result

    @classmethod
    @log_do_evaluate
    @nvtx_annotate_cudf_polars(message="Join")
    def do_evaluate(
        cls,
        left_on_exprs: Sequence[expr.NamedExpr],
        right_on_exprs: Sequence[expr.NamedExpr],
        options: tuple[
            Literal["Inner", "Left", "Right", "Full", "Semi", "Anti", "Cross"],
            bool,
            Zlice | None,
            str,
            bool,
            Literal["none", "left", "right", "left_right", "right_left"],
        ],
        left: DataFrame,
        right: DataFrame,
    ) -> DataFrame:
        """Evaluate and return a dataframe."""
        stream = get_joined_cuda_stream(upstreams=(left.stream, right.stream))
        how, nulls_equal, zlice, suffix, coalesce, maintain_order = options
        if how == "Cross":
            # Separate implementation, since cross_join returns the
            # result, not the gather maps
            if right.num_rows == 0:
                left_cols = Join._build_columns(
                    [], left.columns, empty=True, stream=stream
                )
                right_cols = Join._build_columns(
                    [],
                    right.columns,
                    left=False,
                    empty=True,
                    rename=lambda name: name
                    if name not in left.column_names_set
                    else f"{name}{suffix}",
                    stream=stream,
                )
                return DataFrame([*left_cols, *right_cols], stream=stream)

            columns = plc.join.cross_join(
                left.table, right.table, stream=stream
            ).columns()
            left_cols = Join._build_columns(
                columns[: left.num_columns], left.columns, stream=stream
            )
            right_cols = Join._build_columns(
                columns[left.num_columns :],
                right.columns,
                rename=lambda name: name
                if name not in left.column_names_set
                else f"{name}{suffix}",
                left=False,
                stream=stream,
            )
            return DataFrame([*left_cols, *right_cols], stream=stream).slice(zlice)
        # TODO: Waiting on clarity based on https://github.com/pola-rs/polars/issues/17184
        left_on = DataFrame(
            broadcast(*(e.evaluate(left) for e in left_on_exprs)), stream=stream
        )
        right_on = DataFrame(
            broadcast(*(e.evaluate(right) for e in right_on_exprs)), stream=stream
        )
        null_equality = (
            plc.types.NullEquality.EQUAL
            if nulls_equal
            else plc.types.NullEquality.UNEQUAL
        )
        join_fn, left_policy, right_policy = cls._joiners(how)
        if right_policy is None:
            # Semi join
            lg = join_fn(left_on.table, right_on.table, null_equality)
            table = plc.copying.gather(left.table, lg, left_policy, stream=stream)
            result = DataFrame.from_table(
                table, left.column_names, left.dtypes, stream=stream
            )
        else:
            if how == "Right":
                # Right join is a left join with the tables swapped
                left, right = right, left
                left_on, right_on = right_on, left_on
                maintain_order = Join.SWAPPED_ORDER[maintain_order]

            lg, rg = join_fn(
                left_on.table, right_on.table, null_equality, stream=stream
            )
            if how in ("Inner", "Left", "Right", "Full") and maintain_order != "none":
                lg, rg = cls._reorder_maps(
                    left.num_rows,
                    lg,
                    left_policy,
                    right.num_rows,
                    rg,
                    right_policy,
                    left_primary=maintain_order.startswith("left"),
                    stream=stream,
                )
            if coalesce:
                if how == "Full":
                    # In this case, keys must be column references,
                    # possibly with dtype casting. We should use them in
                    # preference to the columns from the original tables.

                    # We need to specify `stream` here. We know that `{left,right}_on`
                    # is valid on `stream`, which is ordered after `{left,right}.stream`.
                    left = left.with_columns(
                        left_on.columns, replace_only=True, stream=stream
                    )
                    right = right.with_columns(
                        right_on.columns, replace_only=True, stream=stream
                    )
                else:
                    right = right.discard_columns(right_on.column_names_set)
            left = DataFrame.from_table(
                plc.copying.gather(left.table, lg, left_policy, stream=stream),
                left.column_names,
                left.dtypes,
                stream=stream,
            )
            right = DataFrame.from_table(
                plc.copying.gather(right.table, rg, right_policy, stream=stream),
                right.column_names,
                right.dtypes,
                stream=stream,
            )
            if coalesce and how == "Full":
                left_key_names = left_on.column_names
                right_key_names = right_on.column_names
                left_key_cols = left.select(left_key_names).column_map
                right_key_cols = right.select(right_key_names).column_map

                left = left.with_columns(
                    (
                        Column(
<<<<<<< HEAD
                            plc.replace.replace_nulls(left_key_cols[name].obj, _rc.obj),
                            name=name,
                            dtype=left_key_cols[name].dtype,
=======
                            plc.replace.replace_nulls(
                                left_col.obj, right_col.obj, stream=stream
                            ),
                            name=left_col.name,
                            dtype=left_col.dtype,
                        )
                        for left_col, right_col in zip(
                            left.select_columns(left_on.column_names_set),
                            right.select_columns(right_on.column_names_set),
                            strict=True,
>>>>>>> adc8b237
                        )
                        for name in left_key_names
                        if (_rc := right_key_cols.get(name)) is not None
                        and _rc.dtype.plc_type.id()
                        == left_key_cols[name].dtype.plc_type.id()
                    ),
                    replace_only=True,
                    stream=stream,
                )
                right = right.discard_columns(set(right_key_names))
            if how == "Right":
                # Undo the swap for right join before gluing together.
                left, right = right, left
            right = right.rename_columns(
                {
                    name: f"{name}{suffix}"
                    for name in right.column_names
                    if name in left.column_names_set
                }
            )
            result = left.with_columns(right.columns, stream=stream)
        return result.slice(zlice)


class HStack(IR):
    """Add new columns to a dataframe."""

    __slots__ = ("columns", "should_broadcast")
    _non_child = ("schema", "columns", "should_broadcast")
    should_broadcast: bool
    """Should the resulting evaluated columns be broadcast to the same length."""

    def __init__(
        self,
        schema: Schema,
        columns: Sequence[expr.NamedExpr],
        should_broadcast: bool,  # noqa: FBT001
        df: IR,
    ):
        self.schema = schema
        self.columns = tuple(columns)
        self.should_broadcast = should_broadcast
        self._non_child_args = (self.columns, self.should_broadcast)
        self.children = (df,)

    @classmethod
    @log_do_evaluate
    @nvtx_annotate_cudf_polars(message="HStack")
    def do_evaluate(
        cls,
        exprs: Sequence[expr.NamedExpr],
        should_broadcast: bool,  # noqa: FBT001
        df: DataFrame,
    ) -> DataFrame:
        """Evaluate and return a dataframe."""
        columns = [c.evaluate(df) for c in exprs]
        if should_broadcast:
            columns = broadcast(
                *columns, target_length=df.num_rows if df.num_columns != 0 else None
            )
        else:
            # Polars ensures this is true, but let's make sure nothing
            # went wrong. In this case, the parent node is a
            # guaranteed to be a Select which will take care of making
            # sure that everything is the same length. The result
            # table that might have mismatching column lengths will
            # never be turned into a pylibcudf Table with all columns
            # by the Select, which is why this is safe.
            assert all(e.name.startswith("__POLARS_CSER_0x") for e in exprs)
        return df.with_columns(columns, stream=df.stream)


class Distinct(IR):
    """Produce a new dataframe with distinct rows."""

    __slots__ = ("keep", "stable", "subset", "zlice")
    _non_child = ("schema", "keep", "subset", "zlice", "stable")
    keep: plc.stream_compaction.DuplicateKeepOption
    """Which distinct value to keep."""
    subset: frozenset[str] | None
    """Which columns should be used to define distinctness. If None,
    then all columns are used."""
    zlice: Zlice | None
    """Optional slice to apply to the result."""
    stable: bool
    """Should the result maintain ordering."""

    def __init__(
        self,
        schema: Schema,
        keep: plc.stream_compaction.DuplicateKeepOption,
        subset: frozenset[str] | None,
        zlice: Zlice | None,
        stable: bool,  # noqa: FBT001
        df: IR,
    ):
        self.schema = schema
        self.keep = keep
        self.subset = subset
        self.zlice = zlice
        self.stable = stable
        self._non_child_args = (keep, subset, zlice, stable)
        self.children = (df,)

    _KEEP_MAP: ClassVar[dict[str, plc.stream_compaction.DuplicateKeepOption]] = {
        "first": plc.stream_compaction.DuplicateKeepOption.KEEP_FIRST,
        "last": plc.stream_compaction.DuplicateKeepOption.KEEP_LAST,
        "none": plc.stream_compaction.DuplicateKeepOption.KEEP_NONE,
        "any": plc.stream_compaction.DuplicateKeepOption.KEEP_ANY,
    }

    @classmethod
    @log_do_evaluate
    @nvtx_annotate_cudf_polars(message="Distinct")
    def do_evaluate(
        cls,
        keep: plc.stream_compaction.DuplicateKeepOption,
        subset: frozenset[str] | None,
        zlice: Zlice | None,
        stable: bool,  # noqa: FBT001
        df: DataFrame,
    ) -> DataFrame:
        """Evaluate and return a dataframe."""
        if subset is None:
            indices = list(range(df.num_columns))
            keys_sorted = all(c.is_sorted for c in df.column_map.values())
        else:
            indices = [i for i, k in enumerate(df.column_names) if k in subset]
            keys_sorted = all(df.column_map[name].is_sorted for name in subset)
        if keys_sorted:
            table = plc.stream_compaction.unique(
                df.table,
                indices,
                keep,
                plc.types.NullEquality.EQUAL,
            )
        else:
            distinct = (
                plc.stream_compaction.stable_distinct
                if stable
                else plc.stream_compaction.distinct
            )
            table = distinct(
                df.table,
                indices,
                keep,
                plc.types.NullEquality.EQUAL,
                plc.types.NanEquality.ALL_EQUAL,
            )
        # TODO: Is this sortedness setting correct
        result = DataFrame(
            [
                Column(new, name=old.name, dtype=old.dtype).sorted_like(old)
                for new, old in zip(table.columns(), df.columns, strict=True)
            ],
            stream=df.stream,
        )
        if keys_sorted or stable:
            result = result.sorted_like(df)
        return result.slice(zlice)


class Sort(IR):
    """Sort a dataframe."""

    __slots__ = ("by", "null_order", "order", "stable", "zlice")
    _non_child = ("schema", "by", "order", "null_order", "stable", "zlice")
    by: tuple[expr.NamedExpr, ...]
    """Sort keys."""
    order: tuple[plc.types.Order, ...]
    """Sort order for each sort key."""
    null_order: tuple[plc.types.NullOrder, ...]
    """Null sorting location for each sort key."""
    stable: bool
    """Should the sort be stable?"""
    zlice: Zlice | None
    """Optional slice to apply to the result."""

    def __init__(
        self,
        schema: Schema,
        by: Sequence[expr.NamedExpr],
        order: Sequence[plc.types.Order],
        null_order: Sequence[plc.types.NullOrder],
        stable: bool,  # noqa: FBT001
        zlice: Zlice | None,
        df: IR,
    ):
        self.schema = schema
        self.by = tuple(by)
        self.order = tuple(order)
        self.null_order = tuple(null_order)
        self.stable = stable
        self.zlice = zlice
        self._non_child_args = (
            self.by,
            self.order,
            self.null_order,
            self.stable,
            self.zlice,
        )
        self.children = (df,)

    @classmethod
    @log_do_evaluate
    @nvtx_annotate_cudf_polars(message="Sort")
    def do_evaluate(
        cls,
        by: Sequence[expr.NamedExpr],
        order: Sequence[plc.types.Order],
        null_order: Sequence[plc.types.NullOrder],
        stable: bool,  # noqa: FBT001
        zlice: Zlice | None,
        df: DataFrame,
    ) -> DataFrame:
        """Evaluate and return a dataframe."""
        sort_keys = broadcast(*(k.evaluate(df) for k in by), target_length=df.num_rows)
        do_sort = plc.sorting.stable_sort_by_key if stable else plc.sorting.sort_by_key
        table = do_sort(
            df.table,
            plc.Table([k.obj for k in sort_keys]),
            list(order),
            list(null_order),
            stream=df.stream,
        )
        result = DataFrame.from_table(
            table, df.column_names, df.dtypes, stream=df.stream
        )
        first_key = sort_keys[0]
        name = by[0].name
        first_key_in_result = (
            name in df.column_map and first_key.obj is df.column_map[name].obj
        )
        if first_key_in_result:
            result.column_map[name].set_sorted(
                is_sorted=plc.types.Sorted.YES, order=order[0], null_order=null_order[0]
            )
        return result.slice(zlice)


class Slice(IR):
    """Slice a dataframe."""

    __slots__ = ("length", "offset")
    _non_child = ("schema", "offset", "length")
    offset: int
    """Start of the slice."""
    length: int | None
    """Length of the slice."""

    def __init__(self, schema: Schema, offset: int, length: int | None, df: IR):
        self.schema = schema
        self.offset = offset
        self.length = length
        self._non_child_args = (offset, length)
        self.children = (df,)

    @classmethod
    @log_do_evaluate
    @nvtx_annotate_cudf_polars(message="Slice")
    def do_evaluate(cls, offset: int, length: int, df: DataFrame) -> DataFrame:
        """Evaluate and return a dataframe."""
        return df.slice((offset, length))


class Filter(IR):
    """Filter a dataframe with a boolean mask."""

    __slots__ = ("mask",)
    _non_child = ("schema", "mask")
    mask: expr.NamedExpr
    """Expression to produce the filter mask."""

    def __init__(self, schema: Schema, mask: expr.NamedExpr, df: IR):
        self.schema = schema
        self.mask = mask
        self._non_child_args = (mask,)
        self.children = (df,)

    @classmethod
    @log_do_evaluate
    @nvtx_annotate_cudf_polars(message="Filter")
    def do_evaluate(cls, mask_expr: expr.NamedExpr, df: DataFrame) -> DataFrame:
        """Evaluate and return a dataframe."""
        (mask,) = broadcast(mask_expr.evaluate(df), target_length=df.num_rows)
        return df.filter(mask)


class Projection(IR):
    """Select a subset of columns from a dataframe."""

    __slots__ = ()
    _non_child = ("schema",)

    def __init__(self, schema: Schema, df: IR):
        self.schema = schema
        self._non_child_args = (schema,)
        self.children = (df,)

    @classmethod
    @log_do_evaluate
    @nvtx_annotate_cudf_polars(message="Projection")
    def do_evaluate(cls, schema: Schema, df: DataFrame) -> DataFrame:
        """Evaluate and return a dataframe."""
        # This can reorder things.
        columns = broadcast(
            *(df.column_map[name] for name in schema), target_length=df.num_rows
        )
        return DataFrame(columns, stream=df.stream)


class MergeSorted(IR):
    """Merge sorted operation."""

    __slots__ = ("key",)
    _non_child = ("schema", "key")
    key: str
    """Key that is sorted."""

    def __init__(self, schema: Schema, key: str, left: IR, right: IR):
        # Children must be Sort or Repartition(Sort).
        # The Repartition(Sort) case happens during fallback.
        left_sort_child = left if isinstance(left, Sort) else left.children[0]
        right_sort_child = right if isinstance(right, Sort) else right.children[0]
        assert isinstance(left_sort_child, Sort)
        assert isinstance(right_sort_child, Sort)
        assert left_sort_child.order == right_sort_child.order
        assert len(left.schema.keys()) <= len(right.schema.keys())
        self.schema = schema
        self.key = key
        self.children = (left, right)
        self._non_child_args = (key,)

    @classmethod
    @log_do_evaluate
    @nvtx_annotate_cudf_polars(message="MergeSorted")
    def do_evaluate(cls, key: str, *dfs: DataFrame) -> DataFrame:
        """Evaluate and return a dataframe."""
        stream = get_joined_cuda_stream(upstreams=(df.stream for df in dfs))
        left, right = dfs
        right = right.discard_columns(right.column_names_set - left.column_names_set)
        on_col_left = left.select_columns({key})[0]
        on_col_right = right.select_columns({key})[0]
        return DataFrame.from_table(
            plc.merge.merge(
                [right.table, left.table],
                [left.column_names.index(key), right.column_names.index(key)],
                [on_col_left.order, on_col_right.order],
                [on_col_left.null_order, on_col_right.null_order],
                stream=stream,
            ),
            left.column_names,
            left.dtypes,
            stream=stream,
        )


class MapFunction(IR):
    """Apply some function to a dataframe."""

    __slots__ = ("name", "options")
    _non_child = ("schema", "name", "options")
    name: str
    """Name of the function to apply"""
    options: Any
    """Arbitrary name-specific options"""

    _NAMES: ClassVar[frozenset[str]] = frozenset(
        [
            "rechunk",
            "rename",
            "explode",
            "unpivot",
            "row_index",
            "fast_count",
        ]
    )

    def __init__(self, schema: Schema, name: str, options: Any, df: IR):
        self.schema = schema
        self.name = name
        self.options = options
        self.children = (df,)
        if (
            self.name not in MapFunction._NAMES
        ):  # pragma: no cover; need more polars rust functions
            raise NotImplementedError(
                f"Unhandled map function {self.name}"
            )  # pragma: no cover
        if self.name == "explode":
            (to_explode,) = self.options
            if len(to_explode) > 1:
                # TODO: straightforward, but need to error check
                # polars requires that all to-explode columns have the
                # same sub-shapes
                raise NotImplementedError("Explode with more than one column")
            self.options = (tuple(to_explode),)
        elif POLARS_VERSION_LT_131 and self.name == "rename":  # pragma: no cover
            # As of 1.31, polars validates renaming in the IR
            old, new, strict = self.options
            if len(new) != len(set(new)) or (
                set(new) & (set(df.schema.keys()) - set(old))
            ):
                raise NotImplementedError(
                    "Duplicate new names in rename."
                )  # pragma: no cover
            self.options = (tuple(old), tuple(new), strict)
        elif self.name == "unpivot":
            indices, pivotees, variable_name, value_name = self.options
            value_name = "value" if value_name is None else value_name
            variable_name = "variable" if variable_name is None else variable_name
            if len(pivotees) == 0:
                index = frozenset(indices)
                pivotees = [name for name in df.schema if name not in index]
            if not all(
                dtypes.can_cast(df.schema[p].plc_type, self.schema[value_name].plc_type)
                for p in pivotees
            ):
                raise NotImplementedError(
                    "Unpivot cannot cast all input columns to "
                    f"{self.schema[value_name].id()}"
                )  # pragma: no cover
            self.options = (
                tuple(indices),
                tuple(pivotees),
                variable_name,
                value_name,
            )
        elif self.name == "row_index":
            col_name, offset = options
            self.options = (col_name, offset)
        elif self.name == "fast_count":
            # TODO: Remove this once all scan types support projections
            # using Select + Len. Currently, CSV is the only format that
            # uses the legacy MapFunction(FastCount) path because it is
            # faster than the new-streaming path for large files.
            # See https://github.com/pola-rs/polars/pull/22363#issue-3010224808
            raise NotImplementedError(
                "Fast count unsupported for CSV scans"
            )  # pragma: no cover
        self._non_child_args = (schema, name, self.options)

    def get_hashable(self) -> Hashable:
        """
        Hashable representation of the node.

        The options dictionaries are serialised for hashing purposes
        as json strings.
        """
        return (
            type(self),
            self.name,
            json.dumps(self.options),
            tuple(self.schema.items()),
            self._ctor_arguments(self.children)[1:],
        )

    @classmethod
    @log_do_evaluate
    @nvtx_annotate_cudf_polars(message="MapFunction")
    def do_evaluate(
        cls, schema: Schema, name: str, options: Any, df: DataFrame
    ) -> DataFrame:
        """Evaluate and return a dataframe."""
        if name == "rechunk":
            # No-op in our data model
            # Don't think this appears in a plan tree from python
            return df  # pragma: no cover
        elif POLARS_VERSION_LT_131 and name == "rename":  # pragma: no cover
            # final tag is "swapping" which is useful for the
            # optimiser (it blocks some pushdown operations)
            old, new, _ = options
            return df.rename_columns(dict(zip(old, new, strict=True)))
        elif name == "explode":
            ((to_explode,),) = options
            index = df.column_names.index(to_explode)
            subset = df.column_names_set - {to_explode}
            return DataFrame.from_table(
                plc.lists.explode_outer(df.table, index, stream=df.stream),
                df.column_names,
                df.dtypes,
                stream=df.stream,
            ).sorted_like(df, subset=subset)
        elif name == "unpivot":
            (
                indices,
                pivotees,
                variable_name,
                value_name,
            ) = options
            npiv = len(pivotees)
            selected = df.select(indices)
            index_columns = [
                Column(tiled, name=name, dtype=old.dtype)
                for tiled, name, old in zip(
                    plc.reshape.tile(selected.table, npiv, stream=df.stream).columns(),
                    indices,
                    selected.columns,
                    strict=True,
                )
            ]
            (variable_column,) = plc.filling.repeat(
                plc.Table(
                    [
                        plc.Column.from_arrow(
                            pl.Series(
                                values=pivotees, dtype=schema[variable_name].polars_type
                            )
                        )
                    ]
                ),
                df.num_rows,
                stream=df.stream,
            ).columns()
            value_column = plc.concatenate.concatenate(
                [
                    df.column_map[pivotee].astype(schema[value_name]).obj
                    for pivotee in pivotees
                ],
                stream=df.stream,
            )
            return DataFrame(
                [
                    *index_columns,
                    Column(
                        variable_column, name=variable_name, dtype=schema[variable_name]
                    ),
                    Column(value_column, name=value_name, dtype=schema[value_name]),
                ],
                stream=df.stream,
            )
        elif name == "row_index":
            col_name, offset = options
            dtype = schema[col_name]
            step = plc.Scalar.from_py(1, dtype.plc_type, stream=df.stream)
            init = plc.Scalar.from_py(offset, dtype.plc_type, stream=df.stream)
            index_col = Column(
                plc.filling.sequence(df.num_rows, init, step, stream=df.stream),
                is_sorted=plc.types.Sorted.YES,
                order=plc.types.Order.ASCENDING,
                null_order=plc.types.NullOrder.AFTER,
                name=col_name,
                dtype=dtype,
            )
            return DataFrame([index_col, *df.columns], stream=df.stream)
        else:
            raise AssertionError("Should never be reached")  # pragma: no cover


class Union(IR):
    """Concatenate dataframes vertically."""

    __slots__ = ("zlice",)
    _non_child = ("schema", "zlice")
    zlice: Zlice | None
    """Optional slice to apply to the result."""

    def __init__(self, schema: Schema, zlice: Zlice | None, *children: IR):
        self.schema = schema
        self.zlice = zlice
        self._non_child_args = (zlice,)
        self.children = children
        schema = self.children[0].schema

    @classmethod
    @log_do_evaluate
    @nvtx_annotate_cudf_polars(message="Union")
    def do_evaluate(cls, zlice: Zlice | None, *dfs: DataFrame) -> DataFrame:
        """Evaluate and return a dataframe."""
        stream = get_joined_cuda_stream(upstreams=(df.stream for df in dfs))

        # TODO: only evaluate what we need if we have a slice?
        return DataFrame.from_table(
            plc.concatenate.concatenate([df.table for df in dfs], stream=stream),
            dfs[0].column_names,
            dfs[0].dtypes,
            stream=stream,
        ).slice(zlice)


class HConcat(IR):
    """Concatenate dataframes horizontally."""

    __slots__ = ("should_broadcast",)
    _non_child = ("schema", "should_broadcast")

    def __init__(
        self,
        schema: Schema,
        should_broadcast: bool,  # noqa: FBT001
        *children: IR,
    ):
        self.schema = schema
        self.should_broadcast = should_broadcast
        self._non_child_args = (should_broadcast,)
        self.children = children

    @staticmethod
    def _extend_with_nulls(
        table: plc.Table, *, nrows: int, stream: Stream
    ) -> plc.Table:
        """
        Extend a table with nulls.

        Parameters
        ----------
        table
            Table to extend
        nrows
            Number of additional rows
        stream
            CUDA stream used for device memory operations and kernel launches

        Returns
        -------
        New pylibcudf table.
        """
        return plc.concatenate.concatenate(
            [
                table,
                plc.Table(
                    [
                        plc.Column.all_null_like(column, nrows, stream=stream)
                        for column in table.columns()
                    ]
                ),
            ],
            stream=stream,
        )

    @classmethod
    @log_do_evaluate
    @nvtx_annotate_cudf_polars(message="HConcat")
    def do_evaluate(
        cls,
        should_broadcast: bool,  # noqa: FBT001
        *dfs: DataFrame,
    ) -> DataFrame:
        """Evaluate and return a dataframe."""
        stream = get_joined_cuda_stream(upstreams=(df.stream for df in dfs))

        # Special should_broadcast case.
        # Used to recombine decomposed expressions
        if should_broadcast:
            return DataFrame(
                broadcast(*itertools.chain.from_iterable(df.columns for df in dfs)),
                stream=stream,
            )

        max_rows = max(df.num_rows for df in dfs)
        # Horizontal concatenation extends shorter tables with nulls
        return DataFrame(
            itertools.chain.from_iterable(
                df.columns
                for df in (
                    df
                    if df.num_rows == max_rows
                    else DataFrame.from_table(
                        cls._extend_with_nulls(
                            df.table, nrows=max_rows - df.num_rows, stream=stream
                        ),
                        df.column_names,
                        df.dtypes,
                        stream=stream,
                    )
                    for df in dfs
                )
            ),
            stream=stream,
        )


class Empty(IR):
    """Represents an empty DataFrame with a known schema."""

    __slots__ = ("schema",)
    _non_child = ("schema",)

    def __init__(self, schema: Schema):
        self.schema = schema
        self._non_child_args = (schema,)
        self.children = ()

    @classmethod
    @log_do_evaluate
    @nvtx_annotate_cudf_polars(message="Empty")
    def do_evaluate(cls, schema: Schema) -> DataFrame:  # pragma: no cover
        """Evaluate and return a dataframe."""
        stream = get_cuda_stream()
        return DataFrame(
            [
                Column(
                    plc.column_factories.make_empty_column(
                        dtype.plc_type, stream=stream
                    ),
                    dtype=dtype,
                    name=name,
                )
                for name, dtype in schema.items()
            ],
            stream=stream,
        )<|MERGE_RESOLUTION|>--- conflicted
+++ resolved
@@ -39,15 +39,11 @@
 from cudf_polars.dsl.utils.reshape import broadcast
 from cudf_polars.dsl.utils.windows import range_window_bounds
 from cudf_polars.utils import dtypes
-<<<<<<< HEAD
-from cudf_polars.utils.versions import POLARS_VERSION_LT_131, POLARS_VERSION_LT_134
-=======
 from cudf_polars.utils.cuda_stream import (
     get_cuda_stream,
     get_joined_cuda_stream,
 )
-from cudf_polars.utils.versions import POLARS_VERSION_LT_131
->>>>>>> adc8b237
+from cudf_polars.utils.versions import POLARS_VERSION_LT_131, POLARS_VERSION_LT_134
 
 if TYPE_CHECKING:
     from collections.abc import Callable, Hashable, Iterable, Sequence
@@ -1756,7 +1752,6 @@
             )
         ):
             return child
-        return expr.Cast(dst, child)
 
     if not node.children:
         return node
@@ -2326,22 +2321,11 @@
                 left = left.with_columns(
                     (
                         Column(
-<<<<<<< HEAD
-                            plc.replace.replace_nulls(left_key_cols[name].obj, _rc.obj),
+                            plc.replace.replace_nulls(
+                                left_key_cols[name].obj, _rc.obj, stream=stream
+                            ),
                             name=name,
                             dtype=left_key_cols[name].dtype,
-=======
-                            plc.replace.replace_nulls(
-                                left_col.obj, right_col.obj, stream=stream
-                            ),
-                            name=left_col.name,
-                            dtype=left_col.dtype,
-                        )
-                        for left_col, right_col in zip(
-                            left.select_columns(left_on.column_names_set),
-                            right.select_columns(right_on.column_names_set),
-                            strict=True,
->>>>>>> adc8b237
                         )
                         for name in left_key_names
                         if (_rc := right_key_cols.get(name)) is not None
@@ -2351,7 +2335,7 @@
                     replace_only=True,
                     stream=stream,
                 )
-                right = right.discard_columns(set(right_key_names))
+                right = right.discard_columns(right_on.column_names_set)
             if how == "Right":
                 # Undo the swap for right join before gluing together.
                 left, right = right, left
